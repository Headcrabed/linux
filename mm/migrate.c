--- conflicted
+++ resolved
@@ -669,9 +669,6 @@
 {
 	int rc, expected_count = folio_expected_refs(mapping, src);
 
-<<<<<<< HEAD
-	rc = folio_migrate_mapping(mapping, dst, src, 0);
-=======
 	/* Check whether src does not have extra refs before we do more work */
 	if (folio_ref_count(src) != expected_count)
 		return -EAGAIN;
@@ -681,18 +678,13 @@
 		return rc;
 
 	rc = __folio_migrate_mapping(mapping, dst, src, expected_count);
->>>>>>> e6f9f50b
 	if (rc != MIGRATEPAGE_SUCCESS)
 		return rc;
 
 	if (src_private)
 		folio_attach_private(dst, folio_detach_private(src));
 
-<<<<<<< HEAD
-	folio_migrate_copy(dst, src);
-=======
 	folio_migrate_flags(dst, src);
->>>>>>> e6f9f50b
 	return MIGRATEPAGE_SUCCESS;
 }
 
