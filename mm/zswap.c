// SPDX-License-Identifier: GPL-2.0-or-later
/*
 * zswap.c - zswap driver file
 *
 * zswap is a cache that takes pages that are in the process
 * of being swapped out and attempts to compress and store them in a
 * RAM-based memory pool.  This can result in a significant I/O reduction on
 * the swap device and, in the case where decompressing from RAM is faster
 * than reading from the swap device, can also improve workload performance.
 *
 * Copyright (C) 2012  Seth Jennings <sjenning@linux.vnet.ibm.com>
*/

#define pr_fmt(fmt) KBUILD_MODNAME ": " fmt

#include <linux/module.h>
#include <linux/cpu.h>
#include <linux/highmem.h>
#include <linux/slab.h>
#include <linux/spinlock.h>
#include <linux/types.h>
#include <linux/atomic.h>
#include <linux/swap.h>
#include <linux/crypto.h>
#include <linux/scatterlist.h>
#include <linux/mempolicy.h>
#include <linux/mempool.h>
#include <linux/zpool.h>
#include <crypto/acompress.h>
#include <linux/zswap.h>
#include <linux/mm_types.h>
#include <linux/page-flags.h>
#include <linux/swapops.h>
#include <linux/writeback.h>
#include <linux/pagemap.h>
#include <linux/workqueue.h>
#include <linux/list_lru.h>

#include "swap.h"
#include "internal.h"

/*********************************
* statistics
**********************************/
/* The number of compressed pages currently stored in zswap */
atomic_t zswap_stored_pages = ATOMIC_INIT(0);

/*
 * The statistics below are not protected from concurrent access for
 * performance reasons so they may not be a 100% accurate.  However,
 * they do provide useful information on roughly how many times a
 * certain event is occurring.
*/

/* Pool limit was hit (see zswap_max_pool_percent) */
static u64 zswap_pool_limit_hit;
/* Pages written back when pool limit was reached */
static u64 zswap_written_back_pages;
/* Store failed due to a reclaim failure after pool limit was reached */
static u64 zswap_reject_reclaim_fail;
/* Store failed due to compression algorithm failure */
static u64 zswap_reject_compress_fail;
/* Compressed page was too big for the allocator to (optimally) store */
static u64 zswap_reject_compress_poor;
/* Store failed because underlying allocator could not get memory */
static u64 zswap_reject_alloc_fail;
/* Store failed because the entry metadata could not be allocated (rare) */
static u64 zswap_reject_kmemcache_fail;

/* Shrinker work queue */
static struct workqueue_struct *shrink_wq;
/* Pool limit was hit, we need to calm down */
static bool zswap_pool_reached_full;

/*********************************
* tunables
**********************************/

#define ZSWAP_PARAM_UNSET ""

static int zswap_setup(void);

/* Enable/disable zswap */
static DEFINE_STATIC_KEY_MAYBE(CONFIG_ZSWAP_DEFAULT_ON, zswap_ever_enabled);
static bool zswap_enabled = IS_ENABLED(CONFIG_ZSWAP_DEFAULT_ON);
static int zswap_enabled_param_set(const char *,
				   const struct kernel_param *);
static const struct kernel_param_ops zswap_enabled_param_ops = {
	.set =		zswap_enabled_param_set,
	.get =		param_get_bool,
};
module_param_cb(enabled, &zswap_enabled_param_ops, &zswap_enabled, 0644);

/* Crypto compressor to use */
static char *zswap_compressor = CONFIG_ZSWAP_COMPRESSOR_DEFAULT;
static int zswap_compressor_param_set(const char *,
				      const struct kernel_param *);
static const struct kernel_param_ops zswap_compressor_param_ops = {
	.set =		zswap_compressor_param_set,
	.get =		param_get_charp,
	.free =		param_free_charp,
};
module_param_cb(compressor, &zswap_compressor_param_ops,
		&zswap_compressor, 0644);

/* Compressed storage zpool to use */
static char *zswap_zpool_type = CONFIG_ZSWAP_ZPOOL_DEFAULT;
static int zswap_zpool_param_set(const char *, const struct kernel_param *);
static const struct kernel_param_ops zswap_zpool_param_ops = {
	.set =		zswap_zpool_param_set,
	.get =		param_get_charp,
	.free =		param_free_charp,
};
module_param_cb(zpool, &zswap_zpool_param_ops, &zswap_zpool_type, 0644);

/* The maximum percentage of memory that the compressed pool can occupy */
static unsigned int zswap_max_pool_percent = 20;
module_param_named(max_pool_percent, zswap_max_pool_percent, uint, 0644);

/* The threshold for accepting new pages after the max_pool_percent was hit */
static unsigned int zswap_accept_thr_percent = 90; /* of max pool size */
module_param_named(accept_threshold_percent, zswap_accept_thr_percent,
		   uint, 0644);

/* Enable/disable memory pressure-based shrinker. */
static bool zswap_shrinker_enabled = IS_ENABLED(
		CONFIG_ZSWAP_SHRINKER_DEFAULT_ON);
module_param_named(shrinker_enabled, zswap_shrinker_enabled, bool, 0644);

bool zswap_is_enabled(void)
{
	return zswap_enabled;
}

bool zswap_never_enabled(void)
{
	return !static_branch_maybe(CONFIG_ZSWAP_DEFAULT_ON, &zswap_ever_enabled);
}

/*********************************
* data structures
**********************************/

struct crypto_acomp_ctx {
	struct crypto_acomp *acomp;
	struct acomp_req *req;
	struct crypto_wait wait;
	u8 *buffer;
	struct mutex mutex;
	bool is_sleepable;
};

/*
 * The lock ordering is zswap_tree.lock -> zswap_pool.lru_lock.
 * The only case where lru_lock is not acquired while holding tree.lock is
 * when a zswap_entry is taken off the lru for writeback, in that case it
 * needs to be verified that it's still valid in the tree.
 */
struct zswap_pool {
	struct zpool *zpool;
	struct crypto_acomp_ctx __percpu *acomp_ctx;
	struct percpu_ref ref;
	struct list_head list;
	struct work_struct release_work;
	struct hlist_node node;
	char tfm_name[CRYPTO_MAX_ALG_NAME];
};

/* Global LRU lists shared by all zswap pools. */
static struct list_lru zswap_list_lru;

/* The lock protects zswap_next_shrink updates. */
static DEFINE_SPINLOCK(zswap_shrink_lock);
static struct mem_cgroup *zswap_next_shrink;
static struct work_struct zswap_shrink_work;
static struct shrinker *zswap_shrinker;

/*
 * struct zswap_entry
 *
 * This structure contains the metadata for tracking a single compressed
 * page within zswap.
 *
 * swpentry - associated swap entry, the offset indexes into the red-black tree
 * length - the length in bytes of the compressed page data.  Needed during
 *          decompression.
 * pool - the zswap_pool the entry's data is in
 * handle - zpool allocation handle that stores the compressed page data
 * objcg - the obj_cgroup that the compressed memory is charged to
 * lru - handle to the pool's lru used to evict pages.
 */
struct zswap_entry {
	swp_entry_t swpentry;
	unsigned int length;
	struct zswap_pool *pool;
	unsigned long handle;
	struct obj_cgroup *objcg;
	struct list_head lru;
};

static struct xarray *zswap_trees[MAX_SWAPFILES];
static unsigned int nr_zswap_trees[MAX_SWAPFILES];

/* RCU-protected iteration */
static LIST_HEAD(zswap_pools);
/* protects zswap_pools list modification */
static DEFINE_SPINLOCK(zswap_pools_lock);
/* pool counter to provide unique names to zpool */
static atomic_t zswap_pools_count = ATOMIC_INIT(0);

enum zswap_init_type {
	ZSWAP_UNINIT,
	ZSWAP_INIT_SUCCEED,
	ZSWAP_INIT_FAILED
};

static enum zswap_init_type zswap_init_state;

/* used to ensure the integrity of initialization */
static DEFINE_MUTEX(zswap_init_lock);

/* init completed, but couldn't create the initial pool */
static bool zswap_has_pool;

/*********************************
* helpers and fwd declarations
**********************************/

static inline struct xarray *swap_zswap_tree(swp_entry_t swp)
{
	return &zswap_trees[swp_type(swp)][swp_offset(swp)
		>> SWAP_ADDRESS_SPACE_SHIFT];
}

#define zswap_pool_debug(msg, p)				\
	pr_debug("%s pool %s/%s\n", msg, (p)->tfm_name,		\
		 zpool_get_type((p)->zpool))

/*********************************
* pool functions
**********************************/
static void __zswap_pool_empty(struct percpu_ref *ref);

static struct zswap_pool *zswap_pool_create(char *type, char *compressor)
{
	struct zswap_pool *pool;
	char name[38]; /* 'zswap' + 32 char (max) num + \0 */
	gfp_t gfp = __GFP_NORETRY | __GFP_NOWARN | __GFP_KSWAPD_RECLAIM;
	int ret;

	if (!zswap_has_pool) {
		/* if either are unset, pool initialization failed, and we
		 * need both params to be set correctly before trying to
		 * create a pool.
		 */
		if (!strcmp(type, ZSWAP_PARAM_UNSET))
			return NULL;
		if (!strcmp(compressor, ZSWAP_PARAM_UNSET))
			return NULL;
	}

	pool = kzalloc(sizeof(*pool), GFP_KERNEL);
	if (!pool)
		return NULL;

	/* unique name for each pool specifically required by zsmalloc */
	snprintf(name, 38, "zswap%x", atomic_inc_return(&zswap_pools_count));
	pool->zpool = zpool_create_pool(type, name, gfp);
	if (!pool->zpool) {
		pr_err("%s zpool not available\n", type);
		goto error;
	}
	pr_debug("using %s zpool\n", zpool_get_type(pool->zpool));

	strscpy(pool->tfm_name, compressor, sizeof(pool->tfm_name));

	pool->acomp_ctx = alloc_percpu(*pool->acomp_ctx);
	if (!pool->acomp_ctx) {
		pr_err("percpu alloc failed\n");
		goto error;
	}

	ret = cpuhp_state_add_instance(CPUHP_MM_ZSWP_POOL_PREPARE,
				       &pool->node);
	if (ret)
		goto error;

	/* being the current pool takes 1 ref; this func expects the
	 * caller to always add the new pool as the current pool
	 */
	ret = percpu_ref_init(&pool->ref, __zswap_pool_empty,
			      PERCPU_REF_ALLOW_REINIT, GFP_KERNEL);
	if (ret)
		goto ref_fail;
	INIT_LIST_HEAD(&pool->list);

	zswap_pool_debug("created", pool);

	return pool;

ref_fail:
	cpuhp_state_remove_instance(CPUHP_MM_ZSWP_POOL_PREPARE, &pool->node);
error:
	if (pool->acomp_ctx)
		free_percpu(pool->acomp_ctx);
	if (pool->zpool)
		zpool_destroy_pool(pool->zpool);
	kfree(pool);
	return NULL;
}

static struct zswap_pool *__zswap_pool_create_fallback(void)
{
	bool has_comp, has_zpool;

	has_comp = crypto_has_acomp(zswap_compressor, 0, 0);
	if (!has_comp && strcmp(zswap_compressor,
				CONFIG_ZSWAP_COMPRESSOR_DEFAULT)) {
		pr_err("compressor %s not available, using default %s\n",
		       zswap_compressor, CONFIG_ZSWAP_COMPRESSOR_DEFAULT);
		param_free_charp(&zswap_compressor);
		zswap_compressor = CONFIG_ZSWAP_COMPRESSOR_DEFAULT;
		has_comp = crypto_has_acomp(zswap_compressor, 0, 0);
	}
	if (!has_comp) {
		pr_err("default compressor %s not available\n",
		       zswap_compressor);
		param_free_charp(&zswap_compressor);
		zswap_compressor = ZSWAP_PARAM_UNSET;
	}

	has_zpool = zpool_has_pool(zswap_zpool_type);
	if (!has_zpool && strcmp(zswap_zpool_type,
				 CONFIG_ZSWAP_ZPOOL_DEFAULT)) {
		pr_err("zpool %s not available, using default %s\n",
		       zswap_zpool_type, CONFIG_ZSWAP_ZPOOL_DEFAULT);
		param_free_charp(&zswap_zpool_type);
		zswap_zpool_type = CONFIG_ZSWAP_ZPOOL_DEFAULT;
		has_zpool = zpool_has_pool(zswap_zpool_type);
	}
	if (!has_zpool) {
		pr_err("default zpool %s not available\n",
		       zswap_zpool_type);
		param_free_charp(&zswap_zpool_type);
		zswap_zpool_type = ZSWAP_PARAM_UNSET;
	}

	if (!has_comp || !has_zpool)
		return NULL;

	return zswap_pool_create(zswap_zpool_type, zswap_compressor);
}

static void zswap_pool_destroy(struct zswap_pool *pool)
{
	zswap_pool_debug("destroying", pool);

	cpuhp_state_remove_instance(CPUHP_MM_ZSWP_POOL_PREPARE, &pool->node);
	free_percpu(pool->acomp_ctx);

	zpool_destroy_pool(pool->zpool);
	kfree(pool);
}

static void __zswap_pool_release(struct work_struct *work)
{
	struct zswap_pool *pool = container_of(work, typeof(*pool),
						release_work);

	synchronize_rcu();

	/* nobody should have been able to get a ref... */
	WARN_ON(!percpu_ref_is_zero(&pool->ref));
	percpu_ref_exit(&pool->ref);

	/* pool is now off zswap_pools list and has no references. */
	zswap_pool_destroy(pool);
}

static struct zswap_pool *zswap_pool_current(void);

static void __zswap_pool_empty(struct percpu_ref *ref)
{
	struct zswap_pool *pool;

	pool = container_of(ref, typeof(*pool), ref);

	spin_lock_bh(&zswap_pools_lock);

	WARN_ON(pool == zswap_pool_current());

	list_del_rcu(&pool->list);

	INIT_WORK(&pool->release_work, __zswap_pool_release);
	schedule_work(&pool->release_work);

	spin_unlock_bh(&zswap_pools_lock);
}

static int __must_check zswap_pool_get(struct zswap_pool *pool)
{
	if (!pool)
		return 0;

	return percpu_ref_tryget(&pool->ref);
}

static void zswap_pool_put(struct zswap_pool *pool)
{
	percpu_ref_put(&pool->ref);
}

static struct zswap_pool *__zswap_pool_current(void)
{
	struct zswap_pool *pool;

	pool = list_first_or_null_rcu(&zswap_pools, typeof(*pool), list);
	WARN_ONCE(!pool && zswap_has_pool,
		  "%s: no page storage pool!\n", __func__);

	return pool;
}

static struct zswap_pool *zswap_pool_current(void)
{
	assert_spin_locked(&zswap_pools_lock);

	return __zswap_pool_current();
}

static struct zswap_pool *zswap_pool_current_get(void)
{
	struct zswap_pool *pool;

	rcu_read_lock();

	pool = __zswap_pool_current();
	if (!zswap_pool_get(pool))
		pool = NULL;

	rcu_read_unlock();

	return pool;
}

/* type and compressor must be null-terminated */
static struct zswap_pool *zswap_pool_find_get(char *type, char *compressor)
{
	struct zswap_pool *pool;

	assert_spin_locked(&zswap_pools_lock);

	list_for_each_entry_rcu(pool, &zswap_pools, list) {
		if (strcmp(pool->tfm_name, compressor))
			continue;
		if (strcmp(zpool_get_type(pool->zpool), type))
			continue;
		/* if we can't get it, it's about to be destroyed */
		if (!zswap_pool_get(pool))
			continue;
		return pool;
	}

	return NULL;
}

static unsigned long zswap_max_pages(void)
{
	return totalram_pages() * zswap_max_pool_percent / 100;
}

static unsigned long zswap_accept_thr_pages(void)
{
	return zswap_max_pages() * zswap_accept_thr_percent / 100;
}

unsigned long zswap_total_pages(void)
{
	struct zswap_pool *pool;
	unsigned long total = 0;

	rcu_read_lock();
	list_for_each_entry_rcu(pool, &zswap_pools, list)
		total += zpool_get_total_pages(pool->zpool);
	rcu_read_unlock();

	return total;
}

static bool zswap_check_limits(void)
{
	unsigned long cur_pages = zswap_total_pages();
	unsigned long max_pages = zswap_max_pages();

	if (cur_pages >= max_pages) {
		zswap_pool_limit_hit++;
		zswap_pool_reached_full = true;
	} else if (zswap_pool_reached_full &&
		   cur_pages <= zswap_accept_thr_pages()) {
			zswap_pool_reached_full = false;
	}
	return zswap_pool_reached_full;
}

/*********************************
* param callbacks
**********************************/

static bool zswap_pool_changed(const char *s, const struct kernel_param *kp)
{
	/* no change required */
	if (!strcmp(s, *(char **)kp->arg) && zswap_has_pool)
		return false;
	return true;
}

/* val must be a null-terminated string */
static int __zswap_param_set(const char *val, const struct kernel_param *kp,
			     char *type, char *compressor)
{
	struct zswap_pool *pool, *put_pool = NULL;
	char *s = strstrip((char *)val);
	int ret = 0;
	bool new_pool = false;

	mutex_lock(&zswap_init_lock);
	switch (zswap_init_state) {
	case ZSWAP_UNINIT:
		/* if this is load-time (pre-init) param setting,
		 * don't create a pool; that's done during init.
		 */
		ret = param_set_charp(s, kp);
		break;
	case ZSWAP_INIT_SUCCEED:
		new_pool = zswap_pool_changed(s, kp);
		break;
	case ZSWAP_INIT_FAILED:
		pr_err("can't set param, initialization failed\n");
		ret = -ENODEV;
	}
	mutex_unlock(&zswap_init_lock);

	/* no need to create a new pool, return directly */
	if (!new_pool)
		return ret;

	if (!type) {
		if (!zpool_has_pool(s)) {
			pr_err("zpool %s not available\n", s);
			return -ENOENT;
		}
		type = s;
	} else if (!compressor) {
		if (!crypto_has_acomp(s, 0, 0)) {
			pr_err("compressor %s not available\n", s);
			return -ENOENT;
		}
		compressor = s;
	} else {
		WARN_ON(1);
		return -EINVAL;
	}

	spin_lock_bh(&zswap_pools_lock);

	pool = zswap_pool_find_get(type, compressor);
	if (pool) {
		zswap_pool_debug("using existing", pool);
		WARN_ON(pool == zswap_pool_current());
		list_del_rcu(&pool->list);
	}

	spin_unlock_bh(&zswap_pools_lock);

	if (!pool)
		pool = zswap_pool_create(type, compressor);
	else {
		/*
		 * Restore the initial ref dropped by percpu_ref_kill()
		 * when the pool was decommissioned and switch it again
		 * to percpu mode.
		 */
		percpu_ref_resurrect(&pool->ref);

		/* Drop the ref from zswap_pool_find_get(). */
		zswap_pool_put(pool);
	}

	if (pool)
		ret = param_set_charp(s, kp);
	else
		ret = -EINVAL;

	spin_lock_bh(&zswap_pools_lock);

	if (!ret) {
		put_pool = zswap_pool_current();
		list_add_rcu(&pool->list, &zswap_pools);
		zswap_has_pool = true;
	} else if (pool) {
		/* add the possibly pre-existing pool to the end of the pools
		 * list; if it's new (and empty) then it'll be removed and
		 * destroyed by the put after we drop the lock
		 */
		list_add_tail_rcu(&pool->list, &zswap_pools);
		put_pool = pool;
	}

	spin_unlock_bh(&zswap_pools_lock);

	if (!zswap_has_pool && !pool) {
		/* if initial pool creation failed, and this pool creation also
		 * failed, maybe both compressor and zpool params were bad.
		 * Allow changing this param, so pool creation will succeed
		 * when the other param is changed. We already verified this
		 * param is ok in the zpool_has_pool() or crypto_has_acomp()
		 * checks above.
		 */
		ret = param_set_charp(s, kp);
	}

	/* drop the ref from either the old current pool,
	 * or the new pool we failed to add
	 */
	if (put_pool)
		percpu_ref_kill(&put_pool->ref);

	return ret;
}

static int zswap_compressor_param_set(const char *val,
				      const struct kernel_param *kp)
{
	return __zswap_param_set(val, kp, zswap_zpool_type, NULL);
}

static int zswap_zpool_param_set(const char *val,
				 const struct kernel_param *kp)
{
	return __zswap_param_set(val, kp, NULL, zswap_compressor);
}

static int zswap_enabled_param_set(const char *val,
				   const struct kernel_param *kp)
{
	int ret = -ENODEV;

	/* if this is load-time (pre-init) param setting, only set param. */
	if (system_state != SYSTEM_RUNNING)
		return param_set_bool(val, kp);

	mutex_lock(&zswap_init_lock);
	switch (zswap_init_state) {
	case ZSWAP_UNINIT:
		if (zswap_setup())
			break;
		fallthrough;
	case ZSWAP_INIT_SUCCEED:
		if (!zswap_has_pool)
			pr_err("can't enable, no pool configured\n");
		else
			ret = param_set_bool(val, kp);
		break;
	case ZSWAP_INIT_FAILED:
		pr_err("can't enable, initialization failed\n");
	}
	mutex_unlock(&zswap_init_lock);

	return ret;
}

/*********************************
* lru functions
**********************************/

/* should be called under RCU */
#ifdef CONFIG_MEMCG
static inline struct mem_cgroup *mem_cgroup_from_entry(struct zswap_entry *entry)
{
	return entry->objcg ? obj_cgroup_memcg(entry->objcg) : NULL;
}
#else
static inline struct mem_cgroup *mem_cgroup_from_entry(struct zswap_entry *entry)
{
	return NULL;
}
#endif

static inline int entry_to_nid(struct zswap_entry *entry)
{
	return page_to_nid(virt_to_page(entry));
}

static void zswap_lru_add(struct list_lru *list_lru, struct zswap_entry *entry)
{
	atomic_long_t *nr_zswap_protected;
	unsigned long lru_size, old, new;
	int nid = entry_to_nid(entry);
	struct mem_cgroup *memcg;
	struct lruvec *lruvec;

	/*
	 * Note that it is safe to use rcu_read_lock() here, even in the face of
	 * concurrent memcg offlining. Thanks to the memcg->kmemcg_id indirection
	 * used in list_lru lookup, only two scenarios are possible:
	 *
	 * 1. list_lru_add() is called before memcg->kmemcg_id is updated. The
	 *    new entry will be reparented to memcg's parent's list_lru.
	 * 2. list_lru_add() is called after memcg->kmemcg_id is updated. The
	 *    new entry will be added directly to memcg's parent's list_lru.
	 *
	 * Similar reasoning holds for list_lru_del().
	 */
	rcu_read_lock();
	memcg = mem_cgroup_from_entry(entry);
	/* will always succeed */
	list_lru_add(list_lru, &entry->lru, nid, memcg);

	/* Update the protection area */
	lru_size = list_lru_count_one(list_lru, nid, memcg);
	lruvec = mem_cgroup_lruvec(memcg, NODE_DATA(nid));
	nr_zswap_protected = &lruvec->zswap_lruvec_state.nr_zswap_protected;
	old = atomic_long_inc_return(nr_zswap_protected);
	/*
	 * Decay to avoid overflow and adapt to changing workloads.
	 * This is based on LRU reclaim cost decaying heuristics.
	 */
	do {
		new = old > lru_size / 4 ? old / 2 : old;
	} while (!atomic_long_try_cmpxchg(nr_zswap_protected, &old, new));
	rcu_read_unlock();
}

static void zswap_lru_del(struct list_lru *list_lru, struct zswap_entry *entry)
{
	int nid = entry_to_nid(entry);
	struct mem_cgroup *memcg;

	rcu_read_lock();
	memcg = mem_cgroup_from_entry(entry);
	/* will always succeed */
	list_lru_del(list_lru, &entry->lru, nid, memcg);
	rcu_read_unlock();
}

void zswap_lruvec_state_init(struct lruvec *lruvec)
{
	atomic_long_set(&lruvec->zswap_lruvec_state.nr_zswap_protected, 0);
}

void zswap_folio_swapin(struct folio *folio)
{
	struct lruvec *lruvec;

	if (folio) {
		lruvec = folio_lruvec(folio);
		atomic_long_inc(&lruvec->zswap_lruvec_state.nr_zswap_protected);
	}
}

void zswap_memcg_offline_cleanup(struct mem_cgroup *memcg)
{
	/* lock out zswap shrinker walking memcg tree */
	spin_lock(&zswap_shrink_lock);
	if (zswap_next_shrink == memcg)
		zswap_next_shrink = mem_cgroup_iter(NULL, zswap_next_shrink, NULL);
	spin_unlock(&zswap_shrink_lock);
}

/*********************************
* zswap entry functions
**********************************/
static struct kmem_cache *zswap_entry_cache;

static struct zswap_entry *zswap_entry_cache_alloc(gfp_t gfp, int nid)
{
	struct zswap_entry *entry;
	entry = kmem_cache_alloc_node(zswap_entry_cache, gfp, nid);
	if (!entry)
		return NULL;
	return entry;
}

static void zswap_entry_cache_free(struct zswap_entry *entry)
{
	kmem_cache_free(zswap_entry_cache, entry);
}

/*
 * Carries out the common pattern of freeing and entry's zpool allocation,
 * freeing the entry itself, and decrementing the number of stored pages.
 */
static void zswap_entry_free(struct zswap_entry *entry)
{
	zswap_lru_del(&zswap_list_lru, entry);
	zpool_free(entry->pool->zpool, entry->handle);
	zswap_pool_put(entry->pool);
	if (entry->objcg) {
		obj_cgroup_uncharge_zswap(entry->objcg, entry->length);
		obj_cgroup_put(entry->objcg);
	}
	zswap_entry_cache_free(entry);
	atomic_dec(&zswap_stored_pages);
}

/*********************************
* compressed storage functions
**********************************/
static int zswap_cpu_comp_prepare(unsigned int cpu, struct hlist_node *node)
{
	struct zswap_pool *pool = hlist_entry(node, struct zswap_pool, node);
	struct crypto_acomp_ctx *acomp_ctx = per_cpu_ptr(pool->acomp_ctx, cpu);
	struct crypto_acomp *acomp;
	struct acomp_req *req;
	int ret;

	mutex_init(&acomp_ctx->mutex);

	acomp_ctx->buffer = kmalloc_node(PAGE_SIZE * 2, GFP_KERNEL, cpu_to_node(cpu));
	if (!acomp_ctx->buffer)
		return -ENOMEM;

	acomp = crypto_alloc_acomp_node(pool->tfm_name, 0, 0, cpu_to_node(cpu));
	if (IS_ERR(acomp)) {
		pr_err("could not alloc crypto acomp %s : %ld\n",
				pool->tfm_name, PTR_ERR(acomp));
		ret = PTR_ERR(acomp);
		goto acomp_fail;
	}
	acomp_ctx->acomp = acomp;
	acomp_ctx->is_sleepable = acomp_is_async(acomp);

	req = acomp_request_alloc(acomp_ctx->acomp);
	if (!req) {
		pr_err("could not alloc crypto acomp_request %s\n",
		       pool->tfm_name);
		ret = -ENOMEM;
		goto req_fail;
	}
	acomp_ctx->req = req;

	crypto_init_wait(&acomp_ctx->wait);
	/*
	 * if the backend of acomp is async zip, crypto_req_done() will wakeup
	 * crypto_wait_req(); if the backend of acomp is scomp, the callback
	 * won't be called, crypto_wait_req() will return without blocking.
	 */
	acomp_request_set_callback(req, CRYPTO_TFM_REQ_MAY_BACKLOG,
				   crypto_req_done, &acomp_ctx->wait);

	return 0;

req_fail:
	crypto_free_acomp(acomp_ctx->acomp);
acomp_fail:
	kfree(acomp_ctx->buffer);
	return ret;
}

static int zswap_cpu_comp_dead(unsigned int cpu, struct hlist_node *node)
{
	struct zswap_pool *pool = hlist_entry(node, struct zswap_pool, node);
	struct crypto_acomp_ctx *acomp_ctx = per_cpu_ptr(pool->acomp_ctx, cpu);

	if (!IS_ERR_OR_NULL(acomp_ctx)) {
		if (!IS_ERR_OR_NULL(acomp_ctx->req))
			acomp_request_free(acomp_ctx->req);
		if (!IS_ERR_OR_NULL(acomp_ctx->acomp))
			crypto_free_acomp(acomp_ctx->acomp);
		kfree(acomp_ctx->buffer);
	}

	return 0;
}

static bool zswap_compress(struct folio *folio, struct zswap_entry *entry)
{
	struct crypto_acomp_ctx *acomp_ctx;
	struct scatterlist input, output;
	int comp_ret = 0, alloc_ret = 0;
	unsigned int dlen = PAGE_SIZE;
	unsigned long handle;
	struct zpool *zpool;
	char *buf;
	gfp_t gfp;
	u8 *dst;

	acomp_ctx = raw_cpu_ptr(entry->pool->acomp_ctx);

	mutex_lock(&acomp_ctx->mutex);

	dst = acomp_ctx->buffer;
	sg_init_table(&input, 1);
	sg_set_folio(&input, folio, PAGE_SIZE, 0);

	/*
	 * We need PAGE_SIZE * 2 here since there maybe over-compression case,
	 * and hardware-accelerators may won't check the dst buffer size, so
	 * giving the dst buffer with enough length to avoid buffer overflow.
	 */
	sg_init_one(&output, dst, PAGE_SIZE * 2);
	acomp_request_set_params(acomp_ctx->req, &input, &output, PAGE_SIZE, dlen);

	/*
	 * it maybe looks a little bit silly that we send an asynchronous request,
	 * then wait for its completion synchronously. This makes the process look
	 * synchronous in fact.
	 * Theoretically, acomp supports users send multiple acomp requests in one
	 * acomp instance, then get those requests done simultaneously. but in this
	 * case, zswap actually does store and load page by page, there is no
	 * existing method to send the second page before the first page is done
	 * in one thread doing zwap.
	 * but in different threads running on different cpu, we have different
	 * acomp instance, so multiple threads can do (de)compression in parallel.
	 */
	comp_ret = crypto_wait_req(crypto_acomp_compress(acomp_ctx->req), &acomp_ctx->wait);
	dlen = acomp_ctx->req->dlen;
	if (comp_ret)
		goto unlock;

	zpool = entry->pool->zpool;
	gfp = __GFP_NORETRY | __GFP_NOWARN | __GFP_KSWAPD_RECLAIM;
	if (zpool_malloc_support_movable(zpool))
		gfp |= __GFP_HIGHMEM | __GFP_MOVABLE;
	alloc_ret = zpool_malloc(zpool, dlen, gfp, &handle);
	if (alloc_ret)
		goto unlock;

	buf = zpool_map_handle(zpool, handle, ZPOOL_MM_WO);
	memcpy(buf, dst, dlen);
	zpool_unmap_handle(zpool, handle);

	entry->handle = handle;
	entry->length = dlen;

unlock:
	if (comp_ret == -ENOSPC || alloc_ret == -ENOSPC)
		zswap_reject_compress_poor++;
	else if (comp_ret)
		zswap_reject_compress_fail++;
	else if (alloc_ret)
		zswap_reject_alloc_fail++;

	mutex_unlock(&acomp_ctx->mutex);
	return comp_ret == 0 && alloc_ret == 0;
}

static void zswap_decompress(struct zswap_entry *entry, struct folio *folio)
{
	struct zpool *zpool = entry->pool->zpool;
	struct scatterlist input, output;
	struct crypto_acomp_ctx *acomp_ctx;
	u8 *src;

	acomp_ctx = raw_cpu_ptr(entry->pool->acomp_ctx);
	mutex_lock(&acomp_ctx->mutex);

	src = zpool_map_handle(zpool, entry->handle, ZPOOL_MM_RO);
	/*
	 * If zpool_map_handle is atomic, we cannot reliably utilize its mapped buffer
	 * to do crypto_acomp_decompress() which might sleep. In such cases, we must
	 * resort to copying the buffer to a temporary one.
	 * Meanwhile, zpool_map_handle() might return a non-linearly mapped buffer,
	 * such as a kmap address of high memory or even ever a vmap address.
	 * However, sg_init_one is only equipped to handle linearly mapped low memory.
	 * In such cases, we also must copy the buffer to a temporary and lowmem one.
	 */
	if ((acomp_ctx->is_sleepable && !zpool_can_sleep_mapped(zpool)) ||
	    !virt_addr_valid(src)) {
		memcpy(acomp_ctx->buffer, src, entry->length);
		src = acomp_ctx->buffer;
		zpool_unmap_handle(zpool, entry->handle);
	}

	sg_init_one(&input, src, entry->length);
	sg_init_table(&output, 1);
	sg_set_folio(&output, folio, PAGE_SIZE, 0);
	acomp_request_set_params(acomp_ctx->req, &input, &output, entry->length, PAGE_SIZE);
	BUG_ON(crypto_wait_req(crypto_acomp_decompress(acomp_ctx->req), &acomp_ctx->wait));
	BUG_ON(acomp_ctx->req->dlen != PAGE_SIZE);
	mutex_unlock(&acomp_ctx->mutex);

	if (src != acomp_ctx->buffer)
		zpool_unmap_handle(zpool, entry->handle);
}

/*********************************
* writeback code
**********************************/
/*
 * Attempts to free an entry by adding a folio to the swap cache,
 * decompressing the entry data into the folio, and issuing a
 * bio write to write the folio back to the swap device.
 *
 * This can be thought of as a "resumed writeback" of the folio
 * to the swap device.  We are basically resuming the same swap
 * writeback path that was intercepted with the zswap_store()
 * in the first place.  After the folio has been decompressed into
 * the swap cache, the compressed version stored by zswap can be
 * freed.
 */
static int zswap_writeback_entry(struct zswap_entry *entry,
				 swp_entry_t swpentry)
{
	struct xarray *tree;
	pgoff_t offset = swp_offset(swpentry);
	struct folio *folio;
	struct mempolicy *mpol;
	bool folio_was_allocated;
	struct writeback_control wbc = {
		.sync_mode = WB_SYNC_NONE,
	};

	/* try to allocate swap cache folio */
	mpol = get_task_policy(current);
	folio = __read_swap_cache_async(swpentry, GFP_KERNEL, mpol,
				NO_INTERLEAVE_INDEX, &folio_was_allocated, true);
	if (!folio)
		return -ENOMEM;

	/*
	 * Found an existing folio, we raced with swapin or concurrent
	 * shrinker. We generally writeback cold folios from zswap, and
	 * swapin means the folio just became hot, so skip this folio.
	 * For unlikely concurrent shrinker case, it will be unlinked
	 * and freed when invalidated by the concurrent shrinker anyway.
	 */
	if (!folio_was_allocated) {
		folio_put(folio);
		return -EEXIST;
	}

	/*
	 * folio is locked, and the swapcache is now secured against
	 * concurrent swapping to and from the slot, and concurrent
	 * swapoff so we can safely dereference the zswap tree here.
	 * Verify that the swap entry hasn't been invalidated and recycled
	 * behind our backs, to avoid overwriting a new swap folio with
	 * old compressed data. Only when this is successful can the entry
	 * be dereferenced.
	 */
	tree = swap_zswap_tree(swpentry);
	if (entry != xa_cmpxchg(tree, offset, entry, NULL, GFP_KERNEL)) {
		delete_from_swap_cache(folio);
		folio_unlock(folio);
		folio_put(folio);
		return -ENOMEM;
	}

	zswap_decompress(entry, folio);

	count_vm_event(ZSWPWB);
	if (entry->objcg)
		count_objcg_event(entry->objcg, ZSWPWB);

	zswap_entry_free(entry);

	/* folio is up to date */
	folio_mark_uptodate(folio);

	/* move it to the tail of the inactive list after end_writeback */
	folio_set_reclaim(folio);

	/* start writeback */
	__swap_writepage(folio, &wbc);
	folio_put(folio);

	return 0;
}

/*********************************
* shrinker functions
**********************************/
static enum lru_status shrink_memcg_cb(struct list_head *item, struct list_lru_one *l,
				       spinlock_t *lock, void *arg)
{
	struct zswap_entry *entry = container_of(item, struct zswap_entry, lru);
	bool *encountered_page_in_swapcache = (bool *)arg;
	swp_entry_t swpentry;
	enum lru_status ret = LRU_REMOVED_RETRY;
	int writeback_result;

	/*
	 * As soon as we drop the LRU lock, the entry can be freed by
	 * a concurrent invalidation. This means the following:
	 *
	 * 1. We extract the swp_entry_t to the stack, allowing
	 *    zswap_writeback_entry() to pin the swap entry and
	 *    then validate the zwap entry against that swap entry's
	 *    tree using pointer value comparison. Only when that
	 *    is successful can the entry be dereferenced.
	 *
	 * 2. Usually, objects are taken off the LRU for reclaim. In
	 *    this case this isn't possible, because if reclaim fails
	 *    for whatever reason, we have no means of knowing if the
	 *    entry is alive to put it back on the LRU.
	 *
	 *    So rotate it before dropping the lock. If the entry is
	 *    written back or invalidated, the free path will unlink
	 *    it. For failures, rotation is the right thing as well.
	 *
	 *    Temporary failures, where the same entry should be tried
	 *    again immediately, almost never happen for this shrinker.
	 *    We don't do any trylocking; -ENOMEM comes closest,
	 *    but that's extremely rare and doesn't happen spuriously
	 *    either. Don't bother distinguishing this case.
	 */
	list_move_tail(item, &l->list);

	/*
	 * Once the lru lock is dropped, the entry might get freed. The
	 * swpentry is copied to the stack, and entry isn't deref'd again
	 * until the entry is verified to still be alive in the tree.
	 */
	swpentry = entry->swpentry;

	/*
	 * It's safe to drop the lock here because we return either
	 * LRU_REMOVED_RETRY or LRU_RETRY.
	 */
	spin_unlock(lock);

	writeback_result = zswap_writeback_entry(entry, swpentry);

	if (writeback_result) {
		zswap_reject_reclaim_fail++;
		ret = LRU_RETRY;

		/*
		 * Encountering a page already in swap cache is a sign that we are shrinking
		 * into the warmer region. We should terminate shrinking (if we're in the dynamic
		 * shrinker context).
		 */
		if (writeback_result == -EEXIST && encountered_page_in_swapcache) {
			ret = LRU_STOP;
			*encountered_page_in_swapcache = true;
		}
	} else {
		zswap_written_back_pages++;
	}

	spin_lock(lock);
	return ret;
}

static unsigned long zswap_shrinker_scan(struct shrinker *shrinker,
		struct shrink_control *sc)
{
	struct lruvec *lruvec = mem_cgroup_lruvec(sc->memcg, NODE_DATA(sc->nid));
	unsigned long shrink_ret, nr_protected, lru_size;
	bool encountered_page_in_swapcache = false;

	if (!zswap_shrinker_enabled ||
			!mem_cgroup_zswap_writeback_enabled(sc->memcg)) {
		sc->nr_scanned = 0;
		return SHRINK_STOP;
	}

	nr_protected =
		atomic_long_read(&lruvec->zswap_lruvec_state.nr_zswap_protected);
	lru_size = list_lru_shrink_count(&zswap_list_lru, sc);

	/*
	 * Abort if we are shrinking into the protected region.
	 *
	 * This short-circuiting is necessary because if we have too many multiple
	 * concurrent reclaimers getting the freeable zswap object counts at the
	 * same time (before any of them made reasonable progress), the total
	 * number of reclaimed objects might be more than the number of unprotected
	 * objects (i.e the reclaimers will reclaim into the protected area of the
	 * zswap LRU).
	 */
	if (nr_protected >= lru_size - sc->nr_to_scan) {
		sc->nr_scanned = 0;
		return SHRINK_STOP;
	}

	shrink_ret = list_lru_shrink_walk(&zswap_list_lru, sc, &shrink_memcg_cb,
		&encountered_page_in_swapcache);

	if (encountered_page_in_swapcache)
		return SHRINK_STOP;

	return shrink_ret ? shrink_ret : SHRINK_STOP;
}

static unsigned long zswap_shrinker_count(struct shrinker *shrinker,
		struct shrink_control *sc)
{
	struct mem_cgroup *memcg = sc->memcg;
	struct lruvec *lruvec = mem_cgroup_lruvec(memcg, NODE_DATA(sc->nid));
	unsigned long nr_backing, nr_stored, nr_freeable, nr_protected;

	if (!zswap_shrinker_enabled || !mem_cgroup_zswap_writeback_enabled(memcg))
		return 0;

	/*
	 * The shrinker resumes swap writeback, which will enter block
	 * and may enter fs. XXX: Harmonize with vmscan.c __GFP_FS
	 * rules (may_enter_fs()), which apply on a per-folio basis.
	 */
	if (!gfp_has_io_fs(sc->gfp_mask))
		return 0;

	/*
	 * For memcg, use the cgroup-wide ZSWAP stats since we don't
	 * have them per-node and thus per-lruvec. Careful if memcg is
	 * runtime-disabled: we can get sc->memcg == NULL, which is ok
	 * for the lruvec, but not for memcg_page_state().
	 *
	 * Without memcg, use the zswap pool-wide metrics.
	 */
	if (!mem_cgroup_disabled()) {
		mem_cgroup_flush_stats(memcg);
		nr_backing = memcg_page_state(memcg, MEMCG_ZSWAP_B) >> PAGE_SHIFT;
		nr_stored = memcg_page_state(memcg, MEMCG_ZSWAPPED);
	} else {
		nr_backing = zswap_total_pages();
		nr_stored = atomic_read(&zswap_stored_pages);
	}

	if (!nr_stored)
		return 0;

	nr_protected =
		atomic_long_read(&lruvec->zswap_lruvec_state.nr_zswap_protected);
	nr_freeable = list_lru_shrink_count(&zswap_list_lru, sc);
	/*
	 * Subtract the lru size by an estimate of the number of pages
	 * that should be protected.
	 */
	nr_freeable = nr_freeable > nr_protected ? nr_freeable - nr_protected : 0;

	/*
	 * Scale the number of freeable pages by the memory saving factor.
	 * This ensures that the better zswap compresses memory, the fewer
	 * pages we will evict to swap (as it will otherwise incur IO for
	 * relatively small memory saving).
	 */
	return mult_frac(nr_freeable, nr_backing, nr_stored);
}

static struct shrinker *zswap_alloc_shrinker(void)
{
	struct shrinker *shrinker;

	shrinker =
		shrinker_alloc(SHRINKER_NUMA_AWARE | SHRINKER_MEMCG_AWARE, "mm-zswap");
	if (!shrinker)
		return NULL;

	shrinker->scan_objects = zswap_shrinker_scan;
	shrinker->count_objects = zswap_shrinker_count;
	shrinker->batch = 0;
	shrinker->seeks = DEFAULT_SEEKS;
	return shrinker;
}

static int shrink_memcg(struct mem_cgroup *memcg)
{
	int nid, shrunk = 0;

	if (!mem_cgroup_zswap_writeback_enabled(memcg))
		return -EINVAL;

	/*
	 * Skip zombies because their LRUs are reparented and we would be
	 * reclaiming from the parent instead of the dead memcg.
	 */
	if (memcg && !mem_cgroup_online(memcg))
		return -ENOENT;

	for_each_node_state(nid, N_NORMAL_MEMORY) {
		unsigned long nr_to_walk = 1;

		shrunk += list_lru_walk_one(&zswap_list_lru, nid, memcg,
					    &shrink_memcg_cb, NULL, &nr_to_walk);
	}
	return shrunk ? 0 : -EAGAIN;
}

static void shrink_worker(struct work_struct *w)
{
	struct mem_cgroup *memcg;
	int ret, failures = 0;
	unsigned long thr;

	/* Reclaim down to the accept threshold */
	thr = zswap_accept_thr_pages();

	/* global reclaim will select cgroup in a round-robin fashion. */
	do {
		spin_lock(&zswap_shrink_lock);
		zswap_next_shrink = mem_cgroup_iter(NULL, zswap_next_shrink, NULL);
		memcg = zswap_next_shrink;

		/*
		 * We need to retry if we have gone through a full round trip, or if we
		 * got an offline memcg (or else we risk undoing the effect of the
		 * zswap memcg offlining cleanup callback). This is not catastrophic
		 * per se, but it will keep the now offlined memcg hostage for a while.
		 *
		 * Note that if we got an online memcg, we will keep the extra
		 * reference in case the original reference obtained by mem_cgroup_iter
		 * is dropped by the zswap memcg offlining callback, ensuring that the
		 * memcg is not killed when we are reclaiming.
		 */
		if (!memcg) {
			spin_unlock(&zswap_shrink_lock);
			if (++failures == MAX_RECLAIM_RETRIES)
				break;

			goto resched;
		}

		if (!mem_cgroup_tryget_online(memcg)) {
			/* drop the reference from mem_cgroup_iter() */
			mem_cgroup_iter_break(NULL, memcg);
			zswap_next_shrink = NULL;
			spin_unlock(&zswap_shrink_lock);

			if (++failures == MAX_RECLAIM_RETRIES)
				break;

			goto resched;
		}
		spin_unlock(&zswap_shrink_lock);

		ret = shrink_memcg(memcg);
		/* drop the extra reference */
		mem_cgroup_put(memcg);

		if (ret == -EINVAL)
			break;
		if (ret && ++failures == MAX_RECLAIM_RETRIES)
			break;
resched:
		cond_resched();
	} while (zswap_total_pages() > thr);
}

/*********************************
<<<<<<< HEAD
* same-filled functions
**********************************/
static bool zswap_is_folio_same_filled(struct folio *folio, unsigned long *value)
{
	unsigned long *data;
	unsigned long val;
	unsigned int pos, last_pos = PAGE_SIZE / sizeof(*data) - 1;
	bool ret = false;

	data = kmap_local_folio(folio, 0);
	val = data[0];

	if (val != data[last_pos])
		goto out;

	for (pos = 1; pos < last_pos; pos++) {
		if (val != data[pos])
			goto out;
	}

	*value = val;
	ret = true;
out:
	kunmap_local(data);
	return ret;
}

static void zswap_fill_folio(struct folio *folio, unsigned long value)
{
	unsigned long *data = kmap_local_folio(folio, 0);

	memset_l(data, value, PAGE_SIZE / sizeof(unsigned long));
	kunmap_local(data);
}

/*********************************
=======
>>>>>>> e6f9f50b
* main API
**********************************/
bool zswap_store(struct folio *folio)
{
	swp_entry_t swp = folio->swap;
	pgoff_t offset = swp_offset(swp);
	struct xarray *tree = swap_zswap_tree(swp);
	struct zswap_entry *entry, *old;
	struct obj_cgroup *objcg = NULL;
	struct mem_cgroup *memcg = NULL;

	VM_WARN_ON_ONCE(!folio_test_locked(folio));
	VM_WARN_ON_ONCE(!folio_test_swapcache(folio));

	/* Large folios aren't supported */
	if (folio_test_large(folio))
		return false;

	if (!zswap_enabled)
		goto check_old;

	/* Check cgroup limits */
	objcg = get_obj_cgroup_from_folio(folio);
	if (objcg && !obj_cgroup_may_zswap(objcg)) {
		memcg = get_mem_cgroup_from_objcg(objcg);
		if (shrink_memcg(memcg)) {
			mem_cgroup_put(memcg);
			goto reject;
		}
		mem_cgroup_put(memcg);
	}

	if (zswap_check_limits())
		goto reject;

	/* allocate entry */
	entry = zswap_entry_cache_alloc(GFP_KERNEL, folio_nid(folio));
	if (!entry) {
		zswap_reject_kmemcache_fail++;
		goto reject;
	}

	/* if entry is successfully added, it keeps the reference */
	entry->pool = zswap_pool_current_get();
	if (!entry->pool)
		goto freepage;

	if (objcg) {
		memcg = get_mem_cgroup_from_objcg(objcg);
		if (memcg_list_lru_alloc(memcg, &zswap_list_lru, GFP_KERNEL)) {
			mem_cgroup_put(memcg);
			goto put_pool;
		}
		mem_cgroup_put(memcg);
	}

	if (!zswap_compress(folio, entry))
		goto put_pool;

	entry->swpentry = swp;
	entry->objcg = objcg;

	old = xa_store(tree, offset, entry, GFP_KERNEL);
	if (xa_is_err(old)) {
		int err = xa_err(old);

		WARN_ONCE(err != -ENOMEM, "unexpected xarray error: %d\n", err);
		zswap_reject_alloc_fail++;
		goto store_failed;
	}

	/*
	 * We may have had an existing entry that became stale when
	 * the folio was redirtied and now the new version is being
	 * swapped out. Get rid of the old.
	 */
	if (old)
		zswap_entry_free(old);

	if (objcg) {
		obj_cgroup_charge_zswap(objcg, entry->length);
		count_objcg_event(objcg, ZSWPOUT);
	}

	/*
	 * We finish initializing the entry while it's already in xarray.
	 * This is safe because:
	 *
	 * 1. Concurrent stores and invalidations are excluded by folio lock.
	 *
	 * 2. Writeback is excluded by the entry not being on the LRU yet.
	 *    The publishing order matters to prevent writeback from seeing
	 *    an incoherent entry.
	 */
	if (entry->length) {
		INIT_LIST_HEAD(&entry->lru);
		zswap_lru_add(&zswap_list_lru, entry);
	}

	/* update stats */
	atomic_inc(&zswap_stored_pages);
	count_vm_event(ZSWPOUT);

	return true;

store_failed:
	zpool_free(entry->pool->zpool, entry->handle);
put_pool:
	zswap_pool_put(entry->pool);
freepage:
	zswap_entry_cache_free(entry);
reject:
	obj_cgroup_put(objcg);
	if (zswap_pool_reached_full)
		queue_work(shrink_wq, &zswap_shrink_work);
check_old:
	/*
	 * If the zswap store fails or zswap is disabled, we must invalidate the
	 * possibly stale entry which was previously stored at this offset.
	 * Otherwise, writeback could overwrite the new data in the swapfile.
	 */
	entry = xa_erase(tree, offset);
	if (entry)
		zswap_entry_free(entry);
	return false;
}

bool zswap_load(struct folio *folio)
{
	swp_entry_t swp = folio->swap;
	pgoff_t offset = swp_offset(swp);
	bool swapcache = folio_test_swapcache(folio);
	struct xarray *tree = swap_zswap_tree(swp);
	struct zswap_entry *entry;

	VM_WARN_ON_ONCE(!folio_test_locked(folio));

	if (zswap_never_enabled())
		return false;

	/*
	 * Large folios should not be swapped in while zswap is being used, as
	 * they are not properly handled. Zswap does not properly load large
	 * folios, and a large folio may only be partially in zswap.
	 *
	 * Return true without marking the folio uptodate so that an IO error is
	 * emitted (e.g. do_swap_page() will sigbus).
	 */
	if (WARN_ON_ONCE(folio_test_large(folio)))
		return true;

	/*
	 * When reading into the swapcache, invalidate our entry. The
	 * swapcache can be the authoritative owner of the page and
	 * its mappings, and the pressure that results from having two
	 * in-memory copies outweighs any benefits of caching the
	 * compression work.
	 *
	 * (Most swapins go through the swapcache. The notable
	 * exception is the singleton fault on SWP_SYNCHRONOUS_IO
	 * files, which reads into a private page and may free it if
	 * the fault fails. We remain the primary owner of the entry.)
	 */
	if (swapcache)
		entry = xa_erase(tree, offset);
	else
		entry = xa_load(tree, offset);

	if (!entry)
		return false;

<<<<<<< HEAD
	if (entry->length)
		zswap_decompress(entry, folio);
	else
		zswap_fill_folio(folio, entry->value);
=======
	zswap_decompress(entry, folio);
>>>>>>> e6f9f50b

	count_vm_event(ZSWPIN);
	if (entry->objcg)
		count_objcg_event(entry->objcg, ZSWPIN);

	if (swapcache) {
		zswap_entry_free(entry);
		folio_mark_dirty(folio);
	}

	folio_mark_uptodate(folio);
	return true;
}

void zswap_invalidate(swp_entry_t swp)
{
	pgoff_t offset = swp_offset(swp);
	struct xarray *tree = swap_zswap_tree(swp);
	struct zswap_entry *entry;

	entry = xa_erase(tree, offset);
	if (entry)
		zswap_entry_free(entry);
}

int zswap_swapon(int type, unsigned long nr_pages)
{
	struct xarray *trees, *tree;
	unsigned int nr, i;

	nr = DIV_ROUND_UP(nr_pages, SWAP_ADDRESS_SPACE_PAGES);
	trees = kvcalloc(nr, sizeof(*tree), GFP_KERNEL);
	if (!trees) {
		pr_err("alloc failed, zswap disabled for swap type %d\n", type);
		return -ENOMEM;
	}

	for (i = 0; i < nr; i++)
		xa_init(trees + i);

	nr_zswap_trees[type] = nr;
	zswap_trees[type] = trees;
	return 0;
}

void zswap_swapoff(int type)
{
	struct xarray *trees = zswap_trees[type];
	unsigned int i;

	if (!trees)
		return;

	/* try_to_unuse() invalidated all the entries already */
	for (i = 0; i < nr_zswap_trees[type]; i++)
		WARN_ON_ONCE(!xa_empty(trees + i));

	kvfree(trees);
	nr_zswap_trees[type] = 0;
	zswap_trees[type] = NULL;
}

/*********************************
* debugfs functions
**********************************/
#ifdef CONFIG_DEBUG_FS
#include <linux/debugfs.h>

static struct dentry *zswap_debugfs_root;

static int debugfs_get_total_size(void *data, u64 *val)
{
	*val = zswap_total_pages() * PAGE_SIZE;
	return 0;
}
DEFINE_DEBUGFS_ATTRIBUTE(total_size_fops, debugfs_get_total_size, NULL, "%llu\n");

static int zswap_debugfs_init(void)
{
	if (!debugfs_initialized())
		return -ENODEV;

	zswap_debugfs_root = debugfs_create_dir("zswap", NULL);

	debugfs_create_u64("pool_limit_hit", 0444,
			   zswap_debugfs_root, &zswap_pool_limit_hit);
	debugfs_create_u64("reject_reclaim_fail", 0444,
			   zswap_debugfs_root, &zswap_reject_reclaim_fail);
	debugfs_create_u64("reject_alloc_fail", 0444,
			   zswap_debugfs_root, &zswap_reject_alloc_fail);
	debugfs_create_u64("reject_kmemcache_fail", 0444,
			   zswap_debugfs_root, &zswap_reject_kmemcache_fail);
	debugfs_create_u64("reject_compress_fail", 0444,
			   zswap_debugfs_root, &zswap_reject_compress_fail);
	debugfs_create_u64("reject_compress_poor", 0444,
			   zswap_debugfs_root, &zswap_reject_compress_poor);
	debugfs_create_u64("written_back_pages", 0444,
			   zswap_debugfs_root, &zswap_written_back_pages);
	debugfs_create_file("pool_total_size", 0444,
			    zswap_debugfs_root, NULL, &total_size_fops);
	debugfs_create_atomic_t("stored_pages", 0444,
				zswap_debugfs_root, &zswap_stored_pages);

	return 0;
}
#else
static int zswap_debugfs_init(void)
{
	return 0;
}
#endif

/*********************************
* module init and exit
**********************************/
static int zswap_setup(void)
{
	struct zswap_pool *pool;
	int ret;

	zswap_entry_cache = KMEM_CACHE(zswap_entry, 0);
	if (!zswap_entry_cache) {
		pr_err("entry cache creation failed\n");
		goto cache_fail;
	}

	ret = cpuhp_setup_state_multi(CPUHP_MM_ZSWP_POOL_PREPARE,
				      "mm/zswap_pool:prepare",
				      zswap_cpu_comp_prepare,
				      zswap_cpu_comp_dead);
	if (ret)
		goto hp_fail;

	shrink_wq = alloc_workqueue("zswap-shrink",
			WQ_UNBOUND|WQ_MEM_RECLAIM, 1);
	if (!shrink_wq)
		goto shrink_wq_fail;

	zswap_shrinker = zswap_alloc_shrinker();
	if (!zswap_shrinker)
		goto shrinker_fail;
	if (list_lru_init_memcg(&zswap_list_lru, zswap_shrinker))
		goto lru_fail;
	shrinker_register(zswap_shrinker);

	INIT_WORK(&zswap_shrink_work, shrink_worker);

	pool = __zswap_pool_create_fallback();
	if (pool) {
		pr_info("loaded using pool %s/%s\n", pool->tfm_name,
			zpool_get_type(pool->zpool));
		list_add(&pool->list, &zswap_pools);
		zswap_has_pool = true;
		static_branch_enable(&zswap_ever_enabled);
	} else {
		pr_err("pool creation failed\n");
		zswap_enabled = false;
	}

	if (zswap_debugfs_init())
		pr_warn("debugfs initialization failed\n");
	zswap_init_state = ZSWAP_INIT_SUCCEED;
	return 0;

lru_fail:
	shrinker_free(zswap_shrinker);
shrinker_fail:
	destroy_workqueue(shrink_wq);
shrink_wq_fail:
	cpuhp_remove_multi_state(CPUHP_MM_ZSWP_POOL_PREPARE);
hp_fail:
	kmem_cache_destroy(zswap_entry_cache);
cache_fail:
	/* if built-in, we aren't unloaded on failure; don't allow use */
	zswap_init_state = ZSWAP_INIT_FAILED;
	zswap_enabled = false;
	return -ENOMEM;
}

static int __init zswap_init(void)
{
	if (!zswap_enabled)
		return 0;
	return zswap_setup();
}
/* must be late so crypto has time to come up */
late_initcall(zswap_init);

MODULE_AUTHOR("Seth Jennings <sjennings@variantweb.net>");
MODULE_DESCRIPTION("Compressed cache for swap pages");<|MERGE_RESOLUTION|>--- conflicted
+++ resolved
@@ -1340,45 +1340,6 @@
 }
 
 /*********************************
-<<<<<<< HEAD
-* same-filled functions
-**********************************/
-static bool zswap_is_folio_same_filled(struct folio *folio, unsigned long *value)
-{
-	unsigned long *data;
-	unsigned long val;
-	unsigned int pos, last_pos = PAGE_SIZE / sizeof(*data) - 1;
-	bool ret = false;
-
-	data = kmap_local_folio(folio, 0);
-	val = data[0];
-
-	if (val != data[last_pos])
-		goto out;
-
-	for (pos = 1; pos < last_pos; pos++) {
-		if (val != data[pos])
-			goto out;
-	}
-
-	*value = val;
-	ret = true;
-out:
-	kunmap_local(data);
-	return ret;
-}
-
-static void zswap_fill_folio(struct folio *folio, unsigned long value)
-{
-	unsigned long *data = kmap_local_folio(folio, 0);
-
-	memset_l(data, value, PAGE_SIZE / sizeof(unsigned long));
-	kunmap_local(data);
-}
-
-/*********************************
-=======
->>>>>>> e6f9f50b
 * main API
 **********************************/
 bool zswap_store(struct folio *folio)
@@ -1550,14 +1511,7 @@
 	if (!entry)
 		return false;
 
-<<<<<<< HEAD
-	if (entry->length)
-		zswap_decompress(entry, folio);
-	else
-		zswap_fill_folio(folio, entry->value);
-=======
 	zswap_decompress(entry, folio);
->>>>>>> e6f9f50b
 
 	count_vm_event(ZSWPIN);
 	if (entry->objcg)
