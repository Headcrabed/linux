--- conflicted
+++ resolved
@@ -1439,23 +1439,9 @@
 	enum memblock_flags flags = choose_memblock_flags();
 	phys_addr_t found;
 
-<<<<<<< HEAD
-=======
 	if (WARN_ONCE(nid == MAX_NUMNODES, "Usage of MAX_NUMNODES is deprecated. Use NUMA_NO_NODE instead\n"))
 		nid = NUMA_NO_NODE;
 
-	/*
-	 * Detect any accidental use of these APIs after slab is ready, as at
-	 * this moment memblock may be deinitialized already and its
-	 * internal data may be destroyed (after execution of memblock_free_all)
-	 */
-	if (WARN_ON_ONCE(slab_is_available())) {
-		void *vaddr = kzalloc_node(size, GFP_NOWAIT, nid);
-
-		return vaddr ? virt_to_phys(vaddr) : 0;
-	}
-
->>>>>>> 94ff46de
 	if (!align) {
 		/* Can't use WARNs this early in boot on powerpc */
 		dump_stack();
