--- conflicted
+++ resolved
@@ -5447,11 +5447,7 @@
 	if (src_ptl != dst_ptl)
 		spin_lock_nested(src_ptl, SINGLE_DEPTH_NESTING);
 
-<<<<<<< HEAD
-	pte = huge_ptep_get_and_clear(mm, old_addr, src_pte);
-=======
 	pte = huge_ptep_get_and_clear(mm, old_addr, src_pte, sz);
->>>>>>> 511eb741
 
 	if (need_clear_uffd_wp && pte_marker_uffd_wp(pte))
 		huge_pte_clear(mm, new_addr, dst_pte, sz);
