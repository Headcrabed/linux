/* SPDX-License-Identifier: GPL-2.0 WITH Linux-syscall-note */
/*
 * ethtool.h: Defines for Linux ethtool.
 *
 * Copyright (C) 1998 David S. Miller (davem@redhat.com)
 * Copyright 2001 Jeff Garzik <jgarzik@pobox.com>
 * Portions Copyright 2001 Sun Microsystems (thockin@sun.com)
 * Portions Copyright 2002 Intel (eli.kupermann@intel.com,
 *                                christopher.leech@intel.com,
 *                                scott.feldman@intel.com)
 * Portions Copyright (C) Sun Microsystems 2008
 */

#ifndef _UAPI_LINUX_ETHTOOL_H
#define _UAPI_LINUX_ETHTOOL_H

#include <linux/const.h>
#include <linux/types.h>
#include <linux/if_ether.h>

#ifndef __KERNEL__
#include <limits.h> /* for INT_MAX */
#endif

/* All structures exposed to userland should be defined such that they
 * have the same layout for 32-bit and 64-bit userland.
 */

/* Note on reserved space.
 * Reserved fields must not be accessed directly by user space because
 * they may be replaced by a different field in the future. They must
 * be initialized to zero before making the request, e.g. via memset
 * of the entire structure or implicitly by not being set in a structure
 * initializer.
 */

/**
 * struct ethtool_cmd - DEPRECATED, link control and status
 * This structure is DEPRECATED, please use struct ethtool_link_settings.
 * @cmd: Command number = %ETHTOOL_GSET or %ETHTOOL_SSET
 * @supported: Bitmask of %SUPPORTED_* flags for the link modes,
 *	physical connectors and other link features for which the
 *	interface supports autonegotiation or auto-detection.
 *	Read-only.
 * @advertising: Bitmask of %ADVERTISED_* flags for the link modes,
 *	physical connectors and other link features that are
 *	advertised through autonegotiation or enabled for
 *	auto-detection.
 * @speed: Low bits of the speed, 1Mb units, 0 to INT_MAX or SPEED_UNKNOWN
 * @duplex: Duplex mode; one of %DUPLEX_*
 * @port: Physical connector type; one of %PORT_*
 * @phy_address: MDIO address of PHY (transceiver); 0 or 255 if not
 *	applicable.  For clause 45 PHYs this is the PRTAD.
 * @transceiver: Historically used to distinguish different possible
 *	PHY types, but not in a consistent way.  Deprecated.
 * @autoneg: Enable/disable autonegotiation and auto-detection;
 *	either %AUTONEG_DISABLE or %AUTONEG_ENABLE
 * @mdio_support: Bitmask of %ETH_MDIO_SUPPORTS_* flags for the MDIO
 *	protocols supported by the interface; 0 if unknown.
 *	Read-only.
 * @maxtxpkt: Historically used to report TX IRQ coalescing; now
 *	obsoleted by &struct ethtool_coalesce.  Read-only; deprecated.
 * @maxrxpkt: Historically used to report RX IRQ coalescing; now
 *	obsoleted by &struct ethtool_coalesce.  Read-only; deprecated.
 * @speed_hi: High bits of the speed, 1Mb units, 0 to INT_MAX or SPEED_UNKNOWN
 * @eth_tp_mdix: Ethernet twisted-pair MDI(-X) status; one of
 *	%ETH_TP_MDI_*.  If the status is unknown or not applicable, the
 *	value will be %ETH_TP_MDI_INVALID.  Read-only.
 * @eth_tp_mdix_ctrl: Ethernet twisted pair MDI(-X) control; one of
 *	%ETH_TP_MDI_*.  If MDI(-X) control is not implemented, reads
 *	yield %ETH_TP_MDI_INVALID and writes may be ignored or rejected.
 *	When written successfully, the link should be renegotiated if
 *	necessary.
 * @lp_advertising: Bitmask of %ADVERTISED_* flags for the link modes
 *	and other link features that the link partner advertised
 *	through autonegotiation; 0 if unknown or not applicable.
 *	Read-only.
 * @reserved: Reserved for future use; see the note on reserved space.
 *
 * The link speed in Mbps is split between @speed and @speed_hi.  Use
 * the ethtool_cmd_speed() and ethtool_cmd_speed_set() functions to
 * access it.
 *
 * If autonegotiation is disabled, the speed and @duplex represent the
 * fixed link mode and are writable if the driver supports multiple
 * link modes.  If it is enabled then they are read-only; if the link
 * is up they represent the negotiated link mode; if the link is down,
 * the speed is 0, %SPEED_UNKNOWN or the highest enabled speed and
 * @duplex is %DUPLEX_UNKNOWN or the best enabled duplex mode.
 *
 * Some hardware interfaces may have multiple PHYs and/or physical
 * connectors fitted or do not allow the driver to detect which are
 * fitted.  For these interfaces @port and/or @phy_address may be
 * writable, possibly dependent on @autoneg being %AUTONEG_DISABLE.
 * Otherwise, attempts to write different values may be ignored or
 * rejected.
 *
 * Users should assume that all fields not marked read-only are
 * writable and subject to validation by the driver.  They should use
 * %ETHTOOL_GSET to get the current values before making specific
 * changes and then applying them with %ETHTOOL_SSET.
 *
 * Deprecated fields should be ignored by both users and drivers.
 */
struct ethtool_cmd {
	__u32	cmd;
	__u32	supported;
	__u32	advertising;
	__u16	speed;
	__u8	duplex;
	__u8	port;
	__u8	phy_address;
	__u8	transceiver;
	__u8	autoneg;
	__u8	mdio_support;
	__u32	maxtxpkt;
	__u32	maxrxpkt;
	__u16	speed_hi;
	__u8	eth_tp_mdix;
	__u8	eth_tp_mdix_ctrl;
	__u32	lp_advertising;
	__u32	reserved[2];
};

static inline void ethtool_cmd_speed_set(struct ethtool_cmd *ep,
					 __u32 speed)
{
	ep->speed = (__u16)(speed & 0xFFFF);
	ep->speed_hi = (__u16)(speed >> 16);
}

static inline __u32 ethtool_cmd_speed(const struct ethtool_cmd *ep)
{
	return (ep->speed_hi << 16) | ep->speed;
}

/* Device supports clause 22 register access to PHY or peripherals
 * using the interface defined in <linux/mii.h>.  This should not be
 * set if there are known to be no such peripherals present or if
 * the driver only emulates clause 22 registers for compatibility.
 */
#define ETH_MDIO_SUPPORTS_C22	1

/* Device supports clause 45 register access to PHY or peripherals
 * using the interface defined in <linux/mii.h> and <linux/mdio.h>.
 * This should not be set if there are known to be no such peripherals
 * present.
 */
#define ETH_MDIO_SUPPORTS_C45	2

#define ETHTOOL_FWVERS_LEN	32
#define ETHTOOL_BUSINFO_LEN	32
#define ETHTOOL_EROMVERS_LEN	32

/**
 * struct ethtool_drvinfo - general driver and device information
 * @cmd: Command number = %ETHTOOL_GDRVINFO
 * @driver: Driver short name.  This should normally match the name
 *	in its bus driver structure (e.g. pci_driver::name).  Must
 *	not be an empty string.
 * @version: Driver version string; may be an empty string
 * @fw_version: Firmware version string; driver defined; may be an
 *	empty string
 * @erom_version: Expansion ROM version string; driver defined; may be
 *	an empty string
 * @bus_info: Device bus address.  This should match the dev_name()
 *	string for the underlying bus device, if there is one.  May be
 *	an empty string.
 * @reserved2: Reserved for future use; see the note on reserved space.
 * @n_priv_flags: Number of flags valid for %ETHTOOL_GPFLAGS and
 *	%ETHTOOL_SPFLAGS commands; also the number of strings in the
 *	%ETH_SS_PRIV_FLAGS set
 * @n_stats: Number of u64 statistics returned by the %ETHTOOL_GSTATS
 *	command; also the number of strings in the %ETH_SS_STATS set
 * @testinfo_len: Number of results returned by the %ETHTOOL_TEST
 *	command; also the number of strings in the %ETH_SS_TEST set
 * @eedump_len: Size of EEPROM accessible through the %ETHTOOL_GEEPROM
 *	and %ETHTOOL_SEEPROM commands, in bytes
 * @regdump_len: Size of register dump returned by the %ETHTOOL_GREGS
 *	command, in bytes
 *
 * Users can use the %ETHTOOL_GSSET_INFO command to get the number of
 * strings in any string set (from Linux 2.6.34).
 */
struct ethtool_drvinfo {
	__u32	cmd;
	char	driver[32];
	char	version[32];
	char	fw_version[ETHTOOL_FWVERS_LEN];
	char	bus_info[ETHTOOL_BUSINFO_LEN];
	char	erom_version[ETHTOOL_EROMVERS_LEN];
	char	reserved2[12];
	__u32	n_priv_flags;
	__u32	n_stats;
	__u32	testinfo_len;
	__u32	eedump_len;
	__u32	regdump_len;
};

#define SOPASS_MAX	6

/**
 * struct ethtool_wolinfo - Wake-On-Lan configuration
 * @cmd: Command number = %ETHTOOL_GWOL or %ETHTOOL_SWOL
 * @supported: Bitmask of %WAKE_* flags for supported Wake-On-Lan modes.
 *	Read-only.
 * @wolopts: Bitmask of %WAKE_* flags for enabled Wake-On-Lan modes.
 * @sopass: SecureOn(tm) password; meaningful only if %WAKE_MAGICSECURE
 *	is set in @wolopts.
 */
struct ethtool_wolinfo {
	__u32	cmd;
	__u32	supported;
	__u32	wolopts;
	__u8	sopass[SOPASS_MAX];
};

/* for passing single values */
struct ethtool_value {
	__u32	cmd;
	__u32	data;
};

#define PFC_STORM_PREVENTION_AUTO	0xffff
#define PFC_STORM_PREVENTION_DISABLE	0

enum tunable_id {
	ETHTOOL_ID_UNSPEC,
	ETHTOOL_RX_COPYBREAK,
	ETHTOOL_TX_COPYBREAK,
	ETHTOOL_PFC_PREVENTION_TOUT, /* timeout in msecs */
	ETHTOOL_TX_COPYBREAK_BUF_SIZE,
	/*
	 * Add your fresh new tunable attribute above and remember to update
	 * tunable_strings[] in net/ethtool/common.c
	 */
	__ETHTOOL_TUNABLE_COUNT,
};

enum tunable_type_id {
	ETHTOOL_TUNABLE_UNSPEC,
	ETHTOOL_TUNABLE_U8,
	ETHTOOL_TUNABLE_U16,
	ETHTOOL_TUNABLE_U32,
	ETHTOOL_TUNABLE_U64,
	ETHTOOL_TUNABLE_STRING,
	ETHTOOL_TUNABLE_S8,
	ETHTOOL_TUNABLE_S16,
	ETHTOOL_TUNABLE_S32,
	ETHTOOL_TUNABLE_S64,
};

struct ethtool_tunable {
	__u32	cmd;
	__u32	id;
	__u32	type_id;
	__u32	len;
	void	*data[];
};

#define DOWNSHIFT_DEV_DEFAULT_COUNT	0xff
#define DOWNSHIFT_DEV_DISABLE		0

/* Time in msecs after which link is reported as down
 * 0 = lowest time supported by the PHY
 * 0xff = off, link down detection according to standard
 */
#define ETHTOOL_PHY_FAST_LINK_DOWN_ON	0
#define ETHTOOL_PHY_FAST_LINK_DOWN_OFF	0xff

/* Energy Detect Power Down (EDPD) is a feature supported by some PHYs, where
 * the PHY's RX & TX blocks are put into a low-power mode when there is no
 * link detected (typically cable is un-plugged). For RX, only a minimal
 * link-detection is available, and for TX the PHY wakes up to send link pulses
 * to avoid any lock-ups in case the peer PHY may also be running in EDPD mode.
 *
 * Some PHYs may support configuration of the wake-up interval for TX pulses,
 * and some PHYs may support only disabling TX pulses entirely. For the latter
 * a special value is required (ETHTOOL_PHY_EDPD_NO_TX) so that this can be
 * configured from userspace (should the user want it).
 *
 * The interval units for TX wake-up are in milliseconds, since this should
 * cover a reasonable range of intervals:
 *  - from 1 millisecond, which does not sound like much of a power-saver
 *  - to ~65 seconds which is quite a lot to wait for a link to come up when
 *    plugging a cable
 */
#define ETHTOOL_PHY_EDPD_DFLT_TX_MSECS		0xffff
#define ETHTOOL_PHY_EDPD_NO_TX			0xfffe
#define ETHTOOL_PHY_EDPD_DISABLE		0

enum phy_tunable_id {
	ETHTOOL_PHY_ID_UNSPEC,
	ETHTOOL_PHY_DOWNSHIFT,
	ETHTOOL_PHY_FAST_LINK_DOWN,
	ETHTOOL_PHY_EDPD,
	/*
	 * Add your fresh new phy tunable attribute above and remember to update
	 * phy_tunable_strings[] in net/ethtool/common.c
	 */
	__ETHTOOL_PHY_TUNABLE_COUNT,
};

/**
 * struct ethtool_regs - hardware register dump
 * @cmd: Command number = %ETHTOOL_GREGS
 * @version: Dump format version.  This is driver-specific and may
 *	distinguish different chips/revisions.  Drivers must use new
 *	version numbers whenever the dump format changes in an
 *	incompatible way.
 * @len: On entry, the real length of @data.  On return, the number of
 *	bytes used.
 * @data: Buffer for the register dump
 *
 * Users should use %ETHTOOL_GDRVINFO to find the maximum length of
 * a register dump for the interface.  They must allocate the buffer
 * immediately following this structure.
 */
struct ethtool_regs {
	__u32	cmd;
	__u32	version;
	__u32	len;
	__u8	data[];
};

/**
 * struct ethtool_eeprom - EEPROM dump
 * @cmd: Command number = %ETHTOOL_GEEPROM, %ETHTOOL_GMODULEEEPROM or
 *	%ETHTOOL_SEEPROM
 * @magic: A 'magic cookie' value to guard against accidental changes.
 *	The value passed in to %ETHTOOL_SEEPROM must match the value
 *	returned by %ETHTOOL_GEEPROM for the same device.  This is
 *	unused when @cmd is %ETHTOOL_GMODULEEEPROM.
 * @offset: Offset within the EEPROM to begin reading/writing, in bytes
 * @len: On entry, number of bytes to read/write.  On successful
 *	return, number of bytes actually read/written.  In case of
 *	error, this may indicate at what point the error occurred.
 * @data: Buffer to read/write from
 *
 * Users may use %ETHTOOL_GDRVINFO or %ETHTOOL_GMODULEINFO to find
 * the length of an on-board or module EEPROM, respectively.  They
 * must allocate the buffer immediately following this structure.
 */
struct ethtool_eeprom {
	__u32	cmd;
	__u32	magic;
	__u32	offset;
	__u32	len;
	__u8	data[];
};

/**
 * struct ethtool_eee - Energy Efficient Ethernet information
 * @cmd: ETHTOOL_{G,S}EEE
 * @supported: Mask of %SUPPORTED_* flags for the speed/duplex combinations
 *	for which there is EEE support.
 * @advertised: Mask of %ADVERTISED_* flags for the speed/duplex combinations
 *	advertised as eee capable.
 * @lp_advertised: Mask of %ADVERTISED_* flags for the speed/duplex
 *	combinations advertised by the link partner as eee capable.
 * @eee_active: Result of the eee auto negotiation.
 * @eee_enabled: EEE configured mode (enabled/disabled).
 * @tx_lpi_enabled: Whether the interface should assert its tx lpi, given
 *	that eee was negotiated.
 * @tx_lpi_timer: Time in microseconds the interface delays prior to asserting
 *	its tx lpi (after reaching 'idle' state). Effective only when eee
 *	was negotiated and tx_lpi_enabled was set.
 * @reserved: Reserved for future use; see the note on reserved space.
 */
struct ethtool_eee {
	__u32	cmd;
	__u32	supported;
	__u32	advertised;
	__u32	lp_advertised;
	__u32	eee_active;
	__u32	eee_enabled;
	__u32	tx_lpi_enabled;
	__u32	tx_lpi_timer;
	__u32	reserved[2];
};

/**
 * struct ethtool_modinfo - plugin module eeprom information
 * @cmd: %ETHTOOL_GMODULEINFO
 * @type: Standard the module information conforms to %ETH_MODULE_SFF_xxxx
 * @eeprom_len: Length of the eeprom
 * @reserved: Reserved for future use; see the note on reserved space.
 *
 * This structure is used to return the information to
 * properly size memory for a subsequent call to %ETHTOOL_GMODULEEEPROM.
 * The type code indicates the eeprom data format
 */
struct ethtool_modinfo {
	__u32   cmd;
	__u32   type;
	__u32   eeprom_len;
	__u32   reserved[8];
};

/**
 * struct ethtool_coalesce - coalescing parameters for IRQs and stats updates
 * @cmd: ETHTOOL_{G,S}COALESCE
 * @rx_coalesce_usecs: How many usecs to delay an RX interrupt after
 *	a packet arrives.
 * @rx_max_coalesced_frames: Maximum number of packets to receive
 *	before an RX interrupt.
 * @rx_coalesce_usecs_irq: Same as @rx_coalesce_usecs, except that
 *	this value applies while an IRQ is being serviced by the host.
 * @rx_max_coalesced_frames_irq: Same as @rx_max_coalesced_frames,
 *	except that this value applies while an IRQ is being serviced
 *	by the host.
 * @tx_coalesce_usecs: How many usecs to delay a TX interrupt after
 *	a packet is sent.
 * @tx_max_coalesced_frames: Maximum number of packets to be sent
 *	before a TX interrupt.
 * @tx_coalesce_usecs_irq: Same as @tx_coalesce_usecs, except that
 *	this value applies while an IRQ is being serviced by the host.
 * @tx_max_coalesced_frames_irq: Same as @tx_max_coalesced_frames,
 *	except that this value applies while an IRQ is being serviced
 *	by the host.
 * @stats_block_coalesce_usecs: How many usecs to delay in-memory
 *	statistics block updates.  Some drivers do not have an
 *	in-memory statistic block, and in such cases this value is
 *	ignored.  This value must not be zero.
 * @use_adaptive_rx_coalesce: Enable adaptive RX coalescing.
 * @use_adaptive_tx_coalesce: Enable adaptive TX coalescing.
 * @pkt_rate_low: Threshold for low packet rate (packets per second).
 * @rx_coalesce_usecs_low: How many usecs to delay an RX interrupt after
 *	a packet arrives, when the packet rate is below @pkt_rate_low.
 * @rx_max_coalesced_frames_low: Maximum number of packets to be received
 *	before an RX interrupt, when the packet rate is below @pkt_rate_low.
 * @tx_coalesce_usecs_low: How many usecs to delay a TX interrupt after
 *	a packet is sent, when the packet rate is below @pkt_rate_low.
 * @tx_max_coalesced_frames_low: Maximum nuumber of packets to be sent before
 *	a TX interrupt, when the packet rate is below @pkt_rate_low.
 * @pkt_rate_high: Threshold for high packet rate (packets per second).
 * @rx_coalesce_usecs_high: How many usecs to delay an RX interrupt after
 *	a packet arrives, when the packet rate is above @pkt_rate_high.
 * @rx_max_coalesced_frames_high: Maximum number of packets to be received
 *	before an RX interrupt, when the packet rate is above @pkt_rate_high.
 * @tx_coalesce_usecs_high: How many usecs to delay a TX interrupt after
 *	a packet is sent, when the packet rate is above @pkt_rate_high.
 * @tx_max_coalesced_frames_high: Maximum number of packets to be sent before
 *	a TX interrupt, when the packet rate is above @pkt_rate_high.
 * @rate_sample_interval: How often to do adaptive coalescing packet rate
 *	sampling, measured in seconds.  Must not be zero.
 *
 * Each pair of (usecs, max_frames) fields specifies that interrupts
 * should be coalesced until
 *	(usecs > 0 && time_since_first_completion >= usecs) ||
 *	(max_frames > 0 && completed_frames >= max_frames)
 *
 * It is illegal to set both usecs and max_frames to zero as this
 * would cause interrupts to never be generated.  To disable
 * coalescing, set usecs = 0 and max_frames = 1.
 *
 * Some implementations ignore the value of max_frames and use the
 * condition time_since_first_completion >= usecs
 *
 * This is deprecated.  Drivers for hardware that does not support
 * counting completions should validate that max_frames == !rx_usecs.
 *
 * Adaptive RX/TX coalescing is an algorithm implemented by some
 * drivers to improve latency under low packet rates and improve
 * throughput under high packet rates.  Some drivers only implement
 * one of RX or TX adaptive coalescing.  Anything not implemented by
 * the driver causes these values to be silently ignored.
 *
 * When the packet rate is below @pkt_rate_high but above
 * @pkt_rate_low (both measured in packets per second) the
 * normal {rx,tx}_* coalescing parameters are used.
 */
struct ethtool_coalesce {
	__u32	cmd;
	__u32	rx_coalesce_usecs;
	__u32	rx_max_coalesced_frames;
	__u32	rx_coalesce_usecs_irq;
	__u32	rx_max_coalesced_frames_irq;
	__u32	tx_coalesce_usecs;
	__u32	tx_max_coalesced_frames;
	__u32	tx_coalesce_usecs_irq;
	__u32	tx_max_coalesced_frames_irq;
	__u32	stats_block_coalesce_usecs;
	__u32	use_adaptive_rx_coalesce;
	__u32	use_adaptive_tx_coalesce;
	__u32	pkt_rate_low;
	__u32	rx_coalesce_usecs_low;
	__u32	rx_max_coalesced_frames_low;
	__u32	tx_coalesce_usecs_low;
	__u32	tx_max_coalesced_frames_low;
	__u32	pkt_rate_high;
	__u32	rx_coalesce_usecs_high;
	__u32	rx_max_coalesced_frames_high;
	__u32	tx_coalesce_usecs_high;
	__u32	tx_max_coalesced_frames_high;
	__u32	rate_sample_interval;
};

/**
 * struct ethtool_ringparam - RX/TX ring parameters
 * @cmd: Command number = %ETHTOOL_GRINGPARAM or %ETHTOOL_SRINGPARAM
 * @rx_max_pending: Maximum supported number of pending entries per
 *	RX ring.  Read-only.
 * @rx_mini_max_pending: Maximum supported number of pending entries
 *	per RX mini ring.  Read-only.
 * @rx_jumbo_max_pending: Maximum supported number of pending entries
 *	per RX jumbo ring.  Read-only.
 * @tx_max_pending: Maximum supported number of pending entries per
 *	TX ring.  Read-only.
 * @rx_pending: Current maximum number of pending entries per RX ring
 * @rx_mini_pending: Current maximum number of pending entries per RX
 *	mini ring
 * @rx_jumbo_pending: Current maximum number of pending entries per RX
 *	jumbo ring
 * @tx_pending: Current maximum supported number of pending entries
 *	per TX ring
 *
 * If the interface does not have separate RX mini and/or jumbo rings,
 * @rx_mini_max_pending and/or @rx_jumbo_max_pending will be 0.
 *
 * There may also be driver-dependent minimum values for the number
 * of entries per ring.
 */
struct ethtool_ringparam {
	__u32	cmd;
	__u32	rx_max_pending;
	__u32	rx_mini_max_pending;
	__u32	rx_jumbo_max_pending;
	__u32	tx_max_pending;
	__u32	rx_pending;
	__u32	rx_mini_pending;
	__u32	rx_jumbo_pending;
	__u32	tx_pending;
};

/**
 * struct ethtool_channels - configuring number of network channel
 * @cmd: ETHTOOL_{G,S}CHANNELS
 * @max_rx: Read only. Maximum number of receive channel the driver support.
 * @max_tx: Read only. Maximum number of transmit channel the driver support.
 * @max_other: Read only. Maximum number of other channel the driver support.
 * @max_combined: Read only. Maximum number of combined channel the driver
 *	support. Set of queues RX, TX or other.
 * @rx_count: Valid values are in the range 1 to the max_rx.
 * @tx_count: Valid values are in the range 1 to the max_tx.
 * @other_count: Valid values are in the range 1 to the max_other.
 * @combined_count: Valid values are in the range 1 to the max_combined.
 *
 * This can be used to configure RX, TX and other channels.
 */

struct ethtool_channels {
	__u32	cmd;
	__u32	max_rx;
	__u32	max_tx;
	__u32	max_other;
	__u32	max_combined;
	__u32	rx_count;
	__u32	tx_count;
	__u32	other_count;
	__u32	combined_count;
};

/**
 * struct ethtool_pauseparam - Ethernet pause (flow control) parameters
 * @cmd: Command number = %ETHTOOL_GPAUSEPARAM or %ETHTOOL_SPAUSEPARAM
 * @autoneg: Flag to enable autonegotiation of pause frame use
 * @rx_pause: Flag to enable reception of pause frames
 * @tx_pause: Flag to enable transmission of pause frames
 *
 * Drivers should reject a non-zero setting of @autoneg when
 * autoneogotiation is disabled (or not supported) for the link.
 *
 * If the link is autonegotiated, drivers should use
 * mii_advertise_flowctrl() or similar code to set the advertised
 * pause frame capabilities based on the @rx_pause and @tx_pause flags,
 * even if @autoneg is zero.  They should also allow the advertised
 * pause frame capabilities to be controlled directly through the
 * advertising field of &struct ethtool_cmd.
 *
 * If @autoneg is non-zero, the MAC is configured to send and/or
 * receive pause frames according to the result of autonegotiation.
 * Otherwise, it is configured directly based on the @rx_pause and
 * @tx_pause flags.
 */
struct ethtool_pauseparam {
	__u32	cmd;
	__u32	autoneg;
	__u32	rx_pause;
	__u32	tx_pause;
};

/* Link extended state */
enum ethtool_link_ext_state {
	ETHTOOL_LINK_EXT_STATE_AUTONEG,
	ETHTOOL_LINK_EXT_STATE_LINK_TRAINING_FAILURE,
	ETHTOOL_LINK_EXT_STATE_LINK_LOGICAL_MISMATCH,
	ETHTOOL_LINK_EXT_STATE_BAD_SIGNAL_INTEGRITY,
	ETHTOOL_LINK_EXT_STATE_NO_CABLE,
	ETHTOOL_LINK_EXT_STATE_CABLE_ISSUE,
	ETHTOOL_LINK_EXT_STATE_EEPROM_ISSUE,
	ETHTOOL_LINK_EXT_STATE_CALIBRATION_FAILURE,
	ETHTOOL_LINK_EXT_STATE_POWER_BUDGET_EXCEEDED,
	ETHTOOL_LINK_EXT_STATE_OVERHEAT,
	ETHTOOL_LINK_EXT_STATE_MODULE,
};

/* More information in addition to ETHTOOL_LINK_EXT_STATE_AUTONEG. */
enum ethtool_link_ext_substate_autoneg {
	ETHTOOL_LINK_EXT_SUBSTATE_AN_NO_PARTNER_DETECTED = 1,
	ETHTOOL_LINK_EXT_SUBSTATE_AN_ACK_NOT_RECEIVED,
	ETHTOOL_LINK_EXT_SUBSTATE_AN_NEXT_PAGE_EXCHANGE_FAILED,
	ETHTOOL_LINK_EXT_SUBSTATE_AN_NO_PARTNER_DETECTED_FORCE_MODE,
	ETHTOOL_LINK_EXT_SUBSTATE_AN_FEC_MISMATCH_DURING_OVERRIDE,
	ETHTOOL_LINK_EXT_SUBSTATE_AN_NO_HCD,
};

/* More information in addition to ETHTOOL_LINK_EXT_STATE_LINK_TRAINING_FAILURE.
 */
enum ethtool_link_ext_substate_link_training {
	ETHTOOL_LINK_EXT_SUBSTATE_LT_KR_FRAME_LOCK_NOT_ACQUIRED = 1,
	ETHTOOL_LINK_EXT_SUBSTATE_LT_KR_LINK_INHIBIT_TIMEOUT,
	ETHTOOL_LINK_EXT_SUBSTATE_LT_KR_LINK_PARTNER_DID_NOT_SET_RECEIVER_READY,
	ETHTOOL_LINK_EXT_SUBSTATE_LT_REMOTE_FAULT,
};

/* More information in addition to ETHTOOL_LINK_EXT_STATE_LINK_LOGICAL_MISMATCH.
 */
enum ethtool_link_ext_substate_link_logical_mismatch {
	ETHTOOL_LINK_EXT_SUBSTATE_LLM_PCS_DID_NOT_ACQUIRE_BLOCK_LOCK = 1,
	ETHTOOL_LINK_EXT_SUBSTATE_LLM_PCS_DID_NOT_ACQUIRE_AM_LOCK,
	ETHTOOL_LINK_EXT_SUBSTATE_LLM_PCS_DID_NOT_GET_ALIGN_STATUS,
	ETHTOOL_LINK_EXT_SUBSTATE_LLM_FC_FEC_IS_NOT_LOCKED,
	ETHTOOL_LINK_EXT_SUBSTATE_LLM_RS_FEC_IS_NOT_LOCKED,
};

/* More information in addition to ETHTOOL_LINK_EXT_STATE_BAD_SIGNAL_INTEGRITY.
 */
enum ethtool_link_ext_substate_bad_signal_integrity {
	ETHTOOL_LINK_EXT_SUBSTATE_BSI_LARGE_NUMBER_OF_PHYSICAL_ERRORS = 1,
	ETHTOOL_LINK_EXT_SUBSTATE_BSI_UNSUPPORTED_RATE,
	ETHTOOL_LINK_EXT_SUBSTATE_BSI_SERDES_REFERENCE_CLOCK_LOST,
	ETHTOOL_LINK_EXT_SUBSTATE_BSI_SERDES_ALOS,
};

/* More information in addition to ETHTOOL_LINK_EXT_STATE_CABLE_ISSUE. */
enum ethtool_link_ext_substate_cable_issue {
	ETHTOOL_LINK_EXT_SUBSTATE_CI_UNSUPPORTED_CABLE = 1,
	ETHTOOL_LINK_EXT_SUBSTATE_CI_CABLE_TEST_FAILURE,
};

/* More information in addition to ETHTOOL_LINK_EXT_STATE_MODULE. */
enum ethtool_link_ext_substate_module {
	ETHTOOL_LINK_EXT_SUBSTATE_MODULE_CMIS_NOT_READY = 1,
};

#define ETH_GSTRING_LEN		32

/**
 * enum ethtool_stringset - string set ID
 * @ETH_SS_TEST: Self-test result names, for use with %ETHTOOL_TEST
 * @ETH_SS_STATS: Statistic names, for use with %ETHTOOL_GSTATS
 * @ETH_SS_PRIV_FLAGS: Driver private flag names, for use with
 *	%ETHTOOL_GPFLAGS and %ETHTOOL_SPFLAGS
 * @ETH_SS_NTUPLE_FILTERS: Previously used with %ETHTOOL_GRXNTUPLE;
 *	now deprecated
 * @ETH_SS_FEATURES: Device feature names
 * @ETH_SS_RSS_HASH_FUNCS: RSS hush function names
 * @ETH_SS_TUNABLES: tunable names
 * @ETH_SS_PHY_STATS: Statistic names, for use with %ETHTOOL_GPHYSTATS
 * @ETH_SS_PHY_TUNABLES: PHY tunable names
 * @ETH_SS_LINK_MODES: link mode names
 * @ETH_SS_MSG_CLASSES: debug message class names
 * @ETH_SS_WOL_MODES: wake-on-lan modes
 * @ETH_SS_SOF_TIMESTAMPING: SOF_TIMESTAMPING_* flags
 * @ETH_SS_TS_TX_TYPES: timestamping Tx types
 * @ETH_SS_TS_RX_FILTERS: timestamping Rx filters
 * @ETH_SS_UDP_TUNNEL_TYPES: UDP tunnel types
 * @ETH_SS_STATS_STD: standardized stats
 * @ETH_SS_STATS_ETH_PHY: names of IEEE 802.3 PHY statistics
 * @ETH_SS_STATS_ETH_MAC: names of IEEE 802.3 MAC statistics
 * @ETH_SS_STATS_ETH_CTRL: names of IEEE 802.3 MAC Control statistics
 * @ETH_SS_STATS_RMON: names of RMON statistics
 * @ETH_SS_STATS_PHY: names of PHY(dev) statistics
<<<<<<< HEAD
=======
 * @ETH_SS_TS_FLAGS: hardware timestamping flags
>>>>>>> e8a457b7
 *
 * @ETH_SS_COUNT: number of defined string sets
 */
enum ethtool_stringset {
	ETH_SS_TEST		= 0,
	ETH_SS_STATS,
	ETH_SS_PRIV_FLAGS,
	ETH_SS_NTUPLE_FILTERS,
	ETH_SS_FEATURES,
	ETH_SS_RSS_HASH_FUNCS,
	ETH_SS_TUNABLES,
	ETH_SS_PHY_STATS,
	ETH_SS_PHY_TUNABLES,
	ETH_SS_LINK_MODES,
	ETH_SS_MSG_CLASSES,
	ETH_SS_WOL_MODES,
	ETH_SS_SOF_TIMESTAMPING,
	ETH_SS_TS_TX_TYPES,
	ETH_SS_TS_RX_FILTERS,
	ETH_SS_UDP_TUNNEL_TYPES,
	ETH_SS_STATS_STD,
	ETH_SS_STATS_ETH_PHY,
	ETH_SS_STATS_ETH_MAC,
	ETH_SS_STATS_ETH_CTRL,
	ETH_SS_STATS_RMON,
	ETH_SS_STATS_PHY,
<<<<<<< HEAD
=======
	ETH_SS_TS_FLAGS,
>>>>>>> e8a457b7

	/* add new constants above here */
	ETH_SS_COUNT
};

/**
 * enum ethtool_mac_stats_src - source of ethtool MAC statistics
 * @ETHTOOL_MAC_STATS_SRC_AGGREGATE:
 *	if device supports a MAC merge layer, this retrieves the aggregate
 *	statistics of the eMAC and pMAC. Otherwise, it retrieves just the
 *	statistics of the single (express) MAC.
 * @ETHTOOL_MAC_STATS_SRC_EMAC:
 *	if device supports a MM layer, this retrieves the eMAC statistics.
 *	Otherwise, it retrieves the statistics of the single (express) MAC.
 * @ETHTOOL_MAC_STATS_SRC_PMAC:
 *	if device supports a MM layer, this retrieves the pMAC statistics.
 */
enum ethtool_mac_stats_src {
	ETHTOOL_MAC_STATS_SRC_AGGREGATE,
	ETHTOOL_MAC_STATS_SRC_EMAC,
	ETHTOOL_MAC_STATS_SRC_PMAC,
};

/**
 * enum ethtool_module_power_mode_policy - plug-in module power mode policy
 * @ETHTOOL_MODULE_POWER_MODE_POLICY_HIGH: Module is always in high power mode.
 * @ETHTOOL_MODULE_POWER_MODE_POLICY_AUTO: Module is transitioned by the host
 *	to high power mode when the first port using it is put administratively
 *	up and to low power mode when the last port using it is put
 *	administratively down.
 */
enum ethtool_module_power_mode_policy {
	ETHTOOL_MODULE_POWER_MODE_POLICY_HIGH = 1,
	ETHTOOL_MODULE_POWER_MODE_POLICY_AUTO,
};

/**
 * enum ethtool_module_power_mode - plug-in module power mode
 * @ETHTOOL_MODULE_POWER_MODE_LOW: Module is in low power mode.
 * @ETHTOOL_MODULE_POWER_MODE_HIGH: Module is in high power mode.
 */
enum ethtool_module_power_mode {
	ETHTOOL_MODULE_POWER_MODE_LOW = 1,
	ETHTOOL_MODULE_POWER_MODE_HIGH,
};

/**
 * enum ethtool_c33_pse_ext_state - groups of PSE extended states
 *      functions. IEEE 802.3-2022 33.2.4.4 Variables
 *
 * @ETHTOOL_C33_PSE_EXT_STATE_ERROR_CONDITION: Group of error_condition states
 * @ETHTOOL_C33_PSE_EXT_STATE_MR_MPS_VALID: Group of mr_mps_valid states
 * @ETHTOOL_C33_PSE_EXT_STATE_MR_PSE_ENABLE: Group of mr_pse_enable states
 * @ETHTOOL_C33_PSE_EXT_STATE_OPTION_DETECT_TED: Group of option_detect_ted
 *	states
 * @ETHTOOL_C33_PSE_EXT_STATE_OPTION_VPORT_LIM: Group of option_vport_lim states
 * @ETHTOOL_C33_PSE_EXT_STATE_OVLD_DETECTED: Group of ovld_detected states
 * @ETHTOOL_C33_PSE_EXT_STATE_PD_DLL_POWER_TYPE: Group of pd_dll_power_type
 *	states
 * @ETHTOOL_C33_PSE_EXT_STATE_POWER_NOT_AVAILABLE: Group of power_not_available
 *	states
 * @ETHTOOL_C33_PSE_EXT_STATE_SHORT_DETECTED: Group of short_detected states
 */
enum ethtool_c33_pse_ext_state {
	ETHTOOL_C33_PSE_EXT_STATE_ERROR_CONDITION = 1,
	ETHTOOL_C33_PSE_EXT_STATE_MR_MPS_VALID,
	ETHTOOL_C33_PSE_EXT_STATE_MR_PSE_ENABLE,
	ETHTOOL_C33_PSE_EXT_STATE_OPTION_DETECT_TED,
	ETHTOOL_C33_PSE_EXT_STATE_OPTION_VPORT_LIM,
	ETHTOOL_C33_PSE_EXT_STATE_OVLD_DETECTED,
	ETHTOOL_C33_PSE_EXT_STATE_PD_DLL_POWER_TYPE,
	ETHTOOL_C33_PSE_EXT_STATE_POWER_NOT_AVAILABLE,
	ETHTOOL_C33_PSE_EXT_STATE_SHORT_DETECTED,
};

/**
 * enum ethtool_c33_pse_ext_substate_mr_mps_valid - mr_mps_valid states
 *      functions. IEEE 802.3-2022 33.2.4.4 Variables
 *
 * @ETHTOOL_C33_PSE_EXT_SUBSTATE_MR_MPS_VALID_DETECTED_UNDERLOAD: Underload
 *	state
 * @ETHTOOL_C33_PSE_EXT_SUBSTATE_MR_MPS_VALID_CONNECTION_OPEN: Port is not
 *	connected
 *
 * The PSE monitors either the DC or AC Maintain Power Signature
 * (MPS, see 33.2.9.1). This variable indicates the presence or absence of
 * a valid MPS.
 */
enum ethtool_c33_pse_ext_substate_mr_mps_valid {
	ETHTOOL_C33_PSE_EXT_SUBSTATE_MR_MPS_VALID_DETECTED_UNDERLOAD = 1,
	ETHTOOL_C33_PSE_EXT_SUBSTATE_MR_MPS_VALID_CONNECTION_OPEN,
};

/**
 * enum ethtool_c33_pse_ext_substate_error_condition - error_condition states
 *      functions. IEEE 802.3-2022 33.2.4.4 Variables
 *
 * @ETHTOOL_C33_PSE_EXT_SUBSTATE_ERROR_CONDITION_NON_EXISTING_PORT: Non-existing
 *	port number
 * @ETHTOOL_C33_PSE_EXT_SUBSTATE_ERROR_CONDITION_UNDEFINED_PORT: Undefined port
 * @ETHTOOL_C33_PSE_EXT_SUBSTATE_ERROR_CONDITION_INTERNAL_HW_FAULT: Internal
 *	hardware fault
 * @ETHTOOL_C33_PSE_EXT_SUBSTATE_ERROR_CONDITION_COMM_ERROR_AFTER_FORCE_ON:
 *	Communication error after force on
 * @ETHTOOL_C33_PSE_EXT_SUBSTATE_ERROR_CONDITION_UNKNOWN_PORT_STATUS: Unknown
 *	port status
 * @ETHTOOL_C33_PSE_EXT_SUBSTATE_ERROR_CONDITION_HOST_CRASH_TURN_OFF: Host
 *	crash turn off
 * @ETHTOOL_C33_PSE_EXT_SUBSTATE_ERROR_CONDITION_HOST_CRASH_FORCE_SHUTDOWN:
 *	Host crash force shutdown
 * @ETHTOOL_C33_PSE_EXT_SUBSTATE_ERROR_CONDITION_CONFIG_CHANGE: Configuration
 *	change
 * @ETHTOOL_C33_PSE_EXT_SUBSTATE_ERROR_CONDITION_DETECTED_OVER_TEMP: Over
 *	temperature detected
 *
 * error_condition is a variable indicating the status of
 * implementation-specific fault conditions or optionally other system faults
 * that prevent the PSE from meeting the specifications in Table 33–11 and that
 * require the PSE not to source power. These error conditions are different
 * from those monitored by the state diagrams in Figure 33–10.
 */
enum ethtool_c33_pse_ext_substate_error_condition {
	ETHTOOL_C33_PSE_EXT_SUBSTATE_ERROR_CONDITION_NON_EXISTING_PORT = 1,
	ETHTOOL_C33_PSE_EXT_SUBSTATE_ERROR_CONDITION_UNDEFINED_PORT,
	ETHTOOL_C33_PSE_EXT_SUBSTATE_ERROR_CONDITION_INTERNAL_HW_FAULT,
	ETHTOOL_C33_PSE_EXT_SUBSTATE_ERROR_CONDITION_COMM_ERROR_AFTER_FORCE_ON,
	ETHTOOL_C33_PSE_EXT_SUBSTATE_ERROR_CONDITION_UNKNOWN_PORT_STATUS,
	ETHTOOL_C33_PSE_EXT_SUBSTATE_ERROR_CONDITION_HOST_CRASH_TURN_OFF,
	ETHTOOL_C33_PSE_EXT_SUBSTATE_ERROR_CONDITION_HOST_CRASH_FORCE_SHUTDOWN,
	ETHTOOL_C33_PSE_EXT_SUBSTATE_ERROR_CONDITION_CONFIG_CHANGE,
	ETHTOOL_C33_PSE_EXT_SUBSTATE_ERROR_CONDITION_DETECTED_OVER_TEMP,
};

/**
 * enum ethtool_c33_pse_ext_substate_mr_pse_enable - mr_pse_enable states
 *      functions. IEEE 802.3-2022 33.2.4.4 Variables
 *
 * @ETHTOOL_C33_PSE_EXT_SUBSTATE_MR_PSE_ENABLE_DISABLE_PIN_ACTIVE: Disable
 *	pin active
 *
 * mr_pse_enable is control variable that selects PSE operation and test
 * functions.
 */
enum ethtool_c33_pse_ext_substate_mr_pse_enable {
	ETHTOOL_C33_PSE_EXT_SUBSTATE_MR_PSE_ENABLE_DISABLE_PIN_ACTIVE = 1,
};

/**
 * enum ethtool_c33_pse_ext_substate_option_detect_ted - option_detect_ted
 *	states functions. IEEE 802.3-2022 33.2.4.4 Variables
 *
 * @ETHTOOL_C33_PSE_EXT_SUBSTATE_OPTION_DETECT_TED_DET_IN_PROCESS: Detection
 *	in process
 * @ETHTOOL_C33_PSE_EXT_SUBSTATE_OPTION_DETECT_TED_CONNECTION_CHECK_ERROR:
 *	Connection check error
 *
 * option_detect_ted is a variable indicating if detection can be performed
 * by the PSE during the ted_timer interval.
 */
enum ethtool_c33_pse_ext_substate_option_detect_ted {
	ETHTOOL_C33_PSE_EXT_SUBSTATE_OPTION_DETECT_TED_DET_IN_PROCESS = 1,
	ETHTOOL_C33_PSE_EXT_SUBSTATE_OPTION_DETECT_TED_CONNECTION_CHECK_ERROR,
};

/**
 * enum ethtool_c33_pse_ext_substate_option_vport_lim - option_vport_lim states
 *      functions. IEEE 802.3-2022 33.2.4.4 Variables
 *
 * @ETHTOOL_C33_PSE_EXT_SUBSTATE_OPTION_VPORT_LIM_HIGH_VOLTAGE: Main supply
 *	voltage is high
 * @ETHTOOL_C33_PSE_EXT_SUBSTATE_OPTION_VPORT_LIM_LOW_VOLTAGE: Main supply
 *	voltage is low
 * @ETHTOOL_C33_PSE_EXT_SUBSTATE_OPTION_VPORT_LIM_VOLTAGE_INJECTION: Voltage
 *	injection into the port
 *
 * option_vport_lim is an optional variable indicates if VPSE is out of the
 * operating range during normal operating state.
 */
enum ethtool_c33_pse_ext_substate_option_vport_lim {
	ETHTOOL_C33_PSE_EXT_SUBSTATE_OPTION_VPORT_LIM_HIGH_VOLTAGE = 1,
	ETHTOOL_C33_PSE_EXT_SUBSTATE_OPTION_VPORT_LIM_LOW_VOLTAGE,
	ETHTOOL_C33_PSE_EXT_SUBSTATE_OPTION_VPORT_LIM_VOLTAGE_INJECTION,
};

/**
 * enum ethtool_c33_pse_ext_substate_ovld_detected - ovld_detected states
 *      functions. IEEE 802.3-2022 33.2.4.4 Variables
 *
 * @ETHTOOL_C33_PSE_EXT_SUBSTATE_OVLD_DETECTED_OVERLOAD: Overload state
 *
 * ovld_detected is a variable indicating if the PSE output current has been
 * in an overload condition (see 33.2.7.6) for at least TCUT of a one-second
 * sliding time.
 */
enum ethtool_c33_pse_ext_substate_ovld_detected {
	ETHTOOL_C33_PSE_EXT_SUBSTATE_OVLD_DETECTED_OVERLOAD = 1,
};

/**
 * enum ethtool_c33_pse_ext_substate_power_not_available - power_not_available
 *	states functions. IEEE 802.3-2022 33.2.4.4 Variables
 *
 * @ETHTOOL_C33_PSE_EXT_SUBSTATE_POWER_NOT_AVAILABLE_BUDGET_EXCEEDED: Power
 *	budget exceeded for the controller
 * @ETHTOOL_C33_PSE_EXT_SUBSTATE_POWER_NOT_AVAILABLE_PORT_PW_LIMIT_EXCEEDS_CONTROLLER_BUDGET:
 *	Configured port power limit exceeded controller power budget
 * @ETHTOOL_C33_PSE_EXT_SUBSTATE_POWER_NOT_AVAILABLE_PD_REQUEST_EXCEEDS_PORT_LIMIT:
 *	Power request from PD exceeds port limit
 * @ETHTOOL_C33_PSE_EXT_SUBSTATE_POWER_NOT_AVAILABLE_HW_PW_LIMIT: Power
 *	denied due to Hardware power limit
 *
 * power_not_available is a variable that is asserted in an
 * implementation-dependent manner when the PSE is no longer capable of
 * sourcing sufficient power to support the attached PD. Sufficient power
 * is defined by classification; see 33.2.6.
 */
enum ethtool_c33_pse_ext_substate_power_not_available {
	ETHTOOL_C33_PSE_EXT_SUBSTATE_POWER_NOT_AVAILABLE_BUDGET_EXCEEDED =  1,
	ETHTOOL_C33_PSE_EXT_SUBSTATE_POWER_NOT_AVAILABLE_PORT_PW_LIMIT_EXCEEDS_CONTROLLER_BUDGET,
	ETHTOOL_C33_PSE_EXT_SUBSTATE_POWER_NOT_AVAILABLE_PD_REQUEST_EXCEEDS_PORT_LIMIT,
	ETHTOOL_C33_PSE_EXT_SUBSTATE_POWER_NOT_AVAILABLE_HW_PW_LIMIT,
};

/**
 * enum ethtool_c33_pse_ext_substate_short_detected - short_detected states
 *      functions. IEEE 802.3-2022 33.2.4.4 Variables
 *
 * @ETHTOOL_C33_PSE_EXT_SUBSTATE_SHORT_DETECTED_SHORT_CONDITION: Short
 *	condition was detected
 *
 * short_detected is a variable indicating if the PSE output current has been
 * in a short circuit condition for TLIM within a sliding window (see 33.2.7.7).
 */
enum ethtool_c33_pse_ext_substate_short_detected {
	ETHTOOL_C33_PSE_EXT_SUBSTATE_SHORT_DETECTED_SHORT_CONDITION = 1,
};

/**
 * enum ethtool_pse_types - Types of PSE controller.
 * @ETHTOOL_PSE_UNKNOWN: Type of PSE controller is unknown
 * @ETHTOOL_PSE_PODL: PSE controller which support PoDL
 * @ETHTOOL_PSE_C33: PSE controller which support Clause 33 (PoE)
 */
enum ethtool_pse_types {
	ETHTOOL_PSE_UNKNOWN =	1 << 0,
	ETHTOOL_PSE_PODL =	1 << 1,
	ETHTOOL_PSE_C33 =	1 << 2,
};

/**
 * enum ethtool_c33_pse_admin_state - operational state of the PoDL PSE
 *	functions. IEEE 802.3-2022 30.9.1.1.2 aPSEAdminState
 * @ETHTOOL_C33_PSE_ADMIN_STATE_UNKNOWN: state of PSE functions is unknown
 * @ETHTOOL_C33_PSE_ADMIN_STATE_DISABLED: PSE functions are disabled
 * @ETHTOOL_C33_PSE_ADMIN_STATE_ENABLED: PSE functions are enabled
 */
enum ethtool_c33_pse_admin_state {
	ETHTOOL_C33_PSE_ADMIN_STATE_UNKNOWN = 1,
	ETHTOOL_C33_PSE_ADMIN_STATE_DISABLED,
	ETHTOOL_C33_PSE_ADMIN_STATE_ENABLED,
};

/**
 * enum ethtool_c33_pse_pw_d_status - power detection status of the PSE.
 *	IEEE 802.3-2022 30.9.1.1.3 aPoDLPSEPowerDetectionStatus:
 * @ETHTOOL_C33_PSE_PW_D_STATUS_UNKNOWN: PSE status is unknown
 * @ETHTOOL_C33_PSE_PW_D_STATUS_DISABLED: The enumeration "disabled"
 *	indicates that the PSE State diagram is in the state DISABLED.
 * @ETHTOOL_C33_PSE_PW_D_STATUS_SEARCHING: The enumeration "searching"
 *	indicates the PSE State diagram is in a state other than those
 *	listed.
 * @ETHTOOL_C33_PSE_PW_D_STATUS_DELIVERING: The enumeration
 *	"deliveringPower" indicates that the PSE State diagram is in the
 *	state POWER_ON.
 * @ETHTOOL_C33_PSE_PW_D_STATUS_TEST: The enumeration "test" indicates that
 *	the PSE State diagram is in the state TEST_MODE.
 * @ETHTOOL_C33_PSE_PW_D_STATUS_FAULT: The enumeration "fault" indicates that
 *	the PSE State diagram is in the state TEST_ERROR.
 * @ETHTOOL_C33_PSE_PW_D_STATUS_OTHERFAULT: The enumeration "otherFault"
 *	indicates that the PSE State diagram is in the state IDLE due to
 *	the variable error_condition = true.
 */
enum ethtool_c33_pse_pw_d_status {
	ETHTOOL_C33_PSE_PW_D_STATUS_UNKNOWN = 1,
	ETHTOOL_C33_PSE_PW_D_STATUS_DISABLED,
	ETHTOOL_C33_PSE_PW_D_STATUS_SEARCHING,
	ETHTOOL_C33_PSE_PW_D_STATUS_DELIVERING,
	ETHTOOL_C33_PSE_PW_D_STATUS_TEST,
	ETHTOOL_C33_PSE_PW_D_STATUS_FAULT,
	ETHTOOL_C33_PSE_PW_D_STATUS_OTHERFAULT,
};

/**
 * enum ethtool_podl_pse_admin_state - operational state of the PoDL PSE
 *	functions. IEEE 802.3-2018 30.15.1.1.2 aPoDLPSEAdminState
 * @ETHTOOL_PODL_PSE_ADMIN_STATE_UNKNOWN: state of PoDL PSE functions are
 * 	unknown
 * @ETHTOOL_PODL_PSE_ADMIN_STATE_DISABLED: PoDL PSE functions are disabled
 * @ETHTOOL_PODL_PSE_ADMIN_STATE_ENABLED: PoDL PSE functions are enabled
 */
enum ethtool_podl_pse_admin_state {
	ETHTOOL_PODL_PSE_ADMIN_STATE_UNKNOWN = 1,
	ETHTOOL_PODL_PSE_ADMIN_STATE_DISABLED,
	ETHTOOL_PODL_PSE_ADMIN_STATE_ENABLED,
};

/**
 * enum ethtool_podl_pse_pw_d_status - power detection status of the PoDL PSE.
 *	IEEE 802.3-2018 30.15.1.1.3 aPoDLPSEPowerDetectionStatus:
 * @ETHTOOL_PODL_PSE_PW_D_STATUS_UNKNOWN: PoDL PSE
 * @ETHTOOL_PODL_PSE_PW_D_STATUS_DISABLED: "The enumeration “disabled” is
 *	asserted true when the PoDL PSE state diagram variable mr_pse_enable is
 *	false"
 * @ETHTOOL_PODL_PSE_PW_D_STATUS_SEARCHING: "The enumeration “searching” is
 *	asserted true when either of the PSE state diagram variables
 *	pi_detecting or pi_classifying is true."
 * @ETHTOOL_PODL_PSE_PW_D_STATUS_DELIVERING: "The enumeration “deliveringPower”
 *	is asserted true when the PoDL PSE state diagram variable pi_powered is
 *	true."
 * @ETHTOOL_PODL_PSE_PW_D_STATUS_SLEEP: "The enumeration “sleep” is asserted
 *	true when the PoDL PSE state diagram variable pi_sleeping is true."
 * @ETHTOOL_PODL_PSE_PW_D_STATUS_IDLE: "The enumeration “idle” is asserted true
 *	when the logical combination of the PoDL PSE state diagram variables
 *	pi_prebiased*!pi_sleeping is true."
 * @ETHTOOL_PODL_PSE_PW_D_STATUS_ERROR: "The enumeration “error” is asserted
 *	true when the PoDL PSE state diagram variable overload_held is true."
 */
enum ethtool_podl_pse_pw_d_status {
	ETHTOOL_PODL_PSE_PW_D_STATUS_UNKNOWN = 1,
	ETHTOOL_PODL_PSE_PW_D_STATUS_DISABLED,
	ETHTOOL_PODL_PSE_PW_D_STATUS_SEARCHING,
	ETHTOOL_PODL_PSE_PW_D_STATUS_DELIVERING,
	ETHTOOL_PODL_PSE_PW_D_STATUS_SLEEP,
	ETHTOOL_PODL_PSE_PW_D_STATUS_IDLE,
	ETHTOOL_PODL_PSE_PW_D_STATUS_ERROR,
};

/**
 * enum ethtool_mm_verify_status - status of MAC Merge Verify function
 * @ETHTOOL_MM_VERIFY_STATUS_UNKNOWN:
 *	verification status is unknown
 * @ETHTOOL_MM_VERIFY_STATUS_INITIAL:
 *	the 802.3 Verify State diagram is in the state INIT_VERIFICATION
 * @ETHTOOL_MM_VERIFY_STATUS_VERIFYING:
 *	the Verify State diagram is in the state VERIFICATION_IDLE,
 *	SEND_VERIFY or WAIT_FOR_RESPONSE
 * @ETHTOOL_MM_VERIFY_STATUS_SUCCEEDED:
 *	indicates that the Verify State diagram is in the state VERIFIED
 * @ETHTOOL_MM_VERIFY_STATUS_FAILED:
 *	the Verify State diagram is in the state VERIFY_FAIL
 * @ETHTOOL_MM_VERIFY_STATUS_DISABLED:
 *	verification of preemption operation is disabled
 */
enum ethtool_mm_verify_status {
	ETHTOOL_MM_VERIFY_STATUS_UNKNOWN,
	ETHTOOL_MM_VERIFY_STATUS_INITIAL,
	ETHTOOL_MM_VERIFY_STATUS_VERIFYING,
	ETHTOOL_MM_VERIFY_STATUS_SUCCEEDED,
	ETHTOOL_MM_VERIFY_STATUS_FAILED,
	ETHTOOL_MM_VERIFY_STATUS_DISABLED,
};

/**
 * enum ethtool_module_fw_flash_status - plug-in module firmware flashing status
 * @ETHTOOL_MODULE_FW_FLASH_STATUS_STARTED: The firmware flashing process has
 *	started.
 * @ETHTOOL_MODULE_FW_FLASH_STATUS_IN_PROGRESS: The firmware flashing process
 *	is in progress.
 * @ETHTOOL_MODULE_FW_FLASH_STATUS_COMPLETED: The firmware flashing process was
 *	completed successfully.
 * @ETHTOOL_MODULE_FW_FLASH_STATUS_ERROR: The firmware flashing process was
 *	stopped due to an error.
 */
enum ethtool_module_fw_flash_status {
	ETHTOOL_MODULE_FW_FLASH_STATUS_STARTED = 1,
	ETHTOOL_MODULE_FW_FLASH_STATUS_IN_PROGRESS,
	ETHTOOL_MODULE_FW_FLASH_STATUS_COMPLETED,
	ETHTOOL_MODULE_FW_FLASH_STATUS_ERROR,
};

/**
 * struct ethtool_gstrings - string set for data tagging
 * @cmd: Command number = %ETHTOOL_GSTRINGS
 * @string_set: String set ID; one of &enum ethtool_stringset
 * @len: On return, the number of strings in the string set
 * @data: Buffer for strings.  Each string is null-padded to a size of
 *	%ETH_GSTRING_LEN.
 *
 * Users must use %ETHTOOL_GSSET_INFO to find the number of strings in
 * the string set.  They must allocate a buffer of the appropriate
 * size immediately following this structure.
 */
struct ethtool_gstrings {
	__u32	cmd;
	__u32	string_set;
	__u32	len;
	__u8	data[];
};

/**
 * struct ethtool_sset_info - string set information
 * @cmd: Command number = %ETHTOOL_GSSET_INFO
 * @reserved: Reserved for future use; see the note on reserved space.
 * @sset_mask: On entry, a bitmask of string sets to query, with bits
 *	numbered according to &enum ethtool_stringset.  On return, a
 *	bitmask of those string sets queried that are supported.
 * @data: Buffer for string set sizes.  On return, this contains the
 *	size of each string set that was queried and supported, in
 *	order of ID.
 *
 * Example: The user passes in @sset_mask = 0x7 (sets 0, 1, 2) and on
 * return @sset_mask == 0x6 (sets 1, 2).  Then @data[0] contains the
 * size of set 1 and @data[1] contains the size of set 2.
 *
 * Users must allocate a buffer of the appropriate size (4 * number of
 * sets queried) immediately following this structure.
 */
struct ethtool_sset_info {
	__u32	cmd;
	__u32	reserved;
	__u64	sset_mask;
	__u32	data[];
};

/**
 * enum ethtool_test_flags - flags definition of ethtool_test
 * @ETH_TEST_FL_OFFLINE: if set perform online and offline tests, otherwise
 *	only online tests.
 * @ETH_TEST_FL_FAILED: Driver set this flag if test fails.
 * @ETH_TEST_FL_EXTERNAL_LB: Application request to perform external loopback
 *	test.
 * @ETH_TEST_FL_EXTERNAL_LB_DONE: Driver performed the external loopback test
 */

enum ethtool_test_flags {
	ETH_TEST_FL_OFFLINE	= (1 << 0),
	ETH_TEST_FL_FAILED	= (1 << 1),
	ETH_TEST_FL_EXTERNAL_LB	= (1 << 2),
	ETH_TEST_FL_EXTERNAL_LB_DONE	= (1 << 3),
};

/**
 * struct ethtool_test - device self-test invocation
 * @cmd: Command number = %ETHTOOL_TEST
 * @flags: A bitmask of flags from &enum ethtool_test_flags.  Some
 *	flags may be set by the user on entry; others may be set by
 *	the driver on return.
 * @reserved: Reserved for future use; see the note on reserved space.
 * @len: On return, the number of test results
 * @data: Array of test results
 *
 * Users must use %ETHTOOL_GSSET_INFO or %ETHTOOL_GDRVINFO to find the
 * number of test results that will be returned.  They must allocate a
 * buffer of the appropriate size (8 * number of results) immediately
 * following this structure.
 */
struct ethtool_test {
	__u32	cmd;
	__u32	flags;
	__u32	reserved;
	__u32	len;
	__u64	data[];
};

/**
 * struct ethtool_stats - device-specific statistics
 * @cmd: Command number = %ETHTOOL_GSTATS
 * @n_stats: On return, the number of statistics
 * @data: Array of statistics
 *
 * Users must use %ETHTOOL_GSSET_INFO or %ETHTOOL_GDRVINFO to find the
 * number of statistics that will be returned.  They must allocate a
 * buffer of the appropriate size (8 * number of statistics)
 * immediately following this structure.
 */
struct ethtool_stats {
	__u32	cmd;
	__u32	n_stats;
	__u64	data[];
};

/**
 * struct ethtool_perm_addr - permanent hardware address
 * @cmd: Command number = %ETHTOOL_GPERMADDR
 * @size: On entry, the size of the buffer.  On return, the size of the
 *	address.  The command fails if the buffer is too small.
 * @data: Buffer for the address
 *
 * Users must allocate the buffer immediately following this structure.
 * A buffer size of %MAX_ADDR_LEN should be sufficient for any address
 * type.
 */
struct ethtool_perm_addr {
	__u32	cmd;
	__u32	size;
	__u8	data[];
};

/* boolean flags controlling per-interface behavior characteristics.
 * When reading, the flag indicates whether or not a certain behavior
 * is enabled/present.  When writing, the flag indicates whether
 * or not the driver should turn on (set) or off (clear) a behavior.
 *
 * Some behaviors may read-only (unconditionally absent or present).
 * If such is the case, return EINVAL in the set-flags operation if the
 * flag differs from the read-only value.
 */
enum ethtool_flags {
	ETH_FLAG_TXVLAN		= (1 << 7),	/* TX VLAN offload enabled */
	ETH_FLAG_RXVLAN		= (1 << 8),	/* RX VLAN offload enabled */
	ETH_FLAG_LRO		= (1 << 15),	/* LRO is enabled */
	ETH_FLAG_NTUPLE		= (1 << 27),	/* N-tuple filters enabled */
	ETH_FLAG_RXHASH		= (1 << 28),
};

/* The following structures are for supporting RX network flow
 * classification and RX n-tuple configuration. Note, all multibyte
 * fields, e.g., ip4src, ip4dst, psrc, pdst, spi, etc. are expected to
 * be in network byte order.
 */

/**
 * struct ethtool_tcpip4_spec - flow specification for TCP/IPv4 etc.
 * @ip4src: Source host
 * @ip4dst: Destination host
 * @psrc: Source port
 * @pdst: Destination port
 * @tos: Type-of-service
 *
 * This can be used to specify a TCP/IPv4, UDP/IPv4 or SCTP/IPv4 flow.
 */
struct ethtool_tcpip4_spec {
	__be32	ip4src;
	__be32	ip4dst;
	__be16	psrc;
	__be16	pdst;
	__u8    tos;
};

/**
 * struct ethtool_ah_espip4_spec - flow specification for IPsec/IPv4
 * @ip4src: Source host
 * @ip4dst: Destination host
 * @spi: Security parameters index
 * @tos: Type-of-service
 *
 * This can be used to specify an IPsec transport or tunnel over IPv4.
 */
struct ethtool_ah_espip4_spec {
	__be32	ip4src;
	__be32	ip4dst;
	__be32	spi;
	__u8    tos;
};

#define	ETH_RX_NFC_IP4	1

/**
 * struct ethtool_usrip4_spec - general flow specification for IPv4
 * @ip4src: Source host
 * @ip4dst: Destination host
 * @l4_4_bytes: First 4 bytes of transport (layer 4) header
 * @tos: Type-of-service
 * @ip_ver: Value must be %ETH_RX_NFC_IP4; mask must be 0
 * @proto: Transport protocol number; mask must be 0
 */
struct ethtool_usrip4_spec {
	__be32	ip4src;
	__be32	ip4dst;
	__be32	l4_4_bytes;
	__u8    tos;
	__u8    ip_ver;
	__u8    proto;
};

/**
 * struct ethtool_tcpip6_spec - flow specification for TCP/IPv6 etc.
 * @ip6src: Source host
 * @ip6dst: Destination host
 * @psrc: Source port
 * @pdst: Destination port
 * @tclass: Traffic Class
 *
 * This can be used to specify a TCP/IPv6, UDP/IPv6 or SCTP/IPv6 flow.
 */
struct ethtool_tcpip6_spec {
	__be32	ip6src[4];
	__be32	ip6dst[4];
	__be16	psrc;
	__be16	pdst;
	__u8    tclass;
};

/**
 * struct ethtool_ah_espip6_spec - flow specification for IPsec/IPv6
 * @ip6src: Source host
 * @ip6dst: Destination host
 * @spi: Security parameters index
 * @tclass: Traffic Class
 *
 * This can be used to specify an IPsec transport or tunnel over IPv6.
 */
struct ethtool_ah_espip6_spec {
	__be32	ip6src[4];
	__be32	ip6dst[4];
	__be32	spi;
	__u8    tclass;
};

/**
 * struct ethtool_usrip6_spec - general flow specification for IPv6
 * @ip6src: Source host
 * @ip6dst: Destination host
 * @l4_4_bytes: First 4 bytes of transport (layer 4) header
 * @tclass: Traffic Class
 * @l4_proto: Transport protocol number (nexthdr after any Extension Headers)
 */
struct ethtool_usrip6_spec {
	__be32	ip6src[4];
	__be32	ip6dst[4];
	__be32	l4_4_bytes;
	__u8    tclass;
	__u8    l4_proto;
};

union ethtool_flow_union {
	struct ethtool_tcpip4_spec		tcp_ip4_spec;
	struct ethtool_tcpip4_spec		udp_ip4_spec;
	struct ethtool_tcpip4_spec		sctp_ip4_spec;
	struct ethtool_ah_espip4_spec		ah_ip4_spec;
	struct ethtool_ah_espip4_spec		esp_ip4_spec;
	struct ethtool_usrip4_spec		usr_ip4_spec;
	struct ethtool_tcpip6_spec		tcp_ip6_spec;
	struct ethtool_tcpip6_spec		udp_ip6_spec;
	struct ethtool_tcpip6_spec		sctp_ip6_spec;
	struct ethtool_ah_espip6_spec		ah_ip6_spec;
	struct ethtool_ah_espip6_spec		esp_ip6_spec;
	struct ethtool_usrip6_spec		usr_ip6_spec;
	struct ethhdr				ether_spec;
	__u8					hdata[52];
};

/**
 * struct ethtool_flow_ext - additional RX flow fields
 * @h_dest: destination MAC address
 * @vlan_etype: VLAN EtherType
 * @vlan_tci: VLAN tag control information
 * @data: user defined data
 * @padding: Reserved for future use; see the note on reserved space.
 *
 * Note, @vlan_etype, @vlan_tci, and @data are only valid if %FLOW_EXT
 * is set in &struct ethtool_rx_flow_spec @flow_type.
 * @h_dest is valid if %FLOW_MAC_EXT is set.
 */
struct ethtool_flow_ext {
	__u8		padding[2];
	unsigned char	h_dest[ETH_ALEN];
	__be16		vlan_etype;
	__be16		vlan_tci;
	__be32		data[2];
};

/**
 * struct ethtool_rx_flow_spec - classification rule for RX flows
 * @flow_type: Type of match to perform, e.g. %TCP_V4_FLOW
 * @h_u: Flow fields to match (dependent on @flow_type)
 * @h_ext: Additional fields to match
 * @m_u: Masks for flow field bits to be matched
 * @m_ext: Masks for additional field bits to be matched
 *	Note, all additional fields must be ignored unless @flow_type
 *	includes the %FLOW_EXT or %FLOW_MAC_EXT flag
 *	(see &struct ethtool_flow_ext description).
 * @ring_cookie: RX ring/queue index to deliver to, or %RX_CLS_FLOW_DISC
 *	if packets should be discarded, or %RX_CLS_FLOW_WAKE if the
 *	packets should be used for Wake-on-LAN with %WAKE_FILTER
 * @location: Location of rule in the table.  Locations must be
 *	numbered such that a flow matching multiple rules will be
 *	classified according to the first (lowest numbered) rule.
 */
struct ethtool_rx_flow_spec {
	__u32		flow_type;
	union ethtool_flow_union h_u;
	struct ethtool_flow_ext h_ext;
	union ethtool_flow_union m_u;
	struct ethtool_flow_ext m_ext;
	__u64		ring_cookie;
	__u32		location;
};

/* How rings are laid out when accessing virtual functions or
 * offloaded queues is device specific. To allow users to do flow
 * steering and specify these queues the ring cookie is partitioned
 * into a 32bit queue index with an 8 bit virtual function id.
 * This also leaves the 3bytes for further specifiers. It is possible
 * future devices may support more than 256 virtual functions if
 * devices start supporting PCIe w/ARI. However at the moment I
 * do not know of any devices that support this so I do not reserve
 * space for this at this time. If a future patch consumes the next
 * byte it should be aware of this possibility.
 */
#define ETHTOOL_RX_FLOW_SPEC_RING	0x00000000FFFFFFFFLL
#define ETHTOOL_RX_FLOW_SPEC_RING_VF	0x000000FF00000000LL
#define ETHTOOL_RX_FLOW_SPEC_RING_VF_OFF 32
static inline __u64 ethtool_get_flow_spec_ring(__u64 ring_cookie)
{
	return ETHTOOL_RX_FLOW_SPEC_RING & ring_cookie;
}

static inline __u64 ethtool_get_flow_spec_ring_vf(__u64 ring_cookie)
{
	return (ETHTOOL_RX_FLOW_SPEC_RING_VF & ring_cookie) >>
				ETHTOOL_RX_FLOW_SPEC_RING_VF_OFF;
}

/**
 * struct ethtool_rxnfc - command to get or set RX flow classification rules
 * @cmd: Specific command number - %ETHTOOL_GRXFH, %ETHTOOL_SRXFH,
 *	%ETHTOOL_GRXRINGS, %ETHTOOL_GRXCLSRLCNT, %ETHTOOL_GRXCLSRULE,
 *	%ETHTOOL_GRXCLSRLALL, %ETHTOOL_SRXCLSRLDEL or %ETHTOOL_SRXCLSRLINS
 * @flow_type: Type of flow to be affected, e.g. %TCP_V4_FLOW
 * @data: Command-dependent value
 * @fs: Flow classification rule
 * @rss_context: RSS context to be affected
 * @rule_cnt: Number of rules to be affected
 * @rule_locs: Array of used rule locations
 *
 * For %ETHTOOL_GRXFH and %ETHTOOL_SRXFH, @data is a bitmask indicating
 * the fields included in the flow hash, e.g. %RXH_IP_SRC.  The following
 * structure fields must not be used, except that if @flow_type includes
 * the %FLOW_RSS flag, then @rss_context determines which RSS context to
 * act on.
 *
 * For %ETHTOOL_GRXRINGS, @data is set to the number of RX rings/queues
 * on return.
 *
 * For %ETHTOOL_GRXCLSRLCNT, @rule_cnt is set to the number of defined
 * rules on return.  If @data is non-zero on return then it is the
 * size of the rule table, plus the flag %RX_CLS_LOC_SPECIAL if the
 * driver supports any special location values.  If that flag is not
 * set in @data then special location values should not be used.
 *
 * For %ETHTOOL_GRXCLSRULE, @fs.@location specifies the location of an
 * existing rule on entry and @fs contains the rule on return; if
 * @fs.@flow_type includes the %FLOW_RSS flag, then @rss_context is
 * filled with the RSS context ID associated with the rule.
 *
 * For %ETHTOOL_GRXCLSRLALL, @rule_cnt specifies the array size of the
 * user buffer for @rule_locs on entry.  On return, @data is the size
 * of the rule table, @rule_cnt is the number of defined rules, and
 * @rule_locs contains the locations of the defined rules.  Drivers
 * must use the second parameter to get_rxnfc() instead of @rule_locs.
 *
 * For %ETHTOOL_SRXCLSRLINS, @fs specifies the rule to add or update.
 * @fs.@location either specifies the location to use or is a special
 * location value with %RX_CLS_LOC_SPECIAL flag set.  On return,
 * @fs.@location is the actual rule location.  If @fs.@flow_type
 * includes the %FLOW_RSS flag, @rss_context is the RSS context ID to
 * use for flow spreading traffic which matches this rule.  The value
 * from the rxfh indirection table will be added to @fs.@ring_cookie
 * to choose which ring to deliver to.
 *
 * For %ETHTOOL_SRXCLSRLDEL, @fs.@location specifies the location of an
 * existing rule on entry.
 *
 * A driver supporting the special location values for
 * %ETHTOOL_SRXCLSRLINS may add the rule at any suitable unused
 * location, and may remove a rule at a later location (lower
 * priority) that matches exactly the same set of flows.  The special
 * values are %RX_CLS_LOC_ANY, selecting any location;
 * %RX_CLS_LOC_FIRST, selecting the first suitable location (maximum
 * priority); and %RX_CLS_LOC_LAST, selecting the last suitable
 * location (minimum priority).  Additional special values may be
 * defined in future and drivers must return -%EINVAL for any
 * unrecognised value.
 */
struct ethtool_rxnfc {
	__u32				cmd;
	__u32				flow_type;
	__u64				data;
	struct ethtool_rx_flow_spec	fs;
	union {
		__u32			rule_cnt;
		__u32			rss_context;
	};
	__u32				rule_locs[];
};


/**
 * struct ethtool_rxfh_indir - command to get or set RX flow hash indirection
 * @cmd: Specific command number - %ETHTOOL_GRXFHINDIR or %ETHTOOL_SRXFHINDIR
 * @size: On entry, the array size of the user buffer, which may be zero.
 *	On return from %ETHTOOL_GRXFHINDIR, the array size of the hardware
 *	indirection table.
 * @ring_index: RX ring/queue index for each hash value
 *
 * For %ETHTOOL_GRXFHINDIR, a @size of zero means that only the size
 * should be returned.  For %ETHTOOL_SRXFHINDIR, a @size of zero means
 * the table should be reset to default values.  This last feature
 * is not supported by the original implementations.
 */
struct ethtool_rxfh_indir {
	__u32	cmd;
	__u32	size;
	__u32	ring_index[];
};

/**
 * struct ethtool_rxfh - command to get/set RX flow hash indir or/and hash key.
 * @cmd: Specific command number - %ETHTOOL_GRSSH or %ETHTOOL_SRSSH
 * @rss_context: RSS context identifier.  Context 0 is the default for normal
 *	traffic; other contexts can be referenced as the destination for RX flow
 *	classification rules.  %ETH_RXFH_CONTEXT_ALLOC is used with command
 *	%ETHTOOL_SRSSH to allocate a new RSS context; on return this field will
 *	contain the ID of the newly allocated context.
 * @indir_size: On entry, the array size of the user buffer for the
 *	indirection table, which may be zero, or (for %ETHTOOL_SRSSH),
 *	%ETH_RXFH_INDIR_NO_CHANGE.  On return from %ETHTOOL_GRSSH,
 *	the array size of the hardware indirection table.
 * @key_size: On entry, the array size of the user buffer for the hash key,
 *	which may be zero.  On return from %ETHTOOL_GRSSH, the size of the
 *	hardware hash key.
 * @hfunc: Defines the current RSS hash function used by HW (or to be set to).
 *	Valid values are one of the %ETH_RSS_HASH_*.
 * @input_xfrm: Defines how the input data is transformed. Valid values are one
 *	of %RXH_XFRM_*.
 * @rsvd8: Reserved for future use; see the note on reserved space.
 * @rsvd32: Reserved for future use; see the note on reserved space.
 * @rss_config: RX ring/queue index for each hash value i.e., indirection table
 *	of @indir_size __u32 elements, followed by hash key of @key_size
 *	bytes.
 *
 * For %ETHTOOL_GRSSH, a @indir_size and key_size of zero means that only the
 * size should be returned.  For %ETHTOOL_SRSSH, an @indir_size of
 * %ETH_RXFH_INDIR_NO_CHANGE means that indir table setting is not requested
 * and a @indir_size of zero means the indir table should be reset to default
 * values (if @rss_context == 0) or that the RSS context should be deleted.
 * An hfunc of zero means that hash function setting is not requested.
 */
struct ethtool_rxfh {
	__u32   cmd;
	__u32	rss_context;
	__u32   indir_size;
	__u32   key_size;
	__u8	hfunc;
	__u8	input_xfrm;
	__u8	rsvd8[2];
	__u32	rsvd32;
	__u32   rss_config[];
};
#define ETH_RXFH_CONTEXT_ALLOC		0xffffffff
#define ETH_RXFH_INDIR_NO_CHANGE	0xffffffff

/**
 * struct ethtool_rx_ntuple_flow_spec - specification for RX flow filter
 * @flow_type: Type of match to perform, e.g. %TCP_V4_FLOW
 * @h_u: Flow field values to match (dependent on @flow_type)
 * @m_u: Masks for flow field value bits to be ignored
 * @vlan_tag: VLAN tag to match
 * @vlan_tag_mask: Mask for VLAN tag bits to be ignored
 * @data: Driver-dependent data to match
 * @data_mask: Mask for driver-dependent data bits to be ignored
 * @action: RX ring/queue index to deliver to (non-negative) or other action
 *	(negative, e.g. %ETHTOOL_RXNTUPLE_ACTION_DROP)
 *
 * For flow types %TCP_V4_FLOW, %UDP_V4_FLOW and %SCTP_V4_FLOW, where
 * a field value and mask are both zero this is treated as if all mask
 * bits are set i.e. the field is ignored.
 */
struct ethtool_rx_ntuple_flow_spec {
	__u32		 flow_type;
	union {
		struct ethtool_tcpip4_spec		tcp_ip4_spec;
		struct ethtool_tcpip4_spec		udp_ip4_spec;
		struct ethtool_tcpip4_spec		sctp_ip4_spec;
		struct ethtool_ah_espip4_spec		ah_ip4_spec;
		struct ethtool_ah_espip4_spec		esp_ip4_spec;
		struct ethtool_usrip4_spec		usr_ip4_spec;
		struct ethhdr				ether_spec;
		__u8					hdata[72];
	} h_u, m_u;

	__u16	        vlan_tag;
	__u16	        vlan_tag_mask;
	__u64		data;
	__u64		data_mask;

	__s32		action;
#define ETHTOOL_RXNTUPLE_ACTION_DROP	(-1)	/* drop packet */
#define ETHTOOL_RXNTUPLE_ACTION_CLEAR	(-2)	/* clear filter */
};

/**
 * struct ethtool_rx_ntuple - command to set or clear RX flow filter
 * @cmd: Command number - %ETHTOOL_SRXNTUPLE
 * @fs: Flow filter specification
 */
struct ethtool_rx_ntuple {
	__u32					cmd;
	struct ethtool_rx_ntuple_flow_spec	fs;
};

#define ETHTOOL_FLASH_MAX_FILENAME	128
enum ethtool_flash_op_type {
	ETHTOOL_FLASH_ALL_REGIONS	= 0,
};

/* for passing firmware flashing related parameters */
struct ethtool_flash {
	__u32	cmd;
	__u32	region;
	char	data[ETHTOOL_FLASH_MAX_FILENAME];
};

/**
 * struct ethtool_dump - used for retrieving, setting device dump
 * @cmd: Command number - %ETHTOOL_GET_DUMP_FLAG, %ETHTOOL_GET_DUMP_DATA, or
 * 	%ETHTOOL_SET_DUMP
 * @version: FW version of the dump, filled in by driver
 * @flag: driver dependent flag for dump setting, filled in by driver during
 *        get and filled in by ethtool for set operation.
 *        flag must be initialized by macro ETH_FW_DUMP_DISABLE value when
 *        firmware dump is disabled.
 * @len: length of dump data, used as the length of the user buffer on entry to
 * 	 %ETHTOOL_GET_DUMP_DATA and this is returned as dump length by driver
 * 	 for %ETHTOOL_GET_DUMP_FLAG command
 * @data: data collected for get dump data operation
 */
struct ethtool_dump {
	__u32	cmd;
	__u32	version;
	__u32	flag;
	__u32	len;
	__u8	data[];
};

#define ETH_FW_DUMP_DISABLE 0

/* for returning and changing feature sets */

/**
 * struct ethtool_get_features_block - block with state of 32 features
 * @available: mask of changeable features
 * @requested: mask of features requested to be enabled if possible
 * @active: mask of currently enabled features
 * @never_changed: mask of features not changeable for any device
 */
struct ethtool_get_features_block {
	__u32	available;
	__u32	requested;
	__u32	active;
	__u32	never_changed;
};

/**
 * struct ethtool_gfeatures - command to get state of device's features
 * @cmd: command number = %ETHTOOL_GFEATURES
 * @size: On entry, the number of elements in the features[] array;
 *	on return, the number of elements in features[] needed to hold
 *	all features
 * @features: state of features
 */
struct ethtool_gfeatures {
	__u32	cmd;
	__u32	size;
	struct ethtool_get_features_block features[];
};

/**
 * struct ethtool_set_features_block - block with request for 32 features
 * @valid: mask of features to be changed
 * @requested: values of features to be changed
 */
struct ethtool_set_features_block {
	__u32	valid;
	__u32	requested;
};

/**
 * struct ethtool_sfeatures - command to request change in device's features
 * @cmd: command number = %ETHTOOL_SFEATURES
 * @size: array size of the features[] array
 * @features: feature change masks
 */
struct ethtool_sfeatures {
	__u32	cmd;
	__u32	size;
	struct ethtool_set_features_block features[];
};

/**
 * struct ethtool_ts_info - holds a device's timestamping and PHC association
 * @cmd: command number = %ETHTOOL_GET_TS_INFO
 * @so_timestamping: bit mask of the sum of the supported SO_TIMESTAMPING flags
 * @phc_index: device index of the associated PHC, or -1 if there is none
 * @tx_types: bit mask of the supported hwtstamp_tx_types enumeration values
 * @tx_reserved: Reserved for future use; see the note on reserved space.
 * @rx_filters: bit mask of the supported hwtstamp_rx_filters enumeration values
 * @rx_reserved: Reserved for future use; see the note on reserved space.
 *
 * The bits in the 'tx_types' and 'rx_filters' fields correspond to
 * the 'hwtstamp_tx_types' and 'hwtstamp_rx_filters' enumeration values,
 * respectively.  For example, if the device supports HWTSTAMP_TX_ON,
 * then (1 << HWTSTAMP_TX_ON) in 'tx_types' will be set.
 *
 * Drivers should only report the filters they actually support without
 * upscaling in the SIOCSHWTSTAMP ioctl. If the SIOCSHWSTAMP request for
 * HWTSTAMP_FILTER_V1_SYNC is supported by HWTSTAMP_FILTER_V1_EVENT, then the
 * driver should only report HWTSTAMP_FILTER_V1_EVENT in this op.
 */
struct ethtool_ts_info {
	__u32	cmd;
	__u32	so_timestamping;
	__s32	phc_index;
	__u32	tx_types;
	__u32	tx_reserved[3];
	__u32	rx_filters;
	__u32	rx_reserved[3];
};

/*
 * %ETHTOOL_SFEATURES changes features present in features[].valid to the
 * values of corresponding bits in features[].requested. Bits in .requested
 * not set in .valid or not changeable are ignored.
 *
 * Returns %EINVAL when .valid contains undefined or never-changeable bits
 * or size is not equal to required number of features words (32-bit blocks).
 * Returns >= 0 if request was completed; bits set in the value mean:
 *   %ETHTOOL_F_UNSUPPORTED - there were bits set in .valid that are not
 *	changeable (not present in %ETHTOOL_GFEATURES' features[].available)
 *	those bits were ignored.
 *   %ETHTOOL_F_WISH - some or all changes requested were recorded but the
 *      resulting state of bits masked by .valid is not equal to .requested.
 *      Probably there are other device-specific constraints on some features
 *      in the set. When %ETHTOOL_F_UNSUPPORTED is set, .valid is considered
 *      here as though ignored bits were cleared.
 *   %ETHTOOL_F_COMPAT - some or all changes requested were made by calling
 *      compatibility functions. Requested offload state cannot be properly
 *      managed by kernel.
 *
 * Meaning of bits in the masks are obtained by %ETHTOOL_GSSET_INFO (number of
 * bits in the arrays - always multiple of 32) and %ETHTOOL_GSTRINGS commands
 * for ETH_SS_FEATURES string set. First entry in the table corresponds to least
 * significant bit in features[0] fields. Empty strings mark undefined features.
 */
enum ethtool_sfeatures_retval_bits {
	ETHTOOL_F_UNSUPPORTED__BIT,
	ETHTOOL_F_WISH__BIT,
	ETHTOOL_F_COMPAT__BIT,
};

#define ETHTOOL_F_UNSUPPORTED   (1 << ETHTOOL_F_UNSUPPORTED__BIT)
#define ETHTOOL_F_WISH          (1 << ETHTOOL_F_WISH__BIT)
#define ETHTOOL_F_COMPAT        (1 << ETHTOOL_F_COMPAT__BIT)

#define MAX_NUM_QUEUE		4096

/**
 * struct ethtool_per_queue_op - apply sub command to the queues in mask.
 * @cmd: ETHTOOL_PERQUEUE
 * @sub_command: the sub command which apply to each queues
 * @queue_mask: Bitmap of the queues which sub command apply to
 * @data: A complete command structure following for each of the queues addressed
 */
struct ethtool_per_queue_op {
	__u32	cmd;
	__u32	sub_command;
	__u32	queue_mask[__KERNEL_DIV_ROUND_UP(MAX_NUM_QUEUE, 32)];
	char	data[];
};

/**
 * struct ethtool_fecparam - Ethernet Forward Error Correction parameters
 * @cmd: Command number = %ETHTOOL_GFECPARAM or %ETHTOOL_SFECPARAM
 * @active_fec: FEC mode which is active on the port, single bit set, GET only.
 * @fec: Bitmask of configured FEC modes.
 * @reserved: Reserved for future extensions, ignore on GET, write 0 for SET.
 *
 * Note that @reserved was never validated on input and ethtool user space
 * left it uninitialized when calling SET. Hence going forward it can only be
 * used to return a value to userspace with GET.
 *
 * FEC modes supported by the device can be read via %ETHTOOL_GLINKSETTINGS.
 * FEC settings are configured by link autonegotiation whenever it's enabled.
 * With autoneg on %ETHTOOL_GFECPARAM can be used to read the current mode.
 *
 * When autoneg is disabled %ETHTOOL_SFECPARAM controls the FEC settings.
 * It is recommended that drivers only accept a single bit set in @fec.
 * When multiple bits are set in @fec drivers may pick mode in an implementation
 * dependent way. Drivers should reject mixing %ETHTOOL_FEC_AUTO_BIT with other
 * FEC modes, because it's unclear whether in this case other modes constrain
 * AUTO or are independent choices.
 * Drivers must reject SET requests if they support none of the requested modes.
 *
 * If device does not support FEC drivers may use %ETHTOOL_FEC_NONE instead
 * of returning %EOPNOTSUPP from %ETHTOOL_GFECPARAM.
 *
 * See enum ethtool_fec_config_bits for definition of valid bits for both
 * @fec and @active_fec.
 */
struct ethtool_fecparam {
	__u32   cmd;
	/* bitmask of FEC modes */
	__u32   active_fec;
	__u32   fec;
	__u32   reserved;
};

/**
 * enum ethtool_fec_config_bits - flags definition of ethtool_fec_configuration
 * @ETHTOOL_FEC_NONE_BIT: FEC mode configuration is not supported. Should not
 *			be used together with other bits. GET only.
 * @ETHTOOL_FEC_AUTO_BIT: Select default/best FEC mode automatically, usually
 *			based link mode and SFP parameters read from module's
 *			EEPROM. This bit does _not_ mean autonegotiation.
 * @ETHTOOL_FEC_OFF_BIT: No FEC Mode
 * @ETHTOOL_FEC_RS_BIT: Reed-Solomon FEC Mode
 * @ETHTOOL_FEC_BASER_BIT: Base-R/Reed-Solomon FEC Mode
 * @ETHTOOL_FEC_LLRS_BIT: Low Latency Reed Solomon FEC Mode (25G/50G Ethernet
 *			Consortium)
 */
enum ethtool_fec_config_bits {
	ETHTOOL_FEC_NONE_BIT,
	ETHTOOL_FEC_AUTO_BIT,
	ETHTOOL_FEC_OFF_BIT,
	ETHTOOL_FEC_RS_BIT,
	ETHTOOL_FEC_BASER_BIT,
	ETHTOOL_FEC_LLRS_BIT,
};

#define ETHTOOL_FEC_NONE		(1 << ETHTOOL_FEC_NONE_BIT)
#define ETHTOOL_FEC_AUTO		(1 << ETHTOOL_FEC_AUTO_BIT)
#define ETHTOOL_FEC_OFF			(1 << ETHTOOL_FEC_OFF_BIT)
#define ETHTOOL_FEC_RS			(1 << ETHTOOL_FEC_RS_BIT)
#define ETHTOOL_FEC_BASER		(1 << ETHTOOL_FEC_BASER_BIT)
#define ETHTOOL_FEC_LLRS		(1 << ETHTOOL_FEC_LLRS_BIT)

/* CMDs currently supported */
#define ETHTOOL_GSET		0x00000001 /* DEPRECATED, Get settings.
					    * Please use ETHTOOL_GLINKSETTINGS
					    */
#define ETHTOOL_SSET		0x00000002 /* DEPRECATED, Set settings.
					    * Please use ETHTOOL_SLINKSETTINGS
					    */
#define ETHTOOL_GDRVINFO	0x00000003 /* Get driver info. */
#define ETHTOOL_GREGS		0x00000004 /* Get NIC registers. */
#define ETHTOOL_GWOL		0x00000005 /* Get wake-on-lan options. */
#define ETHTOOL_SWOL		0x00000006 /* Set wake-on-lan options. */
#define ETHTOOL_GMSGLVL		0x00000007 /* Get driver message level */
#define ETHTOOL_SMSGLVL		0x00000008 /* Set driver msg level. */
#define ETHTOOL_NWAY_RST	0x00000009 /* Restart autonegotiation. */
/* Get link status for host, i.e. whether the interface *and* the
 * physical port (if there is one) are up (ethtool_value). */
#define ETHTOOL_GLINK		0x0000000a
#define ETHTOOL_GEEPROM		0x0000000b /* Get EEPROM data */
#define ETHTOOL_SEEPROM		0x0000000c /* Set EEPROM data. */
#define ETHTOOL_GCOALESCE	0x0000000e /* Get coalesce config */
#define ETHTOOL_SCOALESCE	0x0000000f /* Set coalesce config. */
#define ETHTOOL_GRINGPARAM	0x00000010 /* Get ring parameters */
#define ETHTOOL_SRINGPARAM	0x00000011 /* Set ring parameters. */
#define ETHTOOL_GPAUSEPARAM	0x00000012 /* Get pause parameters */
#define ETHTOOL_SPAUSEPARAM	0x00000013 /* Set pause parameters. */
#define ETHTOOL_GRXCSUM		0x00000014 /* Get RX hw csum enable (ethtool_value) */
#define ETHTOOL_SRXCSUM		0x00000015 /* Set RX hw csum enable (ethtool_value) */
#define ETHTOOL_GTXCSUM		0x00000016 /* Get TX hw csum enable (ethtool_value) */
#define ETHTOOL_STXCSUM		0x00000017 /* Set TX hw csum enable (ethtool_value) */
#define ETHTOOL_GSG		0x00000018 /* Get scatter-gather enable
					    * (ethtool_value) */
#define ETHTOOL_SSG		0x00000019 /* Set scatter-gather enable
					    * (ethtool_value). */
#define ETHTOOL_TEST		0x0000001a /* execute NIC self-test. */
#define ETHTOOL_GSTRINGS	0x0000001b /* get specified string set */
#define ETHTOOL_PHYS_ID		0x0000001c /* identify the NIC */
#define ETHTOOL_GSTATS		0x0000001d /* get NIC-specific statistics */
#define ETHTOOL_GTSO		0x0000001e /* Get TSO enable (ethtool_value) */
#define ETHTOOL_STSO		0x0000001f /* Set TSO enable (ethtool_value) */
#define ETHTOOL_GPERMADDR	0x00000020 /* Get permanent hardware address */
#define ETHTOOL_GUFO		0x00000021 /* Get UFO enable (ethtool_value) */
#define ETHTOOL_SUFO		0x00000022 /* Set UFO enable (ethtool_value) */
#define ETHTOOL_GGSO		0x00000023 /* Get GSO enable (ethtool_value) */
#define ETHTOOL_SGSO		0x00000024 /* Set GSO enable (ethtool_value) */
#define ETHTOOL_GFLAGS		0x00000025 /* Get flags bitmap(ethtool_value) */
#define ETHTOOL_SFLAGS		0x00000026 /* Set flags bitmap(ethtool_value) */
#define ETHTOOL_GPFLAGS		0x00000027 /* Get driver-private flags bitmap */
#define ETHTOOL_SPFLAGS		0x00000028 /* Set driver-private flags bitmap */

#define ETHTOOL_GRXFH		0x00000029 /* Get RX flow hash configuration */
#define ETHTOOL_SRXFH		0x0000002a /* Set RX flow hash configuration */
#define ETHTOOL_GGRO		0x0000002b /* Get GRO enable (ethtool_value) */
#define ETHTOOL_SGRO		0x0000002c /* Set GRO enable (ethtool_value) */
#define ETHTOOL_GRXRINGS	0x0000002d /* Get RX rings available for LB */
#define ETHTOOL_GRXCLSRLCNT	0x0000002e /* Get RX class rule count */
#define ETHTOOL_GRXCLSRULE	0x0000002f /* Get RX classification rule */
#define ETHTOOL_GRXCLSRLALL	0x00000030 /* Get all RX classification rule */
#define ETHTOOL_SRXCLSRLDEL	0x00000031 /* Delete RX classification rule */
#define ETHTOOL_SRXCLSRLINS	0x00000032 /* Insert RX classification rule */
#define ETHTOOL_FLASHDEV	0x00000033 /* Flash firmware to device */
#define ETHTOOL_RESET		0x00000034 /* Reset hardware */
#define ETHTOOL_SRXNTUPLE	0x00000035 /* Add an n-tuple filter to device */
#define ETHTOOL_GRXNTUPLE	0x00000036 /* deprecated */
#define ETHTOOL_GSSET_INFO	0x00000037 /* Get string set info */
#define ETHTOOL_GRXFHINDIR	0x00000038 /* Get RX flow hash indir'n table */
#define ETHTOOL_SRXFHINDIR	0x00000039 /* Set RX flow hash indir'n table */

#define ETHTOOL_GFEATURES	0x0000003a /* Get device offload settings */
#define ETHTOOL_SFEATURES	0x0000003b /* Change device offload settings */
#define ETHTOOL_GCHANNELS	0x0000003c /* Get no of channels */
#define ETHTOOL_SCHANNELS	0x0000003d /* Set no of channels */
#define ETHTOOL_SET_DUMP	0x0000003e /* Set dump settings */
#define ETHTOOL_GET_DUMP_FLAG	0x0000003f /* Get dump settings */
#define ETHTOOL_GET_DUMP_DATA	0x00000040 /* Get dump data */
#define ETHTOOL_GET_TS_INFO	0x00000041 /* Get time stamping and PHC info */
#define ETHTOOL_GMODULEINFO	0x00000042 /* Get plug-in module information */
#define ETHTOOL_GMODULEEEPROM	0x00000043 /* Get plug-in module eeprom */
#define ETHTOOL_GEEE		0x00000044 /* Get EEE settings */
#define ETHTOOL_SEEE		0x00000045 /* Set EEE settings */

#define ETHTOOL_GRSSH		0x00000046 /* Get RX flow hash configuration */
#define ETHTOOL_SRSSH		0x00000047 /* Set RX flow hash configuration */
#define ETHTOOL_GTUNABLE	0x00000048 /* Get tunable configuration */
#define ETHTOOL_STUNABLE	0x00000049 /* Set tunable configuration */
#define ETHTOOL_GPHYSTATS	0x0000004a /* get PHY-specific statistics */

#define ETHTOOL_PERQUEUE	0x0000004b /* Set per queue options */

#define ETHTOOL_GLINKSETTINGS	0x0000004c /* Get ethtool_link_settings */
#define ETHTOOL_SLINKSETTINGS	0x0000004d /* Set ethtool_link_settings */
#define ETHTOOL_PHY_GTUNABLE	0x0000004e /* Get PHY tunable configuration */
#define ETHTOOL_PHY_STUNABLE	0x0000004f /* Set PHY tunable configuration */
#define ETHTOOL_GFECPARAM	0x00000050 /* Get FEC settings */
#define ETHTOOL_SFECPARAM	0x00000051 /* Set FEC settings */

/* compatibility with older code */
#define SPARC_ETH_GSET		ETHTOOL_GSET
#define SPARC_ETH_SSET		ETHTOOL_SSET

/* Link mode bit indices */
enum ethtool_link_mode_bit_indices {
	ETHTOOL_LINK_MODE_10baseT_Half_BIT	= 0,
	ETHTOOL_LINK_MODE_10baseT_Full_BIT	= 1,
	ETHTOOL_LINK_MODE_100baseT_Half_BIT	= 2,
	ETHTOOL_LINK_MODE_100baseT_Full_BIT	= 3,
	ETHTOOL_LINK_MODE_1000baseT_Half_BIT	= 4,
	ETHTOOL_LINK_MODE_1000baseT_Full_BIT	= 5,
	ETHTOOL_LINK_MODE_Autoneg_BIT		= 6,
	ETHTOOL_LINK_MODE_TP_BIT		= 7,
	ETHTOOL_LINK_MODE_AUI_BIT		= 8,
	ETHTOOL_LINK_MODE_MII_BIT		= 9,
	ETHTOOL_LINK_MODE_FIBRE_BIT		= 10,
	ETHTOOL_LINK_MODE_BNC_BIT		= 11,
	ETHTOOL_LINK_MODE_10000baseT_Full_BIT	= 12,
	ETHTOOL_LINK_MODE_Pause_BIT		= 13,
	ETHTOOL_LINK_MODE_Asym_Pause_BIT	= 14,
	ETHTOOL_LINK_MODE_2500baseX_Full_BIT	= 15,
	ETHTOOL_LINK_MODE_Backplane_BIT		= 16,
	ETHTOOL_LINK_MODE_1000baseKX_Full_BIT	= 17,
	ETHTOOL_LINK_MODE_10000baseKX4_Full_BIT	= 18,
	ETHTOOL_LINK_MODE_10000baseKR_Full_BIT	= 19,
	ETHTOOL_LINK_MODE_10000baseR_FEC_BIT	= 20,
	ETHTOOL_LINK_MODE_20000baseMLD2_Full_BIT = 21,
	ETHTOOL_LINK_MODE_20000baseKR2_Full_BIT	= 22,
	ETHTOOL_LINK_MODE_40000baseKR4_Full_BIT	= 23,
	ETHTOOL_LINK_MODE_40000baseCR4_Full_BIT	= 24,
	ETHTOOL_LINK_MODE_40000baseSR4_Full_BIT	= 25,
	ETHTOOL_LINK_MODE_40000baseLR4_Full_BIT	= 26,
	ETHTOOL_LINK_MODE_56000baseKR4_Full_BIT	= 27,
	ETHTOOL_LINK_MODE_56000baseCR4_Full_BIT	= 28,
	ETHTOOL_LINK_MODE_56000baseSR4_Full_BIT	= 29,
	ETHTOOL_LINK_MODE_56000baseLR4_Full_BIT	= 30,
	ETHTOOL_LINK_MODE_25000baseCR_Full_BIT	= 31,

	/* Last allowed bit for __ETHTOOL_LINK_MODE_LEGACY_MASK is bit
	 * 31. Please do NOT define any SUPPORTED_* or ADVERTISED_*
	 * macro for bits > 31. The only way to use indices > 31 is to
	 * use the new ETHTOOL_GLINKSETTINGS/ETHTOOL_SLINKSETTINGS API.
	 */

	ETHTOOL_LINK_MODE_25000baseKR_Full_BIT	= 32,
	ETHTOOL_LINK_MODE_25000baseSR_Full_BIT	= 33,
	ETHTOOL_LINK_MODE_50000baseCR2_Full_BIT	= 34,
	ETHTOOL_LINK_MODE_50000baseKR2_Full_BIT	= 35,
	ETHTOOL_LINK_MODE_100000baseKR4_Full_BIT	= 36,
	ETHTOOL_LINK_MODE_100000baseSR4_Full_BIT	= 37,
	ETHTOOL_LINK_MODE_100000baseCR4_Full_BIT	= 38,
	ETHTOOL_LINK_MODE_100000baseLR4_ER4_Full_BIT	= 39,
	ETHTOOL_LINK_MODE_50000baseSR2_Full_BIT		= 40,
	ETHTOOL_LINK_MODE_1000baseX_Full_BIT	= 41,
	ETHTOOL_LINK_MODE_10000baseCR_Full_BIT	= 42,
	ETHTOOL_LINK_MODE_10000baseSR_Full_BIT	= 43,
	ETHTOOL_LINK_MODE_10000baseLR_Full_BIT	= 44,
	ETHTOOL_LINK_MODE_10000baseLRM_Full_BIT	= 45,
	ETHTOOL_LINK_MODE_10000baseER_Full_BIT	= 46,
	ETHTOOL_LINK_MODE_2500baseT_Full_BIT	= 47,
	ETHTOOL_LINK_MODE_5000baseT_Full_BIT	= 48,

	ETHTOOL_LINK_MODE_FEC_NONE_BIT	= 49,
	ETHTOOL_LINK_MODE_FEC_RS_BIT	= 50,
	ETHTOOL_LINK_MODE_FEC_BASER_BIT	= 51,
	ETHTOOL_LINK_MODE_50000baseKR_Full_BIT		 = 52,
	ETHTOOL_LINK_MODE_50000baseSR_Full_BIT		 = 53,
	ETHTOOL_LINK_MODE_50000baseCR_Full_BIT		 = 54,
	ETHTOOL_LINK_MODE_50000baseLR_ER_FR_Full_BIT	 = 55,
	ETHTOOL_LINK_MODE_50000baseDR_Full_BIT		 = 56,
	ETHTOOL_LINK_MODE_100000baseKR2_Full_BIT	 = 57,
	ETHTOOL_LINK_MODE_100000baseSR2_Full_BIT	 = 58,
	ETHTOOL_LINK_MODE_100000baseCR2_Full_BIT	 = 59,
	ETHTOOL_LINK_MODE_100000baseLR2_ER2_FR2_Full_BIT = 60,
	ETHTOOL_LINK_MODE_100000baseDR2_Full_BIT	 = 61,
	ETHTOOL_LINK_MODE_200000baseKR4_Full_BIT	 = 62,
	ETHTOOL_LINK_MODE_200000baseSR4_Full_BIT	 = 63,
	ETHTOOL_LINK_MODE_200000baseLR4_ER4_FR4_Full_BIT = 64,
	ETHTOOL_LINK_MODE_200000baseDR4_Full_BIT	 = 65,
	ETHTOOL_LINK_MODE_200000baseCR4_Full_BIT	 = 66,
	ETHTOOL_LINK_MODE_100baseT1_Full_BIT		 = 67,
	ETHTOOL_LINK_MODE_1000baseT1_Full_BIT		 = 68,
	ETHTOOL_LINK_MODE_400000baseKR8_Full_BIT	 = 69,
	ETHTOOL_LINK_MODE_400000baseSR8_Full_BIT	 = 70,
	ETHTOOL_LINK_MODE_400000baseLR8_ER8_FR8_Full_BIT = 71,
	ETHTOOL_LINK_MODE_400000baseDR8_Full_BIT	 = 72,
	ETHTOOL_LINK_MODE_400000baseCR8_Full_BIT	 = 73,
	ETHTOOL_LINK_MODE_FEC_LLRS_BIT			 = 74,
	ETHTOOL_LINK_MODE_100000baseKR_Full_BIT		 = 75,
	ETHTOOL_LINK_MODE_100000baseSR_Full_BIT		 = 76,
	ETHTOOL_LINK_MODE_100000baseLR_ER_FR_Full_BIT	 = 77,
	ETHTOOL_LINK_MODE_100000baseCR_Full_BIT		 = 78,
	ETHTOOL_LINK_MODE_100000baseDR_Full_BIT		 = 79,
	ETHTOOL_LINK_MODE_200000baseKR2_Full_BIT	 = 80,
	ETHTOOL_LINK_MODE_200000baseSR2_Full_BIT	 = 81,
	ETHTOOL_LINK_MODE_200000baseLR2_ER2_FR2_Full_BIT = 82,
	ETHTOOL_LINK_MODE_200000baseDR2_Full_BIT	 = 83,
	ETHTOOL_LINK_MODE_200000baseCR2_Full_BIT	 = 84,
	ETHTOOL_LINK_MODE_400000baseKR4_Full_BIT	 = 85,
	ETHTOOL_LINK_MODE_400000baseSR4_Full_BIT	 = 86,
	ETHTOOL_LINK_MODE_400000baseLR4_ER4_FR4_Full_BIT = 87,
	ETHTOOL_LINK_MODE_400000baseDR4_Full_BIT	 = 88,
	ETHTOOL_LINK_MODE_400000baseCR4_Full_BIT	 = 89,
	ETHTOOL_LINK_MODE_100baseFX_Half_BIT		 = 90,
	ETHTOOL_LINK_MODE_100baseFX_Full_BIT		 = 91,
	ETHTOOL_LINK_MODE_10baseT1L_Full_BIT		 = 92,
	ETHTOOL_LINK_MODE_800000baseCR8_Full_BIT	 = 93,
	ETHTOOL_LINK_MODE_800000baseKR8_Full_BIT	 = 94,
	ETHTOOL_LINK_MODE_800000baseDR8_Full_BIT	 = 95,
	ETHTOOL_LINK_MODE_800000baseDR8_2_Full_BIT	 = 96,
	ETHTOOL_LINK_MODE_800000baseSR8_Full_BIT	 = 97,
	ETHTOOL_LINK_MODE_800000baseVR8_Full_BIT	 = 98,
	ETHTOOL_LINK_MODE_10baseT1S_Full_BIT		 = 99,
	ETHTOOL_LINK_MODE_10baseT1S_Half_BIT		 = 100,
	ETHTOOL_LINK_MODE_10baseT1S_P2MP_Half_BIT	 = 101,
	ETHTOOL_LINK_MODE_10baseT1BRR_Full_BIT		 = 102,
	ETHTOOL_LINK_MODE_200000baseCR_Full_BIT		 = 103,
	ETHTOOL_LINK_MODE_200000baseKR_Full_BIT		 = 104,
	ETHTOOL_LINK_MODE_200000baseDR_Full_BIT		 = 105,
	ETHTOOL_LINK_MODE_200000baseDR_2_Full_BIT	 = 106,
	ETHTOOL_LINK_MODE_200000baseSR_Full_BIT		 = 107,
	ETHTOOL_LINK_MODE_200000baseVR_Full_BIT		 = 108,
	ETHTOOL_LINK_MODE_400000baseCR2_Full_BIT	 = 109,
	ETHTOOL_LINK_MODE_400000baseKR2_Full_BIT	 = 110,
	ETHTOOL_LINK_MODE_400000baseDR2_Full_BIT	 = 111,
	ETHTOOL_LINK_MODE_400000baseDR2_2_Full_BIT	 = 112,
	ETHTOOL_LINK_MODE_400000baseSR2_Full_BIT	 = 113,
	ETHTOOL_LINK_MODE_400000baseVR2_Full_BIT	 = 114,
	ETHTOOL_LINK_MODE_800000baseCR4_Full_BIT	 = 115,
	ETHTOOL_LINK_MODE_800000baseKR4_Full_BIT	 = 116,
	ETHTOOL_LINK_MODE_800000baseDR4_Full_BIT	 = 117,
	ETHTOOL_LINK_MODE_800000baseDR4_2_Full_BIT	 = 118,
	ETHTOOL_LINK_MODE_800000baseSR4_Full_BIT	 = 119,
	ETHTOOL_LINK_MODE_800000baseVR4_Full_BIT	 = 120,

	/* must be last entry */
	__ETHTOOL_LINK_MODE_MASK_NBITS
};

#define __ETHTOOL_LINK_MODE_LEGACY_MASK(base_name)	\
	(1UL << (ETHTOOL_LINK_MODE_ ## base_name ## _BIT))

/* DEPRECATED macros. Please migrate to
 * ETHTOOL_GLINKSETTINGS/ETHTOOL_SLINKSETTINGS API. Please do NOT
 * define any new SUPPORTED_* macro for bits > 31.
 */
#define SUPPORTED_10baseT_Half		__ETHTOOL_LINK_MODE_LEGACY_MASK(10baseT_Half)
#define SUPPORTED_10baseT_Full		__ETHTOOL_LINK_MODE_LEGACY_MASK(10baseT_Full)
#define SUPPORTED_100baseT_Half		__ETHTOOL_LINK_MODE_LEGACY_MASK(100baseT_Half)
#define SUPPORTED_100baseT_Full		__ETHTOOL_LINK_MODE_LEGACY_MASK(100baseT_Full)
#define SUPPORTED_1000baseT_Half	__ETHTOOL_LINK_MODE_LEGACY_MASK(1000baseT_Half)
#define SUPPORTED_1000baseT_Full	__ETHTOOL_LINK_MODE_LEGACY_MASK(1000baseT_Full)
#define SUPPORTED_Autoneg		__ETHTOOL_LINK_MODE_LEGACY_MASK(Autoneg)
#define SUPPORTED_TP			__ETHTOOL_LINK_MODE_LEGACY_MASK(TP)
#define SUPPORTED_AUI			__ETHTOOL_LINK_MODE_LEGACY_MASK(AUI)
#define SUPPORTED_MII			__ETHTOOL_LINK_MODE_LEGACY_MASK(MII)
#define SUPPORTED_FIBRE			__ETHTOOL_LINK_MODE_LEGACY_MASK(FIBRE)
#define SUPPORTED_BNC			__ETHTOOL_LINK_MODE_LEGACY_MASK(BNC)
#define SUPPORTED_10000baseT_Full	__ETHTOOL_LINK_MODE_LEGACY_MASK(10000baseT_Full)
#define SUPPORTED_Pause			__ETHTOOL_LINK_MODE_LEGACY_MASK(Pause)
#define SUPPORTED_Asym_Pause		__ETHTOOL_LINK_MODE_LEGACY_MASK(Asym_Pause)
#define SUPPORTED_2500baseX_Full	__ETHTOOL_LINK_MODE_LEGACY_MASK(2500baseX_Full)
#define SUPPORTED_Backplane		__ETHTOOL_LINK_MODE_LEGACY_MASK(Backplane)
#define SUPPORTED_1000baseKX_Full	__ETHTOOL_LINK_MODE_LEGACY_MASK(1000baseKX_Full)
#define SUPPORTED_10000baseKX4_Full	__ETHTOOL_LINK_MODE_LEGACY_MASK(10000baseKX4_Full)
#define SUPPORTED_10000baseKR_Full	__ETHTOOL_LINK_MODE_LEGACY_MASK(10000baseKR_Full)
#define SUPPORTED_10000baseR_FEC	__ETHTOOL_LINK_MODE_LEGACY_MASK(10000baseR_FEC)
#define SUPPORTED_20000baseMLD2_Full	__ETHTOOL_LINK_MODE_LEGACY_MASK(20000baseMLD2_Full)
#define SUPPORTED_20000baseKR2_Full	__ETHTOOL_LINK_MODE_LEGACY_MASK(20000baseKR2_Full)
#define SUPPORTED_40000baseKR4_Full	__ETHTOOL_LINK_MODE_LEGACY_MASK(40000baseKR4_Full)
#define SUPPORTED_40000baseCR4_Full	__ETHTOOL_LINK_MODE_LEGACY_MASK(40000baseCR4_Full)
#define SUPPORTED_40000baseSR4_Full	__ETHTOOL_LINK_MODE_LEGACY_MASK(40000baseSR4_Full)
#define SUPPORTED_40000baseLR4_Full	__ETHTOOL_LINK_MODE_LEGACY_MASK(40000baseLR4_Full)
#define SUPPORTED_56000baseKR4_Full	__ETHTOOL_LINK_MODE_LEGACY_MASK(56000baseKR4_Full)
#define SUPPORTED_56000baseCR4_Full	__ETHTOOL_LINK_MODE_LEGACY_MASK(56000baseCR4_Full)
#define SUPPORTED_56000baseSR4_Full	__ETHTOOL_LINK_MODE_LEGACY_MASK(56000baseSR4_Full)
#define SUPPORTED_56000baseLR4_Full	__ETHTOOL_LINK_MODE_LEGACY_MASK(56000baseLR4_Full)
/* Please do not define any new SUPPORTED_* macro for bits > 31, see
 * notice above.
 */

/*
 * DEPRECATED macros. Please migrate to
 * ETHTOOL_GLINKSETTINGS/ETHTOOL_SLINKSETTINGS API. Please do NOT
 * define any new ADERTISE_* macro for bits > 31.
 */
#define ADVERTISED_10baseT_Half		__ETHTOOL_LINK_MODE_LEGACY_MASK(10baseT_Half)
#define ADVERTISED_10baseT_Full		__ETHTOOL_LINK_MODE_LEGACY_MASK(10baseT_Full)
#define ADVERTISED_100baseT_Half	__ETHTOOL_LINK_MODE_LEGACY_MASK(100baseT_Half)
#define ADVERTISED_100baseT_Full	__ETHTOOL_LINK_MODE_LEGACY_MASK(100baseT_Full)
#define ADVERTISED_1000baseT_Half	__ETHTOOL_LINK_MODE_LEGACY_MASK(1000baseT_Half)
#define ADVERTISED_1000baseT_Full	__ETHTOOL_LINK_MODE_LEGACY_MASK(1000baseT_Full)
#define ADVERTISED_Autoneg		__ETHTOOL_LINK_MODE_LEGACY_MASK(Autoneg)
#define ADVERTISED_TP			__ETHTOOL_LINK_MODE_LEGACY_MASK(TP)
#define ADVERTISED_AUI			__ETHTOOL_LINK_MODE_LEGACY_MASK(AUI)
#define ADVERTISED_MII			__ETHTOOL_LINK_MODE_LEGACY_MASK(MII)
#define ADVERTISED_FIBRE		__ETHTOOL_LINK_MODE_LEGACY_MASK(FIBRE)
#define ADVERTISED_BNC			__ETHTOOL_LINK_MODE_LEGACY_MASK(BNC)
#define ADVERTISED_10000baseT_Full	__ETHTOOL_LINK_MODE_LEGACY_MASK(10000baseT_Full)
#define ADVERTISED_Pause		__ETHTOOL_LINK_MODE_LEGACY_MASK(Pause)
#define ADVERTISED_Asym_Pause		__ETHTOOL_LINK_MODE_LEGACY_MASK(Asym_Pause)
#define ADVERTISED_2500baseX_Full	__ETHTOOL_LINK_MODE_LEGACY_MASK(2500baseX_Full)
#define ADVERTISED_Backplane		__ETHTOOL_LINK_MODE_LEGACY_MASK(Backplane)
#define ADVERTISED_1000baseKX_Full	__ETHTOOL_LINK_MODE_LEGACY_MASK(1000baseKX_Full)
#define ADVERTISED_10000baseKX4_Full	__ETHTOOL_LINK_MODE_LEGACY_MASK(10000baseKX4_Full)
#define ADVERTISED_10000baseKR_Full	__ETHTOOL_LINK_MODE_LEGACY_MASK(10000baseKR_Full)
#define ADVERTISED_10000baseR_FEC	__ETHTOOL_LINK_MODE_LEGACY_MASK(10000baseR_FEC)
#define ADVERTISED_20000baseMLD2_Full	__ETHTOOL_LINK_MODE_LEGACY_MASK(20000baseMLD2_Full)
#define ADVERTISED_20000baseKR2_Full	__ETHTOOL_LINK_MODE_LEGACY_MASK(20000baseKR2_Full)
#define ADVERTISED_40000baseKR4_Full	__ETHTOOL_LINK_MODE_LEGACY_MASK(40000baseKR4_Full)
#define ADVERTISED_40000baseCR4_Full	__ETHTOOL_LINK_MODE_LEGACY_MASK(40000baseCR4_Full)
#define ADVERTISED_40000baseSR4_Full	__ETHTOOL_LINK_MODE_LEGACY_MASK(40000baseSR4_Full)
#define ADVERTISED_40000baseLR4_Full	__ETHTOOL_LINK_MODE_LEGACY_MASK(40000baseLR4_Full)
#define ADVERTISED_56000baseKR4_Full	__ETHTOOL_LINK_MODE_LEGACY_MASK(56000baseKR4_Full)
#define ADVERTISED_56000baseCR4_Full	__ETHTOOL_LINK_MODE_LEGACY_MASK(56000baseCR4_Full)
#define ADVERTISED_56000baseSR4_Full	__ETHTOOL_LINK_MODE_LEGACY_MASK(56000baseSR4_Full)
#define ADVERTISED_56000baseLR4_Full	__ETHTOOL_LINK_MODE_LEGACY_MASK(56000baseLR4_Full)
/* Please do not define any new ADVERTISED_* macro for bits > 31, see
 * notice above.
 */

/* The following are all involved in forcing a particular link
 * mode for the device for setting things.  When getting the
 * devices settings, these indicate the current mode and whether
 * it was forced up into this mode or autonegotiated.
 */

/* The forced speed, in units of 1Mb. All values 0 to INT_MAX are legal.
 * Update drivers/net/phy/phy.c:phy_speed_to_str() and
 * drivers/net/bonding/bond_3ad.c:__get_link_speed() when adding new values.
 */
#define SPEED_10		10
#define SPEED_100		100
#define SPEED_1000		1000
#define SPEED_2500		2500
#define SPEED_5000		5000
#define SPEED_10000		10000
#define SPEED_14000		14000
#define SPEED_20000		20000
#define SPEED_25000		25000
#define SPEED_40000		40000
#define SPEED_50000		50000
#define SPEED_56000		56000
#define SPEED_100000		100000
#define SPEED_200000		200000
#define SPEED_400000		400000
#define SPEED_800000		800000

#define SPEED_UNKNOWN		-1

static inline int ethtool_validate_speed(__u32 speed)
{
	return speed <= INT_MAX || speed == (__u32)SPEED_UNKNOWN;
}

/* Duplex, half or full. */
#define DUPLEX_HALF		0x00
#define DUPLEX_FULL		0x01
#define DUPLEX_UNKNOWN		0xff

static inline int ethtool_validate_duplex(__u8 duplex)
{
	switch (duplex) {
	case DUPLEX_HALF:
	case DUPLEX_FULL:
	case DUPLEX_UNKNOWN:
		return 1;
	}

	return 0;
}

#define MASTER_SLAVE_CFG_UNSUPPORTED		0
#define MASTER_SLAVE_CFG_UNKNOWN		1
#define MASTER_SLAVE_CFG_MASTER_PREFERRED	2
#define MASTER_SLAVE_CFG_SLAVE_PREFERRED	3
#define MASTER_SLAVE_CFG_MASTER_FORCE		4
#define MASTER_SLAVE_CFG_SLAVE_FORCE		5
#define MASTER_SLAVE_STATE_UNSUPPORTED		0
#define MASTER_SLAVE_STATE_UNKNOWN		1
#define MASTER_SLAVE_STATE_MASTER		2
#define MASTER_SLAVE_STATE_SLAVE		3
#define MASTER_SLAVE_STATE_ERR			4

/* These are used to throttle the rate of data on the phy interface when the
 * native speed of the interface is higher than the link speed. These should
 * not be used for phy interfaces which natively support multiple speeds (e.g.
 * MII or SGMII).
 */
/* No rate matching performed. */
#define RATE_MATCH_NONE		0
/* The phy sends pause frames to throttle the MAC. */
#define RATE_MATCH_PAUSE	1
/* The phy asserts CRS to prevent the MAC from transmitting. */
#define RATE_MATCH_CRS		2
/* The MAC is programmed with a sufficiently-large IPG. */
#define RATE_MATCH_OPEN_LOOP	3

/* Which connector port. */
#define PORT_TP			0x00
#define PORT_AUI		0x01
#define PORT_MII		0x02
#define PORT_FIBRE		0x03
#define PORT_BNC		0x04
#define PORT_DA			0x05
#define PORT_NONE		0xef
#define PORT_OTHER		0xff

/* Which transceiver to use. */
#define XCVR_INTERNAL		0x00 /* PHY and MAC are in the same package */
#define XCVR_EXTERNAL		0x01 /* PHY and MAC are in different packages */
#define XCVR_DUMMY1		0x02
#define XCVR_DUMMY2		0x03
#define XCVR_DUMMY3		0x04

/* Enable or disable autonegotiation. */
#define AUTONEG_DISABLE		0x00
#define AUTONEG_ENABLE		0x01

/* MDI or MDI-X status/control - if MDI/MDI_X/AUTO is set then
 * the driver is required to renegotiate link
 */
#define ETH_TP_MDI_INVALID	0x00 /* status: unknown; control: unsupported */
#define ETH_TP_MDI		0x01 /* status: MDI;     control: force MDI */
#define ETH_TP_MDI_X		0x02 /* status: MDI-X;   control: force MDI-X */
#define ETH_TP_MDI_AUTO		0x03 /*                  control: auto-select */

/* Wake-On-Lan options. */
#define WAKE_PHY		(1 << 0)
#define WAKE_UCAST		(1 << 1)
#define WAKE_MCAST		(1 << 2)
#define WAKE_BCAST		(1 << 3)
#define WAKE_ARP		(1 << 4)
#define WAKE_MAGIC		(1 << 5)
#define WAKE_MAGICSECURE	(1 << 6) /* only meaningful if WAKE_MAGIC */
#define WAKE_FILTER		(1 << 7)

#define WOL_MODE_COUNT		8

/* RSS hash function data
 * XOR the corresponding source and destination fields of each specified
 * protocol. Both copies of the XOR'ed fields are fed into the RSS and RXHASH
 * calculation. Note that this XORing reduces the input set entropy and could
 * be exploited to reduce the RSS queue spread.
 */
#define	RXH_XFRM_SYM_XOR	(1 << 0)
/* Similar to SYM_XOR, except that one copy of the XOR'ed fields is replaced by
 * an OR of the same fields
 */
#define	RXH_XFRM_SYM_OR_XOR	(1 << 1)
#define	RXH_XFRM_NO_CHANGE	0xff

/* L2-L4 network traffic flow types */
#define	TCP_V4_FLOW	0x01	/* hash or spec (tcp_ip4_spec) */
#define	UDP_V4_FLOW	0x02	/* hash or spec (udp_ip4_spec) */
#define	SCTP_V4_FLOW	0x03	/* hash or spec (sctp_ip4_spec) */
#define	AH_ESP_V4_FLOW	0x04	/* hash only */
#define	TCP_V6_FLOW	0x05	/* hash or spec (tcp_ip6_spec; nfc only) */
#define	UDP_V6_FLOW	0x06	/* hash or spec (udp_ip6_spec; nfc only) */
#define	SCTP_V6_FLOW	0x07	/* hash or spec (sctp_ip6_spec; nfc only) */
#define	AH_ESP_V6_FLOW	0x08	/* hash only */
#define	AH_V4_FLOW	0x09	/* hash or spec (ah_ip4_spec) */
#define	ESP_V4_FLOW	0x0a	/* hash or spec (esp_ip4_spec) */
#define	AH_V6_FLOW	0x0b	/* hash or spec (ah_ip6_spec; nfc only) */
#define	ESP_V6_FLOW	0x0c	/* hash or spec (esp_ip6_spec; nfc only) */
#define	IPV4_USER_FLOW	0x0d	/* spec only (usr_ip4_spec) */
#define	IP_USER_FLOW	IPV4_USER_FLOW
#define	IPV6_USER_FLOW	0x0e	/* spec only (usr_ip6_spec; nfc only) */
#define	IPV4_FLOW	0x10	/* hash only */
#define	IPV6_FLOW	0x11	/* hash only */
#define	ETHER_FLOW	0x12	/* spec only (ether_spec) */

/* Used for GTP-U IPv4 and IPv6.
 * The format of GTP packets only includes
 * elements such as TEID and GTP version.
 * It is primarily intended for data communication of the UE.
 */
#define GTPU_V4_FLOW 0x13	/* hash only */
#define GTPU_V6_FLOW 0x14	/* hash only */

/* Use for GTP-C IPv4 and v6.
 * The format of these GTP packets does not include TEID.
 * Primarily expected to be used for communication
 * to create sessions for UE data communication,
 * commonly referred to as CSR (Create Session Request).
 */
#define GTPC_V4_FLOW 0x15	/* hash only */
#define GTPC_V6_FLOW 0x16	/* hash only */

/* Use for GTP-C IPv4 and v6.
 * Unlike GTPC_V4_FLOW, the format of these GTP packets includes TEID.
 * After session creation, it becomes this packet.
 * This is mainly used for requests to realize UE handover.
 */
#define GTPC_TEID_V4_FLOW 0x17	/* hash only */
#define GTPC_TEID_V6_FLOW 0x18	/* hash only */

/* Use for GTP-U and extended headers for the PSC (PDU Session Container).
 * The format of these GTP packets includes TEID and QFI.
 * In 5G communication using UPF (User Plane Function),
 * data communication with this extended header is performed.
 */
#define GTPU_EH_V4_FLOW 0x19	/* hash only */
#define GTPU_EH_V6_FLOW 0x1a	/* hash only */

/* Use for GTP-U IPv4 and v6 PSC (PDU Session Container) extended headers.
 * This differs from GTPU_EH_V(4|6)_FLOW in that it is distinguished by
 * UL/DL included in the PSC.
 * There are differences in the data included based on Downlink/Uplink,
 * and can be used to distinguish packets.
 * The functions described so far are useful when you want to
 * handle communication from the mobile network in UPF, PGW, etc.
 */
#define GTPU_UL_V4_FLOW 0x1b	/* hash only */
#define GTPU_UL_V6_FLOW 0x1c	/* hash only */
#define GTPU_DL_V4_FLOW 0x1d	/* hash only */
#define GTPU_DL_V6_FLOW 0x1e	/* hash only */

/* Flag to enable additional fields in struct ethtool_rx_flow_spec */
#define	FLOW_EXT	0x80000000
#define	FLOW_MAC_EXT	0x40000000
/* Flag to enable RSS spreading of traffic matching rule (nfc only) */
#define	FLOW_RSS	0x20000000

/* L3-L4 network traffic flow hash options */
#define	RXH_L2DA	(1 << 1)
#define	RXH_VLAN	(1 << 2)
#define	RXH_L3_PROTO	(1 << 3)
#define	RXH_IP_SRC	(1 << 4)
#define	RXH_IP_DST	(1 << 5)
#define	RXH_L4_B_0_1	(1 << 6) /* src port in case of TCP/UDP/SCTP */
#define	RXH_L4_B_2_3	(1 << 7) /* dst port in case of TCP/UDP/SCTP */
#define	RXH_GTP_TEID	(1 << 8) /* teid in case of GTP */
#define	RXH_DISCARD	(1 << 31)

#define	RX_CLS_FLOW_DISC	0xffffffffffffffffULL
#define RX_CLS_FLOW_WAKE	0xfffffffffffffffeULL

/* Special RX classification rule insert location values */
#define RX_CLS_LOC_SPECIAL	0x80000000	/* flag */
#define RX_CLS_LOC_ANY		0xffffffff
#define RX_CLS_LOC_FIRST	0xfffffffe
#define RX_CLS_LOC_LAST		0xfffffffd

/* EEPROM Standards for plug in modules */
#define ETH_MODULE_SFF_8079		0x1
#define ETH_MODULE_SFF_8079_LEN		256
#define ETH_MODULE_SFF_8472		0x2
#define ETH_MODULE_SFF_8472_LEN		512
#define ETH_MODULE_SFF_8636		0x3
#define ETH_MODULE_SFF_8636_LEN		256
#define ETH_MODULE_SFF_8436		0x4
#define ETH_MODULE_SFF_8436_LEN		256

#define ETH_MODULE_SFF_8636_MAX_LEN     640
#define ETH_MODULE_SFF_8436_MAX_LEN     640

/* Reset flags */
/* The reset() operation must clear the flags for the components which
 * were actually reset.  On successful return, the flags indicate the
 * components which were not reset, either because they do not exist
 * in the hardware or because they cannot be reset independently.  The
 * driver must never reset any components that were not requested.
 */
enum ethtool_reset_flags {
	/* These flags represent components dedicated to the interface
	 * the command is addressed to.  Shift any flag left by
	 * ETH_RESET_SHARED_SHIFT to reset a shared component of the
	 * same type.
	 */
	ETH_RESET_MGMT		= 1 << 0,	/* Management processor */
	ETH_RESET_IRQ		= 1 << 1,	/* Interrupt requester */
	ETH_RESET_DMA		= 1 << 2,	/* DMA engine */
	ETH_RESET_FILTER	= 1 << 3,	/* Filtering/flow direction */
	ETH_RESET_OFFLOAD	= 1 << 4,	/* Protocol offload */
	ETH_RESET_MAC		= 1 << 5,	/* Media access controller */
	ETH_RESET_PHY		= 1 << 6,	/* Transceiver/PHY */
	ETH_RESET_RAM		= 1 << 7,	/* RAM shared between
						 * multiple components */
	ETH_RESET_AP		= 1 << 8,	/* Application processor */

	ETH_RESET_DEDICATED	= 0x0000ffff,	/* All components dedicated to
						 * this interface */
	ETH_RESET_ALL		= 0xffffffff,	/* All components used by this
						 * interface, even if shared */
};
#define ETH_RESET_SHARED_SHIFT	16


/**
 * struct ethtool_link_settings - link control and status
 *
 * IMPORTANT, Backward compatibility notice: When implementing new
 *	user-space tools, please first try %ETHTOOL_GLINKSETTINGS, and
 *	if it succeeds use %ETHTOOL_SLINKSETTINGS to change link
 *	settings; do not use %ETHTOOL_SSET if %ETHTOOL_GLINKSETTINGS
 *	succeeded: stick to %ETHTOOL_GLINKSETTINGS/%SLINKSETTINGS in
 *	that case.  Conversely, if %ETHTOOL_GLINKSETTINGS fails, use
 *	%ETHTOOL_GSET to query and %ETHTOOL_SSET to change link
 *	settings; do not use %ETHTOOL_SLINKSETTINGS if
 *	%ETHTOOL_GLINKSETTINGS failed: stick to
 *	%ETHTOOL_GSET/%ETHTOOL_SSET in that case.
 *
 * @cmd: Command number = %ETHTOOL_GLINKSETTINGS or %ETHTOOL_SLINKSETTINGS
 * @speed: Link speed (Mbps)
 * @duplex: Duplex mode; one of %DUPLEX_*
 * @port: Physical connector type; one of %PORT_*
 * @phy_address: MDIO address of PHY (transceiver); 0 or 255 if not
 *	applicable.  For clause 45 PHYs this is the PRTAD.
 * @autoneg: Enable/disable autonegotiation and auto-detection;
 *	either %AUTONEG_DISABLE or %AUTONEG_ENABLE
 * @mdio_support: Bitmask of %ETH_MDIO_SUPPORTS_* flags for the MDIO
 *	protocols supported by the interface; 0 if unknown.
 *	Read-only.
 * @eth_tp_mdix: Ethernet twisted-pair MDI(-X) status; one of
 *	%ETH_TP_MDI_*.  If the status is unknown or not applicable, the
 *	value will be %ETH_TP_MDI_INVALID.  Read-only.
 * @eth_tp_mdix_ctrl: Ethernet twisted pair MDI(-X) control; one of
 *	%ETH_TP_MDI_*.  If MDI(-X) control is not implemented, reads
 *	yield %ETH_TP_MDI_INVALID and writes may be ignored or rejected.
 *	When written successfully, the link should be renegotiated if
 *	necessary.
 * @link_mode_masks_nwords: Number of 32-bit words for each of the
 *	supported, advertising, lp_advertising link mode bitmaps. For
 *	%ETHTOOL_GLINKSETTINGS: on entry, number of words passed by user
 *	(>= 0); on return, if handshake in progress, negative if
 *	request size unsupported by kernel: absolute value indicates
 *	kernel expected size and all the other fields but cmd
 *	are 0; otherwise (handshake completed), strictly positive
 *	to indicate size used by kernel and cmd field stays
 *	%ETHTOOL_GLINKSETTINGS, all other fields populated by driver. For
 *	%ETHTOOL_SLINKSETTINGS: must be valid on entry, ie. a positive
 *	value returned previously by %ETHTOOL_GLINKSETTINGS, otherwise
 *	refused. For drivers: ignore this field (use kernel's
 *	__ETHTOOL_LINK_MODE_MASK_NBITS instead), any change to it will
 *	be overwritten by kernel.
 * @transceiver: Used to distinguish different possible PHY types,
 *	reported consistently by PHYLIB.  Read-only.
 * @master_slave_cfg: Master/slave port mode.
 * @master_slave_state: Master/slave port state.
 * @rate_matching: Rate adaptation performed by the PHY
 * @reserved: Reserved for future use; see the note on reserved space.
 * @link_mode_masks: Variable length bitmaps.
 *
 * If autonegotiation is disabled, the speed and @duplex represent the
 * fixed link mode and are writable if the driver supports multiple
 * link modes.  If it is enabled then they are read-only; if the link
 * is up they represent the negotiated link mode; if the link is down,
 * the speed is 0, %SPEED_UNKNOWN or the highest enabled speed and
 * @duplex is %DUPLEX_UNKNOWN or the best enabled duplex mode.
 *
 * Some hardware interfaces may have multiple PHYs and/or physical
 * connectors fitted or do not allow the driver to detect which are
 * fitted.  For these interfaces @port and/or @phy_address may be
 * writable, possibly dependent on @autoneg being %AUTONEG_DISABLE.
 * Otherwise, attempts to write different values may be ignored or
 * rejected.
 *
 * Deprecated %ethtool_cmd fields transceiver, maxtxpkt and maxrxpkt
 * are not available in %ethtool_link_settings. These fields will be
 * always set to zero in %ETHTOOL_GSET reply and %ETHTOOL_SSET will
 * fail if any of them is set to non-zero value.
 *
 * Users should assume that all fields not marked read-only are
 * writable and subject to validation by the driver.  They should use
 * %ETHTOOL_GLINKSETTINGS to get the current values before making specific
 * changes and then applying them with %ETHTOOL_SLINKSETTINGS.
 *
 * Drivers that implement %get_link_ksettings and/or
 * %set_link_ksettings should ignore the @cmd
 * and @link_mode_masks_nwords fields (any change to them overwritten
 * by kernel), and rely only on kernel's internal
 * %__ETHTOOL_LINK_MODE_MASK_NBITS and
 * %ethtool_link_mode_mask_t. Drivers that implement
 * %set_link_ksettings() should validate all fields other than @cmd
 * and @link_mode_masks_nwords that are not described as read-only or
 * deprecated, and must ignore all fields described as read-only.
 *
 * @link_mode_masks is divided into three bitfields, each of length
 * @link_mode_masks_nwords:
 * - supported: Bitmap with each bit meaning given by
 *	%ethtool_link_mode_bit_indices for the link modes, physical
 *	connectors and other link features for which the interface
 *	supports autonegotiation or auto-detection.  Read-only.
 * - advertising: Bitmap with each bit meaning given by
 *	%ethtool_link_mode_bit_indices for the link modes, physical
 *	connectors and other link features that are advertised through
 *	autonegotiation or enabled for auto-detection.
 * - lp_advertising: Bitmap with each bit meaning given by
 *	%ethtool_link_mode_bit_indices for the link modes, and other
 *	link features that the link partner advertised through
 *	autonegotiation; 0 if unknown or not applicable.  Read-only.
 */
struct ethtool_link_settings {
	__u32	cmd;
	__u32	speed;
	__u8	duplex;
	__u8	port;
	__u8	phy_address;
	__u8	autoneg;
	__u8	mdio_support;
	__u8	eth_tp_mdix;
	__u8	eth_tp_mdix_ctrl;
	__s8	link_mode_masks_nwords;
	__u8	transceiver;
	__u8	master_slave_cfg;
	__u8	master_slave_state;
	__u8	rate_matching;
	__u32	reserved[7];
#ifndef __KERNEL__
	/* Linux builds with -Wflex-array-member-not-at-end but does
	 * not use the "link_mode_masks" member. Leave it defined for
	 * userspace for now, and when userspace wants to start using
	 * -Wfamnae, we'll need a new solution.
	 */
	__u32	link_mode_masks[];
	/* layout of link_mode_masks fields:
	 * __u32 map_supported[link_mode_masks_nwords];
	 * __u32 map_advertising[link_mode_masks_nwords];
	 * __u32 map_lp_advertising[link_mode_masks_nwords];
	 */
#endif
};

/**
 * enum phy_upstream - Represents the upstream component a given PHY device
 * is connected to, as in what is on the other end of the MII bus. Most PHYs
 * will be attached to an Ethernet MAC controller, but in some cases, there's
 * an intermediate PHY used as a media-converter, which will driver another
 * MII interface as its output.
 * @PHY_UPSTREAM_MAC: Upstream component is a MAC (a switch port,
 *		      or ethernet controller)
 * @PHY_UPSTREAM_PHY: Upstream component is a PHY (likely a media converter)
 */
enum phy_upstream {
	PHY_UPSTREAM_MAC,
	PHY_UPSTREAM_PHY,
};

#endif /* _UAPI_LINUX_ETHTOOL_H */<|MERGE_RESOLUTION|>--- conflicted
+++ resolved
@@ -682,10 +682,7 @@
  * @ETH_SS_STATS_ETH_CTRL: names of IEEE 802.3 MAC Control statistics
  * @ETH_SS_STATS_RMON: names of RMON statistics
  * @ETH_SS_STATS_PHY: names of PHY(dev) statistics
-<<<<<<< HEAD
-=======
  * @ETH_SS_TS_FLAGS: hardware timestamping flags
->>>>>>> e8a457b7
  *
  * @ETH_SS_COUNT: number of defined string sets
  */
@@ -712,10 +709,7 @@
 	ETH_SS_STATS_ETH_CTRL,
 	ETH_SS_STATS_RMON,
 	ETH_SS_STATS_PHY,
-<<<<<<< HEAD
-=======
 	ETH_SS_TS_FLAGS,
->>>>>>> e8a457b7
 
 	/* add new constants above here */
 	ETH_SS_COUNT
