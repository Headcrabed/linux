--- conflicted
+++ resolved
@@ -19,12 +19,6 @@
 	 */
 	struct module *owner;
 
-<<<<<<< HEAD
-	int (*send)(struct device *dev, const void *message, size_t size,
-		    unsigned long timeout_ms);
-	int (*recv)(struct device *dev, void *buffer, size_t size,
-		    unsigned long timeout_ms);
-=======
 	/**
 	 * @send: Send a PXP message.
 	 */
@@ -38,7 +32,6 @@
 	/**
 	 * @gsc_command: Send a GSC command.
 	 */
->>>>>>> 0c383648
 	ssize_t (*gsc_command)(struct device *dev, u8 client_id, u32 fence_id,
 			       struct scatterlist *sg_in, size_t total_in_len,
 			       struct scatterlist *sg_out);
