--- conflicted
+++ resolved
@@ -470,14 +470,11 @@
 	unsigned long next_apply_sis;
 	/* informs if ongoing DAMOS walk for this scheme is finished */
 	bool walk_completed;
-<<<<<<< HEAD
-=======
 	/*
 	 * If the current region in the filtering stage is allowed by core
 	 * layer-handled filters.  If true, operations layer allows it, too.
 	 */
 	bool core_filters_allowed;
->>>>>>> e8a457b7
 /* public: */
 	struct damos_quota quota;
 	struct damos_watermarks wmarks;
