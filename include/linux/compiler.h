/* SPDX-License-Identifier: GPL-2.0 */
#ifndef __LINUX_COMPILER_H
#define __LINUX_COMPILER_H

#include <linux/compiler_types.h>

#ifndef __ASSEMBLY__

#ifdef __KERNEL__

/*
 * Note: DISABLE_BRANCH_PROFILING can be used by special lowlevel code
 * to disable branch tracing on a per file basis.
 */
void ftrace_likely_update(struct ftrace_likely_data *f, int val,
			  int expect, int is_constant);
#if defined(CONFIG_TRACE_BRANCH_PROFILING) \
    && !defined(DISABLE_BRANCH_PROFILING) && !defined(__CHECKER__)
#define likely_notrace(x)	__builtin_expect(!!(x), 1)
#define unlikely_notrace(x)	__builtin_expect(!!(x), 0)

#define __branch_check__(x, expect, is_constant) ({			\
			long ______r;					\
			static struct ftrace_likely_data		\
				__aligned(4)				\
				__section("_ftrace_annotated_branch")	\
				______f = {				\
				.data.func = __func__,			\
				.data.file = __FILE__,			\
				.data.line = __LINE__,			\
			};						\
			______r = __builtin_expect(!!(x), expect);	\
			ftrace_likely_update(&______f, ______r,		\
					     expect, is_constant);	\
			______r;					\
		})

/*
 * Using __builtin_constant_p(x) to ignore cases where the return
 * value is always the same.  This idea is taken from a similar patch
 * written by Daniel Walker.
 */
# ifndef likely
#  define likely(x)	(__branch_check__(x, 1, __builtin_constant_p(x)))
# endif
# ifndef unlikely
#  define unlikely(x)	(__branch_check__(x, 0, __builtin_constant_p(x)))
# endif

#ifdef CONFIG_PROFILE_ALL_BRANCHES
/*
 * "Define 'is'", Bill Clinton
 * "Define 'if'", Steven Rostedt
 */
#define if(cond, ...) if ( __trace_if_var( !!(cond , ## __VA_ARGS__) ) )

#define __trace_if_var(cond) (__builtin_constant_p(cond) ? (cond) : __trace_if_value(cond))

#define __trace_if_value(cond) ({			\
	static struct ftrace_branch_data		\
		__aligned(4)				\
		__section("_ftrace_branch")		\
		__if_trace = {				\
			.func = __func__,		\
			.file = __FILE__,		\
			.line = __LINE__,		\
		};					\
	(cond) ?					\
		(__if_trace.miss_hit[1]++,1) :		\
		(__if_trace.miss_hit[0]++,0);		\
})

#endif /* CONFIG_PROFILE_ALL_BRANCHES */

#else
# define likely(x)	__builtin_expect(!!(x), 1)
# define unlikely(x)	__builtin_expect(!!(x), 0)
# define likely_notrace(x)	likely(x)
# define unlikely_notrace(x)	unlikely(x)
#endif

/* Optimization barrier */
#ifndef barrier
/* The "volatile" is due to gcc bugs */
# define barrier() __asm__ __volatile__("": : :"memory")
#endif

#ifndef barrier_data
/*
 * This version is i.e. to prevent dead stores elimination on @ptr
 * where gcc and llvm may behave differently when otherwise using
 * normal barrier(): while gcc behavior gets along with a normal
 * barrier(), llvm needs an explicit input variable to be assumed
 * clobbered. The issue is as follows: while the inline asm might
 * access any memory it wants, the compiler could have fit all of
 * @ptr into memory registers instead, and since @ptr never escaped
 * from that, it proved that the inline asm wasn't touching any of
 * it. This version works well with both compilers, i.e. we're telling
 * the compiler that the inline asm absolutely may see the contents
 * of @ptr. See also: https://llvm.org/bugs/show_bug.cgi?id=15495
 */
# define barrier_data(ptr) __asm__ __volatile__("": :"r"(ptr) :"memory")
#endif

/* workaround for GCC PR82365 if needed */
#ifndef barrier_before_unreachable
# define barrier_before_unreachable() do { } while (0)
#endif

/* Unreachable code */
#ifdef CONFIG_OBJTOOL
/* Annotate a C jump table to allow objtool to follow the code flow */
<<<<<<< HEAD
#define __annotate_jump_table __section(".rodata..c_jump_table,\"a\",@progbits #")
=======
#define __annotate_jump_table __section(".data.rel.ro.c_jump_table")
>>>>>>> 511eb741
#else /* !CONFIG_OBJTOOL */
#define __annotate_jump_table
#endif /* CONFIG_OBJTOOL */

/*
 * Mark a position in code as unreachable.  This can be used to
 * suppress control flow warnings after asm blocks that transfer
 * control elsewhere.
 */
#define unreachable() do {		\
	barrier_before_unreachable();	\
	__builtin_unreachable();	\
} while (0)

/*
 * KENTRY - kernel entry point
 * This can be used to annotate symbols (functions or data) that are used
 * without their linker symbol being referenced explicitly. For example,
 * interrupt vector handlers, or functions in the kernel image that are found
 * programatically.
 *
 * Not required for symbols exported with EXPORT_SYMBOL, or initcalls. Those
 * are handled in their own way (with KEEP() in linker scripts).
 *
 * KENTRY can be avoided if the symbols in question are marked as KEEP() in the
 * linker script. For example an architecture could KEEP() its entire
 * boot/exception vector code rather than annotate each function and data.
 */
#ifndef KENTRY
# define KENTRY(sym)						\
	extern typeof(sym) sym;					\
	static const unsigned long __kentry_##sym		\
	__used							\
	__attribute__((__section__("___kentry+" #sym)))		\
	= (unsigned long)&sym;
#endif

#ifndef RELOC_HIDE
# define RELOC_HIDE(ptr, off)					\
  ({ unsigned long __ptr;					\
     __ptr = (unsigned long) (ptr);				\
    (typeof(ptr)) (__ptr + (off)); })
#endif

#define absolute_pointer(val)	RELOC_HIDE((void *)(val), 0)

#ifndef OPTIMIZER_HIDE_VAR
/* Make the optimizer believe the variable can be manipulated arbitrarily. */
#define OPTIMIZER_HIDE_VAR(var)						\
	__asm__ ("" : "=r" (var) : "0" (var))
#endif

#define __UNIQUE_ID(prefix) __PASTE(__PASTE(__UNIQUE_ID_, prefix), __COUNTER__)

/**
 * data_race - mark an expression as containing intentional data races
 *
 * This data_race() macro is useful for situations in which data races
 * should be forgiven.  One example is diagnostic code that accesses
 * shared variables but is not a part of the core synchronization design.
 * For example, if accesses to a given variable are protected by a lock,
 * except for diagnostic code, then the accesses under the lock should
 * be plain C-language accesses and those in the diagnostic code should
 * use data_race().  This way, KCSAN will complain if buggy lockless
 * accesses to that variable are introduced, even if the buggy accesses
 * are protected by READ_ONCE() or WRITE_ONCE().
 *
 * This macro *does not* affect normal code generation, but is a hint
 * to tooling that data races here are to be ignored.  If the access must
 * be atomic *and* KCSAN should ignore the access, use both data_race()
 * and READ_ONCE(), for example, data_race(READ_ONCE(x)).
 */
#define data_race(expr)							\
({									\
	__kcsan_disable_current();					\
	__auto_type __v = (expr);					\
	__kcsan_enable_current();					\
	__v;								\
})

#ifdef __CHECKER__
#define __BUILD_BUG_ON_ZERO_MSG(e, msg) (0)
#else /* __CHECKER__ */
#define __BUILD_BUG_ON_ZERO_MSG(e, msg) ((int)sizeof(struct {_Static_assert(!(e), msg);}))
#endif /* __CHECKER__ */

/* &a[0] degrades to a pointer: a different type from an array */
#define __is_array(a)		(!__same_type((a), &(a)[0]))
#define __must_be_array(a)	__BUILD_BUG_ON_ZERO_MSG(!__is_array(a), \
							"must be array")

#define __is_byte_array(a)	(__is_array(a) && sizeof((a)[0]) == 1)
#define __must_be_byte_array(a)	__BUILD_BUG_ON_ZERO_MSG(!__is_byte_array(a), \
							"must be byte array")

/* Require C Strings (i.e. NUL-terminated) lack the "nonstring" attribute. */
#define __must_be_cstr(p) \
	__BUILD_BUG_ON_ZERO_MSG(__annotated(p, nonstring), "must be cstr (NUL-terminated)")

#endif /* __KERNEL__ */

/**
 * offset_to_ptr - convert a relative memory offset to an absolute pointer
 * @off:	the address of the 32-bit offset value
 */
static inline void *offset_to_ptr(const int *off)
{
	return (void *)((unsigned long)off + *off);
}

#endif /* __ASSEMBLY__ */

#ifdef CONFIG_64BIT
#define ARCH_SEL(a,b) a
#else
#define ARCH_SEL(a,b) b
#endif

/*
 * Force the compiler to emit 'sym' as a symbol, so that we can reference
 * it from inline assembler. Necessary in case 'sym' could be inlined
 * otherwise, or eliminated entirely due to lack of references that are
 * visible to the compiler.
 */
#define ___ADDRESSABLE(sym, __attrs)						\
	static void * __used __attrs						\
	__UNIQUE_ID(__PASTE(__addressable_,sym)) = (void *)(uintptr_t)&sym;

#define __ADDRESSABLE(sym) \
	___ADDRESSABLE(sym, __section(".discard.addressable"))

#define __ADDRESSABLE_ASM(sym)						\
	.pushsection .discard.addressable,"aw";				\
	.align ARCH_SEL(8,4);						\
	ARCH_SEL(.quad, .long) __stringify(sym);			\
	.popsection;

#define __ADDRESSABLE_ASM_STR(sym) __stringify(__ADDRESSABLE_ASM(sym))

/*
 * This returns a constant expression while determining if an argument is
 * a constant expression, most importantly without evaluating the argument.
 * Glory to Martin Uecker <Martin.Uecker@med.uni-goettingen.de>
 *
 * Details:
 * - sizeof() return an integer constant expression, and does not evaluate
 *   the value of its operand; it only examines the type of its operand.
 * - The results of comparing two integer constant expressions is also
 *   an integer constant expression.
 * - The first literal "8" isn't important. It could be any literal value.
 * - The second literal "8" is to avoid warnings about unaligned pointers;
 *   this could otherwise just be "1".
 * - (long)(x) is used to avoid warnings about 64-bit types on 32-bit
 *   architectures.
 * - The C Standard defines "null pointer constant", "(void *)0", as
 *   distinct from other void pointers.
 * - If (x) is an integer constant expression, then the "* 0l" resolves
 *   it into an integer constant expression of value 0. Since it is cast to
 *   "void *", this makes the second operand a null pointer constant.
 * - If (x) is not an integer constant expression, then the second operand
 *   resolves to a void pointer (but not a null pointer constant: the value
 *   is not an integer constant 0).
 * - The conditional operator's third operand, "(int *)8", is an object
 *   pointer (to type "int").
 * - The behavior (including the return type) of the conditional operator
 *   ("operand1 ? operand2 : operand3") depends on the kind of expressions
 *   given for the second and third operands. This is the central mechanism
 *   of the macro:
 *   - When one operand is a null pointer constant (i.e. when x is an integer
 *     constant expression) and the other is an object pointer (i.e. our
 *     third operand), the conditional operator returns the type of the
 *     object pointer operand (i.e. "int *"). Here, within the sizeof(), we
 *     would then get:
 *       sizeof(*((int *)(...))  == sizeof(int)  == 4
 *   - When one operand is a void pointer (i.e. when x is not an integer
 *     constant expression) and the other is an object pointer (i.e. our
 *     third operand), the conditional operator returns a "void *" type.
 *     Here, within the sizeof(), we would then get:
 *       sizeof(*((void *)(...)) == sizeof(void) == 1
 * - The equality comparison to "sizeof(int)" therefore depends on (x):
 *     sizeof(int) == sizeof(int)     (x) was a constant expression
 *     sizeof(int) != sizeof(void)    (x) was not a constant expression
 */
#define __is_constexpr(x) \
	(sizeof(int) == sizeof(*(8 ? ((void *)((long)(x) * 0l)) : (int *)8)))

/*
 * Whether 'type' is a signed type or an unsigned type. Supports scalar types,
 * bool and also pointer types.
 */
#define is_signed_type(type) (((type)(-1)) < (__force type)1)
#define is_unsigned_type(type) (!is_signed_type(type))

/*
 * Useful shorthand for "is this condition known at compile-time?"
 *
 * Note that the condition may involve non-constant values,
 * but the compiler may know enough about the details of the
 * values to determine that the condition is statically true.
 */
#define statically_true(x) (__builtin_constant_p(x) && (x))

/*
 * Similar to statically_true() but produces a constant expression
 *
 * To be used in conjunction with macros, such as BUILD_BUG_ON_ZERO(),
 * which require their input to be a constant expression and for which
 * statically_true() would otherwise fail.
 *
 * This is a trade-off: const_true() requires all its operands to be
 * compile time constants. Else, it would always returns false even on
 * the most trivial cases like:
 *
 *   true || non_const_var
 *
 * On the opposite, statically_true() is able to fold more complex
 * tautologies and will return true on expressions such as:
 *
 *   !(non_const_var * 8 % 4)
 *
 * For the general case, statically_true() is better.
 */
#define const_true(x) __builtin_choose_expr(__is_constexpr(x), x, false)

/*
 * This is needed in functions which generate the stack canary, see
 * arch/x86/kernel/smpboot.c::start_secondary() for an example.
 */
#define prevent_tail_call_optimization()	mb()

#include <asm/rwonce.h>

#endif /* __LINUX_COMPILER_H */<|MERGE_RESOLUTION|>--- conflicted
+++ resolved
@@ -110,11 +110,7 @@
 /* Unreachable code */
 #ifdef CONFIG_OBJTOOL
 /* Annotate a C jump table to allow objtool to follow the code flow */
-<<<<<<< HEAD
-#define __annotate_jump_table __section(".rodata..c_jump_table,\"a\",@progbits #")
-=======
 #define __annotate_jump_table __section(".data.rel.ro.c_jump_table")
->>>>>>> 511eb741
 #else /* !CONFIG_OBJTOOL */
 #define __annotate_jump_table
 #endif /* CONFIG_OBJTOOL */
