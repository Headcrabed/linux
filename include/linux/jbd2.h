/* SPDX-License-Identifier: GPL-2.0-or-later */
/*
 * linux/include/linux/jbd2.h
 *
 * Written by Stephen C. Tweedie <sct@redhat.com>
 *
 * Copyright 1998-2000 Red Hat, Inc --- All Rights Reserved
 *
 * Definitions for transaction data structures for the buffer cache
 * filesystem journaling support.
 */

#ifndef _LINUX_JBD2_H
#define _LINUX_JBD2_H

/* Allow this file to be included directly into e2fsprogs */
#ifndef __KERNEL__
#include "jfs_compat.h"
#define JBD2_DEBUG
#else

#include <linux/types.h>
#include <linux/buffer_head.h>
#include <linux/journal-head.h>
#include <linux/stddef.h>
#include <linux/mutex.h>
#include <linux/timer.h>
#include <linux/slab.h>
#include <linux/bit_spinlock.h>
#include <linux/blkdev.h>
#include <crypto/hash.h>
#endif

#define journal_oom_retry 1

/*
 * Define JBD2_PARANIOD_IOFAIL to cause a kernel BUG() if ext4 finds
 * certain classes of error which can occur due to failed IOs.  Under
 * normal use we want ext4 to continue after such errors, because
 * hardware _can_ fail, but for debugging purposes when running tests on
 * known-good hardware we may want to trap these errors.
 */
#undef JBD2_PARANOID_IOFAIL

/*
 * The default maximum commit age, in seconds.
 */
#define JBD2_DEFAULT_MAX_COMMIT_AGE 5

#ifdef CONFIG_JBD2_DEBUG
/*
 * Define JBD2_EXPENSIVE_CHECKING to enable more expensive internal
 * consistency checks.  By default we don't do this unless
 * CONFIG_JBD2_DEBUG is on.
 */
#define JBD2_EXPENSIVE_CHECKING
void __jbd2_debug(int level, const char *file, const char *func,
		  unsigned int line, const char *fmt, ...);

#define jbd2_debug(n, fmt, a...) \
	__jbd2_debug((n), __FILE__, __func__, __LINE__, (fmt), ##a)
#else
#define jbd2_debug(n, fmt, a...)  no_printk(fmt, ##a)
#endif

extern void *jbd2_alloc(size_t size, gfp_t flags);
extern void jbd2_free(void *ptr, size_t size);

#define JBD2_MIN_JOURNAL_BLOCKS 1024
#define JBD2_DEFAULT_FAST_COMMIT_BLOCKS 256

#ifdef __KERNEL__

/**
 * typedef handle_t - The handle_t type represents a single atomic update being performed by some process.
 *
 * All filesystem modifications made by the process go
 * through this handle.  Recursive operations (such as quota operations)
 * are gathered into a single update.
 *
 * The buffer credits field is used to account for journaled buffers
 * being modified by the running process.  To ensure that there is
 * enough log space for all outstanding operations, we need to limit the
 * number of outstanding buffers possible at any time.  When the
 * operation completes, any buffer credits not used are credited back to
 * the transaction, so that at all times we know how many buffers the
 * outstanding updates on a transaction might possibly touch.
 *
 * This is an opaque datatype.
 **/
typedef struct jbd2_journal_handle handle_t;	/* Atomic operation type */


/**
 * typedef journal_t - The journal_t maintains all of the journaling state information for a single filesystem.
 *
 * journal_t is linked to from the fs superblock structure.
 *
 * We use the journal_t to keep track of all outstanding transaction
 * activity on the filesystem, and to manage the state of the log
 * writing process.
 *
 * This is an opaque datatype.
 **/
typedef struct journal_s	journal_t;	/* Journal control structure */
#endif

/*
 * Internal structures used by the logging mechanism:
 */

#define JBD2_MAGIC_NUMBER 0xc03b3998U /* The first 4 bytes of /dev/random! */

/*
 * On-disk structures
 */

/*
 * Descriptor block types:
 */

#define JBD2_DESCRIPTOR_BLOCK	1
#define JBD2_COMMIT_BLOCK	2
#define JBD2_SUPERBLOCK_V1	3
#define JBD2_SUPERBLOCK_V2	4
#define JBD2_REVOKE_BLOCK	5

/*
 * Standard header for all descriptor blocks:
 */
typedef struct journal_header_s
{
	__be32		h_magic;
	__be32		h_blocktype;
	__be32		h_sequence;
} journal_header_t;

/*
 * Checksum types.
 */
#define JBD2_CRC32_CHKSUM   1
#define JBD2_MD5_CHKSUM     2
#define JBD2_SHA1_CHKSUM    3
#define JBD2_CRC32C_CHKSUM  4

#define JBD2_CRC32_CHKSUM_SIZE 4

#define JBD2_CHECKSUM_BYTES (32 / sizeof(u32))
/*
 * Commit block header for storing transactional checksums:
 *
 * NOTE: If FEATURE_COMPAT_CHECKSUM (checksum v1) is set, the h_chksum*
 * fields are used to store a checksum of the descriptor and data blocks.
 *
 * If FEATURE_INCOMPAT_CSUM_V2 (checksum v2) is set, then the h_chksum
 * field is used to store crc32c(uuid+commit_block).  Each journal metadata
 * block gets its own checksum, and data block checksums are stored in
 * journal_block_tag (in the descriptor).  The other h_chksum* fields are
 * not used.
 *
 * If FEATURE_INCOMPAT_CSUM_V3 is set, the descriptor block uses
 * journal_block_tag3_t to store a full 32-bit checksum.  Everything else
 * is the same as v2.
 *
 * Checksum v1, v2, and v3 are mutually exclusive features.
 */
struct commit_header {
	__be32		h_magic;
	__be32          h_blocktype;
	__be32          h_sequence;
	unsigned char   h_chksum_type;
	unsigned char   h_chksum_size;
	unsigned char 	h_padding[2];
	__be32 		h_chksum[JBD2_CHECKSUM_BYTES];
	__be64		h_commit_sec;
	__be32		h_commit_nsec;
};

/*
 * The block tag: used to describe a single buffer in the journal.
 * t_blocknr_high is only used if INCOMPAT_64BIT is set, so this
 * raw struct shouldn't be used for pointer math or sizeof() - use
 * journal_tag_bytes(journal) instead to compute this.
 */
typedef struct journal_block_tag3_s
{
	__be32		t_blocknr;	/* The on-disk block number */
	__be32		t_flags;	/* See below */
	__be32		t_blocknr_high; /* most-significant high 32bits. */
	__be32		t_checksum;	/* crc32c(uuid+seq+block) */
} journal_block_tag3_t;

typedef struct journal_block_tag_s
{
	__be32		t_blocknr;	/* The on-disk block number */
	__be16		t_checksum;	/* truncated crc32c(uuid+seq+block) */
	__be16		t_flags;	/* See below */
	__be32		t_blocknr_high; /* most-significant high 32bits. */
} journal_block_tag_t;

/* Tail of descriptor or revoke block, for checksumming */
struct jbd2_journal_block_tail {
	__be32		t_checksum;	/* crc32c(uuid+descr_block) */
};

/*
 * The revoke descriptor: used on disk to describe a series of blocks to
 * be revoked from the log
 */
typedef struct jbd2_journal_revoke_header_s
{
	journal_header_t r_header;
	__be32		 r_count;	/* Count of bytes used in the block */
} jbd2_journal_revoke_header_t;

/* Definitions for the journal tag flags word: */
#define JBD2_FLAG_ESCAPE		1	/* on-disk block is escaped */
#define JBD2_FLAG_SAME_UUID	2	/* block has same uuid as previous */
#define JBD2_FLAG_DELETED	4	/* block deleted by this transaction */
#define JBD2_FLAG_LAST_TAG	8	/* last tag in this descriptor block */


/*
 * The journal superblock.  All fields are in big-endian byte order.
 */
typedef struct journal_superblock_s
{
/* 0x0000 */
	journal_header_t s_header;

/* 0x000C */
	/* Static information describing the journal */
	__be32	s_blocksize;		/* journal device blocksize */
	__be32	s_maxlen;		/* total blocks in journal file */
	__be32	s_first;		/* first block of log information */

/* 0x0018 */
	/* Dynamic information describing the current state of the log */
	__be32	s_sequence;		/* first commit ID expected in log */
	__be32	s_start;		/* blocknr of start of log */

/* 0x0020 */
	/* Error value, as set by jbd2_journal_abort(). */
	__be32	s_errno;

/* 0x0024 */
	/* Remaining fields are only valid in a version-2 superblock */
	__be32	s_feature_compat;	/* compatible feature set */
	__be32	s_feature_incompat;	/* incompatible feature set */
	__be32	s_feature_ro_compat;	/* readonly-compatible feature set */
/* 0x0030 */
	__u8	s_uuid[16];		/* 128-bit uuid for journal */

/* 0x0040 */
	__be32	s_nr_users;		/* Nr of filesystems sharing log */

	__be32	s_dynsuper;		/* Blocknr of dynamic superblock copy*/

/* 0x0048 */
	__be32	s_max_transaction;	/* Limit of journal blocks per trans.*/
	__be32	s_max_trans_data;	/* Limit of data blocks per trans. */

/* 0x0050 */
	__u8	s_checksum_type;	/* checksum type */
	__u8	s_padding2[3];
/* 0x0054 */
	__be32	s_num_fc_blks;		/* Number of fast commit blocks */
	__be32	s_head;			/* blocknr of head of log, only uptodate
					 * while the filesystem is clean */
/* 0x005C */
	__u32	s_padding[40];
	__be32	s_checksum;		/* crc32c(superblock) */

/* 0x0100 */
	__u8	s_users[16*48];		/* ids of all fs'es sharing the log */
/* 0x0400 */
} journal_superblock_t;

#define JBD2_FEATURE_COMPAT_CHECKSUM		0x00000001

#define JBD2_FEATURE_INCOMPAT_REVOKE		0x00000001
#define JBD2_FEATURE_INCOMPAT_64BIT		0x00000002
#define JBD2_FEATURE_INCOMPAT_ASYNC_COMMIT	0x00000004
#define JBD2_FEATURE_INCOMPAT_CSUM_V2		0x00000008
#define JBD2_FEATURE_INCOMPAT_CSUM_V3		0x00000010
#define JBD2_FEATURE_INCOMPAT_FAST_COMMIT	0x00000020

/* See "journal feature predicate functions" below */

/* Features known to this kernel version: */
#define JBD2_KNOWN_COMPAT_FEATURES	JBD2_FEATURE_COMPAT_CHECKSUM
#define JBD2_KNOWN_ROCOMPAT_FEATURES	0
#define JBD2_KNOWN_INCOMPAT_FEATURES	(JBD2_FEATURE_INCOMPAT_REVOKE | \
					JBD2_FEATURE_INCOMPAT_64BIT | \
					JBD2_FEATURE_INCOMPAT_ASYNC_COMMIT | \
					JBD2_FEATURE_INCOMPAT_CSUM_V2 | \
					JBD2_FEATURE_INCOMPAT_CSUM_V3 | \
					JBD2_FEATURE_INCOMPAT_FAST_COMMIT)

#ifdef __KERNEL__

#include <linux/fs.h>
#include <linux/sched.h>

enum jbd_state_bits {
	BH_JBD			/* Has an attached ext3 journal_head */
	  = BH_PrivateStart,
	BH_JWrite,		/* Being written to log (@@@ DEBUGGING) */
	BH_Freed,		/* Has been freed (truncated) */
	BH_Revoked,		/* Has been revoked from the log */
	BH_RevokeValid,		/* Revoked flag is valid */
	BH_JBDDirty,		/* Is dirty but journaled */
	BH_JournalHead,		/* Pins bh->b_private and jh->b_bh */
	BH_Shadow,		/* IO on shadow buffer is running */
	BH_Verified,		/* Metadata block has been verified ok */
	BH_JBDPrivateStart,	/* First bit available for private use by FS */
};

BUFFER_FNS(JBD, jbd)
BUFFER_FNS(JWrite, jwrite)
BUFFER_FNS(JBDDirty, jbddirty)
TAS_BUFFER_FNS(JBDDirty, jbddirty)
BUFFER_FNS(Revoked, revoked)
TAS_BUFFER_FNS(Revoked, revoked)
BUFFER_FNS(RevokeValid, revokevalid)
TAS_BUFFER_FNS(RevokeValid, revokevalid)
BUFFER_FNS(Freed, freed)
BUFFER_FNS(Shadow, shadow)
BUFFER_FNS(Verified, verified)

static inline struct buffer_head *jh2bh(struct journal_head *jh)
{
	return jh->b_bh;
}

static inline struct journal_head *bh2jh(struct buffer_head *bh)
{
	return bh->b_private;
}

static inline void jbd_lock_bh_journal_head(struct buffer_head *bh)
{
	bit_spin_lock(BH_JournalHead, &bh->b_state);
}

static inline void jbd_unlock_bh_journal_head(struct buffer_head *bh)
{
	bit_spin_unlock(BH_JournalHead, &bh->b_state);
}

#define J_ASSERT(assert)	BUG_ON(!(assert))

#define J_ASSERT_BH(bh, expr)	J_ASSERT(expr)
#define J_ASSERT_JH(jh, expr)	J_ASSERT(expr)

#if defined(JBD2_PARANOID_IOFAIL)
#define J_EXPECT(expr, why...)		J_ASSERT(expr)
#define J_EXPECT_BH(bh, expr, why...)	J_ASSERT_BH(bh, expr)
#define J_EXPECT_JH(jh, expr, why...)	J_ASSERT_JH(jh, expr)
#else
#define __journal_expect(expr, why...)					     \
	({								     \
		int val = (expr);					     \
		if (!val) {						     \
			printk(KERN_ERR					     \
			       "JBD2 unexpected failure: %s: %s;\n",	     \
			       __func__, #expr);			     \
			printk(KERN_ERR why "\n");			     \
		}							     \
		val;							     \
	})
#define J_EXPECT(expr, why...)		__journal_expect(expr, ## why)
#define J_EXPECT_BH(bh, expr, why...)	__journal_expect(expr, ## why)
#define J_EXPECT_JH(jh, expr, why...)	__journal_expect(expr, ## why)
#endif

/* Flags in jbd_inode->i_flags */
#define __JI_COMMIT_RUNNING 0
#define __JI_WRITE_DATA 1
#define __JI_WAIT_DATA 2

/*
 * Commit of the inode data in progress. We use this flag to protect us from
 * concurrent deletion of inode. We cannot use reference to inode for this
 * since we cannot afford doing last iput() on behalf of kjournald
 */
#define JI_COMMIT_RUNNING (1 << __JI_COMMIT_RUNNING)
/* Write allocated dirty buffers in this inode before commit */
#define JI_WRITE_DATA (1 << __JI_WRITE_DATA)
/* Wait for outstanding data writes for this inode before commit */
#define JI_WAIT_DATA (1 << __JI_WAIT_DATA)

/**
 * struct jbd2_inode - The jbd_inode type is the structure linking inodes in
 * ordered mode present in a transaction so that we can sync them during commit.
 */
struct jbd2_inode {
	/**
	 * @i_transaction:
	 *
	 * Which transaction does this inode belong to? Either the running
	 * transaction or the committing one. [j_list_lock]
	 */
	transaction_t *i_transaction;

	/**
	 * @i_next_transaction:
	 *
	 * Pointer to the running transaction modifying inode's data in case
	 * there is already a committing transaction touching it. [j_list_lock]
	 */
	transaction_t *i_next_transaction;

	/**
	 * @i_list: List of inodes in the i_transaction [j_list_lock]
	 */
	struct list_head i_list;

	/**
	 * @i_vfs_inode:
	 *
	 * VFS inode this inode belongs to [constant for lifetime of structure]
	 */
	struct inode *i_vfs_inode;

	/**
	 * @i_flags: Flags of inode [j_list_lock]
	 */
	unsigned long i_flags;

	/**
	 * @i_dirty_start:
	 *
	 * Offset in bytes where the dirty range for this inode starts.
	 * [j_list_lock]
	 */
	loff_t i_dirty_start;

	/**
	 * @i_dirty_end:
	 *
	 * Inclusive offset in bytes where the dirty range for this inode
	 * ends. [j_list_lock]
	 */
	loff_t i_dirty_end;
};

struct jbd2_revoke_table_s;

/**
 * struct jbd2_journal_handle - The jbd2_journal_handle type is the concrete
 *     type associated with handle_t.
 * @h_transaction: Which compound transaction is this update a part of?
 * @h_journal: Which journal handle belongs to - used iff h_reserved set.
 * @h_rsv_handle: Handle reserved for finishing the logical operation.
 * @h_total_credits: Number of remaining buffers we are allowed to add to
 *	journal. These are dirty buffers and revoke descriptor blocks.
 * @h_revoke_credits: Number of remaining revoke records available for handle
 * @h_ref: Reference count on this handle.
 * @h_err: Field for caller's use to track errors through large fs operations.
 * @h_sync: Flag for sync-on-close.
 * @h_jdata: Flag to force data journaling.
 * @h_reserved: Flag for handle for reserved credits.
 * @h_aborted: Flag indicating fatal error on handle.
 * @h_type: For handle statistics.
 * @h_line_no: For handle statistics.
 * @h_start_jiffies: Handle Start time.
 * @h_requested_credits: Holds @h_total_credits after handle is started.
 * @h_revoke_credits_requested: Holds @h_revoke_credits after handle is started.
 * @saved_alloc_context: Saved context while transaction is open.
 **/

/* Docbook can't yet cope with the bit fields, but will leave the documentation
 * in so it can be fixed later.
 */

struct jbd2_journal_handle
{
	union {
		transaction_t	*h_transaction;
		/* Which journal handle belongs to - used iff h_reserved set */
		journal_t	*h_journal;
	};

	handle_t		*h_rsv_handle;
	int			h_total_credits;
	int			h_revoke_credits;
	int			h_revoke_credits_requested;
	int			h_ref;
	int			h_err;

	/* Flags [no locking] */
	unsigned int	h_sync:		1;
	unsigned int	h_jdata:	1;
	unsigned int	h_reserved:	1;
	unsigned int	h_aborted:	1;
	unsigned int	h_type:		8;
	unsigned int	h_line_no:	16;

	unsigned long		h_start_jiffies;
	unsigned int		h_requested_credits;

	unsigned int		saved_alloc_context;
};


/*
 * Some stats for checkpoint phase
 */
struct transaction_chp_stats_s {
	unsigned long		cs_chp_time;
	__u32			cs_forced_to_close;
	__u32			cs_written;
	__u32			cs_dropped;
};

/* The transaction_t type is the guts of the journaling mechanism.  It
 * tracks a compound transaction through its various states:
 *
 * RUNNING:	accepting new updates
 * LOCKED:	Updates still running but we don't accept new ones
 * RUNDOWN:	Updates are tidying up but have finished requesting
 *		new buffers to modify (state not used for now)
 * FLUSH:       All updates complete, but we are still writing to disk
 * COMMIT:      All data on disk, writing commit record
 * FINISHED:	We still have to keep the transaction for checkpointing.
 *
 * The transaction keeps track of all of the buffers modified by a
 * running transaction, and all of the buffers committed but not yet
 * flushed to home for finished transactions.
 * (Locking Documentation improved by LockDoc)
 */

/*
 * Lock ranking:
 *
 *    j_list_lock
 *      ->jbd_lock_bh_journal_head()	(This is "innermost")
 *
 *    j_state_lock
 *    ->b_state_lock
 *
 *    b_state_lock
 *    ->j_list_lock
 *
 *    j_state_lock
 *    ->j_list_lock			(journal_unmap_buffer)
 *
 */

struct transaction_s
{
	/* Pointer to the journal for this transaction. [no locking] */
	journal_t		*t_journal;

	/* Sequence number for this transaction [no locking] */
	tid_t			t_tid;

	/*
	 * Transaction's current state
	 * [no locking - only kjournald2 alters this]
	 * [j_list_lock] guards transition of a transaction into T_FINISHED
	 * state and subsequent call of __jbd2_journal_drop_transaction()
	 * FIXME: needs barriers
	 * KLUDGE: [use j_state_lock]
	 */
	enum {
		T_RUNNING,
		T_LOCKED,
		T_SWITCH,
		T_FLUSH,
		T_COMMIT,
		T_COMMIT_DFLUSH,
		T_COMMIT_JFLUSH,
		T_COMMIT_CALLBACK,
		T_FINISHED
	}			t_state;

	/*
	 * Where in the log does this transaction's commit start? [no locking]
	 */
	unsigned long		t_log_start;

	/*
	 * Number of buffers on the t_buffers list [j_list_lock, no locks
	 * needed for jbd2 thread]
	 */
	int			t_nr_buffers;

	/*
	 * Doubly-linked circular list of all buffers reserved but not yet
	 * modified by this transaction [j_list_lock, no locks needed fo
	 * jbd2 thread]
	 */
	struct journal_head	*t_reserved_list;

	/*
	 * Doubly-linked circular list of all metadata buffers owned by this
	 * transaction [j_list_lock, no locks needed for jbd2 thread]
	 */
	struct journal_head	*t_buffers;

	/*
	 * Doubly-linked circular list of all forget buffers (superseded
	 * buffers which we can un-checkpoint once this transaction commits)
	 * [j_list_lock]
	 */
	struct journal_head	*t_forget;

	/*
	 * Doubly-linked circular list of all buffers still to be flushed before
	 * this transaction can be checkpointed. [j_list_lock]
	 */
	struct journal_head	*t_checkpoint_list;

	/*
	 * Doubly-linked circular list of metadata buffers being
	 * shadowed by log IO.  The IO buffers on the iobuf list and
	 * the shadow buffers on this list match each other one for
	 * one at all times. [j_list_lock, no locks needed for jbd2
	 * thread]
	 */
	struct journal_head	*t_shadow_list;

	/*
	 * List of inodes associated with the transaction; e.g., ext4 uses
	 * this to track inodes in data=ordered and data=journal mode that
	 * need special handling on transaction commit; also used by ocfs2.
	 * [j_list_lock]
	 */
	struct list_head	t_inode_list;

	/*
	 * Longest time some handle had to wait for running transaction
	 */
	unsigned long		t_max_wait;

	/*
	 * When transaction started
	 */
	unsigned long		t_start;

	/*
	 * When commit was requested [j_state_lock]
	 */
	unsigned long		t_requested;

	/*
	 * Checkpointing stats [j_list_lock]
	 */
	struct transaction_chp_stats_s t_chp_stats;

	/*
	 * Number of outstanding updates running on this transaction
	 * [none]
	 */
	atomic_t		t_updates;

	/*
	 * Number of blocks reserved for this transaction in the journal.
	 * This is including all credits reserved when starting transaction
	 * handles as well as all journal descriptor blocks needed for this
	 * transaction. [none]
	 */
	atomic_t		t_outstanding_credits;

	/*
	 * Number of revoke records for this transaction added by already
	 * stopped handles. [none]
	 */
	atomic_t		t_outstanding_revokes;

	/*
	 * How many handles used this transaction? [none]
	 */
	atomic_t		t_handle_count;

	/*
	 * Forward and backward links for the circular list of all transactions
	 * awaiting checkpoint. [j_list_lock]
	 */
	transaction_t		*t_cpnext, *t_cpprev;

	/*
	 * When will the transaction expire (become due for commit), in jiffies?
	 * [no locking]
	 */
	unsigned long		t_expires;

	/*
	 * When this transaction started, in nanoseconds [no locking]
	 */
	ktime_t			t_start_time;

	/*
	 * This transaction is being forced and some process is
	 * waiting for it to finish.
	 */
	unsigned int t_synchronous_commit:1;

	/* Disk flush needs to be sent to fs partition [no locking] */
	int			t_need_data_flush;

	/*
	 * For use by the filesystem to store fs-specific data
	 * structures associated with the transaction
	 */
	struct list_head	t_private_list;
};

struct transaction_run_stats_s {
	unsigned long		rs_wait;
	unsigned long		rs_request_delay;
	unsigned long		rs_running;
	unsigned long		rs_locked;
	unsigned long		rs_flushing;
	unsigned long		rs_logging;

	__u32			rs_handle_count;
	__u32			rs_blocks;
	__u32			rs_blocks_logged;
};

struct transaction_stats_s {
	unsigned long		ts_tid;
	unsigned long		ts_requested;
	struct transaction_run_stats_s run;
};

static inline unsigned long
jbd2_time_diff(unsigned long start, unsigned long end)
{
	if (end >= start)
		return end - start;

	return end + (MAX_JIFFY_OFFSET - start);
}

#define JBD2_NR_BATCH	64

enum passtype {PASS_SCAN, PASS_REVOKE, PASS_REPLAY};

#define JBD2_FC_REPLAY_STOP	0
#define JBD2_FC_REPLAY_CONTINUE	1

/**
 * struct journal_s - The journal_s type is the concrete type associated with
 *     journal_t.
 */
struct journal_s
{
	/**
	 * @j_flags: General journaling state flags [j_state_lock,
	 * no lock for quick racy checks]
	 */
	unsigned long		j_flags;

	/**
	 * @j_errno:
	 *
	 * Is there an outstanding uncleared error on the journal (from a prior
	 * abort)? [j_state_lock]
	 */
	int			j_errno;

	/**
	 * @j_abort_mutex: Lock the whole aborting procedure.
	 */
	struct mutex		j_abort_mutex;

	/**
	 * @j_sb_buffer: The first part of the superblock buffer.
	 */
	struct buffer_head	*j_sb_buffer;

	/**
	 * @j_superblock: The second part of the superblock buffer.
	 */
	journal_superblock_t	*j_superblock;

	/**
	 * @j_state_lock: Protect the various scalars in the journal.
	 */
	rwlock_t		j_state_lock;

	/**
	 * @j_barrier_count:
	 *
	 * Number of processes waiting to create a barrier lock [j_state_lock,
	 * no lock for quick racy checks]
	 */
	int			j_barrier_count;

	/**
	 * @j_barrier: The barrier lock itself.
	 */
	struct mutex		j_barrier;

	/**
	 * @j_running_transaction:
	 *
	 * Transactions: The current running transaction...
	 * [j_state_lock, no lock for quick racy checks] [caller holding
	 * open handle]
	 */
	transaction_t		*j_running_transaction;

	/**
	 * @j_committing_transaction:
	 *
	 * the transaction we are pushing to disk
	 * [j_state_lock] [caller holding open handle]
	 */
	transaction_t		*j_committing_transaction;

	/**
	 * @j_checkpoint_transactions:
	 *
	 * ... and a linked circular list of all transactions waiting for
	 * checkpointing. [j_list_lock]
	 */
	transaction_t		*j_checkpoint_transactions;

	/**
	 * @j_wait_transaction_locked:
	 *
	 * Wait queue for waiting for a locked transaction to start committing,
	 * or for a barrier lock to be released.
	 */
	wait_queue_head_t	j_wait_transaction_locked;

	/**
	 * @j_wait_done_commit: Wait queue for waiting for commit to complete.
	 */
	wait_queue_head_t	j_wait_done_commit;

	/**
	 * @j_wait_commit: Wait queue to trigger commit.
	 */
	wait_queue_head_t	j_wait_commit;

	/**
	 * @j_wait_updates: Wait queue to wait for updates to complete.
	 */
	wait_queue_head_t	j_wait_updates;

	/**
	 * @j_wait_reserved:
	 *
	 * Wait queue to wait for reserved buffer credits to drop.
	 */
	wait_queue_head_t	j_wait_reserved;

	/**
	 * @j_fc_wait:
	 *
	 * Wait queue to wait for completion of async fast commits.
	 */
	wait_queue_head_t	j_fc_wait;

	/**
	 * @j_checkpoint_mutex:
	 *
	 * Semaphore for locking against concurrent checkpoints.
	 */
	struct mutex		j_checkpoint_mutex;

	/**
	 * @j_chkpt_bhs:
	 *
	 * List of buffer heads used by the checkpoint routine.  This
	 * was moved from jbd2_log_do_checkpoint() to reduce stack
	 * usage.  Access to this array is controlled by the
	 * @j_checkpoint_mutex.  [j_checkpoint_mutex]
	 */
	struct buffer_head	*j_chkpt_bhs[JBD2_NR_BATCH];

	/**
	 * @j_shrinker:
	 *
	 * Journal head shrinker, reclaim buffer's journal head which
	 * has been written back.
	 */
	struct shrinker		*j_shrinker;

	/**
	 * @j_checkpoint_jh_count:
	 *
	 * Number of journal buffers on the checkpoint list. [j_list_lock]
	 */
	struct percpu_counter	j_checkpoint_jh_count;

	/**
	 * @j_shrink_transaction:
	 *
	 * Record next transaction will shrink on the checkpoint list.
	 * [j_list_lock]
	 */
	transaction_t		*j_shrink_transaction;

	/**
	 * @j_head:
	 *
	 * Journal head: identifies the first unused block in the journal.
	 * [j_state_lock]
	 */
	unsigned long		j_head;

	/**
	 * @j_tail:
	 *
	 * Journal tail: identifies the oldest still-used block in the journal.
	 * [j_state_lock]
	 */
	unsigned long		j_tail;

	/**
	 * @j_free:
	 *
	 * Journal free: how many free blocks are there in the journal?
	 * [j_state_lock]
	 */
	unsigned long		j_free;

	/**
	 * @j_first:
	 *
	 * The block number of the first usable block in the journal
	 * [j_state_lock].
	 */
	unsigned long		j_first;

	/**
	 * @j_last:
	 *
	 * The block number one beyond the last usable block in the journal
	 * [j_state_lock].
	 */
	unsigned long		j_last;

	/**
	 * @j_fc_first:
	 *
	 * The block number of the first fast commit block in the journal
	 * [j_state_lock].
	 */
	unsigned long		j_fc_first;

	/**
	 * @j_fc_off:
	 *
	 * Number of fast commit blocks currently allocated. Accessed only
	 * during fast commit. Currently only process can do fast commit, so
	 * this field is not protected by any lock.
	 */
	unsigned long		j_fc_off;

	/**
	 * @j_fc_last:
	 *
	 * The block number one beyond the last fast commit block in the journal
	 * [j_state_lock].
	 */
	unsigned long		j_fc_last;

	/**
	 * @j_dev: Device where we store the journal.
	 */
	struct block_device	*j_dev;

	/**
	 * @j_blocksize: Block size for the location where we store the journal.
	 */
	int			j_blocksize;

	/**
	 * @j_blk_offset:
	 *
	 * Starting block offset into the device where we store the journal.
	 */
	unsigned long long	j_blk_offset;

	/**
	 * @j_devname: Journal device name.
	 */
	char			j_devname[BDEVNAME_SIZE+24];

	/**
	 * @j_fs_dev:
	 *
	 * Device which holds the client fs.  For internal journal this will be
	 * equal to j_dev.
	 */
	struct block_device	*j_fs_dev;

	/**
	 * @j_fs_dev_wb_err:
	 *
	 * Records the errseq of the client fs's backing block device.
	 */
	errseq_t		j_fs_dev_wb_err;

	/**
	 * @j_total_len: Total maximum capacity of the journal region on disk.
	 */
	unsigned int		j_total_len;

	/**
	 * @j_reserved_credits:
	 *
	 * Number of buffers reserved from the running transaction.
	 */
	atomic_t		j_reserved_credits;

	/**
	 * @j_list_lock: Protects the buffer lists and internal buffer state.
	 */
	spinlock_t		j_list_lock;

	/**
	 * @j_inode:
	 *
	 * Optional inode where we store the journal.  If present, all
	 * journal block numbers are mapped into this inode via bmap().
	 */
	struct inode		*j_inode;

	/**
	 * @j_tail_sequence:
	 *
	 * Sequence number of the oldest transaction in the log [j_state_lock]
	 */
	tid_t			j_tail_sequence;

	/**
	 * @j_transaction_sequence:
	 *
	 * Sequence number of the next transaction to grant [j_state_lock]
	 */
	tid_t			j_transaction_sequence;

	/**
	 * @j_commit_sequence:
	 *
	 * Sequence number of the most recently committed transaction
	 * [j_state_lock, no lock for quick racy checks]
	 */
	tid_t			j_commit_sequence;

	/**
	 * @j_commit_request:
	 *
	 * Sequence number of the most recent transaction wanting commit
	 * [j_state_lock, no lock for quick racy checks]
	 */
	tid_t			j_commit_request;

	/**
	 * @j_uuid:
	 *
	 * Journal uuid: identifies the object (filesystem, LVM volume etc)
	 * backed by this journal.  This will eventually be replaced by an array
	 * of uuids, allowing us to index multiple devices within a single
	 * journal and to perform atomic updates across them.
	 */
	__u8			j_uuid[16];

	/**
	 * @j_task: Pointer to the current commit thread for this journal.
	 */
	struct task_struct	*j_task;

	/**
	 * @j_max_transaction_buffers:
	 *
	 * Maximum number of metadata buffers to allow in a single compound
	 * commit transaction.
	 */
	int			j_max_transaction_buffers;

	/**
	 * @j_revoke_records_per_block:
	 *
	 * Number of revoke records that fit in one descriptor block.
	 */
	int			j_revoke_records_per_block;

	/**
	 * @j_commit_interval:
	 *
	 * What is the maximum transaction lifetime before we begin a commit?
	 */
	unsigned long		j_commit_interval;

	/**
	 * @j_commit_timer: The timer used to wakeup the commit thread.
	 */
	struct timer_list	j_commit_timer;

	/**
	 * @j_revoke_lock: Protect the revoke table.
	 */
	spinlock_t		j_revoke_lock;

	/**
	 * @j_revoke:
	 *
	 * The revoke table - maintains the list of revoked blocks in the
	 * current transaction.
	 */
	struct jbd2_revoke_table_s *j_revoke;

	/**
	 * @j_revoke_table: Alternate revoke tables for j_revoke.
	 */
	struct jbd2_revoke_table_s *j_revoke_table[2];

	/**
	 * @j_wbuf: Array of bhs for jbd2_journal_commit_transaction.
	 */
	struct buffer_head	**j_wbuf;

	/**
	 * @j_fc_wbuf: Array of fast commit bhs for fast commit. Accessed only
	 * during a fast commit. Currently only process can do fast commit, so
	 * this field is not protected by any lock.
	 */
	struct buffer_head	**j_fc_wbuf;

	/**
	 * @j_wbufsize:
	 *
	 * Size of @j_wbuf array.
	 */
	int			j_wbufsize;

	/**
	 * @j_fc_wbufsize:
	 *
	 * Size of @j_fc_wbuf array.
	 */
	int			j_fc_wbufsize;

	/**
	 * @j_last_sync_writer:
	 *
	 * The pid of the last person to run a synchronous operation
	 * through the journal.
	 */
	pid_t			j_last_sync_writer;

	/**
	 * @j_average_commit_time:
	 *
	 * The average amount of time in nanoseconds it takes to commit a
	 * transaction to disk. [j_state_lock]
	 */
	u64			j_average_commit_time;

	/**
	 * @j_min_batch_time:
	 *
	 * Minimum time that we should wait for additional filesystem operations
	 * to get batched into a synchronous handle in microseconds.
	 */
	u32			j_min_batch_time;

	/**
	 * @j_max_batch_time:
	 *
	 * Maximum time that we should wait for additional filesystem operations
	 * to get batched into a synchronous handle in microseconds.
	 */
	u32			j_max_batch_time;

	/**
	 * @j_commit_callback:
	 *
	 * This function is called when a transaction is closed.
	 */
	void			(*j_commit_callback)(journal_t *,
						     transaction_t *);

	/**
	 * @j_submit_inode_data_buffers:
	 *
	 * This function is called for all inodes associated with the
	 * committing transaction marked with JI_WRITE_DATA flag
	 * before we start to write out the transaction to the journal.
	 */
	int			(*j_submit_inode_data_buffers)
					(struct jbd2_inode *);

	/**
	 * @j_finish_inode_data_buffers:
	 *
	 * This function is called for all inodes associated with the
	 * committing transaction marked with JI_WAIT_DATA flag
	 * after we have written the transaction to the journal
	 * but before we write out the commit block.
	 */
	int			(*j_finish_inode_data_buffers)
					(struct jbd2_inode *);

	/*
	 * Journal statistics
	 */

	/**
	 * @j_history_lock: Protect the transactions statistics history.
	 */
	spinlock_t		j_history_lock;

	/**
	 * @j_proc_entry: procfs entry for the jbd statistics directory.
	 */
	struct proc_dir_entry	*j_proc_entry;

	/**
	 * @j_stats: Overall statistics.
	 */
	struct transaction_stats_s j_stats;

	/**
	 * @j_failed_commit: Failed journal commit ID.
	 */
	unsigned int		j_failed_commit;

	/**
	 * @j_private:
	 *
	 * An opaque pointer to fs-private information.  ext3 puts its
	 * superblock pointer here.
	 */
	void *j_private;

	/**
	 * @j_chksum_driver:
	 *
	 * Reference to checksum algorithm driver via cryptoapi.
	 */
	struct crypto_shash *j_chksum_driver;

	/**
	 * @j_csum_seed:
	 *
	 * Precomputed journal UUID checksum for seeding other checksums.
	 */
	__u32 j_csum_seed;

#ifdef CONFIG_DEBUG_LOCK_ALLOC
	/**
	 * @j_trans_commit_map:
	 *
	 * Lockdep entity to track transaction commit dependencies. Handles
	 * hold this "lock" for read, when we wait for commit, we acquire the
	 * "lock" for writing. This matches the properties of jbd2 journalling
	 * where the running transaction has to wait for all handles to be
	 * dropped to commit that transaction and also acquiring a handle may
	 * require transaction commit to finish.
	 */
	struct lockdep_map	j_trans_commit_map;
#endif

	/**
	 * @j_fc_cleanup_callback:
	 *
	 * Clean-up after fast commit or full commit. JBD2 calls this function
	 * after every commit operation.
	 */
	void (*j_fc_cleanup_callback)(struct journal_s *journal, int full, tid_t tid);

	/**
	 * @j_fc_replay_callback:
	 *
	 * File-system specific function that performs replay of a fast
	 * commit. JBD2 calls this function for each fast commit block found in
	 * the journal. This function should return JBD2_FC_REPLAY_CONTINUE
	 * to indicate that the block was processed correctly and more fast
	 * commit replay should continue. Return value of JBD2_FC_REPLAY_STOP
	 * indicates the end of replay (no more blocks remaining). A negative
	 * return value indicates error.
	 */
	int (*j_fc_replay_callback)(struct journal_s *journal,
				    struct buffer_head *bh,
				    enum passtype pass, int off,
				    tid_t expected_commit_id);

	/**
	 * @j_bmap:
	 *
	 * Bmap function that should be used instead of the generic
	 * VFS bmap function.
	 */
	int (*j_bmap)(struct journal_s *journal, sector_t *block);
};

#define jbd2_might_wait_for_commit(j) \
	do { \
		rwsem_acquire(&j->j_trans_commit_map, 0, 0, _THIS_IP_); \
		rwsem_release(&j->j_trans_commit_map, _THIS_IP_); \
	} while (0)

/*
 * We can support any known requested features iff the
 * superblock is not in version 1.  Otherwise we fail to support any
 * extended sb features.
 */
static inline bool jbd2_format_support_feature(journal_t *j)
{
	return j->j_superblock->s_header.h_blocktype !=
					cpu_to_be32(JBD2_SUPERBLOCK_V1);
}

/* journal feature predicate functions */
#define JBD2_FEATURE_COMPAT_FUNCS(name, flagname) \
static inline bool jbd2_has_feature_##name(journal_t *j) \
{ \
	return (jbd2_format_support_feature(j) && \
		((j)->j_superblock->s_feature_compat & \
		 cpu_to_be32(JBD2_FEATURE_COMPAT_##flagname)) != 0); \
} \
static inline void jbd2_set_feature_##name(journal_t *j) \
{ \
	(j)->j_superblock->s_feature_compat |= \
		cpu_to_be32(JBD2_FEATURE_COMPAT_##flagname); \
} \
static inline void jbd2_clear_feature_##name(journal_t *j) \
{ \
	(j)->j_superblock->s_feature_compat &= \
		~cpu_to_be32(JBD2_FEATURE_COMPAT_##flagname); \
}

#define JBD2_FEATURE_RO_COMPAT_FUNCS(name, flagname) \
static inline bool jbd2_has_feature_##name(journal_t *j) \
{ \
	return (jbd2_format_support_feature(j) && \
		((j)->j_superblock->s_feature_ro_compat & \
		 cpu_to_be32(JBD2_FEATURE_RO_COMPAT_##flagname)) != 0); \
} \
static inline void jbd2_set_feature_##name(journal_t *j) \
{ \
	(j)->j_superblock->s_feature_ro_compat |= \
		cpu_to_be32(JBD2_FEATURE_RO_COMPAT_##flagname); \
} \
static inline void jbd2_clear_feature_##name(journal_t *j) \
{ \
	(j)->j_superblock->s_feature_ro_compat &= \
		~cpu_to_be32(JBD2_FEATURE_RO_COMPAT_##flagname); \
}

#define JBD2_FEATURE_INCOMPAT_FUNCS(name, flagname) \
static inline bool jbd2_has_feature_##name(journal_t *j) \
{ \
	return (jbd2_format_support_feature(j) && \
		((j)->j_superblock->s_feature_incompat & \
		 cpu_to_be32(JBD2_FEATURE_INCOMPAT_##flagname)) != 0); \
} \
static inline void jbd2_set_feature_##name(journal_t *j) \
{ \
	(j)->j_superblock->s_feature_incompat |= \
		cpu_to_be32(JBD2_FEATURE_INCOMPAT_##flagname); \
} \
static inline void jbd2_clear_feature_##name(journal_t *j) \
{ \
	(j)->j_superblock->s_feature_incompat &= \
		~cpu_to_be32(JBD2_FEATURE_INCOMPAT_##flagname); \
}

JBD2_FEATURE_COMPAT_FUNCS(checksum,		CHECKSUM)

JBD2_FEATURE_INCOMPAT_FUNCS(revoke,		REVOKE)
JBD2_FEATURE_INCOMPAT_FUNCS(64bit,		64BIT)
JBD2_FEATURE_INCOMPAT_FUNCS(async_commit,	ASYNC_COMMIT)
JBD2_FEATURE_INCOMPAT_FUNCS(csum2,		CSUM_V2)
JBD2_FEATURE_INCOMPAT_FUNCS(csum3,		CSUM_V3)
JBD2_FEATURE_INCOMPAT_FUNCS(fast_commit,	FAST_COMMIT)

/* Journal high priority write IO operation flags */
#define JBD2_JOURNAL_REQ_FLAGS		(REQ_META | REQ_SYNC | REQ_IDLE)

/*
 * Journal flag definitions
 */
#define JBD2_UNMOUNT	0x001	/* Journal thread is being destroyed */
#define JBD2_ABORT	0x002	/* Journaling has been aborted for errors. */
#define JBD2_ACK_ERR	0x004	/* The errno in the sb has been acked */
#define JBD2_FLUSHED	0x008	/* The journal superblock has been flushed */
#define JBD2_LOADED	0x010	/* The journal superblock has been loaded */
#define JBD2_BARRIER	0x020	/* Use IDE barriers */
#define JBD2_ABORT_ON_SYNCDATA_ERR	0x040	/* Abort the journal on file
						 * data write error in ordered
						 * mode */
#define JBD2_CYCLE_RECORD		0x080	/* Journal cycled record log on
						 * clean and empty filesystem
						 * logging area */
#define JBD2_FAST_COMMIT_ONGOING	0x100	/* Fast commit is ongoing */
#define JBD2_FULL_COMMIT_ONGOING	0x200	/* Full commit is ongoing */
#define JBD2_JOURNAL_FLUSH_DISCARD	0x0001
#define JBD2_JOURNAL_FLUSH_ZEROOUT	0x0002
#define JBD2_JOURNAL_FLUSH_VALID	(JBD2_JOURNAL_FLUSH_DISCARD | \
					JBD2_JOURNAL_FLUSH_ZEROOUT)

/*
 * Function declarations for the journaling transaction and buffer
 * management
 */

/* Filing buffers */
extern void jbd2_journal_unfile_buffer(journal_t *, struct journal_head *);
extern bool __jbd2_journal_refile_buffer(struct journal_head *);
extern void jbd2_journal_refile_buffer(journal_t *, struct journal_head *);
extern void __jbd2_journal_file_buffer(struct journal_head *, transaction_t *, int);
extern void jbd2_journal_file_buffer(struct journal_head *, transaction_t *, int);
static inline void jbd2_file_log_bh(struct list_head *head, struct buffer_head *bh)
{
	list_add_tail(&bh->b_assoc_buffers, head);
}
static inline void jbd2_unfile_log_bh(struct buffer_head *bh)
{
	list_del_init(&bh->b_assoc_buffers);
}

/* Log buffer allocation */
struct buffer_head *jbd2_journal_get_descriptor_buffer(transaction_t *, int);
void jbd2_descriptor_block_csum_set(journal_t *, struct buffer_head *);
int jbd2_journal_next_log_block(journal_t *, unsigned long long *);
int jbd2_journal_get_log_tail(journal_t *journal, tid_t *tid,
			      unsigned long *block);
int __jbd2_update_log_tail(journal_t *journal, tid_t tid, unsigned long block);
void jbd2_update_log_tail(journal_t *journal, tid_t tid, unsigned long block);

/* Commit management */
extern void jbd2_journal_commit_transaction(journal_t *);

/* Checkpoint list management */
enum jbd2_shrink_type {JBD2_SHRINK_DESTROY, JBD2_SHRINK_BUSY_STOP, JBD2_SHRINK_BUSY_SKIP};

void __jbd2_journal_clean_checkpoint_list(journal_t *journal, enum jbd2_shrink_type type);
unsigned long jbd2_journal_shrink_checkpoint_list(journal_t *journal, unsigned long *nr_to_scan);
int __jbd2_journal_remove_checkpoint(struct journal_head *);
int jbd2_journal_try_remove_checkpoint(struct journal_head *jh);
void jbd2_journal_destroy_checkpoint(journal_t *journal);
void __jbd2_journal_insert_checkpoint(struct journal_head *, transaction_t *);


/*
 * Triggers
 */

struct jbd2_buffer_trigger_type {
	/*
	 * Fired a the moment data to write to the journal are known to be
	 * stable - so either at the moment b_frozen_data is created or just
	 * before a buffer is written to the journal.  mapped_data is a mapped
	 * buffer that is the frozen data for commit.
	 */
	void (*t_frozen)(struct jbd2_buffer_trigger_type *type,
			 struct buffer_head *bh, void *mapped_data,
			 size_t size);

	/*
	 * Fired during journal abort for dirty buffers that will not be
	 * committed.
	 */
	void (*t_abort)(struct jbd2_buffer_trigger_type *type,
			struct buffer_head *bh);
};

extern void jbd2_buffer_frozen_trigger(struct journal_head *jh,
				       void *mapped_data,
				       struct jbd2_buffer_trigger_type *triggers);
extern void jbd2_buffer_abort_trigger(struct journal_head *jh,
				      struct jbd2_buffer_trigger_type *triggers);

/* Buffer IO */
extern int jbd2_journal_write_metadata_buffer(transaction_t *transaction,
					      struct journal_head *jh_in,
					      struct buffer_head **bh_out,
					      sector_t blocknr);

/* Transaction cache support */
extern void jbd2_journal_destroy_transaction_cache(void);
extern int __init jbd2_journal_init_transaction_cache(void);
extern void jbd2_journal_free_transaction(transaction_t *);

/*
 * Journal locking.
 *
 * We need to lock the journal during transaction state changes so that nobody
 * ever tries to take a handle on the running transaction while we are in the
 * middle of moving it to the commit phase.  j_state_lock does this.
 *
 * Note that the locking is completely interrupt unsafe.  We never touch
 * journal structures from interrupts.
 */

static inline handle_t *journal_current_handle(void)
{
	return current->journal_info;
}

/* The journaling code user interface:
 *
 * Create and destroy handles
 * Register buffer modifications against the current transaction.
 */

extern handle_t *jbd2_journal_start(journal_t *, int nblocks);
extern handle_t *jbd2__journal_start(journal_t *, int blocks, int rsv_blocks,
				     int revoke_records, gfp_t gfp_mask,
				     unsigned int type, unsigned int line_no);
extern int	 jbd2_journal_restart(handle_t *, int nblocks);
extern int	 jbd2__journal_restart(handle_t *, int nblocks,
				       int revoke_records, gfp_t gfp_mask);
extern int	 jbd2_journal_start_reserved(handle_t *handle,
				unsigned int type, unsigned int line_no);
extern void	 jbd2_journal_free_reserved(handle_t *handle);
extern int	 jbd2_journal_extend(handle_t *handle, int nblocks,
				     int revoke_records);
extern int	 jbd2_journal_get_write_access(handle_t *, struct buffer_head *);
extern int	 jbd2_journal_get_create_access (handle_t *, struct buffer_head *);
extern int	 jbd2_journal_get_undo_access(handle_t *, struct buffer_head *);
void		 jbd2_journal_set_triggers(struct buffer_head *,
					   struct jbd2_buffer_trigger_type *type);
extern int	 jbd2_journal_dirty_metadata (handle_t *, struct buffer_head *);
extern int	 jbd2_journal_forget (handle_t *, struct buffer_head *);
int jbd2_journal_invalidate_folio(journal_t *, struct folio *,
					size_t offset, size_t length);
bool jbd2_journal_try_to_free_buffers(journal_t *journal, struct folio *folio);
extern int	 jbd2_journal_stop(handle_t *);
extern int	 jbd2_journal_flush(journal_t *journal, unsigned int flags);
extern void	 jbd2_journal_lock_updates (journal_t *);
extern void	 jbd2_journal_unlock_updates (journal_t *);

void jbd2_journal_wait_updates(journal_t *);

extern journal_t * jbd2_journal_init_dev(struct block_device *bdev,
				struct block_device *fs_dev,
				unsigned long long start, int len, int bsize);
extern journal_t * jbd2_journal_init_inode (struct inode *);
extern int	   jbd2_journal_update_format (journal_t *);
extern int	   jbd2_journal_check_used_features
		   (journal_t *, unsigned long, unsigned long, unsigned long);
extern int	   jbd2_journal_check_available_features
		   (journal_t *, unsigned long, unsigned long, unsigned long);
extern int	   jbd2_journal_set_features
		   (journal_t *, unsigned long, unsigned long, unsigned long);
extern void	   jbd2_journal_clear_features
		   (journal_t *, unsigned long, unsigned long, unsigned long);
extern int	   jbd2_journal_load       (journal_t *journal);
extern int	   jbd2_journal_destroy    (journal_t *);
extern int	   jbd2_journal_recover    (journal_t *journal);
extern int	   jbd2_journal_wipe       (journal_t *, int);
extern int	   jbd2_journal_skip_recovery	(journal_t *);
extern void	   jbd2_journal_update_sb_errno(journal_t *);
extern int	   jbd2_journal_update_sb_log_tail	(journal_t *, tid_t,
				unsigned long, blk_opf_t);
extern void	   jbd2_journal_abort      (journal_t *, int);
extern int	   jbd2_journal_errno      (journal_t *);
extern void	   jbd2_journal_ack_err    (journal_t *);
extern int	   jbd2_journal_clear_err  (journal_t *);
extern int	   jbd2_journal_bmap(journal_t *, unsigned long, unsigned long long *);
extern int	   jbd2_journal_force_commit(journal_t *);
extern int	   jbd2_journal_force_commit_nested(journal_t *);
extern int	   jbd2_journal_inode_ranged_write(handle_t *handle,
			struct jbd2_inode *inode, loff_t start_byte,
			loff_t length);
extern int	   jbd2_journal_inode_ranged_wait(handle_t *handle,
			struct jbd2_inode *inode, loff_t start_byte,
			loff_t length);
extern int	   jbd2_journal_finish_inode_data_buffers(
			struct jbd2_inode *jinode);
extern int	   jbd2_journal_begin_ordered_truncate(journal_t *journal,
				struct jbd2_inode *inode, loff_t new_size);
extern void	   jbd2_journal_init_jbd_inode(struct jbd2_inode *jinode, struct inode *inode);
extern void	   jbd2_journal_release_jbd_inode(journal_t *journal, struct jbd2_inode *jinode);

/*
 * journal_head management
 */
struct journal_head *jbd2_journal_add_journal_head(struct buffer_head *bh);
struct journal_head *jbd2_journal_grab_journal_head(struct buffer_head *bh);
void jbd2_journal_put_journal_head(struct journal_head *jh);

/*
 * handle management
 */
extern struct kmem_cache *jbd2_handle_cache;

#define jbd2_alloc_handle(_gfp_flags)	\
		((handle_t *)kmem_cache_zalloc(jbd2_handle_cache, _gfp_flags))

static inline void jbd2_free_handle(handle_t *handle)
{
	kmem_cache_free(jbd2_handle_cache, handle);
}

/*
 * jbd2_inode management (optional, for those file systems that want to use
 * dynamically allocated jbd2_inode structures)
 */
extern struct kmem_cache *jbd2_inode_cache;

#define jbd2_alloc_inode(_gfp_flags)	\
		((struct jbd2_inode *)kmem_cache_alloc(jbd2_inode_cache, _gfp_flags))

static inline void jbd2_free_inode(struct jbd2_inode *jinode)
{
	kmem_cache_free(jbd2_inode_cache, jinode);
}

/* Primary revoke support */
#define JOURNAL_REVOKE_DEFAULT_HASH 256
extern int	   jbd2_journal_init_revoke(journal_t *, int);
extern void	   jbd2_journal_destroy_revoke_record_cache(void);
extern void	   jbd2_journal_destroy_revoke_table_cache(void);
extern int __init jbd2_journal_init_revoke_record_cache(void);
extern int __init jbd2_journal_init_revoke_table_cache(void);

extern void	   jbd2_journal_destroy_revoke(journal_t *);
extern int	   jbd2_journal_revoke (handle_t *, unsigned long long, struct buffer_head *);
extern int	   jbd2_journal_cancel_revoke(handle_t *, struct journal_head *);
extern void	   jbd2_journal_write_revoke_records(transaction_t *transaction,
						     struct list_head *log_bufs);

/* Recovery revoke support */
extern int	jbd2_journal_set_revoke(journal_t *, unsigned long long, tid_t);
extern int	jbd2_journal_test_revoke(journal_t *, unsigned long long, tid_t);
extern void	jbd2_journal_clear_revoke(journal_t *);
extern void	jbd2_journal_switch_revoke_table(journal_t *journal);
extern void	jbd2_clear_buffer_revoked_flags(journal_t *journal);

/*
 * The log thread user interface:
 *
 * Request space in the current transaction, and force transaction commit
 * transitions on demand.
 */

int jbd2_log_start_commit(journal_t *journal, tid_t tid);
int jbd2_journal_start_commit(journal_t *journal, tid_t *tid);
int jbd2_log_wait_commit(journal_t *journal, tid_t tid);
int jbd2_transaction_committed(journal_t *journal, tid_t tid);
int jbd2_complete_transaction(journal_t *journal, tid_t tid);
int jbd2_log_do_checkpoint(journal_t *journal);
int jbd2_trans_will_send_data_barrier(journal_t *journal, tid_t tid);

void __jbd2_log_wait_for_space(journal_t *journal);
extern void __jbd2_journal_drop_transaction(journal_t *, transaction_t *);
extern int jbd2_cleanup_journal_tail(journal_t *);

/* Fast commit related APIs */
int jbd2_fc_begin_commit(journal_t *journal, tid_t tid);
int jbd2_fc_end_commit(journal_t *journal);
int jbd2_fc_end_commit_fallback(journal_t *journal);
int jbd2_fc_get_buf(journal_t *journal, struct buffer_head **bh_out);
int jbd2_submit_inode_data(journal_t *journal, struct jbd2_inode *jinode);
int jbd2_wait_inode_data(journal_t *journal, struct jbd2_inode *jinode);
int jbd2_fc_wait_bufs(journal_t *journal, int num_blks);
int jbd2_fc_release_bufs(journal_t *journal);

static inline int jbd2_journal_get_max_txn_bufs(journal_t *journal)
{
	return (journal->j_total_len - journal->j_fc_wbufsize) / 4;
}

/*
 * is_journal_abort
 *
 * Simple test wrapper function to test the JBD2_ABORT state flag.  This
 * bit, when set, indicates that we have had a fatal error somewhere,
 * either inside the journaling layer or indicated to us by the client
 * (eg. ext3), and that we and should not commit any further
 * transactions.
 */

static inline int is_journal_aborted(journal_t *journal)
{
	return journal->j_flags & JBD2_ABORT;
}

static inline int is_handle_aborted(handle_t *handle)
{
	if (handle->h_aborted || !handle->h_transaction)
		return 1;
	return is_journal_aborted(handle->h_transaction->t_journal);
}

static inline void jbd2_journal_abort_handle(handle_t *handle)
{
	handle->h_aborted = 1;
}

static inline void jbd2_init_fs_dev_write_error(journal_t *journal)
{
<<<<<<< HEAD
	struct address_space *mapping = journal->j_fs_dev->bd_inode->i_mapping;
=======
	struct address_space *mapping = journal->j_fs_dev->bd_mapping;
>>>>>>> 0c383648

	/*
	 * Save the original wb_err value of client fs's bdev mapping which
	 * could be used to detect the client fs's metadata async write error.
	 */
	errseq_check_and_advance(&mapping->wb_err, &journal->j_fs_dev_wb_err);
}

static inline int jbd2_check_fs_dev_write_error(journal_t *journal)
{
<<<<<<< HEAD
	struct address_space *mapping = journal->j_fs_dev->bd_inode->i_mapping;
=======
	struct address_space *mapping = journal->j_fs_dev->bd_mapping;
>>>>>>> 0c383648

	return errseq_check(&mapping->wb_err,
			    READ_ONCE(journal->j_fs_dev_wb_err));
}

#endif /* __KERNEL__   */

/* Comparison functions for transaction IDs: perform comparisons using
 * modulo arithmetic so that they work over sequence number wraps. */

static inline int tid_gt(tid_t x, tid_t y)
{
	int difference = (x - y);
	return (difference > 0);
}

static inline int tid_geq(tid_t x, tid_t y)
{
	int difference = (x - y);
	return (difference >= 0);
}

extern int jbd2_journal_blocks_per_page(struct inode *inode);
extern size_t journal_tag_bytes(journal_t *journal);

static inline bool jbd2_journal_has_csum_v2or3_feature(journal_t *j)
{
	return jbd2_has_feature_csum2(j) || jbd2_has_feature_csum3(j);
}

static inline int jbd2_journal_has_csum_v2or3(journal_t *journal)
{
	WARN_ON_ONCE(jbd2_journal_has_csum_v2or3_feature(journal) &&
		     journal->j_chksum_driver == NULL);

	return journal->j_chksum_driver != NULL;
}

static inline int jbd2_journal_get_num_fc_blks(journal_superblock_t *jsb)
{
	int num_fc_blocks = be32_to_cpu(jsb->s_num_fc_blks);

	return num_fc_blocks ? num_fc_blocks : JBD2_DEFAULT_FAST_COMMIT_BLOCKS;
}

/*
 * Return number of free blocks in the log. Must be called under j_state_lock.
 */
static inline unsigned long jbd2_log_space_left(journal_t *journal)
{
	/* Allow for rounding errors */
	long free = journal->j_free - 32;

	if (journal->j_committing_transaction) {
		free -= atomic_read(&journal->
                        j_committing_transaction->t_outstanding_credits);
	}
	return max_t(long, free, 0);
}

/*
 * Definitions which augment the buffer_head layer
 */

/* journaling buffer types */
#define BJ_None		0	/* Not journaled */
#define BJ_Metadata	1	/* Normal journaled metadata */
#define BJ_Forget	2	/* Buffer superseded by this transaction */
#define BJ_Shadow	3	/* Buffer contents being shadowed to the log */
#define BJ_Reserved	4	/* Buffer is reserved for access by journal */
#define BJ_Types	5

/* JBD uses a CRC32 checksum */
#define JBD_MAX_CHECKSUM_SIZE 4

static inline u32 jbd2_chksum(journal_t *journal, u32 crc,
			      const void *address, unsigned int length)
{
	struct {
		struct shash_desc shash;
		char ctx[JBD_MAX_CHECKSUM_SIZE];
	} desc;
	int err;

	BUG_ON(crypto_shash_descsize(journal->j_chksum_driver) >
		JBD_MAX_CHECKSUM_SIZE);

	desc.shash.tfm = journal->j_chksum_driver;
	*(u32 *)desc.ctx = crc;

	err = crypto_shash_update(&desc.shash, address, length);
	BUG_ON(err);

	return *(u32 *)desc.ctx;
}

/* Return most recent uncommitted transaction */
static inline tid_t  jbd2_get_latest_transaction(journal_t *journal)
{
	tid_t tid;

	read_lock(&journal->j_state_lock);
	tid = journal->j_commit_request;
	if (journal->j_running_transaction)
		tid = journal->j_running_transaction->t_tid;
	read_unlock(&journal->j_state_lock);
	return tid;
}

static inline int jbd2_handle_buffer_credits(handle_t *handle)
{
	journal_t *journal;

	if (!handle->h_reserved)
		journal = handle->h_transaction->t_journal;
	else
		journal = handle->h_journal;

	return handle->h_total_credits -
		DIV_ROUND_UP(handle->h_revoke_credits_requested,
			     journal->j_revoke_records_per_block);
}

#ifdef __KERNEL__

#define buffer_trace_init(bh)	do {} while (0)
#define print_buffer_fields(bh)	do {} while (0)
#define print_buffer_trace(bh)	do {} while (0)
#define BUFFER_TRACE(bh, info)	do {} while (0)
#define BUFFER_TRACE2(bh, bh2, info)	do {} while (0)
#define JBUFFER_TRACE(jh, info)	do {} while (0)

#endif	/* __KERNEL__ */

#define EFSBADCRC	EBADMSG		/* Bad CRC detected */
#define EFSCORRUPTED	EUCLEAN		/* Filesystem is corrupted */

#endif	/* _LINUX_JBD2_H */<|MERGE_RESOLUTION|>--- conflicted
+++ resolved
@@ -1694,11 +1694,7 @@
 
 static inline void jbd2_init_fs_dev_write_error(journal_t *journal)
 {
-<<<<<<< HEAD
-	struct address_space *mapping = journal->j_fs_dev->bd_inode->i_mapping;
-=======
 	struct address_space *mapping = journal->j_fs_dev->bd_mapping;
->>>>>>> 0c383648
 
 	/*
 	 * Save the original wb_err value of client fs's bdev mapping which
@@ -1709,11 +1705,7 @@
 
 static inline int jbd2_check_fs_dev_write_error(journal_t *journal)
 {
-<<<<<<< HEAD
-	struct address_space *mapping = journal->j_fs_dev->bd_inode->i_mapping;
-=======
 	struct address_space *mapping = journal->j_fs_dev->bd_mapping;
->>>>>>> 0c383648
 
 	return errseq_check(&mapping->wb_err,
 			    READ_ONCE(journal->j_fs_dev_wb_err));
