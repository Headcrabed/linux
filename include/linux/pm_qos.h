--- conflicted
+++ resolved
@@ -103,48 +103,6 @@
 int dev_pm_qos_add_ancestor_request(struct device *dev,
 				    struct dev_pm_qos_request *req, s32 value);
 #else
-<<<<<<< HEAD
-static inline int pm_qos_update_target(struct pm_qos_constraints *c,
-				       struct plist_node *node,
-				       enum pm_qos_req_action action,
-				       int value)
-			{ return 0; }
-static inline void pm_qos_add_request(struct pm_qos_request *req,
-				      int pm_qos_class, s32 value)
-			{ return; }
-static inline void pm_qos_update_request(struct pm_qos_request *req,
-					 s32 new_value)
-			{ return; }
-static inline void pm_qos_remove_request(struct pm_qos_request *req)
-			{ return; }
-
-static inline int pm_qos_request(int pm_qos_class)
-{
-	switch (pm_qos_class) {
-	case PM_QOS_CPU_DMA_LATENCY:
-		return PM_QOS_CPU_DMA_LAT_DEFAULT_VALUE;
-	case PM_QOS_NETWORK_LATENCY:
-		return PM_QOS_NETWORK_LAT_DEFAULT_VALUE;
-	case PM_QOS_NETWORK_THROUGHPUT:
-		return PM_QOS_NETWORK_THROUGHPUT_DEFAULT_VALUE;
-	default:
-		return PM_QOS_DEFAULT_VALUE;
-	}
-}
-
-static inline int pm_qos_add_notifier(int pm_qos_class,
-				      struct notifier_block *notifier)
-			{ return 0; }
-static inline int pm_qos_remove_notifier(int pm_qos_class,
-					 struct notifier_block *notifier)
-			{ return 0; }
-static inline int pm_qos_request_active(struct pm_qos_request *req)
-			{ return 0; }
-static inline s32 pm_qos_read_value(struct pm_qos_constraints *c)
-			{ return 0; }
-
-=======
->>>>>>> e9676695
 static inline s32 __dev_pm_qos_read_value(struct device *dev)
 			{ return 0; }
 static inline s32 dev_pm_qos_read_value(struct device *dev)
