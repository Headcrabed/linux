/* SPDX-License-Identifier: GPL-2.0 */
/*
 * Filesystem access notification for Linux
 *
 *  Copyright (C) 2008 Red Hat, Inc., Eric Paris <eparis@redhat.com>
 */

#ifndef __LINUX_FSNOTIFY_BACKEND_H
#define __LINUX_FSNOTIFY_BACKEND_H

#ifdef __KERNEL__

#include <linux/idr.h> /* inotify uses this */
#include <linux/fs.h> /* struct inode */
#include <linux/list.h>
#include <linux/path.h> /* struct path */
#include <linux/spinlock.h>
#include <linux/types.h>
#include <linux/atomic.h>
#include <linux/user_namespace.h>
#include <linux/refcount.h>
#include <linux/mempool.h>
#include <linux/sched/mm.h>

/*
 * IN_* from inotfy.h lines up EXACTLY with FS_*, this is so we can easily
 * convert between them.  dnotify only needs conversion at watch creation
 * so no perf loss there.  fanotify isn't defined yet, so it can use the
 * wholes if it needs more events.
 */
#define FS_ACCESS		0x00000001	/* File was accessed */
#define FS_MODIFY		0x00000002	/* File was modified */
#define FS_ATTRIB		0x00000004	/* Metadata changed */
#define FS_CLOSE_WRITE		0x00000008	/* Writable file was closed */
#define FS_CLOSE_NOWRITE	0x00000010	/* Unwritable file closed */
#define FS_OPEN			0x00000020	/* File was opened */
#define FS_MOVED_FROM		0x00000040	/* File was moved from X */
#define FS_MOVED_TO		0x00000080	/* File was moved to Y */
#define FS_CREATE		0x00000100	/* Subfile was created */
#define FS_DELETE		0x00000200	/* Subfile was deleted */
#define FS_DELETE_SELF		0x00000400	/* Self was deleted */
#define FS_MOVE_SELF		0x00000800	/* Self was moved */
#define FS_OPEN_EXEC		0x00001000	/* File was opened for exec */

#define FS_UNMOUNT		0x00002000	/* inode on umount fs */
#define FS_Q_OVERFLOW		0x00004000	/* Event queued overflowed */
#define FS_ERROR		0x00008000	/* Filesystem Error (fanotify) */

/*
 * FS_IN_IGNORED overloads FS_ERROR.  It is only used internally by inotify
 * which does not support FS_ERROR.
 */
#define FS_IN_IGNORED		0x00008000	/* last inotify event here */

#define FS_OPEN_PERM		0x00010000	/* open event in an permission hook */
#define FS_ACCESS_PERM		0x00020000	/* access event in a permissions hook */
#define FS_OPEN_EXEC_PERM	0x00040000	/* open/exec event in a permission hook */
/* #define FS_DIR_MODIFY	0x00080000 */	/* Deprecated (reserved) */

#define FS_PRE_ACCESS		0x00100000	/* Pre-content access hook */
<<<<<<< HEAD
=======

#define FS_MNT_ATTACH		0x01000000	/* Mount was attached */
#define FS_MNT_DETACH		0x02000000	/* Mount was detached */
#define FS_MNT_MOVE		(FS_MNT_ATTACH | FS_MNT_DETACH)
>>>>>>> e8a457b7

/*
 * Set on inode mark that cares about things that happen to its children.
 * Always set for dnotify and inotify.
 * Set on inode/sb/mount marks that care about parent/name info.
 */
#define FS_EVENT_ON_CHILD	0x08000000

#define FS_RENAME		0x10000000	/* File was renamed */
#define FS_DN_MULTISHOT		0x20000000	/* dnotify multishot */
#define FS_ISDIR		0x40000000	/* event occurred against dir */

#define FS_MOVE			(FS_MOVED_FROM | FS_MOVED_TO)

/*
 * Directory entry modification events - reported only to directory
 * where entry is modified and not to a watching parent.
 * The watching parent may get an FS_ATTRIB|FS_EVENT_ON_CHILD event
 * when a directory entry inside a child subdir changes.
 */
#define ALL_FSNOTIFY_DIRENT_EVENTS (FS_CREATE | FS_DELETE | FS_MOVE | FS_RENAME)

<<<<<<< HEAD
=======
/* Mount namespace events */
#define FSNOTIFY_MNT_EVENTS (FS_MNT_ATTACH | FS_MNT_DETACH)

>>>>>>> e8a457b7
/* Content events can be used to inspect file content */
#define FSNOTIFY_CONTENT_PERM_EVENTS (FS_OPEN_PERM | FS_OPEN_EXEC_PERM | \
				      FS_ACCESS_PERM)
/* Pre-content events can be used to fill file content */
#define FSNOTIFY_PRE_CONTENT_EVENTS  (FS_PRE_ACCESS)

#define ALL_FSNOTIFY_PERM_EVENTS (FSNOTIFY_CONTENT_PERM_EVENTS | \
				  FSNOTIFY_PRE_CONTENT_EVENTS)

/*
 * This is a list of all events that may get sent to a parent that is watching
 * with flag FS_EVENT_ON_CHILD based on fs event on a child of that directory.
 */
#define FS_EVENTS_POSS_ON_CHILD   (ALL_FSNOTIFY_PERM_EVENTS | \
				   FS_ACCESS | FS_MODIFY | FS_ATTRIB | \
				   FS_CLOSE_WRITE | FS_CLOSE_NOWRITE | \
				   FS_OPEN | FS_OPEN_EXEC)

/*
 * This is a list of all events that may get sent with the parent inode as the
 * @to_tell argument of fsnotify().
 * It may include events that can be sent to an inode/sb/mount mark, but cannot
 * be sent to a parent watching children.
 */
#define FS_EVENTS_POSS_TO_PARENT (FS_EVENTS_POSS_ON_CHILD)

/* Events that can be reported to backends */
#define ALL_FSNOTIFY_EVENTS (ALL_FSNOTIFY_DIRENT_EVENTS | \
			     FSNOTIFY_MNT_EVENTS | \
			     FS_EVENTS_POSS_ON_CHILD | \
			     FS_DELETE_SELF | FS_MOVE_SELF | \
			     FS_UNMOUNT | FS_Q_OVERFLOW | FS_IN_IGNORED | \
			     FS_ERROR)

/* Extra flags that may be reported with event or control handling of events */
#define ALL_FSNOTIFY_FLAGS  (FS_ISDIR | FS_EVENT_ON_CHILD | FS_DN_MULTISHOT)

#define ALL_FSNOTIFY_BITS   (ALL_FSNOTIFY_EVENTS | ALL_FSNOTIFY_FLAGS)

struct fsnotify_group;
struct fsnotify_event;
struct fsnotify_mark;
struct fsnotify_event_private_data;
struct fsnotify_fname;
struct fsnotify_iter_info;

struct mem_cgroup;

/*
 * Each group much define these ops.  The fsnotify infrastructure will call
 * these operations for each relevant group.
 *
 * handle_event - main call for a group to handle an fs event
 * @group:	group to notify
 * @mask:	event type and flags
 * @data:	object that event happened on
 * @data_type:	type of object for fanotify_data_XXX() accessors
 * @dir:	optional directory associated with event -
 *		if @file_name is not NULL, this is the directory that
 *		@file_name is relative to
 * @file_name:	optional file name associated with event
 * @cookie:	inotify rename cookie
 * @iter_info:	array of marks from this group that are interested in the event
 *
 * handle_inode_event - simple variant of handle_event() for groups that only
 *		have inode marks and don't have ignore mask
 * @mark:	mark to notify
 * @mask:	event type and flags
 * @inode:	inode that event happened on
 * @dir:	optional directory associated with event -
 *		if @file_name is not NULL, this is the directory that
 *		@file_name is relative to.
 *		Either @inode or @dir must be non-NULL.
 * @file_name:	optional file name associated with event
 * @cookie:	inotify rename cookie
 *
 * free_group_priv - called when a group refcnt hits 0 to clean up the private union
 * freeing_mark - called when a mark is being destroyed for some reason.  The group
 *		MUST be holding a reference on each mark and that reference must be
 *		dropped in this function.  inotify uses this function to send
 *		userspace messages that marks have been removed.
 */
struct fsnotify_ops {
	int (*handle_event)(struct fsnotify_group *group, u32 mask,
			    const void *data, int data_type, struct inode *dir,
			    const struct qstr *file_name, u32 cookie,
			    struct fsnotify_iter_info *iter_info);
	int (*handle_inode_event)(struct fsnotify_mark *mark, u32 mask,
			    struct inode *inode, struct inode *dir,
			    const struct qstr *file_name, u32 cookie);
	void (*free_group_priv)(struct fsnotify_group *group);
	void (*freeing_mark)(struct fsnotify_mark *mark, struct fsnotify_group *group);
	void (*free_event)(struct fsnotify_group *group, struct fsnotify_event *event);
	/* called on final put+free to free memory */
	void (*free_mark)(struct fsnotify_mark *mark);
};

/*
 * all of the information about the original object we want to now send to
 * a group.  If you want to carry more info from the accessing task to the
 * listener this structure is where you need to be adding fields.
 */
struct fsnotify_event {
	struct list_head list;
};

/*
 * fsnotify group priorities.
 * Events are sent in order from highest priority to lowest priority.
 */
enum fsnotify_group_prio {
	FSNOTIFY_PRIO_NORMAL = 0,	/* normal notifiers, no permissions */
	FSNOTIFY_PRIO_CONTENT,		/* fanotify permission events */
	FSNOTIFY_PRIO_PRE_CONTENT,	/* fanotify pre-content events */
	__FSNOTIFY_PRIO_NUM
};

/*
 * A group is a "thing" that wants to receive notification about filesystem
 * events.  The mask holds the subset of event types this group cares about.
 * refcnt on a group is up to the implementor and at any moment if it goes 0
 * everything will be cleaned up.
 */
struct fsnotify_group {
	const struct fsnotify_ops *ops;	/* how this group handles things */

	/*
	 * How the refcnt is used is up to each group.  When the refcnt hits 0
	 * fsnotify will clean up all of the resources associated with this group.
	 * As an example, the dnotify group will always have a refcnt=1 and that
	 * will never change.  Inotify, on the other hand, has a group per
	 * inotify_init() and the refcnt will hit 0 only when that fd has been
	 * closed.
	 */
	refcount_t refcnt;		/* things with interest in this group */

	/* needed to send notification to userspace */
	spinlock_t notification_lock;		/* protect the notification_list */
	struct list_head notification_list;	/* list of event_holder this group needs to send to userspace */
	wait_queue_head_t notification_waitq;	/* read() on the notification file blocks on this waitq */
	unsigned int q_len;			/* events on the queue */
	unsigned int max_events;		/* maximum events allowed on the list */
	enum fsnotify_group_prio priority;	/* priority for sending events */
	bool shutdown;		/* group is being shut down, don't queue more events */

#define FSNOTIFY_GROUP_USER	0x01 /* user allocated group */
#define FSNOTIFY_GROUP_DUPS	0x02 /* allow multiple marks per object */
	int flags;
	unsigned int owner_flags;	/* stored flags of mark_mutex owner */

	/* stores all fastpath marks assoc with this group so they can be cleaned on unregister */
	struct mutex mark_mutex;	/* protect marks_list */
	atomic_t user_waits;		/* Number of tasks waiting for user
					 * response */
	struct list_head marks_list;	/* all inode marks for this group */

	struct fasync_struct *fsn_fa;    /* async notification */

	struct fsnotify_event *overflow_event;	/* Event we queue when the
						 * notification list is too
						 * full */

	struct mem_cgroup *memcg;	/* memcg to charge allocations */

	/* groups can define private fields here or use the void *private */
	union {
		void *private;
#ifdef CONFIG_INOTIFY_USER
		struct inotify_group_private_data {
			spinlock_t	idr_lock;
			struct idr      idr;
			struct ucounts *ucounts;
		} inotify_data;
#endif
#ifdef CONFIG_FANOTIFY
		struct fanotify_group_private_data {
			/* Hash table of events for merge */
			struct hlist_head *merge_hash;
			/* allows a group to block waiting for a userspace response */
			struct list_head access_list;
			wait_queue_head_t access_waitq;
			int flags;           /* flags from fanotify_init() */
			int f_flags; /* event_f_flags from fanotify_init() */
			struct ucounts *ucounts;
			mempool_t error_events_pool;
		} fanotify_data;
#endif /* CONFIG_FANOTIFY */
	};
};

/*
 * These helpers are used to prevent deadlock when reclaiming inodes with
 * evictable marks of the same group that is allocating a new mark.
 */
static inline void fsnotify_group_lock(struct fsnotify_group *group)
{
	mutex_lock(&group->mark_mutex);
	group->owner_flags = memalloc_nofs_save();
}

static inline void fsnotify_group_unlock(struct fsnotify_group *group)
{
	memalloc_nofs_restore(group->owner_flags);
	mutex_unlock(&group->mark_mutex);
}

static inline void fsnotify_group_assert_locked(struct fsnotify_group *group)
{
	WARN_ON_ONCE(!mutex_is_locked(&group->mark_mutex));
	WARN_ON_ONCE(!(current->flags & PF_MEMALLOC_NOFS));
}

/* When calling fsnotify tell it if the data is a path or inode */
enum fsnotify_data_type {
	FSNOTIFY_EVENT_NONE,
	FSNOTIFY_EVENT_FILE_RANGE,
	FSNOTIFY_EVENT_PATH,
	FSNOTIFY_EVENT_INODE,
	FSNOTIFY_EVENT_DENTRY,
	FSNOTIFY_EVENT_MNT,
	FSNOTIFY_EVENT_ERROR,
};

struct fs_error_report {
	int error;
	struct inode *inode;
	struct super_block *sb;
};

struct file_range {
	const struct path *path;
	loff_t pos;
	size_t count;
};

static inline const struct path *file_range_path(const struct file_range *range)
{
	return range->path;
}

<<<<<<< HEAD
=======
struct fsnotify_mnt {
	const struct mnt_namespace *ns;
	u64 mnt_id;
};

>>>>>>> e8a457b7
static inline struct inode *fsnotify_data_inode(const void *data, int data_type)
{
	switch (data_type) {
	case FSNOTIFY_EVENT_INODE:
		return (struct inode *)data;
	case FSNOTIFY_EVENT_DENTRY:
		return d_inode(data);
	case FSNOTIFY_EVENT_PATH:
		return d_inode(((const struct path *)data)->dentry);
	case FSNOTIFY_EVENT_FILE_RANGE:
		return d_inode(file_range_path(data)->dentry);
	case FSNOTIFY_EVENT_ERROR:
		return ((struct fs_error_report *)data)->inode;
	default:
		return NULL;
	}
}

static inline struct dentry *fsnotify_data_dentry(const void *data, int data_type)
{
	switch (data_type) {
	case FSNOTIFY_EVENT_DENTRY:
		/* Non const is needed for dget() */
		return (struct dentry *)data;
	case FSNOTIFY_EVENT_PATH:
		return ((const struct path *)data)->dentry;
	case FSNOTIFY_EVENT_FILE_RANGE:
		return file_range_path(data)->dentry;
	default:
		return NULL;
	}
}

static inline const struct path *fsnotify_data_path(const void *data,
						    int data_type)
{
	switch (data_type) {
	case FSNOTIFY_EVENT_PATH:
		return data;
	case FSNOTIFY_EVENT_FILE_RANGE:
		return file_range_path(data);
	default:
		return NULL;
	}
}

static inline struct super_block *fsnotify_data_sb(const void *data,
						   int data_type)
{
	switch (data_type) {
	case FSNOTIFY_EVENT_INODE:
		return ((struct inode *)data)->i_sb;
	case FSNOTIFY_EVENT_DENTRY:
		return ((struct dentry *)data)->d_sb;
	case FSNOTIFY_EVENT_PATH:
		return ((const struct path *)data)->dentry->d_sb;
	case FSNOTIFY_EVENT_FILE_RANGE:
		return file_range_path(data)->dentry->d_sb;
	case FSNOTIFY_EVENT_ERROR:
		return ((struct fs_error_report *) data)->sb;
	default:
		return NULL;
	}
}

static inline const struct fsnotify_mnt *fsnotify_data_mnt(const void *data,
							   int data_type)
{
	switch (data_type) {
	case FSNOTIFY_EVENT_MNT:
		return data;
	default:
		return NULL;
	}
}

static inline u64 fsnotify_data_mnt_id(const void *data, int data_type)
{
	const struct fsnotify_mnt *mnt_data = fsnotify_data_mnt(data, data_type);

	return mnt_data ? mnt_data->mnt_id : 0;
}

static inline struct fs_error_report *fsnotify_data_error_report(
							const void *data,
							int data_type)
{
	switch (data_type) {
	case FSNOTIFY_EVENT_ERROR:
		return (struct fs_error_report *) data;
	default:
		return NULL;
	}
}

static inline const struct file_range *fsnotify_data_file_range(
							const void *data,
							int data_type)
{
	switch (data_type) {
	case FSNOTIFY_EVENT_FILE_RANGE:
		return (struct file_range *)data;
	default:
		return NULL;
	}
}

/*
 * Index to merged marks iterator array that correlates to a type of watch.
 * The type of watched object can be deduced from the iterator type, but not
 * the other way around, because an event can match different watched objects
 * of the same object type.
 * For example, both parent and child are watching an object of type inode.
 */
enum fsnotify_iter_type {
	FSNOTIFY_ITER_TYPE_INODE,
	FSNOTIFY_ITER_TYPE_VFSMOUNT,
	FSNOTIFY_ITER_TYPE_SB,
	FSNOTIFY_ITER_TYPE_PARENT,
	FSNOTIFY_ITER_TYPE_INODE2,
	FSNOTIFY_ITER_TYPE_MNTNS,
	FSNOTIFY_ITER_TYPE_COUNT
};

/* The type of object that a mark is attached to */
enum fsnotify_obj_type {
	FSNOTIFY_OBJ_TYPE_ANY = -1,
	FSNOTIFY_OBJ_TYPE_INODE,
	FSNOTIFY_OBJ_TYPE_VFSMOUNT,
	FSNOTIFY_OBJ_TYPE_SB,
	FSNOTIFY_OBJ_TYPE_MNTNS,
	FSNOTIFY_OBJ_TYPE_COUNT,
	FSNOTIFY_OBJ_TYPE_DETACHED = FSNOTIFY_OBJ_TYPE_COUNT
};

static inline bool fsnotify_valid_obj_type(unsigned int obj_type)
{
	return (obj_type < FSNOTIFY_OBJ_TYPE_COUNT);
}

struct fsnotify_iter_info {
	struct fsnotify_mark *marks[FSNOTIFY_ITER_TYPE_COUNT];
	struct fsnotify_group *current_group;
	unsigned int report_mask;
	int srcu_idx;
};

static inline bool fsnotify_iter_should_report_type(
		struct fsnotify_iter_info *iter_info, int iter_type)
{
	return (iter_info->report_mask & (1U << iter_type));
}

static inline void fsnotify_iter_set_report_type(
		struct fsnotify_iter_info *iter_info, int iter_type)
{
	iter_info->report_mask |= (1U << iter_type);
}

static inline struct fsnotify_mark *fsnotify_iter_mark(
		struct fsnotify_iter_info *iter_info, int iter_type)
{
	if (fsnotify_iter_should_report_type(iter_info, iter_type))
		return iter_info->marks[iter_type];
	return NULL;
}

static inline int fsnotify_iter_step(struct fsnotify_iter_info *iter, int type,
				     struct fsnotify_mark **markp)
{
	while (type < FSNOTIFY_ITER_TYPE_COUNT) {
		*markp = fsnotify_iter_mark(iter, type);
		if (*markp)
			break;
		type++;
	}
	return type;
}

#define FSNOTIFY_ITER_FUNCS(name, NAME) \
static inline struct fsnotify_mark *fsnotify_iter_##name##_mark( \
		struct fsnotify_iter_info *iter_info) \
{ \
	return fsnotify_iter_mark(iter_info, FSNOTIFY_ITER_TYPE_##NAME); \
}

FSNOTIFY_ITER_FUNCS(inode, INODE)
FSNOTIFY_ITER_FUNCS(parent, PARENT)
FSNOTIFY_ITER_FUNCS(vfsmount, VFSMOUNT)
FSNOTIFY_ITER_FUNCS(sb, SB)

#define fsnotify_foreach_iter_type(type) \
	for (type = 0; type < FSNOTIFY_ITER_TYPE_COUNT; type++)
#define fsnotify_foreach_iter_mark_type(iter, mark, type) \
	for (type = 0; \
	     type = fsnotify_iter_step(iter, type, &mark), \
	     type < FSNOTIFY_ITER_TYPE_COUNT; \
	     type++)

/*
 * Inode/vfsmount/sb point to this structure which tracks all marks attached to
 * the inode/vfsmount/sb. The reference to inode/vfsmount/sb is held by this
 * structure. We destroy this structure when there are no more marks attached
 * to it. The structure is protected by fsnotify_mark_srcu.
 */
struct fsnotify_mark_connector {
	spinlock_t lock;
	unsigned char type;	/* Type of object [lock] */
	unsigned char prio;	/* Highest priority group */
#define FSNOTIFY_CONN_FLAG_IS_WATCHED	0x01
#define FSNOTIFY_CONN_FLAG_HAS_IREF	0x02
	unsigned short flags;	/* flags [lock] */
	union {
		/* Object pointer [lock] */
		void *obj;
		/* Used listing heads to free after srcu period expires */
		struct fsnotify_mark_connector *destroy_next;
	};
	struct hlist_head list;
};

/*
 * Container for per-sb fsnotify state (sb marks and more).
 * Attached lazily on first marked object on the sb and freed when killing sb.
 */
struct fsnotify_sb_info {
	struct fsnotify_mark_connector __rcu *sb_marks;
	/*
	 * Number of inode/mount/sb objects that are being watched in this sb.
	 * Note that inodes objects are currently double-accounted.
	 *
	 * The value in watched_objects[prio] is the number of objects that are
	 * watched by groups of priority >= prio, so watched_objects[0] is the
	 * total number of watched objects in this sb.
	 */
	atomic_long_t watched_objects[__FSNOTIFY_PRIO_NUM];
};

static inline struct fsnotify_sb_info *fsnotify_sb_info(struct super_block *sb)
{
#ifdef CONFIG_FSNOTIFY
	return READ_ONCE(sb->s_fsnotify_info);
#else
	return NULL;
#endif
}

static inline atomic_long_t *fsnotify_sb_watched_objects(struct super_block *sb)
{
	return &fsnotify_sb_info(sb)->watched_objects[0];
}

/*
 * A mark is simply an object attached to an in core inode which allows an
 * fsnotify listener to indicate they are either no longer interested in events
 * of a type matching mask or only interested in those events.
 *
 * These are flushed when an inode is evicted from core and may be flushed
 * when the inode is modified (as seen by fsnotify_access).  Some fsnotify
 * users (such as dnotify) will flush these when the open fd is closed and not
 * at inode eviction or modification.
 *
 * Text in brackets is showing the lock(s) protecting modifications of a
 * particular entry. obj_lock means either inode->i_lock or
 * mnt->mnt_root->d_lock depending on the mark type.
 */
struct fsnotify_mark {
	/* Mask this mark is for [mark->lock, group->mark_mutex] */
	__u32 mask;
	/* We hold one for presence in g_list. Also one ref for each 'thing'
	 * in kernel that found and may be using this mark. */
	refcount_t refcnt;
	/* Group this mark is for. Set on mark creation, stable until last ref
	 * is dropped */
	struct fsnotify_group *group;
	/* List of marks by group->marks_list. Also reused for queueing
	 * mark into destroy_list when it's waiting for the end of SRCU period
	 * before it can be freed. [group->mark_mutex] */
	struct list_head g_list;
	/* Protects inode / mnt pointers, flags, masks */
	spinlock_t lock;
	/* List of marks for inode / vfsmount [connector->lock, mark ref] */
	struct hlist_node obj_list;
	/* Head of list of marks for an object [mark ref] */
	struct fsnotify_mark_connector *connector;
	/* Events types and flags to ignore [mark->lock, group->mark_mutex] */
	__u32 ignore_mask;
	/* General fsnotify mark flags */
#define FSNOTIFY_MARK_FLAG_ALIVE		0x0001
#define FSNOTIFY_MARK_FLAG_ATTACHED		0x0002
	/* inotify mark flags */
#define FSNOTIFY_MARK_FLAG_EXCL_UNLINK		0x0010
#define FSNOTIFY_MARK_FLAG_IN_ONESHOT		0x0020
	/* fanotify mark flags */
#define FSNOTIFY_MARK_FLAG_IGNORED_SURV_MODIFY	0x0100
#define FSNOTIFY_MARK_FLAG_NO_IREF		0x0200
#define FSNOTIFY_MARK_FLAG_HAS_IGNORE_FLAGS	0x0400
#define FSNOTIFY_MARK_FLAG_HAS_FSID		0x0800
#define FSNOTIFY_MARK_FLAG_WEAK_FSID		0x1000
	unsigned int flags;		/* flags [mark->lock] */
};

#ifdef CONFIG_FSNOTIFY

/* called from the vfs helpers */

/* main fsnotify call to send events */
extern int fsnotify(__u32 mask, const void *data, int data_type,
		    struct inode *dir, const struct qstr *name,
		    struct inode *inode, u32 cookie);
extern int __fsnotify_parent(struct dentry *dentry, __u32 mask, const void *data,
			   int data_type);
extern void __fsnotify_inode_delete(struct inode *inode);
extern void __fsnotify_vfsmount_delete(struct vfsmount *mnt);
extern void fsnotify_sb_delete(struct super_block *sb);
extern void __fsnotify_mntns_delete(struct mnt_namespace *mntns);
extern void fsnotify_sb_free(struct super_block *sb);
extern u32 fsnotify_get_cookie(void);
extern void fsnotify_mnt(__u32 mask, struct mnt_namespace *ns, struct vfsmount *mnt);

static inline __u32 fsnotify_parent_needed_mask(__u32 mask)
{
	/* FS_EVENT_ON_CHILD is set on marks that want parent/name info */
	if (!(mask & FS_EVENT_ON_CHILD))
		return 0;
	/*
	 * This object might be watched by a mark that cares about parent/name
	 * info, does it care about the specific set of events that can be
	 * reported with parent/name info?
	 */
	return mask & FS_EVENTS_POSS_TO_PARENT;
}

static inline int fsnotify_inode_watches_children(struct inode *inode)
{
	__u32 parent_mask = READ_ONCE(inode->i_fsnotify_mask);

	/* FS_EVENT_ON_CHILD is set if the inode may care */
	if (!(parent_mask & FS_EVENT_ON_CHILD))
		return 0;
	/* this inode might care about child events, does it care about the
	 * specific set of events that can happen on a child? */
	return parent_mask & FS_EVENTS_POSS_ON_CHILD;
}

/*
 * Update the dentry with a flag indicating the interest of its parent to receive
 * filesystem events when those events happens to this dentry->d_inode.
 */
static inline void fsnotify_update_flags(struct dentry *dentry)
{
	assert_spin_locked(&dentry->d_lock);

	/*
	 * Serialisation of setting PARENT_WATCHED on the dentries is provided
	 * by d_lock. If inotify_inode_watched changes after we have taken
	 * d_lock, the following fsnotify_set_children_dentry_flags call will
	 * find our entry, so it will spin until we complete here, and update
	 * us with the new state.
	 */
	if (fsnotify_inode_watches_children(dentry->d_parent->d_inode))
		dentry->d_flags |= DCACHE_FSNOTIFY_PARENT_WATCHED;
	else
		dentry->d_flags &= ~DCACHE_FSNOTIFY_PARENT_WATCHED;
}

/* called from fsnotify listeners, such as fanotify or dnotify */

/* create a new group */
extern struct fsnotify_group *fsnotify_alloc_group(
				const struct fsnotify_ops *ops,
				int flags);
/* get reference to a group */
extern void fsnotify_get_group(struct fsnotify_group *group);
/* drop reference on a group from fsnotify_alloc_group */
extern void fsnotify_put_group(struct fsnotify_group *group);
/* group destruction begins, stop queuing new events */
extern void fsnotify_group_stop_queueing(struct fsnotify_group *group);
/* destroy group */
extern void fsnotify_destroy_group(struct fsnotify_group *group);
/* fasync handler function */
extern int fsnotify_fasync(int fd, struct file *file, int on);
/* Free event from memory */
extern void fsnotify_destroy_event(struct fsnotify_group *group,
				   struct fsnotify_event *event);
/* attach the event to the group notification queue */
extern int fsnotify_insert_event(struct fsnotify_group *group,
				 struct fsnotify_event *event,
				 int (*merge)(struct fsnotify_group *,
					      struct fsnotify_event *),
				 void (*insert)(struct fsnotify_group *,
						struct fsnotify_event *));

static inline int fsnotify_add_event(struct fsnotify_group *group,
				     struct fsnotify_event *event,
				     int (*merge)(struct fsnotify_group *,
						  struct fsnotify_event *))
{
	return fsnotify_insert_event(group, event, merge, NULL);
}

/* Queue overflow event to a notification group */
static inline void fsnotify_queue_overflow(struct fsnotify_group *group)
{
	fsnotify_add_event(group, group->overflow_event, NULL);
}

static inline bool fsnotify_is_overflow_event(u32 mask)
{
	return mask & FS_Q_OVERFLOW;
}

static inline bool fsnotify_notify_queue_is_empty(struct fsnotify_group *group)
{
	assert_spin_locked(&group->notification_lock);

	return list_empty(&group->notification_list);
}

extern bool fsnotify_notify_queue_is_empty(struct fsnotify_group *group);
/* return, but do not dequeue the first event on the notification queue */
extern struct fsnotify_event *fsnotify_peek_first_event(struct fsnotify_group *group);
/* return AND dequeue the first event on the notification queue */
extern struct fsnotify_event *fsnotify_remove_first_event(struct fsnotify_group *group);
/* Remove event queued in the notification list */
extern void fsnotify_remove_queued_event(struct fsnotify_group *group,
					 struct fsnotify_event *event);

/* functions used to manipulate the marks attached to inodes */

/*
 * Canonical "ignore mask" including event flags.
 *
 * Note the subtle semantic difference from the legacy ->ignored_mask.
 * ->ignored_mask traditionally only meant which events should be ignored,
 * while ->ignore_mask also includes flags regarding the type of objects on
 * which events should be ignored.
 */
static inline __u32 fsnotify_ignore_mask(struct fsnotify_mark *mark)
{
	__u32 ignore_mask = mark->ignore_mask;

	/* The event flags in ignore mask take effect */
	if (mark->flags & FSNOTIFY_MARK_FLAG_HAS_IGNORE_FLAGS)
		return ignore_mask;

	/*
	 * Legacy behavior:
	 * - Always ignore events on dir
	 * - Ignore events on child if parent is watching children
	 */
	ignore_mask |= FS_ISDIR;
	ignore_mask &= ~FS_EVENT_ON_CHILD;
	ignore_mask |= mark->mask & FS_EVENT_ON_CHILD;

	return ignore_mask;
}

/* Legacy ignored_mask - only event types to ignore */
static inline __u32 fsnotify_ignored_events(struct fsnotify_mark *mark)
{
	return mark->ignore_mask & ALL_FSNOTIFY_EVENTS;
}

/*
 * Check if mask (or ignore mask) should be applied depending if victim is a
 * directory and whether it is reported to a watching parent.
 */
static inline bool fsnotify_mask_applicable(__u32 mask, bool is_dir,
					    int iter_type)
{
	/* Should mask be applied to a directory? */
	if (is_dir && !(mask & FS_ISDIR))
		return false;

	/* Should mask be applied to a child? */
	if (iter_type == FSNOTIFY_ITER_TYPE_PARENT &&
	    !(mask & FS_EVENT_ON_CHILD))
		return false;

	return true;
}

/*
 * Effective ignore mask taking into account if event victim is a
 * directory and whether it is reported to a watching parent.
 */
static inline __u32 fsnotify_effective_ignore_mask(struct fsnotify_mark *mark,
						   bool is_dir, int iter_type)
{
	__u32 ignore_mask = fsnotify_ignored_events(mark);

	if (!ignore_mask)
		return 0;

	/* For non-dir and non-child, no need to consult the event flags */
	if (!is_dir && iter_type != FSNOTIFY_ITER_TYPE_PARENT)
		return ignore_mask;

	ignore_mask = fsnotify_ignore_mask(mark);
	if (!fsnotify_mask_applicable(ignore_mask, is_dir, iter_type))
		return 0;

	return ignore_mask & ALL_FSNOTIFY_EVENTS;
}

/* Get mask for calculating object interest taking ignore mask into account */
static inline __u32 fsnotify_calc_mask(struct fsnotify_mark *mark)
{
	__u32 mask = mark->mask;

	if (!fsnotify_ignored_events(mark))
		return mask;

	/* Interest in FS_MODIFY may be needed for clearing ignore mask */
	if (!(mark->flags & FSNOTIFY_MARK_FLAG_IGNORED_SURV_MODIFY))
		mask |= FS_MODIFY;

	/*
	 * If mark is interested in ignoring events on children, the object must
	 * show interest in those events for fsnotify_parent() to notice it.
	 */
	return mask | mark->ignore_mask;
}

/* Get mask of events for a list of marks */
extern __u32 fsnotify_conn_mask(struct fsnotify_mark_connector *conn);
/* Calculate mask of events for a list of marks */
extern void fsnotify_recalc_mask(struct fsnotify_mark_connector *conn);
extern void fsnotify_init_mark(struct fsnotify_mark *mark,
			       struct fsnotify_group *group);
/* Find mark belonging to given group in the list of marks */
struct fsnotify_mark *fsnotify_find_mark(void *obj, unsigned int obj_type,
					 struct fsnotify_group *group);
/* attach the mark to the object */
int fsnotify_add_mark(struct fsnotify_mark *mark, void *obj,
		      unsigned int obj_type, int add_flags);
int fsnotify_add_mark_locked(struct fsnotify_mark *mark, void *obj,
			     unsigned int obj_type, int add_flags);

/* attach the mark to the inode */
static inline int fsnotify_add_inode_mark(struct fsnotify_mark *mark,
					  struct inode *inode,
					  int add_flags)
{
	return fsnotify_add_mark(mark, inode, FSNOTIFY_OBJ_TYPE_INODE,
				 add_flags);
}
static inline int fsnotify_add_inode_mark_locked(struct fsnotify_mark *mark,
						 struct inode *inode,
						 int add_flags)
{
	return fsnotify_add_mark_locked(mark, inode, FSNOTIFY_OBJ_TYPE_INODE,
					add_flags);
}

static inline struct fsnotify_mark *fsnotify_find_inode_mark(
						struct inode *inode,
						struct fsnotify_group *group)
{
	return fsnotify_find_mark(inode, FSNOTIFY_OBJ_TYPE_INODE, group);
}

/* given a group and a mark, flag mark to be freed when all references are dropped */
extern void fsnotify_destroy_mark(struct fsnotify_mark *mark,
				  struct fsnotify_group *group);
/* detach mark from inode / mount list, group list, drop inode reference */
extern void fsnotify_detach_mark(struct fsnotify_mark *mark);
/* free mark */
extern void fsnotify_free_mark(struct fsnotify_mark *mark);
/* Wait until all marks queued for destruction are destroyed */
extern void fsnotify_wait_marks_destroyed(void);
/* Clear all of the marks of a group attached to a given object type */
extern void fsnotify_clear_marks_by_group(struct fsnotify_group *group,
					  unsigned int obj_type);
/* run all the marks in a group, and clear all of the vfsmount marks */
static inline void fsnotify_clear_vfsmount_marks_by_group(struct fsnotify_group *group)
{
	fsnotify_clear_marks_by_group(group, FSNOTIFY_OBJ_TYPE_VFSMOUNT);
}
/* run all the marks in a group, and clear all of the inode marks */
static inline void fsnotify_clear_inode_marks_by_group(struct fsnotify_group *group)
{
	fsnotify_clear_marks_by_group(group, FSNOTIFY_OBJ_TYPE_INODE);
}
/* run all the marks in a group, and clear all of the sn marks */
static inline void fsnotify_clear_sb_marks_by_group(struct fsnotify_group *group)
{
	fsnotify_clear_marks_by_group(group, FSNOTIFY_OBJ_TYPE_SB);
}
extern void fsnotify_get_mark(struct fsnotify_mark *mark);
extern void fsnotify_put_mark(struct fsnotify_mark *mark);
extern void fsnotify_finish_user_wait(struct fsnotify_iter_info *iter_info);
extern bool fsnotify_prepare_user_wait(struct fsnotify_iter_info *iter_info);

static inline void fsnotify_init_event(struct fsnotify_event *event)
{
	INIT_LIST_HEAD(&event->list);
}
int fsnotify_pre_content(const struct path *path, const loff_t *ppos,
			 size_t count);

#else

static inline int fsnotify_pre_content(const struct path *path,
				       const loff_t *ppos, size_t count)
{
	return 0;
}

static inline int fsnotify(__u32 mask, const void *data, int data_type,
			   struct inode *dir, const struct qstr *name,
			   struct inode *inode, u32 cookie)
{
	return 0;
}

static inline int __fsnotify_parent(struct dentry *dentry, __u32 mask,
				  const void *data, int data_type)
{
	return 0;
}

static inline void __fsnotify_inode_delete(struct inode *inode)
{}

static inline void __fsnotify_vfsmount_delete(struct vfsmount *mnt)
{}

static inline void fsnotify_sb_delete(struct super_block *sb)
{}

static inline void __fsnotify_mntns_delete(struct mnt_namespace *mntns)
{}

static inline void fsnotify_sb_free(struct super_block *sb)
{}

static inline void fsnotify_update_flags(struct dentry *dentry)
{}

static inline u32 fsnotify_get_cookie(void)
{
	return 0;
}

static inline void fsnotify_unmount_inodes(struct super_block *sb)
{}

static inline void fsnotify_mnt(__u32 mask, struct mnt_namespace *ns, struct vfsmount *mnt)
{}

#endif	/* CONFIG_FSNOTIFY */

#endif	/* __KERNEL __ */

#endif	/* __LINUX_FSNOTIFY_BACKEND_H */<|MERGE_RESOLUTION|>--- conflicted
+++ resolved
@@ -58,13 +58,10 @@
 /* #define FS_DIR_MODIFY	0x00080000 */	/* Deprecated (reserved) */
 
 #define FS_PRE_ACCESS		0x00100000	/* Pre-content access hook */
-<<<<<<< HEAD
-=======
 
 #define FS_MNT_ATTACH		0x01000000	/* Mount was attached */
 #define FS_MNT_DETACH		0x02000000	/* Mount was detached */
 #define FS_MNT_MOVE		(FS_MNT_ATTACH | FS_MNT_DETACH)
->>>>>>> e8a457b7
 
 /*
  * Set on inode mark that cares about things that happen to its children.
@@ -87,12 +84,9 @@
  */
 #define ALL_FSNOTIFY_DIRENT_EVENTS (FS_CREATE | FS_DELETE | FS_MOVE | FS_RENAME)
 
-<<<<<<< HEAD
-=======
 /* Mount namespace events */
 #define FSNOTIFY_MNT_EVENTS (FS_MNT_ATTACH | FS_MNT_DETACH)
 
->>>>>>> e8a457b7
 /* Content events can be used to inspect file content */
 #define FSNOTIFY_CONTENT_PERM_EVENTS (FS_OPEN_PERM | FS_OPEN_EXEC_PERM | \
 				      FS_ACCESS_PERM)
@@ -333,14 +327,11 @@
 	return range->path;
 }
 
-<<<<<<< HEAD
-=======
 struct fsnotify_mnt {
 	const struct mnt_namespace *ns;
 	u64 mnt_id;
 };
 
->>>>>>> e8a457b7
 static inline struct inode *fsnotify_data_inode(const void *data, int data_type)
 {
 	switch (data_type) {
