--- conflicted
+++ resolved
@@ -10,8 +10,6 @@
 #define __SDCA_FUNCTION_H__
 
 #include <linux/bits.h>
-<<<<<<< HEAD
-=======
 #include <linux/types.h>
 
 struct device;
@@ -45,7 +43,6 @@
  * Sanity check on number of PDE delays, can be expanded if needed.
  */
 #define SDCA_MAX_DELAY_COUNT 256
->>>>>>> e8a457b7
 
 /*
  * Sanity check on size of affected controls data, can be expanded if needed.
@@ -86,18 +83,6 @@
 };
 
 /* Human-readable names used for kernel logs and Function device registration/bind */
-<<<<<<< HEAD
-#define	SDCA_FUNCTION_TYPE_SMART_AMP_NAME	"SmartAmp"
-#define	SDCA_FUNCTION_TYPE_SIMPLE_AMP_NAME	"SimpleAmp"
-#define	SDCA_FUNCTION_TYPE_SMART_MIC_NAME	"SmartMic"
-#define	SDCA_FUNCTION_TYPE_SIMPLE_MIC_NAME	"SimpleMic"
-#define	SDCA_FUNCTION_TYPE_SPEAKER_MIC_NAME	"SpeakerMic"
-#define	SDCA_FUNCTION_TYPE_UAJ_NAME		"UAJ"
-#define	SDCA_FUNCTION_TYPE_RJ_NAME		"RJ"
-#define	SDCA_FUNCTION_TYPE_SIMPLE_NAME		"SimpleJack"
-#define	SDCA_FUNCTION_TYPE_HID_NAME		"HID"
-#define	SDCA_FUNCTION_TYPE_IMP_DEF_NAME		"ImplementationDefined"
-=======
 #define	SDCA_FUNCTION_TYPE_SMART_AMP_NAME		"SmartAmp"
 #define	SDCA_FUNCTION_TYPE_SIMPLE_AMP_NAME		"SimpleAmp"
 #define	SDCA_FUNCTION_TYPE_SMART_MIC_NAME		"SmartMic"
@@ -220,7 +205,6 @@
 	SDCA_CTL_FU_GAIN				= 0x0B,
 	SDCA_CTL_FU_LATENCY				= 0x10,
 };
->>>>>>> e8a457b7
 
 /**
  * enum sdca_xu_controls - SDCA Controls for Extension Unit
@@ -488,8 +472,6 @@
 	SDCA_CTL_ENTITY_0_FUNCTION_NEEDS_INITIALIZATION	= BIT(5),
 	SDCA_CTL_ENTITY_0_FUNCTION_HAS_BEEN_RESET	= BIT(6),
 	SDCA_CTL_ENTITY_0_FUNCTION_BUSY			= BIT(7),
-<<<<<<< HEAD
-=======
 };
 
 #define SDCA_CTL_MIC_BIAS_NAME				"Mic Bias"
@@ -642,7 +624,6 @@
 	SDCA_CTL_DATATYPE_BITMAP,
 	SDCA_CTL_DATATYPE_GUID,
 	SDCA_CTL_DATATYPE_IMPDEF,
->>>>>>> e8a457b7
 };
 
 /**
