/* SPDX-License-Identifier: GPL-2.0 */
#include <byteswap.h>
#include <stdbool.h>
#include <stdio.h>
#include <stdlib.h>
#include <stdarg.h>
#include <string.h>
#include <sys/types.h>
#include <sys/stat.h>
#include <sys/mman.h>
#include <fcntl.h>
#include <unistd.h>
#include <elf.h>
#include "../../include/linux/module_symbol.h"

#include <list_types.h>
#include "elfconfig.h"

/* On BSD-alike OSes elf.h defines these according to host's word size */
#undef ELF_ST_BIND
#undef ELF_ST_TYPE
#undef ELF_R_SYM
#undef ELF_R_TYPE

#if KERNEL_ELFCLASS == ELFCLASS32

#define Elf_Ehdr    Elf32_Ehdr
#define Elf_Shdr    Elf32_Shdr
#define Elf_Sym     Elf32_Sym
#define Elf_Addr    Elf32_Addr
#define Elf_Section Elf32_Half
#define ELF_ST_BIND ELF32_ST_BIND
#define ELF_ST_TYPE ELF32_ST_TYPE

#define Elf_Rel     Elf32_Rel
#define Elf_Rela    Elf32_Rela
#define ELF_R_SYM   ELF32_R_SYM
#define ELF_R_TYPE  ELF32_R_TYPE
#else

#define Elf_Ehdr    Elf64_Ehdr
#define Elf_Shdr    Elf64_Shdr
#define Elf_Sym     Elf64_Sym
#define Elf_Addr    Elf64_Addr
#define Elf_Section Elf64_Half
#define ELF_ST_BIND ELF64_ST_BIND
#define ELF_ST_TYPE ELF64_ST_TYPE

#define Elf_Rel     Elf64_Rel
#define Elf_Rela    Elf64_Rela
#define ELF_R_SYM   ELF64_R_SYM
#define ELF_R_TYPE  ELF64_R_TYPE
#endif

#define bswap(x) \
({ \
	_Static_assert(sizeof(x) == 1 || sizeof(x) == 2 || \
		       sizeof(x) == 4 || sizeof(x) == 8, "bug"); \
	(typeof(x))(sizeof(x) == 2 ? bswap_16(x) : \
		    sizeof(x) == 4 ? bswap_32(x) : \
		    sizeof(x) == 8 ? bswap_64(x) : \
		    x); \
})

#define TO_NATIVE(x)	\
	(target_is_big_endian == host_is_big_endian ? x : bswap(x))

#define __get_unaligned_t(type, ptr) ({					\
	const struct { type x; } __attribute__((__packed__)) *__pptr =	\
						(typeof(__pptr))(ptr);	\
	__pptr->x;							\
})

#define get_unaligned(ptr)	__get_unaligned_t(typeof(*(ptr)), (ptr))

#define get_unaligned_native(ptr) \
({ \
	typeof(*(ptr)) _val = get_unaligned(ptr); \
	TO_NATIVE(_val); \
})

#define ARRAY_SIZE(arr) (sizeof(arr) / sizeof((arr)[0]))

#define strstarts(str, prefix) (strncmp(str, prefix, strlen(prefix)) == 0)

struct buffer {
	char *p;
	int pos;
	int size;
};

void __attribute__((format(printf, 2, 3)))
buf_printf(struct buffer *buf, const char *fmt, ...);

void
buf_write(struct buffer *buf, const char *s, int len);

/**
 * struct module_alias - auto-generated MODULE_ALIAS()
 *
 * @node: linked to module::aliases
 * @str: a string for MODULE_ALIAS()
 */
struct module_alias {
	struct list_head node;
	char str[];
};

/**
 * struct module - represent a module (vmlinux or *.ko)
 *
<<<<<<< HEAD
=======
 * @dump_file: path to the .symvers file if loaded from a file
>>>>>>> 2737dee1
 * @aliases: list head for module_aliases
 */
struct module {
	struct list_head list;
	struct list_head exported_symbols;
	struct list_head unresolved_symbols;
	const char *dump_file;
	bool is_gpl_compatible;
	bool is_vmlinux;
	bool seen;
	bool has_init;
	bool has_cleanup;
	char	     srcversion[25];
	// Missing namespace dependencies
	struct list_head missing_namespaces;
	// Actual imported namespaces
	struct list_head imported_namespaces;
	struct list_head aliases;
	char name[];
};

struct elf_info {
	size_t size;
	Elf_Ehdr     *hdr;
	Elf_Shdr     *sechdrs;
	Elf_Sym      *symtab_start;
	Elf_Sym      *symtab_stop;
	unsigned int export_symbol_secndx;	/* .export_symbol section */
	char         *strtab;
	char	     *modinfo;
	unsigned int modinfo_len;

	/* support for 32bit section numbers */

	unsigned int num_sections; /* max_secindex + 1 */
	unsigned int secindex_strings;
	/* if Nth symbol table entry has .st_shndx = SHN_XINDEX,
	 * take shndx from symtab_shndx_start[N] instead */
	Elf32_Word   *symtab_shndx_start;
	Elf32_Word   *symtab_shndx_stop;

	struct symsearch *symsearch;
};

/* Accessor for sym->st_shndx, hides ugliness of "64k sections" */
static inline unsigned int get_secindex(const struct elf_info *info,
					const Elf_Sym *sym)
{
	unsigned int index = sym->st_shndx;

	/*
	 * Elf{32,64}_Sym::st_shndx is 2 byte. Big section numbers are available
	 * in the .symtab_shndx section.
	 */
	if (index == SHN_XINDEX)
		return info->symtab_shndx_start[sym - info->symtab_start];

	/*
	 * Move reserved section indices SHN_LORESERVE..SHN_HIRESERVE out of
	 * the way to UINT_MAX-255..UINT_MAX, to avoid conflicting with real
	 * section indices.
	 */
	if (index >= SHN_LORESERVE && index <= SHN_HIRESERVE)
		return index - SHN_HIRESERVE - 1;

	return index;
}

/*
 * If there's no name there, ignore it; likewise, ignore it if it's
 * one of the magic symbols emitted used by current tools.
 *
 * Internal symbols created by tools should be ignored by modpost.
 */
static inline bool is_valid_name(struct elf_info *elf, Elf_Sym *sym)
{
	const char *name = elf->strtab + sym->st_name;

	if (!name || !strlen(name))
		return false;
	return !is_mapping_symbol(name);
}

/* symsearch.c */
void symsearch_init(struct elf_info *elf);
void symsearch_finish(struct elf_info *elf);
Elf_Sym *symsearch_find_nearest(struct elf_info *elf, Elf_Addr addr,
				unsigned int secndx, bool allow_negative,
				Elf_Addr min_distance);

/* file2alias.c */
void handle_moddevtable(struct module *mod, struct elf_info *info,
			Elf_Sym *sym, const char *symname);

/* sumversion.c */
void get_src_version(const char *modname, char sum[], unsigned sumlen);

/* from modpost.c */
extern bool target_is_big_endian;
extern bool host_is_big_endian;
char *read_text_file(const char *filename);
char *get_line(char **stringp);
void *sym_get_data(const struct elf_info *info, const Elf_Sym *sym);

void __attribute__((format(printf, 2, 3)))
modpost_log(bool is_error, const char *fmt, ...);

/*
 * warn - show the given message, then let modpost continue running, still
 *        allowing modpost to exit successfully. This should be used when
 *        we still allow to generate vmlinux and modules.
 *
 * error - show the given message, then let modpost continue running, but fail
 *         in the end. This should be used when we should stop building vmlinux
 *         or modules, but we can continue running modpost to catch as many
 *         issues as possible.
 *
 * fatal - show the given message, and bail out immediately. This should be
 *         used when there is no point to continue running modpost.
 */
#define warn(fmt, args...)	modpost_log(false, fmt, ##args)
#define error(fmt, args...)	modpost_log(true, fmt, ##args)
#define fatal(fmt, args...)	do { error(fmt, ##args); exit(1); } while (1)<|MERGE_RESOLUTION|>--- conflicted
+++ resolved
@@ -109,10 +109,7 @@
 /**
  * struct module - represent a module (vmlinux or *.ko)
  *
-<<<<<<< HEAD
-=======
  * @dump_file: path to the .symvers file if loaded from a file
->>>>>>> 2737dee1
  * @aliases: list head for module_aliases
  */
 struct module {
