--- conflicted
+++ resolved
@@ -78,11 +78,7 @@
 static inline void io_put_rsrc_node(struct io_ring_ctx *ctx, struct io_rsrc_node *node)
 {
 	lockdep_assert_held(&ctx->uring_lock);
-<<<<<<< HEAD
-	if (node && !--node->refs)
-=======
 	if (!--node->refs)
->>>>>>> 17e7cdf2
 		io_free_rsrc_node(ctx, node);
 }
 
