// SPDX-License-Identifier: GPL-2.0
#include <linux/kernel.h>
#include <linux/errno.h>
#include <linux/fs.h>
#include <linux/file.h>
#include <linux/mm.h>
#include <linux/slab.h>
#include <linux/nospec.h>
#include <linux/hugetlb.h>
#include <linux/compat.h>
#include <linux/io_uring.h>
#include <linux/io_uring/cmd.h>

#include <uapi/linux/io_uring.h>

#include "io_uring.h"
#include "openclose.h"
#include "rsrc.h"
#include "memmap.h"
#include "register.h"

struct io_rsrc_update {
	struct file			*file;
	u64				arg;
	u32				nr_args;
	u32				offset;
};

static struct io_rsrc_node *io_sqe_buffer_register(struct io_ring_ctx *ctx,
			struct iovec *iov, struct page **last_hpage);

/* only define max */
#define IORING_MAX_FIXED_FILES	(1U << 20)
#define IORING_MAX_REG_BUFFERS	(1U << 14)

#define IO_CACHED_BVECS_SEGS	32

int __io_account_mem(struct user_struct *user, unsigned long nr_pages)
{
	unsigned long page_limit, cur_pages, new_pages;

	if (!nr_pages)
		return 0;

	/* Don't allow more pages than we can safely lock */
	page_limit = rlimit(RLIMIT_MEMLOCK) >> PAGE_SHIFT;

	cur_pages = atomic_long_read(&user->locked_vm);
	do {
		new_pages = cur_pages + nr_pages;
		if (new_pages > page_limit)
			return -ENOMEM;
	} while (!atomic_long_try_cmpxchg(&user->locked_vm,
					  &cur_pages, new_pages));
	return 0;
}

static void io_unaccount_mem(struct io_ring_ctx *ctx, unsigned long nr_pages)
{
	if (ctx->user)
		__io_unaccount_mem(ctx->user, nr_pages);

	if (ctx->mm_account)
		atomic64_sub(nr_pages, &ctx->mm_account->pinned_vm);
}

static int io_account_mem(struct io_ring_ctx *ctx, unsigned long nr_pages)
{
	int ret;

	if (ctx->user) {
		ret = __io_account_mem(ctx->user, nr_pages);
		if (ret)
			return ret;
	}

	if (ctx->mm_account)
		atomic64_add(nr_pages, &ctx->mm_account->pinned_vm);

	return 0;
}

int io_buffer_validate(struct iovec *iov)
{
	unsigned long tmp, acct_len = iov->iov_len + (PAGE_SIZE - 1);

	/*
	 * Don't impose further limits on the size and buffer
	 * constraints here, we'll -EINVAL later when IO is
	 * submitted if they are wrong.
	 */
	if (!iov->iov_base)
		return iov->iov_len ? -EFAULT : 0;
	if (!iov->iov_len)
		return -EFAULT;

	/* arbitrary limit, but we need something */
	if (iov->iov_len > SZ_1G)
		return -EFAULT;

	if (check_add_overflow((unsigned long)iov->iov_base, acct_len, &tmp))
		return -EOVERFLOW;

	return 0;
}

static void io_release_ubuf(void *priv)
{
	struct io_mapped_ubuf *imu = priv;
	unsigned int i;

	for (i = 0; i < imu->nr_bvecs; i++)
		unpin_user_page(imu->bvec[i].bv_page);
}

static struct io_mapped_ubuf *io_alloc_imu(struct io_ring_ctx *ctx,
					   int nr_bvecs)
{
	if (nr_bvecs <= IO_CACHED_BVECS_SEGS)
		return io_cache_alloc(&ctx->imu_cache, GFP_KERNEL);
	return kvmalloc(struct_size_t(struct io_mapped_ubuf, bvec, nr_bvecs),
			GFP_KERNEL);
}

static void io_free_imu(struct io_ring_ctx *ctx, struct io_mapped_ubuf *imu)
{
	if (imu->nr_bvecs <= IO_CACHED_BVECS_SEGS)
		io_cache_free(&ctx->imu_cache, imu);
	else
		kvfree(imu);
}

static void io_buffer_unmap(struct io_ring_ctx *ctx, struct io_mapped_ubuf *imu)
{
	if (!refcount_dec_and_test(&imu->refs))
		return;

	if (imu->acct_pages)
		io_unaccount_mem(ctx, imu->acct_pages);
	imu->release(imu->priv);
	io_free_imu(ctx, imu);
}

struct io_rsrc_node *io_rsrc_node_alloc(int type)
{
	struct io_rsrc_node *node;

	node = io_cache_alloc(&ctx->node_cache, GFP_KERNEL);
	if (node) {
		node->type = type;
		node->refs = 1;
		node->tag = 0;
		node->file_ptr = 0;
	}
	return node;
}

bool io_rsrc_cache_init(struct io_ring_ctx *ctx)
{
	const int imu_cache_size = struct_size_t(struct io_mapped_ubuf, bvec,
						 IO_CACHED_BVECS_SEGS);
	const int node_size = sizeof(struct io_rsrc_node);
	bool ret;

	ret = io_alloc_cache_init(&ctx->node_cache, IO_ALLOC_CACHE_MAX,
				  node_size, 0);
	ret |= io_alloc_cache_init(&ctx->imu_cache, IO_ALLOC_CACHE_MAX,
				   imu_cache_size, 0);
	return ret;
}

void io_rsrc_cache_free(struct io_ring_ctx *ctx)
{
	io_alloc_cache_free(&ctx->node_cache, kfree);
	io_alloc_cache_free(&ctx->imu_cache, kfree);
}

__cold void io_rsrc_data_free(struct io_ring_ctx *ctx,
			      struct io_rsrc_data *data)
{
	if (!data->nr)
		return;
	while (data->nr--) {
		if (data->nodes[data->nr])
			io_put_rsrc_node(ctx, data->nodes[data->nr]);
	}
	kvfree(data->nodes);
	data->nodes = NULL;
	data->nr = 0;
}

__cold int io_rsrc_data_alloc(struct io_rsrc_data *data, unsigned nr)
{
	data->nodes = kvmalloc_array(nr, sizeof(struct io_rsrc_node *),
					GFP_KERNEL_ACCOUNT | __GFP_ZERO);
	if (data->nodes) {
		data->nr = nr;
		return 0;
	}
	return -ENOMEM;
}

static int __io_sqe_files_update(struct io_ring_ctx *ctx,
				 struct io_uring_rsrc_update2 *up,
				 unsigned nr_args)
{
	u64 __user *tags = u64_to_user_ptr(up->tags);
	__s32 __user *fds = u64_to_user_ptr(up->data);
	int fd, i, err = 0;
	unsigned int done;

	if (!ctx->file_table.data.nr)
		return -ENXIO;
	if (up->offset + nr_args > ctx->file_table.data.nr)
		return -EINVAL;

	for (done = 0; done < nr_args; done++) {
		u64 tag = 0;

		if ((tags && copy_from_user(&tag, &tags[done], sizeof(tag))) ||
		    copy_from_user(&fd, &fds[done], sizeof(fd))) {
			err = -EFAULT;
			break;
		}
		if ((fd == IORING_REGISTER_FILES_SKIP || fd == -1) && tag) {
			err = -EINVAL;
			break;
		}
		if (fd == IORING_REGISTER_FILES_SKIP)
			continue;

		i = up->offset + done;
		if (io_reset_rsrc_node(ctx, &ctx->file_table.data, i))
			io_file_bitmap_clear(&ctx->file_table, i);

		if (fd != -1) {
			struct file *file = fget(fd);
			struct io_rsrc_node *node;

			if (!file) {
				err = -EBADF;
				break;
			}
			/*
			 * Don't allow io_uring instances to be registered.
			 */
			if (io_is_uring_fops(file)) {
				fput(file);
				err = -EBADF;
				break;
			}
			node = io_rsrc_node_alloc(IORING_RSRC_FILE);
			if (!node) {
				err = -ENOMEM;
				fput(file);
				break;
			}
			ctx->file_table.data.nodes[i] = node;
			if (tag)
				node->tag = tag;
			io_fixed_file_set(node, file);
			io_file_bitmap_set(&ctx->file_table, i);
		}
	}
	return done ? done : err;
}

static int __io_sqe_buffers_update(struct io_ring_ctx *ctx,
				   struct io_uring_rsrc_update2 *up,
				   unsigned int nr_args)
{
	u64 __user *tags = u64_to_user_ptr(up->tags);
	struct iovec fast_iov, *iov;
	struct page *last_hpage = NULL;
	struct iovec __user *uvec;
	u64 user_data = up->data;
	__u32 done;
	int i, err;

	if (!ctx->buf_table.nr)
		return -ENXIO;
	if (up->offset + nr_args > ctx->buf_table.nr)
		return -EINVAL;

	for (done = 0; done < nr_args; done++) {
		struct io_rsrc_node *node;
		u64 tag = 0;

		uvec = u64_to_user_ptr(user_data);
		iov = iovec_from_user(uvec, 1, 1, &fast_iov, ctx->compat);
		if (IS_ERR(iov)) {
			err = PTR_ERR(iov);
			break;
		}
		if (tags && copy_from_user(&tag, &tags[done], sizeof(tag))) {
			err = -EFAULT;
			break;
		}
		err = io_buffer_validate(iov);
		if (err)
			break;
		node = io_sqe_buffer_register(ctx, iov, &last_hpage);
		if (IS_ERR(node)) {
			err = PTR_ERR(node);
			break;
		}
		if (tag) {
			if (!node) {
				err = -EINVAL;
				break;
			}
			node->tag = tag;
		}
		i = array_index_nospec(up->offset + done, ctx->buf_table.nr);
		io_reset_rsrc_node(ctx, &ctx->buf_table, i);
		ctx->buf_table.nodes[i] = node;
		if (ctx->compat)
			user_data += sizeof(struct compat_iovec);
		else
			user_data += sizeof(struct iovec);
	}
	return done ? done : err;
}

static int __io_register_rsrc_update(struct io_ring_ctx *ctx, unsigned type,
				     struct io_uring_rsrc_update2 *up,
				     unsigned nr_args)
{
	__u32 tmp;

	lockdep_assert_held(&ctx->uring_lock);

	if (check_add_overflow(up->offset, nr_args, &tmp))
		return -EOVERFLOW;

	switch (type) {
	case IORING_RSRC_FILE:
		return __io_sqe_files_update(ctx, up, nr_args);
	case IORING_RSRC_BUFFER:
		return __io_sqe_buffers_update(ctx, up, nr_args);
	}
	return -EINVAL;
}

int io_register_files_update(struct io_ring_ctx *ctx, void __user *arg,
			     unsigned nr_args)
{
	struct io_uring_rsrc_update2 up;

	if (!nr_args)
		return -EINVAL;
	memset(&up, 0, sizeof(up));
	if (copy_from_user(&up, arg, sizeof(struct io_uring_rsrc_update)))
		return -EFAULT;
	if (up.resv || up.resv2)
		return -EINVAL;
	return __io_register_rsrc_update(ctx, IORING_RSRC_FILE, &up, nr_args);
}

int io_register_rsrc_update(struct io_ring_ctx *ctx, void __user *arg,
			    unsigned size, unsigned type)
{
	struct io_uring_rsrc_update2 up;

	if (size != sizeof(up))
		return -EINVAL;
	if (copy_from_user(&up, arg, sizeof(up)))
		return -EFAULT;
	if (!up.nr || up.resv || up.resv2)
		return -EINVAL;
	return __io_register_rsrc_update(ctx, type, &up, up.nr);
}

__cold int io_register_rsrc(struct io_ring_ctx *ctx, void __user *arg,
			    unsigned int size, unsigned int type)
{
	struct io_uring_rsrc_register rr;

	/* keep it extendible */
	if (size != sizeof(rr))
		return -EINVAL;

	memset(&rr, 0, sizeof(rr));
	if (copy_from_user(&rr, arg, size))
		return -EFAULT;
	if (!rr.nr || rr.resv2)
		return -EINVAL;
	if (rr.flags & ~IORING_RSRC_REGISTER_SPARSE)
		return -EINVAL;

	switch (type) {
	case IORING_RSRC_FILE:
		if (rr.flags & IORING_RSRC_REGISTER_SPARSE && rr.data)
			break;
		return io_sqe_files_register(ctx, u64_to_user_ptr(rr.data),
					     rr.nr, u64_to_user_ptr(rr.tags));
	case IORING_RSRC_BUFFER:
		if (rr.flags & IORING_RSRC_REGISTER_SPARSE && rr.data)
			break;
		return io_sqe_buffers_register(ctx, u64_to_user_ptr(rr.data),
					       rr.nr, u64_to_user_ptr(rr.tags));
	}
	return -EINVAL;
}

int io_files_update_prep(struct io_kiocb *req, const struct io_uring_sqe *sqe)
{
	struct io_rsrc_update *up = io_kiocb_to_cmd(req, struct io_rsrc_update);

	if (unlikely(req->flags & (REQ_F_FIXED_FILE | REQ_F_BUFFER_SELECT)))
		return -EINVAL;
	if (sqe->rw_flags || sqe->splice_fd_in)
		return -EINVAL;

	up->offset = READ_ONCE(sqe->off);
	up->nr_args = READ_ONCE(sqe->len);
	if (!up->nr_args)
		return -EINVAL;
	up->arg = READ_ONCE(sqe->addr);
	return 0;
}

static int io_files_update_with_index_alloc(struct io_kiocb *req,
					    unsigned int issue_flags)
{
	struct io_rsrc_update *up = io_kiocb_to_cmd(req, struct io_rsrc_update);
	__s32 __user *fds = u64_to_user_ptr(up->arg);
	unsigned int done;
	struct file *file;
	int ret, fd;

	if (!req->ctx->file_table.data.nr)
		return -ENXIO;

	for (done = 0; done < up->nr_args; done++) {
		if (copy_from_user(&fd, &fds[done], sizeof(fd))) {
			ret = -EFAULT;
			break;
		}

		file = fget(fd);
		if (!file) {
			ret = -EBADF;
			break;
		}
		ret = io_fixed_fd_install(req, issue_flags, file,
					  IORING_FILE_INDEX_ALLOC);
		if (ret < 0)
			break;
		if (copy_to_user(&fds[done], &ret, sizeof(ret))) {
			__io_close_fixed(req->ctx, issue_flags, ret);
			ret = -EFAULT;
			break;
		}
	}

	if (done)
		return done;
	return ret;
}

int io_files_update(struct io_kiocb *req, unsigned int issue_flags)
{
	struct io_rsrc_update *up = io_kiocb_to_cmd(req, struct io_rsrc_update);
	struct io_ring_ctx *ctx = req->ctx;
	struct io_uring_rsrc_update2 up2;
	int ret;

	up2.offset = up->offset;
	up2.data = up->arg;
	up2.nr = 0;
	up2.tags = 0;
	up2.resv = 0;
	up2.resv2 = 0;

	if (up->offset == IORING_FILE_INDEX_ALLOC) {
		ret = io_files_update_with_index_alloc(req, issue_flags);
	} else {
		io_ring_submit_lock(ctx, issue_flags);
		ret = __io_register_rsrc_update(ctx, IORING_RSRC_FILE,
						&up2, up->nr_args);
		io_ring_submit_unlock(ctx, issue_flags);
	}

	if (ret < 0)
		req_set_fail(req);
	io_req_set_res(req, ret, 0);
	return IOU_OK;
}

void io_free_rsrc_node(struct io_ring_ctx *ctx, struct io_rsrc_node *node)
{
	if (node->tag)
		io_post_aux_cqe(ctx, node->tag, 0, 0);

	switch (node->type) {
	case IORING_RSRC_FILE:
		fput(io_slot_file(node));
		break;
	case IORING_RSRC_BUFFER:
		io_buffer_unmap(ctx, node->buf);
		break;
	default:
		WARN_ON_ONCE(1);
		break;
	}

	io_cache_free(&ctx->node_cache, node);
}

int io_sqe_files_unregister(struct io_ring_ctx *ctx)
{
	if (!ctx->file_table.data.nr)
		return -ENXIO;

	io_free_file_tables(ctx, &ctx->file_table);
	io_file_table_set_alloc_range(ctx, 0, 0);
	return 0;
}

int io_sqe_files_register(struct io_ring_ctx *ctx, void __user *arg,
			  unsigned nr_args, u64 __user *tags)
{
	__s32 __user *fds = (__s32 __user *) arg;
	struct file *file;
	int fd, ret;
	unsigned i;

	if (ctx->file_table.data.nr)
		return -EBUSY;
	if (!nr_args)
		return -EINVAL;
	if (nr_args > IORING_MAX_FIXED_FILES)
		return -EMFILE;
	if (nr_args > rlimit(RLIMIT_NOFILE))
		return -EMFILE;
	if (!io_alloc_file_tables(ctx, &ctx->file_table, nr_args))
		return -ENOMEM;

	for (i = 0; i < nr_args; i++) {
		struct io_rsrc_node *node;
		u64 tag = 0;

		ret = -EFAULT;
		if (tags && copy_from_user(&tag, &tags[i], sizeof(tag)))
			goto fail;
		if (fds && copy_from_user(&fd, &fds[i], sizeof(fd)))
			goto fail;
		/* allow sparse sets */
		if (!fds || fd == -1) {
			ret = -EINVAL;
			if (tag)
				goto fail;
			continue;
		}

		file = fget(fd);
		ret = -EBADF;
		if (unlikely(!file))
			goto fail;

		/*
		 * Don't allow io_uring instances to be registered.
		 */
		if (io_is_uring_fops(file)) {
			fput(file);
			goto fail;
		}
		ret = -ENOMEM;
		node = io_rsrc_node_alloc(IORING_RSRC_FILE);
		if (!node) {
			fput(file);
			goto fail;
		}
		if (tag)
			node->tag = tag;
		ctx->file_table.data.nodes[i] = node;
		io_fixed_file_set(node, file);
		io_file_bitmap_set(&ctx->file_table, i);
	}

	/* default it to the whole table */
	io_file_table_set_alloc_range(ctx, 0, ctx->file_table.data.nr);
	return 0;
fail:
	io_sqe_files_unregister(ctx);
	return ret;
}

int io_sqe_buffers_unregister(struct io_ring_ctx *ctx)
{
	if (!ctx->buf_table.nr)
		return -ENXIO;
	io_rsrc_data_free(ctx, &ctx->buf_table);
	return 0;
}

/*
 * Not super efficient, but this is just a registration time. And we do cache
 * the last compound head, so generally we'll only do a full search if we don't
 * match that one.
 *
 * We check if the given compound head page has already been accounted, to
 * avoid double accounting it. This allows us to account the full size of the
 * page, not just the constituent pages of a huge page.
 */
static bool headpage_already_acct(struct io_ring_ctx *ctx, struct page **pages,
				  int nr_pages, struct page *hpage)
{
	int i, j;

	/* check current page array */
	for (i = 0; i < nr_pages; i++) {
		if (!PageCompound(pages[i]))
			continue;
		if (compound_head(pages[i]) == hpage)
			return true;
	}

	/* check previously registered pages */
	for (i = 0; i < ctx->buf_table.nr; i++) {
		struct io_rsrc_node *node = ctx->buf_table.nodes[i];
		struct io_mapped_ubuf *imu;

		if (!node)
			continue;
		imu = node->buf;
		for (j = 0; j < imu->nr_bvecs; j++) {
			if (!PageCompound(imu->bvec[j].bv_page))
				continue;
			if (compound_head(imu->bvec[j].bv_page) == hpage)
				return true;
		}
	}

	return false;
}

static int io_buffer_account_pin(struct io_ring_ctx *ctx, struct page **pages,
				 int nr_pages, struct io_mapped_ubuf *imu,
				 struct page **last_hpage)
{
	int i, ret;

	imu->acct_pages = 0;
	for (i = 0; i < nr_pages; i++) {
		if (!PageCompound(pages[i])) {
			imu->acct_pages++;
		} else {
			struct page *hpage;

			hpage = compound_head(pages[i]);
			if (hpage == *last_hpage)
				continue;
			*last_hpage = hpage;
			if (headpage_already_acct(ctx, pages, i, hpage))
				continue;
			imu->acct_pages += page_size(hpage) >> PAGE_SHIFT;
		}
	}

	if (!imu->acct_pages)
		return 0;

	ret = io_account_mem(ctx, imu->acct_pages);
	if (ret)
		imu->acct_pages = 0;
	return ret;
}

static bool io_coalesce_buffer(struct page ***pages, int *nr_pages,
				struct io_imu_folio_data *data)
{
	struct page **page_array = *pages, **new_array = NULL;
	int nr_pages_left = *nr_pages, i, j;
	int nr_folios = data->nr_folios;

	/* Store head pages only*/
	new_array = kvmalloc_array(nr_folios, sizeof(struct page *),
					GFP_KERNEL);
	if (!new_array)
		return false;

	new_array[0] = compound_head(page_array[0]);
	/*
	 * The pages are bound to the folio, it doesn't
	 * actually unpin them but drops all but one reference,
	 * which is usually put down by io_buffer_unmap().
	 * Note, needs a better helper.
	 */
	if (data->nr_pages_head > 1)
		unpin_user_pages(&page_array[1], data->nr_pages_head - 1);

	j = data->nr_pages_head;
	nr_pages_left -= data->nr_pages_head;
	for (i = 1; i < nr_folios; i++) {
		unsigned int nr_unpin;

		new_array[i] = page_array[j];
		nr_unpin = min_t(unsigned int, nr_pages_left - 1,
					data->nr_pages_mid - 1);
		if (nr_unpin)
			unpin_user_pages(&page_array[j+1], nr_unpin);
		j += data->nr_pages_mid;
		nr_pages_left -= data->nr_pages_mid;
	}
	kvfree(page_array);
	*pages = new_array;
	*nr_pages = nr_folios;
	return true;
}

bool io_check_coalesce_buffer(struct page **page_array, int nr_pages,
			      struct io_imu_folio_data *data)
{
	struct folio *folio = page_folio(page_array[0]);
	unsigned int count = 1, nr_folios = 1;
	int i;

	data->nr_pages_mid = folio_nr_pages(folio);
	data->folio_shift = folio_shift(folio);

	/*
	 * Check if pages are contiguous inside a folio, and all folios have
	 * the same page count except for the head and tail.
	 */
	for (i = 1; i < nr_pages; i++) {
		if (page_folio(page_array[i]) == folio &&
			page_array[i] == page_array[i-1] + 1) {
			count++;
			continue;
		}

		if (nr_folios == 1) {
			if (folio_page_idx(folio, page_array[i-1]) !=
				data->nr_pages_mid - 1)
				return false;

			data->nr_pages_head = count;
		} else if (count != data->nr_pages_mid) {
			return false;
		}

		folio = page_folio(page_array[i]);
		if (folio_size(folio) != (1UL << data->folio_shift) ||
			folio_page_idx(folio, page_array[i]) != 0)
			return false;

		count = 1;
		nr_folios++;
	}
	if (nr_folios == 1)
		data->nr_pages_head = count;

	data->nr_folios = nr_folios;
	return true;
}

static struct io_rsrc_node *io_sqe_buffer_register(struct io_ring_ctx *ctx,
						   struct iovec *iov,
						   struct page **last_hpage)
{
	struct io_mapped_ubuf *imu = NULL;
	struct page **pages = NULL;
	struct io_rsrc_node *node;
	unsigned long off;
	size_t size;
	int ret, nr_pages, i;
	struct io_imu_folio_data data;
	bool coalesced = false;

	if (!iov->iov_base)
		return NULL;

	node = io_rsrc_node_alloc(IORING_RSRC_BUFFER);
	if (!node)
		return ERR_PTR(-ENOMEM);

	ret = -ENOMEM;
	pages = io_pin_pages((unsigned long) iov->iov_base, iov->iov_len,
				&nr_pages);
	if (IS_ERR(pages)) {
		ret = PTR_ERR(pages);
		pages = NULL;
		goto done;
	}

	/* If it's huge page(s), try to coalesce them into fewer bvec entries */
	if (nr_pages > 1 && io_check_coalesce_buffer(pages, nr_pages, &data)) {
		if (data.nr_pages_mid != 1)
			coalesced = io_coalesce_buffer(&pages, &nr_pages, &data);
	}

	imu = io_alloc_imu(ctx, nr_pages);
	if (!imu)
		goto done;

	imu->nr_bvecs = nr_pages;
	ret = io_buffer_account_pin(ctx, pages, nr_pages, imu, last_hpage);
	if (ret) {
		unpin_user_pages(pages, nr_pages);
		goto done;
	}

	size = iov->iov_len;
	/* store original address for later verification */
	imu->ubuf = (unsigned long) iov->iov_base;
	imu->len = iov->iov_len;
	imu->folio_shift = PAGE_SHIFT;
	imu->release = io_release_ubuf;
	imu->priv = imu;
	imu->is_kbuf = false;
	imu->dir = IO_IMU_DEST | IO_IMU_SOURCE;
	if (coalesced)
		imu->folio_shift = data.folio_shift;
	refcount_set(&imu->refs, 1);
	off = (unsigned long) iov->iov_base & ((1UL << imu->folio_shift) - 1);
	node->buf = imu;
	ret = 0;

	for (i = 0; i < nr_pages; i++) {
		size_t vec_len;

		vec_len = min_t(size_t, size, (1UL << imu->folio_shift) - off);
		bvec_set_page(&imu->bvec[i], pages[i], vec_len, off);
		off = 0;
		size -= vec_len;
	}
done:
	if (ret) {
		if (imu)
			io_free_imu(ctx, imu);
		io_cache_free(&ctx->node_cache, node);
		node = ERR_PTR(ret);
	}
	kvfree(pages);
	return node;
}

int io_sqe_buffers_register(struct io_ring_ctx *ctx, void __user *arg,
			    unsigned int nr_args, u64 __user *tags)
{
	struct page *last_hpage = NULL;
	struct io_rsrc_data data;
	struct iovec fast_iov, *iov = &fast_iov;
	const struct iovec __user *uvec;
	int i, ret;

	BUILD_BUG_ON(IORING_MAX_REG_BUFFERS >= (1u << 16));

	if (ctx->buf_table.nr)
		return -EBUSY;
	if (!nr_args || nr_args > IORING_MAX_REG_BUFFERS)
		return -EINVAL;
	ret = io_rsrc_data_alloc(&data, nr_args);
	if (ret)
		return ret;

	if (!arg)
		memset(iov, 0, sizeof(*iov));

	for (i = 0; i < nr_args; i++) {
		struct io_rsrc_node *node;
		u64 tag = 0;

		if (arg) {
			uvec = (struct iovec __user *) arg;
			iov = iovec_from_user(uvec, 1, 1, &fast_iov, ctx->compat);
			if (IS_ERR(iov)) {
				ret = PTR_ERR(iov);
				break;
			}
			ret = io_buffer_validate(iov);
			if (ret)
				break;
			if (ctx->compat)
				arg += sizeof(struct compat_iovec);
			else
				arg += sizeof(struct iovec);
		}

		if (tags) {
			if (copy_from_user(&tag, &tags[i], sizeof(tag))) {
				ret = -EFAULT;
				break;
			}
		}

		node = io_sqe_buffer_register(ctx, iov, &last_hpage);
		if (IS_ERR(node)) {
			ret = PTR_ERR(node);
			break;
		}
		if (tag) {
			if (!node) {
				ret = -EINVAL;
				break;
			}
			node->tag = tag;
		}
		data.nodes[i] = node;
	}

	ctx->buf_table = data;
	if (ret)
		io_sqe_buffers_unregister(ctx);
	return ret;
}

int io_buffer_register_bvec(struct io_uring_cmd *cmd, struct request *rq,
			    void (*release)(void *), unsigned int index,
			    unsigned int issue_flags)
{
	struct io_ring_ctx *ctx = cmd_to_io_kiocb(cmd)->ctx;
	struct io_rsrc_data *data = &ctx->buf_table;
	struct req_iterator rq_iter;
	struct io_mapped_ubuf *imu;
	struct io_rsrc_node *node;
	struct bio_vec bv, *bvec;
	u16 nr_bvecs;
	int ret = 0;

	io_ring_submit_lock(ctx, issue_flags);
	if (index >= data->nr) {
		ret = -EINVAL;
		goto unlock;
	}
	index = array_index_nospec(index, data->nr);

	if (data->nodes[index]) {
		ret = -EBUSY;
		goto unlock;
	}

	node = io_rsrc_node_alloc(ctx, IORING_RSRC_BUFFER);
	if (!node) {
		ret = -ENOMEM;
		goto unlock;
	}

	nr_bvecs = blk_rq_nr_phys_segments(rq);
	imu = io_alloc_imu(ctx, nr_bvecs);
	if (!imu) {
		kfree(node);
		ret = -ENOMEM;
		goto unlock;
	}

	imu->ubuf = 0;
	imu->len = blk_rq_bytes(rq);
	imu->acct_pages = 0;
	imu->folio_shift = PAGE_SHIFT;
	imu->nr_bvecs = nr_bvecs;
	refcount_set(&imu->refs, 1);
	imu->release = release;
	imu->priv = rq;
	imu->is_kbuf = true;
	imu->dir = 1 << rq_data_dir(rq);

	bvec = imu->bvec;
	rq_for_each_bvec(bv, rq, rq_iter)
		*bvec++ = bv;

	node->buf = imu;
	data->nodes[index] = node;
unlock:
	io_ring_submit_unlock(ctx, issue_flags);
	return ret;
}
EXPORT_SYMBOL_GPL(io_buffer_register_bvec);

int io_buffer_unregister_bvec(struct io_uring_cmd *cmd, unsigned int index,
			      unsigned int issue_flags)
{
	struct io_ring_ctx *ctx = cmd_to_io_kiocb(cmd)->ctx;
	struct io_rsrc_data *data = &ctx->buf_table;
	struct io_rsrc_node *node;
	int ret = 0;

	io_ring_submit_lock(ctx, issue_flags);
	if (index >= data->nr) {
		ret = -EINVAL;
		goto unlock;
	}
	index = array_index_nospec(index, data->nr);

	node = data->nodes[index];
	if (!node) {
		ret = -EINVAL;
		goto unlock;
	}
	if (!node->buf->is_kbuf) {
		ret = -EBUSY;
		goto unlock;
	}

	io_put_rsrc_node(ctx, node);
	data->nodes[index] = NULL;
unlock:
	io_ring_submit_unlock(ctx, issue_flags);
	return ret;
}
EXPORT_SYMBOL_GPL(io_buffer_unregister_bvec);

static int io_import_fixed(int ddir, struct iov_iter *iter,
			   struct io_mapped_ubuf *imu,
			   u64 buf_addr, size_t len)
{
	u64 buf_end;
	size_t offset;

	if (WARN_ON_ONCE(!imu))
		return -EFAULT;
	if (unlikely(check_add_overflow(buf_addr, (u64)len, &buf_end)))
		return -EFAULT;
	/* not inside the mapped region */
	if (unlikely(buf_addr < imu->ubuf || buf_end > (imu->ubuf + imu->len)))
		return -EFAULT;
	if (!(imu->dir & (1 << ddir)))
		return -EFAULT;

	/*
	 * Might not be a start of buffer, set size appropriately
	 * and advance us to the beginning.
	 */
	offset = buf_addr - imu->ubuf;
	iov_iter_bvec(iter, ddir, imu->bvec, imu->nr_bvecs, offset + len);

	if (offset) {
		/*
		 * Don't use iov_iter_advance() here, as it's really slow for
		 * using the latter parts of a big fixed buffer - it iterates
		 * over each segment manually. We can cheat a bit here for user
		 * registered nodes, because we know that:
		 *
		 * 1) it's a BVEC iter, we set it up
		 * 2) all bvecs are the same in size, except potentially the
		 *    first and last bvec
		 *
		 * So just find our index, and adjust the iterator afterwards.
		 * If the offset is within the first bvec (or the whole first
		 * bvec, just use iov_iter_advance(). This makes it easier
		 * since we can just skip the first segment, which may not
		 * be folio_size aligned.
		 */
		const struct bio_vec *bvec = imu->bvec;

		/*
		 * Kernel buffer bvecs, on the other hand, don't necessarily
		 * have the size property of user registered ones, so we have
		 * to use the slow iter advance.
		 */
		if (offset < bvec->bv_len) {
			iter->count -= offset;
			iter->iov_offset = offset;
		} else if (imu->is_kbuf) {
			iov_iter_advance(iter, offset);
		} else {
			unsigned long seg_skip;

			/* skip first vec */
			offset -= bvec->bv_len;
			seg_skip = 1 + (offset >> imu->folio_shift);

			iter->bvec += seg_skip;
			iter->nr_segs -= seg_skip;
			iter->count -= bvec->bv_len + offset;
			iter->iov_offset = offset & ((1UL << imu->folio_shift) - 1);
		}
	}

	return 0;
}

<<<<<<< HEAD
=======
inline struct io_rsrc_node *io_find_buf_node(struct io_kiocb *req,
					     unsigned issue_flags)
{
	struct io_ring_ctx *ctx = req->ctx;
	struct io_rsrc_node *node;

	if (req->flags & REQ_F_BUF_NODE)
		return req->buf_node;

	io_ring_submit_lock(ctx, issue_flags);
	node = io_rsrc_node_lookup(&ctx->buf_table, req->buf_index);
	if (node)
		io_req_assign_buf_node(req, node);
	io_ring_submit_unlock(ctx, issue_flags);
	return node;
}

int io_import_reg_buf(struct io_kiocb *req, struct iov_iter *iter,
			u64 buf_addr, size_t len, int ddir,
			unsigned issue_flags)
{
	struct io_rsrc_node *node;

	node = io_find_buf_node(req, issue_flags);
	if (!node)
		return -EFAULT;
	return io_import_fixed(ddir, iter, node->buf, buf_addr, len);
}

>>>>>>> e8a457b7
/* Lock two rings at once. The rings must be different! */
static void lock_two_rings(struct io_ring_ctx *ctx1, struct io_ring_ctx *ctx2)
{
	if (ctx1 > ctx2)
		swap(ctx1, ctx2);
	mutex_lock(&ctx1->uring_lock);
	mutex_lock_nested(&ctx2->uring_lock, SINGLE_DEPTH_NESTING);
}

/* Both rings are locked by the caller. */
static int io_clone_buffers(struct io_ring_ctx *ctx, struct io_ring_ctx *src_ctx,
			    struct io_uring_clone_buffers *arg)
{
	struct io_rsrc_data data;
	int i, ret, off, nr;
	unsigned int nbufs;

	lockdep_assert_held(&ctx->uring_lock);
	lockdep_assert_held(&src_ctx->uring_lock);

	/*
	 * Accounting state is shared between the two rings; that only works if
	 * both rings are accounted towards the same counters.
	 */
	if (ctx->user != src_ctx->user || ctx->mm_account != src_ctx->mm_account)
		return -EINVAL;

	/* if offsets are given, must have nr specified too */
	if (!arg->nr && (arg->dst_off || arg->src_off))
		return -EINVAL;
	/* not allowed unless REPLACE is set */
	if (ctx->buf_table.nr && !(arg->flags & IORING_REGISTER_DST_REPLACE))
		return -EBUSY;

	nbufs = src_ctx->buf_table.nr;
	if (!arg->nr)
		arg->nr = nbufs;
	else if (arg->nr > nbufs)
		return -EINVAL;
	else if (arg->nr > IORING_MAX_REG_BUFFERS)
		return -EINVAL;
	if (check_add_overflow(arg->nr, arg->dst_off, &nbufs))
		return -EOVERFLOW;

	ret = io_rsrc_data_alloc(&data, max(nbufs, ctx->buf_table.nr));
	if (ret)
		return ret;

	/* Fill entries in data from dst that won't overlap with src */
	for (i = 0; i < min(arg->dst_off, ctx->buf_table.nr); i++) {
		struct io_rsrc_node *src_node = ctx->buf_table.nodes[i];

		if (src_node) {
			data.nodes[i] = src_node;
			src_node->refs++;
		}
	}

	ret = -ENXIO;
	nbufs = src_ctx->buf_table.nr;
	if (!nbufs)
		goto out_free;
	ret = -EINVAL;
	if (!arg->nr)
		arg->nr = nbufs;
	else if (arg->nr > nbufs)
		goto out_free;
	ret = -EOVERFLOW;
	if (check_add_overflow(arg->nr, arg->src_off, &off))
		goto out_free;
	if (off > nbufs)
		goto out_free;

	off = arg->dst_off;
	i = arg->src_off;
	nr = arg->nr;
	while (nr--) {
		struct io_rsrc_node *dst_node, *src_node;

		src_node = io_rsrc_node_lookup(&src_ctx->buf_table, i);
		if (!src_node) {
			dst_node = NULL;
		} else {
			dst_node = io_rsrc_node_alloc(IORING_RSRC_BUFFER);
			if (!dst_node) {
				ret = -ENOMEM;
				goto out_free;
			}

			refcount_inc(&src_node->buf->refs);
			dst_node->buf = src_node->buf;
		}
		data.nodes[off++] = dst_node;
		i++;
	}

	/*
	 * If asked for replace, put the old table. data->nodes[] holds both
	 * old and new nodes at this point.
	 */
	if (arg->flags & IORING_REGISTER_DST_REPLACE)
		io_rsrc_data_free(ctx, &ctx->buf_table);

	/*
	 * ctx->buf_table must be empty now - either the contents are being
	 * replaced and we just freed the table, or the contents are being
	 * copied to a ring that does not have buffers yet (checked at function
	 * entry).
	 */
	WARN_ON_ONCE(ctx->buf_table.nr);
	ctx->buf_table = data;
	return 0;

out_free:
	io_rsrc_data_free(ctx, &data);
	return ret;
}

/*
 * Copy the registered buffers from the source ring whose file descriptor
 * is given in the src_fd to the current ring. This is identical to registering
 * the buffers with ctx, except faster as mappings already exist.
 *
 * Since the memory is already accounted once, don't account it again.
 */
int io_register_clone_buffers(struct io_ring_ctx *ctx, void __user *arg)
{
	struct io_uring_clone_buffers buf;
	struct io_ring_ctx *src_ctx;
	bool registered_src;
	struct file *file;
	int ret;

	if (copy_from_user(&buf, arg, sizeof(buf)))
		return -EFAULT;
	if (buf.flags & ~(IORING_REGISTER_SRC_REGISTERED|IORING_REGISTER_DST_REPLACE))
		return -EINVAL;
	if (!(buf.flags & IORING_REGISTER_DST_REPLACE) && ctx->buf_table.nr)
		return -EBUSY;
	if (memchr_inv(buf.pad, 0, sizeof(buf.pad)))
		return -EINVAL;

	registered_src = (buf.flags & IORING_REGISTER_SRC_REGISTERED) != 0;
	file = io_uring_register_get_file(buf.src_fd, registered_src);
	if (IS_ERR(file))
		return PTR_ERR(file);

	src_ctx = file->private_data;
	if (src_ctx != ctx) {
		mutex_unlock(&ctx->uring_lock);
		lock_two_rings(ctx, src_ctx);
	}

	ret = io_clone_buffers(ctx, src_ctx, &buf);

	if (src_ctx != ctx)
		mutex_unlock(&src_ctx->uring_lock);

	fput(file);
	return ret;
}

void io_vec_free(struct iou_vec *iv)
{
	if (!iv->iovec)
		return;
	kfree(iv->iovec);
	iv->iovec = NULL;
	iv->nr = 0;
}

int io_vec_realloc(struct iou_vec *iv, unsigned nr_entries)
{
	gfp_t gfp = GFP_KERNEL | __GFP_NOWARN;
	struct iovec *iov;

	iov = kmalloc_array(nr_entries, sizeof(iov[0]), gfp);
	if (!iov)
		return -ENOMEM;

	io_vec_free(iv);
	iv->iovec = iov;
	iv->nr = nr_entries;
	return 0;
}

static int io_vec_fill_bvec(int ddir, struct iov_iter *iter,
				struct io_mapped_ubuf *imu,
				struct iovec *iovec, unsigned nr_iovs,
				struct iou_vec *vec)
{
	unsigned long folio_size = 1 << imu->folio_shift;
	unsigned long folio_mask = folio_size - 1;
	u64 folio_addr = imu->ubuf & ~folio_mask;
	struct bio_vec *res_bvec = vec->bvec;
	size_t total_len = 0;
	unsigned bvec_idx = 0;
	unsigned iov_idx;

	for (iov_idx = 0; iov_idx < nr_iovs; iov_idx++) {
		size_t iov_len = iovec[iov_idx].iov_len;
		u64 buf_addr = (u64)(uintptr_t)iovec[iov_idx].iov_base;
		struct bio_vec *src_bvec;
		size_t offset;
		u64 buf_end;

		if (unlikely(check_add_overflow(buf_addr, (u64)iov_len, &buf_end)))
			return -EFAULT;
		if (unlikely(buf_addr < imu->ubuf || buf_end > (imu->ubuf + imu->len)))
			return -EFAULT;
		if (unlikely(!iov_len))
			return -EFAULT;
		if (unlikely(check_add_overflow(total_len, iov_len, &total_len)))
			return -EOVERFLOW;

		/* by using folio address it also accounts for bvec offset */
		offset = buf_addr - folio_addr;
		src_bvec = imu->bvec + (offset >> imu->folio_shift);
		offset &= folio_mask;

		for (; iov_len; offset = 0, bvec_idx++, src_bvec++) {
			size_t seg_size = min_t(size_t, iov_len,
						folio_size - offset);

			bvec_set_page(&res_bvec[bvec_idx],
				      src_bvec->bv_page, seg_size, offset);
			iov_len -= seg_size;
		}
	}
	if (total_len > MAX_RW_COUNT)
		return -EINVAL;

	iov_iter_bvec(iter, ddir, res_bvec, bvec_idx, total_len);
	return 0;
}

static int io_estimate_bvec_size(struct iovec *iov, unsigned nr_iovs,
				 struct io_mapped_ubuf *imu)
{
	unsigned shift = imu->folio_shift;
	size_t max_segs = 0;
	unsigned i;

	for (i = 0; i < nr_iovs; i++)
		max_segs += (iov[i].iov_len >> shift) + 2;
	return max_segs;
}

int io_import_reg_vec(int ddir, struct iov_iter *iter,
			struct io_kiocb *req, struct iou_vec *vec,
			unsigned nr_iovs, unsigned issue_flags)
{
	struct io_rsrc_node *node;
	struct io_mapped_ubuf *imu;
	unsigned iovec_off;
	struct iovec *iov;
	unsigned nr_segs;

	node = io_find_buf_node(req, issue_flags);
	if (!node)
		return -EFAULT;
	imu = node->buf;
	if (imu->is_kbuf)
		return -EOPNOTSUPP;
	if (!(imu->dir & (1 << ddir)))
		return -EFAULT;

	iovec_off = vec->nr - nr_iovs;
	iov = vec->iovec + iovec_off;
	nr_segs = io_estimate_bvec_size(iov, nr_iovs, imu);

	if (sizeof(struct bio_vec) > sizeof(struct iovec)) {
		size_t bvec_bytes;

		bvec_bytes = nr_segs * sizeof(struct bio_vec);
		nr_segs = (bvec_bytes + sizeof(*iov) - 1) / sizeof(*iov);
		nr_segs += nr_iovs;
	}

	if (nr_segs > vec->nr) {
		struct iou_vec tmp_vec = {};
		int ret;

		ret = io_vec_realloc(&tmp_vec, nr_segs);
		if (ret)
			return ret;

		iovec_off = tmp_vec.nr - nr_iovs;
		memcpy(tmp_vec.iovec + iovec_off, iov, sizeof(*iov) * nr_iovs);
		io_vec_free(vec);

		*vec = tmp_vec;
		iov = vec->iovec + iovec_off;
		req->flags |= REQ_F_NEED_CLEANUP;
	}

	return io_vec_fill_bvec(ddir, iter, imu, iov, nr_iovs, vec);
}

int io_prep_reg_iovec(struct io_kiocb *req, struct iou_vec *iv,
		      const struct iovec __user *uvec, size_t uvec_segs)
{
	struct iovec *iov;
	int iovec_off, ret;
	void *res;

	if (uvec_segs > iv->nr) {
		ret = io_vec_realloc(iv, uvec_segs);
		if (ret)
			return ret;
		req->flags |= REQ_F_NEED_CLEANUP;
	}

	/* pad iovec to the right */
	iovec_off = iv->nr - uvec_segs;
	iov = iv->iovec + iovec_off;
	res = iovec_from_user(uvec, uvec_segs, uvec_segs, iov,
			      io_is_compat(req->ctx));
	if (IS_ERR(res))
		return PTR_ERR(res);

	req->flags |= REQ_F_IMPORT_BUFFER;
	return 0;
}<|MERGE_RESOLUTION|>--- conflicted
+++ resolved
@@ -141,7 +141,7 @@
 	io_free_imu(ctx, imu);
 }
 
-struct io_rsrc_node *io_rsrc_node_alloc(int type)
+struct io_rsrc_node *io_rsrc_node_alloc(struct io_ring_ctx *ctx, int type)
 {
 	struct io_rsrc_node *node;
 
@@ -249,7 +249,7 @@
 				err = -EBADF;
 				break;
 			}
-			node = io_rsrc_node_alloc(IORING_RSRC_FILE);
+			node = io_rsrc_node_alloc(ctx, IORING_RSRC_FILE);
 			if (!node) {
 				err = -ENOMEM;
 				fput(file);
@@ -567,7 +567,7 @@
 			goto fail;
 		}
 		ret = -ENOMEM;
-		node = io_rsrc_node_alloc(IORING_RSRC_FILE);
+		node = io_rsrc_node_alloc(ctx, IORING_RSRC_FILE);
 		if (!node) {
 			fput(file);
 			goto fail;
@@ -772,7 +772,7 @@
 	if (!iov->iov_base)
 		return NULL;
 
-	node = io_rsrc_node_alloc(IORING_RSRC_BUFFER);
+	node = io_rsrc_node_alloc(ctx, IORING_RSRC_BUFFER);
 	if (!node)
 		return ERR_PTR(-ENOMEM);
 
@@ -1072,8 +1072,6 @@
 	return 0;
 }
 
-<<<<<<< HEAD
-=======
 inline struct io_rsrc_node *io_find_buf_node(struct io_kiocb *req,
 					     unsigned issue_flags)
 {
@@ -1103,7 +1101,6 @@
 	return io_import_fixed(ddir, iter, node->buf, buf_addr, len);
 }
 
->>>>>>> e8a457b7
 /* Lock two rings at once. The rings must be different! */
 static void lock_two_rings(struct io_ring_ctx *ctx1, struct io_ring_ctx *ctx2)
 {
@@ -1187,7 +1184,7 @@
 		if (!src_node) {
 			dst_node = NULL;
 		} else {
-			dst_node = io_rsrc_node_alloc(IORING_RSRC_BUFFER);
+			dst_node = io_rsrc_node_alloc(ctx, IORING_RSRC_BUFFER);
 			if (!dst_node) {
 				ret = -ENOMEM;
 				goto out_free;
