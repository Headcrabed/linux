// SPDX-License-Identifier: GPL-2.0
/*
 * Support for async notification of waitid
 */
#include <linux/kernel.h>
#include <linux/errno.h>
#include <linux/fs.h>
#include <linux/file.h>
#include <linux/compat.h>
#include <linux/io_uring.h>

#include <uapi/linux/io_uring.h>

#include "io_uring.h"
#include "cancel.h"
#include "waitid.h"
#include "../kernel/exit.h"

static void io_waitid_cb(struct io_kiocb *req, io_tw_token_t tw);

#define IO_WAITID_CANCEL_FLAG	BIT(31)
#define IO_WAITID_REF_MASK	GENMASK(30, 0)

struct io_waitid {
	struct file *file;
	int which;
	pid_t upid;
	int options;
	atomic_t refs;
	struct wait_queue_head *head;
	struct siginfo __user *infop;
	struct waitid_info info;
};

static void io_waitid_free(struct io_kiocb *req)
{
	struct io_waitid_async *iwa = req->async_data;

	put_pid(iwa->wo.wo_pid);
	kfree(req->async_data);
	req->async_data = NULL;
	req->flags &= ~REQ_F_ASYNC_DATA;
}

#ifdef CONFIG_COMPAT
static bool io_waitid_compat_copy_si(struct io_waitid *iw, int signo)
{
	struct compat_siginfo __user *infop;
	bool ret;

	infop = (struct compat_siginfo __user *) iw->infop;

	if (!user_write_access_begin(infop, sizeof(*infop)))
		return false;

	unsafe_put_user(signo, &infop->si_signo, Efault);
	unsafe_put_user(0, &infop->si_errno, Efault);
	unsafe_put_user(iw->info.cause, &infop->si_code, Efault);
	unsafe_put_user(iw->info.pid, &infop->si_pid, Efault);
	unsafe_put_user(iw->info.uid, &infop->si_uid, Efault);
	unsafe_put_user(iw->info.status, &infop->si_status, Efault);
	ret = true;
done:
	user_write_access_end();
	return ret;
Efault:
	ret = false;
	goto done;
}
#endif

static bool io_waitid_copy_si(struct io_kiocb *req, int signo)
{
	struct io_waitid *iw = io_kiocb_to_cmd(req, struct io_waitid);
	bool ret;

	if (!iw->infop)
		return true;

#ifdef CONFIG_COMPAT
	if (req->ctx->compat)
		return io_waitid_compat_copy_si(iw, signo);
#endif

	if (!user_write_access_begin(iw->infop, sizeof(*iw->infop)))
		return false;

	unsafe_put_user(signo, &iw->infop->si_signo, Efault);
	unsafe_put_user(0, &iw->infop->si_errno, Efault);
	unsafe_put_user(iw->info.cause, &iw->infop->si_code, Efault);
	unsafe_put_user(iw->info.pid, &iw->infop->si_pid, Efault);
	unsafe_put_user(iw->info.uid, &iw->infop->si_uid, Efault);
	unsafe_put_user(iw->info.status, &iw->infop->si_status, Efault);
	ret = true;
done:
	user_write_access_end();
	return ret;
Efault:
	ret = false;
	goto done;
}

static int io_waitid_finish(struct io_kiocb *req, int ret)
{
	int signo = 0;

	if (ret > 0) {
		signo = SIGCHLD;
		ret = 0;
	}

	if (!io_waitid_copy_si(req, signo))
		ret = -EFAULT;
	io_waitid_free(req);
	return ret;
}

static void io_waitid_complete(struct io_kiocb *req, int ret)
{
	struct io_waitid *iw = io_kiocb_to_cmd(req, struct io_waitid);

	/* anyone completing better be holding a reference */
	WARN_ON_ONCE(!(atomic_read(&iw->refs) & IO_WAITID_REF_MASK));

	lockdep_assert_held(&req->ctx->uring_lock);

	hlist_del_init(&req->hash_node);

	ret = io_waitid_finish(req, ret);
	if (ret < 0)
		req_set_fail(req);
	io_req_set_res(req, ret, 0);
}

static bool __io_waitid_cancel(struct io_kiocb *req)
{
	struct io_waitid *iw = io_kiocb_to_cmd(req, struct io_waitid);
	struct io_waitid_async *iwa = req->async_data;

	/*
	 * Mark us canceled regardless of ownership. This will prevent a
	 * potential retry from a spurious wakeup.
	 */
	atomic_or(IO_WAITID_CANCEL_FLAG, &iw->refs);

	/* claim ownership */
	if (atomic_fetch_inc(&iw->refs) & IO_WAITID_REF_MASK)
		return false;

	spin_lock_irq(&iw->head->lock);
	list_del_init(&iwa->wo.child_wait.entry);
	spin_unlock_irq(&iw->head->lock);
	io_waitid_complete(req, -ECANCELED);
	io_req_queue_tw_complete(req, -ECANCELED);
	return true;
}

int io_waitid_cancel(struct io_ring_ctx *ctx, struct io_cancel_data *cd,
		     unsigned int issue_flags)
{
	return io_cancel_remove(ctx, cd, issue_flags, &ctx->waitid_list, __io_waitid_cancel);
}

bool io_waitid_remove_all(struct io_ring_ctx *ctx, struct io_uring_task *tctx,
			  bool cancel_all)
{
	return io_cancel_remove_all(ctx, tctx, &ctx->waitid_list, cancel_all, __io_waitid_cancel);
}

static inline bool io_waitid_drop_issue_ref(struct io_kiocb *req)
{
	struct io_waitid *iw = io_kiocb_to_cmd(req, struct io_waitid);
	struct io_waitid_async *iwa = req->async_data;

	if (!atomic_sub_return(1, &iw->refs))
		return false;

	/*
	 * Wakeup triggered, racing with us. It was prevented from
	 * completing because of that, queue up the tw to do that.
	 */
	req->io_task_work.func = io_waitid_cb;
	io_req_task_work_add(req);
	remove_wait_queue(iw->head, &iwa->wo.child_wait);
	return true;
}

static void io_waitid_cb(struct io_kiocb *req, io_tw_token_t tw)
{
	struct io_waitid_async *iwa = req->async_data;
	struct io_ring_ctx *ctx = req->ctx;
	int ret;

	io_tw_lock(ctx, tw);

	ret = __do_wait(&iwa->wo);

	/*
	 * If we get -ERESTARTSYS here, we need to re-arm and check again
	 * to ensure we get another callback. If the retry works, then we can
	 * just remove ourselves from the waitqueue again and finish the
	 * request.
	 */
	if (unlikely(ret == -ERESTARTSYS)) {
		struct io_waitid *iw = io_kiocb_to_cmd(req, struct io_waitid);

		/* Don't retry if cancel found it meanwhile */
		ret = -ECANCELED;
		if (!(atomic_read(&iw->refs) & IO_WAITID_CANCEL_FLAG)) {
			iw->head = &current->signal->wait_chldexit;
			add_wait_queue(iw->head, &iwa->wo.child_wait);
			ret = __do_wait(&iwa->wo);
			if (ret == -ERESTARTSYS) {
				/* retry armed, drop our ref */
				io_waitid_drop_issue_ref(req);
				return;
			}

			remove_wait_queue(iw->head, &iwa->wo.child_wait);
		}
	}

	io_waitid_complete(req, ret);
<<<<<<< HEAD
	io_req_task_complete(req, ts);
=======
	io_req_task_complete(req, tw);
>>>>>>> 17e7cdf2
}

static int io_waitid_wait(struct wait_queue_entry *wait, unsigned mode,
			  int sync, void *key)
{
	struct wait_opts *wo = container_of(wait, struct wait_opts, child_wait);
	struct io_waitid_async *iwa = container_of(wo, struct io_waitid_async, wo);
	struct io_kiocb *req = iwa->req;
	struct io_waitid *iw = io_kiocb_to_cmd(req, struct io_waitid);
	struct task_struct *p = key;

	if (!pid_child_should_wake(wo, p))
		return 0;

	/* cancel is in progress */
	if (atomic_fetch_inc(&iw->refs) & IO_WAITID_REF_MASK)
		return 1;

	req->io_task_work.func = io_waitid_cb;
	io_req_task_work_add(req);
	list_del_init(&wait->entry);
	return 1;
}

int io_waitid_prep(struct io_kiocb *req, const struct io_uring_sqe *sqe)
{
	struct io_waitid *iw = io_kiocb_to_cmd(req, struct io_waitid);
	struct io_waitid_async *iwa;

	if (sqe->addr || sqe->buf_index || sqe->addr3 || sqe->waitid_flags)
		return -EINVAL;

	iwa = io_uring_alloc_async_data(NULL, req);
	if (!unlikely(iwa))
		return -ENOMEM;
	iwa->req = req;

	iw->which = READ_ONCE(sqe->len);
	iw->upid = READ_ONCE(sqe->fd);
	iw->options = READ_ONCE(sqe->file_index);
	iw->infop = u64_to_user_ptr(READ_ONCE(sqe->addr2));
	return 0;
}

int io_waitid(struct io_kiocb *req, unsigned int issue_flags)
{
	struct io_waitid *iw = io_kiocb_to_cmd(req, struct io_waitid);
	struct io_waitid_async *iwa = req->async_data;
	struct io_ring_ctx *ctx = req->ctx;
	int ret;

	ret = kernel_waitid_prepare(&iwa->wo, iw->which, iw->upid, &iw->info,
					iw->options, NULL);
	if (ret)
		goto done;

	/*
	 * Mark the request as busy upfront, in case we're racing with the
	 * wakeup. If we are, then we'll notice when we drop this initial
	 * reference again after arming.
	 */
	atomic_set(&iw->refs, 1);

	/*
	 * Cancel must hold the ctx lock, so there's no risk of cancelation
	 * finding us until a) we remain on the list, and b) the lock is
	 * dropped. We only need to worry about racing with the wakeup
	 * callback.
	 */
	io_ring_submit_lock(ctx, issue_flags);
	hlist_add_head(&req->hash_node, &ctx->waitid_list);

	init_waitqueue_func_entry(&iwa->wo.child_wait, io_waitid_wait);
	iwa->wo.child_wait.private = req->tctx->task;
	iw->head = &current->signal->wait_chldexit;
	add_wait_queue(iw->head, &iwa->wo.child_wait);

	ret = __do_wait(&iwa->wo);
	if (ret == -ERESTARTSYS) {
		/*
		 * Nobody else grabbed a reference, it'll complete when we get
		 * a waitqueue callback, or if someone cancels it.
		 */
		if (!io_waitid_drop_issue_ref(req)) {
			io_ring_submit_unlock(ctx, issue_flags);
			return IOU_ISSUE_SKIP_COMPLETE;
		}

		/*
		 * Wakeup triggered, racing with us. It was prevented from
		 * completing because of that, queue up the tw to do that.
		 */
		io_ring_submit_unlock(ctx, issue_flags);
		return IOU_ISSUE_SKIP_COMPLETE;
	}

	hlist_del_init(&req->hash_node);
	remove_wait_queue(iw->head, &iwa->wo.child_wait);
	ret = io_waitid_finish(req, ret);

	io_ring_submit_unlock(ctx, issue_flags);
done:
	if (ret < 0)
		req_set_fail(req);
	io_req_set_res(req, ret, 0);
	return IOU_OK;
}<|MERGE_RESOLUTION|>--- conflicted
+++ resolved
@@ -221,11 +221,7 @@
 	}
 
 	io_waitid_complete(req, ret);
-<<<<<<< HEAD
-	io_req_task_complete(req, ts);
-=======
 	io_req_task_complete(req, tw);
->>>>>>> 17e7cdf2
 }
 
 static int io_waitid_wait(struct wait_queue_entry *wait, unsigned mode,
