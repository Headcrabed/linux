--- conflicted
+++ resolved
@@ -457,15 +457,6 @@
 };
 
 static const struct joycon_ctlr_button_mapping gencon_button_mappings[] = {
-<<<<<<< HEAD
-	{ BTN_A,	JC_BTN_A,	},
-	{ BTN_B,	JC_BTN_B,	},
-	{ BTN_C,	JC_BTN_R,	},
-	{ BTN_X,	JC_BTN_X,	}, /* MD/GEN 6B Only */
-	{ BTN_Y,	JC_BTN_Y,	}, /* MD/GEN 6B Only */
-	{ BTN_Z,	JC_BTN_L,	}, /* MD/GEN 6B Only */
-	{ BTN_SELECT,	JC_BTN_ZR,	},
-=======
 	{ BTN_WEST,	JC_BTN_A,	}, /* A */
 	{ BTN_SOUTH,	JC_BTN_B,	}, /* B */
 	{ BTN_EAST,	JC_BTN_R,	}, /* C */
@@ -473,7 +464,6 @@
 	{ BTN_NORTH,	JC_BTN_Y,	}, /* Y MD/GEN 6B Only */
 	{ BTN_TR,	JC_BTN_L,	}, /* Z MD/GEN 6B Only */
 	{ BTN_SELECT,	JC_BTN_ZR,	}, /* Mode */
->>>>>>> e8a457b7
 	{ BTN_START,	JC_BTN_PLUS,	},
 	{ BTN_MODE,	JC_BTN_HOME,	},
 	{ BTN_Z,	JC_BTN_CAP,	},
