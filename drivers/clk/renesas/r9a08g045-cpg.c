--- conflicted
+++ resolved
@@ -242,10 +242,7 @@
 	DEF_MOD("gpio_hclk",		R9A08G045_GPIO_HCLK, R9A08G045_OSCCLK, 0x598, 0),
 	DEF_MOD("adc_adclk",		R9A08G045_ADC_ADCLK, R9A08G045_CLK_TSU, 0x5a8, 0),
 	DEF_MOD("adc_pclk",		R9A08G045_ADC_PCLK, R9A08G045_CLK_TSU, 0x5a8, 1),
-<<<<<<< HEAD
-=======
 	DEF_MOD("tsu_pclk",		R9A08G045_TSU_PCLK, R9A08G045_CLK_TSU, 0x5ac, 0),
->>>>>>> e8a457b7
 	DEF_MOD("vbat_bclk",		R9A08G045_VBAT_BCLK, R9A08G045_OSCCLK, 0x614, 0),
 };
 
@@ -284,10 +281,7 @@
 	DEF_RST(R9A08G045_GPIO_SPARE_RESETN, 0x898, 2),
 	DEF_RST(R9A08G045_ADC_PRESETN, 0x8a8, 0),
 	DEF_RST(R9A08G045_ADC_ADRST_N, 0x8a8, 1),
-<<<<<<< HEAD
-=======
 	DEF_RST(R9A08G045_TSU_PRESETN, 0x8ac, 0),
->>>>>>> e8a457b7
 	DEF_RST(R9A08G045_VBAT_BRESETN, 0x914, 0),
 };
 
@@ -362,11 +356,8 @@
 				DEF_REG_CONF(CPG_BUS_MCPU3_MSTOP, BIT(4)), 0),
 	DEF_PD("adc",		R9A08G045_PD_ADC,
 				DEF_REG_CONF(CPG_BUS_MCPU2_MSTOP, BIT(14)), 0),
-<<<<<<< HEAD
-=======
 	DEF_PD("tsu",		R9A08G045_PD_TSU,
 				DEF_REG_CONF(CPG_BUS_MCPU2_MSTOP, BIT(15)), 0),
->>>>>>> e8a457b7
 	DEF_PD("vbat",		R9A08G045_PD_VBAT,
 				DEF_REG_CONF(CPG_BUS_MCPU3_MSTOP, BIT(8)),
 				GENPD_FLAG_ALWAYS_ON),
