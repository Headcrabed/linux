--- conflicted
+++ resolved
@@ -1018,7 +1018,6 @@
 		dev_err(hdev->dev, "Failed to DMA from 0x%010llx\n", addr);
 		vfree(entry->data_dma_blob_desc.data);
 		entry->data_dma_blob_desc.data = NULL;
-<<<<<<< HEAD
 		return -EIO;
 	}
 
@@ -1066,55 +1065,6 @@
 		return -EIO;
 	}
 
-=======
-		return -EIO;
-	}
-
-	entry->data_dma_blob_desc.size = size;
-
-	return count;
-}
-
-static ssize_t hl_monitor_dump_trigger(struct file *f, const char __user *buf,
-					size_t count, loff_t *ppos)
-{
-	struct hl_dbg_device_entry *entry = file_inode(f)->i_private;
-	struct hl_device *hdev = entry->hdev;
-	u32 size, trig;
-	ssize_t rc;
-
-	if (hdev->reset_info.in_reset) {
-		dev_warn_ratelimited(hdev->dev, "Can't dump monitors during reset\n");
-		return 0;
-	}
-	rc = kstrtouint_from_user(buf, count, 10, &trig);
-	if (rc)
-		return rc;
-
-	if (trig != 1) {
-		dev_err(hdev->dev, "Must write 1 to trigger monitor dump\n");
-		return -EINVAL;
-	}
-
-	size = sizeof(struct cpucp_monitor_dump);
-
-	/* Free the previous allocation, if there was any */
-	entry->mon_dump_blob_desc.size = 0;
-	vfree(entry->mon_dump_blob_desc.data);
-
-	entry->mon_dump_blob_desc.data = vmalloc(size);
-	if (!entry->mon_dump_blob_desc.data)
-		return -ENOMEM;
-
-	rc = hdev->asic_funcs->get_monitor_dump(hdev, entry->mon_dump_blob_desc.data);
-	if (rc) {
-		dev_err(hdev->dev, "Failed to dump monitors\n");
-		vfree(entry->mon_dump_blob_desc.data);
-		entry->mon_dump_blob_desc.data = NULL;
-		return -EIO;
-	}
-
->>>>>>> 7365df19
 	entry->mon_dump_blob_desc.size = size;
 
 	return count;
