--- conflicted
+++ resolved
@@ -10,11 +10,7 @@
 
 static volatile int fortify_scratch_space;
 
-<<<<<<< HEAD
-static void lkdtm_FORTIFIED_OBJECT(void)
-=======
 static void lkdtm_FORTIFY_STR_OBJECT(void)
->>>>>>> 7365df19
 {
 	struct target {
 		char a[10];
@@ -38,11 +34,7 @@
 	pr_expected_config(CONFIG_FORTIFY_SOURCE);
 }
 
-<<<<<<< HEAD
-static void lkdtm_FORTIFIED_SUBOBJECT(void)
-=======
 static void lkdtm_FORTIFY_STR_MEMBER(void)
->>>>>>> 7365df19
 {
 	struct target {
 		char a[10];
@@ -143,11 +135,7 @@
  * strscpy and generate a panic because there is a write overflow (i.e. src
  * length is greater than dst length).
  */
-<<<<<<< HEAD
-static void lkdtm_FORTIFIED_STRSCPY(void)
-=======
 static void lkdtm_FORTIFY_STRSCPY(void)
->>>>>>> 7365df19
 {
 	char *src;
 	char dst[5];
@@ -216,17 +204,11 @@
 }
 
 static struct crashtype crashtypes[] = {
-<<<<<<< HEAD
-	CRASHTYPE(FORTIFIED_OBJECT),
-	CRASHTYPE(FORTIFIED_SUBOBJECT),
-	CRASHTYPE(FORTIFIED_STRSCPY),
-=======
 	CRASHTYPE(FORTIFY_STR_OBJECT),
 	CRASHTYPE(FORTIFY_STR_MEMBER),
 	CRASHTYPE(FORTIFY_MEM_OBJECT),
 	CRASHTYPE(FORTIFY_MEM_MEMBER),
 	CRASHTYPE(FORTIFY_STRSCPY),
->>>>>>> 7365df19
 };
 
 struct crashtype_category fortify_crashtypes = {
