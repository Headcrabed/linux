--- conflicted
+++ resolved
@@ -466,12 +466,8 @@
 	struct counter_device *counter;
 	struct ti_eqep_cnt *priv;
 	void __iomem *base;
-<<<<<<< HEAD
 	struct clk *clk;
-	int err;
-=======
 	int err, irq;
->>>>>>> f045f1e1
 
 	counter = devm_counter_alloc(dev, sizeof(*priv));
 	if (!counter)
