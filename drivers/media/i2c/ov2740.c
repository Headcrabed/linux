--- conflicted
+++ resolved
@@ -83,11 +83,6 @@
 	"DVDD",
 };
 
-<<<<<<< HEAD
-#define OV2740_NUM_SUPPLIES ARRAY_SIZE(ov2740_supply_name)
-
-=======
->>>>>>> e8a457b7
 struct nvm_data {
 	struct nvmem_device *nvmem;
 	struct regmap *regmap;
@@ -539,11 +534,7 @@
 	struct gpio_desc *reset_gpio;
 	struct gpio_desc *powerdown_gpio;
 	struct clk *clk;
-<<<<<<< HEAD
-	struct regulator_bulk_data supplies[OV2740_NUM_SUPPLIES];
-=======
 	struct regulator_bulk_data supplies[ARRAY_SIZE(ov2740_supply_name)];
->>>>>>> e8a457b7
 
 	/* Current mode */
 	const struct ov2740_mode *cur_mode;
@@ -662,11 +653,7 @@
 		return -ENXIO;
 	}
 
-<<<<<<< HEAD
-	dev_dbg(&client->dev, "chip id: %x\n", val);
-=======
 	dev_dbg(&client->dev, "chip id: 0x%x\n", val);
->>>>>>> e8a457b7
 
 	ov2740->identified = true;
 
@@ -839,15 +826,10 @@
 				     0, 0, ov2740_test_pattern_menu);
 
 	ret = v4l2_fwnode_device_parse(&client->dev, &props);
-<<<<<<< HEAD
-	if (ret)
-		return ret;
-=======
 	if (ret) {
 		v4l2_ctrl_handler_free(ctrl_hdlr);
 		return ret;
 	}
->>>>>>> e8a457b7
 
 	v4l2_ctrl_new_fwnode_properties(ctrl_hdlr, &ov2740_ctrl_ops, &props);
 
@@ -1337,12 +1319,8 @@
 	gpiod_set_value_cansleep(ov2740->reset_gpio, 1);
 	gpiod_set_value_cansleep(ov2740->powerdown_gpio, 1);
 	clk_disable_unprepare(ov2740->clk);
-<<<<<<< HEAD
-	regulator_bulk_disable(OV2740_NUM_SUPPLIES, ov2740->supplies);
-=======
 	regulator_bulk_disable(ARRAY_SIZE(ov2740_supply_name),
 			       ov2740->supplies);
->>>>>>> e8a457b7
 	return 0;
 }
 
@@ -1352,23 +1330,15 @@
 	struct ov2740 *ov2740 = to_ov2740(sd);
 	int ret;
 
-<<<<<<< HEAD
-	ret = regulator_bulk_enable(OV2740_NUM_SUPPLIES, ov2740->supplies);
-=======
 	ret = regulator_bulk_enable(ARRAY_SIZE(ov2740_supply_name),
 				    ov2740->supplies);
->>>>>>> e8a457b7
 	if (ret)
 		return ret;
 
 	ret = clk_prepare_enable(ov2740->clk);
 	if (ret) {
-<<<<<<< HEAD
-		regulator_bulk_disable(OV2740_NUM_SUPPLIES, ov2740->supplies);
-=======
 		regulator_bulk_disable(ARRAY_SIZE(ov2740_supply_name),
 				       ov2740->supplies);
->>>>>>> e8a457b7
 		return ret;
 	}
 
@@ -1384,12 +1354,8 @@
 	struct device *dev = &client->dev;
 	struct ov2740 *ov2740;
 	bool full_power;
-<<<<<<< HEAD
-	int i, ret;
-=======
 	unsigned int i;
 	int ret;
->>>>>>> e8a457b7
 
 	ov2740 = devm_kzalloc(&client->dev, sizeof(*ov2740), GFP_KERNEL);
 	if (!ov2740)
@@ -1427,18 +1393,11 @@
 		return dev_err_probe(dev, PTR_ERR(ov2740->clk),
 				     "failed to get clock\n");
 
-<<<<<<< HEAD
-	for (i = 0; i < OV2740_NUM_SUPPLIES; i++)
-		ov2740->supplies[i].supply = ov2740_supply_name[i];
-
-	ret = devm_regulator_bulk_get(dev, OV2740_NUM_SUPPLIES, ov2740->supplies);
-=======
 	for (i = 0; i < ARRAY_SIZE(ov2740_supply_name); i++)
 		ov2740->supplies[i].supply = ov2740_supply_name[i];
 
 	ret = devm_regulator_bulk_get(dev, ARRAY_SIZE(ov2740_supply_name),
 				      ov2740->supplies);
->>>>>>> e8a457b7
 	if (ret)
 		return dev_err_probe(dev, ret, "failed to get regulators\n");
 
