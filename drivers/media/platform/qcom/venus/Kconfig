--- conflicted
+++ resolved
@@ -2,11 +2,7 @@
 	tristate "Qualcomm Venus V4L2 encoder/decoder driver"
 	depends on V4L_MEM2MEM_DRIVERS
 	depends on VIDEO_DEV && QCOM_SMEM
-<<<<<<< HEAD
-	depends on (ARCH_QCOM && IOMMU_DMA) || COMPILE_TEST
-=======
 	depends on (ARCH_QCOM && ARM64 && IOMMU_API) || COMPILE_TEST
->>>>>>> e8a457b7
 	select OF_DYNAMIC if ARCH_QCOM
 	select QCOM_MDT_LOADER if ARCH_QCOM
 	select QCOM_SCM
