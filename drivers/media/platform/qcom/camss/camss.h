/* SPDX-License-Identifier: GPL-2.0 */
/*
 * camss.h
 *
 * Qualcomm MSM Camera Subsystem - Core
 *
 * Copyright (c) 2015, The Linux Foundation. All rights reserved.
 * Copyright (C) 2015-2018 Linaro Ltd.
 */
#ifndef QC_MSM_CAMSS_H
#define QC_MSM_CAMSS_H

#include <linux/device.h>
#include <linux/types.h>
#include <media/v4l2-async.h>
#include <media/v4l2-device.h>
#include <media/v4l2-subdev.h>
#include <media/media-device.h>
#include <media/media-entity.h>

#include "camss-csid.h"
#include "camss-csiphy.h"
#include "camss-ispif.h"
#include "camss-vfe.h"
#include "camss-format.h"

#define to_camss(ptr_module)	\
	container_of(ptr_module, struct camss, ptr_module)

#define to_device(ptr_module)	\
	(to_camss(ptr_module)->dev)

#define module_pointer(ptr_module, index)	\
	((const struct ptr_module##_device (*)[]) &(ptr_module[-(index)]))

#define to_camss_index(ptr_module, index)	\
	container_of(module_pointer(ptr_module, index),	\
		     struct camss, ptr_module)

#define to_device_index(ptr_module, index)	\
	(to_camss_index(ptr_module, index)->dev)

#define CAMSS_RES_MAX 17

struct camss_subdev_resources {
	char *regulators[CAMSS_RES_MAX];
	char *clock[CAMSS_RES_MAX];
	char *clock_for_reset[CAMSS_RES_MAX];
	u32 clock_rate[CAMSS_RES_MAX][CAMSS_RES_MAX];
	char *reg[CAMSS_RES_MAX];
	char *interrupt[CAMSS_RES_MAX];
	union {
		struct csiphy_subdev_resources csiphy;
		struct csid_subdev_resources csid;
		struct vfe_subdev_resources vfe;
	};
};

struct icc_bw_tbl {
	u32 avg;
	u32 peak;
};

struct resources_icc {
	char *name;
	struct icc_bw_tbl icc_bw_tbl;
};

struct resources_wrapper {
	char *reg;
};

enum pm_domain {
	PM_DOMAIN_VFE0 = 0,
	PM_DOMAIN_VFE1 = 1,
	PM_DOMAIN_VFELITE = 2,		/* VFELITE / TOP GDSC */
};

enum camss_version {
	CAMSS_660,
	CAMSS_7280,
	CAMSS_8x16,
	CAMSS_8x53,
	CAMSS_8x96,
	CAMSS_8250,
	CAMSS_8280XP,
	CAMSS_845,
<<<<<<< HEAD
=======
	CAMSS_8550,
>>>>>>> e8a457b7
};

enum icc_count {
	ICC_DEFAULT_COUNT = 0,
	ICC_SM8250_COUNT = 4,
};

struct camss_resources {
	enum camss_version version;
	const char *pd_name;
	const struct camss_subdev_resources *csiphy_res;
	const struct camss_subdev_resources *csid_res;
	const struct camss_subdev_resources *ispif_res;
	const struct camss_subdev_resources *vfe_res;
	const struct resources_wrapper *csid_wrapper_res;
	const struct resources_icc *icc_res;
	const unsigned int icc_path_num;
	const unsigned int csiphy_num;
	const unsigned int csid_num;
	const unsigned int vfe_num;
	int (*link_entities)(struct camss *camss);
};

struct camss {
	struct v4l2_device v4l2_dev;
	struct v4l2_async_notifier notifier;
	struct media_device media_dev;
	struct device *dev;
	struct csiphy_device *csiphy;
	struct csid_device *csid;
	struct ispif_device *ispif;
	struct vfe_device *vfe;
	void __iomem *csid_wrapper_base;
	atomic_t ref_count;
	int genpd_num;
	struct device *genpd;
	struct device_link *genpd_link;
	struct icc_path *icc_path[ICC_SM8250_COUNT];
	const struct camss_resources *res;
};

struct camss_camera_interface {
	u8 csiphy_id;
	struct csiphy_csi2_cfg csi2;
};

struct camss_async_subdev {
	struct v4l2_async_connection asd; /* must be first */
	struct camss_camera_interface interface;
};

struct camss_clock {
	struct clk *clk;
	const char *name;
	u32 *freq;
	u32 nfreqs;
};

struct parent_dev_ops {
	int (*get)(struct camss *camss, int id);
	int (*put)(struct camss *camss, int id);
	void __iomem *(*get_base_address)(struct camss *camss, int id);
};

void camss_add_clock_margin(u64 *rate);
int camss_enable_clocks(int nclocks, struct camss_clock *clock,
			struct device *dev);
void camss_disable_clocks(int nclocks, struct camss_clock *clock);
struct media_pad *camss_find_sensor_pad(struct media_entity *entity);
s64 camss_get_link_freq(struct media_entity *entity, unsigned int bpp,
			unsigned int lanes);
int camss_get_pixel_clock(struct media_entity *entity, u64 *pixel_clock);
int camss_pm_domain_on(struct camss *camss, int id);
void camss_pm_domain_off(struct camss *camss, int id);
int camss_vfe_get(struct camss *camss, int id);
void camss_vfe_put(struct camss *camss, int id);
void camss_delete(struct camss *camss);
void camss_buf_done(struct camss *camss, int hw_id, int port_id);
void camss_reg_update(struct camss *camss, int hw_id,
		      int port_id, bool is_clear);

#endif /* QC_MSM_CAMSS_H */<|MERGE_RESOLUTION|>--- conflicted
+++ resolved
@@ -85,10 +85,7 @@
 	CAMSS_8250,
 	CAMSS_8280XP,
 	CAMSS_845,
-<<<<<<< HEAD
-=======
 	CAMSS_8550,
->>>>>>> e8a457b7
 };
 
 enum icc_count {
