--- conflicted
+++ resolved
@@ -630,13 +630,6 @@
 	struct uvc_streaming *stream;
 	enum uvc_handle_state state;
 	unsigned int pending_async_ctrls;
-<<<<<<< HEAD
-};
-
-struct uvc_driver {
-	struct usb_driver driver;
-=======
->>>>>>> e8a457b7
 };
 
 /* ------------------------------------------------------------------------
