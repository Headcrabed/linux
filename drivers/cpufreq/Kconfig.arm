--- conflicted
+++ resolved
@@ -17,12 +17,8 @@
 
 config ARM_AIROHA_SOC_CPUFREQ
 	tristate "Airoha EN7581 SoC CPUFreq support"
-<<<<<<< HEAD
-	depends on (ARCH_AIROHA && OF) || COMPILE_TEST
-=======
 	depends on ARCH_AIROHA || COMPILE_TEST
 	depends on OF
->>>>>>> cdbc9346
 	select PM_OPP
 	default ARCH_AIROHA
 	help
