// SPDX-License-Identifier: GPL-2.0-only
/*
 * intel_pstate.c: Native P state management for Intel processors
 *
 * (C) Copyright 2012 Intel Corporation
 * Author: Dirk Brandewie <dirk.j.brandewie@intel.com>
 */

#define pr_fmt(fmt) KBUILD_MODNAME ": " fmt

#include <linux/kernel.h>
#include <linux/kernel_stat.h>
#include <linux/module.h>
#include <linux/ktime.h>
#include <linux/hrtimer.h>
#include <linux/tick.h>
#include <linux/slab.h>
#include <linux/sched/cpufreq.h>
#include <linux/sched/smt.h>
#include <linux/list.h>
#include <linux/cpu.h>
#include <linux/cpufreq.h>
#include <linux/sysfs.h>
#include <linux/types.h>
#include <linux/fs.h>
#include <linux/acpi.h>
#include <linux/vmalloc.h>
#include <linux/pm_qos.h>
#include <linux/bitfield.h>
#include <trace/events/power.h>
#include <linux/units.h>

#include <asm/cpu.h>
#include <asm/div64.h>
#include <asm/msr.h>
#include <asm/cpu_device_id.h>
#include <asm/cpufeature.h>
#include <asm/intel-family.h>
#include "../drivers/thermal/intel/thermal_interrupt.h"

#define INTEL_PSTATE_SAMPLING_INTERVAL	(10 * NSEC_PER_MSEC)

#define INTEL_CPUFREQ_TRANSITION_LATENCY	20000
#define INTEL_CPUFREQ_TRANSITION_DELAY_HWP	5000
#define INTEL_CPUFREQ_TRANSITION_DELAY		500

#ifdef CONFIG_ACPI
#include <acpi/processor.h>
#include <acpi/cppc_acpi.h>
#endif

#define FRAC_BITS 8
#define int_tofp(X) ((int64_t)(X) << FRAC_BITS)
#define fp_toint(X) ((X) >> FRAC_BITS)

#define ONE_EIGHTH_FP ((int64_t)1 << (FRAC_BITS - 3))

#define EXT_BITS 6
#define EXT_FRAC_BITS (EXT_BITS + FRAC_BITS)
#define fp_ext_toint(X) ((X) >> EXT_FRAC_BITS)
#define int_ext_tofp(X) ((int64_t)(X) << EXT_FRAC_BITS)

static inline int32_t mul_fp(int32_t x, int32_t y)
{
	return ((int64_t)x * (int64_t)y) >> FRAC_BITS;
}

static inline int32_t div_fp(s64 x, s64 y)
{
	return div64_s64((int64_t)x << FRAC_BITS, y);
}

static inline int ceiling_fp(int32_t x)
{
	int mask, ret;

	ret = fp_toint(x);
	mask = (1 << FRAC_BITS) - 1;
	if (x & mask)
		ret += 1;
	return ret;
}

static inline u64 mul_ext_fp(u64 x, u64 y)
{
	return (x * y) >> EXT_FRAC_BITS;
}

static inline u64 div_ext_fp(u64 x, u64 y)
{
	return div64_u64(x << EXT_FRAC_BITS, y);
}

/**
 * struct sample -	Store performance sample
 * @core_avg_perf:	Ratio of APERF/MPERF which is the actual average
 *			performance during last sample period
 * @busy_scaled:	Scaled busy value which is used to calculate next
 *			P state. This can be different than core_avg_perf
 *			to account for cpu idle period
 * @aperf:		Difference of actual performance frequency clock count
 *			read from APERF MSR between last and current sample
 * @mperf:		Difference of maximum performance frequency clock count
 *			read from MPERF MSR between last and current sample
 * @tsc:		Difference of time stamp counter between last and
 *			current sample
 * @time:		Current time from scheduler
 *
 * This structure is used in the cpudata structure to store performance sample
 * data for choosing next P State.
 */
struct sample {
	int32_t core_avg_perf;
	int32_t busy_scaled;
	u64 aperf;
	u64 mperf;
	u64 tsc;
	u64 time;
};

/**
 * struct pstate_data - Store P state data
 * @current_pstate:	Current requested P state
 * @min_pstate:		Min P state possible for this platform
 * @max_pstate:		Max P state possible for this platform
 * @max_pstate_physical:This is physical Max P state for a processor
 *			This can be higher than the max_pstate which can
 *			be limited by platform thermal design power limits
 * @perf_ctl_scaling:	PERF_CTL P-state to frequency scaling factor
 * @scaling:		Scaling factor between performance and frequency
 * @turbo_pstate:	Max Turbo P state possible for this platform
 * @min_freq:		@min_pstate frequency in cpufreq units
 * @max_freq:		@max_pstate frequency in cpufreq units
 * @turbo_freq:		@turbo_pstate frequency in cpufreq units
 *
 * Stores the per cpu model P state limits and current P state.
 */
struct pstate_data {
	int	current_pstate;
	int	min_pstate;
	int	max_pstate;
	int	max_pstate_physical;
	int	perf_ctl_scaling;
	int	scaling;
	int	turbo_pstate;
	unsigned int min_freq;
	unsigned int max_freq;
	unsigned int turbo_freq;
};

/**
 * struct vid_data -	Stores voltage information data
 * @min:		VID data for this platform corresponding to
 *			the lowest P state
 * @max:		VID data corresponding to the highest P State.
 * @turbo:		VID data for turbo P state
 * @ratio:		Ratio of (vid max - vid min) /
 *			(max P state - Min P State)
 *
 * Stores the voltage data for DVFS (Dynamic Voltage and Frequency Scaling)
 * This data is used in Atom platforms, where in addition to target P state,
 * the voltage data needs to be specified to select next P State.
 */
struct vid_data {
	int min;
	int max;
	int turbo;
	int32_t ratio;
};

/**
 * struct global_params - Global parameters, mostly tunable via sysfs.
 * @no_turbo:		Whether or not to use turbo P-states.
 * @turbo_disabled:	Whether or not turbo P-states are available at all,
 *			based on the MSR_IA32_MISC_ENABLE value and whether or
 *			not the maximum reported turbo P-state is different from
 *			the maximum reported non-turbo one.
 * @min_perf_pct:	Minimum capacity limit in percent of the maximum turbo
 *			P-state capacity.
 * @max_perf_pct:	Maximum capacity limit in percent of the maximum turbo
 *			P-state capacity.
 */
struct global_params {
	bool no_turbo;
	bool turbo_disabled;
	int max_perf_pct;
	int min_perf_pct;
};

/**
 * struct cpudata -	Per CPU instance data storage
 * @cpu:		CPU number for this instance data
 * @policy:		CPUFreq policy value
 * @update_util:	CPUFreq utility callback information
 * @update_util_set:	CPUFreq utility callback is set
 * @iowait_boost:	iowait-related boost fraction
 * @last_update:	Time of the last update.
 * @pstate:		Stores P state limits for this CPU
 * @vid:		Stores VID limits for this CPU
 * @last_sample_time:	Last Sample time
 * @aperf_mperf_shift:	APERF vs MPERF counting frequency difference
 * @prev_aperf:		Last APERF value read from APERF MSR
 * @prev_mperf:		Last MPERF value read from MPERF MSR
 * @prev_tsc:		Last timestamp counter (TSC) value
 * @sample:		Storage for storing last Sample data
 * @min_perf_ratio:	Minimum capacity in terms of PERF or HWP ratios
 * @max_perf_ratio:	Maximum capacity in terms of PERF or HWP ratios
 * @acpi_perf_data:	Stores ACPI perf information read from _PSS
 * @valid_pss_table:	Set to true for valid ACPI _PSS entries found
 * @epp_powersave:	Last saved HWP energy performance preference
 *			(EPP) or energy performance bias (EPB),
 *			when policy switched to performance
 * @epp_policy:		Last saved policy used to set EPP/EPB
 * @epp_default:	Power on default HWP energy performance
 *			preference/bias
 * @epp_cached:		Cached HWP energy-performance preference value
 * @hwp_req_cached:	Cached value of the last HWP Request MSR
 * @hwp_cap_cached:	Cached value of the last HWP Capabilities MSR
 * @last_io_update:	Last time when IO wake flag was set
 * @capacity_perf:	Highest perf used for scale invariance
 * @sched_flags:	Store scheduler flags for possible cross CPU update
 * @hwp_boost_min:	Last HWP boosted min performance
 * @suspended:		Whether or not the driver has been suspended.
 * @hwp_notify_work:	workqueue for HWP notifications.
 *
 * This structure stores per CPU instance data for all CPUs.
 */
struct cpudata {
	int cpu;

	unsigned int policy;
	struct update_util_data update_util;
	bool   update_util_set;

	struct pstate_data pstate;
	struct vid_data vid;

	u64	last_update;
	u64	last_sample_time;
	u64	aperf_mperf_shift;
	u64	prev_aperf;
	u64	prev_mperf;
	u64	prev_tsc;
	struct sample sample;
	int32_t	min_perf_ratio;
	int32_t	max_perf_ratio;
#ifdef CONFIG_ACPI
	struct acpi_processor_performance acpi_perf_data;
	bool valid_pss_table;
#endif
	unsigned int iowait_boost;
	s16 epp_powersave;
	s16 epp_policy;
	s16 epp_default;
	s16 epp_cached;
	u64 hwp_req_cached;
	u64 hwp_cap_cached;
	u64 last_io_update;
	unsigned int capacity_perf;
	unsigned int sched_flags;
	u32 hwp_boost_min;
	bool suspended;
	struct delayed_work hwp_notify_work;
};

static struct cpudata **all_cpu_data;

/**
 * struct pstate_funcs - Per CPU model specific callbacks
 * @get_max:		Callback to get maximum non turbo effective P state
 * @get_max_physical:	Callback to get maximum non turbo physical P state
 * @get_min:		Callback to get minimum P state
 * @get_turbo:		Callback to get turbo P state
 * @get_scaling:	Callback to get frequency scaling factor
 * @get_cpu_scaling:	Get frequency scaling factor for a given cpu
 * @get_aperf_mperf_shift: Callback to get the APERF vs MPERF frequency difference
 * @get_val:		Callback to convert P state to actual MSR write value
 * @get_vid:		Callback to get VID data for Atom platforms
 *
 * Core and Atom CPU models have different way to get P State limits. This
 * structure is used to store those callbacks.
 */
struct pstate_funcs {
	int (*get_max)(int cpu);
	int (*get_max_physical)(int cpu);
	int (*get_min)(int cpu);
	int (*get_turbo)(int cpu);
	int (*get_scaling)(void);
	int (*get_cpu_scaling)(int cpu);
	int (*get_aperf_mperf_shift)(void);
	u64 (*get_val)(struct cpudata*, int pstate);
	void (*get_vid)(struct cpudata *);
};

static struct pstate_funcs pstate_funcs __read_mostly;

static bool hwp_active __ro_after_init;
static int hwp_mode_bdw __ro_after_init;
static bool per_cpu_limits __ro_after_init;
static bool hwp_forced __ro_after_init;
static bool hwp_boost __read_mostly;
static bool hwp_is_hybrid;

static struct cpufreq_driver *intel_pstate_driver __read_mostly;

#define HYBRID_SCALING_FACTOR_ADL	78741
#define HYBRID_SCALING_FACTOR_MTL	80000
#define HYBRID_SCALING_FACTOR_LNL	86957

static int hybrid_scaling_factor;

static inline int core_get_scaling(void)
{
	return 100000;
}

#ifdef CONFIG_ACPI
static bool acpi_ppc;
#endif

static struct global_params global;

static DEFINE_MUTEX(intel_pstate_driver_lock);
static DEFINE_MUTEX(intel_pstate_limits_lock);

#ifdef CONFIG_ACPI

static bool intel_pstate_acpi_pm_profile_server(void)
{
	if (acpi_gbl_FADT.preferred_profile == PM_ENTERPRISE_SERVER ||
	    acpi_gbl_FADT.preferred_profile == PM_PERFORMANCE_SERVER)
		return true;

	return false;
}

static bool intel_pstate_get_ppc_enable_status(void)
{
	if (intel_pstate_acpi_pm_profile_server())
		return true;

	return acpi_ppc;
}

#ifdef CONFIG_ACPI_CPPC_LIB

/* The work item is needed to avoid CPU hotplug locking issues */
static void intel_pstste_sched_itmt_work_fn(struct work_struct *work)
{
	sched_set_itmt_support();
}

static DECLARE_WORK(sched_itmt_work, intel_pstste_sched_itmt_work_fn);

#define CPPC_MAX_PERF	U8_MAX

static void intel_pstate_set_itmt_prio(int cpu)
{
	struct cppc_perf_caps cppc_perf;
	static u32 max_highest_perf = 0, min_highest_perf = U32_MAX;
	int ret;

	ret = cppc_get_perf_caps(cpu, &cppc_perf);
	/*
	 * If CPPC is not available, fall back to MSR_HWP_CAPABILITIES bits [8:0].
	 *
	 * Also, on some systems with overclocking enabled, CPPC.highest_perf is
	 * hardcoded to 0xff, so CPPC.highest_perf cannot be used to enable ITMT.
	 * Fall back to MSR_HWP_CAPABILITIES then too.
	 */
	if (ret || cppc_perf.highest_perf == CPPC_MAX_PERF)
		cppc_perf.highest_perf = HWP_HIGHEST_PERF(READ_ONCE(all_cpu_data[cpu]->hwp_cap_cached));

	/*
	 * The priorities can be set regardless of whether or not
	 * sched_set_itmt_support(true) has been called and it is valid to
	 * update them at any time after it has been called.
	 */
	sched_set_itmt_core_prio(cppc_perf.highest_perf, cpu);

	if (max_highest_perf <= min_highest_perf) {
		if (cppc_perf.highest_perf > max_highest_perf)
			max_highest_perf = cppc_perf.highest_perf;

		if (cppc_perf.highest_perf < min_highest_perf)
			min_highest_perf = cppc_perf.highest_perf;

		if (max_highest_perf > min_highest_perf) {
			/*
			 * This code can be run during CPU online under the
			 * CPU hotplug locks, so sched_set_itmt_support()
			 * cannot be called from here.  Queue up a work item
			 * to invoke it.
			 */
			schedule_work(&sched_itmt_work);
		}
	}
}

static int intel_pstate_get_cppc_guaranteed(int cpu)
{
	struct cppc_perf_caps cppc_perf;
	int ret;

	ret = cppc_get_perf_caps(cpu, &cppc_perf);
	if (ret)
		return ret;

	if (cppc_perf.guaranteed_perf)
		return cppc_perf.guaranteed_perf;

	return cppc_perf.nominal_perf;
}

static int intel_pstate_cppc_get_scaling(int cpu)
{
	struct cppc_perf_caps cppc_perf;

	/*
	 * Compute the perf-to-frequency scaling factor for the given CPU if
	 * possible, unless it would be 0.
	 */
	if (!cppc_get_perf_caps(cpu, &cppc_perf) &&
	    cppc_perf.nominal_perf && cppc_perf.nominal_freq)
		return div_u64(cppc_perf.nominal_freq * KHZ_PER_MHZ,
			       cppc_perf.nominal_perf);

	return core_get_scaling();
}

#else /* CONFIG_ACPI_CPPC_LIB */
static inline void intel_pstate_set_itmt_prio(int cpu)
{
}
#endif /* CONFIG_ACPI_CPPC_LIB */

static void intel_pstate_init_acpi_perf_limits(struct cpufreq_policy *policy)
{
	struct cpudata *cpu;
	int ret;
	int i;

	if (hwp_active) {
		intel_pstate_set_itmt_prio(policy->cpu);
		return;
	}

	if (!intel_pstate_get_ppc_enable_status())
		return;

	cpu = all_cpu_data[policy->cpu];

	ret = acpi_processor_register_performance(&cpu->acpi_perf_data,
						  policy->cpu);
	if (ret)
		return;

	/*
	 * Check if the control value in _PSS is for PERF_CTL MSR, which should
	 * guarantee that the states returned by it map to the states in our
	 * list directly.
	 */
	if (cpu->acpi_perf_data.control_register.space_id !=
						ACPI_ADR_SPACE_FIXED_HARDWARE)
		goto err;

	/*
	 * If there is only one entry _PSS, simply ignore _PSS and continue as
	 * usual without taking _PSS into account
	 */
	if (cpu->acpi_perf_data.state_count < 2)
		goto err;

	pr_debug("CPU%u - ACPI _PSS perf data\n", policy->cpu);
	for (i = 0; i < cpu->acpi_perf_data.state_count; i++) {
		pr_debug("     %cP%d: %u MHz, %u mW, 0x%x\n",
			 (i == cpu->acpi_perf_data.state ? '*' : ' '), i,
			 (u32) cpu->acpi_perf_data.states[i].core_frequency,
			 (u32) cpu->acpi_perf_data.states[i].power,
			 (u32) cpu->acpi_perf_data.states[i].control);
	}

	cpu->valid_pss_table = true;
	pr_debug("_PPC limits will be enforced\n");

	return;

 err:
	cpu->valid_pss_table = false;
	acpi_processor_unregister_performance(policy->cpu);
}

static void intel_pstate_exit_perf_limits(struct cpufreq_policy *policy)
{
	struct cpudata *cpu;

	cpu = all_cpu_data[policy->cpu];
	if (!cpu->valid_pss_table)
		return;

	acpi_processor_unregister_performance(policy->cpu);
}
#else /* CONFIG_ACPI */
static inline void intel_pstate_init_acpi_perf_limits(struct cpufreq_policy *policy)
{
}

static inline void intel_pstate_exit_perf_limits(struct cpufreq_policy *policy)
{
}

static inline bool intel_pstate_acpi_pm_profile_server(void)
{
	return false;
}
#endif /* CONFIG_ACPI */

#ifndef CONFIG_ACPI_CPPC_LIB
static inline int intel_pstate_get_cppc_guaranteed(int cpu)
{
	return -ENOTSUPP;
}

static int intel_pstate_cppc_get_scaling(int cpu)
{
	return core_get_scaling();
}
#endif /* CONFIG_ACPI_CPPC_LIB */

static int intel_pstate_freq_to_hwp_rel(struct cpudata *cpu, int freq,
					unsigned int relation)
{
	if (freq == cpu->pstate.turbo_freq)
		return cpu->pstate.turbo_pstate;

	if (freq == cpu->pstate.max_freq)
		return cpu->pstate.max_pstate;

	switch (relation) {
	case CPUFREQ_RELATION_H:
		return freq / cpu->pstate.scaling;
	case CPUFREQ_RELATION_C:
		return DIV_ROUND_CLOSEST(freq, cpu->pstate.scaling);
	}

	return DIV_ROUND_UP(freq, cpu->pstate.scaling);
}

static int intel_pstate_freq_to_hwp(struct cpudata *cpu, int freq)
{
	return intel_pstate_freq_to_hwp_rel(cpu, freq, CPUFREQ_RELATION_L);
}

/**
 * intel_pstate_hybrid_hwp_adjust - Calibrate HWP performance levels.
 * @cpu: Target CPU.
 *
 * On hybrid processors, HWP may expose more performance levels than there are
 * P-states accessible through the PERF_CTL interface.  If that happens, the
 * scaling factor between HWP performance levels and CPU frequency will be less
 * than the scaling factor between P-state values and CPU frequency.
 *
 * In that case, adjust the CPU parameters used in computations accordingly.
 */
static void intel_pstate_hybrid_hwp_adjust(struct cpudata *cpu)
{
	int perf_ctl_max_phys = cpu->pstate.max_pstate_physical;
	int perf_ctl_scaling = cpu->pstate.perf_ctl_scaling;
	int perf_ctl_turbo = pstate_funcs.get_turbo(cpu->cpu);
	int scaling = cpu->pstate.scaling;
	int freq;

	pr_debug("CPU%d: perf_ctl_max_phys = %d\n", cpu->cpu, perf_ctl_max_phys);
	pr_debug("CPU%d: perf_ctl_turbo = %d\n", cpu->cpu, perf_ctl_turbo);
	pr_debug("CPU%d: perf_ctl_scaling = %d\n", cpu->cpu, perf_ctl_scaling);
	pr_debug("CPU%d: HWP_CAP guaranteed = %d\n", cpu->cpu, cpu->pstate.max_pstate);
	pr_debug("CPU%d: HWP_CAP highest = %d\n", cpu->cpu, cpu->pstate.turbo_pstate);
	pr_debug("CPU%d: HWP-to-frequency scaling factor: %d\n", cpu->cpu, scaling);

	cpu->pstate.turbo_freq = rounddown(cpu->pstate.turbo_pstate * scaling,
					   perf_ctl_scaling);
	cpu->pstate.max_freq = rounddown(cpu->pstate.max_pstate * scaling,
					 perf_ctl_scaling);

	freq = perf_ctl_max_phys * perf_ctl_scaling;
	cpu->pstate.max_pstate_physical = intel_pstate_freq_to_hwp(cpu, freq);

	freq = cpu->pstate.min_pstate * perf_ctl_scaling;
	cpu->pstate.min_freq = freq;
	/*
	 * Cast the min P-state value retrieved via pstate_funcs.get_min() to
	 * the effective range of HWP performance levels.
	 */
	cpu->pstate.min_pstate = intel_pstate_freq_to_hwp(cpu, freq);
}

static bool turbo_is_disabled(void)
{
	u64 misc_en;

	rdmsrl(MSR_IA32_MISC_ENABLE, misc_en);

	return !!(misc_en & MSR_IA32_MISC_ENABLE_TURBO_DISABLE);
}

static int min_perf_pct_min(void)
{
	struct cpudata *cpu = all_cpu_data[0];
	int turbo_pstate = cpu->pstate.turbo_pstate;

	return turbo_pstate ?
		(cpu->pstate.min_pstate * 100 / turbo_pstate) : 0;
}

static s16 intel_pstate_get_epb(struct cpudata *cpu_data)
{
	u64 epb;
	int ret;

	if (!boot_cpu_has(X86_FEATURE_EPB))
		return -ENXIO;

	ret = rdmsrl_on_cpu(cpu_data->cpu, MSR_IA32_ENERGY_PERF_BIAS, &epb);
	if (ret)
		return (s16)ret;

	return (s16)(epb & 0x0f);
}

static s16 intel_pstate_get_epp(struct cpudata *cpu_data, u64 hwp_req_data)
{
	s16 epp;

	if (boot_cpu_has(X86_FEATURE_HWP_EPP)) {
		/*
		 * When hwp_req_data is 0, means that caller didn't read
		 * MSR_HWP_REQUEST, so need to read and get EPP.
		 */
		if (!hwp_req_data) {
			epp = rdmsrl_on_cpu(cpu_data->cpu, MSR_HWP_REQUEST,
					    &hwp_req_data);
			if (epp)
				return epp;
		}
		epp = (hwp_req_data >> 24) & 0xff;
	} else {
		/* When there is no EPP present, HWP uses EPB settings */
		epp = intel_pstate_get_epb(cpu_data);
	}

	return epp;
}

static int intel_pstate_set_epb(int cpu, s16 pref)
{
	u64 epb;
	int ret;

	if (!boot_cpu_has(X86_FEATURE_EPB))
		return -ENXIO;

	ret = rdmsrl_on_cpu(cpu, MSR_IA32_ENERGY_PERF_BIAS, &epb);
	if (ret)
		return ret;

	epb = (epb & ~0x0f) | pref;
	wrmsrl_on_cpu(cpu, MSR_IA32_ENERGY_PERF_BIAS, epb);

	return 0;
}

/*
 * EPP/EPB display strings corresponding to EPP index in the
 * energy_perf_strings[]
 *	index		String
 *-------------------------------------
 *	0		default
 *	1		performance
 *	2		balance_performance
 *	3		balance_power
 *	4		power
 */

enum energy_perf_value_index {
	EPP_INDEX_DEFAULT = 0,
	EPP_INDEX_PERFORMANCE,
	EPP_INDEX_BALANCE_PERFORMANCE,
	EPP_INDEX_BALANCE_POWERSAVE,
	EPP_INDEX_POWERSAVE,
};

static const char * const energy_perf_strings[] = {
	[EPP_INDEX_DEFAULT] = "default",
	[EPP_INDEX_PERFORMANCE] = "performance",
	[EPP_INDEX_BALANCE_PERFORMANCE] = "balance_performance",
	[EPP_INDEX_BALANCE_POWERSAVE] = "balance_power",
	[EPP_INDEX_POWERSAVE] = "power",
	NULL
};
static unsigned int epp_values[] = {
	[EPP_INDEX_DEFAULT] = 0, /* Unused index */
	[EPP_INDEX_PERFORMANCE] = HWP_EPP_PERFORMANCE,
	[EPP_INDEX_BALANCE_PERFORMANCE] = HWP_EPP_BALANCE_PERFORMANCE,
	[EPP_INDEX_BALANCE_POWERSAVE] = HWP_EPP_BALANCE_POWERSAVE,
	[EPP_INDEX_POWERSAVE] = HWP_EPP_POWERSAVE,
};

static int intel_pstate_get_energy_pref_index(struct cpudata *cpu_data, int *raw_epp)
{
	s16 epp;
	int index = -EINVAL;

	*raw_epp = 0;
	epp = intel_pstate_get_epp(cpu_data, 0);
	if (epp < 0)
		return epp;

	if (boot_cpu_has(X86_FEATURE_HWP_EPP)) {
		if (epp == epp_values[EPP_INDEX_PERFORMANCE])
			return EPP_INDEX_PERFORMANCE;
		if (epp == epp_values[EPP_INDEX_BALANCE_PERFORMANCE])
			return EPP_INDEX_BALANCE_PERFORMANCE;
		if (epp == epp_values[EPP_INDEX_BALANCE_POWERSAVE])
			return EPP_INDEX_BALANCE_POWERSAVE;
		if (epp == epp_values[EPP_INDEX_POWERSAVE])
			return EPP_INDEX_POWERSAVE;
		*raw_epp = epp;
		return 0;
	} else if (boot_cpu_has(X86_FEATURE_EPB)) {
		/*
		 * Range:
		 *	0x00-0x03	:	Performance
		 *	0x04-0x07	:	Balance performance
		 *	0x08-0x0B	:	Balance power
		 *	0x0C-0x0F	:	Power
		 * The EPB is a 4 bit value, but our ranges restrict the
		 * value which can be set. Here only using top two bits
		 * effectively.
		 */
		index = (epp >> 2) + 1;
	}

	return index;
}

static int intel_pstate_set_epp(struct cpudata *cpu, u32 epp)
{
	int ret;

	/*
	 * Use the cached HWP Request MSR value, because in the active mode the
	 * register itself may be updated by intel_pstate_hwp_boost_up() or
	 * intel_pstate_hwp_boost_down() at any time.
	 */
	u64 value = READ_ONCE(cpu->hwp_req_cached);

	value &= ~GENMASK_ULL(31, 24);
	value |= (u64)epp << 24;
	/*
	 * The only other updater of hwp_req_cached in the active mode,
	 * intel_pstate_hwp_set(), is called under the same lock as this
	 * function, so it cannot run in parallel with the update below.
	 */
	WRITE_ONCE(cpu->hwp_req_cached, value);
	ret = wrmsrl_on_cpu(cpu->cpu, MSR_HWP_REQUEST, value);
	if (!ret)
		cpu->epp_cached = epp;

	return ret;
}

static int intel_pstate_set_energy_pref_index(struct cpudata *cpu_data,
					      int pref_index, bool use_raw,
					      u32 raw_epp)
{
	int epp = -EINVAL;
	int ret;

	if (!pref_index)
		epp = cpu_data->epp_default;

	if (boot_cpu_has(X86_FEATURE_HWP_EPP)) {
		if (use_raw)
			epp = raw_epp;
		else if (epp == -EINVAL)
			epp = epp_values[pref_index];

		/*
		 * To avoid confusion, refuse to set EPP to any values different
		 * from 0 (performance) if the current policy is "performance",
		 * because those values would be overridden.
		 */
		if (epp > 0 && cpu_data->policy == CPUFREQ_POLICY_PERFORMANCE)
			return -EBUSY;

		ret = intel_pstate_set_epp(cpu_data, epp);
	} else {
		if (epp == -EINVAL)
			epp = (pref_index - 1) << 2;
		ret = intel_pstate_set_epb(cpu_data->cpu, epp);
	}

	return ret;
}

static ssize_t show_energy_performance_available_preferences(
				struct cpufreq_policy *policy, char *buf)
{
	int i = 0;
	int ret = 0;

	while (energy_perf_strings[i] != NULL)
		ret += sprintf(&buf[ret], "%s ", energy_perf_strings[i++]);

	ret += sprintf(&buf[ret], "\n");

	return ret;
}

cpufreq_freq_attr_ro(energy_performance_available_preferences);

static struct cpufreq_driver intel_pstate;

static ssize_t store_energy_performance_preference(
		struct cpufreq_policy *policy, const char *buf, size_t count)
{
	struct cpudata *cpu = all_cpu_data[policy->cpu];
	char str_preference[21];
	bool raw = false;
	ssize_t ret;
	u32 epp = 0;

	ret = sscanf(buf, "%20s", str_preference);
	if (ret != 1)
		return -EINVAL;

	ret = match_string(energy_perf_strings, -1, str_preference);
	if (ret < 0) {
		if (!boot_cpu_has(X86_FEATURE_HWP_EPP))
			return ret;

		ret = kstrtouint(buf, 10, &epp);
		if (ret)
			return ret;

		if (epp > 255)
			return -EINVAL;

		raw = true;
	}

	/*
	 * This function runs with the policy R/W semaphore held, which
	 * guarantees that the driver pointer will not change while it is
	 * running.
	 */
	if (!intel_pstate_driver)
		return -EAGAIN;

	mutex_lock(&intel_pstate_limits_lock);

	if (intel_pstate_driver == &intel_pstate) {
		ret = intel_pstate_set_energy_pref_index(cpu, ret, raw, epp);
	} else {
		/*
		 * In the passive mode the governor needs to be stopped on the
		 * target CPU before the EPP update and restarted after it,
		 * which is super-heavy-weight, so make sure it is worth doing
		 * upfront.
		 */
		if (!raw)
			epp = ret ? epp_values[ret] : cpu->epp_default;

		if (cpu->epp_cached != epp) {
			int err;

			cpufreq_stop_governor(policy);
			ret = intel_pstate_set_epp(cpu, epp);
			err = cpufreq_start_governor(policy);
			if (!ret)
				ret = err;
		} else {
			ret = 0;
		}
	}

	mutex_unlock(&intel_pstate_limits_lock);

	return ret ?: count;
}

static ssize_t show_energy_performance_preference(
				struct cpufreq_policy *policy, char *buf)
{
	struct cpudata *cpu_data = all_cpu_data[policy->cpu];
	int preference, raw_epp;

	preference = intel_pstate_get_energy_pref_index(cpu_data, &raw_epp);
	if (preference < 0)
		return preference;

	if (raw_epp)
		return  sprintf(buf, "%d\n", raw_epp);
	else
		return  sprintf(buf, "%s\n", energy_perf_strings[preference]);
}

cpufreq_freq_attr_rw(energy_performance_preference);

static ssize_t show_base_frequency(struct cpufreq_policy *policy, char *buf)
{
	struct cpudata *cpu = all_cpu_data[policy->cpu];
	int ratio, freq;

	ratio = intel_pstate_get_cppc_guaranteed(policy->cpu);
	if (ratio <= 0) {
		u64 cap;

		rdmsrl_on_cpu(policy->cpu, MSR_HWP_CAPABILITIES, &cap);
		ratio = HWP_GUARANTEED_PERF(cap);
	}

	freq = ratio * cpu->pstate.scaling;
	if (cpu->pstate.scaling != cpu->pstate.perf_ctl_scaling)
		freq = rounddown(freq, cpu->pstate.perf_ctl_scaling);

	return sprintf(buf, "%d\n", freq);
}

cpufreq_freq_attr_ro(base_frequency);

static struct freq_attr *hwp_cpufreq_attrs[] = {
	&energy_performance_preference,
	&energy_performance_available_preferences,
	&base_frequency,
	NULL,
};

static bool no_cas __ro_after_init;

static struct cpudata *hybrid_max_perf_cpu __read_mostly;
/*
 * Protects hybrid_max_perf_cpu, the capacity_perf fields in struct cpudata,
 * and the x86 arch scale-invariance information from concurrent updates.
 */
static DEFINE_MUTEX(hybrid_capacity_lock);

static void hybrid_set_cpu_capacity(struct cpudata *cpu)
{
	arch_set_cpu_capacity(cpu->cpu, cpu->capacity_perf,
			      hybrid_max_perf_cpu->capacity_perf,
			      cpu->capacity_perf,
			      cpu->pstate.max_pstate_physical);

	pr_debug("CPU%d: perf = %u, max. perf = %u, base perf = %d\n", cpu->cpu,
		 cpu->capacity_perf, hybrid_max_perf_cpu->capacity_perf,
		 cpu->pstate.max_pstate_physical);
}

static void hybrid_clear_cpu_capacity(unsigned int cpunum)
{
	arch_set_cpu_capacity(cpunum, 1, 1, 1, 1);
}

static void hybrid_get_capacity_perf(struct cpudata *cpu)
{
	if (READ_ONCE(global.no_turbo)) {
		cpu->capacity_perf = cpu->pstate.max_pstate_physical;
		return;
	}

	cpu->capacity_perf = HWP_HIGHEST_PERF(READ_ONCE(cpu->hwp_cap_cached));
}

static void hybrid_set_capacity_of_cpus(void)
{
	int cpunum;

	for_each_online_cpu(cpunum) {
		struct cpudata *cpu = all_cpu_data[cpunum];

		if (cpu)
			hybrid_set_cpu_capacity(cpu);
	}
}

static void hybrid_update_cpu_capacity_scaling(void)
{
	struct cpudata *max_perf_cpu = NULL;
	unsigned int max_cap_perf = 0;
	int cpunum;

	for_each_online_cpu(cpunum) {
		struct cpudata *cpu = all_cpu_data[cpunum];

		if (!cpu)
			continue;

		/*
		 * During initialization, CPU performance at full capacity needs
		 * to be determined.
		 */
		if (!hybrid_max_perf_cpu)
			hybrid_get_capacity_perf(cpu);

		/*
		 * If hybrid_max_perf_cpu is not NULL at this point, it is
		 * being replaced, so don't take it into account when looking
		 * for the new one.
		 */
		if (cpu == hybrid_max_perf_cpu)
			continue;

		if (cpu->capacity_perf > max_cap_perf) {
			max_cap_perf = cpu->capacity_perf;
			max_perf_cpu = cpu;
		}
	}

	if (max_perf_cpu) {
		hybrid_max_perf_cpu = max_perf_cpu;
		hybrid_set_capacity_of_cpus();
	} else {
		pr_info("Found no CPUs with nonzero maximum performance\n");
		/* Revert to the flat CPU capacity structure. */
		for_each_online_cpu(cpunum)
			hybrid_clear_cpu_capacity(cpunum);
	}
}

static void __hybrid_refresh_cpu_capacity_scaling(void)
{
	hybrid_max_perf_cpu = NULL;
	hybrid_update_cpu_capacity_scaling();
}

static void hybrid_refresh_cpu_capacity_scaling(void)
{
	guard(mutex)(&hybrid_capacity_lock);

	__hybrid_refresh_cpu_capacity_scaling();
}

static void hybrid_init_cpu_capacity_scaling(bool refresh)
{
	/* Bail out if enabling capacity-aware scheduling is prohibited. */
	if (no_cas)
		return;

	/*
	 * If hybrid_max_perf_cpu is set at this point, the hybrid CPU capacity
	 * scaling has been enabled already and the driver is just changing the
	 * operation mode.
	 */
	if (refresh) {
		hybrid_refresh_cpu_capacity_scaling();
		return;
	}

	/*
	 * On hybrid systems, use asym capacity instead of ITMT, but because
	 * the capacity of SMT threads is not deterministic even approximately,
	 * do not do that when SMT is in use.
	 */
	if (hwp_is_hybrid && !sched_smt_active() && arch_enable_hybrid_capacity_scale()) {
		hybrid_refresh_cpu_capacity_scaling();
		/*
		 * Disabling ITMT causes sched domains to be rebuilt to disable asym
		 * packing and enable asym capacity.
		 */
		sched_clear_itmt_support();
	}
}

static bool hybrid_clear_max_perf_cpu(void)
{
	bool ret;

	guard(mutex)(&hybrid_capacity_lock);

	ret = !!hybrid_max_perf_cpu;
	hybrid_max_perf_cpu = NULL;

	return ret;
}

static void __intel_pstate_get_hwp_cap(struct cpudata *cpu)
{
	u64 cap;

	rdmsrl_on_cpu(cpu->cpu, MSR_HWP_CAPABILITIES, &cap);
	WRITE_ONCE(cpu->hwp_cap_cached, cap);
	cpu->pstate.max_pstate = HWP_GUARANTEED_PERF(cap);
	cpu->pstate.turbo_pstate = HWP_HIGHEST_PERF(cap);
}

static void intel_pstate_get_hwp_cap(struct cpudata *cpu)
{
	int scaling = cpu->pstate.scaling;

	__intel_pstate_get_hwp_cap(cpu);

	cpu->pstate.max_freq = cpu->pstate.max_pstate * scaling;
	cpu->pstate.turbo_freq = cpu->pstate.turbo_pstate * scaling;
	if (scaling != cpu->pstate.perf_ctl_scaling) {
		int perf_ctl_scaling = cpu->pstate.perf_ctl_scaling;

		cpu->pstate.max_freq = rounddown(cpu->pstate.max_freq,
						 perf_ctl_scaling);
		cpu->pstate.turbo_freq = rounddown(cpu->pstate.turbo_freq,
						   perf_ctl_scaling);
	}
}

static void hybrid_update_capacity(struct cpudata *cpu)
{
	unsigned int max_cap_perf;

	mutex_lock(&hybrid_capacity_lock);

	if (!hybrid_max_perf_cpu)
		goto unlock;

	/*
	 * The maximum performance of the CPU may have changed, but assume
	 * that the performance of the other CPUs has not changed.
	 */
	max_cap_perf = hybrid_max_perf_cpu->capacity_perf;

	intel_pstate_get_hwp_cap(cpu);

	hybrid_get_capacity_perf(cpu);
	/* Should hybrid_max_perf_cpu be replaced by this CPU? */
	if (cpu->capacity_perf > max_cap_perf) {
		hybrid_max_perf_cpu = cpu;
		hybrid_set_capacity_of_cpus();
		goto unlock;
	}

	/* If this CPU is hybrid_max_perf_cpu, should it be replaced? */
	if (cpu == hybrid_max_perf_cpu && cpu->capacity_perf < max_cap_perf) {
		hybrid_update_cpu_capacity_scaling();
		goto unlock;
	}

	hybrid_set_cpu_capacity(cpu);

unlock:
	mutex_unlock(&hybrid_capacity_lock);
}

static void intel_pstate_hwp_set(unsigned int cpu)
{
	struct cpudata *cpu_data = all_cpu_data[cpu];
	int max, min;
	u64 value;
	s16 epp;

	max = cpu_data->max_perf_ratio;
	min = cpu_data->min_perf_ratio;

	if (cpu_data->policy == CPUFREQ_POLICY_PERFORMANCE)
		min = max;

	rdmsrl_on_cpu(cpu, MSR_HWP_REQUEST, &value);

	value &= ~HWP_MIN_PERF(~0L);
	value |= HWP_MIN_PERF(min);

	value &= ~HWP_MAX_PERF(~0L);
	value |= HWP_MAX_PERF(max);

	if (cpu_data->epp_policy == cpu_data->policy)
		goto skip_epp;

	cpu_data->epp_policy = cpu_data->policy;

	if (cpu_data->policy == CPUFREQ_POLICY_PERFORMANCE) {
		epp = intel_pstate_get_epp(cpu_data, value);
		cpu_data->epp_powersave = epp;
		/* If EPP read was failed, then don't try to write */
		if (epp < 0)
			goto skip_epp;

		epp = 0;
	} else {
		/* skip setting EPP, when saved value is invalid */
		if (cpu_data->epp_powersave < 0)
			goto skip_epp;

		/*
		 * No need to restore EPP when it is not zero. This
		 * means:
		 *  - Policy is not changed
		 *  - user has manually changed
		 *  - Error reading EPB
		 */
		epp = intel_pstate_get_epp(cpu_data, value);
		if (epp)
			goto skip_epp;

		epp = cpu_data->epp_powersave;
	}
	if (boot_cpu_has(X86_FEATURE_HWP_EPP)) {
		value &= ~GENMASK_ULL(31, 24);
		value |= (u64)epp << 24;
	} else {
		intel_pstate_set_epb(cpu, epp);
	}
skip_epp:
	WRITE_ONCE(cpu_data->hwp_req_cached, value);
	wrmsrl_on_cpu(cpu, MSR_HWP_REQUEST, value);
}

static void intel_pstate_disable_hwp_interrupt(struct cpudata *cpudata);

static void intel_pstate_hwp_offline(struct cpudata *cpu)
{
	u64 value = READ_ONCE(cpu->hwp_req_cached);
	int min_perf;

	intel_pstate_disable_hwp_interrupt(cpu);

	if (boot_cpu_has(X86_FEATURE_HWP_EPP)) {
		/*
		 * In case the EPP has been set to "performance" by the
		 * active mode "performance" scaling algorithm, replace that
		 * temporary value with the cached EPP one.
		 */
		value &= ~GENMASK_ULL(31, 24);
		value |= HWP_ENERGY_PERF_PREFERENCE(cpu->epp_cached);
		/*
		 * However, make sure that EPP will be set to "performance" when
		 * the CPU is brought back online again and the "performance"
		 * scaling algorithm is still in effect.
		 */
		cpu->epp_policy = CPUFREQ_POLICY_UNKNOWN;
	}

	/*
	 * Clear the desired perf field in the cached HWP request value to
	 * prevent nonzero desired values from being leaked into the active
	 * mode.
	 */
	value &= ~HWP_DESIRED_PERF(~0L);
	WRITE_ONCE(cpu->hwp_req_cached, value);

	value &= ~GENMASK_ULL(31, 0);
	min_perf = HWP_LOWEST_PERF(READ_ONCE(cpu->hwp_cap_cached));

	/* Set hwp_max = hwp_min */
	value |= HWP_MAX_PERF(min_perf);
	value |= HWP_MIN_PERF(min_perf);

	/* Set EPP to min */
	if (boot_cpu_has(X86_FEATURE_HWP_EPP))
		value |= HWP_ENERGY_PERF_PREFERENCE(HWP_EPP_POWERSAVE);

	wrmsrl_on_cpu(cpu->cpu, MSR_HWP_REQUEST, value);

	mutex_lock(&hybrid_capacity_lock);

	if (!hybrid_max_perf_cpu) {
		mutex_unlock(&hybrid_capacity_lock);

		return;
	}

	if (hybrid_max_perf_cpu == cpu)
		hybrid_update_cpu_capacity_scaling();

	mutex_unlock(&hybrid_capacity_lock);

	/* Reset the capacity of the CPU going offline to the initial value. */
	hybrid_clear_cpu_capacity(cpu->cpu);
}

#define POWER_CTL_EE_ENABLE	1
#define POWER_CTL_EE_DISABLE	2

static int power_ctl_ee_state;

static void set_power_ctl_ee_state(bool input)
{
	u64 power_ctl;

	mutex_lock(&intel_pstate_driver_lock);
	rdmsrl(MSR_IA32_POWER_CTL, power_ctl);
	if (input) {
		power_ctl &= ~BIT(MSR_IA32_POWER_CTL_BIT_EE);
		power_ctl_ee_state = POWER_CTL_EE_ENABLE;
	} else {
		power_ctl |= BIT(MSR_IA32_POWER_CTL_BIT_EE);
		power_ctl_ee_state = POWER_CTL_EE_DISABLE;
	}
	wrmsrl(MSR_IA32_POWER_CTL, power_ctl);
	mutex_unlock(&intel_pstate_driver_lock);
}

static void intel_pstate_hwp_enable(struct cpudata *cpudata);

static void intel_pstate_hwp_reenable(struct cpudata *cpu)
{
	intel_pstate_hwp_enable(cpu);
	wrmsrl_on_cpu(cpu->cpu, MSR_HWP_REQUEST, READ_ONCE(cpu->hwp_req_cached));
}

static int intel_pstate_suspend(struct cpufreq_policy *policy)
{
	struct cpudata *cpu = all_cpu_data[policy->cpu];

	pr_debug("CPU %d suspending\n", cpu->cpu);

	cpu->suspended = true;

	/* disable HWP interrupt and cancel any pending work */
	intel_pstate_disable_hwp_interrupt(cpu);

	return 0;
}

static int intel_pstate_resume(struct cpufreq_policy *policy)
{
	struct cpudata *cpu = all_cpu_data[policy->cpu];

	pr_debug("CPU %d resuming\n", cpu->cpu);

	/* Only restore if the system default is changed */
	if (power_ctl_ee_state == POWER_CTL_EE_ENABLE)
		set_power_ctl_ee_state(true);
	else if (power_ctl_ee_state == POWER_CTL_EE_DISABLE)
		set_power_ctl_ee_state(false);

	if (cpu->suspended && hwp_active) {
		mutex_lock(&intel_pstate_limits_lock);

		/* Re-enable HWP, because "online" has not done that. */
		intel_pstate_hwp_reenable(cpu);

		mutex_unlock(&intel_pstate_limits_lock);
	}

	cpu->suspended = false;

	return 0;
}

static void intel_pstate_update_policies(void)
{
	int cpu;

	for_each_possible_cpu(cpu)
		cpufreq_update_policy(cpu);
}

static void __intel_pstate_update_max_freq(struct cpudata *cpudata,
					   struct cpufreq_policy *policy)
{
	if (hwp_active)
		intel_pstate_get_hwp_cap(cpudata);

	policy->cpuinfo.max_freq = READ_ONCE(global.no_turbo) ?
			cpudata->pstate.max_freq : cpudata->pstate.turbo_freq;

	refresh_frequency_limits(policy);
}

static void intel_pstate_update_limits(unsigned int cpu)
{
	struct cpufreq_policy *policy = cpufreq_cpu_acquire(cpu);
	struct cpudata *cpudata;

	if (!policy)
		return;

	cpudata = all_cpu_data[cpu];

	__intel_pstate_update_max_freq(cpudata, policy);

	/* Prevent the driver from being unregistered now. */
	mutex_lock(&intel_pstate_driver_lock);

	cpufreq_cpu_release(policy);

	hybrid_update_capacity(cpudata);

	mutex_unlock(&intel_pstate_driver_lock);
}

static void intel_pstate_update_limits_for_all(void)
{
	int cpu;

	for_each_possible_cpu(cpu) {
		struct cpufreq_policy *policy = cpufreq_cpu_acquire(cpu);

		if (!policy)
			continue;

		__intel_pstate_update_max_freq(all_cpu_data[cpu], policy);

		cpufreq_cpu_release(policy);
	}

	mutex_lock(&hybrid_capacity_lock);

	if (hybrid_max_perf_cpu)
		__hybrid_refresh_cpu_capacity_scaling();

	mutex_unlock(&hybrid_capacity_lock);
}

/************************** sysfs begin ************************/
#define show_one(file_name, object)					\
	static ssize_t show_##file_name					\
	(struct kobject *kobj, struct kobj_attribute *attr, char *buf)	\
	{								\
		return sprintf(buf, "%u\n", global.object);		\
	}

static ssize_t intel_pstate_show_status(char *buf);
static int intel_pstate_update_status(const char *buf, size_t size);

static ssize_t show_status(struct kobject *kobj,
			   struct kobj_attribute *attr, char *buf)
{
	ssize_t ret;

	mutex_lock(&intel_pstate_driver_lock);
	ret = intel_pstate_show_status(buf);
	mutex_unlock(&intel_pstate_driver_lock);

	return ret;
}

static ssize_t store_status(struct kobject *a, struct kobj_attribute *b,
			    const char *buf, size_t count)
{
	char *p = memchr(buf, '\n', count);
	int ret;

	mutex_lock(&intel_pstate_driver_lock);
	ret = intel_pstate_update_status(buf, p ? p - buf : count);
	mutex_unlock(&intel_pstate_driver_lock);

	return ret < 0 ? ret : count;
}

static ssize_t show_turbo_pct(struct kobject *kobj,
				struct kobj_attribute *attr, char *buf)
{
	struct cpudata *cpu;
	int total, no_turbo, turbo_pct;
	uint32_t turbo_fp;

	mutex_lock(&intel_pstate_driver_lock);

	if (!intel_pstate_driver) {
		mutex_unlock(&intel_pstate_driver_lock);
		return -EAGAIN;
	}

	cpu = all_cpu_data[0];

	total = cpu->pstate.turbo_pstate - cpu->pstate.min_pstate + 1;
	no_turbo = cpu->pstate.max_pstate - cpu->pstate.min_pstate + 1;
	turbo_fp = div_fp(no_turbo, total);
	turbo_pct = 100 - fp_toint(mul_fp(turbo_fp, int_tofp(100)));

	mutex_unlock(&intel_pstate_driver_lock);

	return sprintf(buf, "%u\n", turbo_pct);
}

static ssize_t show_num_pstates(struct kobject *kobj,
				struct kobj_attribute *attr, char *buf)
{
	struct cpudata *cpu;
	int total;

	mutex_lock(&intel_pstate_driver_lock);

	if (!intel_pstate_driver) {
		mutex_unlock(&intel_pstate_driver_lock);
		return -EAGAIN;
	}

	cpu = all_cpu_data[0];
	total = cpu->pstate.turbo_pstate - cpu->pstate.min_pstate + 1;

	mutex_unlock(&intel_pstate_driver_lock);

	return sprintf(buf, "%u\n", total);
}

static ssize_t show_no_turbo(struct kobject *kobj,
			     struct kobj_attribute *attr, char *buf)
{
	ssize_t ret;

	mutex_lock(&intel_pstate_driver_lock);

	if (!intel_pstate_driver) {
		mutex_unlock(&intel_pstate_driver_lock);
		return -EAGAIN;
	}

	ret = sprintf(buf, "%u\n", global.no_turbo);

	mutex_unlock(&intel_pstate_driver_lock);

	return ret;
}

static ssize_t store_no_turbo(struct kobject *a, struct kobj_attribute *b,
			      const char *buf, size_t count)
{
	unsigned int input;
	bool no_turbo;

	if (sscanf(buf, "%u", &input) != 1)
		return -EINVAL;

	mutex_lock(&intel_pstate_driver_lock);

	if (!intel_pstate_driver) {
		count = -EAGAIN;
		goto unlock_driver;
	}

	no_turbo = !!clamp_t(int, input, 0, 1);

	WRITE_ONCE(global.turbo_disabled, turbo_is_disabled());
	if (global.turbo_disabled && !no_turbo) {
		pr_notice("Turbo disabled by BIOS or unavailable on processor\n");
		count = -EPERM;
		if (global.no_turbo)
			goto unlock_driver;
		else
			no_turbo = 1;
	}

	if (no_turbo == global.no_turbo) {
		goto unlock_driver;
	}

	WRITE_ONCE(global.no_turbo, no_turbo);

	mutex_lock(&intel_pstate_limits_lock);

	if (no_turbo) {
		struct cpudata *cpu = all_cpu_data[0];
		int pct = cpu->pstate.max_pstate * 100 / cpu->pstate.turbo_pstate;

		/* Squash the global minimum into the permitted range. */
		if (global.min_perf_pct > pct)
			global.min_perf_pct = pct;
	}

	mutex_unlock(&intel_pstate_limits_lock);

	intel_pstate_update_limits_for_all();
	arch_set_max_freq_ratio(no_turbo);

unlock_driver:
	mutex_unlock(&intel_pstate_driver_lock);

	return count;
}

static void update_qos_request(enum freq_qos_req_type type)
{
	struct freq_qos_request *req;
	struct cpufreq_policy *policy;
	int i;

	for_each_possible_cpu(i) {
		struct cpudata *cpu = all_cpu_data[i];
		unsigned int freq, perf_pct;

		policy = cpufreq_cpu_get(i);
		if (!policy)
			continue;

		req = policy->driver_data;
		cpufreq_cpu_put(policy);

		if (!req)
			continue;

		if (hwp_active)
			intel_pstate_get_hwp_cap(cpu);

		if (type == FREQ_QOS_MIN) {
			perf_pct = global.min_perf_pct;
		} else {
			req++;
			perf_pct = global.max_perf_pct;
		}

		freq = DIV_ROUND_UP(cpu->pstate.turbo_freq * perf_pct, 100);

		if (freq_qos_update_request(req, freq) < 0)
			pr_warn("Failed to update freq constraint: CPU%d\n", i);
	}
}

static ssize_t store_max_perf_pct(struct kobject *a, struct kobj_attribute *b,
				  const char *buf, size_t count)
{
	unsigned int input;
	int ret;

	ret = sscanf(buf, "%u", &input);
	if (ret != 1)
		return -EINVAL;

	mutex_lock(&intel_pstate_driver_lock);

	if (!intel_pstate_driver) {
		mutex_unlock(&intel_pstate_driver_lock);
		return -EAGAIN;
	}

	mutex_lock(&intel_pstate_limits_lock);

	global.max_perf_pct = clamp_t(int, input, global.min_perf_pct, 100);

	mutex_unlock(&intel_pstate_limits_lock);

	if (intel_pstate_driver == &intel_pstate)
		intel_pstate_update_policies();
	else
		update_qos_request(FREQ_QOS_MAX);

	mutex_unlock(&intel_pstate_driver_lock);

	return count;
}

static ssize_t store_min_perf_pct(struct kobject *a, struct kobj_attribute *b,
				  const char *buf, size_t count)
{
	unsigned int input;
	int ret;

	ret = sscanf(buf, "%u", &input);
	if (ret != 1)
		return -EINVAL;

	mutex_lock(&intel_pstate_driver_lock);

	if (!intel_pstate_driver) {
		mutex_unlock(&intel_pstate_driver_lock);
		return -EAGAIN;
	}

	mutex_lock(&intel_pstate_limits_lock);

	global.min_perf_pct = clamp_t(int, input,
				      min_perf_pct_min(), global.max_perf_pct);

	mutex_unlock(&intel_pstate_limits_lock);

	if (intel_pstate_driver == &intel_pstate)
		intel_pstate_update_policies();
	else
		update_qos_request(FREQ_QOS_MIN);

	mutex_unlock(&intel_pstate_driver_lock);

	return count;
}

static ssize_t show_hwp_dynamic_boost(struct kobject *kobj,
				struct kobj_attribute *attr, char *buf)
{
	return sprintf(buf, "%u\n", hwp_boost);
}

static ssize_t store_hwp_dynamic_boost(struct kobject *a,
				       struct kobj_attribute *b,
				       const char *buf, size_t count)
{
	unsigned int input;
	int ret;

	ret = kstrtouint(buf, 10, &input);
	if (ret)
		return ret;

	mutex_lock(&intel_pstate_driver_lock);
	hwp_boost = !!input;
	intel_pstate_update_policies();
	mutex_unlock(&intel_pstate_driver_lock);

	return count;
}

static ssize_t show_energy_efficiency(struct kobject *kobj, struct kobj_attribute *attr,
				      char *buf)
{
	u64 power_ctl;
	int enable;

	rdmsrl(MSR_IA32_POWER_CTL, power_ctl);
	enable = !!(power_ctl & BIT(MSR_IA32_POWER_CTL_BIT_EE));
	return sprintf(buf, "%d\n", !enable);
}

static ssize_t store_energy_efficiency(struct kobject *a, struct kobj_attribute *b,
				       const char *buf, size_t count)
{
	bool input;
	int ret;

	ret = kstrtobool(buf, &input);
	if (ret)
		return ret;

	set_power_ctl_ee_state(input);

	return count;
}

show_one(max_perf_pct, max_perf_pct);
show_one(min_perf_pct, min_perf_pct);

define_one_global_rw(status);
define_one_global_rw(no_turbo);
define_one_global_rw(max_perf_pct);
define_one_global_rw(min_perf_pct);
define_one_global_ro(turbo_pct);
define_one_global_ro(num_pstates);
define_one_global_rw(hwp_dynamic_boost);
define_one_global_rw(energy_efficiency);

static struct attribute *intel_pstate_attributes[] = {
	&status.attr,
	&no_turbo.attr,
	NULL
};

static const struct attribute_group intel_pstate_attr_group = {
	.attrs = intel_pstate_attributes,
};

static const struct x86_cpu_id intel_pstate_cpu_ee_disable_ids[];

static struct kobject *intel_pstate_kobject;

static void __init intel_pstate_sysfs_expose_params(void)
{
	struct device *dev_root = bus_get_dev_root(&cpu_subsys);
	int rc;

	if (dev_root) {
		intel_pstate_kobject = kobject_create_and_add("intel_pstate", &dev_root->kobj);
		put_device(dev_root);
	}
	if (WARN_ON(!intel_pstate_kobject))
		return;

	rc = sysfs_create_group(intel_pstate_kobject, &intel_pstate_attr_group);
	if (WARN_ON(rc))
		return;

	if (!boot_cpu_has(X86_FEATURE_HYBRID_CPU)) {
		rc = sysfs_create_file(intel_pstate_kobject, &turbo_pct.attr);
		WARN_ON(rc);

		rc = sysfs_create_file(intel_pstate_kobject, &num_pstates.attr);
		WARN_ON(rc);
	}

	/*
	 * If per cpu limits are enforced there are no global limits, so
	 * return without creating max/min_perf_pct attributes
	 */
	if (per_cpu_limits)
		return;

	rc = sysfs_create_file(intel_pstate_kobject, &max_perf_pct.attr);
	WARN_ON(rc);

	rc = sysfs_create_file(intel_pstate_kobject, &min_perf_pct.attr);
	WARN_ON(rc);

	if (x86_match_cpu(intel_pstate_cpu_ee_disable_ids)) {
		rc = sysfs_create_file(intel_pstate_kobject, &energy_efficiency.attr);
		WARN_ON(rc);
	}
}

static void __init intel_pstate_sysfs_remove(void)
{
	if (!intel_pstate_kobject)
		return;

	sysfs_remove_group(intel_pstate_kobject, &intel_pstate_attr_group);

	if (!boot_cpu_has(X86_FEATURE_HYBRID_CPU)) {
		sysfs_remove_file(intel_pstate_kobject, &num_pstates.attr);
		sysfs_remove_file(intel_pstate_kobject, &turbo_pct.attr);
	}

	if (!per_cpu_limits) {
		sysfs_remove_file(intel_pstate_kobject, &max_perf_pct.attr);
		sysfs_remove_file(intel_pstate_kobject, &min_perf_pct.attr);

		if (x86_match_cpu(intel_pstate_cpu_ee_disable_ids))
			sysfs_remove_file(intel_pstate_kobject, &energy_efficiency.attr);
	}

	kobject_put(intel_pstate_kobject);
}

static void intel_pstate_sysfs_expose_hwp_dynamic_boost(void)
{
	int rc;

	if (!hwp_active)
		return;

	rc = sysfs_create_file(intel_pstate_kobject, &hwp_dynamic_boost.attr);
	WARN_ON_ONCE(rc);
}

static void intel_pstate_sysfs_hide_hwp_dynamic_boost(void)
{
	if (!hwp_active)
		return;

	sysfs_remove_file(intel_pstate_kobject, &hwp_dynamic_boost.attr);
}

/************************** sysfs end ************************/

static void intel_pstate_notify_work(struct work_struct *work)
{
	struct cpudata *cpudata =
		container_of(to_delayed_work(work), struct cpudata, hwp_notify_work);
	struct cpufreq_policy *policy = cpufreq_cpu_acquire(cpudata->cpu);

	if (policy) {
		__intel_pstate_update_max_freq(cpudata, policy);

		cpufreq_cpu_release(policy);

		/*
		 * The driver will not be unregistered while this function is
		 * running, so update the capacity without acquiring the driver
		 * lock.
		 */
		hybrid_update_capacity(cpudata);
	}

	wrmsrl_on_cpu(cpudata->cpu, MSR_HWP_STATUS, 0);
}

static DEFINE_RAW_SPINLOCK(hwp_notify_lock);
static cpumask_t hwp_intr_enable_mask;

#define HWP_GUARANTEED_PERF_CHANGE_STATUS      BIT(0)
#define HWP_HIGHEST_PERF_CHANGE_STATUS         BIT(3)

void notify_hwp_interrupt(void)
{
	unsigned int this_cpu = smp_processor_id();
	u64 value, status_mask;
	unsigned long flags;

	if (!hwp_active || !cpu_feature_enabled(X86_FEATURE_HWP_NOTIFY))
		return;

	status_mask = HWP_GUARANTEED_PERF_CHANGE_STATUS;
	if (cpu_feature_enabled(X86_FEATURE_HWP_HIGHEST_PERF_CHANGE))
		status_mask |= HWP_HIGHEST_PERF_CHANGE_STATUS;

	rdmsrl_safe(MSR_HWP_STATUS, &value);
	if (!(value & status_mask))
		return;

	raw_spin_lock_irqsave(&hwp_notify_lock, flags);

	if (!cpumask_test_cpu(this_cpu, &hwp_intr_enable_mask))
		goto ack_intr;

	schedule_delayed_work(&all_cpu_data[this_cpu]->hwp_notify_work,
			      msecs_to_jiffies(10));

	raw_spin_unlock_irqrestore(&hwp_notify_lock, flags);

	return;

ack_intr:
	wrmsrl_safe(MSR_HWP_STATUS, 0);
	raw_spin_unlock_irqrestore(&hwp_notify_lock, flags);
}

static void intel_pstate_disable_hwp_interrupt(struct cpudata *cpudata)
{
	bool cancel_work;

	if (!cpu_feature_enabled(X86_FEATURE_HWP_NOTIFY))
		return;

	/* wrmsrl_on_cpu has to be outside spinlock as this can result in IPC */
	wrmsrl_on_cpu(cpudata->cpu, MSR_HWP_INTERRUPT, 0x00);

	raw_spin_lock_irq(&hwp_notify_lock);
	cancel_work = cpumask_test_and_clear_cpu(cpudata->cpu, &hwp_intr_enable_mask);
	raw_spin_unlock_irq(&hwp_notify_lock);

	if (cancel_work)
		cancel_delayed_work_sync(&cpudata->hwp_notify_work);
}

#define HWP_GUARANTEED_PERF_CHANGE_REQ BIT(0)
#define HWP_HIGHEST_PERF_CHANGE_REQ    BIT(2)

static void intel_pstate_enable_hwp_interrupt(struct cpudata *cpudata)
{
	/* Enable HWP notification interrupt for performance change */
	if (boot_cpu_has(X86_FEATURE_HWP_NOTIFY)) {
		u64 interrupt_mask = HWP_GUARANTEED_PERF_CHANGE_REQ;

		raw_spin_lock_irq(&hwp_notify_lock);
		INIT_DELAYED_WORK(&cpudata->hwp_notify_work, intel_pstate_notify_work);
		cpumask_set_cpu(cpudata->cpu, &hwp_intr_enable_mask);
		raw_spin_unlock_irq(&hwp_notify_lock);

		if (cpu_feature_enabled(X86_FEATURE_HWP_HIGHEST_PERF_CHANGE))
			interrupt_mask |= HWP_HIGHEST_PERF_CHANGE_REQ;

		/* wrmsrl_on_cpu has to be outside spinlock as this can result in IPC */
		wrmsrl_on_cpu(cpudata->cpu, MSR_HWP_INTERRUPT, interrupt_mask);
		wrmsrl_on_cpu(cpudata->cpu, MSR_HWP_STATUS, 0);
	}
}

static void intel_pstate_update_epp_defaults(struct cpudata *cpudata)
{
	cpudata->epp_default = intel_pstate_get_epp(cpudata, 0);

	/*
	 * If the EPP is set by firmware, which means that firmware enabled HWP
	 * - Is equal or less than 0x80 (default balance_perf EPP)
	 * - But less performance oriented than performance EPP
	 *   then use this as new balance_perf EPP.
	 */
	if (hwp_forced && cpudata->epp_default <= HWP_EPP_BALANCE_PERFORMANCE &&
	    cpudata->epp_default > HWP_EPP_PERFORMANCE) {
		epp_values[EPP_INDEX_BALANCE_PERFORMANCE] = cpudata->epp_default;
		return;
	}

	/*
	 * If this CPU gen doesn't call for change in balance_perf
	 * EPP return.
	 */
	if (epp_values[EPP_INDEX_BALANCE_PERFORMANCE] == HWP_EPP_BALANCE_PERFORMANCE)
		return;

	/*
	 * Use hard coded value per gen to update the balance_perf
	 * and default EPP.
	 */
	cpudata->epp_default = epp_values[EPP_INDEX_BALANCE_PERFORMANCE];
	intel_pstate_set_epp(cpudata, cpudata->epp_default);
}

static void intel_pstate_hwp_enable(struct cpudata *cpudata)
{
	/* First disable HWP notification interrupt till we activate again */
	if (boot_cpu_has(X86_FEATURE_HWP_NOTIFY))
		wrmsrl_on_cpu(cpudata->cpu, MSR_HWP_INTERRUPT, 0x00);

	wrmsrl_on_cpu(cpudata->cpu, MSR_PM_ENABLE, 0x1);

	intel_pstate_enable_hwp_interrupt(cpudata);

	if (cpudata->epp_default >= 0)
		return;

	intel_pstate_update_epp_defaults(cpudata);
}

static int atom_get_min_pstate(int not_used)
{
	u64 value;

	rdmsrl(MSR_ATOM_CORE_RATIOS, value);
	return (value >> 8) & 0x7F;
}

static int atom_get_max_pstate(int not_used)
{
	u64 value;

	rdmsrl(MSR_ATOM_CORE_RATIOS, value);
	return (value >> 16) & 0x7F;
}

static int atom_get_turbo_pstate(int not_used)
{
	u64 value;

	rdmsrl(MSR_ATOM_CORE_TURBO_RATIOS, value);
	return value & 0x7F;
}

static u64 atom_get_val(struct cpudata *cpudata, int pstate)
{
	u64 val;
	int32_t vid_fp;
	u32 vid;

	val = (u64)pstate << 8;
	if (READ_ONCE(global.no_turbo) && !READ_ONCE(global.turbo_disabled))
		val |= (u64)1 << 32;

	vid_fp = cpudata->vid.min + mul_fp(
		int_tofp(pstate - cpudata->pstate.min_pstate),
		cpudata->vid.ratio);

	vid_fp = clamp_t(int32_t, vid_fp, cpudata->vid.min, cpudata->vid.max);
	vid = ceiling_fp(vid_fp);

	if (pstate > cpudata->pstate.max_pstate)
		vid = cpudata->vid.turbo;

	return val | vid;
}

static int silvermont_get_scaling(void)
{
	u64 value;
	int i;
	/* Defined in Table 35-6 from SDM (Sept 2015) */
	static int silvermont_freq_table[] = {
		83300, 100000, 133300, 116700, 80000};

	rdmsrl(MSR_FSB_FREQ, value);
	i = value & 0x7;
	WARN_ON(i > 4);

	return silvermont_freq_table[i];
}

static int airmont_get_scaling(void)
{
	u64 value;
	int i;
	/* Defined in Table 35-10 from SDM (Sept 2015) */
	static int airmont_freq_table[] = {
		83300, 100000, 133300, 116700, 80000,
		93300, 90000, 88900, 87500};

	rdmsrl(MSR_FSB_FREQ, value);
	i = value & 0xF;
	WARN_ON(i > 8);

	return airmont_freq_table[i];
}

static void atom_get_vid(struct cpudata *cpudata)
{
	u64 value;

	rdmsrl(MSR_ATOM_CORE_VIDS, value);
	cpudata->vid.min = int_tofp((value >> 8) & 0x7f);
	cpudata->vid.max = int_tofp((value >> 16) & 0x7f);
	cpudata->vid.ratio = div_fp(
		cpudata->vid.max - cpudata->vid.min,
		int_tofp(cpudata->pstate.max_pstate -
			cpudata->pstate.min_pstate));

	rdmsrl(MSR_ATOM_CORE_TURBO_VIDS, value);
	cpudata->vid.turbo = value & 0x7f;
}

static int core_get_min_pstate(int cpu)
{
	u64 value;

	rdmsrl_on_cpu(cpu, MSR_PLATFORM_INFO, &value);
	return (value >> 40) & 0xFF;
}

static int core_get_max_pstate_physical(int cpu)
{
	u64 value;

	rdmsrl_on_cpu(cpu, MSR_PLATFORM_INFO, &value);
	return (value >> 8) & 0xFF;
}

static int core_get_tdp_ratio(int cpu, u64 plat_info)
{
	/* Check how many TDP levels present */
	if (plat_info & 0x600000000) {
		u64 tdp_ctrl;
		u64 tdp_ratio;
		int tdp_msr;
		int err;

		/* Get the TDP level (0, 1, 2) to get ratios */
		err = rdmsrl_safe_on_cpu(cpu, MSR_CONFIG_TDP_CONTROL, &tdp_ctrl);
		if (err)
			return err;

		/* TDP MSR are continuous starting at 0x648 */
		tdp_msr = MSR_CONFIG_TDP_NOMINAL + (tdp_ctrl & 0x03);
		err = rdmsrl_safe_on_cpu(cpu, tdp_msr, &tdp_ratio);
		if (err)
			return err;

		/* For level 1 and 2, bits[23:16] contain the ratio */
		if (tdp_ctrl & 0x03)
			tdp_ratio >>= 16;

		tdp_ratio &= 0xff; /* ratios are only 8 bits long */
		pr_debug("tdp_ratio %x\n", (int)tdp_ratio);

		return (int)tdp_ratio;
	}

	return -ENXIO;
}

static int core_get_max_pstate(int cpu)
{
	u64 tar;
	u64 plat_info;
	int max_pstate;
	int tdp_ratio;
	int err;

	rdmsrl_on_cpu(cpu, MSR_PLATFORM_INFO, &plat_info);
	max_pstate = (plat_info >> 8) & 0xFF;

	tdp_ratio = core_get_tdp_ratio(cpu, plat_info);
	if (tdp_ratio <= 0)
		return max_pstate;

	if (hwp_active) {
		/* Turbo activation ratio is not used on HWP platforms */
		return tdp_ratio;
	}

	err = rdmsrl_safe_on_cpu(cpu, MSR_TURBO_ACTIVATION_RATIO, &tar);
	if (!err) {
		int tar_levels;

		/* Do some sanity checking for safety */
		tar_levels = tar & 0xff;
		if (tdp_ratio - 1 == tar_levels) {
			max_pstate = tar_levels;
			pr_debug("max_pstate=TAC %x\n", max_pstate);
		}
	}

	return max_pstate;
}

static int core_get_turbo_pstate(int cpu)
{
	u64 value;
	int nont, ret;

	rdmsrl_on_cpu(cpu, MSR_TURBO_RATIO_LIMIT, &value);
	nont = core_get_max_pstate(cpu);
	ret = (value) & 255;
	if (ret <= nont)
		ret = nont;
	return ret;
}

static u64 core_get_val(struct cpudata *cpudata, int pstate)
{
	u64 val;

	val = (u64)pstate << 8;
	if (READ_ONCE(global.no_turbo) && !READ_ONCE(global.turbo_disabled))
		val |= (u64)1 << 32;

	return val;
}

static int knl_get_aperf_mperf_shift(void)
{
	return 10;
}

static int knl_get_turbo_pstate(int cpu)
{
	u64 value;
	int nont, ret;

	rdmsrl_on_cpu(cpu, MSR_TURBO_RATIO_LIMIT, &value);
	nont = core_get_max_pstate(cpu);
	ret = (((value) >> 8) & 0xFF);
	if (ret <= nont)
		ret = nont;
	return ret;
}

static int hwp_get_cpu_scaling(int cpu)
{
	if (hybrid_scaling_factor) {
<<<<<<< HEAD
		u8 cpu_type = 0;

		smp_call_function_single(cpu, hybrid_get_type, &cpu_type, 1);

		/*
		 * Return the hybrid scaling factor for P-cores and use the
		 * default core scaling for E-cores.
		 */
		if (cpu_type == 0x40)
			return hybrid_scaling_factor;

		if (cpu_type == 0x20)
			return core_get_scaling();
	}

=======
		struct cpuinfo_x86 *c = &cpu_data(smp_processor_id());
		u8 cpu_type = c->topo.intel_type;

		/*
		 * Return the hybrid scaling factor for P-cores and use the
		 * default core scaling for E-cores.
		 */
		if (cpu_type == INTEL_CPU_TYPE_CORE)
			return hybrid_scaling_factor;

		if (cpu_type == INTEL_CPU_TYPE_ATOM)
			return core_get_scaling();
	}

>>>>>>> e8a457b7
	/* Use core scaling on non-hybrid systems. */
	if (!cpu_feature_enabled(X86_FEATURE_HYBRID_CPU))
		return core_get_scaling();

	/*
	 * The system is hybrid, but the hybrid scaling factor is not known or
	 * the CPU type is not one of the above, so use CPPC to compute the
	 * scaling factor for this CPU.
	 */
	return intel_pstate_cppc_get_scaling(cpu);
}

static void intel_pstate_set_pstate(struct cpudata *cpu, int pstate)
{
	trace_cpu_frequency(pstate * cpu->pstate.scaling, cpu->cpu);
	cpu->pstate.current_pstate = pstate;
	/*
	 * Generally, there is no guarantee that this code will always run on
	 * the CPU being updated, so force the register update to run on the
	 * right CPU.
	 */
	wrmsrl_on_cpu(cpu->cpu, MSR_IA32_PERF_CTL,
		      pstate_funcs.get_val(cpu, pstate));
}

static void intel_pstate_set_min_pstate(struct cpudata *cpu)
{
	intel_pstate_set_pstate(cpu, cpu->pstate.min_pstate);
}

static void intel_pstate_get_cpu_pstates(struct cpudata *cpu)
{
	int perf_ctl_max_phys = pstate_funcs.get_max_physical(cpu->cpu);
	int perf_ctl_scaling = pstate_funcs.get_scaling();

	cpu->pstate.min_pstate = pstate_funcs.get_min(cpu->cpu);
	cpu->pstate.max_pstate_physical = perf_ctl_max_phys;
	cpu->pstate.perf_ctl_scaling = perf_ctl_scaling;

	if (hwp_active && !hwp_mode_bdw) {
		__intel_pstate_get_hwp_cap(cpu);

		if (pstate_funcs.get_cpu_scaling) {
			cpu->pstate.scaling = pstate_funcs.get_cpu_scaling(cpu->cpu);
			if (cpu->pstate.scaling != perf_ctl_scaling) {
				intel_pstate_hybrid_hwp_adjust(cpu);
				hwp_is_hybrid = true;
			}
		} else {
			cpu->pstate.scaling = perf_ctl_scaling;
		}
		/*
		 * If the CPU is going online for the first time and it was
		 * offline initially, asym capacity scaling needs to be updated.
		 */
		hybrid_update_capacity(cpu);
	} else {
		cpu->pstate.scaling = perf_ctl_scaling;
		cpu->pstate.max_pstate = pstate_funcs.get_max(cpu->cpu);
		cpu->pstate.turbo_pstate = pstate_funcs.get_turbo(cpu->cpu);
	}

	if (cpu->pstate.scaling == perf_ctl_scaling) {
		cpu->pstate.min_freq = cpu->pstate.min_pstate * perf_ctl_scaling;
		cpu->pstate.max_freq = cpu->pstate.max_pstate * perf_ctl_scaling;
		cpu->pstate.turbo_freq = cpu->pstate.turbo_pstate * perf_ctl_scaling;
	}

	if (pstate_funcs.get_aperf_mperf_shift)
		cpu->aperf_mperf_shift = pstate_funcs.get_aperf_mperf_shift();

	if (pstate_funcs.get_vid)
		pstate_funcs.get_vid(cpu);

	intel_pstate_set_min_pstate(cpu);
}

/*
 * Long hold time will keep high perf limits for long time,
 * which negatively impacts perf/watt for some workloads,
 * like specpower. 3ms is based on experiements on some
 * workoads.
 */
static int hwp_boost_hold_time_ns = 3 * NSEC_PER_MSEC;

static inline void intel_pstate_hwp_boost_up(struct cpudata *cpu)
{
	u64 hwp_req = READ_ONCE(cpu->hwp_req_cached);
	u64 hwp_cap = READ_ONCE(cpu->hwp_cap_cached);
	u32 max_limit = (hwp_req & 0xff00) >> 8;
	u32 min_limit = (hwp_req & 0xff);
	u32 boost_level1;

	/*
	 * Cases to consider (User changes via sysfs or boot time):
	 * If, P0 (Turbo max) = P1 (Guaranteed max) = min:
	 *	No boost, return.
	 * If, P0 (Turbo max) > P1 (Guaranteed max) = min:
	 *     Should result in one level boost only for P0.
	 * If, P0 (Turbo max) = P1 (Guaranteed max) > min:
	 *     Should result in two level boost:
	 *         (min + p1)/2 and P1.
	 * If, P0 (Turbo max) > P1 (Guaranteed max) > min:
	 *     Should result in three level boost:
	 *        (min + p1)/2, P1 and P0.
	 */

	/* If max and min are equal or already at max, nothing to boost */
	if (max_limit == min_limit || cpu->hwp_boost_min >= max_limit)
		return;

	if (!cpu->hwp_boost_min)
		cpu->hwp_boost_min = min_limit;

	/* level at half way mark between min and guranteed */
	boost_level1 = (HWP_GUARANTEED_PERF(hwp_cap) + min_limit) >> 1;

	if (cpu->hwp_boost_min < boost_level1)
		cpu->hwp_boost_min = boost_level1;
	else if (cpu->hwp_boost_min < HWP_GUARANTEED_PERF(hwp_cap))
		cpu->hwp_boost_min = HWP_GUARANTEED_PERF(hwp_cap);
	else if (cpu->hwp_boost_min == HWP_GUARANTEED_PERF(hwp_cap) &&
		 max_limit != HWP_GUARANTEED_PERF(hwp_cap))
		cpu->hwp_boost_min = max_limit;
	else
		return;

	hwp_req = (hwp_req & ~GENMASK_ULL(7, 0)) | cpu->hwp_boost_min;
	wrmsrl(MSR_HWP_REQUEST, hwp_req);
	cpu->last_update = cpu->sample.time;
}

static inline void intel_pstate_hwp_boost_down(struct cpudata *cpu)
{
	if (cpu->hwp_boost_min) {
		bool expired;

		/* Check if we are idle for hold time to boost down */
		expired = time_after64(cpu->sample.time, cpu->last_update +
				       hwp_boost_hold_time_ns);
		if (expired) {
			wrmsrl(MSR_HWP_REQUEST, cpu->hwp_req_cached);
			cpu->hwp_boost_min = 0;
		}
	}
	cpu->last_update = cpu->sample.time;
}

static inline void intel_pstate_update_util_hwp_local(struct cpudata *cpu,
						      u64 time)
{
	cpu->sample.time = time;

	if (cpu->sched_flags & SCHED_CPUFREQ_IOWAIT) {
		bool do_io = false;

		cpu->sched_flags = 0;
		/*
		 * Set iowait_boost flag and update time. Since IO WAIT flag
		 * is set all the time, we can't just conclude that there is
		 * some IO bound activity is scheduled on this CPU with just
		 * one occurrence. If we receive at least two in two
		 * consecutive ticks, then we treat as boost candidate.
		 */
		if (time_before64(time, cpu->last_io_update + 2 * TICK_NSEC))
			do_io = true;

		cpu->last_io_update = time;

		if (do_io)
			intel_pstate_hwp_boost_up(cpu);

	} else {
		intel_pstate_hwp_boost_down(cpu);
	}
}

static inline void intel_pstate_update_util_hwp(struct update_util_data *data,
						u64 time, unsigned int flags)
{
	struct cpudata *cpu = container_of(data, struct cpudata, update_util);

	cpu->sched_flags |= flags;

	if (smp_processor_id() == cpu->cpu)
		intel_pstate_update_util_hwp_local(cpu, time);
}

static inline void intel_pstate_calc_avg_perf(struct cpudata *cpu)
{
	struct sample *sample = &cpu->sample;

	sample->core_avg_perf = div_ext_fp(sample->aperf, sample->mperf);
}

static inline bool intel_pstate_sample(struct cpudata *cpu, u64 time)
{
	u64 aperf, mperf;
	unsigned long flags;
	u64 tsc;

	local_irq_save(flags);
	rdmsrl(MSR_IA32_APERF, aperf);
	rdmsrl(MSR_IA32_MPERF, mperf);
	tsc = rdtsc();
	if (cpu->prev_mperf == mperf || cpu->prev_tsc == tsc) {
		local_irq_restore(flags);
		return false;
	}
	local_irq_restore(flags);

	cpu->last_sample_time = cpu->sample.time;
	cpu->sample.time = time;
	cpu->sample.aperf = aperf;
	cpu->sample.mperf = mperf;
	cpu->sample.tsc =  tsc;
	cpu->sample.aperf -= cpu->prev_aperf;
	cpu->sample.mperf -= cpu->prev_mperf;
	cpu->sample.tsc -= cpu->prev_tsc;

	cpu->prev_aperf = aperf;
	cpu->prev_mperf = mperf;
	cpu->prev_tsc = tsc;
	/*
	 * First time this function is invoked in a given cycle, all of the
	 * previous sample data fields are equal to zero or stale and they must
	 * be populated with meaningful numbers for things to work, so assume
	 * that sample.time will always be reset before setting the utilization
	 * update hook and make the caller skip the sample then.
	 */
	if (cpu->last_sample_time) {
		intel_pstate_calc_avg_perf(cpu);
		return true;
	}
	return false;
}

static inline int32_t get_avg_frequency(struct cpudata *cpu)
{
	return mul_ext_fp(cpu->sample.core_avg_perf, cpu_khz);
}

static inline int32_t get_avg_pstate(struct cpudata *cpu)
{
	return mul_ext_fp(cpu->pstate.max_pstate_physical,
			  cpu->sample.core_avg_perf);
}

static inline int32_t get_target_pstate(struct cpudata *cpu)
{
	struct sample *sample = &cpu->sample;
	int32_t busy_frac;
	int target, avg_pstate;

	busy_frac = div_fp(sample->mperf << cpu->aperf_mperf_shift,
			   sample->tsc);

	if (busy_frac < cpu->iowait_boost)
		busy_frac = cpu->iowait_boost;

	sample->busy_scaled = busy_frac * 100;

	target = READ_ONCE(global.no_turbo) ?
			cpu->pstate.max_pstate : cpu->pstate.turbo_pstate;
	target += target >> 2;
	target = mul_fp(target, busy_frac);
	if (target < cpu->pstate.min_pstate)
		target = cpu->pstate.min_pstate;

	/*
	 * If the average P-state during the previous cycle was higher than the
	 * current target, add 50% of the difference to the target to reduce
	 * possible performance oscillations and offset possible performance
	 * loss related to moving the workload from one CPU to another within
	 * a package/module.
	 */
	avg_pstate = get_avg_pstate(cpu);
	if (avg_pstate > target)
		target += (avg_pstate - target) >> 1;

	return target;
}

static int intel_pstate_prepare_request(struct cpudata *cpu, int pstate)
{
	int min_pstate = max(cpu->pstate.min_pstate, cpu->min_perf_ratio);
	int max_pstate = max(min_pstate, cpu->max_perf_ratio);

	return clamp_t(int, pstate, min_pstate, max_pstate);
}

static void intel_pstate_update_pstate(struct cpudata *cpu, int pstate)
{
	if (pstate == cpu->pstate.current_pstate)
		return;

	cpu->pstate.current_pstate = pstate;
	wrmsrl(MSR_IA32_PERF_CTL, pstate_funcs.get_val(cpu, pstate));
}

static void intel_pstate_adjust_pstate(struct cpudata *cpu)
{
	int from = cpu->pstate.current_pstate;
	struct sample *sample;
	int target_pstate;

	target_pstate = get_target_pstate(cpu);
	target_pstate = intel_pstate_prepare_request(cpu, target_pstate);
	trace_cpu_frequency(target_pstate * cpu->pstate.scaling, cpu->cpu);
	intel_pstate_update_pstate(cpu, target_pstate);

	sample = &cpu->sample;
	trace_pstate_sample(mul_ext_fp(100, sample->core_avg_perf),
		fp_toint(sample->busy_scaled),
		from,
		cpu->pstate.current_pstate,
		sample->mperf,
		sample->aperf,
		sample->tsc,
		get_avg_frequency(cpu),
		fp_toint(cpu->iowait_boost * 100));
}

static void intel_pstate_update_util(struct update_util_data *data, u64 time,
				     unsigned int flags)
{
	struct cpudata *cpu = container_of(data, struct cpudata, update_util);
	u64 delta_ns;

	/* Don't allow remote callbacks */
	if (smp_processor_id() != cpu->cpu)
		return;

	delta_ns = time - cpu->last_update;
	if (flags & SCHED_CPUFREQ_IOWAIT) {
		/* Start over if the CPU may have been idle. */
		if (delta_ns > TICK_NSEC) {
			cpu->iowait_boost = ONE_EIGHTH_FP;
		} else if (cpu->iowait_boost >= ONE_EIGHTH_FP) {
			cpu->iowait_boost <<= 1;
			if (cpu->iowait_boost > int_tofp(1))
				cpu->iowait_boost = int_tofp(1);
		} else {
			cpu->iowait_boost = ONE_EIGHTH_FP;
		}
	} else if (cpu->iowait_boost) {
		/* Clear iowait_boost if the CPU may have been idle. */
		if (delta_ns > TICK_NSEC)
			cpu->iowait_boost = 0;
		else
			cpu->iowait_boost >>= 1;
	}
	cpu->last_update = time;
	delta_ns = time - cpu->sample.time;
	if ((s64)delta_ns < INTEL_PSTATE_SAMPLING_INTERVAL)
		return;

	if (intel_pstate_sample(cpu, time))
		intel_pstate_adjust_pstate(cpu);
}

static struct pstate_funcs core_funcs = {
	.get_max = core_get_max_pstate,
	.get_max_physical = core_get_max_pstate_physical,
	.get_min = core_get_min_pstate,
	.get_turbo = core_get_turbo_pstate,
	.get_scaling = core_get_scaling,
	.get_val = core_get_val,
};

static const struct pstate_funcs silvermont_funcs = {
	.get_max = atom_get_max_pstate,
	.get_max_physical = atom_get_max_pstate,
	.get_min = atom_get_min_pstate,
	.get_turbo = atom_get_turbo_pstate,
	.get_val = atom_get_val,
	.get_scaling = silvermont_get_scaling,
	.get_vid = atom_get_vid,
};

static const struct pstate_funcs airmont_funcs = {
	.get_max = atom_get_max_pstate,
	.get_max_physical = atom_get_max_pstate,
	.get_min = atom_get_min_pstate,
	.get_turbo = atom_get_turbo_pstate,
	.get_val = atom_get_val,
	.get_scaling = airmont_get_scaling,
	.get_vid = atom_get_vid,
};

static const struct pstate_funcs knl_funcs = {
	.get_max = core_get_max_pstate,
	.get_max_physical = core_get_max_pstate_physical,
	.get_min = core_get_min_pstate,
	.get_turbo = knl_get_turbo_pstate,
	.get_aperf_mperf_shift = knl_get_aperf_mperf_shift,
	.get_scaling = core_get_scaling,
	.get_val = core_get_val,
};

#define X86_MATCH(vfm, policy)					 \
	X86_MATCH_VFM_FEATURE(vfm, X86_FEATURE_APERFMPERF, &policy)

static const struct x86_cpu_id intel_pstate_cpu_ids[] = {
	X86_MATCH(INTEL_SANDYBRIDGE,		core_funcs),
	X86_MATCH(INTEL_SANDYBRIDGE_X,		core_funcs),
	X86_MATCH(INTEL_ATOM_SILVERMONT,	silvermont_funcs),
	X86_MATCH(INTEL_IVYBRIDGE,		core_funcs),
	X86_MATCH(INTEL_HASWELL,		core_funcs),
	X86_MATCH(INTEL_BROADWELL,		core_funcs),
	X86_MATCH(INTEL_IVYBRIDGE_X,		core_funcs),
	X86_MATCH(INTEL_HASWELL_X,		core_funcs),
	X86_MATCH(INTEL_HASWELL_L,		core_funcs),
	X86_MATCH(INTEL_HASWELL_G,		core_funcs),
	X86_MATCH(INTEL_BROADWELL_G,		core_funcs),
	X86_MATCH(INTEL_ATOM_AIRMONT,		airmont_funcs),
	X86_MATCH(INTEL_SKYLAKE_L,		core_funcs),
	X86_MATCH(INTEL_BROADWELL_X,		core_funcs),
	X86_MATCH(INTEL_SKYLAKE,		core_funcs),
	X86_MATCH(INTEL_BROADWELL_D,		core_funcs),
	X86_MATCH(INTEL_XEON_PHI_KNL,		knl_funcs),
	X86_MATCH(INTEL_XEON_PHI_KNM,		knl_funcs),
	X86_MATCH(INTEL_ATOM_GOLDMONT,		core_funcs),
	X86_MATCH(INTEL_ATOM_GOLDMONT_PLUS,	core_funcs),
	X86_MATCH(INTEL_SKYLAKE_X,		core_funcs),
	X86_MATCH(INTEL_COMETLAKE,		core_funcs),
	X86_MATCH(INTEL_ICELAKE_X,		core_funcs),
	X86_MATCH(INTEL_TIGERLAKE,		core_funcs),
	X86_MATCH(INTEL_SAPPHIRERAPIDS_X,	core_funcs),
	X86_MATCH(INTEL_EMERALDRAPIDS_X,	core_funcs),
	{}
};
MODULE_DEVICE_TABLE(x86cpu, intel_pstate_cpu_ids);

#ifdef CONFIG_ACPI
static const struct x86_cpu_id intel_pstate_cpu_oob_ids[] __initconst = {
	X86_MATCH(INTEL_BROADWELL_D,		core_funcs),
	X86_MATCH(INTEL_BROADWELL_X,		core_funcs),
	X86_MATCH(INTEL_SKYLAKE_X,		core_funcs),
	X86_MATCH(INTEL_ICELAKE_X,		core_funcs),
	X86_MATCH(INTEL_SAPPHIRERAPIDS_X,	core_funcs),
	X86_MATCH(INTEL_EMERALDRAPIDS_X,	core_funcs),
	X86_MATCH(INTEL_GRANITERAPIDS_D,	core_funcs),
	X86_MATCH(INTEL_GRANITERAPIDS_X,	core_funcs),
	X86_MATCH(INTEL_ATOM_CRESTMONT,		core_funcs),
	X86_MATCH(INTEL_ATOM_CRESTMONT_X,	core_funcs),
	{}
};
#endif

static const struct x86_cpu_id intel_pstate_cpu_ee_disable_ids[] = {
	X86_MATCH(INTEL_KABYLAKE,		core_funcs),
	{}
};

static int intel_pstate_init_cpu(unsigned int cpunum)
{
	struct cpudata *cpu;

	cpu = all_cpu_data[cpunum];

	if (!cpu) {
		cpu = kzalloc(sizeof(*cpu), GFP_KERNEL);
		if (!cpu)
			return -ENOMEM;

		WRITE_ONCE(all_cpu_data[cpunum], cpu);

		cpu->cpu = cpunum;

		cpu->epp_default = -EINVAL;

		if (hwp_active) {
			intel_pstate_hwp_enable(cpu);

			if (intel_pstate_acpi_pm_profile_server())
				hwp_boost = true;
		}
	} else if (hwp_active) {
		/*
		 * Re-enable HWP in case this happens after a resume from ACPI
		 * S3 if the CPU was offline during the whole system/resume
		 * cycle.
		 */
		intel_pstate_hwp_reenable(cpu);
	}

	cpu->epp_powersave = -EINVAL;
	cpu->epp_policy = CPUFREQ_POLICY_UNKNOWN;

	intel_pstate_get_cpu_pstates(cpu);

	pr_debug("controlling: cpu %d\n", cpunum);

	return 0;
}

static void intel_pstate_set_update_util_hook(unsigned int cpu_num)
{
	struct cpudata *cpu = all_cpu_data[cpu_num];

	if (hwp_active && !hwp_boost)
		return;

	if (cpu->update_util_set)
		return;

	/* Prevent intel_pstate_update_util() from using stale data. */
	cpu->sample.time = 0;
	cpufreq_add_update_util_hook(cpu_num, &cpu->update_util,
				     (hwp_active ?
				      intel_pstate_update_util_hwp :
				      intel_pstate_update_util));
	cpu->update_util_set = true;
}

static void intel_pstate_clear_update_util_hook(unsigned int cpu)
{
	struct cpudata *cpu_data = all_cpu_data[cpu];

	if (!cpu_data->update_util_set)
		return;

	cpufreq_remove_update_util_hook(cpu);
	cpu_data->update_util_set = false;
	synchronize_rcu();
}

static int intel_pstate_get_max_freq(struct cpudata *cpu)
{
	return READ_ONCE(global.no_turbo) ?
			cpu->pstate.max_freq : cpu->pstate.turbo_freq;
}

static void intel_pstate_update_perf_limits(struct cpudata *cpu,
					    unsigned int policy_min,
					    unsigned int policy_max)
{
	int perf_ctl_scaling = cpu->pstate.perf_ctl_scaling;
	int32_t max_policy_perf, min_policy_perf;

	max_policy_perf = policy_max / perf_ctl_scaling;
	if (policy_max == policy_min) {
		min_policy_perf = max_policy_perf;
	} else {
		min_policy_perf = policy_min / perf_ctl_scaling;
		min_policy_perf = clamp_t(int32_t, min_policy_perf,
					  0, max_policy_perf);
	}

	/*
	 * HWP needs some special consideration, because HWP_REQUEST uses
	 * abstract values to represent performance rather than pure ratios.
	 */
	if (hwp_active && cpu->pstate.scaling != perf_ctl_scaling) {
		int freq;

		freq = max_policy_perf * perf_ctl_scaling;
		max_policy_perf = intel_pstate_freq_to_hwp(cpu, freq);
		freq = min_policy_perf * perf_ctl_scaling;
		min_policy_perf = intel_pstate_freq_to_hwp(cpu, freq);
	}

	pr_debug("cpu:%d min_policy_perf:%d max_policy_perf:%d\n",
		 cpu->cpu, min_policy_perf, max_policy_perf);

	/* Normalize user input to [min_perf, max_perf] */
	if (per_cpu_limits) {
		cpu->min_perf_ratio = min_policy_perf;
		cpu->max_perf_ratio = max_policy_perf;
	} else {
		int turbo_max = cpu->pstate.turbo_pstate;
		int32_t global_min, global_max;

		/* Global limits are in percent of the maximum turbo P-state. */
		global_max = DIV_ROUND_UP(turbo_max * global.max_perf_pct, 100);
		global_min = DIV_ROUND_UP(turbo_max * global.min_perf_pct, 100);
		global_min = clamp_t(int32_t, global_min, 0, global_max);

		pr_debug("cpu:%d global_min:%d global_max:%d\n", cpu->cpu,
			 global_min, global_max);

		cpu->min_perf_ratio = max(min_policy_perf, global_min);
		cpu->min_perf_ratio = min(cpu->min_perf_ratio, max_policy_perf);
		cpu->max_perf_ratio = min(max_policy_perf, global_max);
		cpu->max_perf_ratio = max(min_policy_perf, cpu->max_perf_ratio);

		/* Make sure min_perf <= max_perf */
		cpu->min_perf_ratio = min(cpu->min_perf_ratio,
					  cpu->max_perf_ratio);

	}
	pr_debug("cpu:%d max_perf_ratio:%d min_perf_ratio:%d\n", cpu->cpu,
		 cpu->max_perf_ratio,
		 cpu->min_perf_ratio);
}

static int intel_pstate_set_policy(struct cpufreq_policy *policy)
{
	struct cpudata *cpu;

	if (!policy->cpuinfo.max_freq)
		return -ENODEV;

	pr_debug("set_policy cpuinfo.max %u policy->max %u\n",
		 policy->cpuinfo.max_freq, policy->max);

	cpu = all_cpu_data[policy->cpu];
	cpu->policy = policy->policy;

	mutex_lock(&intel_pstate_limits_lock);

	intel_pstate_update_perf_limits(cpu, policy->min, policy->max);

	if (cpu->policy == CPUFREQ_POLICY_PERFORMANCE) {
		int pstate = max(cpu->pstate.min_pstate, cpu->max_perf_ratio);

		/*
		 * NOHZ_FULL CPUs need this as the governor callback may not
		 * be invoked on them.
		 */
		intel_pstate_clear_update_util_hook(policy->cpu);
		intel_pstate_set_pstate(cpu, pstate);
	} else {
		intel_pstate_set_update_util_hook(policy->cpu);
	}

	if (hwp_active) {
		/*
		 * When hwp_boost was active before and dynamically it
		 * was turned off, in that case we need to clear the
		 * update util hook.
		 */
		if (!hwp_boost)
			intel_pstate_clear_update_util_hook(policy->cpu);
		intel_pstate_hwp_set(policy->cpu);
	}
	/*
	 * policy->cur is never updated with the intel_pstate driver, but it
	 * is used as a stale frequency value. So, keep it within limits.
	 */
	policy->cur = policy->min;

	mutex_unlock(&intel_pstate_limits_lock);

	return 0;
}

static void intel_pstate_adjust_policy_max(struct cpudata *cpu,
					   struct cpufreq_policy_data *policy)
{
	if (!hwp_active &&
	    cpu->pstate.max_pstate_physical > cpu->pstate.max_pstate &&
	    policy->max < policy->cpuinfo.max_freq &&
	    policy->max > cpu->pstate.max_freq) {
		pr_debug("policy->max > max non turbo frequency\n");
		policy->max = policy->cpuinfo.max_freq;
	}
}

static void intel_pstate_verify_cpu_policy(struct cpudata *cpu,
					   struct cpufreq_policy_data *policy)
{
	int max_freq;

	if (hwp_active) {
		intel_pstate_get_hwp_cap(cpu);
		max_freq = READ_ONCE(global.no_turbo) ?
				cpu->pstate.max_freq : cpu->pstate.turbo_freq;
	} else {
		max_freq = intel_pstate_get_max_freq(cpu);
	}
	cpufreq_verify_within_limits(policy, policy->cpuinfo.min_freq, max_freq);

	intel_pstate_adjust_policy_max(cpu, policy);
}

static int intel_pstate_verify_policy(struct cpufreq_policy_data *policy)
{
	intel_pstate_verify_cpu_policy(all_cpu_data[policy->cpu], policy);

	return 0;
}

static int intel_cpufreq_cpu_offline(struct cpufreq_policy *policy)
{
	struct cpudata *cpu = all_cpu_data[policy->cpu];

	pr_debug("CPU %d going offline\n", cpu->cpu);

	if (cpu->suspended)
		return 0;

	/*
	 * If the CPU is an SMT thread and it goes offline with the performance
	 * settings different from the minimum, it will prevent its sibling
	 * from getting to lower performance levels, so force the minimum
	 * performance on CPU offline to prevent that from happening.
	 */
	if (hwp_active)
		intel_pstate_hwp_offline(cpu);
	else
		intel_pstate_set_min_pstate(cpu);

	intel_pstate_exit_perf_limits(policy);

	return 0;
}

static int intel_pstate_cpu_online(struct cpufreq_policy *policy)
{
	struct cpudata *cpu = all_cpu_data[policy->cpu];

	pr_debug("CPU %d going online\n", cpu->cpu);

	intel_pstate_init_acpi_perf_limits(policy);

	if (hwp_active) {
		/*
		 * Re-enable HWP and clear the "suspended" flag to let "resume"
		 * know that it need not do that.
		 */
		intel_pstate_hwp_reenable(cpu);
		cpu->suspended = false;

		hybrid_update_capacity(cpu);
	}

	return 0;
}

static int intel_pstate_cpu_offline(struct cpufreq_policy *policy)
{
	intel_pstate_clear_update_util_hook(policy->cpu);

	return intel_cpufreq_cpu_offline(policy);
}

static void intel_pstate_cpu_exit(struct cpufreq_policy *policy)
{
	pr_debug("CPU %d exiting\n", policy->cpu);

	policy->fast_switch_possible = false;
}

static int __intel_pstate_cpu_init(struct cpufreq_policy *policy)
{
	struct cpudata *cpu;
	int rc;

	rc = intel_pstate_init_cpu(policy->cpu);
	if (rc)
		return rc;

	cpu = all_cpu_data[policy->cpu];

	cpu->max_perf_ratio = 0xFF;
	cpu->min_perf_ratio = 0;

	/* cpuinfo and default policy values */
	policy->cpuinfo.min_freq = cpu->pstate.min_freq;
	policy->cpuinfo.max_freq = READ_ONCE(global.no_turbo) ?
			cpu->pstate.max_freq : cpu->pstate.turbo_freq;

	policy->min = policy->cpuinfo.min_freq;
	policy->max = policy->cpuinfo.max_freq;

	intel_pstate_init_acpi_perf_limits(policy);

	policy->fast_switch_possible = true;

	return 0;
}

static int intel_pstate_cpu_init(struct cpufreq_policy *policy)
{
	int ret = __intel_pstate_cpu_init(policy);

	if (ret)
		return ret;

	/*
	 * Set the policy to powersave to provide a valid fallback value in case
	 * the default cpufreq governor is neither powersave nor performance.
	 */
	policy->policy = CPUFREQ_POLICY_POWERSAVE;

	if (hwp_active) {
		struct cpudata *cpu = all_cpu_data[policy->cpu];

		cpu->epp_cached = intel_pstate_get_epp(cpu, 0);
	}

	return 0;
}

static struct cpufreq_driver intel_pstate = {
	.flags		= CPUFREQ_CONST_LOOPS,
	.verify		= intel_pstate_verify_policy,
	.setpolicy	= intel_pstate_set_policy,
	.suspend	= intel_pstate_suspend,
	.resume		= intel_pstate_resume,
	.init		= intel_pstate_cpu_init,
	.exit		= intel_pstate_cpu_exit,
	.offline	= intel_pstate_cpu_offline,
	.online		= intel_pstate_cpu_online,
	.update_limits	= intel_pstate_update_limits,
	.name		= "intel_pstate",
};

static int intel_cpufreq_verify_policy(struct cpufreq_policy_data *policy)
{
	struct cpudata *cpu = all_cpu_data[policy->cpu];

	intel_pstate_verify_cpu_policy(cpu, policy);
	intel_pstate_update_perf_limits(cpu, policy->min, policy->max);

	return 0;
}

/* Use of trace in passive mode:
 *
 * In passive mode the trace core_busy field (also known as the
 * performance field, and lablelled as such on the graphs; also known as
 * core_avg_perf) is not needed and so is re-assigned to indicate if the
 * driver call was via the normal or fast switch path. Various graphs
 * output from the intel_pstate_tracer.py utility that include core_busy
 * (or performance or core_avg_perf) have a fixed y-axis from 0 to 100%,
 * so we use 10 to indicate the normal path through the driver, and
 * 90 to indicate the fast switch path through the driver.
 * The scaled_busy field is not used, and is set to 0.
 */

#define	INTEL_PSTATE_TRACE_TARGET 10
#define	INTEL_PSTATE_TRACE_FAST_SWITCH 90

static void intel_cpufreq_trace(struct cpudata *cpu, unsigned int trace_type, int old_pstate)
{
	struct sample *sample;

	if (!trace_pstate_sample_enabled())
		return;

	if (!intel_pstate_sample(cpu, ktime_get()))
		return;

	sample = &cpu->sample;
	trace_pstate_sample(trace_type,
		0,
		old_pstate,
		cpu->pstate.current_pstate,
		sample->mperf,
		sample->aperf,
		sample->tsc,
		get_avg_frequency(cpu),
		fp_toint(cpu->iowait_boost * 100));
}

static void intel_cpufreq_hwp_update(struct cpudata *cpu, u32 min, u32 max,
				     u32 desired, bool fast_switch)
{
	u64 prev = READ_ONCE(cpu->hwp_req_cached), value = prev;

	value &= ~HWP_MIN_PERF(~0L);
	value |= HWP_MIN_PERF(min);

	value &= ~HWP_MAX_PERF(~0L);
	value |= HWP_MAX_PERF(max);

	value &= ~HWP_DESIRED_PERF(~0L);
	value |= HWP_DESIRED_PERF(desired);

	if (value == prev)
		return;

	WRITE_ONCE(cpu->hwp_req_cached, value);
	if (fast_switch)
		wrmsrl(MSR_HWP_REQUEST, value);
	else
		wrmsrl_on_cpu(cpu->cpu, MSR_HWP_REQUEST, value);
}

static void intel_cpufreq_perf_ctl_update(struct cpudata *cpu,
					  u32 target_pstate, bool fast_switch)
{
	if (fast_switch)
		wrmsrl(MSR_IA32_PERF_CTL,
		       pstate_funcs.get_val(cpu, target_pstate));
	else
		wrmsrl_on_cpu(cpu->cpu, MSR_IA32_PERF_CTL,
			      pstate_funcs.get_val(cpu, target_pstate));
}

static int intel_cpufreq_update_pstate(struct cpufreq_policy *policy,
				       int target_pstate, bool fast_switch)
{
	struct cpudata *cpu = all_cpu_data[policy->cpu];
	int old_pstate = cpu->pstate.current_pstate;

	target_pstate = intel_pstate_prepare_request(cpu, target_pstate);
	if (hwp_active) {
		int max_pstate = policy->strict_target ?
					target_pstate : cpu->max_perf_ratio;

		intel_cpufreq_hwp_update(cpu, target_pstate, max_pstate, 0,
					 fast_switch);
	} else if (target_pstate != old_pstate) {
		intel_cpufreq_perf_ctl_update(cpu, target_pstate, fast_switch);
	}

	cpu->pstate.current_pstate = target_pstate;

	intel_cpufreq_trace(cpu, fast_switch ? INTEL_PSTATE_TRACE_FAST_SWITCH :
			    INTEL_PSTATE_TRACE_TARGET, old_pstate);

	return target_pstate;
}

static int intel_cpufreq_target(struct cpufreq_policy *policy,
				unsigned int target_freq,
				unsigned int relation)
{
	struct cpudata *cpu = all_cpu_data[policy->cpu];
	struct cpufreq_freqs freqs;
	int target_pstate;

	freqs.old = policy->cur;
	freqs.new = target_freq;

	cpufreq_freq_transition_begin(policy, &freqs);

	target_pstate = intel_pstate_freq_to_hwp_rel(cpu, freqs.new, relation);
	target_pstate = intel_cpufreq_update_pstate(policy, target_pstate, false);

	freqs.new = target_pstate * cpu->pstate.scaling;

	cpufreq_freq_transition_end(policy, &freqs, false);

	return 0;
}

static unsigned int intel_cpufreq_fast_switch(struct cpufreq_policy *policy,
					      unsigned int target_freq)
{
	struct cpudata *cpu = all_cpu_data[policy->cpu];
	int target_pstate;

	target_pstate = intel_pstate_freq_to_hwp(cpu, target_freq);

	target_pstate = intel_cpufreq_update_pstate(policy, target_pstate, true);

	return target_pstate * cpu->pstate.scaling;
}

static void intel_cpufreq_adjust_perf(unsigned int cpunum,
				      unsigned long min_perf,
				      unsigned long target_perf,
				      unsigned long capacity)
{
	struct cpudata *cpu = all_cpu_data[cpunum];
	u64 hwp_cap = READ_ONCE(cpu->hwp_cap_cached);
	int old_pstate = cpu->pstate.current_pstate;
	int cap_pstate, min_pstate, max_pstate, target_pstate;

	cap_pstate = READ_ONCE(global.no_turbo) ?
					HWP_GUARANTEED_PERF(hwp_cap) :
					HWP_HIGHEST_PERF(hwp_cap);

	/* Optimization: Avoid unnecessary divisions. */

	target_pstate = cap_pstate;
	if (target_perf < capacity)
		target_pstate = DIV_ROUND_UP(cap_pstate * target_perf, capacity);

	min_pstate = cap_pstate;
	if (min_perf < capacity)
		min_pstate = DIV_ROUND_UP(cap_pstate * min_perf, capacity);

	if (min_pstate < cpu->pstate.min_pstate)
		min_pstate = cpu->pstate.min_pstate;

	if (min_pstate < cpu->min_perf_ratio)
		min_pstate = cpu->min_perf_ratio;

	if (min_pstate > cpu->max_perf_ratio)
		min_pstate = cpu->max_perf_ratio;

	max_pstate = min(cap_pstate, cpu->max_perf_ratio);
	if (max_pstate < min_pstate)
		max_pstate = min_pstate;

	target_pstate = clamp_t(int, target_pstate, min_pstate, max_pstate);

	intel_cpufreq_hwp_update(cpu, min_pstate, max_pstate, target_pstate, true);

	cpu->pstate.current_pstate = target_pstate;
	intel_cpufreq_trace(cpu, INTEL_PSTATE_TRACE_FAST_SWITCH, old_pstate);
}

static int intel_cpufreq_cpu_init(struct cpufreq_policy *policy)
{
	struct freq_qos_request *req;
	struct cpudata *cpu;
	struct device *dev;
	int ret, freq;

	dev = get_cpu_device(policy->cpu);
	if (!dev)
		return -ENODEV;

	ret = __intel_pstate_cpu_init(policy);
	if (ret)
		return ret;

	policy->cpuinfo.transition_latency = INTEL_CPUFREQ_TRANSITION_LATENCY;
	/* This reflects the intel_pstate_get_cpu_pstates() setting. */
	policy->cur = policy->cpuinfo.min_freq;

	req = kcalloc(2, sizeof(*req), GFP_KERNEL);
	if (!req) {
		ret = -ENOMEM;
		goto pstate_exit;
	}

	cpu = all_cpu_data[policy->cpu];

	if (hwp_active) {
		u64 value;

		policy->transition_delay_us = INTEL_CPUFREQ_TRANSITION_DELAY_HWP;

		intel_pstate_get_hwp_cap(cpu);

		rdmsrl_on_cpu(cpu->cpu, MSR_HWP_REQUEST, &value);
		WRITE_ONCE(cpu->hwp_req_cached, value);

		cpu->epp_cached = intel_pstate_get_epp(cpu, value);
	} else {
		policy->transition_delay_us = INTEL_CPUFREQ_TRANSITION_DELAY;
	}

	freq = DIV_ROUND_UP(cpu->pstate.turbo_freq * global.min_perf_pct, 100);

	ret = freq_qos_add_request(&policy->constraints, req, FREQ_QOS_MIN,
				   freq);
	if (ret < 0) {
		dev_err(dev, "Failed to add min-freq constraint (%d)\n", ret);
		goto free_req;
	}

	freq = DIV_ROUND_UP(cpu->pstate.turbo_freq * global.max_perf_pct, 100);

	ret = freq_qos_add_request(&policy->constraints, req + 1, FREQ_QOS_MAX,
				   freq);
	if (ret < 0) {
		dev_err(dev, "Failed to add max-freq constraint (%d)\n", ret);
		goto remove_min_req;
	}

	policy->driver_data = req;

	return 0;

remove_min_req:
	freq_qos_remove_request(req);
free_req:
	kfree(req);
pstate_exit:
	intel_pstate_exit_perf_limits(policy);

	return ret;
}

static void intel_cpufreq_cpu_exit(struct cpufreq_policy *policy)
{
	struct freq_qos_request *req;

	req = policy->driver_data;

	freq_qos_remove_request(req + 1);
	freq_qos_remove_request(req);
	kfree(req);

	intel_pstate_cpu_exit(policy);
}

static int intel_cpufreq_suspend(struct cpufreq_policy *policy)
{
	intel_pstate_suspend(policy);

	if (hwp_active) {
		struct cpudata *cpu = all_cpu_data[policy->cpu];
		u64 value = READ_ONCE(cpu->hwp_req_cached);

		/*
		 * Clear the desired perf field in MSR_HWP_REQUEST in case
		 * intel_cpufreq_adjust_perf() is in use and the last value
		 * written by it may not be suitable.
		 */
		value &= ~HWP_DESIRED_PERF(~0L);
		wrmsrl_on_cpu(cpu->cpu, MSR_HWP_REQUEST, value);
		WRITE_ONCE(cpu->hwp_req_cached, value);
	}

	return 0;
}

static struct cpufreq_driver intel_cpufreq = {
	.flags		= CPUFREQ_CONST_LOOPS,
	.verify		= intel_cpufreq_verify_policy,
	.target		= intel_cpufreq_target,
	.fast_switch	= intel_cpufreq_fast_switch,
	.init		= intel_cpufreq_cpu_init,
	.exit		= intel_cpufreq_cpu_exit,
	.offline	= intel_cpufreq_cpu_offline,
	.online		= intel_pstate_cpu_online,
	.suspend	= intel_cpufreq_suspend,
	.resume		= intel_pstate_resume,
	.update_limits	= intel_pstate_update_limits,
	.name		= "intel_cpufreq",
};

static struct cpufreq_driver *default_driver;

static void intel_pstate_driver_cleanup(void)
{
	unsigned int cpu;

	cpus_read_lock();
	for_each_online_cpu(cpu) {
		if (all_cpu_data[cpu]) {
			if (intel_pstate_driver == &intel_pstate)
				intel_pstate_clear_update_util_hook(cpu);

			kfree(all_cpu_data[cpu]);
			WRITE_ONCE(all_cpu_data[cpu], NULL);
		}
	}
	cpus_read_unlock();

	intel_pstate_driver = NULL;
}

static int intel_pstate_register_driver(struct cpufreq_driver *driver)
{
	bool refresh_cpu_cap_scaling;
	int ret;

	if (driver == &intel_pstate)
		intel_pstate_sysfs_expose_hwp_dynamic_boost();

	memset(&global, 0, sizeof(global));
	global.max_perf_pct = 100;
	global.turbo_disabled = turbo_is_disabled();
	global.no_turbo = global.turbo_disabled;

	arch_set_max_freq_ratio(global.turbo_disabled);

	refresh_cpu_cap_scaling = hybrid_clear_max_perf_cpu();

	intel_pstate_driver = driver;
	ret = cpufreq_register_driver(intel_pstate_driver);
	if (ret) {
		intel_pstate_driver_cleanup();
		return ret;
	}

	global.min_perf_pct = min_perf_pct_min();

	hybrid_init_cpu_capacity_scaling(refresh_cpu_cap_scaling);

	return 0;
}

static ssize_t intel_pstate_show_status(char *buf)
{
	if (!intel_pstate_driver)
		return sprintf(buf, "off\n");

	return sprintf(buf, "%s\n", intel_pstate_driver == &intel_pstate ?
					"active" : "passive");
}

static int intel_pstate_update_status(const char *buf, size_t size)
{
	if (size == 3 && !strncmp(buf, "off", size)) {
		if (!intel_pstate_driver)
			return -EINVAL;

		if (hwp_active)
			return -EBUSY;

		cpufreq_unregister_driver(intel_pstate_driver);
		intel_pstate_driver_cleanup();
		return 0;
	}

	if (size == 6 && !strncmp(buf, "active", size)) {
		if (intel_pstate_driver) {
			if (intel_pstate_driver == &intel_pstate)
				return 0;

			cpufreq_unregister_driver(intel_pstate_driver);
		}

		return intel_pstate_register_driver(&intel_pstate);
	}

	if (size == 7 && !strncmp(buf, "passive", size)) {
		if (intel_pstate_driver) {
			if (intel_pstate_driver == &intel_cpufreq)
				return 0;

			cpufreq_unregister_driver(intel_pstate_driver);
			intel_pstate_sysfs_hide_hwp_dynamic_boost();
		}

		return intel_pstate_register_driver(&intel_cpufreq);
	}

	return -EINVAL;
}

static int no_load __initdata;
static int no_hwp __initdata;
static int hwp_only __initdata;
static unsigned int force_load __initdata;

static int __init intel_pstate_msrs_not_valid(void)
{
	if (!pstate_funcs.get_max(0) ||
	    !pstate_funcs.get_min(0) ||
	    !pstate_funcs.get_turbo(0))
		return -ENODEV;

	return 0;
}

static void __init copy_cpu_funcs(struct pstate_funcs *funcs)
{
	pstate_funcs.get_max   = funcs->get_max;
	pstate_funcs.get_max_physical = funcs->get_max_physical;
	pstate_funcs.get_min   = funcs->get_min;
	pstate_funcs.get_turbo = funcs->get_turbo;
	pstate_funcs.get_scaling = funcs->get_scaling;
	pstate_funcs.get_val   = funcs->get_val;
	pstate_funcs.get_vid   = funcs->get_vid;
	pstate_funcs.get_aperf_mperf_shift = funcs->get_aperf_mperf_shift;
}

#ifdef CONFIG_ACPI

static bool __init intel_pstate_no_acpi_pss(void)
{
	int i;

	for_each_possible_cpu(i) {
		acpi_status status;
		union acpi_object *pss;
		struct acpi_buffer buffer = { ACPI_ALLOCATE_BUFFER, NULL };
		struct acpi_processor *pr = per_cpu(processors, i);

		if (!pr)
			continue;

		status = acpi_evaluate_object(pr->handle, "_PSS", NULL, &buffer);
		if (ACPI_FAILURE(status))
			continue;

		pss = buffer.pointer;
		if (pss && pss->type == ACPI_TYPE_PACKAGE) {
			kfree(pss);
			return false;
		}

		kfree(pss);
	}

	pr_debug("ACPI _PSS not found\n");
	return true;
}

static bool __init intel_pstate_no_acpi_pcch(void)
{
	acpi_status status;
	acpi_handle handle;

	status = acpi_get_handle(NULL, "\\_SB", &handle);
	if (ACPI_FAILURE(status))
		goto not_found;

	if (acpi_has_method(handle, "PCCH"))
		return false;

not_found:
	pr_debug("ACPI PCCH not found\n");
	return true;
}

static bool __init intel_pstate_has_acpi_ppc(void)
{
	int i;

	for_each_possible_cpu(i) {
		struct acpi_processor *pr = per_cpu(processors, i);

		if (!pr)
			continue;
		if (acpi_has_method(pr->handle, "_PPC"))
			return true;
	}
	pr_debug("ACPI _PPC not found\n");
	return false;
}

enum {
	PSS,
	PPC,
};

/* Hardware vendor-specific info that has its own power management modes */
static struct acpi_platform_list plat_info[] __initdata = {
	{"HP    ", "ProLiant", 0, ACPI_SIG_FADT, all_versions, NULL, PSS},
	{"ORACLE", "X4-2    ", 0, ACPI_SIG_FADT, all_versions, NULL, PPC},
	{"ORACLE", "X4-2L   ", 0, ACPI_SIG_FADT, all_versions, NULL, PPC},
	{"ORACLE", "X4-2B   ", 0, ACPI_SIG_FADT, all_versions, NULL, PPC},
	{"ORACLE", "X3-2    ", 0, ACPI_SIG_FADT, all_versions, NULL, PPC},
	{"ORACLE", "X3-2L   ", 0, ACPI_SIG_FADT, all_versions, NULL, PPC},
	{"ORACLE", "X3-2B   ", 0, ACPI_SIG_FADT, all_versions, NULL, PPC},
	{"ORACLE", "X4470M2 ", 0, ACPI_SIG_FADT, all_versions, NULL, PPC},
	{"ORACLE", "X4270M3 ", 0, ACPI_SIG_FADT, all_versions, NULL, PPC},
	{"ORACLE", "X4270M2 ", 0, ACPI_SIG_FADT, all_versions, NULL, PPC},
	{"ORACLE", "X4170M2 ", 0, ACPI_SIG_FADT, all_versions, NULL, PPC},
	{"ORACLE", "X4170 M3", 0, ACPI_SIG_FADT, all_versions, NULL, PPC},
	{"ORACLE", "X4275 M3", 0, ACPI_SIG_FADT, all_versions, NULL, PPC},
	{"ORACLE", "X6-2    ", 0, ACPI_SIG_FADT, all_versions, NULL, PPC},
	{"ORACLE", "Sudbury ", 0, ACPI_SIG_FADT, all_versions, NULL, PPC},
	{ } /* End */
};

#define BITMASK_OOB	(BIT(8) | BIT(18))

static bool __init intel_pstate_platform_pwr_mgmt_exists(void)
{
	const struct x86_cpu_id *id;
	u64 misc_pwr;
	int idx;

	id = x86_match_cpu(intel_pstate_cpu_oob_ids);
	if (id) {
		rdmsrl(MSR_MISC_PWR_MGMT, misc_pwr);
		if (misc_pwr & BITMASK_OOB) {
			pr_debug("Bit 8 or 18 in the MISC_PWR_MGMT MSR set\n");
			pr_debug("P states are controlled in Out of Band mode by the firmware/hardware\n");
			return true;
		}
	}

	idx = acpi_match_platform_list(plat_info);
	if (idx < 0)
		return false;

	switch (plat_info[idx].data) {
	case PSS:
		if (!intel_pstate_no_acpi_pss())
			return false;

		return intel_pstate_no_acpi_pcch();
	case PPC:
		return intel_pstate_has_acpi_ppc() && !force_load;
	}

	return false;
}

static void intel_pstate_request_control_from_smm(void)
{
	/*
	 * It may be unsafe to request P-states control from SMM if _PPC support
	 * has not been enabled.
	 */
	if (acpi_ppc)
		acpi_processor_pstate_control();
}
#else /* CONFIG_ACPI not enabled */
static inline bool intel_pstate_platform_pwr_mgmt_exists(void) { return false; }
static inline bool intel_pstate_has_acpi_ppc(void) { return false; }
static inline void intel_pstate_request_control_from_smm(void) {}
#endif /* CONFIG_ACPI */

#define INTEL_PSTATE_HWP_BROADWELL	0x01

#define X86_MATCH_HWP(vfm, hwp_mode)				\
	X86_MATCH_VFM_FEATURE(vfm, X86_FEATURE_HWP, hwp_mode)

static const struct x86_cpu_id hwp_support_ids[] __initconst = {
	X86_MATCH_HWP(INTEL_BROADWELL_X,	INTEL_PSTATE_HWP_BROADWELL),
	X86_MATCH_HWP(INTEL_BROADWELL_D,	INTEL_PSTATE_HWP_BROADWELL),
	X86_MATCH_HWP(INTEL_ANY,		0),
	{}
};

static bool intel_pstate_hwp_is_enabled(void)
{
	u64 value;

	rdmsrl(MSR_PM_ENABLE, value);
	return !!(value & 0x1);
}

#define POWERSAVE_MASK			GENMASK(7, 0)
#define BALANCE_POWER_MASK		GENMASK(15, 8)
#define BALANCE_PERFORMANCE_MASK	GENMASK(23, 16)
#define PERFORMANCE_MASK		GENMASK(31, 24)

#define HWP_SET_EPP_VALUES(powersave, balance_power, balance_perf, performance) \
	(FIELD_PREP_CONST(POWERSAVE_MASK, powersave) |\
	 FIELD_PREP_CONST(BALANCE_POWER_MASK, balance_power) |\
	 FIELD_PREP_CONST(BALANCE_PERFORMANCE_MASK, balance_perf) |\
	 FIELD_PREP_CONST(PERFORMANCE_MASK, performance))

#define HWP_SET_DEF_BALANCE_PERF_EPP(balance_perf) \
	(HWP_SET_EPP_VALUES(HWP_EPP_POWERSAVE, HWP_EPP_BALANCE_POWERSAVE,\
	 balance_perf, HWP_EPP_PERFORMANCE))

static const struct x86_cpu_id intel_epp_default[] = {
	/*
	 * Set EPP value as 102, this is the max suggested EPP
	 * which can result in one core turbo frequency for
	 * AlderLake Mobile CPUs.
	 */
	X86_MATCH_VFM(INTEL_ALDERLAKE_L, HWP_SET_DEF_BALANCE_PERF_EPP(102)),
	X86_MATCH_VFM(INTEL_SAPPHIRERAPIDS_X, HWP_SET_DEF_BALANCE_PERF_EPP(32)),
	X86_MATCH_VFM(INTEL_EMERALDRAPIDS_X, HWP_SET_DEF_BALANCE_PERF_EPP(32)),
	X86_MATCH_VFM(INTEL_GRANITERAPIDS_X, HWP_SET_DEF_BALANCE_PERF_EPP(32)),
	X86_MATCH_VFM(INTEL_GRANITERAPIDS_D, HWP_SET_DEF_BALANCE_PERF_EPP(32)),
	X86_MATCH_VFM(INTEL_METEORLAKE_L, HWP_SET_EPP_VALUES(HWP_EPP_POWERSAVE,
		      179, 64, 16)),
	X86_MATCH_VFM(INTEL_ARROWLAKE, HWP_SET_EPP_VALUES(HWP_EPP_POWERSAVE,
		      179, 64, 16)),
	{}
};

static const struct x86_cpu_id intel_hybrid_scaling_factor[] = {
	X86_MATCH_VFM(INTEL_ALDERLAKE, HYBRID_SCALING_FACTOR_ADL),
	X86_MATCH_VFM(INTEL_ALDERLAKE_L, HYBRID_SCALING_FACTOR_ADL),
	X86_MATCH_VFM(INTEL_RAPTORLAKE, HYBRID_SCALING_FACTOR_ADL),
	X86_MATCH_VFM(INTEL_RAPTORLAKE_P, HYBRID_SCALING_FACTOR_ADL),
	X86_MATCH_VFM(INTEL_RAPTORLAKE_S, HYBRID_SCALING_FACTOR_ADL),
	X86_MATCH_VFM(INTEL_METEORLAKE_L, HYBRID_SCALING_FACTOR_MTL),
	X86_MATCH_VFM(INTEL_LUNARLAKE_M, HYBRID_SCALING_FACTOR_LNL),
	{}
};

static int __init intel_pstate_init(void)
{
	static struct cpudata **_all_cpu_data;
	const struct x86_cpu_id *id;
	int rc;

	if (boot_cpu_data.x86_vendor != X86_VENDOR_INTEL)
		return -ENODEV;

	/*
	 * The Intel pstate driver will be ignored if the platform
	 * firmware has its own power management modes.
	 */
	if (intel_pstate_platform_pwr_mgmt_exists()) {
		pr_info("P-states controlled by the platform\n");
		return -ENODEV;
	}

	id = x86_match_cpu(hwp_support_ids);
	if (id) {
		hwp_forced = intel_pstate_hwp_is_enabled();

		if (hwp_forced)
			pr_info("HWP enabled by BIOS\n");
		else if (no_load)
			return -ENODEV;

		copy_cpu_funcs(&core_funcs);
		/*
		 * Avoid enabling HWP for processors without EPP support,
		 * because that means incomplete HWP implementation which is a
		 * corner case and supporting it is generally problematic.
		 *
		 * If HWP is enabled already, though, there is no choice but to
		 * deal with it.
		 */
		if ((!no_hwp && boot_cpu_has(X86_FEATURE_HWP_EPP)) || hwp_forced) {
			hwp_active = true;
			hwp_mode_bdw = id->driver_data;
			intel_pstate.attr = hwp_cpufreq_attrs;
			intel_cpufreq.attr = hwp_cpufreq_attrs;
			intel_cpufreq.flags |= CPUFREQ_NEED_UPDATE_LIMITS;
			intel_cpufreq.adjust_perf = intel_cpufreq_adjust_perf;
			if (!default_driver)
				default_driver = &intel_pstate;

			pstate_funcs.get_cpu_scaling = hwp_get_cpu_scaling;

			goto hwp_cpu_matched;
		}
		pr_info("HWP not enabled\n");
	} else {
		if (no_load)
			return -ENODEV;

		id = x86_match_cpu(intel_pstate_cpu_ids);
		if (!id) {
			pr_info("CPU model not supported\n");
			return -ENODEV;
		}

		copy_cpu_funcs((struct pstate_funcs *)id->driver_data);
	}

	if (intel_pstate_msrs_not_valid()) {
		pr_info("Invalid MSRs\n");
		return -ENODEV;
	}
	/* Without HWP start in the passive mode. */
	if (!default_driver)
		default_driver = &intel_cpufreq;

hwp_cpu_matched:
	if (!hwp_active && hwp_only)
		return -ENOTSUPP;

	pr_info("Intel P-state driver initializing\n");

	_all_cpu_data = vzalloc(array_size(sizeof(void *), num_possible_cpus()));
	if (!_all_cpu_data)
		return -ENOMEM;

	WRITE_ONCE(all_cpu_data, _all_cpu_data);

	intel_pstate_request_control_from_smm();

	intel_pstate_sysfs_expose_params();

	if (hwp_active) {
		const struct x86_cpu_id *id = x86_match_cpu(intel_epp_default);
		const struct x86_cpu_id *hybrid_id = x86_match_cpu(intel_hybrid_scaling_factor);

		if (id) {
			epp_values[EPP_INDEX_POWERSAVE] =
					FIELD_GET(POWERSAVE_MASK, id->driver_data);
			epp_values[EPP_INDEX_BALANCE_POWERSAVE] =
					FIELD_GET(BALANCE_POWER_MASK, id->driver_data);
			epp_values[EPP_INDEX_BALANCE_PERFORMANCE] =
					FIELD_GET(BALANCE_PERFORMANCE_MASK, id->driver_data);
			epp_values[EPP_INDEX_PERFORMANCE] =
					FIELD_GET(PERFORMANCE_MASK, id->driver_data);
			pr_debug("Updated EPPs powersave:%x balanced power:%x balanced perf:%x performance:%x\n",
				 epp_values[EPP_INDEX_POWERSAVE],
				 epp_values[EPP_INDEX_BALANCE_POWERSAVE],
				 epp_values[EPP_INDEX_BALANCE_PERFORMANCE],
				 epp_values[EPP_INDEX_PERFORMANCE]);
		}

		if (hybrid_id) {
			hybrid_scaling_factor = hybrid_id->driver_data;
			pr_debug("hybrid scaling factor: %d\n", hybrid_scaling_factor);
		}

	}

	mutex_lock(&intel_pstate_driver_lock);
	rc = intel_pstate_register_driver(default_driver);
	mutex_unlock(&intel_pstate_driver_lock);
	if (rc) {
		intel_pstate_sysfs_remove();
		return rc;
	}

	if (hwp_active) {
		const struct x86_cpu_id *id;

		id = x86_match_cpu(intel_pstate_cpu_ee_disable_ids);
		if (id) {
			set_power_ctl_ee_state(false);
			pr_info("Disabling energy efficiency optimization\n");
		}

		pr_info("HWP enabled\n");
	} else if (boot_cpu_has(X86_FEATURE_HYBRID_CPU)) {
		pr_warn("Problematic setup: Hybrid processor with disabled HWP\n");
	}

	return 0;
}
device_initcall(intel_pstate_init);

static int __init intel_pstate_setup(char *str)
{
	if (!str)
		return -EINVAL;

	if (!strcmp(str, "disable"))
		no_load = 1;
	else if (!strcmp(str, "active"))
		default_driver = &intel_pstate;
	else if (!strcmp(str, "passive"))
		default_driver = &intel_cpufreq;

	if (!strcmp(str, "no_hwp"))
		no_hwp = 1;

	if (!strcmp(str, "no_cas"))
		no_cas = true;

	if (!strcmp(str, "force"))
		force_load = 1;
	if (!strcmp(str, "hwp_only"))
		hwp_only = 1;
	if (!strcmp(str, "per_cpu_perf_limits"))
		per_cpu_limits = true;

#ifdef CONFIG_ACPI
	if (!strcmp(str, "support_acpi_ppc"))
		acpi_ppc = true;
#endif

	return 0;
}
early_param("intel_pstate", intel_pstate_setup);

MODULE_AUTHOR("Dirk Brandewie <dirk.j.brandewie@intel.com>");
MODULE_DESCRIPTION("'intel_pstate' - P state driver Intel Core processors");<|MERGE_RESOLUTION|>--- conflicted
+++ resolved
@@ -2209,23 +2209,6 @@
 static int hwp_get_cpu_scaling(int cpu)
 {
 	if (hybrid_scaling_factor) {
-<<<<<<< HEAD
-		u8 cpu_type = 0;
-
-		smp_call_function_single(cpu, hybrid_get_type, &cpu_type, 1);
-
-		/*
-		 * Return the hybrid scaling factor for P-cores and use the
-		 * default core scaling for E-cores.
-		 */
-		if (cpu_type == 0x40)
-			return hybrid_scaling_factor;
-
-		if (cpu_type == 0x20)
-			return core_get_scaling();
-	}
-
-=======
 		struct cpuinfo_x86 *c = &cpu_data(smp_processor_id());
 		u8 cpu_type = c->topo.intel_type;
 
@@ -2240,7 +2223,6 @@
 			return core_get_scaling();
 	}
 
->>>>>>> e8a457b7
 	/* Use core scaling on non-hybrid systems. */
 	if (!cpu_feature_enabled(X86_FEATURE_HYBRID_CPU))
 		return core_get_scaling();
