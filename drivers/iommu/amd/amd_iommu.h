/* SPDX-License-Identifier: GPL-2.0-only */
/*
 * Copyright (C) 2009-2010 Advanced Micro Devices, Inc.
 * Author: Joerg Roedel <jroedel@suse.de>
 */

#ifndef AMD_IOMMU_H
#define AMD_IOMMU_H

#include <linux/iommu.h>

#include "amd_iommu_types.h"

irqreturn_t amd_iommu_int_thread(int irq, void *data);
irqreturn_t amd_iommu_int_thread_evtlog(int irq, void *data);
irqreturn_t amd_iommu_int_thread_pprlog(int irq, void *data);
irqreturn_t amd_iommu_int_thread_galog(int irq, void *data);
irqreturn_t amd_iommu_int_handler(int irq, void *data);
void amd_iommu_restart_log(struct amd_iommu *iommu, const char *evt_type,
			   u8 cntrl_intr, u8 cntrl_log,
			   u32 status_run_mask, u32 status_overflow_mask);
void amd_iommu_restart_event_logging(struct amd_iommu *iommu);
void amd_iommu_restart_ga_log(struct amd_iommu *iommu);
void amd_iommu_restart_ppr_log(struct amd_iommu *iommu);
void amd_iommu_set_rlookup_table(struct amd_iommu *iommu, u16 devid);
void iommu_feature_enable(struct amd_iommu *iommu, u8 bit);
void *__init iommu_alloc_4k_pages(struct amd_iommu *iommu,
				  gfp_t gfp, size_t size);

#ifdef CONFIG_AMD_IOMMU_DEBUGFS
void amd_iommu_debugfs_setup(struct amd_iommu *iommu);
#else
static inline void amd_iommu_debugfs_setup(struct amd_iommu *iommu) {}
#endif

/* Needed for interrupt remapping */
int amd_iommu_prepare(void);
int amd_iommu_enable(void);
void amd_iommu_disable(void);
int amd_iommu_reenable(int mode);
int amd_iommu_enable_faulting(unsigned int cpu);
extern int amd_iommu_guest_ir;
extern enum protection_domain_mode amd_iommu_pgtable;
extern int amd_iommu_gpt_level;
extern unsigned long amd_iommu_pgsize_bitmap;

/* Protection domain ops */
void amd_iommu_init_identity_domain(void);
struct protection_domain *protection_domain_alloc(void);
<<<<<<< HEAD
void protection_domain_free(struct protection_domain *domain);
=======
>>>>>>> e8a457b7
struct iommu_domain *amd_iommu_domain_alloc_sva(struct device *dev,
						struct mm_struct *mm);
void amd_iommu_domain_free(struct iommu_domain *dom);
int iommu_sva_set_dev_pasid(struct iommu_domain *domain,
			    struct device *dev, ioasid_t pasid,
			    struct iommu_domain *old);
void amd_iommu_remove_dev_pasid(struct device *dev, ioasid_t pasid,
				struct iommu_domain *domain);

/* SVA/PASID */
bool amd_iommu_pasid_supported(void);

/* IOPF */
int amd_iommu_iopf_init(struct amd_iommu *iommu);
void amd_iommu_iopf_uninit(struct amd_iommu *iommu);
void amd_iommu_page_response(struct device *dev, struct iopf_fault *evt,
			     struct iommu_page_response *resp);
int amd_iommu_iopf_add_device(struct amd_iommu *iommu,
			      struct iommu_dev_data *dev_data);
void amd_iommu_iopf_remove_device(struct amd_iommu *iommu,
				  struct iommu_dev_data *dev_data);

/* GCR3 setup */
int amd_iommu_set_gcr3(struct iommu_dev_data *dev_data,
		       ioasid_t pasid, unsigned long gcr3);
int amd_iommu_clear_gcr3(struct iommu_dev_data *dev_data, ioasid_t pasid);

/* PPR */
int __init amd_iommu_alloc_ppr_log(struct amd_iommu *iommu);
void __init amd_iommu_free_ppr_log(struct amd_iommu *iommu);
void amd_iommu_enable_ppr_log(struct amd_iommu *iommu);
void amd_iommu_poll_ppr_log(struct amd_iommu *iommu);
int amd_iommu_complete_ppr(struct device *dev, u32 pasid, int status, int tag);

/*
 * This function flushes all internal caches of
 * the IOMMU used by this driver.
 */
void amd_iommu_flush_all_caches(struct amd_iommu *iommu);
void amd_iommu_update_and_flush_device_table(struct protection_domain *domain);
void amd_iommu_domain_flush_pages(struct protection_domain *domain,
				  u64 address, size_t size);
void amd_iommu_dev_flush_pasid_pages(struct iommu_dev_data *dev_data,
				     ioasid_t pasid, u64 address, size_t size);

#ifdef CONFIG_IRQ_REMAP
int amd_iommu_create_irq_domain(struct amd_iommu *iommu);
#else
static inline int amd_iommu_create_irq_domain(struct amd_iommu *iommu)
{
	return 0;
}
#endif

static inline bool is_rd890_iommu(struct pci_dev *pdev)
{
	return (pdev->vendor == PCI_VENDOR_ID_ATI) &&
	       (pdev->device == PCI_DEVICE_ID_RD890_IOMMU);
}

static inline bool check_feature(u64 mask)
{
	return (amd_iommu_efr & mask);
}

static inline bool check_feature2(u64 mask)
{
	return (amd_iommu_efr2 & mask);
}

static inline bool amd_iommu_v2_pgtbl_supported(void)
{
	return (check_feature(FEATURE_GIOSUP) && check_feature(FEATURE_GT));
}

static inline bool amd_iommu_gt_ppr_supported(void)
{
	return (amd_iommu_v2_pgtbl_supported() &&
		check_feature(FEATURE_PPR) &&
		check_feature(FEATURE_EPHSUP));
}

static inline u64 iommu_virt_to_phys(void *vaddr)
{
	return (u64)__sme_set(virt_to_phys(vaddr));
}

static inline void *iommu_phys_to_virt(unsigned long paddr)
{
	return phys_to_virt(__sme_clr(paddr));
}

static inline int get_pci_sbdf_id(struct pci_dev *pdev)
{
	int seg = pci_domain_nr(pdev->bus);
	u16 devid = pci_dev_id(pdev);

	return PCI_SEG_DEVID_TO_SBDF(seg, devid);
}

/*
 * This must be called after device probe completes. During probe
 * use rlookup_amd_iommu() get the iommu.
 */
static inline struct amd_iommu *get_amd_iommu_from_dev(struct device *dev)
{
	return iommu_get_iommu_dev(dev, struct amd_iommu, iommu);
}

/* This must be called after device probe completes. */
static inline struct amd_iommu *get_amd_iommu_from_dev_data(struct iommu_dev_data *dev_data)
{
	return iommu_get_iommu_dev(dev_data->dev, struct amd_iommu, iommu);
}

static inline struct protection_domain *to_pdomain(struct iommu_domain *dom)
{
	return container_of(dom, struct protection_domain, domain);
}

bool translation_pre_enabled(struct amd_iommu *iommu);
int __init add_special_device(u8 type, u8 id, u32 *devid, bool cmd_line);

#ifdef CONFIG_DMI
void amd_iommu_apply_ivrs_quirks(void);
#else
static inline void amd_iommu_apply_ivrs_quirks(void) { }
#endif
struct dev_table_entry *amd_iommu_get_ivhd_dte_flags(u16 segid, u16 devid);

void amd_iommu_domain_set_pgtable(struct protection_domain *domain,
				  u64 *root, int mode);
struct dev_table_entry *get_dev_table(struct amd_iommu *iommu);
struct iommu_dev_data *search_dev_data(struct amd_iommu *iommu, u16 devid);

<<<<<<< HEAD
#endif

struct dev_table_entry *amd_iommu_get_ivhd_dte_flags(u16 segid, u16 devid);
struct iommu_dev_data *search_dev_data(struct amd_iommu *iommu, u16 devid);
=======
#endif /* AMD_IOMMU_H */
>>>>>>> e8a457b7
<|MERGE_RESOLUTION|>--- conflicted
+++ resolved
@@ -47,10 +47,6 @@
 /* Protection domain ops */
 void amd_iommu_init_identity_domain(void);
 struct protection_domain *protection_domain_alloc(void);
-<<<<<<< HEAD
-void protection_domain_free(struct protection_domain *domain);
-=======
->>>>>>> e8a457b7
 struct iommu_domain *amd_iommu_domain_alloc_sva(struct device *dev,
 						struct mm_struct *mm);
 void amd_iommu_domain_free(struct iommu_domain *dom);
@@ -186,11 +182,4 @@
 struct dev_table_entry *get_dev_table(struct amd_iommu *iommu);
 struct iommu_dev_data *search_dev_data(struct amd_iommu *iommu, u16 devid);
 
-<<<<<<< HEAD
-#endif
-
-struct dev_table_entry *amd_iommu_get_ivhd_dte_flags(u16 segid, u16 devid);
-struct iommu_dev_data *search_dev_data(struct amd_iommu *iommu, u16 devid);
-=======
-#endif /* AMD_IOMMU_H */
->>>>>>> e8a457b7
+#endif /* AMD_IOMMU_H */