// SPDX-License-Identifier: GPL-2.0

#define pr_fmt(fmt)     "DMAR-IR: " fmt

#include <linux/interrupt.h>
#include <linux/dmar.h>
#include <linux/spinlock.h>
#include <linux/slab.h>
#include <linux/jiffies.h>
#include <linux/hpet.h>
#include <linux/pci.h>
#include <linux/irq.h>
#include <linux/acpi.h>
#include <linux/irqdomain.h>
#include <linux/crash_dump.h>
#include <asm/io_apic.h>
#include <asm/apic.h>
#include <asm/smp.h>
#include <asm/cpu.h>
#include <asm/irq_remapping.h>
#include <asm/pci-direct.h>
#include <asm/posted_intr.h>

#include "iommu.h"
#include "../irq_remapping.h"
#include "../iommu-pages.h"
<<<<<<< HEAD

enum irq_mode {
	IRQ_REMAPPING,
	IRQ_POSTING,
};
=======
>>>>>>> e8a457b7

struct ioapic_scope {
	struct intel_iommu *iommu;
	unsigned int id;
	unsigned int bus;	/* PCI bus number */
	unsigned int devfn;	/* PCI devfn number */
};

struct hpet_scope {
	struct intel_iommu *iommu;
	u8 id;
	unsigned int bus;
	unsigned int devfn;
};

struct irq_2_iommu {
	struct intel_iommu *iommu;
	u16 irte_index;
	u16 sub_handle;
	u8  irte_mask;
	bool posted_msi;
	bool posted_vcpu;
};

struct intel_ir_data {
	struct irq_2_iommu			irq_2_iommu;
	struct irte				irte_entry;
	union {
		struct msi_msg			msi_entry;
	};
};

#define IR_X2APIC_MODE(mode) (mode ? (1 << 11) : 0)
#define IRTE_DEST(dest) ((eim_mode) ? dest : dest << 8)

static int __read_mostly eim_mode;
static struct ioapic_scope ir_ioapic[MAX_IO_APICS];
static struct hpet_scope ir_hpet[MAX_HPET_TBS];

/*
 * Lock ordering:
 * ->dmar_global_lock
 *	->irq_2_ir_lock
 *		->qi->q_lock
 *	->iommu->register_lock
 * Note:
 * intel_irq_remap_ops.{supported,prepare,enable,disable,reenable} are called
 * in single-threaded environment with interrupt disabled, so no need to tabke
 * the dmar_global_lock.
 */
DEFINE_RAW_SPINLOCK(irq_2_ir_lock);
static const struct irq_domain_ops intel_ir_domain_ops;

static void iommu_disable_irq_remapping(struct intel_iommu *iommu);
static int __init parse_ioapics_under_ir(void);
static const struct msi_parent_ops dmar_msi_parent_ops;

static bool ir_pre_enabled(struct intel_iommu *iommu)
{
	return (iommu->flags & VTD_FLAG_IRQ_REMAP_PRE_ENABLED);
}

static void clear_ir_pre_enabled(struct intel_iommu *iommu)
{
	iommu->flags &= ~VTD_FLAG_IRQ_REMAP_PRE_ENABLED;
}

static void init_ir_status(struct intel_iommu *iommu)
{
	u32 gsts;

	gsts = readl(iommu->reg + DMAR_GSTS_REG);
	if (gsts & DMA_GSTS_IRES)
		iommu->flags |= VTD_FLAG_IRQ_REMAP_PRE_ENABLED;
}

static int alloc_irte(struct intel_iommu *iommu,
		      struct irq_2_iommu *irq_iommu, u16 count)
{
	struct ir_table *table = iommu->ir_table;
	unsigned int mask = 0;
	unsigned long flags;
	int index;

	if (!count || !irq_iommu)
		return -1;

	if (count > 1) {
		count = __roundup_pow_of_two(count);
		mask = ilog2(count);
	}

	if (mask > ecap_max_handle_mask(iommu->ecap)) {
		pr_err("Requested mask %x exceeds the max invalidation handle"
		       " mask value %Lx\n", mask,
		       ecap_max_handle_mask(iommu->ecap));
		return -1;
	}

	raw_spin_lock_irqsave(&irq_2_ir_lock, flags);
	index = bitmap_find_free_region(table->bitmap,
					INTR_REMAP_TABLE_ENTRIES, mask);
	if (index < 0) {
		pr_warn("IR%d: can't allocate an IRTE\n", iommu->seq_id);
	} else {
		irq_iommu->iommu = iommu;
		irq_iommu->irte_index =  index;
		irq_iommu->sub_handle = 0;
		irq_iommu->irte_mask = mask;
	}
	raw_spin_unlock_irqrestore(&irq_2_ir_lock, flags);

	return index;
}

static int qi_flush_iec(struct intel_iommu *iommu, int index, int mask)
{
	struct qi_desc desc;

	desc.qw0 = QI_IEC_IIDEX(index) | QI_IEC_TYPE | QI_IEC_IM(mask)
		   | QI_IEC_SELECTIVE;
	desc.qw1 = 0;
	desc.qw2 = 0;
	desc.qw3 = 0;

	return qi_submit_sync(iommu, &desc, 1, 0);
}

static int modify_irte(struct irq_2_iommu *irq_iommu,
		       struct irte *irte_modified)
{
	struct intel_iommu *iommu;
	unsigned long flags;
	struct irte *irte;
	int rc, index;

	if (!irq_iommu)
		return -1;

	raw_spin_lock_irqsave(&irq_2_ir_lock, flags);

	iommu = irq_iommu->iommu;

	index = irq_iommu->irte_index + irq_iommu->sub_handle;
	irte = &iommu->ir_table->base[index];

	if ((irte->pst == 1) || (irte_modified->pst == 1)) {
		/*
		 * We use cmpxchg16 to atomically update the 128-bit IRTE,
		 * and it cannot be updated by the hardware or other processors
		 * behind us, so the return value of cmpxchg16 should be the
		 * same as the old value.
		 */
		u128 old = irte->irte;
		WARN_ON(!try_cmpxchg128(&irte->irte, &old, irte_modified->irte));
	} else {
		WRITE_ONCE(irte->low, irte_modified->low);
		WRITE_ONCE(irte->high, irte_modified->high);
	}
	__iommu_flush_cache(iommu, irte, sizeof(*irte));

	rc = qi_flush_iec(iommu, index, 0);

	raw_spin_unlock_irqrestore(&irq_2_ir_lock, flags);

	return rc;
}

static struct intel_iommu *map_hpet_to_iommu(u8 hpet_id)
{
	int i;

	for (i = 0; i < MAX_HPET_TBS; i++) {
		if (ir_hpet[i].id == hpet_id && ir_hpet[i].iommu)
			return ir_hpet[i].iommu;
	}
	return NULL;
}

static struct intel_iommu *map_ioapic_to_iommu(int apic)
{
	int i;

	for (i = 0; i < MAX_IO_APICS; i++) {
		if (ir_ioapic[i].id == apic && ir_ioapic[i].iommu)
			return ir_ioapic[i].iommu;
	}
	return NULL;
}

static struct irq_domain *map_dev_to_ir(struct pci_dev *dev)
{
	struct dmar_drhd_unit *drhd = dmar_find_matched_drhd_unit(dev);

	return drhd ? drhd->iommu->ir_domain : NULL;
}

static int clear_entries(struct irq_2_iommu *irq_iommu)
{
	struct irte *start, *entry, *end;
	struct intel_iommu *iommu;
	int index;

	if (irq_iommu->sub_handle)
		return 0;

	iommu = irq_iommu->iommu;
	index = irq_iommu->irte_index;

	start = iommu->ir_table->base + index;
	end = start + (1 << irq_iommu->irte_mask);

	for (entry = start; entry < end; entry++) {
		WRITE_ONCE(entry->low, 0);
		WRITE_ONCE(entry->high, 0);
	}
	bitmap_release_region(iommu->ir_table->bitmap, index,
			      irq_iommu->irte_mask);

	return qi_flush_iec(iommu, index, irq_iommu->irte_mask);
}

/*
 * source validation type
 */
#define SVT_NO_VERIFY		0x0  /* no verification is required */
#define SVT_VERIFY_SID_SQ	0x1  /* verify using SID and SQ fields */
#define SVT_VERIFY_BUS		0x2  /* verify bus of request-id */

/*
 * source-id qualifier
 */
#define SQ_ALL_16	0x0  /* verify all 16 bits of request-id */
#define SQ_13_IGNORE_1	0x1  /* verify most significant 13 bits, ignore
			      * the third least significant bit
			      */
#define SQ_13_IGNORE_2	0x2  /* verify most significant 13 bits, ignore
			      * the second and third least significant bits
			      */
#define SQ_13_IGNORE_3	0x3  /* verify most significant 13 bits, ignore
			      * the least three significant bits
			      */

/*
 * set SVT, SQ and SID fields of irte to verify
 * source ids of interrupt requests
 */
static void set_irte_sid(struct irte *irte, unsigned int svt,
			 unsigned int sq, unsigned int sid)
{
	if (disable_sourceid_checking)
		svt = SVT_NO_VERIFY;
	irte->svt = svt;
	irte->sq = sq;
	irte->sid = sid;
}

/*
 * Set an IRTE to match only the bus number. Interrupt requests that reference
 * this IRTE must have a requester-id whose bus number is between or equal
 * to the start_bus and end_bus arguments.
 */
static void set_irte_verify_bus(struct irte *irte, unsigned int start_bus,
				unsigned int end_bus)
{
	set_irte_sid(irte, SVT_VERIFY_BUS, SQ_ALL_16,
		     (start_bus << 8) | end_bus);
}

static int set_ioapic_sid(struct irte *irte, int apic)
{
	int i;
	u16 sid = 0;

	if (!irte)
		return -1;

	for (i = 0; i < MAX_IO_APICS; i++) {
		if (ir_ioapic[i].iommu && ir_ioapic[i].id == apic) {
			sid = PCI_DEVID(ir_ioapic[i].bus, ir_ioapic[i].devfn);
			break;
		}
	}

	if (sid == 0) {
		pr_warn("Failed to set source-id of IOAPIC (%d)\n", apic);
		return -1;
	}

	set_irte_sid(irte, SVT_VERIFY_SID_SQ, SQ_ALL_16, sid);

	return 0;
}

static int set_hpet_sid(struct irte *irte, u8 id)
{
	int i;
	u16 sid = 0;

	if (!irte)
		return -1;

	for (i = 0; i < MAX_HPET_TBS; i++) {
		if (ir_hpet[i].iommu && ir_hpet[i].id == id) {
			sid = PCI_DEVID(ir_hpet[i].bus, ir_hpet[i].devfn);
			break;
		}
	}

	if (sid == 0) {
		pr_warn("Failed to set source-id of HPET block (%d)\n", id);
		return -1;
	}

	/*
	 * Should really use SQ_ALL_16. Some platforms are broken.
	 * While we figure out the right quirks for these broken platforms, use
	 * SQ_13_IGNORE_3 for now.
	 */
	set_irte_sid(irte, SVT_VERIFY_SID_SQ, SQ_13_IGNORE_3, sid);

	return 0;
}

struct set_msi_sid_data {
	struct pci_dev *pdev;
	u16 alias;
	int count;
	int busmatch_count;
};

static int set_msi_sid_cb(struct pci_dev *pdev, u16 alias, void *opaque)
{
	struct set_msi_sid_data *data = opaque;

	if (data->count == 0 || PCI_BUS_NUM(alias) == PCI_BUS_NUM(data->alias))
		data->busmatch_count++;

	data->pdev = pdev;
	data->alias = alias;
	data->count++;

	return 0;
}

static int set_msi_sid(struct irte *irte, struct pci_dev *dev)
{
	struct set_msi_sid_data data;

	if (!irte || !dev)
		return -1;

	data.count = 0;
	data.busmatch_count = 0;
	pci_for_each_dma_alias(dev, set_msi_sid_cb, &data);

	/*
	 * DMA alias provides us with a PCI device and alias.  The only case
	 * where the it will return an alias on a different bus than the
	 * device is the case of a PCIe-to-PCI bridge, where the alias is for
	 * the subordinate bus.  In this case we can only verify the bus.
	 *
	 * If there are multiple aliases, all with the same bus number,
	 * then all we can do is verify the bus. This is typical in NTB
	 * hardware which use proxy IDs where the device will generate traffic
	 * from multiple devfn numbers on the same bus.
	 *
	 * If the alias device is on a different bus than our source device
	 * then we have a topology based alias, use it.
	 *
	 * Otherwise, the alias is for a device DMA quirk and we cannot
	 * assume that MSI uses the same requester ID.  Therefore use the
	 * original device.
	 */
	if (PCI_BUS_NUM(data.alias) != data.pdev->bus->number)
		set_irte_verify_bus(irte, PCI_BUS_NUM(data.alias),
				    dev->bus->number);
	else if (data.count >= 2 && data.busmatch_count == data.count)
		set_irte_verify_bus(irte, dev->bus->number, dev->bus->number);
	else if (data.pdev->bus->number != dev->bus->number)
		set_irte_sid(irte, SVT_VERIFY_SID_SQ, SQ_ALL_16, data.alias);
	else
		set_irte_sid(irte, SVT_VERIFY_SID_SQ, SQ_ALL_16,
			     pci_dev_id(dev));

	return 0;
}

static int iommu_load_old_irte(struct intel_iommu *iommu)
{
	struct irte *old_ir_table;
	phys_addr_t irt_phys;
	unsigned int i;
	size_t size;
	u64 irta;

	/* Check whether the old ir-table has the same size as ours */
	irta = dmar_readq(iommu->reg + DMAR_IRTA_REG);
	if ((irta & INTR_REMAP_TABLE_REG_SIZE_MASK)
	     != INTR_REMAP_TABLE_REG_SIZE)
		return -EINVAL;

	irt_phys = irta & VTD_PAGE_MASK;
	size     = INTR_REMAP_TABLE_ENTRIES*sizeof(struct irte);

	/* Map the old IR table */
	old_ir_table = memremap(irt_phys, size, MEMREMAP_WB);
	if (!old_ir_table)
		return -ENOMEM;

	/* Copy data over */
	memcpy(iommu->ir_table->base, old_ir_table, size);

	__iommu_flush_cache(iommu, iommu->ir_table->base, size);

	/*
	 * Now check the table for used entries and mark those as
	 * allocated in the bitmap
	 */
	for (i = 0; i < INTR_REMAP_TABLE_ENTRIES; i++) {
		if (iommu->ir_table->base[i].present)
			bitmap_set(iommu->ir_table->bitmap, i, 1);
	}

	memunmap(old_ir_table);

	return 0;
}


static void iommu_set_irq_remapping(struct intel_iommu *iommu, int mode)
{
	unsigned long flags;
	u64 addr;
	u32 sts;

	addr = virt_to_phys((void *)iommu->ir_table->base);

	raw_spin_lock_irqsave(&iommu->register_lock, flags);

	dmar_writeq(iommu->reg + DMAR_IRTA_REG,
		    (addr) | IR_X2APIC_MODE(mode) | INTR_REMAP_TABLE_REG_SIZE);

	/* Set interrupt-remapping table pointer */
	writel(iommu->gcmd | DMA_GCMD_SIRTP, iommu->reg + DMAR_GCMD_REG);

	IOMMU_WAIT_OP(iommu, DMAR_GSTS_REG,
		      readl, (sts & DMA_GSTS_IRTPS), sts);
	raw_spin_unlock_irqrestore(&iommu->register_lock, flags);

	/*
	 * Global invalidation of interrupt entry cache to make sure the
	 * hardware uses the new irq remapping table.
	 */
	if (!cap_esirtps(iommu->cap))
		qi_global_iec(iommu);
}

static void iommu_enable_irq_remapping(struct intel_iommu *iommu)
{
	unsigned long flags;
	u32 sts;

	raw_spin_lock_irqsave(&iommu->register_lock, flags);

	/* Enable interrupt-remapping */
	iommu->gcmd |= DMA_GCMD_IRE;
	writel(iommu->gcmd, iommu->reg + DMAR_GCMD_REG);
	IOMMU_WAIT_OP(iommu, DMAR_GSTS_REG,
		      readl, (sts & DMA_GSTS_IRES), sts);

	/* Block compatibility-format MSIs */
	if (sts & DMA_GSTS_CFIS) {
		iommu->gcmd &= ~DMA_GCMD_CFI;
		writel(iommu->gcmd, iommu->reg + DMAR_GCMD_REG);
		IOMMU_WAIT_OP(iommu, DMAR_GSTS_REG,
			      readl, !(sts & DMA_GSTS_CFIS), sts);
	}

	/*
	 * With CFI clear in the Global Command register, we should be
	 * protected from dangerous (i.e. compatibility) interrupts
	 * regardless of x2apic status.  Check just to be sure.
	 */
	if (sts & DMA_GSTS_CFIS)
		WARN(1, KERN_WARNING
			"Compatibility-format IRQs enabled despite intr remapping;\n"
			"you are vulnerable to IRQ injection.\n");

	raw_spin_unlock_irqrestore(&iommu->register_lock, flags);
}

static int intel_setup_irq_remapping(struct intel_iommu *iommu)
{
	struct ir_table *ir_table;
	struct fwnode_handle *fn;
	unsigned long *bitmap;
	void *ir_table_base;

	if (iommu->ir_table)
		return 0;

	ir_table = kzalloc(sizeof(struct ir_table), GFP_KERNEL);
	if (!ir_table)
		return -ENOMEM;

	ir_table_base = iommu_alloc_pages_node(iommu->node, GFP_KERNEL,
					       INTR_REMAP_PAGE_ORDER);
	if (!ir_table_base) {
		pr_err("IR%d: failed to allocate pages of order %d\n",
		       iommu->seq_id, INTR_REMAP_PAGE_ORDER);
		goto out_free_table;
	}

	bitmap = bitmap_zalloc(INTR_REMAP_TABLE_ENTRIES, GFP_KERNEL);
	if (bitmap == NULL) {
		pr_err("IR%d: failed to allocate bitmap\n", iommu->seq_id);
		goto out_free_pages;
	}

	fn = irq_domain_alloc_named_id_fwnode("INTEL-IR", iommu->seq_id);
	if (!fn)
		goto out_free_bitmap;

	iommu->ir_domain =
		irq_domain_create_hierarchy(arch_get_ir_parent_domain(),
					    0, INTR_REMAP_TABLE_ENTRIES,
					    fn, &intel_ir_domain_ops,
					    iommu);
	if (!iommu->ir_domain) {
		pr_err("IR%d: failed to allocate irqdomain\n", iommu->seq_id);
		goto out_free_fwnode;
	}

	irq_domain_update_bus_token(iommu->ir_domain,  DOMAIN_BUS_DMAR);
	iommu->ir_domain->flags |= IRQ_DOMAIN_FLAG_MSI_PARENT |
				   IRQ_DOMAIN_FLAG_ISOLATED_MSI;
	iommu->ir_domain->msi_parent_ops = &dmar_msi_parent_ops;

	ir_table->base = ir_table_base;
	ir_table->bitmap = bitmap;
	iommu->ir_table = ir_table;

	/*
	 * If the queued invalidation is already initialized,
	 * shouldn't disable it.
	 */
	if (!iommu->qi) {
		/*
		 * Clear previous faults.
		 */
		dmar_fault(-1, iommu);
		dmar_disable_qi(iommu);

		if (dmar_enable_qi(iommu)) {
			pr_err("Failed to enable queued invalidation\n");
			goto out_free_ir_domain;
		}
	}

	init_ir_status(iommu);

	if (ir_pre_enabled(iommu)) {
		if (!is_kdump_kernel()) {
			pr_info_once("IRQ remapping was enabled on %s but we are not in kdump mode\n",
				     iommu->name);
			clear_ir_pre_enabled(iommu);
			iommu_disable_irq_remapping(iommu);
		} else if (iommu_load_old_irte(iommu))
			pr_err("Failed to copy IR table for %s from previous kernel\n",
			       iommu->name);
		else
			pr_info("Copied IR table for %s from previous kernel\n",
				iommu->name);
	}

	iommu_set_irq_remapping(iommu, eim_mode);

	return 0;

out_free_ir_domain:
	irq_domain_remove(iommu->ir_domain);
	iommu->ir_domain = NULL;
out_free_fwnode:
	irq_domain_free_fwnode(fn);
out_free_bitmap:
	bitmap_free(bitmap);
out_free_pages:
	iommu_free_pages(ir_table_base, INTR_REMAP_PAGE_ORDER);
out_free_table:
	kfree(ir_table);

	iommu->ir_table  = NULL;

	return -ENOMEM;
}

static void intel_teardown_irq_remapping(struct intel_iommu *iommu)
{
	struct fwnode_handle *fn;

	if (iommu && iommu->ir_table) {
		if (iommu->ir_domain) {
			fn = iommu->ir_domain->fwnode;

			irq_domain_remove(iommu->ir_domain);
			irq_domain_free_fwnode(fn);
			iommu->ir_domain = NULL;
		}
		iommu_free_pages(iommu->ir_table->base, INTR_REMAP_PAGE_ORDER);
		bitmap_free(iommu->ir_table->bitmap);
		kfree(iommu->ir_table);
		iommu->ir_table = NULL;
	}
}

/*
 * Disable Interrupt Remapping.
 */
static void iommu_disable_irq_remapping(struct intel_iommu *iommu)
{
	unsigned long flags;
	u32 sts;

	if (!ecap_ir_support(iommu->ecap))
		return;

	/*
	 * global invalidation of interrupt entry cache before disabling
	 * interrupt-remapping.
	 */
	if (!cap_esirtps(iommu->cap))
		qi_global_iec(iommu);

	raw_spin_lock_irqsave(&iommu->register_lock, flags);

	sts = readl(iommu->reg + DMAR_GSTS_REG);
	if (!(sts & DMA_GSTS_IRES))
		goto end;

	iommu->gcmd &= ~DMA_GCMD_IRE;
	writel(iommu->gcmd, iommu->reg + DMAR_GCMD_REG);

	IOMMU_WAIT_OP(iommu, DMAR_GSTS_REG,
		      readl, !(sts & DMA_GSTS_IRES), sts);

end:
	raw_spin_unlock_irqrestore(&iommu->register_lock, flags);
}

static int __init dmar_x2apic_optout(void)
{
	struct acpi_table_dmar *dmar;
	dmar = (struct acpi_table_dmar *)dmar_tbl;
	if (!dmar || no_x2apic_optout)
		return 0;
	return dmar->flags & DMAR_X2APIC_OPT_OUT;
}

static void __init intel_cleanup_irq_remapping(void)
{
	struct dmar_drhd_unit *drhd;
	struct intel_iommu *iommu;

	for_each_iommu(iommu, drhd) {
		if (ecap_ir_support(iommu->ecap)) {
			iommu_disable_irq_remapping(iommu);
			intel_teardown_irq_remapping(iommu);
		}
	}

	if (x2apic_supported())
		pr_warn("Failed to enable irq remapping. You are vulnerable to irq-injection attacks.\n");
}

static int __init intel_prepare_irq_remapping(void)
{
	struct dmar_drhd_unit *drhd;
	struct intel_iommu *iommu;
	int eim = 0;

	if (irq_remap_broken) {
		pr_warn("This system BIOS has enabled interrupt remapping\n"
			"on a chipset that contains an erratum making that\n"
			"feature unstable.  To maintain system stability\n"
			"interrupt remapping is being disabled.  Please\n"
			"contact your BIOS vendor for an update\n");
		add_taint(TAINT_FIRMWARE_WORKAROUND, LOCKDEP_STILL_OK);
		return -ENODEV;
	}

	if (dmar_table_init() < 0)
		return -ENODEV;

	if (!dmar_ir_support())
		return -ENODEV;

	if (parse_ioapics_under_ir()) {
		pr_info("Not enabling interrupt remapping\n");
		goto error;
	}

	/* First make sure all IOMMUs support IRQ remapping */
	for_each_iommu(iommu, drhd)
		if (!ecap_ir_support(iommu->ecap))
			goto error;

	/* Detect remapping mode: lapic or x2apic */
	if (x2apic_supported()) {
		eim = !dmar_x2apic_optout();
		if (!eim) {
			pr_info("x2apic is disabled because BIOS sets x2apic opt out bit.");
			pr_info("Use 'intremap=no_x2apic_optout' to override the BIOS setting.\n");
		}
	}

	for_each_iommu(iommu, drhd) {
		if (eim && !ecap_eim_support(iommu->ecap)) {
			pr_info("%s does not support EIM\n", iommu->name);
			eim = 0;
		}
	}

	eim_mode = eim;
	if (eim)
		pr_info("Queued invalidation will be enabled to support x2apic and Intr-remapping.\n");

	/* Do the initializations early */
	for_each_iommu(iommu, drhd) {
		if (intel_setup_irq_remapping(iommu)) {
			pr_err("Failed to setup irq remapping for %s\n",
			       iommu->name);
			goto error;
		}
	}

	return 0;

error:
	intel_cleanup_irq_remapping();
	return -ENODEV;
}

/*
 * Set Posted-Interrupts capability.
 */
static inline void set_irq_posting_cap(void)
{
	struct dmar_drhd_unit *drhd;
	struct intel_iommu *iommu;

	if (!disable_irq_post) {
		/*
		 * If IRTE is in posted format, the 'pda' field goes across the
		 * 64-bit boundary, we need use cmpxchg16b to atomically update
		 * it. We only expose posted-interrupt when X86_FEATURE_CX16
		 * is supported. Actually, hardware platforms supporting PI
		 * should have X86_FEATURE_CX16 support, this has been confirmed
		 * with Intel hardware guys.
		 */
		if (boot_cpu_has(X86_FEATURE_CX16))
			intel_irq_remap_ops.capability |= 1 << IRQ_POSTING_CAP;

		for_each_iommu(iommu, drhd)
			if (!cap_pi_support(iommu->cap)) {
				intel_irq_remap_ops.capability &=
						~(1 << IRQ_POSTING_CAP);
				break;
			}
	}
}

static int __init intel_enable_irq_remapping(void)
{
	struct dmar_drhd_unit *drhd;
	struct intel_iommu *iommu;
	bool setup = false;

	/*
	 * Setup Interrupt-remapping for all the DRHD's now.
	 */
	for_each_iommu(iommu, drhd) {
		if (!ir_pre_enabled(iommu))
			iommu_enable_irq_remapping(iommu);
		setup = true;
	}

	if (!setup)
		goto error;

	irq_remapping_enabled = 1;

	set_irq_posting_cap();

	pr_info("Enabled IRQ remapping in %s mode\n", eim_mode ? "x2apic" : "xapic");

	return eim_mode ? IRQ_REMAP_X2APIC_MODE : IRQ_REMAP_XAPIC_MODE;

error:
	intel_cleanup_irq_remapping();
	return -1;
}

static int ir_parse_one_hpet_scope(struct acpi_dmar_device_scope *scope,
				   struct intel_iommu *iommu,
				   struct acpi_dmar_hardware_unit *drhd)
{
	struct acpi_dmar_pci_path *path;
	u8 bus;
	int count, free = -1;

	bus = scope->bus;
	path = (struct acpi_dmar_pci_path *)(scope + 1);
	count = (scope->length - sizeof(struct acpi_dmar_device_scope))
		/ sizeof(struct acpi_dmar_pci_path);

	while (--count > 0) {
		/*
		 * Access PCI directly due to the PCI
		 * subsystem isn't initialized yet.
		 */
		bus = read_pci_config_byte(bus, path->device, path->function,
					   PCI_SECONDARY_BUS);
		path++;
	}

	for (count = 0; count < MAX_HPET_TBS; count++) {
		if (ir_hpet[count].iommu == iommu &&
		    ir_hpet[count].id == scope->enumeration_id)
			return 0;
		else if (ir_hpet[count].iommu == NULL && free == -1)
			free = count;
	}
	if (free == -1) {
		pr_warn("Exceeded Max HPET blocks\n");
		return -ENOSPC;
	}

	ir_hpet[free].iommu = iommu;
	ir_hpet[free].id    = scope->enumeration_id;
	ir_hpet[free].bus   = bus;
	ir_hpet[free].devfn = PCI_DEVFN(path->device, path->function);
	pr_info("HPET id %d under DRHD base 0x%Lx\n",
		scope->enumeration_id, drhd->address);

	return 0;
}

static int ir_parse_one_ioapic_scope(struct acpi_dmar_device_scope *scope,
				     struct intel_iommu *iommu,
				     struct acpi_dmar_hardware_unit *drhd)
{
	struct acpi_dmar_pci_path *path;
	u8 bus;
	int count, free = -1;

	bus = scope->bus;
	path = (struct acpi_dmar_pci_path *)(scope + 1);
	count = (scope->length - sizeof(struct acpi_dmar_device_scope))
		/ sizeof(struct acpi_dmar_pci_path);

	while (--count > 0) {
		/*
		 * Access PCI directly due to the PCI
		 * subsystem isn't initialized yet.
		 */
		bus = read_pci_config_byte(bus, path->device, path->function,
					   PCI_SECONDARY_BUS);
		path++;
	}

	for (count = 0; count < MAX_IO_APICS; count++) {
		if (ir_ioapic[count].iommu == iommu &&
		    ir_ioapic[count].id == scope->enumeration_id)
			return 0;
		else if (ir_ioapic[count].iommu == NULL && free == -1)
			free = count;
	}
	if (free == -1) {
		pr_warn("Exceeded Max IO APICS\n");
		return -ENOSPC;
	}

	ir_ioapic[free].bus   = bus;
	ir_ioapic[free].devfn = PCI_DEVFN(path->device, path->function);
	ir_ioapic[free].iommu = iommu;
	ir_ioapic[free].id    = scope->enumeration_id;
	pr_info("IOAPIC id %d under DRHD base  0x%Lx IOMMU %d\n",
		scope->enumeration_id, drhd->address, iommu->seq_id);

	return 0;
}

static int ir_parse_ioapic_hpet_scope(struct acpi_dmar_header *header,
				      struct intel_iommu *iommu)
{
	int ret = 0;
	struct acpi_dmar_hardware_unit *drhd;
	struct acpi_dmar_device_scope *scope;
	void *start, *end;

	drhd = (struct acpi_dmar_hardware_unit *)header;
	start = (void *)(drhd + 1);
	end = ((void *)drhd) + header->length;

	while (start < end && ret == 0) {
		scope = start;
		if (scope->entry_type == ACPI_DMAR_SCOPE_TYPE_IOAPIC)
			ret = ir_parse_one_ioapic_scope(scope, iommu, drhd);
		else if (scope->entry_type == ACPI_DMAR_SCOPE_TYPE_HPET)
			ret = ir_parse_one_hpet_scope(scope, iommu, drhd);
		start += scope->length;
	}

	return ret;
}

static void ir_remove_ioapic_hpet_scope(struct intel_iommu *iommu)
{
	int i;

	for (i = 0; i < MAX_HPET_TBS; i++)
		if (ir_hpet[i].iommu == iommu)
			ir_hpet[i].iommu = NULL;

	for (i = 0; i < MAX_IO_APICS; i++)
		if (ir_ioapic[i].iommu == iommu)
			ir_ioapic[i].iommu = NULL;
}

/*
 * Finds the assocaition between IOAPIC's and its Interrupt-remapping
 * hardware unit.
 */
static int __init parse_ioapics_under_ir(void)
{
	struct dmar_drhd_unit *drhd;
	struct intel_iommu *iommu;
	bool ir_supported = false;
	int ioapic_idx;

	for_each_iommu(iommu, drhd) {
		int ret;

		if (!ecap_ir_support(iommu->ecap))
			continue;

		ret = ir_parse_ioapic_hpet_scope(drhd->hdr, iommu);
		if (ret)
			return ret;

		ir_supported = true;
	}

	if (!ir_supported)
		return -ENODEV;

	for (ioapic_idx = 0; ioapic_idx < nr_ioapics; ioapic_idx++) {
		int ioapic_id = mpc_ioapic_id(ioapic_idx);
		if (!map_ioapic_to_iommu(ioapic_id)) {
			pr_err(FW_BUG "ioapic %d has no mapping iommu, "
			       "interrupt remapping will be disabled\n",
			       ioapic_id);
			return -1;
		}
	}

	return 0;
}

static int __init ir_dev_scope_init(void)
{
	int ret;

	if (!irq_remapping_enabled)
		return 0;

	down_write(&dmar_global_lock);
	ret = dmar_dev_scope_init();
	up_write(&dmar_global_lock);

	return ret;
}
rootfs_initcall(ir_dev_scope_init);

static void disable_irq_remapping(void)
{
	struct dmar_drhd_unit *drhd;
	struct intel_iommu *iommu = NULL;

	/*
	 * Disable Interrupt-remapping for all the DRHD's now.
	 */
	for_each_iommu(iommu, drhd) {
		if (!ecap_ir_support(iommu->ecap))
			continue;

		iommu_disable_irq_remapping(iommu);
	}

	/*
	 * Clear Posted-Interrupts capability.
	 */
	if (!disable_irq_post)
		intel_irq_remap_ops.capability &= ~(1 << IRQ_POSTING_CAP);
}

static int reenable_irq_remapping(int eim)
{
	struct dmar_drhd_unit *drhd;
	bool setup = false;
	struct intel_iommu *iommu = NULL;

	for_each_iommu(iommu, drhd)
		if (iommu->qi)
			dmar_reenable_qi(iommu);

	/*
	 * Setup Interrupt-remapping for all the DRHD's now.
	 */
	for_each_iommu(iommu, drhd) {
		if (!ecap_ir_support(iommu->ecap))
			continue;

		/* Set up interrupt remapping for iommu.*/
		iommu_set_irq_remapping(iommu, eim);
		iommu_enable_irq_remapping(iommu);
		setup = true;
	}

	if (!setup)
		goto error;

	set_irq_posting_cap();

	return 0;

error:
	/*
	 * handle error condition gracefully here!
	 */
	return -1;
}

/*
 * Store the MSI remapping domain pointer in the device if enabled.
 *
 * This is called from dmar_pci_bus_add_dev() so it works even when DMA
 * remapping is disabled. Only update the pointer if the device is not
 * already handled by a non default PCI/MSI interrupt domain. This protects
 * e.g. VMD devices.
 */
void intel_irq_remap_add_device(struct dmar_pci_notify_info *info)
{
	if (!irq_remapping_enabled || !pci_dev_has_default_msi_parent_domain(info->dev))
		return;

	dev_set_msi_domain(&info->dev->dev, map_dev_to_ir(info->dev));
}

static void prepare_irte(struct irte *irte, int vector, unsigned int dest)
{
	memset(irte, 0, sizeof(*irte));

	irte->present = 1;
	irte->dst_mode = apic->dest_mode_logical;
	/*
	 * Trigger mode in the IRTE will always be edge, and for IO-APIC, the
	 * actual level or edge trigger will be setup in the IO-APIC
	 * RTE. This will help simplify level triggered irq migration.
	 * For more details, see the comments (in io_apic.c) explainig IO-APIC
	 * irq migration in the presence of interrupt-remapping.
	*/
	irte->trigger_mode = 0;
	irte->dlvry_mode = APIC_DELIVERY_MODE_FIXED;
	irte->vector = vector;
	irte->dest_id = IRTE_DEST(dest);
	irte->redir_hint = 1;
}

static void prepare_irte_posted(struct irte *irte)
{
	memset(irte, 0, sizeof(*irte));

	irte->present = 1;
	irte->p_pst = 1;
}

struct irq_remap_ops intel_irq_remap_ops = {
	.prepare		= intel_prepare_irq_remapping,
	.enable			= intel_enable_irq_remapping,
	.disable		= disable_irq_remapping,
	.reenable		= reenable_irq_remapping,
	.enable_faulting	= enable_drhd_fault_handling,
};

#ifdef CONFIG_X86_POSTED_MSI

static phys_addr_t get_pi_desc_addr(struct irq_data *irqd)
{
	int cpu = cpumask_first(irq_data_get_effective_affinity_mask(irqd));

	if (WARN_ON(cpu >= nr_cpu_ids))
		return 0;

	return __pa(per_cpu_ptr(&posted_msi_pi_desc, cpu));
}

static void intel_ir_reconfigure_irte_posted(struct irq_data *irqd)
{
	struct intel_ir_data *ir_data = irqd->chip_data;
	struct irte *irte = &ir_data->irte_entry;
	struct irte irte_pi;
	u64 pid_addr;

	pid_addr = get_pi_desc_addr(irqd);

	if (!pid_addr) {
		pr_warn("Failed to setup IRQ %d for posted mode", irqd->irq);
		return;
	}

	memset(&irte_pi, 0, sizeof(irte_pi));

	/* The shared IRTE already be set up as posted during alloc_irte */
	dmar_copy_shared_irte(&irte_pi, irte);

	irte_pi.pda_l = (pid_addr >> (32 - PDA_LOW_BIT)) & ~(-1UL << PDA_LOW_BIT);
	irte_pi.pda_h = (pid_addr >> 32) & ~(-1UL << PDA_HIGH_BIT);

	modify_irte(&ir_data->irq_2_iommu, &irte_pi);
}

#else
static inline void intel_ir_reconfigure_irte_posted(struct irq_data *irqd) {}
#endif

static void __intel_ir_reconfigure_irte(struct irq_data *irqd, bool force_host)
{
	struct intel_ir_data *ir_data = irqd->chip_data;

	/*
	 * Don't modify IRTEs for IRQs that are being posted to vCPUs if the
	 * host CPU affinity changes.
	 */
	if (ir_data->irq_2_iommu.posted_vcpu && !force_host)
		return;

	ir_data->irq_2_iommu.posted_vcpu = false;

	if (ir_data->irq_2_iommu.posted_msi)
		intel_ir_reconfigure_irte_posted(irqd);
	else
		modify_irte(&ir_data->irq_2_iommu, &ir_data->irte_entry);
}

static void intel_ir_reconfigure_irte(struct irq_data *irqd, bool force_host)
{
	struct intel_ir_data *ir_data = irqd->chip_data;
	struct irte *irte = &ir_data->irte_entry;
	struct irq_cfg *cfg = irqd_cfg(irqd);

	/*
	 * Atomically updates the IRTE with the new destination, vector
	 * and flushes the interrupt entry cache.
	 */
	irte->vector = cfg->vector;
	irte->dest_id = IRTE_DEST(cfg->dest_apicid);

	__intel_ir_reconfigure_irte(irqd, force_host);
}

/*
 * Migrate the IO-APIC irq in the presence of intr-remapping.
 *
 * For both level and edge triggered, irq migration is a simple atomic
 * update(of vector and cpu destination) of IRTE and flush the hardware cache.
 *
 * For level triggered, we eliminate the io-apic RTE modification (with the
 * updated vector information), by using a virtual vector (io-apic pin number).
 * Real vector that is used for interrupting cpu will be coming from
 * the interrupt-remapping table entry.
 *
 * As the migration is a simple atomic update of IRTE, the same mechanism
 * is used to migrate MSI irq's in the presence of interrupt-remapping.
 */
static int
intel_ir_set_affinity(struct irq_data *data, const struct cpumask *mask,
		      bool force)
{
	struct irq_data *parent = data->parent_data;
	struct irq_cfg *cfg = irqd_cfg(data);
	int ret;

	ret = parent->chip->irq_set_affinity(parent, mask, force);
	if (ret < 0 || ret == IRQ_SET_MASK_OK_DONE)
		return ret;

	intel_ir_reconfigure_irte(data, false);
	/*
	 * After this point, all the interrupts will start arriving
	 * at the new destination. So, time to cleanup the previous
	 * vector allocation.
	 */
	vector_schedule_cleanup(cfg);

	return IRQ_SET_MASK_OK_DONE;
}

static void intel_ir_compose_msi_msg(struct irq_data *irq_data,
				     struct msi_msg *msg)
{
	struct intel_ir_data *ir_data = irq_data->chip_data;

	*msg = ir_data->msi_entry;
}

static int intel_ir_set_vcpu_affinity(struct irq_data *data, void *info)
{
	struct intel_ir_data *ir_data = data->chip_data;
	struct vcpu_data *vcpu_pi_info = info;

	/* stop posting interrupts, back to the default mode */
	if (!vcpu_pi_info) {
		__intel_ir_reconfigure_irte(data, true);
	} else {
		struct irte irte_pi;

		/*
		 * We are not caching the posted interrupt entry. We
		 * copy the data from the remapped entry and modify
		 * the fields which are relevant for posted mode. The
		 * cached remapped entry is used for switching back to
		 * remapped mode.
		 */
		memset(&irte_pi, 0, sizeof(irte_pi));
		dmar_copy_shared_irte(&irte_pi, &ir_data->irte_entry);

		/* Update the posted mode fields */
		irte_pi.p_pst = 1;
		irte_pi.p_urgent = 0;
		irte_pi.p_vector = vcpu_pi_info->vector;
		irte_pi.pda_l = (vcpu_pi_info->pi_desc_addr >>
				(32 - PDA_LOW_BIT)) & ~(-1UL << PDA_LOW_BIT);
		irte_pi.pda_h = (vcpu_pi_info->pi_desc_addr >> 32) &
				~(-1UL << PDA_HIGH_BIT);

		ir_data->irq_2_iommu.posted_vcpu = true;
		modify_irte(&ir_data->irq_2_iommu, &irte_pi);
	}

	return 0;
}

static struct irq_chip intel_ir_chip = {
	.name			= "INTEL-IR",
	.irq_ack		= apic_ack_irq,
	.irq_set_affinity	= intel_ir_set_affinity,
	.irq_compose_msi_msg	= intel_ir_compose_msi_msg,
	.irq_set_vcpu_affinity	= intel_ir_set_vcpu_affinity,
};

/*
 * With posted MSIs, all vectors are multiplexed into a single notification
 * vector. Devices MSIs are then dispatched in a demux loop where
 * EOIs can be coalesced as well.
 *
 * "INTEL-IR-POST" IRQ chip does not do EOI on ACK, thus the dummy irq_ack()
 * function. Instead EOI is performed by the posted interrupt notification
 * handler.
 *
 * For the example below, 3 MSIs are coalesced into one CPU notification. Only
 * one apic_eoi() is needed.
 *
 * __sysvec_posted_msi_notification()
 *	irq_enter();
 *		handle_edge_irq()
 *			irq_chip_ack_parent()
 *				dummy(); // No EOI
 *			handle_irq_event()
 *				driver_handler()
 *		handle_edge_irq()
 *			irq_chip_ack_parent()
 *				dummy(); // No EOI
 *			handle_irq_event()
 *				driver_handler()
 *		handle_edge_irq()
 *			irq_chip_ack_parent()
 *				dummy(); // No EOI
 *			handle_irq_event()
 *				driver_handler()
 *	apic_eoi()
 *	irq_exit()
 */

static void dummy_ack(struct irq_data *d) { }

static struct irq_chip intel_ir_chip_post_msi = {
	.name			= "INTEL-IR-POST",
	.irq_ack		= dummy_ack,
	.irq_set_affinity	= intel_ir_set_affinity,
	.irq_compose_msi_msg	= intel_ir_compose_msi_msg,
	.irq_set_vcpu_affinity	= intel_ir_set_vcpu_affinity,
};

static void fill_msi_msg(struct msi_msg *msg, u32 index, u32 subhandle)
{
	memset(msg, 0, sizeof(*msg));

	msg->arch_addr_lo.dmar_base_address = X86_MSI_BASE_ADDRESS_LOW;
	msg->arch_addr_lo.dmar_subhandle_valid = true;
	msg->arch_addr_lo.dmar_format = true;
	msg->arch_addr_lo.dmar_index_0_14 = index & 0x7FFF;
	msg->arch_addr_lo.dmar_index_15 = !!(index & 0x8000);

	msg->address_hi = X86_MSI_BASE_ADDRESS_HIGH;

	msg->arch_data.dmar_subhandle = subhandle;
}

static void intel_irq_remapping_prepare_irte(struct intel_ir_data *data,
					     struct irq_cfg *irq_cfg,
					     struct irq_alloc_info *info,
					     int index, int sub_handle)
{
	struct irte *irte = &data->irte_entry;

	prepare_irte(irte, irq_cfg->vector, irq_cfg->dest_apicid);

	switch (info->type) {
	case X86_IRQ_ALLOC_TYPE_IOAPIC:
		/* Set source-id of interrupt request */
		set_ioapic_sid(irte, info->devid);
		apic_pr_verbose("IOAPIC[%d]: Set IRTE entry (P:%d FPD:%d Dst_Mode:%d Redir_hint:%d Trig_Mode:%d Dlvry_Mode:%X Avail:%X Vector:%02X Dest:%08X SID:%04X SQ:%X SVT:%X)\n",
				info->devid, irte->present, irte->fpd, irte->dst_mode,
				irte->redir_hint, irte->trigger_mode, irte->dlvry_mode,
				irte->avail, irte->vector, irte->dest_id, irte->sid,
				irte->sq, irte->svt);
		sub_handle = info->ioapic.pin;
		break;
	case X86_IRQ_ALLOC_TYPE_HPET:
		set_hpet_sid(irte, info->devid);
		break;
	case X86_IRQ_ALLOC_TYPE_PCI_MSI:
	case X86_IRQ_ALLOC_TYPE_PCI_MSIX:
		if (posted_msi_supported()) {
			prepare_irte_posted(irte);
			data->irq_2_iommu.posted_msi = 1;
		}

		set_msi_sid(irte,
			    pci_real_dma_dev(msi_desc_to_pci_dev(info->desc)));
		break;
	default:
		BUG_ON(1);
		break;
	}
	fill_msi_msg(&data->msi_entry, index, sub_handle);
}

static void intel_free_irq_resources(struct irq_domain *domain,
				     unsigned int virq, unsigned int nr_irqs)
{
	struct irq_data *irq_data;
	struct intel_ir_data *data;
	struct irq_2_iommu *irq_iommu;
	unsigned long flags;
	int i;
	for (i = 0; i < nr_irqs; i++) {
		irq_data = irq_domain_get_irq_data(domain, virq  + i);
		if (irq_data && irq_data->chip_data) {
			data = irq_data->chip_data;
			irq_iommu = &data->irq_2_iommu;
			raw_spin_lock_irqsave(&irq_2_ir_lock, flags);
			clear_entries(irq_iommu);
			raw_spin_unlock_irqrestore(&irq_2_ir_lock, flags);
			irq_domain_reset_irq_data(irq_data);
			kfree(data);
		}
	}
}

static int intel_irq_remapping_alloc(struct irq_domain *domain,
				     unsigned int virq, unsigned int nr_irqs,
				     void *arg)
{
	struct intel_iommu *iommu = domain->host_data;
	struct irq_alloc_info *info = arg;
	struct intel_ir_data *data, *ird;
	struct irq_data *irq_data;
	struct irq_cfg *irq_cfg;
	int i, ret, index;

	if (!info || !iommu)
		return -EINVAL;
	if (nr_irqs > 1 && info->type != X86_IRQ_ALLOC_TYPE_PCI_MSI)
		return -EINVAL;

	ret = irq_domain_alloc_irqs_parent(domain, virq, nr_irqs, arg);
	if (ret < 0)
		return ret;

	ret = -ENOMEM;
	data = kzalloc(sizeof(*data), GFP_KERNEL);
	if (!data)
		goto out_free_parent;

	index = alloc_irte(iommu, &data->irq_2_iommu, nr_irqs);
	if (index < 0) {
		pr_warn("Failed to allocate IRTE\n");
		kfree(data);
		goto out_free_parent;
	}

	for (i = 0; i < nr_irqs; i++) {
		irq_data = irq_domain_get_irq_data(domain, virq + i);
		irq_cfg = irqd_cfg(irq_data);
		if (!irq_data || !irq_cfg) {
			if (!i)
				kfree(data);
			ret = -EINVAL;
			goto out_free_data;
		}

		if (i > 0) {
			ird = kzalloc(sizeof(*ird), GFP_KERNEL);
			if (!ird)
				goto out_free_data;
			/* Initialize the common data */
			ird->irq_2_iommu = data->irq_2_iommu;
			ird->irq_2_iommu.sub_handle = i;
		} else {
			ird = data;
		}

		irq_data->hwirq = (index << 16) + i;
		irq_data->chip_data = ird;
		if (posted_msi_supported() &&
		    ((info->type == X86_IRQ_ALLOC_TYPE_PCI_MSI) ||
		     (info->type == X86_IRQ_ALLOC_TYPE_PCI_MSIX)))
			irq_data->chip = &intel_ir_chip_post_msi;
		else
			irq_data->chip = &intel_ir_chip;
		intel_irq_remapping_prepare_irte(ird, irq_cfg, info, index, i);
	}
	return 0;

out_free_data:
	intel_free_irq_resources(domain, virq, i);
out_free_parent:
	irq_domain_free_irqs_common(domain, virq, nr_irqs);
	return ret;
}

static void intel_irq_remapping_free(struct irq_domain *domain,
				     unsigned int virq, unsigned int nr_irqs)
{
	intel_free_irq_resources(domain, virq, nr_irqs);
	irq_domain_free_irqs_common(domain, virq, nr_irqs);
}

static int intel_irq_remapping_activate(struct irq_domain *domain,
					struct irq_data *irq_data, bool reserve)
{
	intel_ir_reconfigure_irte(irq_data, true);
	return 0;
}

static void intel_irq_remapping_deactivate(struct irq_domain *domain,
					   struct irq_data *irq_data)
{
	struct intel_ir_data *data = irq_data->chip_data;
	struct irte entry;

	WARN_ON_ONCE(data->irq_2_iommu.posted_vcpu);
	data->irq_2_iommu.posted_vcpu = false;

	memset(&entry, 0, sizeof(entry));
	modify_irte(&data->irq_2_iommu, &entry);
}

static int intel_irq_remapping_select(struct irq_domain *d,
				      struct irq_fwspec *fwspec,
				      enum irq_domain_bus_token bus_token)
{
	struct intel_iommu *iommu = NULL;

	if (x86_fwspec_is_ioapic(fwspec))
		iommu = map_ioapic_to_iommu(fwspec->param[0]);
	else if (x86_fwspec_is_hpet(fwspec))
		iommu = map_hpet_to_iommu(fwspec->param[0]);

	return iommu && d == iommu->ir_domain;
}

static const struct irq_domain_ops intel_ir_domain_ops = {
	.select = intel_irq_remapping_select,
	.alloc = intel_irq_remapping_alloc,
	.free = intel_irq_remapping_free,
	.activate = intel_irq_remapping_activate,
	.deactivate = intel_irq_remapping_deactivate,
};

static const struct msi_parent_ops dmar_msi_parent_ops = {
	.supported_flags	= X86_VECTOR_MSI_FLAGS_SUPPORTED | MSI_FLAG_MULTI_PCI_MSI,
	.prefix			= "IR-",
	.init_dev_msi_info	= msi_parent_init_dev_msi_info,
};

/*
 * Support of Interrupt Remapping Unit Hotplug
 */
static int dmar_ir_add(struct dmar_drhd_unit *dmaru, struct intel_iommu *iommu)
{
	int ret;
	int eim = x2apic_enabled();

	if (eim && !ecap_eim_support(iommu->ecap)) {
		pr_info("DRHD %Lx: EIM not supported by DRHD, ecap %Lx\n",
			iommu->reg_phys, iommu->ecap);
		return -ENODEV;
	}

	if (ir_parse_ioapic_hpet_scope(dmaru->hdr, iommu)) {
		pr_warn("DRHD %Lx: failed to parse managed IOAPIC/HPET\n",
			iommu->reg_phys);
		return -ENODEV;
	}

	/* TODO: check all IOAPICs are covered by IOMMU */

	/* Setup Interrupt-remapping now. */
	ret = intel_setup_irq_remapping(iommu);
	if (ret) {
		pr_err("Failed to setup irq remapping for %s\n",
		       iommu->name);
		intel_teardown_irq_remapping(iommu);
		ir_remove_ioapic_hpet_scope(iommu);
	} else {
		iommu_enable_irq_remapping(iommu);
	}

	return ret;
}

int dmar_ir_hotplug(struct dmar_drhd_unit *dmaru, bool insert)
{
	int ret = 0;
	struct intel_iommu *iommu = dmaru->iommu;

	if (!irq_remapping_enabled)
		return 0;
	if (iommu == NULL)
		return -EINVAL;
	if (!ecap_ir_support(iommu->ecap))
		return 0;
	if (irq_remapping_cap(IRQ_POSTING_CAP) &&
	    !cap_pi_support(iommu->cap))
		return -EBUSY;

	if (insert) {
		if (!iommu->ir_table)
			ret = dmar_ir_add(dmaru, iommu);
	} else {
		if (iommu->ir_table) {
			if (!bitmap_empty(iommu->ir_table->bitmap,
					  INTR_REMAP_TABLE_ENTRIES)) {
				ret = -EBUSY;
			} else {
				iommu_disable_irq_remapping(iommu);
				intel_teardown_irq_remapping(iommu);
				ir_remove_ioapic_hpet_scope(iommu);
			}
		}
	}

	return ret;
}<|MERGE_RESOLUTION|>--- conflicted
+++ resolved
@@ -24,14 +24,6 @@
 #include "iommu.h"
 #include "../irq_remapping.h"
 #include "../iommu-pages.h"
-<<<<<<< HEAD
-
-enum irq_mode {
-	IRQ_REMAPPING,
-	IRQ_POSTING,
-};
-=======
->>>>>>> e8a457b7
 
 struct ioapic_scope {
 	struct intel_iommu *iommu;
