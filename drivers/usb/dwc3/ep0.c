--- conflicted
+++ resolved
@@ -818,11 +818,7 @@
 	int ret = -EINVAL;
 	u32 len;
 
-<<<<<<< HEAD
-	if (!dwc->gadget_driver || !dwc->connected)
-=======
 	if (!dwc->gadget_driver || !dwc->softconnect || !dwc->connected)
->>>>>>> 7365df19
 		goto out;
 
 	trace_dwc3_ctrl_req(ctrl);
