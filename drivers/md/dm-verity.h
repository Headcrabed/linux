--- conflicted
+++ resolved
@@ -134,10 +134,7 @@
 				 sector_t block, u8 *digest, bool *is_zero);
 
 extern bool dm_is_verity_target(struct dm_target *ti);
-<<<<<<< HEAD
-=======
 extern int dm_verity_get_mode(struct dm_target *ti);
->>>>>>> 7365df19
 extern int dm_verity_get_root_digest(struct dm_target *ti, u8 **root_digest,
 				     unsigned int *digest_size);
 
