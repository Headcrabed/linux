--- conflicted
+++ resolved
@@ -210,7 +210,6 @@
 static inline struct request *__ublk_check_and_get_req(struct ublk_device *ub,
 		const struct ublk_queue *ubq, int tag, size_t offset);
 static inline unsigned int ublk_req_build_flags(struct request *req);
-<<<<<<< HEAD
 
 static inline struct ublksrv_io_desc *
 ublk_get_iod(const struct ublk_queue *ubq, unsigned tag)
@@ -218,15 +217,6 @@
 	return &ubq->io_cmd_buf[tag];
 }
 
-static inline bool ublk_dev_is_user_copy(const struct ublk_device *ub)
-{
-	return ub->dev_info.flags & (UBLK_F_USER_COPY | UBLK_F_SUPPORT_ZERO_COPY);
-}
-
-=======
-static inline struct ublksrv_io_desc *ublk_get_iod(struct ublk_queue *ubq,
-						   int tag);
->>>>>>> 6d732e8d
 static inline bool ublk_dev_is_zoned(const struct ublk_device *ub)
 {
 	return ub->dev_info.flags & UBLK_F_ZONED;
