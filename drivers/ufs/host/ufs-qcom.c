--- conflicted
+++ resolved
@@ -169,10 +169,7 @@
 
 	profile->ll_ops = ufs_qcom_crypto_ops;
 	profile->max_dun_bytes_supported = 8;
-<<<<<<< HEAD
-=======
 	profile->key_types_supported = BLK_CRYPTO_KEY_TYPE_RAW;
->>>>>>> e8a457b7
 	profile->dev = dev;
 
 	/*
@@ -228,11 +225,7 @@
 	err = qcom_ice_program_key(host->ice,
 				   QCOM_ICE_CRYPTO_ALG_AES_XTS,
 				   QCOM_ICE_CRYPTO_KEY_SIZE_256,
-<<<<<<< HEAD
-				   key->raw,
-=======
 				   key->bytes,
->>>>>>> e8a457b7
 				   key->crypto_cfg.data_unit_size / 512,
 				   slot);
 	ufshcd_release(hba);
@@ -246,7 +239,6 @@
 	struct ufs_hba *hba = ufs_hba_from_crypto_profile(profile);
 	struct ufs_qcom_host *host = ufshcd_get_variant(hba);
 	int err;
-<<<<<<< HEAD
 
 	ufshcd_hold(hba);
 	err = qcom_ice_evict_key(host->ice, slot);
@@ -254,15 +246,6 @@
 	return err;
 }
 
-=======
-
-	ufshcd_hold(hba);
-	err = qcom_ice_evict_key(host->ice, slot);
-	ufshcd_release(hba);
-	return err;
-}
-
->>>>>>> e8a457b7
 static const struct blk_crypto_ll_ops ufs_qcom_crypto_ops = {
 	.keyslot_program	= ufs_qcom_ice_keyslot_program,
 	.keyslot_evict		= ufs_qcom_ice_keyslot_evict,
