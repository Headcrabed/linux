// SPDX-License-Identifier: GPL-2.0
/*
 * (C) COPYRIGHT 2018 ARM Limited. All rights reserved.
 * Author: James.Qian.Wang <james.qian.wang@arm.com>
 *
 */

#include <linux/slab.h>
#include "komeda_format_caps.h"
#include "malidp_utils.h"

const struct komeda_format_caps *
komeda_get_format_caps(struct komeda_format_caps_table *table,
		       u32 fourcc, u64 modifier)
{
	const struct komeda_format_caps *caps;
	u64 afbc_features = modifier & ~(AFBC_FORMAT_MOD_BLOCK_SIZE_MASK);
	u32 afbc_layout = modifier & AFBC_FORMAT_MOD_BLOCK_SIZE_MASK;
	int id;

	for (id = 0; id < table->n_formats; id++) {
		caps = &table->format_caps[id];

		if (fourcc != caps->fourcc)
			continue;

		if ((modifier == 0ULL) && (caps->supported_afbc_layouts == 0))
			return caps;

		if (has_bits(afbc_features, caps->supported_afbc_features) &&
		    has_bit(afbc_layout, caps->supported_afbc_layouts))
			return caps;
	}

	return NULL;
}

<<<<<<< HEAD
=======
u32 komeda_get_afbc_format_bpp(const struct drm_format_info *info, u64 modifier)
{
	u32 bpp;

	switch (info->format) {
	case DRM_FORMAT_YUV420_8BIT:
		bpp = 12;
		break;
	case DRM_FORMAT_YUV420_10BIT:
		bpp = 15;
		break;
	default:
		bpp = info->cpp[0] * 8;
		break;
	}

	return bpp;
}

>>>>>>> bb831786
/* Two assumptions
 * 1. RGB always has YTR
 * 2. Tiled RGB always has SC
 */
u64 komeda_supported_modifiers[] = {
	/* AFBC_16x16 + features: YUV+RGB both */
	AFBC_16x16(0),
	/* SPARSE */
	AFBC_16x16(_SPARSE),
	/* YTR + (SPARSE) */
	AFBC_16x16(_YTR | _SPARSE),
	AFBC_16x16(_YTR),
	/* SPLIT + SPARSE + YTR RGB only */
	/* split mode is only allowed for sparse mode */
	AFBC_16x16(_SPLIT | _SPARSE | _YTR),
	/* TILED + (SPARSE) */
	/* TILED YUV format only */
	AFBC_16x16(_TILED | _SPARSE),
	AFBC_16x16(_TILED),
	/* TILED + SC + (SPLIT+SPARSE | SPARSE) + (YTR) */
	AFBC_16x16(_TILED | _SC | _SPLIT | _SPARSE | _YTR),
	AFBC_16x16(_TILED | _SC | _SPARSE | _YTR),
	AFBC_16x16(_TILED | _SC | _YTR),
	/* AFBC_32x8 + features: which are RGB formats only */
	/* YTR + (SPARSE) */
	AFBC_32x8(_YTR | _SPARSE),
	AFBC_32x8(_YTR),
	/* SPLIT + SPARSE + (YTR) */
	/* split mode is only allowed for sparse mode */
	AFBC_32x8(_SPLIT | _SPARSE | _YTR),
	/* TILED + SC + (SPLIT+SPARSE | SPARSE) + YTR */
	AFBC_32x8(_TILED | _SC | _SPLIT | _SPARSE | _YTR),
	AFBC_32x8(_TILED | _SC | _SPARSE | _YTR),
	AFBC_32x8(_TILED | _SC | _YTR),
	DRM_FORMAT_MOD_LINEAR,
	DRM_FORMAT_MOD_INVALID
};

bool komeda_format_mod_supported(struct komeda_format_caps_table *table,
				 u32 layer_type, u32 fourcc, u64 modifier,
				 u32 rot)
{
	const struct komeda_format_caps *caps;

	caps = komeda_get_format_caps(table, fourcc, modifier);
	if (!caps)
		return false;

	if (!(caps->supported_layer_types & layer_type))
		return false;

	if (table->format_mod_supported)
		return table->format_mod_supported(caps, layer_type, modifier,
						   rot);

	return true;
}

u32 *komeda_get_layer_fourcc_list(struct komeda_format_caps_table *table,
				  u32 layer_type, u32 *n_fmts)
{
	const struct komeda_format_caps *cap;
	u32 *fmts;
	int i, j, n = 0;

	fmts = kcalloc(table->n_formats, sizeof(u32), GFP_KERNEL);
	if (!fmts)
		return NULL;

	for (i = 0; i < table->n_formats; i++) {
		cap = &table->format_caps[i];
		if (!(layer_type & cap->supported_layer_types) ||
		    (cap->fourcc == 0))
			continue;

		/* one fourcc may has two caps items in table (afbc/none-afbc),
		 * so check the existing list to avoid adding a duplicated one.
		 */
		for (j = n - 1; j >= 0; j--)
			if (fmts[j] == cap->fourcc)
				break;

		if (j < 0)
			fmts[n++] = cap->fourcc;
	}

	if (n_fmts)
		*n_fmts = n;

	return fmts;
}

void komeda_put_fourcc_list(u32 *fourcc_list)
{
	kfree(fourcc_list);
}<|MERGE_RESOLUTION|>--- conflicted
+++ resolved
@@ -35,8 +35,6 @@
 	return NULL;
 }
 
-<<<<<<< HEAD
-=======
 u32 komeda_get_afbc_format_bpp(const struct drm_format_info *info, u64 modifier)
 {
 	u32 bpp;
@@ -56,7 +54,6 @@
 	return bpp;
 }
 
->>>>>>> bb831786
 /* Two assumptions
  * 1. RGB always has YTR
  * 2. Tiled RGB always has SC
