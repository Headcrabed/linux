/*
 * Copyright 2012-2023 Advanced Micro Devices, Inc.
 *
 * Permission is hereby granted, free of charge, to any person obtaining a
 * copy of this software and associated documentation files (the "Software"),
 * to deal in the Software without restriction, including without limitation
 * the rights to use, copy, modify, merge, publish, distribute, sublicense,
 * and/or sell copies of the Software, and to permit persons to whom the
 * Software is furnished to do so, subject to the following conditions:
 *
 * The above copyright notice and this permission notice shall be included in
 * all copies or substantial portions of the Software.
 *
 * THE SOFTWARE IS PROVIDED "AS IS", WITHOUT WARRANTY OF ANY KIND, EXPRESS OR
 * IMPLIED, INCLUDING BUT NOT LIMITED TO THE WARRANTIES OF MERCHANTABILITY,
 * FITNESS FOR A PARTICULAR PURPOSE AND NONINFRINGEMENT.  IN NO EVENT SHALL
 * THE COPYRIGHT HOLDER(S) OR AUTHOR(S) BE LIABLE FOR ANY CLAIM, DAMAGES OR
 * OTHER LIABILITY, WHETHER IN AN ACTION OF CONTRACT, TORT OR OTHERWISE,
 * ARISING FROM, OUT OF OR IN CONNECTION WITH THE SOFTWARE OR THE USE OR
 * OTHER DEALINGS IN THE SOFTWARE.
 *
 * Authors: AMD
 *
 */

#ifndef DC_INTERFACE_H_
#define DC_INTERFACE_H_

#include "dc_types.h"
#include "dc_state.h"
#include "dc_plane.h"
#include "grph_object_defs.h"
#include "logger_types.h"
#include "hdcp_msg_types.h"
#include "gpio_types.h"
#include "link_service_types.h"
#include "grph_object_ctrl_defs.h"
#include <inc/hw/opp.h>

#include "hwss/hw_sequencer.h"
#include "inc/compressor.h"
#include "inc/hw/dmcu.h"
#include "dml/display_mode_lib.h"

#include "dml2/dml2_wrapper.h"

struct abm_save_restore;

/* forward declaration */
struct aux_payload;
struct set_config_cmd_payload;
struct dmub_notification;

#define DC_VER "3.2.270"

#define MAX_SURFACES 3
#define MAX_PLANES 6
#define MAX_STREAMS 6
#define MIN_VIEWPORT_SIZE 12
#define MAX_NUM_EDP 2

/* Display Core Interfaces */
struct dc_versions {
	const char *dc_ver;
	struct dmcu_version dmcu_version;
};

enum dp_protocol_version {
	DP_VERSION_1_4 = 0,
	DP_VERSION_2_1,
	DP_VERSION_UNKNOWN,
};

enum dc_plane_type {
	DC_PLANE_TYPE_INVALID,
	DC_PLANE_TYPE_DCE_RGB,
	DC_PLANE_TYPE_DCE_UNDERLAY,
	DC_PLANE_TYPE_DCN_UNIVERSAL,
};

// Sizes defined as multiples of 64KB
enum det_size {
	DET_SIZE_DEFAULT = 0,
	DET_SIZE_192KB = 3,
	DET_SIZE_256KB = 4,
	DET_SIZE_320KB = 5,
	DET_SIZE_384KB = 6
};


struct dc_plane_cap {
	enum dc_plane_type type;
	uint32_t per_pixel_alpha : 1;
	struct {
		uint32_t argb8888 : 1;
		uint32_t nv12 : 1;
		uint32_t fp16 : 1;
		uint32_t p010 : 1;
		uint32_t ayuv : 1;
	} pixel_format_support;
	// max upscaling factor x1000
	// upscaling factors are always >= 1
	// for example, 1080p -> 8K is 4.0, or 4000 raw value
	struct {
		uint32_t argb8888;
		uint32_t nv12;
		uint32_t fp16;
	} max_upscale_factor;
	// max downscale factor x1000
	// downscale factors are always <= 1
	// for example, 8K -> 1080p is 0.25, or 250 raw value
	struct {
		uint32_t argb8888;
		uint32_t nv12;
		uint32_t fp16;
	} max_downscale_factor;
	// minimal width/height
	uint32_t min_width;
	uint32_t min_height;
};

/**
 * DOC: color-management-caps
 *
 * **Color management caps (DPP and MPC)**
 *
 * Modules/color calculates various color operations which are translated to
 * abstracted HW. DCE 5-12 had almost no important changes, but starting with
 * DCN1, every new generation comes with fairly major differences in color
 * pipeline. Therefore, we abstract color pipe capabilities so modules/DM can
 * decide mapping to HW block based on logical capabilities.
 */

/**
 * struct rom_curve_caps - predefined transfer function caps for degamma and regamma
 * @srgb: RGB color space transfer func
 * @bt2020: BT.2020 transfer func
 * @gamma2_2: standard gamma
 * @pq: perceptual quantizer transfer function
 * @hlg: hybrid log–gamma transfer function
 */
struct rom_curve_caps {
	uint16_t srgb : 1;
	uint16_t bt2020 : 1;
	uint16_t gamma2_2 : 1;
	uint16_t pq : 1;
	uint16_t hlg : 1;
};

/**
 * struct dpp_color_caps - color pipeline capabilities for display pipe and
 * plane blocks
 *
 * @dcn_arch: all DCE generations treated the same
 * @input_lut_shared: shared with DGAM. Input LUT is different than most LUTs,
 * just plain 256-entry lookup
 * @icsc: input color space conversion
 * @dgam_ram: programmable degamma LUT
 * @post_csc: post color space conversion, before gamut remap
 * @gamma_corr: degamma correction
 * @hw_3d_lut: 3D LUT support. It implies a shaper LUT before. It may be shared
 * with MPC by setting mpc:shared_3d_lut flag
 * @ogam_ram: programmable out/blend gamma LUT
 * @ocsc: output color space conversion
 * @dgam_rom_for_yuv: pre-defined degamma LUT for YUV planes
 * @dgam_rom_caps: pre-definied curve caps for degamma 1D LUT
 * @ogam_rom_caps: pre-definied curve caps for regamma 1D LUT
 *
 * Note: hdr_mult and gamut remap (CTM) are always available in DPP (in that order)
 */
struct dpp_color_caps {
	uint16_t dcn_arch : 1;
	uint16_t input_lut_shared : 1;
	uint16_t icsc : 1;
	uint16_t dgam_ram : 1;
	uint16_t post_csc : 1;
	uint16_t gamma_corr : 1;
	uint16_t hw_3d_lut : 1;
	uint16_t ogam_ram : 1;
	uint16_t ocsc : 1;
	uint16_t dgam_rom_for_yuv : 1;
	struct rom_curve_caps dgam_rom_caps;
	struct rom_curve_caps ogam_rom_caps;
};

/**
 * struct mpc_color_caps - color pipeline capabilities for multiple pipe and
 * plane combined blocks
 *
 * @gamut_remap: color transformation matrix
 * @ogam_ram: programmable out gamma LUT
 * @ocsc: output color space conversion matrix
 * @num_3dluts: MPC 3D LUT; always assumes a preceding shaper LUT
 * @shared_3d_lut: shared 3D LUT flag. Can be either DPP or MPC, but single
 * instance
 * @ogam_rom_caps: pre-definied curve caps for regamma 1D LUT
 */
struct mpc_color_caps {
	uint16_t gamut_remap : 1;
	uint16_t ogam_ram : 1;
	uint16_t ocsc : 1;
	uint16_t num_3dluts : 3;
	uint16_t shared_3d_lut:1;
	struct rom_curve_caps ogam_rom_caps;
};

/**
 * struct dc_color_caps - color pipes capabilities for DPP and MPC hw blocks
 * @dpp: color pipes caps for DPP
 * @mpc: color pipes caps for MPC
 */
struct dc_color_caps {
	struct dpp_color_caps dpp;
	struct mpc_color_caps mpc;
};

struct dc_dmub_caps {
	bool psr;
	bool mclk_sw;
	bool subvp_psr;
	bool gecc_enable;
};

struct dc_caps {
	uint32_t max_streams;
	uint32_t max_links;
	uint32_t max_audios;
	uint32_t max_slave_planes;
	uint32_t max_slave_yuv_planes;
	uint32_t max_slave_rgb_planes;
	uint32_t max_planes;
	uint32_t max_downscale_ratio;
	uint32_t i2c_speed_in_khz;
	uint32_t i2c_speed_in_khz_hdcp;
	uint32_t dmdata_alloc_size;
	unsigned int max_cursor_size;
	unsigned int max_video_width;
	/*
	 * max video plane width that can be safely assumed to be always
	 * supported by single DPP pipe.
	 */
	unsigned int max_optimizable_video_width;
	unsigned int min_horizontal_blanking_period;
	int linear_pitch_alignment;
	bool dcc_const_color;
	bool dynamic_audio;
	bool is_apu;
	bool dual_link_dvi;
	bool post_blend_color_processing;
	bool force_dp_tps4_for_cp2520;
	bool disable_dp_clk_share;
	bool psp_setup_panel_mode;
	bool extended_aux_timeout_support;
	bool dmcub_support;
	bool zstate_support;
	bool ips_support;
	uint32_t num_of_internal_disp;
	enum dp_protocol_version max_dp_protocol_version;
	unsigned int mall_size_per_mem_channel;
	unsigned int mall_size_total;
	unsigned int cursor_cache_size;
	struct dc_plane_cap planes[MAX_PLANES];
	struct dc_color_caps color;
	struct dc_dmub_caps dmub_caps;
	bool dp_hpo;
	bool dp_hdmi21_pcon_support;
	bool edp_dsc_support;
	bool vbios_lttpr_aware;
	bool vbios_lttpr_enable;
	uint32_t max_otg_num;
	uint32_t max_cab_allocation_bytes;
	uint32_t cache_line_size;
	uint32_t cache_num_ways;
	uint16_t subvp_fw_processing_delay_us;
	uint8_t subvp_drr_max_vblank_margin_us;
	uint16_t subvp_prefetch_end_to_mall_start_us;
	uint8_t subvp_swath_height_margin_lines; // subvp start line must be aligned to 2 x swath height
	uint16_t subvp_pstate_allow_width_us;
	uint16_t subvp_vertical_int_margin_us;
	bool seamless_odm;
	uint32_t max_v_total;
	uint32_t max_disp_clock_khz_at_vmin;
	uint8_t subvp_drr_vblank_start_margin_us;
};

struct dc_bug_wa {
	bool no_connect_phy_config;
	bool dedcn20_305_wa;
	bool skip_clock_update;
	bool lt_early_cr_pattern;
	struct {
		uint8_t uclk : 1;
		uint8_t fclk : 1;
		uint8_t dcfclk : 1;
		uint8_t dcfclk_ds: 1;
	} clock_update_disable_mask;
};
struct dc_dcc_surface_param {
	struct dc_size surface_size;
	enum surface_pixel_format format;
	enum swizzle_mode_values swizzle_mode;
	enum dc_scan_direction scan;
};

struct dc_dcc_setting {
	unsigned int max_compressed_blk_size;
	unsigned int max_uncompressed_blk_size;
	bool independent_64b_blks;
	//These bitfields to be used starting with DCN
	struct {
		uint32_t dcc_256_64_64 : 1;//available in ASICs before DCN (the worst compression case)
		uint32_t dcc_128_128_uncontrained : 1;  //available in ASICs before DCN
		uint32_t dcc_256_128_128 : 1;		//available starting with DCN
		uint32_t dcc_256_256_unconstrained : 1;  //available in ASICs before DCN (the best compression case)
	} dcc_controls;
};

struct dc_surface_dcc_cap {
	union {
		struct {
			struct dc_dcc_setting rgb;
		} grph;

		struct {
			struct dc_dcc_setting luma;
			struct dc_dcc_setting chroma;
		} video;
	};

	bool capable;
	bool const_color_support;
};

struct dc_static_screen_params {
	struct {
		bool force_trigger;
		bool cursor_update;
		bool surface_update;
		bool overlay_update;
	} triggers;
	unsigned int num_frames;
};


/* Surface update type is used by dc_update_surfaces_and_stream
 * The update type is determined at the very beginning of the function based
 * on parameters passed in and decides how much programming (or updating) is
 * going to be done during the call.
 *
 * UPDATE_TYPE_FAST is used for really fast updates that do not require much
 * logical calculations or hardware register programming. This update MUST be
 * ISR safe on windows. Currently fast update will only be used to flip surface
 * address.
 *
 * UPDATE_TYPE_MED is used for slower updates which require significant hw
 * re-programming however do not affect bandwidth consumption or clock
 * requirements. At present, this is the level at which front end updates
 * that do not require us to run bw_calcs happen. These are in/out transfer func
 * updates, viewport offset changes, recout size changes and pixel depth changes.
 * This update can be done at ISR, but we want to minimize how often this happens.
 *
 * UPDATE_TYPE_FULL is slow. Really slow. This requires us to recalculate our
 * bandwidth and clocks, possibly rearrange some pipes and reprogram anything front
 * end related. Any time viewport dimensions, recout dimensions, scaling ratios or
 * gamma need to be adjusted or pipe needs to be turned on (or disconnected) we do
 * a full update. This cannot be done at ISR level and should be a rare event.
 * Unless someone is stress testing mpo enter/exit, playing with colour or adjusting
 * underscan we don't expect to see this call at all.
 */

enum surface_update_type {
	UPDATE_TYPE_FAST, /* super fast, safe to execute in isr */
	UPDATE_TYPE_MED,  /* ISR safe, most of programming needed, no bw/clk change*/
	UPDATE_TYPE_FULL, /* may need to shuffle resources */
};

/* Forward declaration*/
struct dc;
struct dc_plane_state;
struct dc_state;


struct dc_cap_funcs {
	bool (*get_dcc_compression_cap)(const struct dc *dc,
			const struct dc_dcc_surface_param *input,
			struct dc_surface_dcc_cap *output);
	bool (*get_subvp_en)(struct dc *dc, struct dc_state *context);
};

struct link_training_settings;

union allow_lttpr_non_transparent_mode {
	struct {
		bool DP1_4A : 1;
		bool DP2_0 : 1;
	} bits;
	unsigned char raw;
};

/* Structure to hold configuration flags set by dm at dc creation. */
struct dc_config {
	bool gpu_vm_support;
	bool disable_disp_pll_sharing;
	bool fbc_support;
	bool disable_fractional_pwm;
	bool allow_seamless_boot_optimization;
	bool seamless_boot_edp_requested;
	bool edp_not_connected;
	bool edp_no_power_sequencing;
	bool force_enum_edp;
	bool forced_clocks;
	union allow_lttpr_non_transparent_mode allow_lttpr_non_transparent_mode;
	bool multi_mon_pp_mclk_switch;
	bool disable_dmcu;
	bool enable_4to1MPC;
	bool enable_windowed_mpo_odm;
	bool forceHBR2CP2520; // Used for switching between test patterns TPS4 and CP2520
	uint32_t allow_edp_hotplug_detection;
	bool clamp_min_dcfclk;
	uint64_t vblank_alignment_dto_params;
	uint8_t  vblank_alignment_max_frame_time_diff;
	bool is_asymmetric_memory;
	bool is_single_rank_dimm;
	bool is_vmin_only_asic;
	bool use_pipe_ctx_sync_logic;
	bool ignore_dpref_ss;
	bool enable_mipi_converter_optimization;
	bool use_default_clock_table;
	bool force_bios_enable_lttpr;
	uint8_t force_bios_fixed_vs;
	int sdpif_request_limit_words_per_umc;
	bool use_old_fixed_vs_sequence;
	bool dc_mode_clk_limit_support;
	bool EnableMinDispClkODM;
	bool enable_auto_dpm_test_logs;
	unsigned int disable_ips;
	unsigned int disable_ips_in_vpb;
<<<<<<< HEAD
=======
	bool usb4_bw_alloc_support;
>>>>>>> 9217b91c
};

enum visual_confirm {
	VISUAL_CONFIRM_DISABLE = 0,
	VISUAL_CONFIRM_SURFACE = 1,
	VISUAL_CONFIRM_HDR = 2,
	VISUAL_CONFIRM_MPCTREE = 4,
	VISUAL_CONFIRM_PSR = 5,
	VISUAL_CONFIRM_SWAPCHAIN = 6,
	VISUAL_CONFIRM_FAMS = 7,
	VISUAL_CONFIRM_SWIZZLE = 9,
	VISUAL_CONFIRM_REPLAY = 12,
	VISUAL_CONFIRM_SUBVP = 14,
	VISUAL_CONFIRM_MCLK_SWITCH = 16,
};

enum dc_psr_power_opts {
	psr_power_opt_invalid = 0x0,
	psr_power_opt_smu_opt_static_screen = 0x1,
	psr_power_opt_z10_static_screen = 0x10,
	psr_power_opt_ds_disable_allow = 0x100,
};

enum dml_hostvm_override_opts {
	DML_HOSTVM_NO_OVERRIDE = 0x0,
	DML_HOSTVM_OVERRIDE_FALSE = 0x1,
	DML_HOSTVM_OVERRIDE_TRUE = 0x2,
};

enum dc_replay_power_opts {
	replay_power_opt_invalid		= 0x0,
	replay_power_opt_smu_opt_static_screen	= 0x1,
	replay_power_opt_z10_static_screen	= 0x10,
};

enum dcc_option {
	DCC_ENABLE = 0,
	DCC_DISABLE = 1,
	DCC_HALF_REQ_DISALBE = 2,
};

/**
 * enum pipe_split_policy - Pipe split strategy supported by DCN
 *
 * This enum is used to define the pipe split policy supported by DCN. By
 * default, DC favors MPC_SPLIT_DYNAMIC.
 */
enum pipe_split_policy {
	/**
	 * @MPC_SPLIT_DYNAMIC: DC will automatically decide how to split the
	 * pipe in order to bring the best trade-off between performance and
	 * power consumption. This is the recommended option.
	 */
	MPC_SPLIT_DYNAMIC = 0,

	/**
	 * @MPC_SPLIT_AVOID: Avoid pipe split, which means that DC will not
	 * try any sort of split optimization.
	 */
	MPC_SPLIT_AVOID = 1,

	/**
	 * @MPC_SPLIT_AVOID_MULT_DISP: With this option, DC will only try to
	 * optimize the pipe utilization when using a single display; if the
	 * user connects to a second display, DC will avoid pipe split.
	 */
	MPC_SPLIT_AVOID_MULT_DISP = 2,
};

enum wm_report_mode {
	WM_REPORT_DEFAULT = 0,
	WM_REPORT_OVERRIDE = 1,
};
enum dtm_pstate{
	dtm_level_p0 = 0,/*highest voltage*/
	dtm_level_p1,
	dtm_level_p2,
	dtm_level_p3,
	dtm_level_p4,/*when active_display_count = 0*/
};

enum dcn_pwr_state {
	DCN_PWR_STATE_UNKNOWN = -1,
	DCN_PWR_STATE_MISSION_MODE = 0,
	DCN_PWR_STATE_LOW_POWER = 3,
};

enum dcn_zstate_support_state {
	DCN_ZSTATE_SUPPORT_UNKNOWN,
	DCN_ZSTATE_SUPPORT_ALLOW,
	DCN_ZSTATE_SUPPORT_ALLOW_Z8_ONLY,
	DCN_ZSTATE_SUPPORT_ALLOW_Z8_Z10_ONLY,
	DCN_ZSTATE_SUPPORT_ALLOW_Z10_ONLY,
	DCN_ZSTATE_SUPPORT_DISALLOW,
};

/*
 * struct dc_clocks - DC pipe clocks
 *
 * For any clocks that may differ per pipe only the max is stored in this
 * structure
 */
struct dc_clocks {
	int dispclk_khz;
	int actual_dispclk_khz;
	int dppclk_khz;
	int actual_dppclk_khz;
	int disp_dpp_voltage_level_khz;
	int dcfclk_khz;
	int socclk_khz;
	int dcfclk_deep_sleep_khz;
	int fclk_khz;
	int phyclk_khz;
	int dramclk_khz;
	bool p_state_change_support;
	enum dcn_zstate_support_state zstate_support;
	bool dtbclk_en;
	int ref_dtbclk_khz;
	bool fclk_p_state_change_support;
	enum dcn_pwr_state pwr_state;
	/*
	 * Elements below are not compared for the purposes of
	 * optimization required
	 */
	bool prev_p_state_change_support;
	bool fclk_prev_p_state_change_support;
	int num_ways;

	/*
	 * @fw_based_mclk_switching
	 *
	 * DC has a mechanism that leverage the variable refresh rate to switch
	 * memory clock in cases that we have a large latency to achieve the
	 * memory clock change and a short vblank window. DC has some
	 * requirements to enable this feature, and this field describes if the
	 * system support or not such a feature.
	 */
	bool fw_based_mclk_switching;
	bool fw_based_mclk_switching_shut_down;
	int prev_num_ways;
	enum dtm_pstate dtm_level;
	int max_supported_dppclk_khz;
	int max_supported_dispclk_khz;
	int bw_dppclk_khz; /*a copy of dppclk_khz*/
	int bw_dispclk_khz;
};

struct dc_bw_validation_profile {
	bool enable;

	unsigned long long total_ticks;
	unsigned long long voltage_level_ticks;
	unsigned long long watermark_ticks;
	unsigned long long rq_dlg_ticks;

	unsigned long long total_count;
	unsigned long long skip_fast_count;
	unsigned long long skip_pass_count;
	unsigned long long skip_fail_count;
};

#define BW_VAL_TRACE_SETUP() \
		unsigned long long end_tick = 0; \
		unsigned long long voltage_level_tick = 0; \
		unsigned long long watermark_tick = 0; \
		unsigned long long start_tick = dc->debug.bw_val_profile.enable ? \
				dm_get_timestamp(dc->ctx) : 0

#define BW_VAL_TRACE_COUNT() \
		if (dc->debug.bw_val_profile.enable) \
			dc->debug.bw_val_profile.total_count++

#define BW_VAL_TRACE_SKIP(status) \
		if (dc->debug.bw_val_profile.enable) { \
			if (!voltage_level_tick) \
				voltage_level_tick = dm_get_timestamp(dc->ctx); \
			dc->debug.bw_val_profile.skip_ ## status ## _count++; \
		}

#define BW_VAL_TRACE_END_VOLTAGE_LEVEL() \
		if (dc->debug.bw_val_profile.enable) \
			voltage_level_tick = dm_get_timestamp(dc->ctx)

#define BW_VAL_TRACE_END_WATERMARKS() \
		if (dc->debug.bw_val_profile.enable) \
			watermark_tick = dm_get_timestamp(dc->ctx)

#define BW_VAL_TRACE_FINISH() \
		if (dc->debug.bw_val_profile.enable) { \
			end_tick = dm_get_timestamp(dc->ctx); \
			dc->debug.bw_val_profile.total_ticks += end_tick - start_tick; \
			dc->debug.bw_val_profile.voltage_level_ticks += voltage_level_tick - start_tick; \
			if (watermark_tick) { \
				dc->debug.bw_val_profile.watermark_ticks += watermark_tick - voltage_level_tick; \
				dc->debug.bw_val_profile.rq_dlg_ticks += end_tick - watermark_tick; \
			} \
		}

union mem_low_power_enable_options {
	struct {
		bool vga: 1;
		bool i2c: 1;
		bool dmcu: 1;
		bool dscl: 1;
		bool cm: 1;
		bool mpc: 1;
		bool optc: 1;
		bool vpg: 1;
		bool afmt: 1;
	} bits;
	uint32_t u32All;
};

union root_clock_optimization_options {
	struct {
		bool dpp: 1;
		bool dsc: 1;
		bool hdmistream: 1;
		bool hdmichar: 1;
		bool dpstream: 1;
		bool symclk32_se: 1;
		bool symclk32_le: 1;
		bool symclk_fe: 1;
		bool physymclk: 1;
		bool dpiasymclk: 1;
		uint32_t reserved: 22;
	} bits;
	uint32_t u32All;
};

union fine_grain_clock_gating_enable_options {
	struct {
		bool dccg_global_fgcg_rep : 1; /* Global fine grain clock gating of repeaters */
		bool dchub : 1;	   /* Display controller hub */
		bool dchubbub : 1;
		bool dpp : 1;	   /* Display pipes and planes */
		bool opp : 1;	   /* Output pixel processing */
		bool optc : 1;	   /* Output pipe timing combiner */
		bool dio : 1;	   /* Display output */
		bool dwb : 1;	   /* Display writeback */
		bool mmhubbub : 1; /* Multimedia hub */
		bool dmu : 1;	   /* Display core management unit */
		bool az : 1;	   /* Azalia */
		bool dchvm : 1;
		bool dsc : 1;	   /* Display stream compression */

		uint32_t reserved : 19;
	} bits;
	uint32_t u32All;
};

enum pg_hw_pipe_resources {
	PG_HUBP = 0,
	PG_DPP,
	PG_DSC,
	PG_MPCC,
	PG_OPP,
	PG_OPTC,
	PG_HW_PIPE_RESOURCES_NUM_ELEMENT
};

enum pg_hw_resources {
	PG_DCCG = 0,
	PG_DCIO,
	PG_DIO,
	PG_DCHUBBUB,
	PG_DCHVM,
	PG_DWB,
	PG_HPO,
	PG_HW_RESOURCES_NUM_ELEMENT
};

struct pg_block_update {
	bool pg_pipe_res_update[PG_HW_PIPE_RESOURCES_NUM_ELEMENT][MAX_PIPES];
	bool pg_res_update[PG_HW_RESOURCES_NUM_ELEMENT];
};

union dpia_debug_options {
	struct {
		uint32_t disable_dpia:1; /* bit 0 */
		uint32_t force_non_lttpr:1; /* bit 1 */
		uint32_t extend_aux_rd_interval:1; /* bit 2 */
		uint32_t disable_mst_dsc_work_around:1; /* bit 3 */
		uint32_t enable_force_tbt3_work_around:1; /* bit 4 */
		uint32_t reserved:27;
	} bits;
	uint32_t raw;
};

/* AUX wake work around options
 * 0: enable/disable work around
 * 1: use default timeout LINK_AUX_WAKE_TIMEOUT_MS
 * 15-2: reserved
 * 31-16: timeout in ms
 */
union aux_wake_wa_options {
	struct {
		uint32_t enable_wa : 1;
		uint32_t use_default_timeout : 1;
		uint32_t rsvd: 14;
		uint32_t timeout_ms : 16;
	} bits;
	uint32_t raw;
};

struct dc_debug_data {
	uint32_t ltFailCount;
	uint32_t i2cErrorCount;
	uint32_t auxErrorCount;
};

struct dc_phy_addr_space_config {
	struct {
		uint64_t start_addr;
		uint64_t end_addr;
		uint64_t fb_top;
		uint64_t fb_offset;
		uint64_t fb_base;
		uint64_t agp_top;
		uint64_t agp_bot;
		uint64_t agp_base;
	} system_aperture;

	struct {
		uint64_t page_table_start_addr;
		uint64_t page_table_end_addr;
		uint64_t page_table_base_addr;
		bool base_addr_is_mc_addr;
	} gart_config;

	bool valid;
	bool is_hvm_enabled;
	uint64_t page_table_default_page_addr;
};

struct dc_virtual_addr_space_config {
	uint64_t	page_table_base_addr;
	uint64_t	page_table_start_addr;
	uint64_t	page_table_end_addr;
	uint32_t	page_table_block_size_in_bytes;
	uint8_t		page_table_depth; // 1 = 1 level, 2 = 2 level, etc.  0 = invalid
};

struct dc_bounding_box_overrides {
	int sr_exit_time_ns;
	int sr_enter_plus_exit_time_ns;
	int sr_exit_z8_time_ns;
	int sr_enter_plus_exit_z8_time_ns;
	int urgent_latency_ns;
	int percent_of_ideal_drambw;
	int dram_clock_change_latency_ns;
	int dummy_clock_change_latency_ns;
	int fclk_clock_change_latency_ns;
	/* This forces a hard min on the DCFCLK we use
	 * for DML.  Unlike the debug option for forcing
	 * DCFCLK, this override affects watermark calculations
	 */
	int min_dcfclk_mhz;
};

struct dc_state;
struct resource_pool;
struct dce_hwseq;
struct link_service;

/*
 * struct dc_debug_options - DC debug struct
 *
 * This struct provides a simple mechanism for developers to change some
 * configurations, enable/disable features, and activate extra debug options.
 * This can be very handy to narrow down whether some specific feature is
 * causing an issue or not.
 */
struct dc_debug_options {
	bool native422_support;
	bool disable_dsc;
	enum visual_confirm visual_confirm;
	int visual_confirm_rect_height;

	bool sanity_checks;
	bool max_disp_clk;
	bool surface_trace;
	bool timing_trace;
	bool clock_trace;
	bool validation_trace;
	bool bandwidth_calcs_trace;
	int max_downscale_src_width;

	/* stutter efficiency related */
	bool disable_stutter;
	bool use_max_lb;
	enum dcc_option disable_dcc;

	/*
	 * @pipe_split_policy: Define which pipe split policy is used by the
	 * display core.
	 */
	enum pipe_split_policy pipe_split_policy;
	bool force_single_disp_pipe_split;
	bool voltage_align_fclk;
	bool disable_min_fclk;

	bool disable_dfs_bypass;
	bool disable_dpp_power_gate;
	bool disable_hubp_power_gate;
	bool disable_dsc_power_gate;
	bool disable_optc_power_gate;
	bool disable_hpo_power_gate;
	int dsc_min_slice_height_override;
	int dsc_bpp_increment_div;
	bool disable_pplib_wm_range;
	enum wm_report_mode pplib_wm_report_mode;
	unsigned int min_disp_clk_khz;
	unsigned int min_dpp_clk_khz;
	unsigned int min_dram_clk_khz;
	int sr_exit_time_dpm0_ns;
	int sr_enter_plus_exit_time_dpm0_ns;
	int sr_exit_time_ns;
	int sr_enter_plus_exit_time_ns;
	int sr_exit_z8_time_ns;
	int sr_enter_plus_exit_z8_time_ns;
	int urgent_latency_ns;
	uint32_t underflow_assert_delay_us;
	int percent_of_ideal_drambw;
	int dram_clock_change_latency_ns;
	bool optimized_watermark;
	int always_scale;
	bool disable_pplib_clock_request;
	bool disable_clock_gate;
	bool disable_mem_low_power;
	bool pstate_enabled;
	bool disable_dmcu;
	bool force_abm_enable;
	bool disable_stereo_support;
	bool vsr_support;
	bool performance_trace;
	bool az_endpoint_mute_only;
	bool always_use_regamma;
	bool recovery_enabled;
	bool avoid_vbios_exec_table;
	bool scl_reset_length10;
	bool hdmi20_disable;
	bool skip_detection_link_training;
	uint32_t edid_read_retry_times;
	unsigned int force_odm_combine; //bit vector based on otg inst
	unsigned int seamless_boot_odm_combine;
	unsigned int force_odm_combine_4to1; //bit vector based on otg inst
	int minimum_z8_residency_time;
	int minimum_z10_residency_time;
	bool disable_z9_mpc;
	unsigned int force_fclk_khz;
	bool enable_tri_buf;
	bool dmub_offload_enabled;
	bool dmcub_emulation;
	bool disable_idle_power_optimizations;
	unsigned int mall_size_override;
	unsigned int mall_additional_timer_percent;
	bool mall_error_as_fatal;
	bool dmub_command_table; /* for testing only */
	struct dc_bw_validation_profile bw_val_profile;
	bool disable_fec;
	bool disable_48mhz_pwrdwn;
	/* This forces a hard min on the DCFCLK requested to SMU/PP
	 * watermarks are not affected.
	 */
	unsigned int force_min_dcfclk_mhz;
	int dwb_fi_phase;
	bool disable_timing_sync;
	bool cm_in_bypass;
	int force_clock_mode;/*every mode change.*/

	bool disable_dram_clock_change_vactive_support;
	bool validate_dml_output;
	bool enable_dmcub_surface_flip;
	bool usbc_combo_phy_reset_wa;
	bool enable_dram_clock_change_one_display_vactive;
	/* TODO - remove once tested */
	bool legacy_dp2_lt;
	bool set_mst_en_for_sst;
	bool disable_uhbr;
	bool force_dp2_lt_fallback_method;
	bool ignore_cable_id;
	union mem_low_power_enable_options enable_mem_low_power;
	union root_clock_optimization_options root_clock_optimization;
	union fine_grain_clock_gating_enable_options enable_fine_grain_clock_gating;
	bool hpo_optimization;
	bool force_vblank_alignment;

	/* Enable dmub aux for legacy ddc */
	bool enable_dmub_aux_for_legacy_ddc;
	bool disable_fams;
	bool disable_fams_gaming;
	/* FEC/PSR1 sequence enable delay in 100us */
	uint8_t fec_enable_delay_in100us;
	bool enable_driver_sequence_debug;
	enum det_size crb_alloc_policy;
	int crb_alloc_policy_min_disp_count;
	bool disable_z10;
	bool enable_z9_disable_interface;
	bool psr_skip_crtc_disable;
	union dpia_debug_options dpia_debug;
	bool disable_fixed_vs_aux_timeout_wa;
	uint32_t fixed_vs_aux_delay_config_wa;
	bool force_disable_subvp;
	bool force_subvp_mclk_switch;
	bool allow_sw_cursor_fallback;
	unsigned int force_subvp_num_ways;
	unsigned int force_mall_ss_num_ways;
	bool alloc_extra_way_for_cursor;
	uint32_t subvp_extra_lines;
	bool force_usr_allow;
	/* uses value at boot and disables switch */
	bool disable_dtb_ref_clk_switch;
	bool extended_blank_optimization;
	union aux_wake_wa_options aux_wake_wa;
	uint32_t mst_start_top_delay;
	uint8_t psr_power_use_phy_fsm;
	enum dml_hostvm_override_opts dml_hostvm_override;
	bool dml_disallow_alternate_prefetch_modes;
	bool use_legacy_soc_bb_mechanism;
	bool exit_idle_opt_for_cursor_updates;
	bool using_dml2;
	bool enable_single_display_2to1_odm_policy;
	bool enable_double_buffered_dsc_pg_support;
	bool enable_dp_dig_pixel_rate_div_policy;
	enum lttpr_mode lttpr_mode_override;
	unsigned int dsc_delay_factor_wa_x1000;
	unsigned int min_prefetch_in_strobe_ns;
	bool disable_unbounded_requesting;
	bool dig_fifo_off_in_blank;
	bool override_dispclk_programming;
	bool otg_crc_db;
	bool disallow_dispclk_dppclk_ds;
	bool disable_fpo_optimizations;
	bool support_eDP1_5;
	uint32_t fpo_vactive_margin_us;
	bool disable_fpo_vactive;
	bool disable_boot_optimizations;
	bool override_odm_optimization;
	bool minimize_dispclk_using_odm;
	bool disable_subvp_high_refresh;
	bool disable_dp_plus_plus_wa;
	uint32_t fpo_vactive_min_active_margin_us;
	uint32_t fpo_vactive_max_blank_us;
	bool enable_hpo_pg_support;
	bool enable_legacy_fast_update;
	bool disable_dc_mode_overwrite;
	bool replay_skip_crtc_disabled;
	bool ignore_pg;/*do nothing, let pmfw control it*/
	bool psp_disabled_wa;
	unsigned int ips2_eval_delay_us;
	unsigned int ips2_entry_delay_us;
	bool disable_timeout;
	bool disable_extblankadj;
	unsigned int static_screen_wait_frames;
};

struct gpu_info_soc_bounding_box_v1_0;

/* Generic structure that can be used to query properties of DC. More fields
 * can be added as required.
 */
struct dc_current_properties {
	unsigned int cursor_size_limit;
};

struct dc {
	struct dc_debug_options debug;
	struct dc_versions versions;
	struct dc_caps caps;
	struct dc_cap_funcs cap_funcs;
	struct dc_config config;
	struct dc_bounding_box_overrides bb_overrides;
	struct dc_bug_wa work_arounds;
	struct dc_context *ctx;
	struct dc_phy_addr_space_config vm_pa_config;

	uint8_t link_count;
	struct dc_link *links[MAX_PIPES * 2];
	struct link_service *link_srv;

	struct dc_state *current_state;
	struct resource_pool *res_pool;

	struct clk_mgr *clk_mgr;

	/* Display Engine Clock levels */
	struct dm_pp_clock_levels sclk_lvls;

	/* Inputs into BW and WM calculations. */
	struct bw_calcs_dceip *bw_dceip;
	struct bw_calcs_vbios *bw_vbios;
	struct dcn_soc_bounding_box *dcn_soc;
	struct dcn_ip_params *dcn_ip;
	struct display_mode_lib dml;

	/* HW functions */
	struct hw_sequencer_funcs hwss;
	struct dce_hwseq *hwseq;

	/* Require to optimize clocks and bandwidth for added/removed planes */
	bool optimized_required;
	bool idle_optimizations_allowed;
	bool enable_c20_dtm_b0;

	/* Require to maintain clocks and bandwidth for UEFI enabled HW */

	/* FBC compressor */
	struct compressor *fbc_compressor;

	struct dc_debug_data debug_data;
	struct dpcd_vendor_signature vendor_signature;

	const char *build_id;
	struct vm_helper *vm_helper;

	uint32_t *dcn_reg_offsets;
	uint32_t *nbio_reg_offsets;
	uint32_t *clk_reg_offsets;

	/* Scratch memory */
	struct {
		struct {
			/*
			 * For matching clock_limits table in driver with table
			 * from PMFW.
			 */
			struct _vcs_dpi_voltage_scaling_st clock_limits[DC__VOLTAGE_STATES];
		} update_bw_bounding_box;
	} scratch;

	struct dml2_configuration_options dml2_options;
	enum dc_acpi_cm_power_state power_state;
};

enum frame_buffer_mode {
	FRAME_BUFFER_MODE_LOCAL_ONLY = 0,
	FRAME_BUFFER_MODE_ZFB_ONLY,
	FRAME_BUFFER_MODE_MIXED_ZFB_AND_LOCAL,
} ;

struct dchub_init_data {
	int64_t zfb_phys_addr_base;
	int64_t zfb_mc_base_addr;
	uint64_t zfb_size_in_byte;
	enum frame_buffer_mode fb_mode;
	bool dchub_initialzied;
	bool dchub_info_valid;
};

struct dc_init_data {
	struct hw_asic_id asic_id;
	void *driver; /* ctx */
	struct cgs_device *cgs_device;
	struct dc_bounding_box_overrides bb_overrides;

	int num_virtual_links;
	/*
	 * If 'vbios_override' not NULL, it will be called instead
	 * of the real VBIOS. Intended use is Diagnostics on FPGA.
	 */
	struct dc_bios *vbios_override;
	enum dce_environment dce_environment;

	struct dmub_offload_funcs *dmub_if;
	struct dc_reg_helper_state *dmub_offload;

	struct dc_config flags;
	uint64_t log_mask;

	struct dpcd_vendor_signature vendor_signature;
	bool force_smu_not_present;
	/*
	 * IP offset for run time initializaion of register addresses
	 *
	 * DCN3.5+ will fail dc_create() if these fields are null for them. They are
	 * applicable starting with DCN32/321 and are not used for ASICs upstreamed
	 * before them.
	 */
	uint32_t *dcn_reg_offsets;
	uint32_t *nbio_reg_offsets;
	uint32_t *clk_reg_offsets;
};

struct dc_callback_init {
	struct cp_psp cp_psp;
};

struct dc *dc_create(const struct dc_init_data *init_params);
void dc_hardware_init(struct dc *dc);

int dc_get_vmid_use_vector(struct dc *dc);
void dc_setup_vm_context(struct dc *dc, struct dc_virtual_addr_space_config *va_config, int vmid);
/* Returns the number of vmids supported */
int dc_setup_system_context(struct dc *dc, struct dc_phy_addr_space_config *pa_config);
void dc_init_callbacks(struct dc *dc,
		const struct dc_callback_init *init_params);
void dc_deinit_callbacks(struct dc *dc);
void dc_destroy(struct dc **dc);

/* Surface Interfaces */

enum {
	TRANSFER_FUNC_POINTS = 1025
};

struct dc_hdr_static_metadata {
	/* display chromaticities and white point in units of 0.00001 */
	unsigned int chromaticity_green_x;
	unsigned int chromaticity_green_y;
	unsigned int chromaticity_blue_x;
	unsigned int chromaticity_blue_y;
	unsigned int chromaticity_red_x;
	unsigned int chromaticity_red_y;
	unsigned int chromaticity_white_point_x;
	unsigned int chromaticity_white_point_y;

	uint32_t min_luminance;
	uint32_t max_luminance;
	uint32_t maximum_content_light_level;
	uint32_t maximum_frame_average_light_level;
};

enum dc_transfer_func_type {
	TF_TYPE_PREDEFINED,
	TF_TYPE_DISTRIBUTED_POINTS,
	TF_TYPE_BYPASS,
	TF_TYPE_HWPWL
};

struct dc_transfer_func_distributed_points {
	struct fixed31_32 red[TRANSFER_FUNC_POINTS];
	struct fixed31_32 green[TRANSFER_FUNC_POINTS];
	struct fixed31_32 blue[TRANSFER_FUNC_POINTS];

	uint16_t end_exponent;
	uint16_t x_point_at_y1_red;
	uint16_t x_point_at_y1_green;
	uint16_t x_point_at_y1_blue;
};

enum dc_transfer_func_predefined {
	TRANSFER_FUNCTION_SRGB,
	TRANSFER_FUNCTION_BT709,
	TRANSFER_FUNCTION_PQ,
	TRANSFER_FUNCTION_LINEAR,
	TRANSFER_FUNCTION_UNITY,
	TRANSFER_FUNCTION_HLG,
	TRANSFER_FUNCTION_HLG12,
	TRANSFER_FUNCTION_GAMMA22,
	TRANSFER_FUNCTION_GAMMA24,
	TRANSFER_FUNCTION_GAMMA26
};


struct dc_transfer_func {
	struct kref refcount;
	enum dc_transfer_func_type type;
	enum dc_transfer_func_predefined tf;
	/* FP16 1.0 reference level in nits, default is 80 nits, only for PQ*/
	uint32_t sdr_ref_white_level;
	union {
		struct pwl_params pwl;
		struct dc_transfer_func_distributed_points tf_pts;
	};
};


union dc_3dlut_state {
	struct {
		uint32_t initialized:1;		/*if 3dlut is went through color module for initialization */
		uint32_t rmu_idx_valid:1;	/*if mux settings are valid*/
		uint32_t rmu_mux_num:3;		/*index of mux to use*/
		uint32_t mpc_rmu0_mux:4;	/*select mpcc on mux, one of the following : mpcc0, mpcc1, mpcc2, mpcc3*/
		uint32_t mpc_rmu1_mux:4;
		uint32_t mpc_rmu2_mux:4;
		uint32_t reserved:15;
	} bits;
	uint32_t raw;
};


struct dc_3dlut {
	struct kref refcount;
	struct tetrahedral_params lut_3d;
	struct fixed31_32 hdr_multiplier;
	union dc_3dlut_state state;
};
/*
 * This structure is filled in by dc_surface_get_status and contains
 * the last requested address and the currently active address so the called
 * can determine if there are any outstanding flips
 */
struct dc_plane_status {
	struct dc_plane_address requested_address;
	struct dc_plane_address current_address;
	bool is_flip_pending;
	bool is_right_eye;
};

union surface_update_flags {

	struct {
		uint32_t addr_update:1;
		/* Medium updates */
		uint32_t dcc_change:1;
		uint32_t color_space_change:1;
		uint32_t horizontal_mirror_change:1;
		uint32_t per_pixel_alpha_change:1;
		uint32_t global_alpha_change:1;
		uint32_t hdr_mult:1;
		uint32_t rotation_change:1;
		uint32_t swizzle_change:1;
		uint32_t scaling_change:1;
		uint32_t position_change:1;
		uint32_t in_transfer_func_change:1;
		uint32_t input_csc_change:1;
		uint32_t coeff_reduction_change:1;
		uint32_t output_tf_change:1;
		uint32_t pixel_format_change:1;
		uint32_t plane_size_change:1;
		uint32_t gamut_remap_change:1;

		/* Full updates */
		uint32_t new_plane:1;
		uint32_t bpp_change:1;
		uint32_t gamma_change:1;
		uint32_t bandwidth_change:1;
		uint32_t clock_change:1;
		uint32_t stereo_format_change:1;
		uint32_t lut_3d:1;
		uint32_t tmz_changed:1;
		uint32_t full_update:1;
	} bits;

	uint32_t raw;
};

struct dc_plane_state {
	struct dc_plane_address address;
	struct dc_plane_flip_time time;
	bool triplebuffer_flips;
	struct scaling_taps scaling_quality;
	struct rect src_rect;
	struct rect dst_rect;
	struct rect clip_rect;

	struct plane_size plane_size;
	union dc_tiling_info tiling_info;

	struct dc_plane_dcc_param dcc;

	struct dc_gamma *gamma_correction;
	struct dc_transfer_func *in_transfer_func;
	struct dc_bias_and_scale *bias_and_scale;
	struct dc_csc_transform input_csc_color_matrix;
	struct fixed31_32 coeff_reduction_factor;
	struct fixed31_32 hdr_mult;
	struct colorspace_transform gamut_remap_matrix;

	// TODO: No longer used, remove
	struct dc_hdr_static_metadata hdr_static_ctx;

	enum dc_color_space color_space;

	struct dc_3dlut *lut3d_func;
	struct dc_transfer_func *in_shaper_func;
	struct dc_transfer_func *blend_tf;

	struct dc_transfer_func *gamcor_tf;
	enum surface_pixel_format format;
	enum dc_rotation_angle rotation;
	enum plane_stereo_format stereo_format;

	bool is_tiling_rotated;
	bool per_pixel_alpha;
	bool pre_multiplied_alpha;
	bool global_alpha;
	int  global_alpha_value;
	bool visible;
	bool flip_immediate;
	bool horizontal_mirror;
	int layer_index;

	union surface_update_flags update_flags;
	bool flip_int_enabled;
	bool skip_manual_trigger;

	/* private to DC core */
	struct dc_plane_status status;
	struct dc_context *ctx;

	/* HACK: Workaround for forcing full reprogramming under some conditions */
	bool force_full_update;

	bool is_phantom; // TODO: Change mall_stream_config into mall_plane_config instead

	/* private to dc_surface.c */
	enum dc_irq_source irq_source;
	struct kref refcount;
	struct tg_color visual_confirm_color;

	bool is_statically_allocated;
};

struct dc_plane_info {
	struct plane_size plane_size;
	union dc_tiling_info tiling_info;
	struct dc_plane_dcc_param dcc;
	enum surface_pixel_format format;
	enum dc_rotation_angle rotation;
	enum plane_stereo_format stereo_format;
	enum dc_color_space color_space;
	bool horizontal_mirror;
	bool visible;
	bool per_pixel_alpha;
	bool pre_multiplied_alpha;
	bool global_alpha;
	int  global_alpha_value;
	bool input_csc_enabled;
	int layer_index;
};

struct dc_scaling_info {
	struct rect src_rect;
	struct rect dst_rect;
	struct rect clip_rect;
	struct scaling_taps scaling_quality;
};

struct dc_fast_update {
	const struct dc_flip_addrs *flip_addr;
	const struct dc_gamma *gamma;
	const struct colorspace_transform *gamut_remap_matrix;
	const struct dc_csc_transform *input_csc_color_matrix;
	const struct fixed31_32 *coeff_reduction_factor;
	struct dc_transfer_func *out_transfer_func;
	struct dc_csc_transform *output_csc_transform;
};

struct dc_surface_update {
	struct dc_plane_state *surface;

	/* isr safe update parameters.  null means no updates */
	const struct dc_flip_addrs *flip_addr;
	const struct dc_plane_info *plane_info;
	const struct dc_scaling_info *scaling_info;
	struct fixed31_32 hdr_mult;
	/* following updates require alloc/sleep/spin that is not isr safe,
	 * null means no updates
	 */
	const struct dc_gamma *gamma;
	const struct dc_transfer_func *in_transfer_func;

	const struct dc_csc_transform *input_csc_color_matrix;
	const struct fixed31_32 *coeff_reduction_factor;
	const struct dc_transfer_func *func_shaper;
	const struct dc_3dlut *lut3d_func;
	const struct dc_transfer_func *blend_tf;
	const struct colorspace_transform *gamut_remap_matrix;
};

/*
 * Create a new surface with default parameters;
 */
void dc_gamma_retain(struct dc_gamma *dc_gamma);
void dc_gamma_release(struct dc_gamma **dc_gamma);
struct dc_gamma *dc_create_gamma(void);

void dc_transfer_func_retain(struct dc_transfer_func *dc_tf);
void dc_transfer_func_release(struct dc_transfer_func *dc_tf);
struct dc_transfer_func *dc_create_transfer_func(void);

struct dc_3dlut *dc_create_3dlut_func(void);
void dc_3dlut_func_release(struct dc_3dlut *lut);
void dc_3dlut_func_retain(struct dc_3dlut *lut);

void dc_post_update_surfaces_to_stream(
		struct dc *dc);

#include "dc_stream.h"

/**
 * struct dc_validation_set - Struct to store surface/stream associations for validation
 */
struct dc_validation_set {
	/**
	 * @stream: Stream state properties
	 */
	struct dc_stream_state *stream;

	/**
	 * @plane_states: Surface state
	 */
	struct dc_plane_state *plane_states[MAX_SURFACES];

	/**
	 * @plane_count: Total of active planes
	 */
	uint8_t plane_count;
};

bool dc_validate_boot_timing(const struct dc *dc,
				const struct dc_sink *sink,
				struct dc_crtc_timing *crtc_timing);

enum dc_status dc_validate_plane(struct dc *dc, const struct dc_plane_state *plane_state);

void get_clock_requirements_for_state(struct dc_state *state, struct AsicStateEx *info);

enum dc_status dc_validate_with_context(struct dc *dc,
					const struct dc_validation_set set[],
					int set_count,
					struct dc_state *context,
					bool fast_validate);

bool dc_set_generic_gpio_for_stereo(bool enable,
		struct gpio_service *gpio_service);

/*
 * fast_validate: we return after determining if we can support the new state,
 * but before we populate the programming info
 */
enum dc_status dc_validate_global_state(
		struct dc *dc,
		struct dc_state *new_ctx,
		bool fast_validate);

bool dc_acquire_release_mpc_3dlut(
		struct dc *dc, bool acquire,
		struct dc_stream_state *stream,
		struct dc_3dlut **lut,
		struct dc_transfer_func **shaper);

bool dc_resource_is_dsc_encoding_supported(const struct dc *dc);
void get_audio_check(struct audio_info *aud_modes,
	struct audio_check *aud_chk);

enum dc_status dc_commit_streams(struct dc *dc,
				 struct dc_stream_state *streams[],
				 uint8_t stream_count);


struct dc_plane_state *dc_get_surface_for_mpcc(struct dc *dc,
		struct dc_stream_state *stream,
		int mpcc_inst);


uint32_t dc_get_opp_for_plane(struct dc *dc, struct dc_plane_state *plane);

void dc_set_disable_128b_132b_stream_overhead(bool disable);

/* The function returns minimum bandwidth required to drive a given timing
 * return - minimum required timing bandwidth in kbps.
 */
uint32_t dc_bandwidth_in_kbps_from_timing(
		const struct dc_crtc_timing *timing,
		const enum dc_link_encoding_format link_encoding);

/* Link Interfaces */
/*
 * A link contains one or more sinks and their connected status.
 * The currently active signal type (HDMI, DP-SST, DP-MST) is also reported.
 */
struct dc_link {
	struct dc_sink *remote_sinks[MAX_SINKS_PER_LINK];
	unsigned int sink_count;
	struct dc_sink *local_sink;
	unsigned int link_index;
	enum dc_connection_type type;
	enum signal_type connector_signal;
	enum dc_irq_source irq_source_hpd;
	enum dc_irq_source irq_source_hpd_rx;/* aka DP Short Pulse  */

	bool is_hpd_filter_disabled;
	bool dp_ss_off;

	/**
	 * @link_state_valid:
	 *
	 * If there is no link and local sink, this variable should be set to
	 * false. Otherwise, it should be set to true; usually, the function
	 * core_link_enable_stream sets this field to true.
	 */
	bool link_state_valid;
	bool aux_access_disabled;
	bool sync_lt_in_progress;
	bool skip_stream_reenable;
	bool is_internal_display;
	/** @todo Rename. Flag an endpoint as having a programmable mapping to a DIG encoder. */
	bool is_dig_mapping_flexible;
	bool hpd_status; /* HPD status of link without physical HPD pin. */
	bool is_hpd_pending; /* Indicates a new received hpd */

	/* USB4 DPIA links skip verifying link cap, instead performing the fallback method
	 * for every link training. This is incompatible with DP LL compliance automation,
	 * which expects the same link settings to be used every retry on a link loss.
	 * This flag is used to skip the fallback when link loss occurs during automation.
	 */
	bool skip_fallback_on_link_loss;

	bool edp_sink_present;

	struct dp_trace dp_trace;

	/* caps is the same as reported_link_cap. link_traing use
	 * reported_link_cap. Will clean up.  TODO
	 */
	struct dc_link_settings reported_link_cap;
	struct dc_link_settings verified_link_cap;
	struct dc_link_settings cur_link_settings;
	struct dc_lane_settings cur_lane_setting[LANE_COUNT_DP_MAX];
	struct dc_link_settings preferred_link_setting;
	/* preferred_training_settings are override values that
	 * come from DM. DM is responsible for the memory
	 * management of the override pointers.
	 */
	struct dc_link_training_overrides preferred_training_settings;
	struct dp_audio_test_data audio_test_data;

	uint8_t ddc_hw_inst;

	uint8_t hpd_src;

	uint8_t link_enc_hw_inst;
	/* DIG link encoder ID. Used as index in link encoder resource pool.
	 * For links with fixed mapping to DIG, this is not changed after dc_link
	 * object creation.
	 */
	enum engine_id eng_id;
	enum engine_id dpia_preferred_eng_id;

	bool test_pattern_enabled;
	enum dp_test_pattern current_test_pattern;
	union compliance_test_state compliance_test_state;

	void *priv;

	struct ddc_service *ddc;

	enum dp_panel_mode panel_mode;
	bool aux_mode;

	/* Private to DC core */

	const struct dc *dc;

	struct dc_context *ctx;

	struct panel_cntl *panel_cntl;
	struct link_encoder *link_enc;
	struct graphics_object_id link_id;
	/* Endpoint type distinguishes display endpoints which do not have entries
	 * in the BIOS connector table from those that do. Helps when tracking link
	 * encoder to display endpoint assignments.
	 */
	enum display_endpoint_type ep_type;
	union ddi_channel_mapping ddi_channel_mapping;
	struct connector_device_tag_info device_tag;
	struct dpcd_caps dpcd_caps;
	uint32_t dongle_max_pix_clk;
	unsigned short chip_caps;
	unsigned int dpcd_sink_count;
	struct hdcp_caps hdcp_caps;
	enum edp_revision edp_revision;
	union dpcd_sink_ext_caps dpcd_sink_ext_caps;

	struct psr_settings psr_settings;

	struct replay_settings replay_settings;

	/* Drive settings read from integrated info table */
	struct dc_lane_settings bios_forced_drive_settings;

	/* Vendor specific LTTPR workaround variables */
	uint8_t vendor_specific_lttpr_link_rate_wa;
	bool apply_vendor_specific_lttpr_link_rate_wa;

	/* MST record stream using this link */
	struct link_flags {
		bool dp_keep_receiver_powered;
		bool dp_skip_DID2;
		bool dp_skip_reset_segment;
		bool dp_skip_fs_144hz;
		bool dp_mot_reset_segment;
		/* Some USB4 docks do not handle turning off MST DSC once it has been enabled. */
		bool dpia_mst_dsc_always_on;
		/* Forced DPIA into TBT3 compatibility mode. */
		bool dpia_forced_tbt3_mode;
		bool dongle_mode_timing_override;
		bool blank_stream_on_ocs_change;
		bool read_dpcd204h_on_irq_hpd;
	} wa_flags;
	struct link_mst_stream_allocation_table mst_stream_alloc_table;

	struct dc_link_status link_status;
	struct dprx_states dprx_states;

	struct gpio *hpd_gpio;
	enum dc_link_fec_state fec_state;
	bool link_powered_externally;	// Used to bypass hardware sequencing delays when panel is powered down forcibly

	struct dc_panel_config panel_config;
	struct phy_state phy_state;
	// BW ALLOCATON USB4 ONLY
	struct dc_dpia_bw_alloc dpia_bw_alloc_config;
	bool skip_implict_edp_power_control;
};

/* Return an enumerated dc_link.
 * dc_link order is constant and determined at
 * boot time.  They cannot be created or destroyed.
 * Use dc_get_caps() to get number of links.
 */
struct dc_link *dc_get_link_at_index(struct dc *dc, uint32_t link_index);

/* Return instance id of the edp link. Inst 0 is primary edp link. */
bool dc_get_edp_link_panel_inst(const struct dc *dc,
		const struct dc_link *link,
		unsigned int *inst_out);

/* Return an array of link pointers to edp links. */
void dc_get_edp_links(const struct dc *dc,
		struct dc_link **edp_links,
		int *edp_num);

void dc_set_edp_power(const struct dc *dc, struct dc_link *edp_link,
				 bool powerOn);

/* The function initiates detection handshake over the given link. It first
 * determines if there are display connections over the link. If so it initiates
 * detection protocols supported by the connected receiver device. The function
 * contains protocol specific handshake sequences which are sometimes mandatory
 * to establish a proper connection between TX and RX. So it is always
 * recommended to call this function as the first link operation upon HPD event
 * or power up event. Upon completion, the function will update link structure
 * in place based on latest RX capabilities. The function may also cause dpms
 * to be reset to off for all currently enabled streams to the link. It is DM's
 * responsibility to serialize detection and DPMS updates.
 *
 * @reason - Indicate which event triggers this detection. dc may customize
 * detection flow depending on the triggering events.
 * return false - if detection is not fully completed. This could happen when
 * there is an unrecoverable error during detection or detection is partially
 * completed (detection has been delegated to dm mst manager ie.
 * link->connection_type == dc_connection_mst_branch when returning false).
 * return true - detection is completed, link has been fully updated with latest
 * detection result.
 */
bool dc_link_detect(struct dc_link *link, enum dc_detect_reason reason);

struct dc_sink_init_data;

/* When link connection type is dc_connection_mst_branch, remote sink can be
 * added to the link. The interface creates a remote sink and associates it with
 * current link. The sink will be retained by link until remove remote sink is
 * called.
 *
 * @dc_link - link the remote sink will be added to.
 * @edid - byte array of EDID raw data.
 * @len - size of the edid in byte
 * @init_data -
 */
struct dc_sink *dc_link_add_remote_sink(
		struct dc_link *dc_link,
		const uint8_t *edid,
		int len,
		struct dc_sink_init_data *init_data);

/* Remove remote sink from a link with dc_connection_mst_branch connection type.
 * @link - link the sink should be removed from
 * @sink - sink to be removed.
 */
void dc_link_remove_remote_sink(
	struct dc_link *link,
	struct dc_sink *sink);

/* Enable HPD interrupt handler for a given link */
void dc_link_enable_hpd(const struct dc_link *link);

/* Disable HPD interrupt handler for a given link */
void dc_link_disable_hpd(const struct dc_link *link);

/* determine if there is a sink connected to the link
 *
 * @type - dc_connection_single if connected, dc_connection_none otherwise.
 * return - false if an unexpected error occurs, true otherwise.
 *
 * NOTE: This function doesn't detect downstream sink connections i.e
 * dc_connection_mst_branch, dc_connection_sst_branch. In this case, it will
 * return dc_connection_single if the branch device is connected despite of
 * downstream sink's connection status.
 */
bool dc_link_detect_connection_type(struct dc_link *link,
		enum dc_connection_type *type);

/* query current hpd pin value
 * return - true HPD is asserted (HPD high), false otherwise (HPD low)
 *
 */
bool dc_link_get_hpd_state(struct dc_link *link);

/* Getter for cached link status from given link */
const struct dc_link_status *dc_link_get_status(const struct dc_link *link);

/* enable/disable hardware HPD filter.
 *
 * @link - The link the HPD pin is associated with.
 * @enable = true - enable hardware HPD filter. HPD event will only queued to irq
 * handler once after no HPD change has been detected within dc default HPD
 * filtering interval since last HPD event. i.e if display keeps toggling hpd
 * pulses within default HPD interval, no HPD event will be received until HPD
 * toggles have stopped. Then HPD event will be queued to irq handler once after
 * dc default HPD filtering interval since last HPD event.
 *
 * @enable = false - disable hardware HPD filter. HPD event will be queued
 * immediately to irq handler after no HPD change has been detected within
 * IRQ_HPD (aka HPD short pulse) interval (i.e 2ms).
 */
void dc_link_enable_hpd_filter(struct dc_link *link, bool enable);

/* submit i2c read/write payloads through ddc channel
 * @link_index - index to a link with ddc in i2c mode
 * @cmd - i2c command structure
 * return - true if success, false otherwise.
 */
bool dc_submit_i2c(
		struct dc *dc,
		uint32_t link_index,
		struct i2c_command *cmd);

/* submit i2c read/write payloads through oem channel
 * @link_index - index to a link with ddc in i2c mode
 * @cmd - i2c command structure
 * return - true if success, false otherwise.
 */
bool dc_submit_i2c_oem(
		struct dc *dc,
		struct i2c_command *cmd);

enum aux_return_code_type;
/* Attempt to transfer the given aux payload. This function does not perform
 * retries or handle error states. The reply is returned in the payload->reply
 * and the result through operation_result. Returns the number of bytes
 * transferred,or -1 on a failure.
 */
int dc_link_aux_transfer_raw(struct ddc_service *ddc,
		struct aux_payload *payload,
		enum aux_return_code_type *operation_result);

bool dc_is_oem_i2c_device_present(
	struct dc *dc,
	size_t slave_address
);

/* return true if the connected receiver supports the hdcp version */
bool dc_link_is_hdcp14(struct dc_link *link, enum signal_type signal);
bool dc_link_is_hdcp22(struct dc_link *link, enum signal_type signal);

/* Notify DC about DP RX Interrupt (aka DP IRQ_HPD).
 *
 * TODO - When defer_handling is true the function will have a different purpose.
 * It no longer does complete hpd rx irq handling. We should create a separate
 * interface specifically for this case.
 *
 * Return:
 * true - Downstream port status changed. DM should call DC to do the
 * detection.
 * false - no change in Downstream port status. No further action required
 * from DM.
 */
bool dc_link_handle_hpd_rx_irq(struct dc_link *dc_link,
		union hpd_irq_data *hpd_irq_dpcd_data, bool *out_link_loss,
		bool defer_handling, bool *has_left_work);
/* handle DP specs define test automation sequence*/
void dc_link_dp_handle_automated_test(struct dc_link *link);

/* handle DP Link loss sequence and try to recover RX link loss with best
 * effort
 */
void dc_link_dp_handle_link_loss(struct dc_link *link);

/* Determine if hpd rx irq should be handled or ignored
 * return true - hpd rx irq should be handled.
 * return false - it is safe to ignore hpd rx irq event
 */
bool dc_link_dp_allow_hpd_rx_irq(const struct dc_link *link);

/* Determine if link loss is indicated with a given hpd_irq_dpcd_data.
 * @link - link the hpd irq data associated with
 * @hpd_irq_dpcd_data - input hpd irq data
 * return - true if hpd irq data indicates a link lost
 */
bool dc_link_check_link_loss_status(struct dc_link *link,
		union hpd_irq_data *hpd_irq_dpcd_data);

/* Read hpd rx irq data from a given link
 * @link - link where the hpd irq data should be read from
 * @irq_data - output hpd irq data
 * return - DC_OK if hpd irq data is read successfully, otherwise hpd irq data
 * read has failed.
 */
enum dc_status dc_link_dp_read_hpd_rx_irq_data(
	struct dc_link *link,
	union hpd_irq_data *irq_data);

/* The function clears recorded DP RX states in the link. DM should call this
 * function when it is resuming from S3 power state to previously connected links.
 *
 * TODO - in the future we should consider to expand link resume interface to
 * support clearing previous rx states. So we don't have to rely on dm to call
 * this interface explicitly.
 */
void dc_link_clear_dprx_states(struct dc_link *link);

/* Destruct the mst topology of the link and reset the allocated payload table
 *
 * NOTE: this should only be called if DM chooses not to call dc_link_detect but
 * still wants to reset MST topology on an unplug event */
bool dc_link_reset_cur_dp_mst_topology(struct dc_link *link);

/* The function calculates effective DP link bandwidth when a given link is
 * using the given link settings.
 *
 * return - total effective link bandwidth in kbps.
 */
uint32_t dc_link_bandwidth_kbps(
	const struct dc_link *link,
	const struct dc_link_settings *link_setting);

/* The function takes a snapshot of current link resource allocation state
 * @dc: pointer to dc of the dm calling this
 * @map: a dc link resource snapshot defined internally to dc.
 *
 * DM needs to capture a snapshot of current link resource allocation mapping
 * and store it in its persistent storage.
 *
 * Some of the link resource is using first come first serve policy.
 * The allocation mapping depends on original hotplug order. This information
 * is lost after driver is loaded next time. The snapshot is used in order to
 * restore link resource to its previous state so user will get consistent
 * link capability allocation across reboot.
 *
 */
void dc_get_cur_link_res_map(const struct dc *dc, uint32_t *map);

/* This function restores link resource allocation state from a snapshot
 * @dc: pointer to dc of the dm calling this
 * @map: a dc link resource snapshot defined internally to dc.
 *
 * DM needs to call this function after initial link detection on boot and
 * before first commit streams to restore link resource allocation state
 * from previous boot session.
 *
 * Some of the link resource is using first come first serve policy.
 * The allocation mapping depends on original hotplug order. This information
 * is lost after driver is loaded next time. The snapshot is used in order to
 * restore link resource to its previous state so user will get consistent
 * link capability allocation across reboot.
 *
 */
void dc_restore_link_res_map(const struct dc *dc, uint32_t *map);

/* TODO: this is not meant to be exposed to DM. Should switch to stream update
 * interface i.e stream_update->dsc_config
 */
bool dc_link_update_dsc_config(struct pipe_ctx *pipe_ctx);

/* translate a raw link rate data to bandwidth in kbps */
uint32_t dc_link_bw_kbps_from_raw_frl_link_rate_data(const struct dc *dc, uint8_t bw);

/* determine the optimal bandwidth given link and required bw.
 * @link - current detected link
 * @req_bw - requested bandwidth in kbps
 * @link_settings - returned most optimal link settings that can fit the
 * requested bandwidth
 * return - false if link can't support requested bandwidth, true if link
 * settings is found.
 */
bool dc_link_decide_edp_link_settings(struct dc_link *link,
		struct dc_link_settings *link_settings,
		uint32_t req_bw);

/* return the max dp link settings can be driven by the link without considering
 * connected RX device and its capability
 */
bool dc_link_dp_get_max_link_enc_cap(const struct dc_link *link,
		struct dc_link_settings *max_link_enc_cap);

/* determine when the link is driving MST mode, what DP link channel coding
 * format will be used. The decision will remain unchanged until next HPD event.
 *
 * @link -  a link with DP RX connection
 * return - if stream is committed to this link with MST signal type, type of
 * channel coding format dc will choose.
 */
enum dp_link_encoding dc_link_dp_mst_decide_link_encoding_format(
		const struct dc_link *link);

/* get max dp link settings the link can enable with all things considered. (i.e
 * TX/RX/Cable capabilities and dp override policies.
 *
 * @link - a link with DP RX connection
 * return - max dp link settings the link can enable.
 *
 */
const struct dc_link_settings *dc_link_get_link_cap(const struct dc_link *link);

/* Get the highest encoding format that the link supports; highest meaning the
 * encoding format which supports the maximum bandwidth.
 *
 * @link - a link with DP RX connection
 * return - highest encoding format link supports.
 */
enum dc_link_encoding_format dc_link_get_highest_encoding_format(const struct dc_link *link);

/* Check if a RX (ex. DP sink, MST hub, passive or active dongle) is connected
 * to a link with dp connector signal type.
 * @link - a link with dp connector signal type
 * return - true if connected, false otherwise
 */
bool dc_link_is_dp_sink_present(struct dc_link *link);

/* Force DP lane settings update to main-link video signal and notify the change
 * to DP RX via DPCD. This is a debug interface used for video signal integrity
 * tuning purpose. The interface assumes link has already been enabled with DP
 * signal.
 *
 * @lt_settings - a container structure with desired hw_lane_settings
 */
void dc_link_set_drive_settings(struct dc *dc,
				struct link_training_settings *lt_settings,
				struct dc_link *link);

/* Enable a test pattern in Link or PHY layer in an active link for compliance
 * test or debugging purpose. The test pattern will remain until next un-plug.
 *
 * @link - active link with DP signal output enabled.
 * @test_pattern - desired test pattern to output.
 * NOTE: set to DP_TEST_PATTERN_VIDEO_MODE to disable previous test pattern.
 * @test_pattern_color_space - for video test pattern choose a desired color
 * space.
 * @p_link_settings - For PHY pattern choose a desired link settings
 * @p_custom_pattern - some test pattern will require a custom input to
 * customize some pattern details. Otherwise keep it to NULL.
 * @cust_pattern_size - size of the custom pattern input.
 *
 */
bool dc_link_dp_set_test_pattern(
	struct dc_link *link,
	enum dp_test_pattern test_pattern,
	enum dp_test_pattern_color_space test_pattern_color_space,
	const struct link_training_settings *p_link_settings,
	const unsigned char *p_custom_pattern,
	unsigned int cust_pattern_size);

/* Force DP link settings to always use a specific value until reboot to a
 * specific link. If link has already been enabled, the interface will also
 * switch to desired link settings immediately. This is a debug interface to
 * generic dp issue trouble shooting.
 */
void dc_link_set_preferred_link_settings(struct dc *dc,
		struct dc_link_settings *link_setting,
		struct dc_link *link);

/* Force DP link to customize a specific link training behavior by overriding to
 * standard DP specs defined protocol. This is a debug interface to trouble shoot
 * display specific link training issues or apply some display specific
 * workaround in link training.
 *
 * @link_settings - if not NULL, force preferred link settings to the link.
 * @lt_override - a set of override pointers. If any pointer is none NULL, dc
 * will apply this particular override in future link training. If NULL is
 * passed in, dc resets previous overrides.
 * NOTE: DM must keep the memory from override pointers until DM resets preferred
 * training settings.
 */
void dc_link_set_preferred_training_settings(struct dc *dc,
		struct dc_link_settings *link_setting,
		struct dc_link_training_overrides *lt_overrides,
		struct dc_link *link,
		bool skip_immediate_retrain);

/* return - true if FEC is supported with connected DP RX, false otherwise */
bool dc_link_is_fec_supported(const struct dc_link *link);

/* query FEC enablement policy to determine if FEC will be enabled by dc during
 * link enablement.
 * return - true if FEC should be enabled, false otherwise.
 */
bool dc_link_should_enable_fec(const struct dc_link *link);

/* determine lttpr mode the current link should be enabled with a specific link
 * settings.
 */
enum lttpr_mode dc_link_decide_lttpr_mode(struct dc_link *link,
		struct dc_link_settings *link_setting);

/* Force DP RX to update its power state.
 * NOTE: this interface doesn't update dp main-link. Calling this function will
 * cause DP TX main-link and DP RX power states out of sync. DM has to restore
 * RX power state back upon finish DM specific execution requiring DP RX in a
 * specific power state.
 * @on - true to set DP RX in D0 power state, false to set DP RX in D3 power
 * state.
 */
void dc_link_dp_receiver_power_ctrl(struct dc_link *link, bool on);

/* Force link to read base dp receiver caps from dpcd 000h - 00Fh and overwrite
 * current value read from extended receiver cap from 02200h - 0220Fh.
 * Some DP RX has problems of providing accurate DP receiver caps from extended
 * field, this interface is a workaround to revert link back to use base caps.
 */
void dc_link_overwrite_extended_receiver_cap(
		struct dc_link *link);

void dc_link_edp_panel_backlight_power_on(struct dc_link *link,
		bool wait_for_hpd);

/* Set backlight level of an embedded panel (eDP, LVDS).
 * backlight_pwm_u16_16 is unsigned 32 bit with 16 bit integer
 * and 16 bit fractional, where 1.0 is max backlight value.
 */
bool dc_link_set_backlight_level(const struct dc_link *dc_link,
		uint32_t backlight_pwm_u16_16,
		uint32_t frame_ramp);

/* Set/get nits-based backlight level of an embedded panel (eDP, LVDS). */
bool dc_link_set_backlight_level_nits(struct dc_link *link,
		bool isHDR,
		uint32_t backlight_millinits,
		uint32_t transition_time_in_ms);

bool dc_link_get_backlight_level_nits(struct dc_link *link,
		uint32_t *backlight_millinits,
		uint32_t *backlight_millinits_peak);

int dc_link_get_backlight_level(const struct dc_link *dc_link);

int dc_link_get_target_backlight_pwm(const struct dc_link *link);

bool dc_link_set_psr_allow_active(struct dc_link *dc_link, const bool *enable,
		bool wait, bool force_static, const unsigned int *power_opts);

bool dc_link_get_psr_state(const struct dc_link *dc_link, enum dc_psr_state *state);

bool dc_link_setup_psr(struct dc_link *dc_link,
		const struct dc_stream_state *stream, struct psr_config *psr_config,
		struct psr_context *psr_context);

/*
 * Communicate with DMUB to allow or disallow Panel Replay on the specified link:
 *
 * @link: pointer to the dc_link struct instance
 * @enable: enable(active) or disable(inactive) replay
 * @wait: state transition need to wait the active set completed.
 * @force_static: force disable(inactive) the replay
 * @power_opts: set power optimazation parameters to DMUB.
 *
 * return: allow Replay active will return true, else will return false.
 */
bool dc_link_set_replay_allow_active(struct dc_link *dc_link, const bool *enable,
		bool wait, bool force_static, const unsigned int *power_opts);

bool dc_link_get_replay_state(const struct dc_link *dc_link, uint64_t *state);

/* On eDP links this function call will stall until T12 has elapsed.
 * If the panel is not in power off state, this function will return
 * immediately.
 */
bool dc_link_wait_for_t12(struct dc_link *link);

/* Determine if dp trace has been initialized to reflect upto date result *
 * return - true if trace is initialized and has valid data. False dp trace
 * doesn't have valid result.
 */
bool dc_dp_trace_is_initialized(struct dc_link *link);

/* Query a dp trace flag to indicate if the current dp trace data has been
 * logged before
 */
bool dc_dp_trace_is_logged(struct dc_link *link,
		bool in_detection);

/* Set dp trace flag to indicate whether DM has already logged the current dp
 * trace data. DM can set is_logged to true upon logging and check
 * dc_dp_trace_is_logged before logging to avoid logging the same result twice.
 */
void dc_dp_trace_set_is_logged_flag(struct dc_link *link,
		bool in_detection,
		bool is_logged);

/* Obtain driver time stamp for last dp link training end. The time stamp is
 * formatted based on dm_get_timestamp DM function.
 * @in_detection - true to get link training end time stamp of last link
 * training in detection sequence. false to get link training end time stamp
 * of last link training in commit (dpms) sequence
 */
unsigned long long dc_dp_trace_get_lt_end_timestamp(struct dc_link *link,
		bool in_detection);

/* Get how many link training attempts dc has done with latest sequence.
 * @in_detection - true to get link training count of last link
 * training in detection sequence. false to get link training count of last link
 * training in commit (dpms) sequence
 */
const struct dp_trace_lt_counts *dc_dp_trace_get_lt_counts(struct dc_link *link,
		bool in_detection);

/* Get how many link loss has happened since last link training attempts */
unsigned int dc_dp_trace_get_link_loss_count(struct dc_link *link);

/*
 *  USB4 DPIA BW ALLOCATION PUBLIC FUNCTIONS
 */
/*
 * Send a request from DP-Tx requesting to allocate BW remotely after
 * allocating it locally. This will get processed by CM and a CB function
 * will be called.
 *
 * @link: pointer to the dc_link struct instance
 * @req_bw: The requested bw in Kbyte to allocated
 *
 * return: none
 */
void dc_link_set_usb4_req_bw_req(struct dc_link *link, int req_bw);

/*
 * Handle function for when the status of the Request above is complete.
 * We will find out the result of allocating on CM and update structs.
 *
 * @link: pointer to the dc_link struct instance
 * @bw: Allocated or Estimated BW depending on the result
 * @result: Response type
 *
 * return: none
 */
void dc_link_handle_usb4_bw_alloc_response(struct dc_link *link,
		uint8_t bw, uint8_t result);

/*
 * Handle the USB4 BW Allocation related functionality here:
 * Plug => Try to allocate max bw from timing parameters supported by the sink
 * Unplug => de-allocate bw
 *
 * @link: pointer to the dc_link struct instance
 * @peak_bw: Peak bw used by the link/sink
 *
 * return: allocated bw else return 0
 */
int dc_link_dp_dpia_handle_usb4_bandwidth_allocation_for_link(
		struct dc_link *link, int peak_bw);

/*
 * Validate the BW of all the valid DPIA links to make sure it doesn't exceed
 * available BW for each host router
 *
 * @dc: pointer to dc struct
 * @stream: pointer to all possible streams
 * @count: number of valid DPIA streams
 *
 * return: TRUE if bw used by DPIAs doesn't exceed available BW else return FALSE
 */
bool dc_link_dp_dpia_validate(struct dc *dc, const struct dc_stream_state *streams,
		const unsigned int count);

/* Sink Interfaces - A sink corresponds to a display output device */

struct dc_container_id {
	// 128bit GUID in binary form
	unsigned char  guid[16];
	// 8 byte port ID -> ELD.PortID
	unsigned int   portId[2];
	// 128bit GUID in binary formufacturer name -> ELD.ManufacturerName
	unsigned short manufacturerName;
	// 2 byte product code -> ELD.ProductCode
	unsigned short productCode;
};


struct dc_sink_dsc_caps {
	// 'true' if these are virtual DPCD's DSC caps (immediately upstream of sink in MST topology),
	// 'false' if they are sink's DSC caps
	bool is_virtual_dpcd_dsc;
#if defined(CONFIG_DRM_AMD_DC_FP)
	// 'true' if MST topology supports DSC passthrough for sink
	// 'false' if MST topology does not support DSC passthrough
	bool is_dsc_passthrough_supported;
#endif
	struct dsc_dec_dpcd_caps dsc_dec_caps;
};

struct dc_sink_fec_caps {
	bool is_rx_fec_supported;
	bool is_topology_fec_supported;
};

struct scdc_caps {
	union hdmi_scdc_manufacturer_OUI_data manufacturer_OUI;
	union hdmi_scdc_device_id_data device_id;
};

/*
 * The sink structure contains EDID and other display device properties
 */
struct dc_sink {
	enum signal_type sink_signal;
	struct dc_edid dc_edid; /* raw edid */
	struct dc_edid_caps edid_caps; /* parse display caps */
	struct dc_container_id *dc_container_id;
	uint32_t dongle_max_pix_clk;
	void *priv;
	struct stereo_3d_features features_3d[TIMING_3D_FORMAT_MAX];
	bool converter_disable_audio;

	struct scdc_caps scdc_caps;
	struct dc_sink_dsc_caps dsc_caps;
	struct dc_sink_fec_caps fec_caps;

	bool is_vsc_sdp_colorimetry_supported;

	/* private to DC core */
	struct dc_link *link;
	struct dc_context *ctx;

	uint32_t sink_id;

	/* private to dc_sink.c */
	// refcount must be the last member in dc_sink, since we want the
	// sink structure to be logically cloneable up to (but not including)
	// refcount
	struct kref refcount;
};

void dc_sink_retain(struct dc_sink *sink);
void dc_sink_release(struct dc_sink *sink);

struct dc_sink_init_data {
	enum signal_type sink_signal;
	struct dc_link *link;
	uint32_t dongle_max_pix_clk;
	bool converter_disable_audio;
};

struct dc_sink *dc_sink_create(const struct dc_sink_init_data *init_params);

/* Newer interfaces  */
struct dc_cursor {
	struct dc_plane_address address;
	struct dc_cursor_attributes attributes;
};


/* Interrupt interfaces */
enum dc_irq_source dc_interrupt_to_irq_source(
		struct dc *dc,
		uint32_t src_id,
		uint32_t ext_id);
bool dc_interrupt_set(struct dc *dc, enum dc_irq_source src, bool enable);
void dc_interrupt_ack(struct dc *dc, enum dc_irq_source src);
enum dc_irq_source dc_get_hpd_irq_source_at_index(
		struct dc *dc, uint32_t link_index);

void dc_notify_vsync_int_state(struct dc *dc, struct dc_stream_state *stream, bool enable);

/* Power Interfaces */

void dc_set_power_state(
		struct dc *dc,
		enum dc_acpi_cm_power_state power_state);
void dc_resume(struct dc *dc);

void dc_power_down_on_boot(struct dc *dc);

/*
 * HDCP Interfaces
 */
enum hdcp_message_status dc_process_hdcp_msg(
		enum signal_type signal,
		struct dc_link *link,
		struct hdcp_protection_message *message_info);
bool dc_is_dmcu_initialized(struct dc *dc);

enum dc_status dc_set_clock(struct dc *dc, enum dc_clock_type clock_type, uint32_t clk_khz, uint32_t stepping);
void dc_get_clock(struct dc *dc, enum dc_clock_type clock_type, struct dc_clock_config *clock_cfg);

bool dc_is_plane_eligible_for_idle_optimizations(struct dc *dc, struct dc_plane_state *plane,
				struct dc_cursor_attributes *cursor_attr);

void dc_allow_idle_optimizations(struct dc *dc, bool allow);
bool dc_dmub_is_ips_idle_state(struct dc *dc);

/* set min and max memory clock to lowest and highest DPM level, respectively */
void dc_unlock_memory_clock_frequency(struct dc *dc);

/* set min memory clock to the min required for current mode, max to maxDPM */
void dc_lock_memory_clock_frequency(struct dc *dc);

/* set soft max for memclk, to be used for AC/DC switching clock limitations */
void dc_enable_dcmode_clk_limit(struct dc *dc, bool enable);

/* cleanup on driver unload */
void dc_hardware_release(struct dc *dc);

/* disables fw based mclk switch */
void dc_mclk_switch_using_fw_based_vblank_stretch_shut_down(struct dc *dc);

bool dc_set_psr_allow_active(struct dc *dc, bool enable);

bool dc_set_replay_allow_active(struct dc *dc, bool active);

void dc_z10_restore(const struct dc *dc);
void dc_z10_save_init(struct dc *dc);

bool dc_is_dmub_outbox_supported(struct dc *dc);
bool dc_enable_dmub_notifications(struct dc *dc);

bool dc_abm_save_restore(
		struct dc *dc,
		struct dc_stream_state *stream,
		struct abm_save_restore *pData);

void dc_enable_dmub_outbox(struct dc *dc);

bool dc_process_dmub_aux_transfer_async(struct dc *dc,
				uint32_t link_index,
				struct aux_payload *payload);

/* Get dc link index from dpia port index */
uint8_t get_link_index_from_dpia_port_index(const struct dc *dc,
				uint8_t dpia_port_index);

bool dc_process_dmub_set_config_async(struct dc *dc,
				uint32_t link_index,
				struct set_config_cmd_payload *payload,
				struct dmub_notification *notify);

enum dc_status dc_process_dmub_set_mst_slots(const struct dc *dc,
				uint32_t link_index,
				uint8_t mst_alloc_slots,
				uint8_t *mst_slots_in_use);

void dc_process_dmub_dpia_hpd_int_enable(const struct dc *dc,
				uint32_t hpd_int_enable);

void dc_print_dmub_diagnostic_data(const struct dc *dc);

void dc_query_current_properties(struct dc *dc, struct dc_current_properties *properties);

struct dc_power_profile {
	int power_level; /* Lower is better */
};

struct dc_power_profile dc_get_power_profile_for_dc_state(const struct dc_state *context);

/* DSC Interfaces */
#include "dc_dsc.h"

/* Disable acc mode Interfaces */
void dc_disable_accelerated_mode(struct dc *dc);

bool dc_is_timing_changed(struct dc_stream_state *cur_stream,
		       struct dc_stream_state *new_stream);

#endif /* DC_INTERFACE_H_ */<|MERGE_RESOLUTION|>--- conflicted
+++ resolved
@@ -435,10 +435,7 @@
 	bool enable_auto_dpm_test_logs;
 	unsigned int disable_ips;
 	unsigned int disable_ips_in_vpb;
-<<<<<<< HEAD
-=======
 	bool usb4_bw_alloc_support;
->>>>>>> 9217b91c
 };
 
 enum visual_confirm {
