--- conflicted
+++ resolved
@@ -53,11 +53,7 @@
 struct set_config_cmd_payload;
 struct dmub_notification;
 
-<<<<<<< HEAD
-#define DC_VER "3.2.316"
-=======
 #define DC_VER "3.2.325"
->>>>>>> e8a457b7
 
 /**
  * MAX_SURFACES - representative of the upper bound of surfaces that can be piped to a single CRTC
@@ -481,10 +477,7 @@
 	bool consolidated_dpia_dp_lt;
 	bool set_pipe_unlock_order;
 	bool enable_dpia_pre_training;
-<<<<<<< HEAD
-=======
 	bool unify_link_enc_assignment;
->>>>>>> e8a457b7
 };
 
 enum visual_confirm {
@@ -502,10 +495,7 @@
 	VISUAL_CONFIRM_FAMS2 = 19,
 	VISUAL_CONFIRM_HW_CURSOR = 20,
 	VISUAL_CONFIRM_VABC = 21,
-<<<<<<< HEAD
-=======
 	VISUAL_CONFIRM_DCC = 22,
->>>>>>> e8a457b7
 };
 
 enum dc_psr_power_opts {
@@ -794,10 +784,7 @@
 		uint32_t disable_usb4_pm_support:1; /* bit 5 */
 		uint32_t enable_consolidated_dpia_dp_lt:1; /* bit 6 */
 		uint32_t enable_dpia_pre_training:1; /* bit 7 */
-<<<<<<< HEAD
-=======
 		uint32_t unify_link_enc_assignment:1; /* bit 8 */
->>>>>>> e8a457b7
 		uint32_t reserved:24;
 	} bits;
 	uint32_t raw;
@@ -1097,10 +1084,7 @@
 	unsigned int enable_oled_edp_power_up_opt;
 	bool enable_hblank_borrow;
 	bool force_subvp_df_throttle;
-<<<<<<< HEAD
-=======
 	uint32_t acpi_transition_bitmasks[MAX_PIPES];
->>>>>>> e8a457b7
 };
 
 
