/*
 * Copyright 2012-15 Advanced Micro Devices, Inc.
 *
 * Permission is hereby granted, free of charge, to any person obtaining a
 * copy of this software and associated documentation files (the "Software"),
 * to deal in the Software without restriction, including without limitation
 * the rights to use, copy, modify, merge, publish, distribute, sublicense,
 * and/or sell copies of the Software, and to permit persons to whom the
 * Software is furnished to do so, subject to the following conditions:
 *
 * The above copyright notice and this permission notice shall be included in
 * all copies or substantial portions of the Software.
 *
 * THE SOFTWARE IS PROVIDED "AS IS", WITHOUT WARRANTY OF ANY KIND, EXPRESS OR
 * IMPLIED, INCLUDING BUT NOT LIMITED TO THE WARRANTIES OF MERCHANTABILITY,
 * FITNESS FOR A PARTICULAR PURPOSE AND NONINFRINGEMENT.  IN NO EVENT SHALL
 * THE COPYRIGHT HOLDER(S) OR AUTHOR(S) BE LIABLE FOR ANY CLAIM, DAMAGES OR
 * OTHER LIABILITY, WHETHER IN AN ACTION OF CONTRACT, TORT OR OTHERWISE,
 * ARISING FROM, OUT OF OR IN CONNECTION WITH THE SOFTWARE OR THE USE OR
 * OTHER DEALINGS IN THE SOFTWARE.
 *
 * Authors: AMD
 *
 */

#include <linux/slab.h>

#include "dm_services.h"
#include "atomfirmware.h"
#include "dm_helpers.h"
#include "dc.h"
#include "grph_object_id.h"
#include "gpio_service_interface.h"
#include "core_status.h"
#include "dc_link_dp.h"
#include "dc_link_dpia.h"
#include "dc_link_ddc.h"
#include "link_hwss.h"
#include "opp.h"

#include "link_encoder.h"
#include "hw_sequencer.h"
#include "resource.h"
#include "abm.h"
#include "fixed31_32.h"
#include "dpcd_defs.h"
#include "dmcu.h"
#include "hw/clk_mgr.h"
#include "dce/dmub_psr.h"
#include "dmub/dmub_srv.h"
#include "inc/hw/panel_cntl.h"
#include "inc/link_enc_cfg.h"
#include "inc/link_dpcd.h"
#include "link/link_dp_trace.h"

#include "dc/dcn30/dcn30_vpg.h"

#define DC_LOGGER_INIT(logger)

#define LINK_INFO(...) \
	DC_LOG_HW_HOTPLUG(  \
		__VA_ARGS__)

#define RETIMER_REDRIVER_INFO(...) \
	DC_LOG_RETIMER_REDRIVER(  \
		__VA_ARGS__)

/*******************************************************************************
 * Private functions
 ******************************************************************************/
static void dc_link_destruct(struct dc_link *link)
{
	int i;

	if (link->hpd_gpio) {
		dal_gpio_destroy_irq(&link->hpd_gpio);
		link->hpd_gpio = NULL;
	}

	if (link->ddc)
		dal_ddc_service_destroy(&link->ddc);

	if (link->panel_cntl)
		link->panel_cntl->funcs->destroy(&link->panel_cntl);

	if (link->link_enc) {
		/* Update link encoder resource tracking variables. These are used for
		 * the dynamic assignment of link encoders to streams. Virtual links
		 * are not assigned encoder resources on creation.
		 */
		if (link->link_id.id != CONNECTOR_ID_VIRTUAL) {
			link->dc->res_pool->link_encoders[link->eng_id - ENGINE_ID_DIGA] = NULL;
			link->dc->res_pool->dig_link_enc_count--;
		}
		link->link_enc->funcs->destroy(&link->link_enc);
	}

	if (link->local_sink)
		dc_sink_release(link->local_sink);

	for (i = 0; i < link->sink_count; ++i)
		dc_sink_release(link->remote_sinks[i]);
}

struct gpio *get_hpd_gpio(struct dc_bios *dcb,
			  struct graphics_object_id link_id,
			  struct gpio_service *gpio_service)
{
	enum bp_result bp_result;
	struct graphics_object_hpd_info hpd_info;
	struct gpio_pin_info pin_info;

	if (dcb->funcs->get_hpd_info(dcb, link_id, &hpd_info) != BP_RESULT_OK)
		return NULL;

	bp_result = dcb->funcs->get_gpio_pin_info(dcb,
		hpd_info.hpd_int_gpio_uid, &pin_info);

	if (bp_result != BP_RESULT_OK) {
		ASSERT(bp_result == BP_RESULT_NORECORD);
		return NULL;
	}

	return dal_gpio_service_create_irq(gpio_service,
					   pin_info.offset,
					   pin_info.mask);
}

/*
 *  Function: program_hpd_filter
 *
 *  @brief
 *     Programs HPD filter on associated HPD line
 *
 *  @param [in] delay_on_connect_in_ms: Connect filter timeout
 *  @param [in] delay_on_disconnect_in_ms: Disconnect filter timeout
 *
 *  @return
 *     true on success, false otherwise
 */
static bool program_hpd_filter(const struct dc_link *link)
{
	bool result = false;
	struct gpio *hpd;
	int delay_on_connect_in_ms = 0;
	int delay_on_disconnect_in_ms = 0;

	if (link->is_hpd_filter_disabled)
		return false;
	/* Verify feature is supported */
	switch (link->connector_signal) {
	case SIGNAL_TYPE_DVI_SINGLE_LINK:
	case SIGNAL_TYPE_DVI_DUAL_LINK:
	case SIGNAL_TYPE_HDMI_TYPE_A:
		/* Program hpd filter */
		delay_on_connect_in_ms = 500;
		delay_on_disconnect_in_ms = 100;
		break;
	case SIGNAL_TYPE_DISPLAY_PORT:
	case SIGNAL_TYPE_DISPLAY_PORT_MST:
		/* Program hpd filter to allow DP signal to settle */
		/* 500:	not able to detect MST <-> SST switch as HPD is low for
		 * only 100ms on DELL U2413
		 * 0: some passive dongle still show aux mode instead of i2c
		 * 20-50: not enough to hide bouncing HPD with passive dongle.
		 * also see intermittent i2c read issues.
		 */
		delay_on_connect_in_ms = 80;
		delay_on_disconnect_in_ms = 0;
		break;
	case SIGNAL_TYPE_LVDS:
	case SIGNAL_TYPE_EDP:
	default:
		/* Don't program hpd filter */
		return false;
	}

	/* Obtain HPD handle */
	hpd = get_hpd_gpio(link->ctx->dc_bios, link->link_id,
			   link->ctx->gpio_service);

	if (!hpd)
		return result;

	/* Setup HPD filtering */
	if (dal_gpio_open(hpd, GPIO_MODE_INTERRUPT) == GPIO_RESULT_OK) {
		struct gpio_hpd_config config;

		config.delay_on_connect = delay_on_connect_in_ms;
		config.delay_on_disconnect = delay_on_disconnect_in_ms;

		dal_irq_setup_hpd_filter(hpd, &config);

		dal_gpio_close(hpd);

		result = true;
	} else {
		ASSERT_CRITICAL(false);
	}

	/* Release HPD handle */
	dal_gpio_destroy_irq(&hpd);

	return result;
}

bool dc_link_wait_for_t12(struct dc_link *link)
{
	if (link->connector_signal == SIGNAL_TYPE_EDP && link->dc->hwss.edp_wait_for_T12) {
		link->dc->hwss.edp_wait_for_T12(link);

		return true;
	}

	return false;
}

/**
 * dc_link_detect_sink() - Determine if there is a sink connected
 *
 * @link: pointer to the dc link
 * @type: Returned connection type
 * Does not detect downstream devices, such as MST sinks
 * or display connected through active dongles
 */
bool dc_link_detect_sink(struct dc_link *link, enum dc_connection_type *type)
{
	uint32_t is_hpd_high = 0;
	struct gpio *hpd_pin;

	if (link->connector_signal == SIGNAL_TYPE_LVDS) {
		*type = dc_connection_single;
		return true;
	}

	if (link->connector_signal == SIGNAL_TYPE_EDP) {
		/*in case it is not on*/
		if (!link->dc->config.edp_no_power_sequencing)
			link->dc->hwss.edp_power_control(link, true);
		link->dc->hwss.edp_wait_for_hpd_ready(link, true);
	}

	/* Link may not have physical HPD pin. */
	if (link->ep_type != DISPLAY_ENDPOINT_PHY) {
		if (link->is_hpd_pending || !dc_link_dpia_query_hpd_status(link))
			*type = dc_connection_none;
		else
			*type = dc_connection_single;

		return true;
	}

	/* todo: may need to lock gpio access */
	hpd_pin = get_hpd_gpio(link->ctx->dc_bios, link->link_id,
			       link->ctx->gpio_service);
	if (!hpd_pin)
		goto hpd_gpio_failure;

	dal_gpio_open(hpd_pin, GPIO_MODE_INTERRUPT);
	dal_gpio_get_value(hpd_pin, &is_hpd_high);
	dal_gpio_close(hpd_pin);
	dal_gpio_destroy_irq(&hpd_pin);

	if (is_hpd_high) {
		*type = dc_connection_single;
		/* TODO: need to do the actual detection */
	} else {
		*type = dc_connection_none;
	}

	return true;

hpd_gpio_failure:
	return false;
}

static enum ddc_transaction_type get_ddc_transaction_type(enum signal_type sink_signal)
{
	enum ddc_transaction_type transaction_type = DDC_TRANSACTION_TYPE_NONE;

	switch (sink_signal) {
	case SIGNAL_TYPE_DVI_SINGLE_LINK:
	case SIGNAL_TYPE_DVI_DUAL_LINK:
	case SIGNAL_TYPE_HDMI_TYPE_A:
	case SIGNAL_TYPE_LVDS:
	case SIGNAL_TYPE_RGB:
		transaction_type = DDC_TRANSACTION_TYPE_I2C;
		break;

	case SIGNAL_TYPE_DISPLAY_PORT:
	case SIGNAL_TYPE_EDP:
		transaction_type = DDC_TRANSACTION_TYPE_I2C_OVER_AUX;
		break;

	case SIGNAL_TYPE_DISPLAY_PORT_MST:
		/* MST does not use I2COverAux, but there is the
		 * SPECIAL use case for "immediate dwnstrm device
		 * access" (EPR#370830).
		 */
		transaction_type = DDC_TRANSACTION_TYPE_I2C_OVER_AUX;
		break;

	default:
		break;
	}

	return transaction_type;
}

static enum signal_type get_basic_signal_type(struct graphics_object_id encoder,
					      struct graphics_object_id downstream)
{
	if (downstream.type == OBJECT_TYPE_CONNECTOR) {
		switch (downstream.id) {
		case CONNECTOR_ID_SINGLE_LINK_DVII:
			switch (encoder.id) {
			case ENCODER_ID_INTERNAL_DAC1:
			case ENCODER_ID_INTERNAL_KLDSCP_DAC1:
			case ENCODER_ID_INTERNAL_DAC2:
			case ENCODER_ID_INTERNAL_KLDSCP_DAC2:
				return SIGNAL_TYPE_RGB;
			default:
				return SIGNAL_TYPE_DVI_SINGLE_LINK;
			}
		break;
		case CONNECTOR_ID_DUAL_LINK_DVII:
		{
			switch (encoder.id) {
			case ENCODER_ID_INTERNAL_DAC1:
			case ENCODER_ID_INTERNAL_KLDSCP_DAC1:
			case ENCODER_ID_INTERNAL_DAC2:
			case ENCODER_ID_INTERNAL_KLDSCP_DAC2:
				return SIGNAL_TYPE_RGB;
			default:
				return SIGNAL_TYPE_DVI_DUAL_LINK;
			}
		}
		break;
		case CONNECTOR_ID_SINGLE_LINK_DVID:
			return SIGNAL_TYPE_DVI_SINGLE_LINK;
		case CONNECTOR_ID_DUAL_LINK_DVID:
			return SIGNAL_TYPE_DVI_DUAL_LINK;
		case CONNECTOR_ID_VGA:
			return SIGNAL_TYPE_RGB;
		case CONNECTOR_ID_HDMI_TYPE_A:
			return SIGNAL_TYPE_HDMI_TYPE_A;
		case CONNECTOR_ID_LVDS:
			return SIGNAL_TYPE_LVDS;
		case CONNECTOR_ID_DISPLAY_PORT:
		case CONNECTOR_ID_USBC:
			return SIGNAL_TYPE_DISPLAY_PORT;
		case CONNECTOR_ID_EDP:
			return SIGNAL_TYPE_EDP;
		default:
			return SIGNAL_TYPE_NONE;
		}
	} else if (downstream.type == OBJECT_TYPE_ENCODER) {
		switch (downstream.id) {
		case ENCODER_ID_EXTERNAL_NUTMEG:
		case ENCODER_ID_EXTERNAL_TRAVIS:
			return SIGNAL_TYPE_DISPLAY_PORT;
		default:
			return SIGNAL_TYPE_NONE;
		}
	}

	return SIGNAL_TYPE_NONE;
}

/*
 * dc_link_is_dp_sink_present() - Check if there is a native DP
 * or passive DP-HDMI dongle connected
 */
bool dc_link_is_dp_sink_present(struct dc_link *link)
{
	enum gpio_result gpio_result;
	uint32_t clock_pin = 0;
	uint8_t retry = 0;
	struct ddc *ddc;

	enum connector_id connector_id =
		dal_graphics_object_id_get_connector_id(link->link_id);

	bool present =
		((connector_id == CONNECTOR_ID_DISPLAY_PORT) ||
		(connector_id == CONNECTOR_ID_EDP) ||
		(connector_id == CONNECTOR_ID_USBC));

	ddc = dal_ddc_service_get_ddc_pin(link->ddc);

	if (!ddc) {
		BREAK_TO_DEBUGGER();
		return present;
	}

	/* Open GPIO and set it to I2C mode */
	/* Note: this GpioMode_Input will be converted
	 * to GpioConfigType_I2cAuxDualMode in GPIO component,
	 * which indicates we need additional delay
	 */

	if (dal_ddc_open(ddc, GPIO_MODE_INPUT,
			 GPIO_DDC_CONFIG_TYPE_MODE_I2C) != GPIO_RESULT_OK) {
		dal_ddc_close(ddc);

		return present;
	}

	/*
	 * Read GPIO: DP sink is present if both clock and data pins are zero
	 *
	 * [W/A] plug-unplug DP cable, sometimes customer board has
	 * one short pulse on clk_pin(1V, < 1ms). DP will be config to HDMI/DVI
	 * then monitor can't br light up. Add retry 3 times
	 * But in real passive dongle, it need additional 3ms to detect
	 */
	do {
		gpio_result = dal_gpio_get_value(ddc->pin_clock, &clock_pin);
		ASSERT(gpio_result == GPIO_RESULT_OK);
		if (clock_pin)
			udelay(1000);
		else
			break;
	} while (retry++ < 3);

	present = (gpio_result == GPIO_RESULT_OK) && !clock_pin;

	dal_ddc_close(ddc);

	return present;
}

/*
 * @brief
 * Detect output sink type
 */
static enum signal_type link_detect_sink(struct dc_link *link,
					 enum dc_detect_reason reason)
{
	enum signal_type result;
	struct graphics_object_id enc_id;

	if (link->is_dig_mapping_flexible)
		enc_id = (struct graphics_object_id){.id = ENCODER_ID_UNKNOWN};
	else
		enc_id = link->link_enc->id;
	result = get_basic_signal_type(enc_id, link->link_id);

	/* Use basic signal type for link without physical connector. */
	if (link->ep_type != DISPLAY_ENDPOINT_PHY)
		return result;

	/* Internal digital encoder will detect only dongles
	 * that require digital signal
	 */

	/* Detection mechanism is different
	 * for different native connectors.
	 * LVDS connector supports only LVDS signal;
	 * PCIE is a bus slot, the actual connector needs to be detected first;
	 * eDP connector supports only eDP signal;
	 * HDMI should check straps for audio
	 */

	/* PCIE detects the actual connector on add-on board */
	if (link->link_id.id == CONNECTOR_ID_PCIE) {
		/* ZAZTODO implement PCIE add-on card detection */
	}

	switch (link->link_id.id) {
	case CONNECTOR_ID_HDMI_TYPE_A: {
		/* check audio support:
		 * if native HDMI is not supported, switch to DVI
		 */
		struct audio_support *aud_support =
					&link->dc->res_pool->audio_support;

		if (!aud_support->hdmi_audio_native)
			if (link->link_id.id == CONNECTOR_ID_HDMI_TYPE_A)
				result = SIGNAL_TYPE_DVI_SINGLE_LINK;
	}
	break;
	case CONNECTOR_ID_DISPLAY_PORT:
	case CONNECTOR_ID_USBC: {
		/* DP HPD short pulse. Passive DP dongle will not
		 * have short pulse
		 */
		if (reason != DETECT_REASON_HPDRX) {
			/* Check whether DP signal detected: if not -
			 * we assume signal is DVI; it could be corrected
			 * to HDMI after dongle detection
			 */
			if (!dm_helpers_is_dp_sink_present(link))
				result = SIGNAL_TYPE_DVI_SINGLE_LINK;
		}
	}
	break;
	default:
	break;
	}

	return result;
}

static enum signal_type decide_signal_from_strap_and_dongle_type(enum display_dongle_type dongle_type,
								 struct audio_support *audio_support)
{
	enum signal_type signal = SIGNAL_TYPE_NONE;

	switch (dongle_type) {
	case DISPLAY_DONGLE_DP_HDMI_DONGLE:
		if (audio_support->hdmi_audio_on_dongle)
			signal = SIGNAL_TYPE_HDMI_TYPE_A;
		else
			signal = SIGNAL_TYPE_DVI_SINGLE_LINK;
		break;
	case DISPLAY_DONGLE_DP_DVI_DONGLE:
		signal = SIGNAL_TYPE_DVI_SINGLE_LINK;
		break;
	case DISPLAY_DONGLE_DP_HDMI_MISMATCHED_DONGLE:
		if (audio_support->hdmi_audio_native)
			signal =  SIGNAL_TYPE_HDMI_TYPE_A;
		else
			signal = SIGNAL_TYPE_DVI_SINGLE_LINK;
		break;
	default:
		signal = SIGNAL_TYPE_NONE;
		break;
	}

	return signal;
}

static enum signal_type dp_passive_dongle_detection(struct ddc_service *ddc,
						    struct display_sink_capability *sink_cap,
						    struct audio_support *audio_support)
{
	dal_ddc_service_i2c_query_dp_dual_mode_adaptor(ddc, sink_cap);

	return decide_signal_from_strap_and_dongle_type(sink_cap->dongle_type,
							audio_support);
}

static void link_disconnect_sink(struct dc_link *link)
{
	if (link->local_sink) {
		dc_sink_release(link->local_sink);
		link->local_sink = NULL;
	}

	link->dpcd_sink_count = 0;
	//link->dpcd_caps.dpcd_rev.raw = 0;
}

static void link_disconnect_remap(struct dc_sink *prev_sink, struct dc_link *link)
{
	dc_sink_release(link->local_sink);
	link->local_sink = prev_sink;
}

#if defined(CONFIG_DRM_AMD_DC_HDCP)
bool dc_link_is_hdcp14(struct dc_link *link, enum signal_type signal)
{
	bool ret = false;

	switch (signal)	{
	case SIGNAL_TYPE_DISPLAY_PORT:
	case SIGNAL_TYPE_DISPLAY_PORT_MST:
		ret = link->hdcp_caps.bcaps.bits.HDCP_CAPABLE;
		break;
	case SIGNAL_TYPE_DVI_SINGLE_LINK:
	case SIGNAL_TYPE_DVI_DUAL_LINK:
	case SIGNAL_TYPE_HDMI_TYPE_A:
	/* HDMI doesn't tell us its HDCP(1.4) capability, so assume to always be capable,
	 * we can poll for bksv but some displays have an issue with this. Since its so rare
	 * for a display to not be 1.4 capable, this assumtion is ok
	 */
		ret = true;
		break;
	default:
		break;
	}
	return ret;
}

bool dc_link_is_hdcp22(struct dc_link *link, enum signal_type signal)
{
	bool ret = false;

	switch (signal)	{
	case SIGNAL_TYPE_DISPLAY_PORT:
	case SIGNAL_TYPE_DISPLAY_PORT_MST:
		ret = (link->hdcp_caps.bcaps.bits.HDCP_CAPABLE &&
				link->hdcp_caps.rx_caps.fields.byte0.hdcp_capable &&
				(link->hdcp_caps.rx_caps.fields.version == 0x2)) ? 1 : 0;
		break;
	case SIGNAL_TYPE_DVI_SINGLE_LINK:
	case SIGNAL_TYPE_DVI_DUAL_LINK:
	case SIGNAL_TYPE_HDMI_TYPE_A:
		ret = (link->hdcp_caps.rx_caps.fields.version == 0x4) ? 1:0;
		break;
	default:
		break;
	}

	return ret;
}

static void query_hdcp_capability(enum signal_type signal, struct dc_link *link)
{
	struct hdcp_protection_message msg22;
	struct hdcp_protection_message msg14;

	memset(&msg22, 0, sizeof(struct hdcp_protection_message));
	memset(&msg14, 0, sizeof(struct hdcp_protection_message));
	memset(link->hdcp_caps.rx_caps.raw, 0,
		sizeof(link->hdcp_caps.rx_caps.raw));

	if ((link->connector_signal == SIGNAL_TYPE_DISPLAY_PORT &&
			link->ddc->transaction_type ==
			DDC_TRANSACTION_TYPE_I2C_OVER_AUX) ||
			link->connector_signal == SIGNAL_TYPE_EDP) {
		msg22.data = link->hdcp_caps.rx_caps.raw;
		msg22.length = sizeof(link->hdcp_caps.rx_caps.raw);
		msg22.msg_id = HDCP_MESSAGE_ID_RX_CAPS;
	} else {
		msg22.data = &link->hdcp_caps.rx_caps.fields.version;
		msg22.length = sizeof(link->hdcp_caps.rx_caps.fields.version);
		msg22.msg_id = HDCP_MESSAGE_ID_HDCP2VERSION;
	}
	msg22.version = HDCP_VERSION_22;
	msg22.link = HDCP_LINK_PRIMARY;
	msg22.max_retries = 5;
	dc_process_hdcp_msg(signal, link, &msg22);

	if (signal == SIGNAL_TYPE_DISPLAY_PORT || signal == SIGNAL_TYPE_DISPLAY_PORT_MST) {
		msg14.data = &link->hdcp_caps.bcaps.raw;
		msg14.length = sizeof(link->hdcp_caps.bcaps.raw);
		msg14.msg_id = HDCP_MESSAGE_ID_READ_BCAPS;
		msg14.version = HDCP_VERSION_14;
		msg14.link = HDCP_LINK_PRIMARY;
		msg14.max_retries = 5;

		dc_process_hdcp_msg(signal, link, &msg14);
	}

}
#endif

static void read_current_link_settings_on_detect(struct dc_link *link)
{
	union lane_count_set lane_count_set = {0};
	uint8_t link_bw_set;
	uint8_t link_rate_set;
	uint32_t read_dpcd_retry_cnt = 10;
	enum dc_status status = DC_ERROR_UNEXPECTED;
	int i;
	union max_down_spread max_down_spread = {0};

	// Read DPCD 00101h to find out the number of lanes currently set
	for (i = 0; i < read_dpcd_retry_cnt; i++) {
		status = core_link_read_dpcd(link,
					     DP_LANE_COUNT_SET,
					     &lane_count_set.raw,
					     sizeof(lane_count_set));
		/* First DPCD read after VDD ON can fail if the particular board
		 * does not have HPD pin wired correctly. So if DPCD read fails,
		 * which it should never happen, retry a few times. Target worst
		 * case scenario of 80 ms.
		 */
		if (status == DC_OK) {
			link->cur_link_settings.lane_count =
					lane_count_set.bits.LANE_COUNT_SET;
			break;
		}

		msleep(8);
	}

	// Read DPCD 00100h to find if standard link rates are set
	core_link_read_dpcd(link, DP_LINK_BW_SET,
			    &link_bw_set, sizeof(link_bw_set));

	if (link_bw_set == 0) {
		if (link->connector_signal == SIGNAL_TYPE_EDP) {
			/* If standard link rates are not being used,
			 * Read DPCD 00115h to find the edp link rate set used
			 */
			core_link_read_dpcd(link, DP_LINK_RATE_SET,
					    &link_rate_set, sizeof(link_rate_set));

			// edp_supported_link_rates_count = 0 for DP
			if (link_rate_set < link->dpcd_caps.edp_supported_link_rates_count) {
				link->cur_link_settings.link_rate =
					link->dpcd_caps.edp_supported_link_rates[link_rate_set];
				link->cur_link_settings.link_rate_set = link_rate_set;
				link->cur_link_settings.use_link_rate_set = true;
			}
		} else {
			// Link Rate not found. Seamless boot may not work.
			ASSERT(false);
		}
	} else {
		link->cur_link_settings.link_rate = link_bw_set;
		link->cur_link_settings.use_link_rate_set = false;
	}
	// Read DPCD 00003h to find the max down spread.
	core_link_read_dpcd(link, DP_MAX_DOWNSPREAD,
			    &max_down_spread.raw, sizeof(max_down_spread));
	link->cur_link_settings.link_spread =
		max_down_spread.bits.MAX_DOWN_SPREAD ?
		LINK_SPREAD_05_DOWNSPREAD_30KHZ : LINK_SPREAD_DISABLED;
}

static bool detect_dp(struct dc_link *link,
		      struct display_sink_capability *sink_caps,
		      enum dc_detect_reason reason)
{
	struct audio_support *audio_support = &link->dc->res_pool->audio_support;

	sink_caps->signal = link_detect_sink(link, reason);
	sink_caps->transaction_type =
		get_ddc_transaction_type(sink_caps->signal);

	if (sink_caps->transaction_type == DDC_TRANSACTION_TYPE_I2C_OVER_AUX) {
		sink_caps->signal = SIGNAL_TYPE_DISPLAY_PORT;
		if (!detect_dp_sink_caps(link))
			return false;

		if (is_dp_branch_device(link))
			/* DP SST branch */
			link->type = dc_connection_sst_branch;
	} else {
		/* DP passive dongles */
		sink_caps->signal = dp_passive_dongle_detection(link->ddc,
								sink_caps,
								audio_support);
		link->dpcd_caps.dongle_type = sink_caps->dongle_type;
		link->dpcd_caps.is_dongle_type_one = sink_caps->is_dongle_type_one;
		link->dpcd_caps.dpcd_rev.raw = 0;
	}

	return true;
}

static bool is_same_edid(struct dc_edid *old_edid, struct dc_edid *new_edid)
{
	if (old_edid->length != new_edid->length)
		return false;

	if (new_edid->length == 0)
		return false;

	return (memcmp(old_edid->raw_edid,
		       new_edid->raw_edid, new_edid->length) == 0);
}

static bool wait_for_entering_dp_alt_mode(struct dc_link *link)
{
	/**
	 * something is terribly wrong if time out is > 200ms. (5Hz)
	 * 500 microseconds * 400 tries us 200 ms
	 **/
	unsigned int sleep_time_in_microseconds = 500;
	unsigned int tries_allowed = 400;
	bool is_in_alt_mode;
	unsigned long long enter_timestamp;
	unsigned long long finish_timestamp;
	unsigned long long time_taken_in_ns;
	int tries_taken;

	DC_LOGGER_INIT(link->ctx->logger);

	if (!link->link_enc->funcs->is_in_alt_mode)
		return true;

	is_in_alt_mode = link->link_enc->funcs->is_in_alt_mode(link->link_enc);
	DC_LOG_WARNING("DP Alt mode state on HPD: %d\n", is_in_alt_mode);

	if (is_in_alt_mode)
		return true;

	enter_timestamp = dm_get_timestamp(link->ctx);

	for (tries_taken = 0; tries_taken < tries_allowed; tries_taken++) {
		udelay(sleep_time_in_microseconds);
		/* ask the link if alt mode is enabled, if so return ok */
		if (link->link_enc->funcs->is_in_alt_mode(link->link_enc)) {
			finish_timestamp = dm_get_timestamp(link->ctx);
			time_taken_in_ns =
				dm_get_elapse_time_in_ns(link->ctx,
							 finish_timestamp,
							 enter_timestamp);
			DC_LOG_WARNING("Alt mode entered finished after %llu ms\n",
				       div_u64(time_taken_in_ns, 1000000));
			return true;
		}
	}
	finish_timestamp = dm_get_timestamp(link->ctx);
	time_taken_in_ns = dm_get_elapse_time_in_ns(link->ctx, finish_timestamp,
						    enter_timestamp);
	DC_LOG_WARNING("Alt mode has timed out after %llu ms\n",
		       div_u64(time_taken_in_ns, 1000000));
	return false;
}

static void apply_dpia_mst_dsc_always_on_wa(struct dc_link *link)
{
	/* Apply work around for tunneled MST on certain USB4 docks. Always use DSC if dock
	 * reports DSC support.
	 */
	if (link->ep_type == DISPLAY_ENDPOINT_USB4_DPIA &&
			link->type == dc_connection_mst_branch &&
			link->dpcd_caps.branch_dev_id == DP_BRANCH_DEVICE_ID_90CC24 &&
			link->dpcd_caps.branch_hw_revision == DP_BRANCH_HW_REV_20 &&
			link->dpcd_caps.dsc_caps.dsc_basic_caps.fields.dsc_support.DSC_SUPPORT &&
			!link->dc->debug.dpia_debug.bits.disable_mst_dsc_work_around)
		link->wa_flags.dpia_mst_dsc_always_on = true;
}

static void revert_dpia_mst_dsc_always_on_wa(struct dc_link *link)
{
	/* Disable work around which keeps DSC on for tunneled MST on certain USB4 docks. */
	if (link->ep_type == DISPLAY_ENDPOINT_USB4_DPIA)
		link->wa_flags.dpia_mst_dsc_always_on = false;
}

static bool discover_dp_mst_topology(struct dc_link *link, enum dc_detect_reason reason)
{
	DC_LOGGER_INIT(link->ctx->logger);

	LINK_INFO("link=%d, mst branch is now Connected\n",
		  link->link_index);

	link->type = dc_connection_mst_branch;
	apply_dpia_mst_dsc_always_on_wa(link);

	dm_helpers_dp_update_branch_info(link->ctx, link);
	if (dm_helpers_dp_mst_start_top_mgr(link->ctx,
			link, (reason == DETECT_REASON_BOOT || reason == DETECT_REASON_RESUMEFROMS3S4))) {
		link_disconnect_sink(link);
	} else {
		link->type = dc_connection_sst_branch;
	}

	return link->type == dc_connection_mst_branch;
}

bool reset_cur_dp_mst_topology(struct dc_link *link)
{
	DC_LOGGER_INIT(link->ctx->logger);

	LINK_INFO("link=%d, mst branch is now Disconnected\n",
		  link->link_index);

	revert_dpia_mst_dsc_always_on_wa(link);
	return dm_helpers_dp_mst_stop_top_mgr(link->ctx, link);
}

static bool should_prepare_phy_clocks_for_link_verification(const struct dc *dc,
		enum dc_detect_reason reason)
{
	int i;
	bool can_apply_seamless_boot = false;

	for (i = 0; i < dc->current_state->stream_count; i++) {
		if (dc->current_state->streams[i]->apply_seamless_boot_optimization) {
			can_apply_seamless_boot = true;
			break;
		}
	}

	return !can_apply_seamless_boot && reason != DETECT_REASON_BOOT;
}

static void prepare_phy_clocks_for_destructive_link_verification(const struct dc *dc)
{
	dc_z10_restore(dc);
	clk_mgr_exit_optimized_pwr_state(dc, dc->clk_mgr);
}

static void restore_phy_clocks_for_destructive_link_verification(const struct dc *dc)
{
	clk_mgr_optimize_pwr_state(dc, dc->clk_mgr);
}

static void set_all_streams_dpms_off_for_link(struct dc_link *link)
{
	int i;
	struct pipe_ctx *pipe_ctx;
	struct dc_stream_update stream_update;
	bool dpms_off = true;
	struct link_resource link_res = {0};

	memset(&stream_update, 0, sizeof(stream_update));
	stream_update.dpms_off = &dpms_off;

	for (i = 0; i < MAX_PIPES; i++) {
		pipe_ctx = &link->dc->current_state->res_ctx.pipe_ctx[i];
		if (pipe_ctx && pipe_ctx->stream && !pipe_ctx->stream->dpms_off &&
				pipe_ctx->stream->link == link && !pipe_ctx->prev_odm_pipe) {
			stream_update.stream = pipe_ctx->stream;
			dc_commit_updates_for_stream(link->ctx->dc, NULL, 0,
					pipe_ctx->stream, &stream_update,
					link->ctx->dc->current_state);
		}
	}

	/* link can be also enabled by vbios. In this case it is not recorded
	 * in pipe_ctx. Disable link phy here to make sure it is completely off
	 */
	dp_disable_link_phy(link, &link_res, link->connector_signal);
}

static void verify_link_capability_destructive(struct dc_link *link,
		struct dc_sink *sink,
		enum dc_detect_reason reason)
{
	bool should_prepare_phy_clocks =
			should_prepare_phy_clocks_for_link_verification(link->dc, reason);

	if (should_prepare_phy_clocks)
		prepare_phy_clocks_for_destructive_link_verification(link->dc);

	if (dc_is_dp_signal(link->local_sink->sink_signal)) {
		struct dc_link_settings known_limit_link_setting =
				dp_get_max_link_cap(link);
		set_all_streams_dpms_off_for_link(link);
		dp_verify_link_cap_with_retries(
				link, &known_limit_link_setting,
				LINK_TRAINING_MAX_VERIFY_RETRY);
	} else {
		ASSERT(0);
	}

	if (should_prepare_phy_clocks)
		restore_phy_clocks_for_destructive_link_verification(link->dc);
}

static void verify_link_capability_non_destructive(struct dc_link *link)
{
	if (dc_is_dp_signal(link->local_sink->sink_signal)) {
		if (dc_is_embedded_signal(link->local_sink->sink_signal) ||
				link->ep_type == DISPLAY_ENDPOINT_USB4_DPIA)
			/* TODO - should we check link encoder's max link caps here?
			 * How do we know which link encoder to check from?
			 */
			link->verified_link_cap = link->reported_link_cap;
		else
			link->verified_link_cap = dp_get_max_link_cap(link);
	}
}

static bool should_verify_link_capability_destructively(struct dc_link *link,
		enum dc_detect_reason reason)
{
	bool destrictive = false;
	struct dc_link_settings max_link_cap;
	bool is_link_enc_unavailable = link->link_enc &&
			link->dc->res_pool->funcs->link_encs_assign &&
			!link_enc_cfg_is_link_enc_avail(
					link->ctx->dc,
					link->link_enc->preferred_engine,
					link);

	if (dc_is_dp_signal(link->local_sink->sink_signal)) {
		max_link_cap = dp_get_max_link_cap(link);
		destrictive = true;

		if (link->dc->debug.skip_detection_link_training ||
				dc_is_embedded_signal(link->local_sink->sink_signal) ||
				link->ep_type == DISPLAY_ENDPOINT_USB4_DPIA) {
			destrictive = false;
		} else if (dp_get_link_encoding_format(&max_link_cap) ==
				DP_8b_10b_ENCODING) {
			if (link->dpcd_caps.is_mst_capable ||
					is_link_enc_unavailable) {
				destrictive = false;
			}
		}
	}

	return destrictive;
}

static void verify_link_capability(struct dc_link *link, struct dc_sink *sink,
		enum dc_detect_reason reason)
{
	if (should_verify_link_capability_destructively(link, reason))
		verify_link_capability_destructive(link, sink, reason);
	else
		verify_link_capability_non_destructive(link);
}


/**
 * detect_link_and_local_sink() - Detect if a sink is attached to a given link
 *
 * link->local_sink is created or destroyed as needed.
 *
 * This does not create remote sinks.
 */
static bool detect_link_and_local_sink(struct dc_link *link,
				  enum dc_detect_reason reason)
{
	struct dc_sink_init_data sink_init_data = { 0 };
	struct display_sink_capability sink_caps = { 0 };
	uint32_t i;
	bool converter_disable_audio = false;
	struct audio_support *aud_support = &link->dc->res_pool->audio_support;
	bool same_edid = false;
	enum dc_edid_status edid_status;
	struct dc_context *dc_ctx = link->ctx;
	struct dc *dc = dc_ctx->dc;
	struct dc_sink *sink = NULL;
	struct dc_sink *prev_sink = NULL;
	struct dpcd_caps prev_dpcd_caps;
	enum dc_connection_type new_connection_type = dc_connection_none;
	const uint32_t post_oui_delay = 30; // 30ms

	DC_LOGGER_INIT(link->ctx->logger);

	if (dc_is_virtual_signal(link->connector_signal))
		return false;

	if (((link->connector_signal == SIGNAL_TYPE_LVDS ||
		link->connector_signal == SIGNAL_TYPE_EDP) &&
		(!link->dc->config.allow_edp_hotplug_detection)) &&
		link->local_sink) {
		// need to re-write OUI and brightness in resume case
		if (link->connector_signal == SIGNAL_TYPE_EDP &&
			(link->dpcd_sink_ext_caps.bits.oled == 1)) {
			dpcd_set_source_specific_data(link);
			msleep(post_oui_delay);
			dc_link_set_default_brightness_aux(link);
			//TODO: use cached
		}

		return true;
	}

	if (!dc_link_detect_sink(link, &new_connection_type)) {
		BREAK_TO_DEBUGGER();
		return false;
	}

	prev_sink = link->local_sink;
	if (prev_sink) {
		dc_sink_retain(prev_sink);
		memcpy(&prev_dpcd_caps, &link->dpcd_caps, sizeof(struct dpcd_caps));
	}

	link_disconnect_sink(link);
	if (new_connection_type != dc_connection_none) {
		link->type = new_connection_type;
		link->link_state_valid = false;

		/* From Disconnected-to-Connected. */
		switch (link->connector_signal) {
		case SIGNAL_TYPE_HDMI_TYPE_A: {
			sink_caps.transaction_type = DDC_TRANSACTION_TYPE_I2C;
			if (aud_support->hdmi_audio_native)
				sink_caps.signal = SIGNAL_TYPE_HDMI_TYPE_A;
			else
				sink_caps.signal = SIGNAL_TYPE_DVI_SINGLE_LINK;
			break;
		}

		case SIGNAL_TYPE_DVI_SINGLE_LINK: {
			sink_caps.transaction_type = DDC_TRANSACTION_TYPE_I2C;
			sink_caps.signal = SIGNAL_TYPE_DVI_SINGLE_LINK;
			break;
		}

		case SIGNAL_TYPE_DVI_DUAL_LINK: {
			sink_caps.transaction_type = DDC_TRANSACTION_TYPE_I2C;
			sink_caps.signal = SIGNAL_TYPE_DVI_DUAL_LINK;
			break;
		}

		case SIGNAL_TYPE_LVDS: {
			sink_caps.transaction_type = DDC_TRANSACTION_TYPE_I2C;
			sink_caps.signal = SIGNAL_TYPE_LVDS;
			break;
		}

		case SIGNAL_TYPE_EDP: {
			read_current_link_settings_on_detect(link);

			detect_edp_sink_caps(link);
			read_current_link_settings_on_detect(link);

			/* Disable power sequence on MIPI panel + converter
			 */
			if (dc->config.enable_mipi_converter_optimization &&
				dc_ctx->dce_version == DCN_VERSION_3_01 &&
				link->dpcd_caps.sink_dev_id == DP_BRANCH_DEVICE_ID_0022B9 &&
				memcmp(&link->dpcd_caps.branch_dev_name, DP_SINK_BRANCH_DEV_NAME_7580,
					sizeof(link->dpcd_caps.branch_dev_name)) == 0) {
				dc->config.edp_no_power_sequencing = true;

				if (!link->dpcd_caps.set_power_state_capable_edp)
					link->wa_flags.dp_keep_receiver_powered = true;
			}

			sink_caps.transaction_type = DDC_TRANSACTION_TYPE_I2C_OVER_AUX;
			sink_caps.signal = SIGNAL_TYPE_EDP;
			break;
		}

		case SIGNAL_TYPE_DISPLAY_PORT: {
			/* wa HPD high coming too early*/
			if (link->ep_type == DISPLAY_ENDPOINT_PHY &&
			    link->link_enc->features.flags.bits.DP_IS_USB_C == 1) {
				/* if alt mode times out, return false */
				if (!wait_for_entering_dp_alt_mode(link))
					return false;
			}

			if (!detect_dp(link, &sink_caps, reason)) {
				if (prev_sink)
					dc_sink_release(prev_sink);
				return false;
			}

			/* Active SST downstream branch device unplug*/
			if (link->type == dc_connection_sst_branch &&
			    link->dpcd_caps.sink_count.bits.SINK_COUNT == 0) {
				if (prev_sink)
					/* Downstream unplug */
					dc_sink_release(prev_sink);
				return true;
			}

			/* disable audio for non DP to HDMI active sst converter */
			if (link->type == dc_connection_sst_branch &&
					is_dp_active_dongle(link) &&
					(link->dpcd_caps.dongle_type !=
							DISPLAY_DONGLE_DP_HDMI_CONVERTER))
				converter_disable_audio = true;
			break;
		}

		default:
			DC_ERROR("Invalid connector type! signal:%d\n",
				 link->connector_signal);
			if (prev_sink)
				dc_sink_release(prev_sink);
			return false;
		} /* switch() */

		if (link->dpcd_caps.sink_count.bits.SINK_COUNT)
			link->dpcd_sink_count =
				link->dpcd_caps.sink_count.bits.SINK_COUNT;
		else
			link->dpcd_sink_count = 1;

		dal_ddc_service_set_transaction_type(link->ddc,
						     sink_caps.transaction_type);

		link->aux_mode =
			dal_ddc_service_is_in_aux_transaction_mode(link->ddc);

		sink_init_data.link = link;
		sink_init_data.sink_signal = sink_caps.signal;

		sink = dc_sink_create(&sink_init_data);
		if (!sink) {
			DC_ERROR("Failed to create sink!\n");
			if (prev_sink)
				dc_sink_release(prev_sink);
			return false;
		}

		sink->link->dongle_max_pix_clk = sink_caps.max_hdmi_pixel_clock;
		sink->converter_disable_audio = converter_disable_audio;

		/* dc_sink_create returns a new reference */
		link->local_sink = sink;

		edid_status = dm_helpers_read_local_edid(link->ctx,
							 link, sink);

		switch (edid_status) {
		case EDID_BAD_CHECKSUM:
			DC_LOG_ERROR("EDID checksum invalid.\n");
			break;
		case EDID_PARTIAL_VALID:
			DC_LOG_ERROR("Partial EDID valid, abandon invalid blocks.\n");
			break;
		case EDID_NO_RESPONSE:
			DC_LOG_ERROR("No EDID read.\n");
			/*
			 * Abort detection for non-DP connectors if we have
			 * no EDID
			 *
			 * DP needs to report as connected if HDP is high
			 * even if we have no EDID in order to go to
			 * fail-safe mode
			 */
			if (dc_is_hdmi_signal(link->connector_signal) ||
			    dc_is_dvi_signal(link->connector_signal)) {
				if (prev_sink)
					dc_sink_release(prev_sink);

				return false;
			}

			if (link->type == dc_connection_sst_branch &&
					link->dpcd_caps.dongle_type ==
						DISPLAY_DONGLE_DP_VGA_CONVERTER &&
					reason == DETECT_REASON_HPDRX) {
				/* Abort detection for DP-VGA adapters when EDID
				 * can't be read and detection reason is VGA-side
				 * hotplug
				 */
				if (prev_sink)
					dc_sink_release(prev_sink);
				link_disconnect_sink(link);

				return true;
			}

			break;
		default:
			break;
		}

		// Check if edid is the same
		if ((prev_sink) &&
		    (edid_status == EDID_THE_SAME || edid_status == EDID_OK))
			same_edid = is_same_edid(&prev_sink->dc_edid,
						 &sink->dc_edid);

		if (sink->edid_caps.panel_patch.skip_scdc_overwrite)
			link->ctx->dc->debug.hdmi20_disable = true;

		if (link->connector_signal == SIGNAL_TYPE_DISPLAY_PORT &&
		    sink_caps.transaction_type ==
		    DDC_TRANSACTION_TYPE_I2C_OVER_AUX) {
			/*
			 * TODO debug why Dell 2413 doesn't like
			 *  two link trainings
			 */
#if defined(CONFIG_DRM_AMD_DC_HDCP)
			query_hdcp_capability(sink->sink_signal, link);
#endif
		} else {
			// If edid is the same, then discard new sink and revert back to original sink
			if (same_edid) {
				link_disconnect_remap(prev_sink, link);
				sink = prev_sink;
				prev_sink = NULL;
			}
#if defined(CONFIG_DRM_AMD_DC_HDCP)
			query_hdcp_capability(sink->sink_signal, link);
#endif
		}

		/* HDMI-DVI Dongle */
		if (sink->sink_signal == SIGNAL_TYPE_HDMI_TYPE_A &&
		    !sink->edid_caps.edid_hdmi)
			sink->sink_signal = SIGNAL_TYPE_DVI_SINGLE_LINK;

		if (link->local_sink && dc_is_dp_signal(sink_caps.signal))
			dp_trace_init(link);

		/* Connectivity log: detection */
		for (i = 0; i < sink->dc_edid.length / DC_EDID_BLOCK_SIZE; i++) {
			CONN_DATA_DETECT(link,
					 &sink->dc_edid.raw_edid[i * DC_EDID_BLOCK_SIZE],
					 DC_EDID_BLOCK_SIZE,
					 "%s: [Block %d] ", sink->edid_caps.display_name, i);
		}

		DC_LOG_DETECTION_EDID_PARSER("%s: "
			"manufacturer_id = %X, "
			"product_id = %X, "
			"serial_number = %X, "
			"manufacture_week = %d, "
			"manufacture_year = %d, "
			"display_name = %s, "
			"speaker_flag = %d, "
			"audio_mode_count = %d\n",
			__func__,
			sink->edid_caps.manufacturer_id,
			sink->edid_caps.product_id,
			sink->edid_caps.serial_number,
			sink->edid_caps.manufacture_week,
			sink->edid_caps.manufacture_year,
			sink->edid_caps.display_name,
			sink->edid_caps.speaker_flags,
			sink->edid_caps.audio_mode_count);

		for (i = 0; i < sink->edid_caps.audio_mode_count; i++) {
			DC_LOG_DETECTION_EDID_PARSER("%s: mode number = %d, "
				"format_code = %d, "
				"channel_count = %d, "
				"sample_rate = %d, "
				"sample_size = %d\n",
				__func__,
				i,
				sink->edid_caps.audio_modes[i].format_code,
				sink->edid_caps.audio_modes[i].channel_count,
				sink->edid_caps.audio_modes[i].sample_rate,
				sink->edid_caps.audio_modes[i].sample_size);
		}

		if (link->connector_signal == SIGNAL_TYPE_EDP) {
			// Init dc_panel_config
			dm_helpers_init_panel_settings(dc_ctx, &link->panel_config, sink);
			// Override dc_panel_config if system has specific settings
			dm_helpers_override_panel_settings(dc_ctx, &link->panel_config);
		}

	} else {
		/* From Connected-to-Disconnected. */
		link->type = dc_connection_none;
		sink_caps.signal = SIGNAL_TYPE_NONE;
		/* When we unplug a passive DP-HDMI dongle connection, dongle_max_pix_clk
		 *  is not cleared. If we emulate a DP signal on this connection, it thinks
		 *  the dongle is still there and limits the number of modes we can emulate.
		 *  Clear dongle_max_pix_clk on disconnect to fix this
		 */
		link->dongle_max_pix_clk = 0;

		dc_link_clear_dprx_states(link);
		dp_trace_reset(link);
	}

	LINK_INFO("link=%d, dc_sink_in=%p is now %s prev_sink=%p edid same=%d\n",
		  link->link_index, sink,
		  (sink_caps.signal ==
		   SIGNAL_TYPE_NONE ? "Disconnected" : "Connected"),
		  prev_sink, same_edid);

	if (prev_sink)
		dc_sink_release(prev_sink);

	return true;
}

bool dc_link_detect(struct dc_link *link, enum dc_detect_reason reason)
{
	bool is_local_sink_detect_success;
	bool is_delegated_to_mst_top_mgr = false;
	enum dc_connection_type pre_link_type = link->type;

	is_local_sink_detect_success = detect_link_and_local_sink(link, reason);

	if (is_local_sink_detect_success && link->local_sink)
		verify_link_capability(link, link->local_sink, reason);

	if (is_local_sink_detect_success && link->local_sink &&
			dc_is_dp_signal(link->local_sink->sink_signal) &&
			link->dpcd_caps.is_mst_capable)
		is_delegated_to_mst_top_mgr = discover_dp_mst_topology(link, reason);

	if (is_local_sink_detect_success &&
			pre_link_type == dc_connection_mst_branch &&
			link->type != dc_connection_mst_branch)
		is_delegated_to_mst_top_mgr = reset_cur_dp_mst_topology(link);

	return is_local_sink_detect_success && !is_delegated_to_mst_top_mgr;
}

bool dc_link_get_hpd_state(struct dc_link *dc_link)
{
	uint32_t state;

	dal_gpio_lock_pin(dc_link->hpd_gpio);
	dal_gpio_get_value(dc_link->hpd_gpio, &state);
	dal_gpio_unlock_pin(dc_link->hpd_gpio);

	return state;
}

static enum hpd_source_id get_hpd_line(struct dc_link *link)
{
	struct gpio *hpd;
	enum hpd_source_id hpd_id;

	hpd_id = HPD_SOURCEID_UNKNOWN;

	hpd = get_hpd_gpio(link->ctx->dc_bios, link->link_id,
			   link->ctx->gpio_service);

	if (hpd) {
		switch (dal_irq_get_source(hpd)) {
		case DC_IRQ_SOURCE_HPD1:
			hpd_id = HPD_SOURCEID1;
		break;
		case DC_IRQ_SOURCE_HPD2:
			hpd_id = HPD_SOURCEID2;
		break;
		case DC_IRQ_SOURCE_HPD3:
			hpd_id = HPD_SOURCEID3;
		break;
		case DC_IRQ_SOURCE_HPD4:
			hpd_id = HPD_SOURCEID4;
		break;
		case DC_IRQ_SOURCE_HPD5:
			hpd_id = HPD_SOURCEID5;
		break;
		case DC_IRQ_SOURCE_HPD6:
			hpd_id = HPD_SOURCEID6;
		break;
		default:
			BREAK_TO_DEBUGGER();
		break;
		}

		dal_gpio_destroy_irq(&hpd);
	}

	return hpd_id;
}

static enum channel_id get_ddc_line(struct dc_link *link)
{
	struct ddc *ddc;
	enum channel_id channel;

	channel = CHANNEL_ID_UNKNOWN;

	ddc = dal_ddc_service_get_ddc_pin(link->ddc);

	if (ddc) {
		switch (dal_ddc_get_line(ddc)) {
		case GPIO_DDC_LINE_DDC1:
			channel = CHANNEL_ID_DDC1;
			break;
		case GPIO_DDC_LINE_DDC2:
			channel = CHANNEL_ID_DDC2;
			break;
		case GPIO_DDC_LINE_DDC3:
			channel = CHANNEL_ID_DDC3;
			break;
		case GPIO_DDC_LINE_DDC4:
			channel = CHANNEL_ID_DDC4;
			break;
		case GPIO_DDC_LINE_DDC5:
			channel = CHANNEL_ID_DDC5;
			break;
		case GPIO_DDC_LINE_DDC6:
			channel = CHANNEL_ID_DDC6;
			break;
		case GPIO_DDC_LINE_DDC_VGA:
			channel = CHANNEL_ID_DDC_VGA;
			break;
		case GPIO_DDC_LINE_I2C_PAD:
			channel = CHANNEL_ID_I2C_PAD;
			break;
		default:
			BREAK_TO_DEBUGGER();
			break;
		}
	}

	return channel;
}

static enum transmitter translate_encoder_to_transmitter(struct graphics_object_id encoder)
{
	switch (encoder.id) {
	case ENCODER_ID_INTERNAL_UNIPHY:
		switch (encoder.enum_id) {
		case ENUM_ID_1:
			return TRANSMITTER_UNIPHY_A;
		case ENUM_ID_2:
			return TRANSMITTER_UNIPHY_B;
		default:
			return TRANSMITTER_UNKNOWN;
		}
	break;
	case ENCODER_ID_INTERNAL_UNIPHY1:
		switch (encoder.enum_id) {
		case ENUM_ID_1:
			return TRANSMITTER_UNIPHY_C;
		case ENUM_ID_2:
			return TRANSMITTER_UNIPHY_D;
		default:
			return TRANSMITTER_UNKNOWN;
		}
	break;
	case ENCODER_ID_INTERNAL_UNIPHY2:
		switch (encoder.enum_id) {
		case ENUM_ID_1:
			return TRANSMITTER_UNIPHY_E;
		case ENUM_ID_2:
			return TRANSMITTER_UNIPHY_F;
		default:
			return TRANSMITTER_UNKNOWN;
		}
	break;
	case ENCODER_ID_INTERNAL_UNIPHY3:
		switch (encoder.enum_id) {
		case ENUM_ID_1:
			return TRANSMITTER_UNIPHY_G;
		default:
			return TRANSMITTER_UNKNOWN;
		}
	break;
	case ENCODER_ID_EXTERNAL_NUTMEG:
		switch (encoder.enum_id) {
		case ENUM_ID_1:
			return TRANSMITTER_NUTMEG_CRT;
		default:
			return TRANSMITTER_UNKNOWN;
		}
	break;
	case ENCODER_ID_EXTERNAL_TRAVIS:
		switch (encoder.enum_id) {
		case ENUM_ID_1:
			return TRANSMITTER_TRAVIS_CRT;
		case ENUM_ID_2:
			return TRANSMITTER_TRAVIS_LCD;
		default:
			return TRANSMITTER_UNKNOWN;
		}
	break;
	default:
		return TRANSMITTER_UNKNOWN;
	}
}

static bool dc_link_construct_legacy(struct dc_link *link,
				     const struct link_init_data *init_params)
{
	uint8_t i;
	struct ddc_service_init_data ddc_service_init_data = { 0 };
	struct dc_context *dc_ctx = init_params->ctx;
	struct encoder_init_data enc_init_data = { 0 };
	struct panel_cntl_init_data panel_cntl_init_data = { 0 };
	struct integrated_info *info;
	struct dc_bios *bios = init_params->dc->ctx->dc_bios;
	const struct dc_vbios_funcs *bp_funcs = bios->funcs;
	struct bp_disp_connector_caps_info disp_connect_caps_info = { 0 };

	DC_LOGGER_INIT(dc_ctx->logger);

	info = kzalloc(sizeof(*info), GFP_KERNEL);
	if (!info)
		goto create_fail;

	link->irq_source_hpd = DC_IRQ_SOURCE_INVALID;
	link->irq_source_hpd_rx = DC_IRQ_SOURCE_INVALID;

	link->link_status.dpcd_caps = &link->dpcd_caps;

	link->dc = init_params->dc;
	link->ctx = dc_ctx;
	link->link_index = init_params->link_index;

	memset(&link->preferred_training_settings, 0,
	       sizeof(struct dc_link_training_overrides));
	memset(&link->preferred_link_setting, 0,
	       sizeof(struct dc_link_settings));

	link->link_id =
		bios->funcs->get_connector_id(bios, init_params->connector_index);

	link->ep_type = DISPLAY_ENDPOINT_PHY;

	DC_LOG_DC("BIOS object table - link_id: %d", link->link_id.id);

	if (bios->funcs->get_disp_connector_caps_info) {
		bios->funcs->get_disp_connector_caps_info(bios, link->link_id, &disp_connect_caps_info);
		link->is_internal_display = disp_connect_caps_info.INTERNAL_DISPLAY;
		DC_LOG_DC("BIOS object table - is_internal_display: %d", link->is_internal_display);
	}

	if (link->link_id.type != OBJECT_TYPE_CONNECTOR) {
		dm_output_to_console("%s: Invalid Connector ObjectID from Adapter Service for connector index:%d! type %d expected %d\n",
				     __func__, init_params->connector_index,
				     link->link_id.type, OBJECT_TYPE_CONNECTOR);
		goto create_fail;
	}

	if (link->dc->res_pool->funcs->link_init)
		link->dc->res_pool->funcs->link_init(link);

	link->hpd_gpio = get_hpd_gpio(link->ctx->dc_bios, link->link_id,
				      link->ctx->gpio_service);

	if (link->hpd_gpio) {
		dal_gpio_open(link->hpd_gpio, GPIO_MODE_INTERRUPT);
		dal_gpio_unlock_pin(link->hpd_gpio);
		link->irq_source_hpd = dal_irq_get_source(link->hpd_gpio);

		DC_LOG_DC("BIOS object table - hpd_gpio id: %d", link->hpd_gpio->id);
		DC_LOG_DC("BIOS object table - hpd_gpio en: %d", link->hpd_gpio->en);
	}

	switch (link->link_id.id) {
	case CONNECTOR_ID_HDMI_TYPE_A:
		link->connector_signal = SIGNAL_TYPE_HDMI_TYPE_A;

		break;
	case CONNECTOR_ID_SINGLE_LINK_DVID:
	case CONNECTOR_ID_SINGLE_LINK_DVII:
		link->connector_signal = SIGNAL_TYPE_DVI_SINGLE_LINK;
		break;
	case CONNECTOR_ID_DUAL_LINK_DVID:
	case CONNECTOR_ID_DUAL_LINK_DVII:
		link->connector_signal = SIGNAL_TYPE_DVI_DUAL_LINK;
		break;
	case CONNECTOR_ID_DISPLAY_PORT:
	case CONNECTOR_ID_USBC:
		link->connector_signal = SIGNAL_TYPE_DISPLAY_PORT;

		if (link->hpd_gpio)
			link->irq_source_hpd_rx =
					dal_irq_get_rx_source(link->hpd_gpio);

		break;
	case CONNECTOR_ID_EDP:
		link->connector_signal = SIGNAL_TYPE_EDP;

		if (link->hpd_gpio) {
			if (!link->dc->config.allow_edp_hotplug_detection)
				link->irq_source_hpd = DC_IRQ_SOURCE_INVALID;

			switch (link->dc->config.allow_edp_hotplug_detection) {
			case 1: // only the 1st eDP handles hotplug
				if (link->link_index == 0)
					link->irq_source_hpd_rx =
						dal_irq_get_rx_source(link->hpd_gpio);
				else
					link->irq_source_hpd = DC_IRQ_SOURCE_INVALID;
				break;
			case 2: // only the 2nd eDP handles hotplug
				if (link->link_index == 1)
					link->irq_source_hpd_rx =
						dal_irq_get_rx_source(link->hpd_gpio);
				else
					link->irq_source_hpd = DC_IRQ_SOURCE_INVALID;
				break;
			default:
				break;
			}
		}

		break;
	case CONNECTOR_ID_LVDS:
		link->connector_signal = SIGNAL_TYPE_LVDS;
		break;
	default:
		DC_LOG_WARNING("Unsupported Connector type:%d!\n",
			       link->link_id.id);
		goto create_fail;
	}

	/* TODO: #DAL3 Implement id to str function.*/
	LINK_INFO("Connector[%d] description:"
		  "signal %d\n",
		  init_params->connector_index,
		  link->connector_signal);

	ddc_service_init_data.ctx = link->ctx;
	ddc_service_init_data.id = link->link_id;
	ddc_service_init_data.link = link;
	link->ddc = dal_ddc_service_create(&ddc_service_init_data);

	if (!link->ddc) {
		DC_ERROR("Failed to create ddc_service!\n");
		goto ddc_create_fail;
	}

	if (!link->ddc->ddc_pin) {
		DC_ERROR("Failed to get I2C info for connector!\n");
		goto ddc_create_fail;
	}

	link->ddc_hw_inst =
		dal_ddc_get_line(dal_ddc_service_get_ddc_pin(link->ddc));


	if (link->dc->res_pool->funcs->panel_cntl_create &&
		(link->link_id.id == CONNECTOR_ID_EDP ||
			link->link_id.id == CONNECTOR_ID_LVDS)) {
		panel_cntl_init_data.ctx = dc_ctx;
		panel_cntl_init_data.inst =
			panel_cntl_init_data.ctx->dc_edp_id_count;
		link->panel_cntl =
			link->dc->res_pool->funcs->panel_cntl_create(
								&panel_cntl_init_data);
		panel_cntl_init_data.ctx->dc_edp_id_count++;

		if (link->panel_cntl == NULL) {
			DC_ERROR("Failed to create link panel_cntl!\n");
			goto panel_cntl_create_fail;
		}
	}

	enc_init_data.ctx = dc_ctx;
	bp_funcs->get_src_obj(dc_ctx->dc_bios, link->link_id, 0,
			      &enc_init_data.encoder);
	enc_init_data.connector = link->link_id;
	enc_init_data.channel = get_ddc_line(link);
	enc_init_data.hpd_source = get_hpd_line(link);

	link->hpd_src = enc_init_data.hpd_source;

	enc_init_data.transmitter =
		translate_encoder_to_transmitter(enc_init_data.encoder);
	link->link_enc =
		link->dc->res_pool->funcs->link_enc_create(dc_ctx, &enc_init_data);

	if (!link->link_enc) {
		DC_ERROR("Failed to create link encoder!\n");
		goto link_enc_create_fail;
	}

	DC_LOG_DC("BIOS object table - DP_IS_USB_C: %d", link->link_enc->features.flags.bits.DP_IS_USB_C);
	DC_LOG_DC("BIOS object table - IS_DP2_CAPABLE: %d", link->link_enc->features.flags.bits.IS_DP2_CAPABLE);

	/* Update link encoder tracking variables. These are used for the dynamic
	 * assignment of link encoders to streams.
	 */
	link->eng_id = link->link_enc->preferred_engine;
	link->dc->res_pool->link_encoders[link->eng_id - ENGINE_ID_DIGA] = link->link_enc;
	link->dc->res_pool->dig_link_enc_count++;

	link->link_enc_hw_inst = link->link_enc->transmitter;

	for (i = 0; i < 4; i++) {
		if (bp_funcs->get_device_tag(dc_ctx->dc_bios,
					     link->link_id, i,
					     &link->device_tag) != BP_RESULT_OK) {
			DC_ERROR("Failed to find device tag!\n");
			goto device_tag_fail;
		}

		/* Look for device tag that matches connector signal,
		 * CRT for rgb, LCD for other supported signal tyes
		 */
		if (!bp_funcs->is_device_id_supported(dc_ctx->dc_bios,
						      link->device_tag.dev_id))
			continue;
		if (link->device_tag.dev_id.device_type == DEVICE_TYPE_CRT &&
		    link->connector_signal != SIGNAL_TYPE_RGB)
			continue;
		if (link->device_tag.dev_id.device_type == DEVICE_TYPE_LCD &&
		    link->connector_signal == SIGNAL_TYPE_RGB)
			continue;

		DC_LOG_DC("BIOS object table - device_tag.acpi_device: %d", link->device_tag.acpi_device);
		DC_LOG_DC("BIOS object table - device_tag.dev_id.device_type: %d", link->device_tag.dev_id.device_type);
		DC_LOG_DC("BIOS object table - device_tag.dev_id.enum_id: %d", link->device_tag.dev_id.enum_id);
		break;
	}

	if (bios->integrated_info)
		memcpy(info, bios->integrated_info, sizeof(*info));

	/* Look for channel mapping corresponding to connector and device tag */
	for (i = 0; i < MAX_NUMBER_OF_EXT_DISPLAY_PATH; i++) {
		struct external_display_path *path =
			&info->ext_disp_conn_info.path[i];

		if (path->device_connector_id.enum_id == link->link_id.enum_id &&
		    path->device_connector_id.id == link->link_id.id &&
		    path->device_connector_id.type == link->link_id.type) {
			if (link->device_tag.acpi_device != 0 &&
			    path->device_acpi_enum == link->device_tag.acpi_device) {
				link->ddi_channel_mapping = path->channel_mapping;
				link->chip_caps = path->caps;
				DC_LOG_DC("BIOS object table - ddi_channel_mapping: 0x%04X", link->ddi_channel_mapping.raw);
				DC_LOG_DC("BIOS object table - chip_caps: %d", link->chip_caps);
			} else if (path->device_tag ==
				   link->device_tag.dev_id.raw_device_tag) {
				link->ddi_channel_mapping = path->channel_mapping;
				link->chip_caps = path->caps;
				DC_LOG_DC("BIOS object table - ddi_channel_mapping: 0x%04X", link->ddi_channel_mapping.raw);
				DC_LOG_DC("BIOS object table - chip_caps: %d", link->chip_caps);
			}

			if (link->chip_caps & EXT_DISPLAY_PATH_CAPS__DP_FIXED_VS_EN) {
				link->bios_forced_drive_settings.VOLTAGE_SWING =
						(info->ext_disp_conn_info.fixdpvoltageswing & 0x3);
				link->bios_forced_drive_settings.PRE_EMPHASIS =
						((info->ext_disp_conn_info.fixdpvoltageswing >> 2) & 0x3);
			}

			break;
		}
	}

	if (bios->funcs->get_atom_dc_golden_table)
		bios->funcs->get_atom_dc_golden_table(bios);

	/*
	 * TODO check if GPIO programmed correctly
	 *
	 * If GPIO isn't programmed correctly HPD might not rise or drain
	 * fast enough, leading to bounces.
	 */
	program_hpd_filter(link);

	link->psr_settings.psr_vtotal_control_support = false;
	link->psr_settings.psr_version = DC_PSR_VERSION_UNSUPPORTED;

	DC_LOG_DC("BIOS object table - %s finished successfully.\n", __func__);
	kfree(info);
	return true;
device_tag_fail:
	link->link_enc->funcs->destroy(&link->link_enc);
link_enc_create_fail:
	if (link->panel_cntl != NULL)
		link->panel_cntl->funcs->destroy(&link->panel_cntl);
panel_cntl_create_fail:
	dal_ddc_service_destroy(&link->ddc);
ddc_create_fail:
create_fail:

	if (link->hpd_gpio) {
		dal_gpio_destroy_irq(&link->hpd_gpio);
		link->hpd_gpio = NULL;
	}

	DC_LOG_DC("BIOS object table - %s failed.\n", __func__);
	kfree(info);

	return false;
}

static bool dc_link_construct_dpia(struct dc_link *link,
				   const struct link_init_data *init_params)
{
	struct ddc_service_init_data ddc_service_init_data = { 0 };
	struct dc_context *dc_ctx = init_params->ctx;

	DC_LOGGER_INIT(dc_ctx->logger);

	/* Initialized irq source for hpd and hpd rx */
	link->irq_source_hpd = DC_IRQ_SOURCE_INVALID;
	link->irq_source_hpd_rx = DC_IRQ_SOURCE_INVALID;
	link->link_status.dpcd_caps = &link->dpcd_caps;

	link->dc = init_params->dc;
	link->ctx = dc_ctx;
	link->link_index = init_params->link_index;

	memset(&link->preferred_training_settings, 0,
	       sizeof(struct dc_link_training_overrides));
	memset(&link->preferred_link_setting, 0,
	       sizeof(struct dc_link_settings));

	/* Dummy Init for linkid */
	link->link_id.type = OBJECT_TYPE_CONNECTOR;
	link->link_id.id = CONNECTOR_ID_DISPLAY_PORT;
	link->link_id.enum_id = ENUM_ID_1 + init_params->connector_index;
	link->is_internal_display = false;
	link->connector_signal = SIGNAL_TYPE_DISPLAY_PORT;
	LINK_INFO("Connector[%d] description:signal %d\n",
		  init_params->connector_index,
		  link->connector_signal);

	link->ep_type = DISPLAY_ENDPOINT_USB4_DPIA;
	link->is_dig_mapping_flexible = true;

	/* TODO: Initialize link : funcs->link_init */

	ddc_service_init_data.ctx = link->ctx;
	ddc_service_init_data.id = link->link_id;
	ddc_service_init_data.link = link;
	/* Set indicator for dpia link so that ddc won't be created */
	ddc_service_init_data.is_dpia_link = true;

	link->ddc = dal_ddc_service_create(&ddc_service_init_data);
	if (!link->ddc) {
		DC_ERROR("Failed to create ddc_service!\n");
		goto ddc_create_fail;
	}

	/* Set dpia port index : 0 to number of dpia ports */
	link->ddc_hw_inst = init_params->connector_index;

	/* TODO: Create link encoder */

	link->psr_settings.psr_version = DC_PSR_VERSION_UNSUPPORTED;

	/* Some docks seem to NAK I2C writes to segment pointer with mot=0. */
	link->wa_flags.dp_mot_reset_segment = true;

	return true;

ddc_create_fail:
	return false;
}

static bool dc_link_construct(struct dc_link *link,
			      const struct link_init_data *init_params)
{
	/* Handle dpia case */
	if (init_params->is_dpia_link)
		return dc_link_construct_dpia(link, init_params);
	else
		return dc_link_construct_legacy(link, init_params);
}
/*******************************************************************************
 * Public functions
 ******************************************************************************/
struct dc_link *link_create(const struct link_init_data *init_params)
{
	struct dc_link *link =
			kzalloc(sizeof(*link), GFP_KERNEL);

	if (NULL == link)
		goto alloc_fail;

	if (false == dc_link_construct(link, init_params))
		goto construct_fail;

	/*
	 * Must use preferred_link_setting, not reported_link_cap or verified_link_cap,
	 * since struct preferred_link_setting won't be reset after S3.
	 */
	link->preferred_link_setting.dpcd_source_device_specific_field_support = true;

	return link;

construct_fail:
	kfree(link);

alloc_fail:
	return NULL;
}

void link_destroy(struct dc_link **link)
{
	dc_link_destruct(*link);
	kfree(*link);
	*link = NULL;
}

static void enable_stream_features(struct pipe_ctx *pipe_ctx)
{
	struct dc_stream_state *stream = pipe_ctx->stream;

	if (pipe_ctx->stream->signal != SIGNAL_TYPE_DISPLAY_PORT_MST) {
		struct dc_link *link = stream->link;
		union down_spread_ctrl old_downspread;
		union down_spread_ctrl new_downspread;

		memset(&old_downspread, 0, sizeof(old_downspread));

		core_link_read_dpcd(link, DP_DOWNSPREAD_CTRL,
				&old_downspread.raw, sizeof(old_downspread));

		new_downspread.raw = old_downspread.raw;

		new_downspread.bits.IGNORE_MSA_TIMING_PARAM =
				(stream->ignore_msa_timing_param) ? 1 : 0;

		if (new_downspread.raw != old_downspread.raw) {
			core_link_write_dpcd(link, DP_DOWNSPREAD_CTRL,
				&new_downspread.raw, sizeof(new_downspread));
		}

	} else {
		dm_helpers_mst_enable_stream_features(stream);
	}
}

static enum dc_status enable_link_dp(struct dc_state *state,
				     struct pipe_ctx *pipe_ctx)
{
	struct dc_stream_state *stream = pipe_ctx->stream;
	enum dc_status status;
	bool skip_video_pattern;
	struct dc_link *link = stream->link;
	const struct dc_link_settings *link_settings =
			&pipe_ctx->link_config.dp_link_settings;
	bool fec_enable;
	int i;
	bool apply_seamless_boot_optimization = false;
	uint32_t bl_oled_enable_delay = 50; // in ms
	uint32_t post_oui_delay = 30; // 30ms
	/* Reduce link bandwidth between failed link training attempts. */
	bool do_fallback = false;

	// check for seamless boot
	for (i = 0; i < state->stream_count; i++) {
		if (state->streams[i]->apply_seamless_boot_optimization) {
			apply_seamless_boot_optimization = true;
			break;
		}
	}

	/* Train with fallback when enabling DPIA link. Conventional links are
	 * trained with fallback during sink detection.
	 */
	if (link->ep_type == DISPLAY_ENDPOINT_USB4_DPIA)
		do_fallback = true;

	/*
	 * Temporary w/a to get DP2.0 link rates to work with SST.
	 * TODO DP2.0 - Workaround: Remove w/a if and when the issue is resolved.
	 */
	if (dp_get_link_encoding_format(link_settings) == DP_128b_132b_ENCODING &&
			pipe_ctx->stream->signal == SIGNAL_TYPE_DISPLAY_PORT &&
			link->dc->debug.set_mst_en_for_sst) {
		dp_enable_mst_on_sink(link, true);
	}

	if (pipe_ctx->stream->signal == SIGNAL_TYPE_EDP) {
		/*in case it is not on*/
		if (!link->dc->config.edp_no_power_sequencing)
			link->dc->hwss.edp_power_control(link, true);
		link->dc->hwss.edp_wait_for_hpd_ready(link, true);
	}

	if (dp_get_link_encoding_format(link_settings) == DP_128b_132b_ENCODING) {
		/* TODO - DP2.0 HW: calculate 32 symbol clock for HPO encoder */
	} else {
		pipe_ctx->stream_res.pix_clk_params.requested_sym_clk =
				link_settings->link_rate * LINK_RATE_REF_FREQ_IN_KHZ;
		if (state->clk_mgr && !apply_seamless_boot_optimization)
			state->clk_mgr->funcs->update_clocks(state->clk_mgr,
					state, false);
	}

	// during mode switch we do DP_SET_POWER off then on, and OUI is lost
	dpcd_set_source_specific_data(link);
	if (link->dpcd_sink_ext_caps.raw != 0) {
		post_oui_delay += link->panel_config.pps.extra_post_OUI_ms;
		msleep(post_oui_delay);
	}

	// similarly, mode switch can cause loss of cable ID
	dpcd_write_cable_id_to_dprx(link);

	skip_video_pattern = true;

	if (link_settings->link_rate == LINK_RATE_LOW)
		skip_video_pattern = false;

	if (perform_link_training_with_retries(link_settings,
					       skip_video_pattern,
					       LINK_TRAINING_ATTEMPTS,
					       pipe_ctx,
					       pipe_ctx->stream->signal,
					       do_fallback)) {
		status = DC_OK;
	} else {
		status = DC_FAIL_DP_LINK_TRAINING;
	}

	if (link->preferred_training_settings.fec_enable)
		fec_enable = *link->preferred_training_settings.fec_enable;
	else
		fec_enable = true;

	if (dp_get_link_encoding_format(link_settings) == DP_8b_10b_ENCODING)
		dp_set_fec_enable(link, fec_enable);

	// during mode set we do DP_SET_POWER off then on, aux writes are lost
	if (link->dpcd_sink_ext_caps.bits.oled == 1 ||
		link->dpcd_sink_ext_caps.bits.sdr_aux_backlight_control == 1 ||
		link->dpcd_sink_ext_caps.bits.hdr_aux_backlight_control == 1) {
		dc_link_set_default_brightness_aux(link); // TODO: use cached if known
		if (link->dpcd_sink_ext_caps.bits.oled == 1)
			msleep(bl_oled_enable_delay);
		dc_link_backlight_enable_aux(link, true);
	}

	return status;
}

static enum dc_status enable_link_edp(
		struct dc_state *state,
		struct pipe_ctx *pipe_ctx)
{
	return enable_link_dp(state, pipe_ctx);
}

static enum dc_status enable_link_dp_mst(
		struct dc_state *state,
		struct pipe_ctx *pipe_ctx)
{
	struct dc_link *link = pipe_ctx->stream->link;

	/* sink signal type after MST branch is MST. Multiple MST sinks
	 * share one link. Link DP PHY is enable or training only once.
	 */
	if (link->link_status.link_active)
		return DC_OK;

	/* clear payload table */
	dm_helpers_dp_mst_clear_payload_allocation_table(link->ctx, link);

	/* to make sure the pending down rep can be processed
	 * before enabling the link
	 */
	dm_helpers_dp_mst_poll_pending_down_reply(link->ctx, link);

	/* set the sink to MST mode before enabling the link */
	dp_enable_mst_on_sink(link, true);

	return enable_link_dp(state, pipe_ctx);
}

void dc_link_blank_all_dp_displays(struct dc *dc)
{
	unsigned int i;
	uint8_t dpcd_power_state = '\0';
	enum dc_status status = DC_ERROR_UNEXPECTED;

	for (i = 0; i < dc->link_count; i++) {
		if ((dc->links[i]->connector_signal != SIGNAL_TYPE_DISPLAY_PORT) ||
			(dc->links[i]->priv == NULL) || (dc->links[i]->local_sink == NULL))
			continue;

		/* DP 2.0 spec requires that we read LTTPR caps first */
		dp_retrieve_lttpr_cap(dc->links[i]);
		/* if any of the displays are lit up turn them off */
		status = core_link_read_dpcd(dc->links[i], DP_SET_POWER,
							&dpcd_power_state, sizeof(dpcd_power_state));

		if (status == DC_OK && dpcd_power_state == DP_POWER_STATE_D0)
			dc_link_blank_dp_stream(dc->links[i], true);
	}

}

void dc_link_blank_all_edp_displays(struct dc *dc)
{
	unsigned int i;
	uint8_t dpcd_power_state = '\0';
	enum dc_status status = DC_ERROR_UNEXPECTED;

	for (i = 0; i < dc->link_count; i++) {
		if ((dc->links[i]->connector_signal != SIGNAL_TYPE_EDP) ||
			(!dc->links[i]->edp_sink_present))
			continue;

		/* if any of the displays are lit up turn them off */
		status = core_link_read_dpcd(dc->links[i], DP_SET_POWER,
							&dpcd_power_state, sizeof(dpcd_power_state));

		if (status == DC_OK && dpcd_power_state == DP_POWER_STATE_D0)
			dc_link_blank_dp_stream(dc->links[i], true);
	}
}

void dc_link_blank_dp_stream(struct dc_link *link, bool hw_init)
{
	unsigned int j;
	struct dc  *dc = link->ctx->dc;
	enum signal_type signal = link->connector_signal;

	if ((signal == SIGNAL_TYPE_EDP) ||
		(signal == SIGNAL_TYPE_DISPLAY_PORT)) {
		if (link->ep_type == DISPLAY_ENDPOINT_PHY &&
			link->link_enc->funcs->get_dig_frontend &&
			link->link_enc->funcs->is_dig_enabled(link->link_enc)) {
			unsigned int fe = link->link_enc->funcs->get_dig_frontend(link->link_enc);

			if (fe != ENGINE_ID_UNKNOWN)
				for (j = 0; j < dc->res_pool->stream_enc_count; j++) {
					if (fe == dc->res_pool->stream_enc[j]->id) {
						dc->res_pool->stream_enc[j]->funcs->dp_blank(link,
									dc->res_pool->stream_enc[j]);
						break;
					}
				}
		}

		if ((!link->wa_flags.dp_keep_receiver_powered) || hw_init)
			dp_receiver_power_ctrl(link, false);
	}
}

static bool get_ext_hdmi_settings(struct pipe_ctx *pipe_ctx,
		enum engine_id eng_id,
		struct ext_hdmi_settings *settings)
{
	bool result = false;
	int i = 0;
	struct integrated_info *integrated_info =
			pipe_ctx->stream->ctx->dc_bios->integrated_info;

	if (integrated_info == NULL)
		return false;

	/*
	 * Get retimer settings from sbios for passing SI eye test for DCE11
	 * The setting values are varied based on board revision and port id
	 * Therefore the setting values of each ports is passed by sbios.
	 */

	// Check if current bios contains ext Hdmi settings
	if (integrated_info->gpu_cap_info & 0x20) {
		switch (eng_id) {
		case ENGINE_ID_DIGA:
			settings->slv_addr = integrated_info->dp0_ext_hdmi_slv_addr;
			settings->reg_num = integrated_info->dp0_ext_hdmi_6g_reg_num;
			settings->reg_num_6g = integrated_info->dp0_ext_hdmi_6g_reg_num;
			memmove(settings->reg_settings,
					integrated_info->dp0_ext_hdmi_reg_settings,
					sizeof(integrated_info->dp0_ext_hdmi_reg_settings));
			memmove(settings->reg_settings_6g,
					integrated_info->dp0_ext_hdmi_6g_reg_settings,
					sizeof(integrated_info->dp0_ext_hdmi_6g_reg_settings));
			result = true;
			break;
		case ENGINE_ID_DIGB:
			settings->slv_addr = integrated_info->dp1_ext_hdmi_slv_addr;
			settings->reg_num = integrated_info->dp1_ext_hdmi_6g_reg_num;
			settings->reg_num_6g = integrated_info->dp1_ext_hdmi_6g_reg_num;
			memmove(settings->reg_settings,
					integrated_info->dp1_ext_hdmi_reg_settings,
					sizeof(integrated_info->dp1_ext_hdmi_reg_settings));
			memmove(settings->reg_settings_6g,
					integrated_info->dp1_ext_hdmi_6g_reg_settings,
					sizeof(integrated_info->dp1_ext_hdmi_6g_reg_settings));
			result = true;
			break;
		case ENGINE_ID_DIGC:
			settings->slv_addr = integrated_info->dp2_ext_hdmi_slv_addr;
			settings->reg_num = integrated_info->dp2_ext_hdmi_6g_reg_num;
			settings->reg_num_6g = integrated_info->dp2_ext_hdmi_6g_reg_num;
			memmove(settings->reg_settings,
					integrated_info->dp2_ext_hdmi_reg_settings,
					sizeof(integrated_info->dp2_ext_hdmi_reg_settings));
			memmove(settings->reg_settings_6g,
					integrated_info->dp2_ext_hdmi_6g_reg_settings,
					sizeof(integrated_info->dp2_ext_hdmi_6g_reg_settings));
			result = true;
			break;
		case ENGINE_ID_DIGD:
			settings->slv_addr = integrated_info->dp3_ext_hdmi_slv_addr;
			settings->reg_num = integrated_info->dp3_ext_hdmi_6g_reg_num;
			settings->reg_num_6g = integrated_info->dp3_ext_hdmi_6g_reg_num;
			memmove(settings->reg_settings,
					integrated_info->dp3_ext_hdmi_reg_settings,
					sizeof(integrated_info->dp3_ext_hdmi_reg_settings));
			memmove(settings->reg_settings_6g,
					integrated_info->dp3_ext_hdmi_6g_reg_settings,
					sizeof(integrated_info->dp3_ext_hdmi_6g_reg_settings));
			result = true;
			break;
		default:
			break;
		}

		if (result == true) {
			// Validate settings from bios integrated info table
			if (settings->slv_addr == 0)
				return false;
			if (settings->reg_num > 9)
				return false;
			if (settings->reg_num_6g > 3)
				return false;

			for (i = 0; i < settings->reg_num; i++) {
				if (settings->reg_settings[i].i2c_reg_index > 0x20)
					return false;
			}

			for (i = 0; i < settings->reg_num_6g; i++) {
				if (settings->reg_settings_6g[i].i2c_reg_index > 0x20)
					return false;
			}
		}
	}

	return result;
}

static bool i2c_write(struct pipe_ctx *pipe_ctx,
		uint8_t address, uint8_t *buffer, uint32_t length)
{
	struct i2c_command cmd = {0};
	struct i2c_payload payload = {0};

	memset(&payload, 0, sizeof(payload));
	memset(&cmd, 0, sizeof(cmd));

	cmd.number_of_payloads = 1;
	cmd.engine = I2C_COMMAND_ENGINE_DEFAULT;
	cmd.speed = pipe_ctx->stream->ctx->dc->caps.i2c_speed_in_khz;

	payload.address = address;
	payload.data = buffer;
	payload.length = length;
	payload.write = true;
	cmd.payloads = &payload;

	if (dm_helpers_submit_i2c(pipe_ctx->stream->ctx,
			pipe_ctx->stream->link, &cmd))
		return true;

	return false;
}

static void write_i2c_retimer_setting(
		struct pipe_ctx *pipe_ctx,
		bool is_vga_mode,
		bool is_over_340mhz,
		struct ext_hdmi_settings *settings)
{
	uint8_t slave_address = (settings->slv_addr >> 1);
	uint8_t buffer[2];
	const uint8_t apply_rx_tx_change = 0x4;
	uint8_t offset = 0xA;
	uint8_t value = 0;
	int i = 0;
	bool i2c_success = false;
	DC_LOGGER_INIT(pipe_ctx->stream->ctx->logger);

	memset(&buffer, 0, sizeof(buffer));

	/* Start Ext-Hdmi programming*/

	for (i = 0; i < settings->reg_num; i++) {
		/* Apply 3G settings */
		if (settings->reg_settings[i].i2c_reg_index <= 0x20) {

			buffer[0] = settings->reg_settings[i].i2c_reg_index;
			buffer[1] = settings->reg_settings[i].i2c_reg_val;
			i2c_success = i2c_write(pipe_ctx, slave_address,
						buffer, sizeof(buffer));
			RETIMER_REDRIVER_INFO("retimer write to slave_address = 0x%x,\
				offset = 0x%x, reg_val= 0x%x, i2c_success = %d\n",
				slave_address, buffer[0], buffer[1], i2c_success?1:0);

			if (!i2c_success)
				goto i2c_write_fail;

			/* Based on DP159 specs, APPLY_RX_TX_CHANGE bit in 0x0A
			 * needs to be set to 1 on every 0xA-0xC write.
			 */
			if (settings->reg_settings[i].i2c_reg_index == 0xA ||
				settings->reg_settings[i].i2c_reg_index == 0xB ||
				settings->reg_settings[i].i2c_reg_index == 0xC) {

				/* Query current value from offset 0xA */
				if (settings->reg_settings[i].i2c_reg_index == 0xA)
					value = settings->reg_settings[i].i2c_reg_val;
				else {
					i2c_success =
						dal_ddc_service_query_ddc_data(
						pipe_ctx->stream->link->ddc,
						slave_address, &offset, 1, &value, 1);
					if (!i2c_success)
						goto i2c_write_fail;
				}

				buffer[0] = offset;
				/* Set APPLY_RX_TX_CHANGE bit to 1 */
				buffer[1] = value | apply_rx_tx_change;
				i2c_success = i2c_write(pipe_ctx, slave_address,
						buffer, sizeof(buffer));
				RETIMER_REDRIVER_INFO("retimer write to slave_address = 0x%x,\
					offset = 0x%x, reg_val = 0x%x, i2c_success = %d\n",
					slave_address, buffer[0], buffer[1], i2c_success?1:0);
				if (!i2c_success)
					goto i2c_write_fail;
			}
		}
	}

	/* Apply 3G settings */
	if (is_over_340mhz) {
		for (i = 0; i < settings->reg_num_6g; i++) {
			/* Apply 3G settings */
			if (settings->reg_settings[i].i2c_reg_index <= 0x20) {

				buffer[0] = settings->reg_settings_6g[i].i2c_reg_index;
				buffer[1] = settings->reg_settings_6g[i].i2c_reg_val;
				i2c_success = i2c_write(pipe_ctx, slave_address,
							buffer, sizeof(buffer));
				RETIMER_REDRIVER_INFO("above 340Mhz: retimer write to slave_address = 0x%x,\
					offset = 0x%x, reg_val = 0x%x, i2c_success = %d\n",
					slave_address, buffer[0], buffer[1], i2c_success?1:0);

				if (!i2c_success)
					goto i2c_write_fail;

				/* Based on DP159 specs, APPLY_RX_TX_CHANGE bit in 0x0A
				 * needs to be set to 1 on every 0xA-0xC write.
				 */
				if (settings->reg_settings_6g[i].i2c_reg_index == 0xA ||
					settings->reg_settings_6g[i].i2c_reg_index == 0xB ||
					settings->reg_settings_6g[i].i2c_reg_index == 0xC) {

					/* Query current value from offset 0xA */
					if (settings->reg_settings_6g[i].i2c_reg_index == 0xA)
						value = settings->reg_settings_6g[i].i2c_reg_val;
					else {
						i2c_success =
								dal_ddc_service_query_ddc_data(
								pipe_ctx->stream->link->ddc,
								slave_address, &offset, 1, &value, 1);
						if (!i2c_success)
							goto i2c_write_fail;
					}

					buffer[0] = offset;
					/* Set APPLY_RX_TX_CHANGE bit to 1 */
					buffer[1] = value | apply_rx_tx_change;
					i2c_success = i2c_write(pipe_ctx, slave_address,
							buffer, sizeof(buffer));
					RETIMER_REDRIVER_INFO("retimer write to slave_address = 0x%x,\
						offset = 0x%x, reg_val = 0x%x, i2c_success = %d\n",
						slave_address, buffer[0], buffer[1], i2c_success?1:0);
					if (!i2c_success)
						goto i2c_write_fail;
				}
			}
		}
	}

	if (is_vga_mode) {
		/* Program additional settings if using 640x480 resolution */

		/* Write offset 0xFF to 0x01 */
		buffer[0] = 0xff;
		buffer[1] = 0x01;
		i2c_success = i2c_write(pipe_ctx, slave_address,
				buffer, sizeof(buffer));
		RETIMER_REDRIVER_INFO("retimer write to slave_address = 0x%x,\
				offset = 0x%x, reg_val = 0x%x, i2c_success = %d\n",
				slave_address, buffer[0], buffer[1], i2c_success?1:0);
		if (!i2c_success)
			goto i2c_write_fail;

		/* Write offset 0x00 to 0x23 */
		buffer[0] = 0x00;
		buffer[1] = 0x23;
		i2c_success = i2c_write(pipe_ctx, slave_address,
				buffer, sizeof(buffer));
		RETIMER_REDRIVER_INFO("retimer write to slave_address = 0x%x,\
			offset = 0x%x, reg_val = 0x%x, i2c_success = %d\n",
			slave_address, buffer[0], buffer[1], i2c_success?1:0);
		if (!i2c_success)
			goto i2c_write_fail;

		/* Write offset 0xff to 0x00 */
		buffer[0] = 0xff;
		buffer[1] = 0x00;
		i2c_success = i2c_write(pipe_ctx, slave_address,
				buffer, sizeof(buffer));
		RETIMER_REDRIVER_INFO("retimer write to slave_address = 0x%x,\
			offset = 0x%x, reg_val = 0x%x, i2c_success = %d\n",
			slave_address, buffer[0], buffer[1], i2c_success?1:0);
		if (!i2c_success)
			goto i2c_write_fail;

	}

	return;

i2c_write_fail:
	DC_LOG_DEBUG("Set retimer failed");
}

static void write_i2c_default_retimer_setting(
		struct pipe_ctx *pipe_ctx,
		bool is_vga_mode,
		bool is_over_340mhz)
{
	uint8_t slave_address = (0xBA >> 1);
	uint8_t buffer[2];
	bool i2c_success = false;
	DC_LOGGER_INIT(pipe_ctx->stream->ctx->logger);

	memset(&buffer, 0, sizeof(buffer));

	/* Program Slave Address for tuning single integrity */
	/* Write offset 0x0A to 0x13 */
	buffer[0] = 0x0A;
	buffer[1] = 0x13;
	i2c_success = i2c_write(pipe_ctx, slave_address,
			buffer, sizeof(buffer));
	RETIMER_REDRIVER_INFO("retimer writes default setting to slave_address = 0x%x,\
		offset = 0x%x, reg_val = 0x%x, i2c_success = %d\n",
		slave_address, buffer[0], buffer[1], i2c_success?1:0);
	if (!i2c_success)
		goto i2c_write_fail;

	/* Write offset 0x0A to 0x17 */
	buffer[0] = 0x0A;
	buffer[1] = 0x17;
	i2c_success = i2c_write(pipe_ctx, slave_address,
			buffer, sizeof(buffer));
	RETIMER_REDRIVER_INFO("retimer write to slave_addr = 0x%x,\
		offset = 0x%x, reg_val = 0x%x, i2c_success = %d\n",
		slave_address, buffer[0], buffer[1], i2c_success?1:0);
	if (!i2c_success)
		goto i2c_write_fail;

	/* Write offset 0x0B to 0xDA or 0xD8 */
	buffer[0] = 0x0B;
	buffer[1] = is_over_340mhz ? 0xDA : 0xD8;
	i2c_success = i2c_write(pipe_ctx, slave_address,
			buffer, sizeof(buffer));
	RETIMER_REDRIVER_INFO("retimer write to slave_addr = 0x%x,\
		offset = 0x%x, reg_val = 0x%x, i2c_success = %d\n",
		slave_address, buffer[0], buffer[1], i2c_success?1:0);
	if (!i2c_success)
		goto i2c_write_fail;

	/* Write offset 0x0A to 0x17 */
	buffer[0] = 0x0A;
	buffer[1] = 0x17;
	i2c_success = i2c_write(pipe_ctx, slave_address,
			buffer, sizeof(buffer));
	RETIMER_REDRIVER_INFO("retimer write to slave_addr = 0x%x,\
		offset = 0x%x, reg_val= 0x%x, i2c_success = %d\n",
		slave_address, buffer[0], buffer[1], i2c_success?1:0);
	if (!i2c_success)
		goto i2c_write_fail;

	/* Write offset 0x0C to 0x1D or 0x91 */
	buffer[0] = 0x0C;
	buffer[1] = is_over_340mhz ? 0x1D : 0x91;
	i2c_success = i2c_write(pipe_ctx, slave_address,
			buffer, sizeof(buffer));
	RETIMER_REDRIVER_INFO("retimer write to slave_addr = 0x%x,\
		offset = 0x%x, reg_val = 0x%x, i2c_success = %d\n",
		slave_address, buffer[0], buffer[1], i2c_success?1:0);
	if (!i2c_success)
		goto i2c_write_fail;

	/* Write offset 0x0A to 0x17 */
	buffer[0] = 0x0A;
	buffer[1] = 0x17;
	i2c_success = i2c_write(pipe_ctx, slave_address,
			buffer, sizeof(buffer));
	RETIMER_REDRIVER_INFO("retimer write to slave_addr = 0x%x,\
		offset = 0x%x, reg_val = 0x%x, i2c_success = %d\n",
		slave_address, buffer[0], buffer[1], i2c_success?1:0);
	if (!i2c_success)
		goto i2c_write_fail;


	if (is_vga_mode) {
		/* Program additional settings if using 640x480 resolution */

		/* Write offset 0xFF to 0x01 */
		buffer[0] = 0xff;
		buffer[1] = 0x01;
		i2c_success = i2c_write(pipe_ctx, slave_address,
				buffer, sizeof(buffer));
		RETIMER_REDRIVER_INFO("retimer write to slave_addr = 0x%x,\
			offset = 0x%x, reg_val = 0x%x, i2c_success = %d\n",
			slave_address, buffer[0], buffer[1], i2c_success?1:0);
		if (!i2c_success)
			goto i2c_write_fail;

		/* Write offset 0x00 to 0x23 */
		buffer[0] = 0x00;
		buffer[1] = 0x23;
		i2c_success = i2c_write(pipe_ctx, slave_address,
				buffer, sizeof(buffer));
		RETIMER_REDRIVER_INFO("retimer write to slave_addr = 0x%x,\
			offset = 0x%x, reg_val= 0x%x, i2c_success = %d\n",
			slave_address, buffer[0], buffer[1], i2c_success?1:0);
		if (!i2c_success)
			goto i2c_write_fail;

		/* Write offset 0xff to 0x00 */
		buffer[0] = 0xff;
		buffer[1] = 0x00;
		i2c_success = i2c_write(pipe_ctx, slave_address,
				buffer, sizeof(buffer));
		RETIMER_REDRIVER_INFO("retimer write default setting to slave_addr = 0x%x,\
			offset = 0x%x, reg_val= 0x%x, i2c_success = %d end here\n",
			slave_address, buffer[0], buffer[1], i2c_success?1:0);
		if (!i2c_success)
			goto i2c_write_fail;
	}

	return;

i2c_write_fail:
	DC_LOG_DEBUG("Set default retimer failed");
}

static void write_i2c_redriver_setting(
		struct pipe_ctx *pipe_ctx,
		bool is_over_340mhz)
{
	uint8_t slave_address = (0xF0 >> 1);
	uint8_t buffer[16];
	bool i2c_success = false;
	DC_LOGGER_INIT(pipe_ctx->stream->ctx->logger);

	memset(&buffer, 0, sizeof(buffer));

	// Program Slave Address for tuning single integrity
	buffer[3] = 0x4E;
	buffer[4] = 0x4E;
	buffer[5] = 0x4E;
	buffer[6] = is_over_340mhz ? 0x4E : 0x4A;

	i2c_success = i2c_write(pipe_ctx, slave_address,
					buffer, sizeof(buffer));
	RETIMER_REDRIVER_INFO("redriver write 0 to all 16 reg offset expect following:\n\
		\t slave_addr = 0x%x, offset[3] = 0x%x, offset[4] = 0x%x,\
		offset[5] = 0x%x,offset[6] is_over_340mhz = 0x%x,\
		i2c_success = %d\n",
		slave_address, buffer[3], buffer[4], buffer[5], buffer[6], i2c_success?1:0);

	if (!i2c_success)
		DC_LOG_DEBUG("Set redriver failed");
}

static void disable_link(struct dc_link *link, const struct link_resource *link_res,
		enum signal_type signal)
{
	/*
	 * TODO: implement call for dp_set_hw_test_pattern
	 * it is needed for compliance testing
	 */

	/* Here we need to specify that encoder output settings
	 * need to be calculated as for the set mode,
	 * it will lead to querying dynamic link capabilities
	 * which should be done before enable output
	 */

	if (dc_is_dp_signal(signal)) {
		/* SST DP, eDP */
		struct dc_link_settings link_settings = link->cur_link_settings;
		if (dc_is_dp_sst_signal(signal))
			dp_disable_link_phy(link, link_res, signal);
		else
			dp_disable_link_phy_mst(link, link_res, signal);

		if (dc_is_dp_sst_signal(signal) ||
				link->mst_stream_alloc_table.stream_count == 0) {
			if (dp_get_link_encoding_format(&link_settings) == DP_8b_10b_ENCODING) {
				dp_set_fec_enable(link, false);
				dp_set_fec_ready(link, link_res, false);
			}
		}
	} else if (signal != SIGNAL_TYPE_VIRTUAL) {
		link->dc->hwss.disable_link_output(link, link_res, signal);
	}

	if (signal == SIGNAL_TYPE_DISPLAY_PORT_MST) {
		/* MST disable link only when no stream use the link */
		if (link->mst_stream_alloc_table.stream_count <= 0)
			link->link_status.link_active = false;
	} else {
		link->link_status.link_active = false;
	}
}

static void enable_link_hdmi(struct pipe_ctx *pipe_ctx)
{
	struct dc_stream_state *stream = pipe_ctx->stream;
	struct dc_link *link = stream->link;
	enum dc_color_depth display_color_depth;
	enum engine_id eng_id;
	struct ext_hdmi_settings settings = {0};
	bool is_over_340mhz = false;
	bool is_vga_mode = (stream->timing.h_addressable == 640)
			&& (stream->timing.v_addressable == 480);
	struct dc *dc = pipe_ctx->stream->ctx->dc;

	if (stream->phy_pix_clk == 0)
		stream->phy_pix_clk = stream->timing.pix_clk_100hz / 10;
	if (stream->phy_pix_clk > 340000)
		is_over_340mhz = true;

	if (dc_is_hdmi_signal(pipe_ctx->stream->signal)) {
		unsigned short masked_chip_caps = pipe_ctx->stream->link->chip_caps &
				EXT_DISPLAY_PATH_CAPS__EXT_CHIP_MASK;
		if (masked_chip_caps == EXT_DISPLAY_PATH_CAPS__HDMI20_TISN65DP159RSBT) {
			/* DP159, Retimer settings */
			eng_id = pipe_ctx->stream_res.stream_enc->id;

			if (get_ext_hdmi_settings(pipe_ctx, eng_id, &settings)) {
				write_i2c_retimer_setting(pipe_ctx,
						is_vga_mode, is_over_340mhz, &settings);
			} else {
				write_i2c_default_retimer_setting(pipe_ctx,
						is_vga_mode, is_over_340mhz);
			}
		} else if (masked_chip_caps == EXT_DISPLAY_PATH_CAPS__HDMI20_PI3EQX1204) {
			/* PI3EQX1204, Redriver settings */
			write_i2c_redriver_setting(pipe_ctx, is_over_340mhz);
		}
	}

	if (dc_is_hdmi_signal(pipe_ctx->stream->signal))
		dal_ddc_service_write_scdc_data(
			stream->link->ddc,
			stream->phy_pix_clk,
			stream->timing.flags.LTE_340MCSC_SCRAMBLE);

	memset(&stream->link->cur_link_settings, 0,
			sizeof(struct dc_link_settings));

	display_color_depth = stream->timing.display_color_depth;
	if (stream->timing.pixel_encoding == PIXEL_ENCODING_YCBCR422)
		display_color_depth = COLOR_DEPTH_888;

	dc->hwss.enable_tmds_link_output(
			link,
			&pipe_ctx->link_res,
			pipe_ctx->stream->signal,
			pipe_ctx->clock_source->id,
			display_color_depth,
			stream->phy_pix_clk);

	if (dc_is_hdmi_signal(pipe_ctx->stream->signal))
		dal_ddc_service_read_scdc_data(link->ddc);
}

static void enable_link_lvds(struct pipe_ctx *pipe_ctx)
{
	struct dc_stream_state *stream = pipe_ctx->stream;
	struct dc_link *link = stream->link;
	struct dc *dc = stream->ctx->dc;

	if (stream->phy_pix_clk == 0)
		stream->phy_pix_clk = stream->timing.pix_clk_100hz / 10;

	memset(&stream->link->cur_link_settings, 0,
			sizeof(struct dc_link_settings));
	dc->hwss.enable_lvds_link_output(
			link,
			&pipe_ctx->link_res,
			pipe_ctx->clock_source->id,
			stream->phy_pix_clk);

}

bool dc_power_alpm_dpcd_enable(struct dc_link *link, bool enable)
{
	bool ret = false;
	union dpcd_alpm_configuration alpm_config;

	if (link->psr_settings.psr_version == DC_PSR_VERSION_SU_1) {
		memset(&alpm_config, 0, sizeof(alpm_config));

		alpm_config.bits.ENABLE = (enable ? true : false);
		ret = dm_helpers_dp_write_dpcd(link->ctx, link,
				DP_RECEIVER_ALPM_CONFIG, &alpm_config.raw,
				sizeof(alpm_config.raw));
	}
	return ret;
}

/****************************enable_link***********************************/
static enum dc_status enable_link(
		struct dc_state *state,
		struct pipe_ctx *pipe_ctx)
{
	enum dc_status status = DC_ERROR_UNEXPECTED;
	struct dc_stream_state *stream = pipe_ctx->stream;
	struct dc_link *link = stream->link;

	/* There's some scenarios where driver is unloaded with display
	 * still enabled. When driver is reloaded, it may cause a display
	 * to not light up if there is a mismatch between old and new
	 * link settings. Need to call disable first before enabling at
	 * new link settings.
	 */
	if (link->link_status.link_active) {
		disable_link(link, &pipe_ctx->link_res, pipe_ctx->stream->signal);
	}

	switch (pipe_ctx->stream->signal) {
	case SIGNAL_TYPE_DISPLAY_PORT:
		status = enable_link_dp(state, pipe_ctx);
		break;
	case SIGNAL_TYPE_EDP:
		status = enable_link_edp(state, pipe_ctx);
		break;
	case SIGNAL_TYPE_DISPLAY_PORT_MST:
		status = enable_link_dp_mst(state, pipe_ctx);
		msleep(200);
		break;
	case SIGNAL_TYPE_DVI_SINGLE_LINK:
	case SIGNAL_TYPE_DVI_DUAL_LINK:
	case SIGNAL_TYPE_HDMI_TYPE_A:
		enable_link_hdmi(pipe_ctx);
		status = DC_OK;
		break;
	case SIGNAL_TYPE_LVDS:
		enable_link_lvds(pipe_ctx);
		status = DC_OK;
		break;
	case SIGNAL_TYPE_VIRTUAL:
		status = DC_OK;
		break;
	default:
		break;
	}

	if (status == DC_OK)
		pipe_ctx->stream->link->link_status.link_active = true;

	return status;
}

static uint32_t get_timing_pixel_clock_100hz(const struct dc_crtc_timing *timing)
{

	uint32_t pxl_clk = timing->pix_clk_100hz;

	if (timing->pixel_encoding == PIXEL_ENCODING_YCBCR420)
		pxl_clk /= 2;
	else if (timing->pixel_encoding == PIXEL_ENCODING_YCBCR422)
		pxl_clk = pxl_clk * 2 / 3;

	if (timing->display_color_depth == COLOR_DEPTH_101010)
		pxl_clk = pxl_clk * 10 / 8;
	else if (timing->display_color_depth == COLOR_DEPTH_121212)
		pxl_clk = pxl_clk * 12 / 8;

	return pxl_clk;
}

static bool dp_active_dongle_validate_timing(
		const struct dc_crtc_timing *timing,
		const struct dpcd_caps *dpcd_caps)
{
	const struct dc_dongle_caps *dongle_caps = &dpcd_caps->dongle_caps;

	switch (dpcd_caps->dongle_type) {
	case DISPLAY_DONGLE_DP_VGA_CONVERTER:
	case DISPLAY_DONGLE_DP_DVI_CONVERTER:
	case DISPLAY_DONGLE_DP_DVI_DONGLE:
		if (timing->pixel_encoding == PIXEL_ENCODING_RGB)
			return true;
		else
			return false;
	default:
		break;
	}

	if (dpcd_caps->dongle_type == DISPLAY_DONGLE_DP_HDMI_CONVERTER &&
			dongle_caps->extendedCapValid == true) {
		/* Check Pixel Encoding */
		switch (timing->pixel_encoding) {
		case PIXEL_ENCODING_RGB:
		case PIXEL_ENCODING_YCBCR444:
			break;
		case PIXEL_ENCODING_YCBCR422:
			if (!dongle_caps->is_dp_hdmi_ycbcr422_pass_through)
				return false;
			break;
		case PIXEL_ENCODING_YCBCR420:
			if (!dongle_caps->is_dp_hdmi_ycbcr420_pass_through)
				return false;
			break;
		default:
			/* Invalid Pixel Encoding*/
			return false;
		}

		switch (timing->display_color_depth) {
		case COLOR_DEPTH_666:
		case COLOR_DEPTH_888:
			/*888 and 666 should always be supported*/
			break;
		case COLOR_DEPTH_101010:
			if (dongle_caps->dp_hdmi_max_bpc < 10)
				return false;
			break;
		case COLOR_DEPTH_121212:
			if (dongle_caps->dp_hdmi_max_bpc < 12)
				return false;
			break;
		case COLOR_DEPTH_141414:
		case COLOR_DEPTH_161616:
		default:
			/* These color depths are currently not supported */
			return false;
		}

		/* Check 3D format */
		switch (timing->timing_3d_format) {
		case TIMING_3D_FORMAT_NONE:
		case TIMING_3D_FORMAT_FRAME_ALTERNATE:
			/*Only frame alternate 3D is supported on active dongle*/
			break;
		default:
			/*other 3D formats are not supported due to bad infoframe translation */
			return false;
		}

#if defined(CONFIG_DRM_AMD_DC_DCN)
		if (dongle_caps->dp_hdmi_frl_max_link_bw_in_kbps > 0) { // DP to HDMI FRL converter
			struct dc_crtc_timing outputTiming = *timing;

			if (timing->flags.DSC && !timing->dsc_cfg.is_frl)
				/* DP input has DSC, HDMI FRL output doesn't have DSC, remove DSC from output timing */
				outputTiming.flags.DSC = 0;
			if (dc_bandwidth_in_kbps_from_timing(&outputTiming) > dongle_caps->dp_hdmi_frl_max_link_bw_in_kbps)
				return false;
		} else { // DP to HDMI TMDS converter
			if (get_timing_pixel_clock_100hz(timing) > (dongle_caps->dp_hdmi_max_pixel_clk_in_khz * 10))
				return false;
		}
#else
		if (get_timing_pixel_clock_100hz(timing) > (dongle_caps->dp_hdmi_max_pixel_clk_in_khz * 10))
			return false;
#endif
	}

	if (dpcd_caps->channel_coding_cap.bits.DP_128b_132b_SUPPORTED == 0 &&
			dpcd_caps->dsc_caps.dsc_basic_caps.fields.dsc_support.DSC_PASSTHROUGH_SUPPORT == 0 &&
			dongle_caps->dfp_cap_ext.supported) {

		if (dongle_caps->dfp_cap_ext.max_pixel_rate_in_mps < (timing->pix_clk_100hz / 10000))
			return false;

		if (dongle_caps->dfp_cap_ext.max_video_h_active_width < timing->h_addressable)
			return false;

		if (dongle_caps->dfp_cap_ext.max_video_v_active_height < timing->v_addressable)
			return false;

		if (timing->pixel_encoding == PIXEL_ENCODING_RGB) {
			if (!dongle_caps->dfp_cap_ext.encoding_format_caps.support_rgb)
				return false;
			if (timing->display_color_depth == COLOR_DEPTH_666 &&
					!dongle_caps->dfp_cap_ext.rgb_color_depth_caps.support_6bpc)
				return false;
			else if (timing->display_color_depth == COLOR_DEPTH_888 &&
					!dongle_caps->dfp_cap_ext.rgb_color_depth_caps.support_8bpc)
				return false;
			else if (timing->display_color_depth == COLOR_DEPTH_101010 &&
					!dongle_caps->dfp_cap_ext.rgb_color_depth_caps.support_10bpc)
				return false;
			else if (timing->display_color_depth == COLOR_DEPTH_121212 &&
					!dongle_caps->dfp_cap_ext.rgb_color_depth_caps.support_12bpc)
				return false;
			else if (timing->display_color_depth == COLOR_DEPTH_161616 &&
					!dongle_caps->dfp_cap_ext.rgb_color_depth_caps.support_16bpc)
				return false;
		} else if (timing->pixel_encoding == PIXEL_ENCODING_YCBCR444) {
			if (!dongle_caps->dfp_cap_ext.encoding_format_caps.support_rgb)
				return false;
			if (timing->display_color_depth == COLOR_DEPTH_888 &&
					!dongle_caps->dfp_cap_ext.ycbcr444_color_depth_caps.support_8bpc)
				return false;
			else if (timing->display_color_depth == COLOR_DEPTH_101010 &&
					!dongle_caps->dfp_cap_ext.ycbcr444_color_depth_caps.support_10bpc)
				return false;
			else if (timing->display_color_depth == COLOR_DEPTH_121212 &&
					!dongle_caps->dfp_cap_ext.ycbcr444_color_depth_caps.support_12bpc)
				return false;
			else if (timing->display_color_depth == COLOR_DEPTH_161616 &&
					!dongle_caps->dfp_cap_ext.ycbcr444_color_depth_caps.support_16bpc)
				return false;
		} else if (timing->pixel_encoding == PIXEL_ENCODING_YCBCR422) {
			if (!dongle_caps->dfp_cap_ext.encoding_format_caps.support_rgb)
				return false;
			if (timing->display_color_depth == COLOR_DEPTH_888 &&
					!dongle_caps->dfp_cap_ext.ycbcr422_color_depth_caps.support_8bpc)
				return false;
			else if (timing->display_color_depth == COLOR_DEPTH_101010 &&
					!dongle_caps->dfp_cap_ext.ycbcr422_color_depth_caps.support_10bpc)
				return false;
			else if (timing->display_color_depth == COLOR_DEPTH_121212 &&
					!dongle_caps->dfp_cap_ext.ycbcr422_color_depth_caps.support_12bpc)
				return false;
			else if (timing->display_color_depth == COLOR_DEPTH_161616 &&
					!dongle_caps->dfp_cap_ext.ycbcr422_color_depth_caps.support_16bpc)
				return false;
		} else if (timing->pixel_encoding == PIXEL_ENCODING_YCBCR420) {
			if (!dongle_caps->dfp_cap_ext.encoding_format_caps.support_rgb)
				return false;
			if (timing->display_color_depth == COLOR_DEPTH_888 &&
					!dongle_caps->dfp_cap_ext.ycbcr420_color_depth_caps.support_8bpc)
				return false;
			else if (timing->display_color_depth == COLOR_DEPTH_101010 &&
					!dongle_caps->dfp_cap_ext.ycbcr420_color_depth_caps.support_10bpc)
				return false;
			else if (timing->display_color_depth == COLOR_DEPTH_121212 &&
					!dongle_caps->dfp_cap_ext.ycbcr420_color_depth_caps.support_12bpc)
				return false;
			else if (timing->display_color_depth == COLOR_DEPTH_161616 &&
					!dongle_caps->dfp_cap_ext.ycbcr420_color_depth_caps.support_16bpc)
				return false;
		}
	}

	return true;
}

enum dc_status dc_link_validate_mode_timing(
		const struct dc_stream_state *stream,
		struct dc_link *link,
		const struct dc_crtc_timing *timing)
{
	uint32_t max_pix_clk = stream->link->dongle_max_pix_clk * 10;
	struct dpcd_caps *dpcd_caps = &link->dpcd_caps;

	/* A hack to avoid failing any modes for EDID override feature on
	 * topology change such as lower quality cable for DP or different dongle
	 */
	if (link->remote_sinks[0] && link->remote_sinks[0]->sink_signal == SIGNAL_TYPE_VIRTUAL)
		return DC_OK;

	/* Passive Dongle */
	if (max_pix_clk != 0 && get_timing_pixel_clock_100hz(timing) > max_pix_clk)
		return DC_EXCEED_DONGLE_CAP;

	/* Active Dongle*/
	if (!dp_active_dongle_validate_timing(timing, dpcd_caps))
		return DC_EXCEED_DONGLE_CAP;

	switch (stream->signal) {
	case SIGNAL_TYPE_EDP:
	case SIGNAL_TYPE_DISPLAY_PORT:
		if (!dp_validate_mode_timing(
				link,
				timing))
			return DC_NO_DP_LINK_BANDWIDTH;
		break;

	default:
		break;
	}

	return DC_OK;
}

static struct abm *get_abm_from_stream_res(const struct dc_link *link)
{
	int i;
	struct dc *dc = NULL;
	struct abm *abm = NULL;

	if (!link || !link->ctx)
		return NULL;

	dc = link->ctx->dc;

	for (i = 0; i < MAX_PIPES; i++) {
		struct pipe_ctx pipe_ctx = dc->current_state->res_ctx.pipe_ctx[i];
		struct dc_stream_state *stream = pipe_ctx.stream;

		if (stream && stream->link == link) {
			abm = pipe_ctx.stream_res.abm;
			break;
		}
	}
	return abm;
}

int dc_link_get_backlight_level(const struct dc_link *link)
{
	struct abm *abm = get_abm_from_stream_res(link);
	struct panel_cntl *panel_cntl = link->panel_cntl;
	struct dc  *dc = link->ctx->dc;
	struct dmcu *dmcu = dc->res_pool->dmcu;
	bool fw_set_brightness = true;

	if (dmcu)
		fw_set_brightness = dmcu->funcs->is_dmcu_initialized(dmcu);

	if (!fw_set_brightness && panel_cntl->funcs->get_current_backlight)
		return panel_cntl->funcs->get_current_backlight(panel_cntl);
	else if (abm != NULL && abm->funcs->get_current_backlight != NULL)
		return (int) abm->funcs->get_current_backlight(abm);
	else
		return DC_ERROR_UNEXPECTED;
}

int dc_link_get_target_backlight_pwm(const struct dc_link *link)
{
	struct abm *abm = get_abm_from_stream_res(link);

	if (abm == NULL || abm->funcs->get_target_backlight == NULL)
		return DC_ERROR_UNEXPECTED;

	return (int) abm->funcs->get_target_backlight(abm);
}

static struct pipe_ctx *get_pipe_from_link(const struct dc_link *link)
{
	int i;
	struct dc *dc = link->ctx->dc;
	struct pipe_ctx *pipe_ctx = NULL;

	for (i = 0; i < MAX_PIPES; i++) {
		if (dc->current_state->res_ctx.pipe_ctx[i].stream) {
			if (dc->current_state->res_ctx.pipe_ctx[i].stream->link == link) {
				pipe_ctx = &dc->current_state->res_ctx.pipe_ctx[i];
				break;
			}
		}
	}

	return pipe_ctx;
}

bool dc_link_set_backlight_level(const struct dc_link *link,
		uint32_t backlight_pwm_u16_16,
		uint32_t frame_ramp)
{
	struct dc  *dc = link->ctx->dc;

	DC_LOGGER_INIT(link->ctx->logger);
	DC_LOG_BACKLIGHT("New Backlight level: %d (0x%X)\n",
			backlight_pwm_u16_16, backlight_pwm_u16_16);

	if (dc_is_embedded_signal(link->connector_signal)) {
		struct pipe_ctx *pipe_ctx = get_pipe_from_link(link);

		if (pipe_ctx) {
			/* Disable brightness ramping when the display is blanked
			 * as it can hang the DMCU
			 */
			if (pipe_ctx->plane_state == NULL)
				frame_ramp = 0;
		} else {
			return false;
		}

		dc->hwss.set_backlight_level(
				pipe_ctx,
				backlight_pwm_u16_16,
				frame_ramp);
	}
	return true;
}

bool dc_link_set_psr_allow_active(struct dc_link *link, const bool *allow_active,
		bool wait, bool force_static, const unsigned int *power_opts)
{
	struct dc  *dc = link->ctx->dc;
	struct dmcu *dmcu = dc->res_pool->dmcu;
	struct dmub_psr *psr = dc->res_pool->psr;
	unsigned int panel_inst;

	if (psr == NULL && force_static)
		return false;

	if (!dc_get_edp_link_panel_inst(dc, link, &panel_inst))
		return false;

	if (allow_active && link->type == dc_connection_none) {
		// Don't enter PSR if panel is not connected
		return false;
	}

	/* Set power optimization flag */
	if (power_opts && link->psr_settings.psr_power_opt != *power_opts) {
		link->psr_settings.psr_power_opt = *power_opts;

		if (psr != NULL && link->psr_settings.psr_feature_enabled && psr->funcs->psr_set_power_opt)
			psr->funcs->psr_set_power_opt(psr, link->psr_settings.psr_power_opt, panel_inst);
	}

	if (psr != NULL && link->psr_settings.psr_feature_enabled &&
			force_static && psr->funcs->psr_force_static)
		psr->funcs->psr_force_static(psr, panel_inst);

	/* Enable or Disable PSR */
	if (allow_active && link->psr_settings.psr_allow_active != *allow_active) {
		link->psr_settings.psr_allow_active = *allow_active;

		if (!link->psr_settings.psr_allow_active)
			dc_z10_restore(dc);

		if (psr != NULL && link->psr_settings.psr_feature_enabled) {
			psr->funcs->psr_enable(psr, link->psr_settings.psr_allow_active, wait, panel_inst);
		} else if ((dmcu != NULL && dmcu->funcs->is_dmcu_initialized(dmcu)) &&
			link->psr_settings.psr_feature_enabled)
			dmcu->funcs->set_psr_enable(dmcu, link->psr_settings.psr_allow_active, wait);
		else
			return false;
	}

	return true;
}

bool dc_link_get_psr_state(const struct dc_link *link, enum dc_psr_state *state)
{
	struct dc  *dc = link->ctx->dc;
	struct dmcu *dmcu = dc->res_pool->dmcu;
	struct dmub_psr *psr = dc->res_pool->psr;
	unsigned int panel_inst;

	if (!dc_get_edp_link_panel_inst(dc, link, &panel_inst))
		return false;

	if (psr != NULL && link->psr_settings.psr_feature_enabled)
		psr->funcs->psr_get_state(psr, state, panel_inst);
	else if (dmcu != NULL && link->psr_settings.psr_feature_enabled)
		dmcu->funcs->get_psr_state(dmcu, state);

	return true;
}

static inline enum physical_phy_id
transmitter_to_phy_id(enum transmitter transmitter_value)
{
	switch (transmitter_value) {
	case TRANSMITTER_UNIPHY_A:
		return PHYLD_0;
	case TRANSMITTER_UNIPHY_B:
		return PHYLD_1;
	case TRANSMITTER_UNIPHY_C:
		return PHYLD_2;
	case TRANSMITTER_UNIPHY_D:
		return PHYLD_3;
	case TRANSMITTER_UNIPHY_E:
		return PHYLD_4;
	case TRANSMITTER_UNIPHY_F:
		return PHYLD_5;
	case TRANSMITTER_NUTMEG_CRT:
		return PHYLD_6;
	case TRANSMITTER_TRAVIS_CRT:
		return PHYLD_7;
	case TRANSMITTER_TRAVIS_LCD:
		return PHYLD_8;
	case TRANSMITTER_UNIPHY_G:
		return PHYLD_9;
	case TRANSMITTER_COUNT:
		return PHYLD_COUNT;
	case TRANSMITTER_UNKNOWN:
		return PHYLD_UNKNOWN;
	default:
		WARN_ONCE(1, "Unknown transmitter value %d\n",
			  transmitter_value);
		return PHYLD_UNKNOWN;
	}
}

bool dc_link_setup_psr(struct dc_link *link,
		const struct dc_stream_state *stream, struct psr_config *psr_config,
		struct psr_context *psr_context)
{
	struct dc *dc;
	struct dmcu *dmcu;
	struct dmub_psr *psr;
	int i;
	unsigned int panel_inst;
	/* updateSinkPsrDpcdConfig*/
	union dpcd_psr_configuration psr_configuration;
	union dpcd_sink_active_vtotal_control_mode vtotal_control = {0};

	psr_context->controllerId = CONTROLLER_ID_UNDEFINED;

	if (!link)
		return false;

	dc = link->ctx->dc;
	dmcu = dc->res_pool->dmcu;
	psr = dc->res_pool->psr;

	if (!dmcu && !psr)
		return false;

	if (!dc_get_edp_link_panel_inst(dc, link, &panel_inst))
		return false;


	memset(&psr_configuration, 0, sizeof(psr_configuration));

	psr_configuration.bits.ENABLE                    = 1;
	psr_configuration.bits.CRC_VERIFICATION          = 1;
	psr_configuration.bits.FRAME_CAPTURE_INDICATION  =
			psr_config->psr_frame_capture_indication_req;

	/* Check for PSR v2*/
	if (link->psr_settings.psr_version == DC_PSR_VERSION_SU_1) {
		/* For PSR v2 selective update.
		 * Indicates whether sink should start capturing
		 * immediately following active scan line,
		 * or starting with the 2nd active scan line.
		 */
		psr_configuration.bits.LINE_CAPTURE_INDICATION = 0;
		/*For PSR v2, determines whether Sink should generate
		 * IRQ_HPD when CRC mismatch is detected.
		 */
		psr_configuration.bits.IRQ_HPD_WITH_CRC_ERROR    = 1;
		/* For PSR v2, set the bit when the Source device will
		 * be enabling PSR2 operation.
		 */
		psr_configuration.bits.ENABLE_PSR2    = 1;
		/* For PSR v2, the Sink device must be able to receive
		 * SU region updates early in the frame time.
		 */
		psr_configuration.bits.EARLY_TRANSPORT_ENABLE    = 1;
	}

	dm_helpers_dp_write_dpcd(
		link->ctx,
		link,
		368,
		&psr_configuration.raw,
		sizeof(psr_configuration.raw));

	if (link->psr_settings.psr_version == DC_PSR_VERSION_SU_1) {
		dc_power_alpm_dpcd_enable(link, true);
		psr_context->su_granularity_required =
			psr_config->su_granularity_required;
		psr_context->su_y_granularity =
			psr_config->su_y_granularity;
		psr_context->line_time_in_us =
			psr_config->line_time_in_us;

		if (link->psr_settings.psr_vtotal_control_support) {
			psr_context->rate_control_caps = psr_config->rate_control_caps;
			vtotal_control.bits.ENABLE = true;
			core_link_write_dpcd(link, DP_SINK_PSR_ACTIVE_VTOTAL_CONTROL_MODE,
							&vtotal_control.raw, sizeof(vtotal_control.raw));
		}
	}

	psr_context->channel = link->ddc->ddc_pin->hw_info.ddc_channel;
	psr_context->transmitterId = link->link_enc->transmitter;
	psr_context->engineId = link->link_enc->preferred_engine;

	for (i = 0; i < MAX_PIPES; i++) {
		if (dc->current_state->res_ctx.pipe_ctx[i].stream
				== stream) {
			/* dmcu -1 for all controller id values,
			 * therefore +1 here
			 */
			psr_context->controllerId =
				dc->current_state->res_ctx.
				pipe_ctx[i].stream_res.tg->inst + 1;
			break;
		}
	}

	/* Hardcoded for now.  Can be Pcie or Uniphy (or Unknown)*/
	psr_context->phyType = PHY_TYPE_UNIPHY;
	/*PhyId is associated with the transmitter id*/
	psr_context->smuPhyId =
		transmitter_to_phy_id(link->link_enc->transmitter);

	psr_context->crtcTimingVerticalTotal = stream->timing.v_total;
	psr_context->vsync_rate_hz = div64_u64(div64_u64((stream->
					timing.pix_clk_100hz * 100),
					stream->timing.v_total),
					stream->timing.h_total);

	psr_context->psrSupportedDisplayConfig = true;
	psr_context->psrExitLinkTrainingRequired =
		psr_config->psr_exit_link_training_required;
	psr_context->sdpTransmitLineNumDeadline =
		psr_config->psr_sdp_transmit_line_num_deadline;
	psr_context->psrFrameCaptureIndicationReq =
		psr_config->psr_frame_capture_indication_req;

	psr_context->skipPsrWaitForPllLock = 0; /* only = 1 in KV */

	psr_context->numberOfControllers =
			link->dc->res_pool->timing_generator_count;

	psr_context->rfb_update_auto_en = true;

	/* 2 frames before enter PSR. */
	psr_context->timehyst_frames = 2;
	/* half a frame
	 * (units in 100 lines, i.e. a value of 1 represents 100 lines)
	 */
	psr_context->hyst_lines = stream->timing.v_total / 2 / 100;
	psr_context->aux_repeats = 10;

	psr_context->psr_level.u32all = 0;

	/*skip power down the single pipe since it blocks the cstate*/
#if defined(CONFIG_DRM_AMD_DC_DCN)
	if (link->ctx->asic_id.chip_family >= FAMILY_RV) {
		switch(link->ctx->asic_id.chip_family) {
		case FAMILY_YELLOW_CARP:
		case AMDGPU_FAMILY_GC_10_3_6:
<<<<<<< HEAD
		case AMDGPU_FAMILY_GC_11_0_2:
=======
		case AMDGPU_FAMILY_GC_11_0_1:
>>>>>>> 7365df19
			if(!dc->debug.disable_z10)
				psr_context->psr_level.bits.SKIP_CRTC_DISABLE = false;
			break;
		default:
			psr_context->psr_level.bits.SKIP_CRTC_DISABLE = true;
			break;
		}
	}
#else
	if (link->ctx->asic_id.chip_family >= FAMILY_RV)
		psr_context->psr_level.bits.SKIP_CRTC_DISABLE = true;
#endif

	/* SMU will perform additional powerdown sequence.
	 * For unsupported ASICs, set psr_level flag to skip PSR
	 *  static screen notification to SMU.
	 *  (Always set for DAL2, did not check ASIC)
	 */
	psr_context->allow_smu_optimizations = psr_config->allow_smu_optimizations;
	psr_context->allow_multi_disp_optimizations = psr_config->allow_multi_disp_optimizations;

	/* Complete PSR entry before aborting to prevent intermittent
	 * freezes on certain eDPs
	 */
	psr_context->psr_level.bits.DISABLE_PSR_ENTRY_ABORT = 1;

	/* enable ALPM */
	psr_context->psr_level.bits.DISABLE_ALPM = 0;
	psr_context->psr_level.bits.ALPM_DEFAULT_PD_MODE = 1;

	/* Controls additional delay after remote frame capture before
	 * continuing power down, default = 0
	 */
	psr_context->frame_delay = 0;

	if (psr) {
		link->psr_settings.psr_feature_enabled = psr->funcs->psr_copy_settings(psr,
			link, psr_context, panel_inst);
		link->psr_settings.psr_power_opt = 0;
		link->psr_settings.psr_allow_active = 0;
	}
	else
		link->psr_settings.psr_feature_enabled = dmcu->funcs->setup_psr(dmcu, link, psr_context);

	/* psr_enabled == 0 indicates setup_psr did not succeed, but this
	 * should not happen since firmware should be running at this point
	 */
	if (link->psr_settings.psr_feature_enabled == 0)
		ASSERT(0);

	return true;

}

void dc_link_get_psr_residency(const struct dc_link *link, uint32_t *residency)
{
	struct dc  *dc = link->ctx->dc;
	struct dmub_psr *psr = dc->res_pool->psr;
	unsigned int panel_inst;

	if (!dc_get_edp_link_panel_inst(dc, link, &panel_inst))
		return;

	/* PSR residency measurements only supported on DMCUB */
	if (psr != NULL && link->psr_settings.psr_feature_enabled)
		psr->funcs->psr_get_residency(psr, residency, panel_inst);
	else
		*residency = 0;
}

bool dc_link_set_sink_vtotal_in_psr_active(const struct dc_link *link, uint16_t psr_vtotal_idle, uint16_t psr_vtotal_su)
{
	struct dc *dc = link->ctx->dc;
	struct dmub_psr *psr = dc->res_pool->psr;

	if (psr == NULL || !link->psr_settings.psr_feature_enabled || !link->psr_settings.psr_vtotal_control_support)
		return false;

	psr->funcs->psr_set_sink_vtotal_in_psr_active(psr, psr_vtotal_idle, psr_vtotal_su);

	return true;
}

const struct dc_link_status *dc_link_get_status(const struct dc_link *link)
{
	return &link->link_status;
}

void core_link_resume(struct dc_link *link)
{
	if (link->connector_signal != SIGNAL_TYPE_VIRTUAL)
		program_hpd_filter(link);
}

static struct fixed31_32 get_pbn_per_slot(struct dc_stream_state *stream)
{
	struct fixed31_32 mbytes_per_sec;
	uint32_t link_rate_in_mbytes_per_sec = dc_link_bandwidth_kbps(stream->link,
			&stream->link->cur_link_settings);
	link_rate_in_mbytes_per_sec /= 8000; /* Kbits to MBytes */

	mbytes_per_sec = dc_fixpt_from_int(link_rate_in_mbytes_per_sec);

	return dc_fixpt_div_int(mbytes_per_sec, 54);
}

static struct fixed31_32 get_pbn_from_bw_in_kbps(uint64_t kbps)
{
	struct fixed31_32 peak_kbps;
	uint32_t numerator = 0;
	uint32_t denominator = 1;

	/*
	 * margin 5300ppm + 300ppm ~ 0.6% as per spec, factor is 1.006
	 * The unit of 54/64Mbytes/sec is an arbitrary unit chosen based on
	 * common multiplier to render an integer PBN for all link rate/lane
	 * counts combinations
	 * calculate
	 * peak_kbps *= (1006/1000)
	 * peak_kbps *= (64/54)
	 * peak_kbps *= 8    convert to bytes
	 */

	numerator = 64 * PEAK_FACTOR_X1000;
	denominator = 54 * 8 * 1000 * 1000;
	kbps *= numerator;
	peak_kbps = dc_fixpt_from_fraction(kbps, denominator);

	return peak_kbps;
}

static struct fixed31_32 get_pbn_from_timing(struct pipe_ctx *pipe_ctx)
{
	uint64_t kbps;

	kbps = dc_bandwidth_in_kbps_from_timing(&pipe_ctx->stream->timing);
	return get_pbn_from_bw_in_kbps(kbps);
}

static void update_mst_stream_alloc_table(
	struct dc_link *link,
	struct stream_encoder *stream_enc,
	struct hpo_dp_stream_encoder *hpo_dp_stream_enc, // TODO: Rename stream_enc to dio_stream_enc?
	const struct dc_dp_mst_stream_allocation_table *proposed_table)
{
	struct link_mst_stream_allocation work_table[MAX_CONTROLLER_NUM] = { 0 };
	struct link_mst_stream_allocation *dc_alloc;

	int i;
	int j;

	/* if DRM proposed_table has more than one new payload */
	ASSERT(proposed_table->stream_count -
			link->mst_stream_alloc_table.stream_count < 2);

	/* copy proposed_table to link, add stream encoder */
	for (i = 0; i < proposed_table->stream_count; i++) {

		for (j = 0; j < link->mst_stream_alloc_table.stream_count; j++) {
			dc_alloc =
			&link->mst_stream_alloc_table.stream_allocations[j];

			if (dc_alloc->vcp_id ==
				proposed_table->stream_allocations[i].vcp_id) {

				work_table[i] = *dc_alloc;
				work_table[i].slot_count = proposed_table->stream_allocations[i].slot_count;
				break; /* exit j loop */
			}
		}

		/* new vcp_id */
		if (j == link->mst_stream_alloc_table.stream_count) {
			work_table[i].vcp_id =
				proposed_table->stream_allocations[i].vcp_id;
			work_table[i].slot_count =
				proposed_table->stream_allocations[i].slot_count;
			work_table[i].stream_enc = stream_enc;
			work_table[i].hpo_dp_stream_enc = hpo_dp_stream_enc;
		}
	}

	/* update link->mst_stream_alloc_table with work_table */
	link->mst_stream_alloc_table.stream_count =
			proposed_table->stream_count;
	for (i = 0; i < MAX_CONTROLLER_NUM; i++)
		link->mst_stream_alloc_table.stream_allocations[i] =
				work_table[i];
}

static void remove_stream_from_alloc_table(
		struct dc_link *link,
		struct stream_encoder *dio_stream_enc,
		struct hpo_dp_stream_encoder *hpo_dp_stream_enc)
{
	int i = 0;
	struct link_mst_stream_allocation_table *table =
			&link->mst_stream_alloc_table;

	if (hpo_dp_stream_enc) {
		for (; i < table->stream_count; i++)
			if (hpo_dp_stream_enc == table->stream_allocations[i].hpo_dp_stream_enc)
				break;
	} else {
		for (; i < table->stream_count; i++)
			if (dio_stream_enc == table->stream_allocations[i].stream_enc)
				break;
	}

	if (i < table->stream_count) {
		i++;
		for (; i < table->stream_count; i++)
			table->stream_allocations[i-1] = table->stream_allocations[i];
		memset(&table->stream_allocations[table->stream_count-1], 0,
				sizeof(struct link_mst_stream_allocation));
		table->stream_count--;
	}
}

static void dc_log_vcp_x_y(const struct dc_link *link, struct fixed31_32 avg_time_slots_per_mtp)
{
	const uint32_t VCP_Y_PRECISION = 1000;
	uint64_t vcp_x, vcp_y;

	// Add 0.5*(1/VCP_Y_PRECISION) to round up to decimal precision
	avg_time_slots_per_mtp = dc_fixpt_add(
			avg_time_slots_per_mtp, dc_fixpt_from_fraction(1, 2 * VCP_Y_PRECISION));

	vcp_x = dc_fixpt_floor(avg_time_slots_per_mtp);
	vcp_y = dc_fixpt_floor(
			dc_fixpt_mul_int(
				dc_fixpt_sub_int(avg_time_slots_per_mtp, dc_fixpt_floor(avg_time_slots_per_mtp)),
				VCP_Y_PRECISION));

	if (link->type == dc_connection_mst_branch)
		DC_LOG_DP2("MST Update Payload: set_throttled_vcp_size slot X.Y for MST stream "
				"X: %lld Y: %lld/%d", vcp_x, vcp_y, VCP_Y_PRECISION);
	else
		DC_LOG_DP2("SST Update Payload: set_throttled_vcp_size slot X.Y for SST stream "
				"X: %lld Y: %lld/%d", vcp_x, vcp_y, VCP_Y_PRECISION);
}

/*
 * Payload allocation/deallocation for SST introduced in DP2.0
 */
static enum dc_status dc_link_update_sst_payload(struct pipe_ctx *pipe_ctx,
						 bool allocate)
{
	struct dc_stream_state *stream = pipe_ctx->stream;
	struct dc_link *link = stream->link;
	struct link_mst_stream_allocation_table proposed_table = {0};
	struct fixed31_32 avg_time_slots_per_mtp;
	const struct dc_link_settings empty_link_settings = {0};
	const struct link_hwss *link_hwss = get_link_hwss(link, &pipe_ctx->link_res);
	DC_LOGGER_INIT(link->ctx->logger);

	/* slot X.Y for SST payload deallocate */
	if (!allocate) {
		avg_time_slots_per_mtp = dc_fixpt_from_int(0);

		dc_log_vcp_x_y(link, avg_time_slots_per_mtp);

		if (link_hwss->ext.set_throttled_vcp_size)
			link_hwss->ext.set_throttled_vcp_size(pipe_ctx,
					avg_time_slots_per_mtp);
		if (link_hwss->ext.set_hblank_min_symbol_width)
			link_hwss->ext.set_hblank_min_symbol_width(pipe_ctx,
					&empty_link_settings,
					avg_time_slots_per_mtp);
	}

	/* calculate VC payload and update branch with new payload allocation table*/
	if (!dpcd_write_128b_132b_sst_payload_allocation_table(
			stream,
			link,
			&proposed_table,
			allocate)) {
		DC_LOG_ERROR("SST Update Payload: Failed to update "
						"allocation table for "
						"pipe idx: %d\n",
						pipe_ctx->pipe_idx);
		return DC_FAIL_DP_PAYLOAD_ALLOCATION;
	}

	proposed_table.stream_allocations[0].hpo_dp_stream_enc = pipe_ctx->stream_res.hpo_dp_stream_enc;

	ASSERT(proposed_table.stream_count == 1);

	//TODO - DP2.0 Logging: Instead of hpo_dp_stream_enc pointer, log instance id
	DC_LOG_DP2("SST Update Payload: hpo_dp_stream_enc: %p      "
		"vcp_id: %d      "
		"slot_count: %d\n",
		(void *) proposed_table.stream_allocations[0].hpo_dp_stream_enc,
		proposed_table.stream_allocations[0].vcp_id,
		proposed_table.stream_allocations[0].slot_count);

	/* program DP source TX for payload */
	link_hwss->ext.update_stream_allocation_table(link, &pipe_ctx->link_res,
			&proposed_table);

	/* poll for ACT handled */
	if (!dpcd_poll_for_allocation_change_trigger(link)) {
		// Failures will result in blackscreen and errors logged
		BREAK_TO_DEBUGGER();
	}

	/* slot X.Y for SST payload allocate */
	if (allocate && dp_get_link_encoding_format(&link->cur_link_settings) ==
			DP_128b_132b_ENCODING) {
		avg_time_slots_per_mtp = calculate_sst_avg_time_slots_per_mtp(stream, link);

		dc_log_vcp_x_y(link, avg_time_slots_per_mtp);

		if (link_hwss->ext.set_throttled_vcp_size)
			link_hwss->ext.set_throttled_vcp_size(pipe_ctx,
					avg_time_slots_per_mtp);
		if (link_hwss->ext.set_hblank_min_symbol_width)
			link_hwss->ext.set_hblank_min_symbol_width(pipe_ctx,
					&link->cur_link_settings,
					avg_time_slots_per_mtp);
	}

	/* Always return DC_OK.
	 * If part of sequence fails, log failure(s) and show blackscreen
	 */
	return DC_OK;
}

/* convert link_mst_stream_alloc_table to dm dp_mst_stream_alloc_table
 * because stream_encoder is not exposed to dm
 */
enum dc_status dc_link_allocate_mst_payload(struct pipe_ctx *pipe_ctx)
{
	struct dc_stream_state *stream = pipe_ctx->stream;
	struct dc_link *link = stream->link;
<<<<<<< HEAD
	struct dp_mst_stream_allocation_table proposed_table = {0};
=======
	struct dc_dp_mst_stream_allocation_table proposed_table = {0};
>>>>>>> 7365df19
	struct fixed31_32 avg_time_slots_per_mtp;
	struct fixed31_32 pbn;
	struct fixed31_32 pbn_per_slot;
	int i;
	enum act_return_status ret;
	const struct link_hwss *link_hwss = get_link_hwss(link, &pipe_ctx->link_res);
	DC_LOGGER_INIT(link->ctx->logger);

	/* enable_link_dp_mst already check link->enabled_stream_count
	 * and stream is in link->stream[]. This is called during set mode,
	 * stream_enc is available.
	 */

	/* get calculate VC payload for stream: stream_alloc */
	if (dm_helpers_dp_mst_write_payload_allocation_table(
		stream->ctx,
		stream,
		&proposed_table,
		true))
		update_mst_stream_alloc_table(
					link,
					pipe_ctx->stream_res.stream_enc,
					pipe_ctx->stream_res.hpo_dp_stream_enc,
					&proposed_table);
	else
		DC_LOG_WARNING("Failed to update"
				"MST allocation table for"
				"pipe idx:%d\n",
				pipe_ctx->pipe_idx);

	DC_LOG_MST("%s  "
			"stream_count: %d: \n ",
			__func__,
			link->mst_stream_alloc_table.stream_count);

	for (i = 0; i < MAX_CONTROLLER_NUM; i++) {
		DC_LOG_MST("stream_enc[%d]: %p      "
		"stream[%d].hpo_dp_stream_enc: %p      "
		"stream[%d].vcp_id: %d      "
		"stream[%d].slot_count: %d\n",
		i,
		(void *) link->mst_stream_alloc_table.stream_allocations[i].stream_enc,
		i,
		(void *) link->mst_stream_alloc_table.stream_allocations[i].hpo_dp_stream_enc,
		i,
		link->mst_stream_alloc_table.stream_allocations[i].vcp_id,
		i,
		link->mst_stream_alloc_table.stream_allocations[i].slot_count);
	}

	ASSERT(proposed_table.stream_count > 0);

	/* program DP source TX for payload */
	if (link_hwss->ext.update_stream_allocation_table == NULL ||
			dp_get_link_encoding_format(&link->cur_link_settings) == DP_UNKNOWN_ENCODING) {
		DC_LOG_ERROR("Failure: unknown encoding format\n");
		return DC_ERROR_UNEXPECTED;
	}

	link_hwss->ext.update_stream_allocation_table(link,
			&pipe_ctx->link_res,
			&link->mst_stream_alloc_table);

	/* send down message */
	ret = dm_helpers_dp_mst_poll_for_allocation_change_trigger(
			stream->ctx,
			stream);

	if (ret != ACT_LINK_LOST) {
		dm_helpers_dp_mst_send_payload_allocation(
				stream->ctx,
				stream,
				true);
	}

	/* slot X.Y for only current stream */
	pbn_per_slot = get_pbn_per_slot(stream);
	if (pbn_per_slot.value == 0) {
		DC_LOG_ERROR("Failure: pbn_per_slot==0 not allowed. Cannot continue, returning DC_UNSUPPORTED_VALUE.\n");
		return DC_UNSUPPORTED_VALUE;
	}
	pbn = get_pbn_from_timing(pipe_ctx);
	avg_time_slots_per_mtp = dc_fixpt_div(pbn, pbn_per_slot);

	dc_log_vcp_x_y(link, avg_time_slots_per_mtp);

	if (link_hwss->ext.set_throttled_vcp_size)
		link_hwss->ext.set_throttled_vcp_size(pipe_ctx, avg_time_slots_per_mtp);
	if (link_hwss->ext.set_hblank_min_symbol_width)
		link_hwss->ext.set_hblank_min_symbol_width(pipe_ctx,
				&link->cur_link_settings,
				avg_time_slots_per_mtp);

	return DC_OK;

}

enum dc_status dc_link_reduce_mst_payload(struct pipe_ctx *pipe_ctx, uint32_t bw_in_kbps)
{
	struct dc_stream_state *stream = pipe_ctx->stream;
	struct dc_link *link = stream->link;
	struct fixed31_32 avg_time_slots_per_mtp;
	struct fixed31_32 pbn;
	struct fixed31_32 pbn_per_slot;
<<<<<<< HEAD
	struct dp_mst_stream_allocation_table proposed_table = {0};
=======
	struct dc_dp_mst_stream_allocation_table proposed_table = {0};
>>>>>>> 7365df19
	uint8_t i;
	const struct link_hwss *link_hwss = get_link_hwss(link, &pipe_ctx->link_res);
	DC_LOGGER_INIT(link->ctx->logger);

	/* decrease throttled vcp size */
	pbn_per_slot = get_pbn_per_slot(stream);
	pbn = get_pbn_from_bw_in_kbps(bw_in_kbps);
	avg_time_slots_per_mtp = dc_fixpt_div(pbn, pbn_per_slot);

	if (link_hwss->ext.set_throttled_vcp_size)
		link_hwss->ext.set_throttled_vcp_size(pipe_ctx, avg_time_slots_per_mtp);
	if (link_hwss->ext.set_hblank_min_symbol_width)
		link_hwss->ext.set_hblank_min_symbol_width(pipe_ctx,
				&link->cur_link_settings,
				avg_time_slots_per_mtp);

	/* send ALLOCATE_PAYLOAD sideband message with updated pbn */
	dm_helpers_dp_mst_send_payload_allocation(
			stream->ctx,
			stream,
			true);

	/* notify immediate branch device table update */
	if (dm_helpers_dp_mst_write_payload_allocation_table(
			stream->ctx,
			stream,
			&proposed_table,
			true)) {
		/* update mst stream allocation table software state */
		update_mst_stream_alloc_table(
				link,
				pipe_ctx->stream_res.stream_enc,
				pipe_ctx->stream_res.hpo_dp_stream_enc,
				&proposed_table);
	} else {
		DC_LOG_WARNING("Failed to update"
				"MST allocation table for"
				"pipe idx:%d\n",
				pipe_ctx->pipe_idx);
	}

	DC_LOG_MST("%s  "
			"stream_count: %d: \n ",
			__func__,
			link->mst_stream_alloc_table.stream_count);

	for (i = 0; i < MAX_CONTROLLER_NUM; i++) {
		DC_LOG_MST("stream_enc[%d]: %p      "
				"stream[%d].hpo_dp_stream_enc: %p      "
				"stream[%d].vcp_id: %d      "
				"stream[%d].slot_count: %d\n",
				i,
				(void *) link->mst_stream_alloc_table.stream_allocations[i].stream_enc,
				i,
				(void *) link->mst_stream_alloc_table.stream_allocations[i].hpo_dp_stream_enc,
				i,
				link->mst_stream_alloc_table.stream_allocations[i].vcp_id,
				i,
				link->mst_stream_alloc_table.stream_allocations[i].slot_count);
	}

	ASSERT(proposed_table.stream_count > 0);

	/* update mst stream allocation table hardware state */
	if (link_hwss->ext.update_stream_allocation_table == NULL ||
			dp_get_link_encoding_format(&link->cur_link_settings) == DP_UNKNOWN_ENCODING) {
		DC_LOG_ERROR("Failure: unknown encoding format\n");
		return DC_ERROR_UNEXPECTED;
	}

	link_hwss->ext.update_stream_allocation_table(link, &pipe_ctx->link_res,
			&link->mst_stream_alloc_table);

	/* poll for immediate branch device ACT handled */
	dm_helpers_dp_mst_poll_for_allocation_change_trigger(
			stream->ctx,
			stream);

	return DC_OK;
}

enum dc_status dc_link_increase_mst_payload(struct pipe_ctx *pipe_ctx, uint32_t bw_in_kbps)
{
	struct dc_stream_state *stream = pipe_ctx->stream;
	struct dc_link *link = stream->link;
	struct fixed31_32 avg_time_slots_per_mtp;
	struct fixed31_32 pbn;
	struct fixed31_32 pbn_per_slot;
<<<<<<< HEAD
	struct dp_mst_stream_allocation_table proposed_table = {0};
=======
	struct dc_dp_mst_stream_allocation_table proposed_table = {0};
>>>>>>> 7365df19
	uint8_t i;
	enum act_return_status ret;
	const struct link_hwss *link_hwss = get_link_hwss(link, &pipe_ctx->link_res);
	DC_LOGGER_INIT(link->ctx->logger);

	/* notify immediate branch device table update */
	if (dm_helpers_dp_mst_write_payload_allocation_table(
				stream->ctx,
				stream,
				&proposed_table,
				true)) {
		/* update mst stream allocation table software state */
		update_mst_stream_alloc_table(
				link,
				pipe_ctx->stream_res.stream_enc,
				pipe_ctx->stream_res.hpo_dp_stream_enc,
				&proposed_table);
	}

	DC_LOG_MST("%s  "
			"stream_count: %d: \n ",
			__func__,
			link->mst_stream_alloc_table.stream_count);

	for (i = 0; i < MAX_CONTROLLER_NUM; i++) {
		DC_LOG_MST("stream_enc[%d]: %p      "
				"stream[%d].hpo_dp_stream_enc: %p      "
				"stream[%d].vcp_id: %d      "
				"stream[%d].slot_count: %d\n",
				i,
				(void *) link->mst_stream_alloc_table.stream_allocations[i].stream_enc,
				i,
				(void *) link->mst_stream_alloc_table.stream_allocations[i].hpo_dp_stream_enc,
				i,
				link->mst_stream_alloc_table.stream_allocations[i].vcp_id,
				i,
				link->mst_stream_alloc_table.stream_allocations[i].slot_count);
	}

	ASSERT(proposed_table.stream_count > 0);

	/* update mst stream allocation table hardware state */
	if (link_hwss->ext.update_stream_allocation_table == NULL ||
			dp_get_link_encoding_format(&link->cur_link_settings) == DP_UNKNOWN_ENCODING) {
		DC_LOG_ERROR("Failure: unknown encoding format\n");
		return DC_ERROR_UNEXPECTED;
	}

	link_hwss->ext.update_stream_allocation_table(link, &pipe_ctx->link_res,
			&link->mst_stream_alloc_table);

	/* poll for immediate branch device ACT handled */
	ret = dm_helpers_dp_mst_poll_for_allocation_change_trigger(
			stream->ctx,
			stream);

	if (ret != ACT_LINK_LOST) {
		/* send ALLOCATE_PAYLOAD sideband message with updated pbn */
		dm_helpers_dp_mst_send_payload_allocation(
				stream->ctx,
				stream,
				true);
	}

	/* increase throttled vcp size */
	pbn = get_pbn_from_bw_in_kbps(bw_in_kbps);
	pbn_per_slot = get_pbn_per_slot(stream);
	avg_time_slots_per_mtp = dc_fixpt_div(pbn, pbn_per_slot);

	if (link_hwss->ext.set_throttled_vcp_size)
		link_hwss->ext.set_throttled_vcp_size(pipe_ctx, avg_time_slots_per_mtp);
	if (link_hwss->ext.set_hblank_min_symbol_width)
		link_hwss->ext.set_hblank_min_symbol_width(pipe_ctx,
				&link->cur_link_settings,
				avg_time_slots_per_mtp);

	return DC_OK;
}

static enum dc_status deallocate_mst_payload(struct pipe_ctx *pipe_ctx)
{
	struct dc_stream_state *stream = pipe_ctx->stream;
	struct dc_link *link = stream->link;
<<<<<<< HEAD
	struct dp_mst_stream_allocation_table proposed_table = {0};
=======
	struct dc_dp_mst_stream_allocation_table proposed_table = {0};
>>>>>>> 7365df19
	struct fixed31_32 avg_time_slots_per_mtp = dc_fixpt_from_int(0);
	int i;
	bool mst_mode = (link->type == dc_connection_mst_branch);
	const struct link_hwss *link_hwss = get_link_hwss(link, &pipe_ctx->link_res);
	const struct dc_link_settings empty_link_settings = {0};
	DC_LOGGER_INIT(link->ctx->logger);

	/* deallocate_mst_payload is called before disable link. When mode or
	 * disable/enable monitor, new stream is created which is not in link
	 * stream[] yet. For this, payload is not allocated yet, so de-alloc
	 * should not done. For new mode set, map_resources will get engine
	 * for new stream, so stream_enc->id should be validated until here.
	 */

	/* slot X.Y */
	if (link_hwss->ext.set_throttled_vcp_size)
		link_hwss->ext.set_throttled_vcp_size(pipe_ctx, avg_time_slots_per_mtp);
	if (link_hwss->ext.set_hblank_min_symbol_width)
		link_hwss->ext.set_hblank_min_symbol_width(pipe_ctx,
				&empty_link_settings,
				avg_time_slots_per_mtp);

	if (mst_mode) {
		/* when link is in mst mode, reply on mst manager to remove
		 * payload
		 */
		if (dm_helpers_dp_mst_write_payload_allocation_table(
				stream->ctx,
				stream,
				&proposed_table,
				false))

			update_mst_stream_alloc_table(
					link,
					pipe_ctx->stream_res.stream_enc,
					pipe_ctx->stream_res.hpo_dp_stream_enc,
					&proposed_table);
		else
			DC_LOG_WARNING("Failed to update"
					"MST allocation table for"
					"pipe idx:%d\n",
					pipe_ctx->pipe_idx);
	} else {
		/* when link is no longer in mst mode (mst hub unplugged),
		 * remove payload with default dc logic
		 */
		remove_stream_from_alloc_table(link, pipe_ctx->stream_res.stream_enc,
				pipe_ctx->stream_res.hpo_dp_stream_enc);
	}

	DC_LOG_MST("%s"
			"stream_count: %d: ",
			__func__,
			link->mst_stream_alloc_table.stream_count);

	for (i = 0; i < MAX_CONTROLLER_NUM; i++) {
		DC_LOG_MST("stream_enc[%d]: %p      "
		"stream[%d].hpo_dp_stream_enc: %p      "
		"stream[%d].vcp_id: %d      "
		"stream[%d].slot_count: %d\n",
		i,
		(void *) link->mst_stream_alloc_table.stream_allocations[i].stream_enc,
		i,
		(void *) link->mst_stream_alloc_table.stream_allocations[i].hpo_dp_stream_enc,
		i,
		link->mst_stream_alloc_table.stream_allocations[i].vcp_id,
		i,
		link->mst_stream_alloc_table.stream_allocations[i].slot_count);
	}

	/* update mst stream allocation table hardware state */
	if (link_hwss->ext.update_stream_allocation_table == NULL ||
			dp_get_link_encoding_format(&link->cur_link_settings) == DP_UNKNOWN_ENCODING) {
		DC_LOG_DEBUG("Unknown encoding format\n");
		return DC_ERROR_UNEXPECTED;
	}

	link_hwss->ext.update_stream_allocation_table(link, &pipe_ctx->link_res,
			&link->mst_stream_alloc_table);

	if (mst_mode) {
		dm_helpers_dp_mst_poll_for_allocation_change_trigger(
			stream->ctx,
			stream);

		dm_helpers_dp_mst_send_payload_allocation(
			stream->ctx,
			stream,
			false);
	}

	return DC_OK;
}


#if defined(CONFIG_DRM_AMD_DC_HDCP)
static void update_psp_stream_config(struct pipe_ctx *pipe_ctx, bool dpms_off)
{
	struct cp_psp *cp_psp = &pipe_ctx->stream->ctx->cp_psp;
	struct link_encoder *link_enc = NULL;
	struct cp_psp_stream_config config = {0};
	enum dp_panel_mode panel_mode =
			dp_get_panel_mode(pipe_ctx->stream->link);

	if (cp_psp == NULL || cp_psp->funcs.update_stream_config == NULL)
		return;

	link_enc = link_enc_cfg_get_link_enc(pipe_ctx->stream->link);
	ASSERT(link_enc);
	if (link_enc == NULL)
		return;

	/* otg instance */
	config.otg_inst = (uint8_t) pipe_ctx->stream_res.tg->inst;

	/* dig front end */
	config.dig_fe = (uint8_t) pipe_ctx->stream_res.stream_enc->stream_enc_inst;

	/* stream encoder index */
	config.stream_enc_idx = pipe_ctx->stream_res.stream_enc->id - ENGINE_ID_DIGA;
	if (is_dp_128b_132b_signal(pipe_ctx))
		config.stream_enc_idx =
				pipe_ctx->stream_res.hpo_dp_stream_enc->id - ENGINE_ID_HPO_DP_0;

	/* dig back end */
	config.dig_be = pipe_ctx->stream->link->link_enc_hw_inst;

	/* link encoder index */
	config.link_enc_idx = link_enc->transmitter - TRANSMITTER_UNIPHY_A;
	if (is_dp_128b_132b_signal(pipe_ctx))
		config.link_enc_idx = pipe_ctx->link_res.hpo_dp_link_enc->inst;

	/* dio output index is dpia index for DPIA endpoint & dcio index by default */
	if (pipe_ctx->stream->link->ep_type == DISPLAY_ENDPOINT_USB4_DPIA)
		config.dio_output_idx = pipe_ctx->stream->link->link_id.enum_id - ENUM_ID_1;
	else
		config.dio_output_idx = link_enc->transmitter - TRANSMITTER_UNIPHY_A;


	/* phy index */
	config.phy_idx = resource_transmitter_to_phy_idx(
			pipe_ctx->stream->link->dc, link_enc->transmitter);
	if (pipe_ctx->stream->link->ep_type == DISPLAY_ENDPOINT_USB4_DPIA)
		/* USB4 DPIA doesn't use PHY in our soc, initialize it to 0 */
		config.phy_idx = 0;

	/* stream properties */
	config.assr_enabled = (panel_mode == DP_PANEL_MODE_EDP) ? 1 : 0;
	config.mst_enabled = (pipe_ctx->stream->signal ==
			SIGNAL_TYPE_DISPLAY_PORT_MST) ? 1 : 0;
	config.dp2_enabled = is_dp_128b_132b_signal(pipe_ctx) ? 1 : 0;
	config.usb4_enabled = (pipe_ctx->stream->link->ep_type == DISPLAY_ENDPOINT_USB4_DPIA) ?
			1 : 0;
	config.dpms_off = dpms_off;

	/* dm stream context */
	config.dm_stream_ctx = pipe_ctx->stream->dm_stream_context;

	cp_psp->funcs.update_stream_config(cp_psp->handle, &config);
}
#endif

static void fpga_dp_hpo_enable_link_and_stream(struct dc_state *state, struct pipe_ctx *pipe_ctx)
{
	struct dc *dc = pipe_ctx->stream->ctx->dc;
	struct dc_stream_state *stream = pipe_ctx->stream;
	struct link_mst_stream_allocation_table proposed_table = {0};
	struct fixed31_32 avg_time_slots_per_mtp;
	uint8_t req_slot_count = 0;
	uint8_t vc_id = 1; /// VC ID always 1 for SST
	struct dc_link_settings link_settings = pipe_ctx->link_config.dp_link_settings;
	const struct link_hwss *link_hwss = get_link_hwss(stream->link, &pipe_ctx->link_res);
	DC_LOGGER_INIT(pipe_ctx->stream->ctx->logger);

	stream->link->cur_link_settings = link_settings;

	if (link_hwss->ext.enable_dp_link_output)
		link_hwss->ext.enable_dp_link_output(stream->link, &pipe_ctx->link_res,
				stream->signal, pipe_ctx->clock_source->id,
				&link_settings);

#ifdef DIAGS_BUILD
	/* Workaround for FPGA HPO capture DP link data:
	 * HPO capture will set link to active mode
	 * This workaround is required to get a capture from start of frame
	 */
	if (!dc->debug.fpga_hpo_capture_en) {
		struct encoder_set_dp_phy_pattern_param params = {0};
		params.dp_phy_pattern = DP_TEST_PATTERN_VIDEO_MODE;

		/* Set link active */
		stream->link->hpo_dp_link_enc->funcs->set_link_test_pattern(
				stream->link->hpo_dp_link_enc,
				&params);
	}
#endif

	/* Enable DP_STREAM_ENC */
	dc->hwss.enable_stream(pipe_ctx);

	/* Set DPS PPS SDP (AKA "info frames") */
	if (pipe_ctx->stream->timing.flags.DSC) {
		dp_set_dsc_pps_sdp(pipe_ctx, true, true);
	}

	/* Allocate Payload */
	if ((stream->signal == SIGNAL_TYPE_DISPLAY_PORT_MST) && (state->stream_count > 1)) {
		// MST case
		uint8_t i;

		proposed_table.stream_count = state->stream_count;
		for (i = 0; i < state->stream_count; i++) {
			avg_time_slots_per_mtp = calculate_sst_avg_time_slots_per_mtp(state->streams[i], state->streams[i]->link);
			req_slot_count = dc_fixpt_ceil(avg_time_slots_per_mtp);
			proposed_table.stream_allocations[i].slot_count = req_slot_count;
			proposed_table.stream_allocations[i].vcp_id = i+1;
			/* NOTE: This makes assumption that pipe_ctx index is same as stream index */
			proposed_table.stream_allocations[i].hpo_dp_stream_enc = state->res_ctx.pipe_ctx[i].stream_res.hpo_dp_stream_enc;
		}
	} else {
		// SST case
		avg_time_slots_per_mtp = calculate_sst_avg_time_slots_per_mtp(stream, stream->link);
		req_slot_count = dc_fixpt_ceil(avg_time_slots_per_mtp);
		proposed_table.stream_count = 1; /// Always 1 stream for SST
		proposed_table.stream_allocations[0].slot_count = req_slot_count;
		proposed_table.stream_allocations[0].vcp_id = vc_id;
		proposed_table.stream_allocations[0].hpo_dp_stream_enc = pipe_ctx->stream_res.hpo_dp_stream_enc;
	}

	link_hwss->ext.update_stream_allocation_table(stream->link,
			&pipe_ctx->link_res,
			&proposed_table);

	if (link_hwss->ext.set_throttled_vcp_size)
		link_hwss->ext.set_throttled_vcp_size(pipe_ctx, avg_time_slots_per_mtp);

	dc->hwss.unblank_stream(pipe_ctx, &stream->link->cur_link_settings);
}

void core_link_enable_stream(
		struct dc_state *state,
		struct pipe_ctx *pipe_ctx)
{
	struct dc *dc = pipe_ctx->stream->ctx->dc;
	struct dc_stream_state *stream = pipe_ctx->stream;
	struct dc_link *link = stream->sink->link;
	enum dc_status status;
	struct link_encoder *link_enc;
	enum otg_out_mux_dest otg_out_dest = OUT_MUX_DIO;
	struct vpg *vpg = pipe_ctx->stream_res.stream_enc->vpg;
	const struct link_hwss *link_hwss = get_link_hwss(link, &pipe_ctx->link_res);

	if (is_dp_128b_132b_signal(pipe_ctx))
		vpg = pipe_ctx->stream_res.hpo_dp_stream_enc->vpg;

	DC_LOGGER_INIT(pipe_ctx->stream->ctx->logger);

	if (pipe_ctx->stream->sink) {
		if (pipe_ctx->stream->sink->sink_signal != SIGNAL_TYPE_VIRTUAL &&
			pipe_ctx->stream->sink->sink_signal != SIGNAL_TYPE_NONE) {
			DC_LOG_DC("%s pipe_ctx dispname=%s signal=%x\n", __func__,
			pipe_ctx->stream->sink->edid_caps.display_name,
			pipe_ctx->stream->signal);
		}
	}

	if (!IS_DIAG_DC(dc->ctx->dce_environment) &&
			dc_is_virtual_signal(pipe_ctx->stream->signal))
		return;

	link_enc = link_enc_cfg_get_link_enc(link);
	ASSERT(link_enc);

	if (!dc_is_virtual_signal(pipe_ctx->stream->signal)
			&& !is_dp_128b_132b_signal(pipe_ctx)) {
		if (link_enc)
			link_enc->funcs->setup(
				link_enc,
				pipe_ctx->stream->signal);
	}

	pipe_ctx->stream->link->link_state_valid = true;

	if (pipe_ctx->stream_res.tg->funcs->set_out_mux) {
		if (is_dp_128b_132b_signal(pipe_ctx))
			otg_out_dest = OUT_MUX_HPO_DP;
		else
			otg_out_dest = OUT_MUX_DIO;
		pipe_ctx->stream_res.tg->funcs->set_out_mux(pipe_ctx->stream_res.tg, otg_out_dest);
	}

	link_hwss->setup_stream_attribute(pipe_ctx);

	if (!IS_FPGA_MAXIMUS_DC(dc->ctx->dce_environment)) {
		bool apply_edp_fast_boot_optimization =
			pipe_ctx->stream->apply_edp_fast_boot_optimization;

		pipe_ctx->stream->apply_edp_fast_boot_optimization = false;

		// Enable VPG before building infoframe
		if (vpg && vpg->funcs->vpg_poweron)
			vpg->funcs->vpg_poweron(vpg);

		resource_build_info_frame(pipe_ctx);
		dc->hwss.update_info_frame(pipe_ctx);

		if (dc_is_dp_signal(pipe_ctx->stream->signal))
			dp_source_sequence_trace(link, DPCD_SOURCE_SEQ_AFTER_UPDATE_INFO_FRAME);

		/* Do not touch link on seamless boot optimization. */
		if (pipe_ctx->stream->apply_seamless_boot_optimization) {
			pipe_ctx->stream->dpms_off = false;

			/* Still enable stream features & audio on seamless boot for DP external displays */
			if (pipe_ctx->stream->signal == SIGNAL_TYPE_DISPLAY_PORT) {
				enable_stream_features(pipe_ctx);
				if (pipe_ctx->stream_res.audio != NULL) {
					pipe_ctx->stream_res.stream_enc->funcs->dp_audio_enable(pipe_ctx->stream_res.stream_enc);
					dc->hwss.enable_audio_stream(pipe_ctx);
				}
			}

#if defined(CONFIG_DRM_AMD_DC_HDCP)
			update_psp_stream_config(pipe_ctx, false);
#endif
			return;
		}

		/* eDP lit up by bios already, no need to enable again. */
		if (pipe_ctx->stream->signal == SIGNAL_TYPE_EDP &&
					apply_edp_fast_boot_optimization &&
					!pipe_ctx->stream->timing.flags.DSC &&
					!pipe_ctx->next_odm_pipe) {
			pipe_ctx->stream->dpms_off = false;
#if defined(CONFIG_DRM_AMD_DC_HDCP)
			update_psp_stream_config(pipe_ctx, false);
#endif
			return;
		}

		if (pipe_ctx->stream->dpms_off)
			return;

		/* Have to setup DSC before DIG FE and BE are connected (which happens before the
		 * link training). This is to make sure the bandwidth sent to DIG BE won't be
		 * bigger than what the link and/or DIG BE can handle. VBID[6]/CompressedStream_flag
		 * will be automatically set at a later time when the video is enabled
		 * (DP_VID_STREAM_EN = 1).
		 */
		if (pipe_ctx->stream->timing.flags.DSC) {
			if (dc_is_dp_signal(pipe_ctx->stream->signal) ||
				dc_is_virtual_signal(pipe_ctx->stream->signal))
			dp_set_dsc_enable(pipe_ctx, true);

		}

		status = enable_link(state, pipe_ctx);

		if (status != DC_OK) {
			DC_LOG_WARNING("enabling link %u failed: %d\n",
			pipe_ctx->stream->link->link_index,
			status);

			/* Abort stream enable *unless* the failure was due to
			 * DP link training - some DP monitors will recover and
			 * show the stream anyway. But MST displays can't proceed
			 * without link training.
			 */
			if (status != DC_FAIL_DP_LINK_TRAINING ||
					pipe_ctx->stream->signal == SIGNAL_TYPE_DISPLAY_PORT_MST) {
				if (false == stream->link->link_status.link_active)
					disable_link(stream->link, &pipe_ctx->link_res,
							pipe_ctx->stream->signal);
				BREAK_TO_DEBUGGER();
				return;
			}
		}

		/* turn off otg test pattern if enable */
		if (pipe_ctx->stream_res.tg->funcs->set_test_pattern)
			pipe_ctx->stream_res.tg->funcs->set_test_pattern(pipe_ctx->stream_res.tg,
					CONTROLLER_DP_TEST_PATTERN_VIDEOMODE,
					COLOR_DEPTH_UNDEFINED);

		/* This second call is needed to reconfigure the DIG
		 * as a workaround for the incorrect value being applied
		 * from transmitter control.
		 */
		if (!(dc_is_virtual_signal(pipe_ctx->stream->signal) ||
				is_dp_128b_132b_signal(pipe_ctx)))
			if (link_enc)
				link_enc->funcs->setup(
					link_enc,
					pipe_ctx->stream->signal);

		dc->hwss.enable_stream(pipe_ctx);

		/* Set DPS PPS SDP (AKA "info frames") */
		if (pipe_ctx->stream->timing.flags.DSC) {
			if (dc_is_dp_signal(pipe_ctx->stream->signal) ||
					dc_is_virtual_signal(pipe_ctx->stream->signal)) {
				dp_set_dsc_on_rx(pipe_ctx, true);
				dp_set_dsc_pps_sdp(pipe_ctx, true, true);
			}
		}

		if (pipe_ctx->stream->signal == SIGNAL_TYPE_DISPLAY_PORT_MST)
			dc_link_allocate_mst_payload(pipe_ctx);
		else if (pipe_ctx->stream->signal == SIGNAL_TYPE_DISPLAY_PORT &&
				is_dp_128b_132b_signal(pipe_ctx))
			dc_link_update_sst_payload(pipe_ctx, true);

		dc->hwss.unblank_stream(pipe_ctx,
			&pipe_ctx->stream->link->cur_link_settings);

		if (stream->sink_patches.delay_ignore_msa > 0)
			msleep(stream->sink_patches.delay_ignore_msa);

		if (dc_is_dp_signal(pipe_ctx->stream->signal))
			enable_stream_features(pipe_ctx);
#if defined(CONFIG_DRM_AMD_DC_HDCP)
		update_psp_stream_config(pipe_ctx, false);
#endif

		dc->hwss.enable_audio_stream(pipe_ctx);

	} else { // if (IS_FPGA_MAXIMUS_DC(dc->ctx->dce_environment))
		if (is_dp_128b_132b_signal(pipe_ctx))
			fpga_dp_hpo_enable_link_and_stream(state, pipe_ctx);
		if (dc_is_dp_signal(pipe_ctx->stream->signal) ||
				dc_is_virtual_signal(pipe_ctx->stream->signal))
			dp_set_dsc_enable(pipe_ctx, true);
	}

	if (dc_is_hdmi_signal(pipe_ctx->stream->signal)) {
		core_link_set_avmute(pipe_ctx, false);
	}
}

void core_link_disable_stream(struct pipe_ctx *pipe_ctx)
{
	struct dc  *dc = pipe_ctx->stream->ctx->dc;
	struct dc_stream_state *stream = pipe_ctx->stream;
	struct dc_link *link = stream->sink->link;
	struct vpg *vpg = pipe_ctx->stream_res.stream_enc->vpg;

	if (is_dp_128b_132b_signal(pipe_ctx))
		vpg = pipe_ctx->stream_res.hpo_dp_stream_enc->vpg;

	DC_LOGGER_INIT(pipe_ctx->stream->ctx->logger);

	if (pipe_ctx->stream->sink) {
		if (pipe_ctx->stream->sink->sink_signal != SIGNAL_TYPE_VIRTUAL &&
			pipe_ctx->stream->sink->sink_signal != SIGNAL_TYPE_NONE) {
			DC_LOG_DC("%s pipe_ctx dispname=%s signal=%x\n", __func__,
			pipe_ctx->stream->sink->edid_caps.display_name,
			pipe_ctx->stream->signal);
		}
	}

	if (!IS_DIAG_DC(dc->ctx->dce_environment) &&
			dc_is_virtual_signal(pipe_ctx->stream->signal))
		return;

	if (!pipe_ctx->stream->sink->edid_caps.panel_patch.skip_avmute) {
		if (dc_is_hdmi_signal(pipe_ctx->stream->signal))
			core_link_set_avmute(pipe_ctx, true);
	}

	dc->hwss.disable_audio_stream(pipe_ctx);

#if defined(CONFIG_DRM_AMD_DC_HDCP)
	update_psp_stream_config(pipe_ctx, true);
#endif
	dc->hwss.blank_stream(pipe_ctx);

	if (pipe_ctx->stream->signal == SIGNAL_TYPE_DISPLAY_PORT_MST)
		deallocate_mst_payload(pipe_ctx);
	else if (pipe_ctx->stream->signal == SIGNAL_TYPE_DISPLAY_PORT &&
			is_dp_128b_132b_signal(pipe_ctx))
		dc_link_update_sst_payload(pipe_ctx, false);

	if (dc_is_hdmi_signal(pipe_ctx->stream->signal)) {
		struct ext_hdmi_settings settings = {0};
		enum engine_id eng_id = pipe_ctx->stream_res.stream_enc->id;

		unsigned short masked_chip_caps = link->chip_caps &
				EXT_DISPLAY_PATH_CAPS__EXT_CHIP_MASK;
		//Need to inform that sink is going to use legacy HDMI mode.
		dal_ddc_service_write_scdc_data(
			link->ddc,
			165000,//vbios only handles 165Mhz.
			false);
		if (masked_chip_caps == EXT_DISPLAY_PATH_CAPS__HDMI20_TISN65DP159RSBT) {
			/* DP159, Retimer settings */
			if (get_ext_hdmi_settings(pipe_ctx, eng_id, &settings))
				write_i2c_retimer_setting(pipe_ctx,
						false, false, &settings);
			else
				write_i2c_default_retimer_setting(pipe_ctx,
						false, false);
		} else if (masked_chip_caps == EXT_DISPLAY_PATH_CAPS__HDMI20_PI3EQX1204) {
			/* PI3EQX1204, Redriver settings */
			write_i2c_redriver_setting(pipe_ctx, false);
		}
	}

	if (pipe_ctx->stream->signal == SIGNAL_TYPE_DISPLAY_PORT &&
			!is_dp_128b_132b_signal(pipe_ctx)) {

		/* In DP1.x SST mode, our encoder will go to TPS1
		 * when link is on but stream is off.
		 * Disabling link before stream will avoid exposing TPS1 pattern
		 * during the disable sequence as it will confuse some receivers
		 * state machine.
		 * In DP2 or MST mode, our encoder will stay video active
		 */
		disable_link(pipe_ctx->stream->link, &pipe_ctx->link_res, pipe_ctx->stream->signal);
		dc->hwss.disable_stream(pipe_ctx);
	} else {
		dc->hwss.disable_stream(pipe_ctx);
		disable_link(pipe_ctx->stream->link, &pipe_ctx->link_res, pipe_ctx->stream->signal);
	}

	if (pipe_ctx->stream->timing.flags.DSC) {
		if (dc_is_dp_signal(pipe_ctx->stream->signal))
			dp_set_dsc_enable(pipe_ctx, false);
	}
	if (is_dp_128b_132b_signal(pipe_ctx)) {
		if (pipe_ctx->stream_res.tg->funcs->set_out_mux)
			pipe_ctx->stream_res.tg->funcs->set_out_mux(pipe_ctx->stream_res.tg, OUT_MUX_DIO);
	}

	if (vpg && vpg->funcs->vpg_powerdown)
		vpg->funcs->vpg_powerdown(vpg);
}

void core_link_set_avmute(struct pipe_ctx *pipe_ctx, bool enable)
{
	struct dc  *dc = pipe_ctx->stream->ctx->dc;

	if (!dc_is_hdmi_signal(pipe_ctx->stream->signal))
		return;

	dc->hwss.set_avmute(pipe_ctx, enable);
}

/**
 *  dc_link_enable_hpd_filter:
 *     If enable is true, programs HPD filter on associated HPD line using
 *     delay_on_disconnect/delay_on_connect values dependent on
 *     link->connector_signal
 *
 *     If enable is false, programs HPD filter on associated HPD line with no
 *     delays on connect or disconnect
 *
 *  @link:   pointer to the dc link
 *  @enable: boolean specifying whether to enable hbd
 */
void dc_link_enable_hpd_filter(struct dc_link *link, bool enable)
{
	struct gpio *hpd;

	if (enable) {
		link->is_hpd_filter_disabled = false;
		program_hpd_filter(link);
	} else {
		link->is_hpd_filter_disabled = true;
		/* Obtain HPD handle */
		hpd = get_hpd_gpio(link->ctx->dc_bios, link->link_id, link->ctx->gpio_service);

		if (!hpd)
			return;

		/* Setup HPD filtering */
		if (dal_gpio_open(hpd, GPIO_MODE_INTERRUPT) == GPIO_RESULT_OK) {
			struct gpio_hpd_config config;

			config.delay_on_connect = 0;
			config.delay_on_disconnect = 0;

			dal_irq_setup_hpd_filter(hpd, &config);

			dal_gpio_close(hpd);
		} else {
			ASSERT_CRITICAL(false);
		}
		/* Release HPD handle */
		dal_gpio_destroy_irq(&hpd);
	}
}

void dc_link_set_drive_settings(struct dc *dc,
				struct link_training_settings *lt_settings,
				const struct dc_link *link)
{

	int i;
	struct link_resource link_res;

	for (i = 0; i < dc->link_count; i++)
		if (dc->links[i] == link)
			break;

	if (i >= dc->link_count)
		ASSERT_CRITICAL(false);

	dc_link_get_cur_link_res(link, &link_res);
	dc_link_dp_set_drive_settings(dc->links[i], &link_res, lt_settings);
}

void dc_link_set_preferred_link_settings(struct dc *dc,
					 struct dc_link_settings *link_setting,
					 struct dc_link *link)
{
	int i;
	struct pipe_ctx *pipe;
	struct dc_stream_state *link_stream;
	struct dc_link_settings store_settings = *link_setting;

	link->preferred_link_setting = store_settings;

	/* Retrain with preferred link settings only relevant for
	 * DP signal type
	 * Check for non-DP signal or if passive dongle present
	 */
	if (!dc_is_dp_signal(link->connector_signal) ||
		link->dongle_max_pix_clk > 0)
		return;

	for (i = 0; i < MAX_PIPES; i++) {
		pipe = &dc->current_state->res_ctx.pipe_ctx[i];
		if (pipe->stream && pipe->stream->link) {
			if (pipe->stream->link == link) {
				link_stream = pipe->stream;
				break;
			}
		}
	}

	/* Stream not found */
	if (i == MAX_PIPES)
		return;

	/* Cannot retrain link if backend is off */
	if (link_stream->dpms_off)
		return;

	if (decide_link_settings(link_stream, &store_settings))
		dp_retrain_link_dp_test(link, &store_settings, false);
}

void dc_link_set_preferred_training_settings(struct dc *dc,
						 struct dc_link_settings *link_setting,
						 struct dc_link_training_overrides *lt_overrides,
						 struct dc_link *link,
						 bool skip_immediate_retrain)
{
	if (lt_overrides != NULL)
		link->preferred_training_settings = *lt_overrides;
	else
		memset(&link->preferred_training_settings, 0, sizeof(link->preferred_training_settings));

	if (link_setting != NULL) {
		link->preferred_link_setting = *link_setting;
		if (dp_get_link_encoding_format(link_setting) == DP_128b_132b_ENCODING)
			/* TODO: add dc update for acquiring link res  */
			skip_immediate_retrain = true;
	} else {
		link->preferred_link_setting.lane_count = LANE_COUNT_UNKNOWN;
		link->preferred_link_setting.link_rate = LINK_RATE_UNKNOWN;
	}

	/* Retrain now, or wait until next stream update to apply */
	if (skip_immediate_retrain == false)
		dc_link_set_preferred_link_settings(dc, &link->preferred_link_setting, link);
}

void dc_link_enable_hpd(const struct dc_link *link)
{
	dc_link_dp_enable_hpd(link);
}

void dc_link_disable_hpd(const struct dc_link *link)
{
	dc_link_dp_disable_hpd(link);
}

void dc_link_set_test_pattern(struct dc_link *link,
			      enum dp_test_pattern test_pattern,
			      enum dp_test_pattern_color_space test_pattern_color_space,
			      const struct link_training_settings *p_link_settings,
			      const unsigned char *p_custom_pattern,
			      unsigned int cust_pattern_size)
{
	if (link != NULL)
		dc_link_dp_set_test_pattern(
			link,
			test_pattern,
			test_pattern_color_space,
			p_link_settings,
			p_custom_pattern,
			cust_pattern_size);
}

uint32_t dc_link_bandwidth_kbps(
	const struct dc_link *link,
	const struct dc_link_settings *link_setting)
{
	uint32_t total_data_bw_efficiency_x10000 = 0;
	uint32_t link_rate_per_lane_kbps = 0;

	switch (dp_get_link_encoding_format(link_setting)) {
	case DP_8b_10b_ENCODING:
		/* For 8b/10b encoding:
		 * link rate is defined in the unit of LINK_RATE_REF_FREQ_IN_KHZ per DP byte per lane.
		 * data bandwidth efficiency is 80% with additional 3% overhead if FEC is supported.
		 */
		link_rate_per_lane_kbps = link_setting->link_rate * LINK_RATE_REF_FREQ_IN_KHZ * BITS_PER_DP_BYTE;
		total_data_bw_efficiency_x10000 = DATA_EFFICIENCY_8b_10b_x10000;
		if (dc_link_should_enable_fec(link)) {
			total_data_bw_efficiency_x10000 /= 100;
			total_data_bw_efficiency_x10000 *= DATA_EFFICIENCY_8b_10b_FEC_EFFICIENCY_x100;
		}
		break;
	case DP_128b_132b_ENCODING:
		/* For 128b/132b encoding:
		 * link rate is defined in the unit of 10mbps per lane.
		 * total data bandwidth efficiency is always 96.71%.
		 */
		link_rate_per_lane_kbps = link_setting->link_rate * 10000;
		total_data_bw_efficiency_x10000 = DATA_EFFICIENCY_128b_132b_x10000;
		break;
	default:
		break;
	}

	/* overall effective link bandwidth = link rate per lane * lane count * total data bandwidth efficiency */
	return link_rate_per_lane_kbps * link_setting->lane_count / 10000 * total_data_bw_efficiency_x10000;
}

const struct dc_link_settings *dc_link_get_link_cap(
		const struct dc_link *link)
{
	if (link->preferred_link_setting.lane_count != LANE_COUNT_UNKNOWN &&
			link->preferred_link_setting.link_rate != LINK_RATE_UNKNOWN)
		return &link->preferred_link_setting;
	return &link->verified_link_cap;
}

void dc_link_overwrite_extended_receiver_cap(
		struct dc_link *link)
{
	dp_overwrite_extended_receiver_cap(link);
}

bool dc_link_is_fec_supported(const struct dc_link *link)
{
	/* TODO - use asic cap instead of link_enc->features
	 * we no longer know which link enc to use for this link before commit
	 */
	struct link_encoder *link_enc = NULL;

	link_enc = link_enc_cfg_get_link_enc(link);
	ASSERT(link_enc);

	return (dc_is_dp_signal(link->connector_signal) && link_enc &&
			link_enc->features.fec_supported &&
			link->dpcd_caps.fec_cap.bits.FEC_CAPABLE &&
			!IS_FPGA_MAXIMUS_DC(link->ctx->dce_environment));
}

bool dc_link_should_enable_fec(const struct dc_link *link)
{
	bool force_disable = false;

	if (link->fec_state == dc_link_fec_enabled)
		force_disable = false;
	else if (link->connector_signal != SIGNAL_TYPE_DISPLAY_PORT_MST &&
			link->local_sink &&
			link->local_sink->edid_caps.panel_patch.disable_fec)
		force_disable = true;
	else if (link->connector_signal == SIGNAL_TYPE_EDP
			&& (link->dpcd_caps.dsc_caps.dsc_basic_caps.fields.
			 dsc_support.DSC_SUPPORT == false
<<<<<<< HEAD
				|| link->dc->debug.disable_dsc_edp
=======
				|| link->panel_config.dsc.disable_dsc_edp
>>>>>>> 7365df19
				|| !link->dc->caps.edp_dsc_support))
		force_disable = true;

	return !force_disable && dc_link_is_fec_supported(link);
}

uint32_t dc_bandwidth_in_kbps_from_timing(
		const struct dc_crtc_timing *timing)
{
	uint32_t bits_per_channel = 0;
	uint32_t kbps;

#if defined(CONFIG_DRM_AMD_DC_DCN)
	if (timing->flags.DSC)
		return dc_dsc_stream_bandwidth_in_kbps(timing,
				timing->dsc_cfg.bits_per_pixel,
				timing->dsc_cfg.num_slices_h,
				timing->dsc_cfg.is_dp);
#endif /* CONFIG_DRM_AMD_DC_DCN */

	switch (timing->display_color_depth) {
	case COLOR_DEPTH_666:
		bits_per_channel = 6;
		break;
	case COLOR_DEPTH_888:
		bits_per_channel = 8;
		break;
	case COLOR_DEPTH_101010:
		bits_per_channel = 10;
		break;
	case COLOR_DEPTH_121212:
		bits_per_channel = 12;
		break;
	case COLOR_DEPTH_141414:
		bits_per_channel = 14;
		break;
	case COLOR_DEPTH_161616:
		bits_per_channel = 16;
		break;
	default:
		ASSERT(bits_per_channel != 0);
		bits_per_channel = 8;
		break;
	}

	kbps = timing->pix_clk_100hz / 10;
	kbps *= bits_per_channel;

	if (timing->flags.Y_ONLY != 1) {
		/*Only YOnly make reduce bandwidth by 1/3 compares to RGB*/
		kbps *= 3;
		if (timing->pixel_encoding == PIXEL_ENCODING_YCBCR420)
			kbps /= 2;
		else if (timing->pixel_encoding == PIXEL_ENCODING_YCBCR422)
			kbps = kbps * 2 / 3;
	}

	return kbps;

}

void dc_link_get_cur_link_res(const struct dc_link *link,
		struct link_resource *link_res)
{
	int i;
	struct pipe_ctx *pipe = NULL;

	memset(link_res, 0, sizeof(*link_res));

	for (i = 0; i < MAX_PIPES; i++) {
		pipe = &link->dc->current_state->res_ctx.pipe_ctx[i];
		if (pipe->stream && pipe->stream->link && pipe->top_pipe == NULL) {
			if (pipe->stream->link == link) {
				*link_res = pipe->link_res;
				break;
			}
		}
	}

}

/**
 * dc_get_cur_link_res_map() - take a snapshot of current link resource allocation state
 * @dc: pointer to dc of the dm calling this
 * @map: a dc link resource snapshot defined internally to dc.
 *
 * DM needs to capture a snapshot of current link resource allocation mapping
 * and store it in its persistent storage.
 *
 * Some of the link resource is using first come first serve policy.
 * The allocation mapping depends on original hotplug order. This information
 * is lost after driver is loaded next time. The snapshot is used in order to
 * restore link resource to its previous state so user will get consistent
 * link capability allocation across reboot.
 *
 * Return: none (void function)
 *
 */
void dc_get_cur_link_res_map(const struct dc *dc, uint32_t *map)
{
	struct dc_link *link;
	uint32_t i;
	uint32_t hpo_dp_recycle_map = 0;

	*map = 0;

	if (dc->caps.dp_hpo) {
		for (i = 0; i < dc->caps.max_links; i++) {
			link = dc->links[i];
			if (link->link_status.link_active &&
					dp_get_link_encoding_format(&link->reported_link_cap) == DP_128b_132b_ENCODING &&
					dp_get_link_encoding_format(&link->cur_link_settings) != DP_128b_132b_ENCODING)
				/* hpo dp link encoder is considered as recycled, when RX reports 128b/132b encoding capability
				 * but current link doesn't use it.
				 */
				hpo_dp_recycle_map |= (1 << i);
		}
		*map |= (hpo_dp_recycle_map << LINK_RES_HPO_DP_REC_MAP__SHIFT);
	}
}

/**
 * dc_restore_link_res_map() - restore link resource allocation state from a snapshot
 * @dc: pointer to dc of the dm calling this
 * @map: a dc link resource snapshot defined internally to dc.
 *
 * DM needs to call this function after initial link detection on boot and
 * before first commit streams to restore link resource allocation state
 * from previous boot session.
 *
 * Some of the link resource is using first come first serve policy.
 * The allocation mapping depends on original hotplug order. This information
 * is lost after driver is loaded next time. The snapshot is used in order to
 * restore link resource to its previous state so user will get consistent
 * link capability allocation across reboot.
 *
 * Return: none (void function)
 *
 */
void dc_restore_link_res_map(const struct dc *dc, uint32_t *map)
{
	struct dc_link *link;
	uint32_t i;
	unsigned int available_hpo_dp_count;
	uint32_t hpo_dp_recycle_map = (*map & LINK_RES_HPO_DP_REC_MAP__MASK)
			>> LINK_RES_HPO_DP_REC_MAP__SHIFT;

	if (dc->caps.dp_hpo) {
		available_hpo_dp_count = dc->res_pool->hpo_dp_link_enc_count;
		/* remove excess 128b/132b encoding support for not recycled links */
		for (i = 0; i < dc->caps.max_links; i++) {
			if ((hpo_dp_recycle_map & (1 << i)) == 0) {
				link = dc->links[i];
				if (link->type != dc_connection_none &&
						dp_get_link_encoding_format(&link->verified_link_cap) == DP_128b_132b_ENCODING) {
					if (available_hpo_dp_count > 0)
						available_hpo_dp_count--;
					else
						/* remove 128b/132b encoding capability by limiting verified link rate to HBR3 */
						link->verified_link_cap.link_rate = LINK_RATE_HIGH3;
				}
			}
		}
		/* remove excess 128b/132b encoding support for recycled links */
		for (i = 0; i < dc->caps.max_links; i++) {
			if ((hpo_dp_recycle_map & (1 << i)) != 0) {
				link = dc->links[i];
				if (link->type != dc_connection_none &&
						dp_get_link_encoding_format(&link->verified_link_cap) == DP_128b_132b_ENCODING) {
					if (available_hpo_dp_count > 0)
						available_hpo_dp_count--;
					else
						/* remove 128b/132b encoding capability by limiting verified link rate to HBR3 */
						link->verified_link_cap.link_rate = LINK_RATE_HIGH3;
				}
			}
		}
	}
}<|MERGE_RESOLUTION|>--- conflicted
+++ resolved
@@ -3374,11 +3374,7 @@
 		switch(link->ctx->asic_id.chip_family) {
 		case FAMILY_YELLOW_CARP:
 		case AMDGPU_FAMILY_GC_10_3_6:
-<<<<<<< HEAD
-		case AMDGPU_FAMILY_GC_11_0_2:
-=======
 		case AMDGPU_FAMILY_GC_11_0_1:
->>>>>>> 7365df19
 			if(!dc->debug.disable_z10)
 				psr_context->psr_level.bits.SKIP_CRTC_DISABLE = false;
 			break;
@@ -3714,11 +3710,7 @@
 {
 	struct dc_stream_state *stream = pipe_ctx->stream;
 	struct dc_link *link = stream->link;
-<<<<<<< HEAD
-	struct dp_mst_stream_allocation_table proposed_table = {0};
-=======
 	struct dc_dp_mst_stream_allocation_table proposed_table = {0};
->>>>>>> 7365df19
 	struct fixed31_32 avg_time_slots_per_mtp;
 	struct fixed31_32 pbn;
 	struct fixed31_32 pbn_per_slot;
@@ -3823,11 +3815,7 @@
 	struct fixed31_32 avg_time_slots_per_mtp;
 	struct fixed31_32 pbn;
 	struct fixed31_32 pbn_per_slot;
-<<<<<<< HEAD
-	struct dp_mst_stream_allocation_table proposed_table = {0};
-=======
 	struct dc_dp_mst_stream_allocation_table proposed_table = {0};
->>>>>>> 7365df19
 	uint8_t i;
 	const struct link_hwss *link_hwss = get_link_hwss(link, &pipe_ctx->link_res);
 	DC_LOGGER_INIT(link->ctx->logger);
@@ -3916,11 +3904,7 @@
 	struct fixed31_32 avg_time_slots_per_mtp;
 	struct fixed31_32 pbn;
 	struct fixed31_32 pbn_per_slot;
-<<<<<<< HEAD
-	struct dp_mst_stream_allocation_table proposed_table = {0};
-=======
 	struct dc_dp_mst_stream_allocation_table proposed_table = {0};
->>>>>>> 7365df19
 	uint8_t i;
 	enum act_return_status ret;
 	const struct link_hwss *link_hwss = get_link_hwss(link, &pipe_ctx->link_res);
@@ -4004,11 +3988,7 @@
 {
 	struct dc_stream_state *stream = pipe_ctx->stream;
 	struct dc_link *link = stream->link;
-<<<<<<< HEAD
-	struct dp_mst_stream_allocation_table proposed_table = {0};
-=======
 	struct dc_dp_mst_stream_allocation_table proposed_table = {0};
->>>>>>> 7365df19
 	struct fixed31_32 avg_time_slots_per_mtp = dc_fixpt_from_int(0);
 	int i;
 	bool mst_mode = (link->type == dc_connection_mst_branch);
@@ -4794,11 +4774,7 @@
 	else if (link->connector_signal == SIGNAL_TYPE_EDP
 			&& (link->dpcd_caps.dsc_caps.dsc_basic_caps.fields.
 			 dsc_support.DSC_SUPPORT == false
-<<<<<<< HEAD
-				|| link->dc->debug.disable_dsc_edp
-=======
 				|| link->panel_config.dsc.disable_dsc_edp
->>>>>>> 7365df19
 				|| !link->dc->caps.edp_dsc_support))
 		force_disable = true;
 
