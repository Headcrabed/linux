/*
 * Copyright 2019 Advanced Micro Devices, Inc.
 *
 * Permission is hereby granted, free of charge, to any person obtaining a
 * copy of this software and associated documentation files (the "Software"),
 * to deal in the Software without restriction, including without limitation
 * the rights to use, copy, modify, merge, publish, distribute, sublicense,
 * and/or sell copies of the Software, and to permit persons to whom the
 * Software is furnished to do so, subject to the following conditions:
 *
 * The above copyright notice and this permission notice shall be included in
 * all copies or substantial portions of the Software.
 *
 * THE SOFTWARE IS PROVIDED "AS IS", WITHOUT WARRANTY OF ANY KIND, EXPRESS OR
 * IMPLIED, INCLUDING BUT NOT LIMITED TO THE WARRANTIES OF MERCHANTABILITY,
 * FITNESS FOR A PARTICULAR PURPOSE AND NONINFRINGEMENT.  IN NO EVENT SHALL
 * THE COPYRIGHT HOLDER(S) OR AUTHOR(S) BE LIABLE FOR ANY CLAIM, DAMAGES OR
 * OTHER LIABILITY, WHETHER IN AN ACTION OF CONTRACT, TORT OR OTHERWISE,
 * ARISING FROM, OUT OF OR IN CONNECTION WITH THE SOFTWARE OR THE USE OR
 * OTHER DEALINGS IN THE SOFTWARE.
 *
 * Authors: AMD
 *
 */


#include "dm_services.h"
#include "dc.h"

#include "dcn31/dcn31_init.h"

#include "resource.h"
#include "include/irq_service_interface.h"
#include "dcn31_resource.h"

#include "dcn20/dcn20_resource.h"
#include "dcn30/dcn30_resource.h"

#include "dml/dcn30/dcn30_fpu.h"

#include "dcn10/dcn10_ipp.h"
#include "dcn30/dcn30_hubbub.h"
#include "dcn31/dcn31_hubbub.h"
#include "dcn30/dcn30_mpc.h"
#include "dcn31/dcn31_hubp.h"
#include "irq/dcn31/irq_service_dcn31.h"
#include "dcn30/dcn30_dpp.h"
#include "dcn31/dcn31_optc.h"
#include "dcn20/dcn20_hwseq.h"
#include "dcn30/dcn30_hwseq.h"
#include "dce110/dce110_hw_sequencer.h"
#include "dcn30/dcn30_opp.h"
#include "dcn20/dcn20_dsc.h"
#include "dcn30/dcn30_vpg.h"
#include "dcn30/dcn30_afmt.h"
#include "dcn30/dcn30_dio_stream_encoder.h"
#include "dcn31/dcn31_hpo_dp_stream_encoder.h"
#include "dcn31/dcn31_hpo_dp_link_encoder.h"
#include "dcn31/dcn31_apg.h"
#include "dcn31/dcn31_dio_link_encoder.h"
#include "dcn31/dcn31_vpg.h"
#include "dcn31/dcn31_afmt.h"
#include "dce/dce_clock_source.h"
#include "dce/dce_audio.h"
#include "dce/dce_hwseq.h"
#include "clk_mgr.h"
#include "virtual/virtual_stream_encoder.h"
#include "dce110/dce110_resource.h"
#include "dml/display_mode_vba.h"
#include "dml/dcn31/dcn31_fpu.h"
#include "dcn31/dcn31_dccg.h"
#include "dcn10/dcn10_resource.h"
#include "dcn31_panel_cntl.h"

#include "dcn30/dcn30_dwb.h"
#include "dcn30/dcn30_mmhubbub.h"

// TODO: change include headers /amd/include/asic_reg after upstream
#include "yellow_carp_offset.h"
#include "dcn/dcn_3_1_2_offset.h"
#include "dcn/dcn_3_1_2_sh_mask.h"
#include "nbio/nbio_7_2_0_offset.h"
#include "dpcs/dpcs_4_2_0_offset.h"
#include "dpcs/dpcs_4_2_0_sh_mask.h"
#include "mmhub/mmhub_2_3_0_offset.h"
#include "mmhub/mmhub_2_3_0_sh_mask.h"


#define regDCHUBBUB_DEBUG_CTRL_0                                              0x04d6
#define regDCHUBBUB_DEBUG_CTRL_0_BASE_IDX                                     2
#define DCHUBBUB_DEBUG_CTRL_0__DET_DEPTH__SHIFT                               0x10
#define DCHUBBUB_DEBUG_CTRL_0__DET_DEPTH_MASK                                 0x01FF0000L

#include "reg_helper.h"
#include "dce/dmub_abm.h"
#include "dce/dmub_psr.h"
#include "dce/dce_aux.h"
#include "dce/dce_i2c.h"

#include "dml/dcn30/display_mode_vba_30.h"
#include "vm_helper.h"
#include "dcn20/dcn20_vmid.h"

#include "link_enc_cfg.h"

#define DC_LOGGER_INIT(logger)

enum dcn31_clk_src_array_id {
	DCN31_CLK_SRC_PLL0,
	DCN31_CLK_SRC_PLL1,
	DCN31_CLK_SRC_PLL2,
	DCN31_CLK_SRC_PLL3,
	DCN31_CLK_SRC_PLL4,
	DCN30_CLK_SRC_TOTAL
};

/* begin *********************
 * macros to expend register list macro defined in HW object header file
 */

/* DCN */
/* TODO awful hack. fixup dcn20_dwb.h */
#undef BASE_INNER
#define BASE_INNER(seg) DCN_BASE__INST0_SEG ## seg

#define BASE(seg) BASE_INNER(seg)

#define SR(reg_name)\
		.reg_name = BASE(reg ## reg_name ## _BASE_IDX) +  \
					reg ## reg_name

#define SRI(reg_name, block, id)\
	.reg_name = BASE(reg ## block ## id ## _ ## reg_name ## _BASE_IDX) + \
					reg ## block ## id ## _ ## reg_name

#define SRI2(reg_name, block, id)\
	.reg_name = BASE(reg ## reg_name ## _BASE_IDX) + \
					reg ## reg_name

#define SRIR(var_name, reg_name, block, id)\
	.var_name = BASE(reg ## block ## id ## _ ## reg_name ## _BASE_IDX) + \
					reg ## block ## id ## _ ## reg_name

#define SRII(reg_name, block, id)\
	.reg_name[id] = BASE(reg ## block ## id ## _ ## reg_name ## _BASE_IDX) + \
					reg ## block ## id ## _ ## reg_name

#define SRII_MPC_RMU(reg_name, block, id)\
	.RMU##_##reg_name[id] = BASE(reg ## block ## id ## _ ## reg_name ## _BASE_IDX) + \
					reg ## block ## id ## _ ## reg_name

#define SRII_DWB(reg_name, temp_name, block, id)\
	.reg_name[id] = BASE(reg ## block ## id ## _ ## temp_name ## _BASE_IDX) + \
					reg ## block ## id ## _ ## temp_name

#define DCCG_SRII(reg_name, block, id)\
	.block ## _ ## reg_name[id] = BASE(reg ## block ## id ## _ ## reg_name ## _BASE_IDX) + \
					reg ## block ## id ## _ ## reg_name

#define VUPDATE_SRII(reg_name, block, id)\
	.reg_name[id] = BASE(reg ## reg_name ## _ ## block ## id ## _BASE_IDX) + \
					reg ## reg_name ## _ ## block ## id

/* NBIO */
#define NBIO_BASE_INNER(seg) \
	NBIO_BASE__INST0_SEG ## seg

#define NBIO_BASE(seg) \
	NBIO_BASE_INNER(seg)

#define NBIO_SR(reg_name)\
		.reg_name = NBIO_BASE(regBIF_BX1_ ## reg_name ## _BASE_IDX) + \
					regBIF_BX1_ ## reg_name

/* MMHUB */
#define MMHUB_BASE_INNER(seg) \
	MMHUB_BASE__INST0_SEG ## seg

#define MMHUB_BASE(seg) \
	MMHUB_BASE_INNER(seg)

#define MMHUB_SR(reg_name)\
		.reg_name = MMHUB_BASE(mm ## reg_name ## _BASE_IDX) + \
					mm ## reg_name

/* CLOCK */
#define CLK_BASE_INNER(seg) \
	CLK_BASE__INST0_SEG ## seg

#define CLK_BASE(seg) \
	CLK_BASE_INNER(seg)

#define CLK_SRI(reg_name, block, inst)\
	.reg_name = CLK_BASE(reg ## block ## _ ## inst ## _ ## reg_name ## _BASE_IDX) + \
					reg ## block ## _ ## inst ## _ ## reg_name


static const struct bios_registers bios_regs = {
		NBIO_SR(BIOS_SCRATCH_3),
		NBIO_SR(BIOS_SCRATCH_6)
};

#define clk_src_regs(index, pllid)\
[index] = {\
	CS_COMMON_REG_LIST_DCN3_0(index, pllid),\
}

static const struct dce110_clk_src_regs clk_src_regs[] = {
	clk_src_regs(0, A),
	clk_src_regs(1, B),
	clk_src_regs(2, C),
	clk_src_regs(3, D),
	clk_src_regs(4, E)
};
/*pll_id being rempped in dmub, in driver it is logical instance*/
static const struct dce110_clk_src_regs clk_src_regs_b0[] = {
	clk_src_regs(0, A),
	clk_src_regs(1, B),
	clk_src_regs(2, F),
	clk_src_regs(3, G),
	clk_src_regs(4, E)
};

static const struct dce110_clk_src_shift cs_shift = {
		CS_COMMON_MASK_SH_LIST_DCN2_0(__SHIFT)
};

static const struct dce110_clk_src_mask cs_mask = {
		CS_COMMON_MASK_SH_LIST_DCN2_0(_MASK)
};

#define abm_regs(id)\
[id] = {\
		ABM_DCN302_REG_LIST(id)\
}

static const struct dce_abm_registers abm_regs[] = {
		abm_regs(0),
		abm_regs(1),
		abm_regs(2),
		abm_regs(3),
};

static const struct dce_abm_shift abm_shift = {
		ABM_MASK_SH_LIST_DCN30(__SHIFT)
};

static const struct dce_abm_mask abm_mask = {
		ABM_MASK_SH_LIST_DCN30(_MASK)
};

#define audio_regs(id)\
[id] = {\
		AUD_COMMON_REG_LIST(id)\
}

static const struct dce_audio_registers audio_regs[] = {
	audio_regs(0),
	audio_regs(1),
	audio_regs(2),
	audio_regs(3),
	audio_regs(4),
	audio_regs(5),
	audio_regs(6)
};

#define DCE120_AUD_COMMON_MASK_SH_LIST(mask_sh)\
		SF(AZF0ENDPOINT0_AZALIA_F0_CODEC_ENDPOINT_INDEX, AZALIA_ENDPOINT_REG_INDEX, mask_sh),\
		SF(AZF0ENDPOINT0_AZALIA_F0_CODEC_ENDPOINT_DATA, AZALIA_ENDPOINT_REG_DATA, mask_sh),\
		AUD_COMMON_MASK_SH_LIST_BASE(mask_sh)

static const struct dce_audio_shift audio_shift = {
		DCE120_AUD_COMMON_MASK_SH_LIST(__SHIFT)
};

static const struct dce_audio_mask audio_mask = {
		DCE120_AUD_COMMON_MASK_SH_LIST(_MASK)
};

#define vpg_regs(id)\
[id] = {\
	VPG_DCN31_REG_LIST(id)\
}

static const struct dcn31_vpg_registers vpg_regs[] = {
	vpg_regs(0),
	vpg_regs(1),
	vpg_regs(2),
	vpg_regs(3),
	vpg_regs(4),
	vpg_regs(5),
	vpg_regs(6),
	vpg_regs(7),
	vpg_regs(8),
	vpg_regs(9),
};

static const struct dcn31_vpg_shift vpg_shift = {
	DCN31_VPG_MASK_SH_LIST(__SHIFT)
};

static const struct dcn31_vpg_mask vpg_mask = {
	DCN31_VPG_MASK_SH_LIST(_MASK)
};

#define afmt_regs(id)\
[id] = {\
	AFMT_DCN31_REG_LIST(id)\
}

static const struct dcn31_afmt_registers afmt_regs[] = {
	afmt_regs(0),
	afmt_regs(1),
	afmt_regs(2),
	afmt_regs(3),
	afmt_regs(4),
	afmt_regs(5)
};

static const struct dcn31_afmt_shift afmt_shift = {
	DCN31_AFMT_MASK_SH_LIST(__SHIFT)
};

static const struct dcn31_afmt_mask afmt_mask = {
	DCN31_AFMT_MASK_SH_LIST(_MASK)
};

#define apg_regs(id)\
[id] = {\
	APG_DCN31_REG_LIST(id)\
}

static const struct dcn31_apg_registers apg_regs[] = {
	apg_regs(0),
	apg_regs(1),
	apg_regs(2),
	apg_regs(3)
};

static const struct dcn31_apg_shift apg_shift = {
	DCN31_APG_MASK_SH_LIST(__SHIFT)
};

static const struct dcn31_apg_mask apg_mask = {
		DCN31_APG_MASK_SH_LIST(_MASK)
};

#define stream_enc_regs(id)\
[id] = {\
	SE_DCN3_REG_LIST(id)\
}

/* Some encoders won't be initialized here - but they're logical, not physical. */
static const struct dcn10_stream_enc_registers stream_enc_regs[ENGINE_ID_COUNT] = {
	stream_enc_regs(0),
	stream_enc_regs(1),
	stream_enc_regs(2),
	stream_enc_regs(3),
	stream_enc_regs(4)
};

static const struct dcn10_stream_encoder_shift se_shift = {
		SE_COMMON_MASK_SH_LIST_DCN30(__SHIFT)
};

static const struct dcn10_stream_encoder_mask se_mask = {
		SE_COMMON_MASK_SH_LIST_DCN30(_MASK)
};


#define aux_regs(id)\
[id] = {\
	DCN2_AUX_REG_LIST(id)\
}

static const struct dcn10_link_enc_aux_registers link_enc_aux_regs[] = {
		aux_regs(0),
		aux_regs(1),
		aux_regs(2),
		aux_regs(3),
		aux_regs(4)
};

#define hpd_regs(id)\
[id] = {\
	HPD_REG_LIST(id)\
}

static const struct dcn10_link_enc_hpd_registers link_enc_hpd_regs[] = {
		hpd_regs(0),
		hpd_regs(1),
		hpd_regs(2),
		hpd_regs(3),
		hpd_regs(4)
};

#define link_regs(id, phyid)\
[id] = {\
	LE_DCN31_REG_LIST(id), \
	UNIPHY_DCN2_REG_LIST(phyid), \
	DPCS_DCN31_REG_LIST(id), \
}

static const struct dce110_aux_registers_shift aux_shift = {
	DCN_AUX_MASK_SH_LIST(__SHIFT)
};

static const struct dce110_aux_registers_mask aux_mask = {
	DCN_AUX_MASK_SH_LIST(_MASK)
};

static const struct dcn10_link_enc_registers link_enc_regs[] = {
	link_regs(0, A),
	link_regs(1, B),
	link_regs(2, C),
	link_regs(3, D),
	link_regs(4, E)
};

static const struct dcn10_link_enc_shift le_shift = {
	LINK_ENCODER_MASK_SH_LIST_DCN31(__SHIFT), \
	DPCS_DCN31_MASK_SH_LIST(__SHIFT)
};

static const struct dcn10_link_enc_mask le_mask = {
	LINK_ENCODER_MASK_SH_LIST_DCN31(_MASK), \
	DPCS_DCN31_MASK_SH_LIST(_MASK)
};

#define hpo_dp_stream_encoder_reg_list(id)\
[id] = {\
	DCN3_1_HPO_DP_STREAM_ENC_REG_LIST(id)\
}

static const struct dcn31_hpo_dp_stream_encoder_registers hpo_dp_stream_enc_regs[] = {
	hpo_dp_stream_encoder_reg_list(0),
	hpo_dp_stream_encoder_reg_list(1),
	hpo_dp_stream_encoder_reg_list(2),
	hpo_dp_stream_encoder_reg_list(3),
};

static const struct dcn31_hpo_dp_stream_encoder_shift hpo_dp_se_shift = {
	DCN3_1_HPO_DP_STREAM_ENC_MASK_SH_LIST(__SHIFT)
};

static const struct dcn31_hpo_dp_stream_encoder_mask hpo_dp_se_mask = {
	DCN3_1_HPO_DP_STREAM_ENC_MASK_SH_LIST(_MASK)
};

#define hpo_dp_link_encoder_reg_list(id)\
[id] = {\
	DCN3_1_HPO_DP_LINK_ENC_REG_LIST(id),\
	DCN3_1_RDPCSTX_REG_LIST(0),\
	DCN3_1_RDPCSTX_REG_LIST(1),\
	DCN3_1_RDPCSTX_REG_LIST(2),\
	DCN3_1_RDPCSTX_REG_LIST(3),\
	DCN3_1_RDPCSTX_REG_LIST(4)\
}

static const struct dcn31_hpo_dp_link_encoder_registers hpo_dp_link_enc_regs[] = {
	hpo_dp_link_encoder_reg_list(0),
	hpo_dp_link_encoder_reg_list(1),
};

static const struct dcn31_hpo_dp_link_encoder_shift hpo_dp_le_shift = {
	DCN3_1_HPO_DP_LINK_ENC_MASK_SH_LIST(__SHIFT)
};

static const struct dcn31_hpo_dp_link_encoder_mask hpo_dp_le_mask = {
	DCN3_1_HPO_DP_LINK_ENC_MASK_SH_LIST(_MASK)
};

#define dpp_regs(id)\
[id] = {\
	DPP_REG_LIST_DCN30(id),\
}

static const struct dcn3_dpp_registers dpp_regs[] = {
	dpp_regs(0),
	dpp_regs(1),
	dpp_regs(2),
	dpp_regs(3)
};

static const struct dcn3_dpp_shift tf_shift = {
		DPP_REG_LIST_SH_MASK_DCN30(__SHIFT)
};

static const struct dcn3_dpp_mask tf_mask = {
		DPP_REG_LIST_SH_MASK_DCN30(_MASK)
};

#define opp_regs(id)\
[id] = {\
	OPP_REG_LIST_DCN30(id),\
}

static const struct dcn20_opp_registers opp_regs[] = {
	opp_regs(0),
	opp_regs(1),
	opp_regs(2),
	opp_regs(3)
};

static const struct dcn20_opp_shift opp_shift = {
	OPP_MASK_SH_LIST_DCN20(__SHIFT)
};

static const struct dcn20_opp_mask opp_mask = {
	OPP_MASK_SH_LIST_DCN20(_MASK)
};

#define aux_engine_regs(id)\
[id] = {\
	AUX_COMMON_REG_LIST0(id), \
	.AUXN_IMPCAL = 0, \
	.AUXP_IMPCAL = 0, \
	.AUX_RESET_MASK = DP_AUX0_AUX_CONTROL__AUX_RESET_MASK, \
}

static const struct dce110_aux_registers aux_engine_regs[] = {
		aux_engine_regs(0),
		aux_engine_regs(1),
		aux_engine_regs(2),
		aux_engine_regs(3),
		aux_engine_regs(4)
};

#define dwbc_regs_dcn3(id)\
[id] = {\
	DWBC_COMMON_REG_LIST_DCN30(id),\
}

static const struct dcn30_dwbc_registers dwbc30_regs[] = {
	dwbc_regs_dcn3(0),
};

static const struct dcn30_dwbc_shift dwbc30_shift = {
	DWBC_COMMON_MASK_SH_LIST_DCN30(__SHIFT)
};

static const struct dcn30_dwbc_mask dwbc30_mask = {
	DWBC_COMMON_MASK_SH_LIST_DCN30(_MASK)
};

#define mcif_wb_regs_dcn3(id)\
[id] = {\
	MCIF_WB_COMMON_REG_LIST_DCN30(id),\
}

static const struct dcn30_mmhubbub_registers mcif_wb30_regs[] = {
	mcif_wb_regs_dcn3(0)
};

static const struct dcn30_mmhubbub_shift mcif_wb30_shift = {
	MCIF_WB_COMMON_MASK_SH_LIST_DCN30(__SHIFT)
};

static const struct dcn30_mmhubbub_mask mcif_wb30_mask = {
	MCIF_WB_COMMON_MASK_SH_LIST_DCN30(_MASK)
};

#define dsc_regsDCN20(id)\
[id] = {\
	DSC_REG_LIST_DCN20(id)\
}

static const struct dcn20_dsc_registers dsc_regs[] = {
	dsc_regsDCN20(0),
	dsc_regsDCN20(1),
	dsc_regsDCN20(2)
};

static const struct dcn20_dsc_shift dsc_shift = {
	DSC_REG_LIST_SH_MASK_DCN20(__SHIFT)
};

static const struct dcn20_dsc_mask dsc_mask = {
	DSC_REG_LIST_SH_MASK_DCN20(_MASK)
};

static const struct dcn30_mpc_registers mpc_regs = {
		MPC_REG_LIST_DCN3_0(0),
		MPC_REG_LIST_DCN3_0(1),
		MPC_REG_LIST_DCN3_0(2),
		MPC_REG_LIST_DCN3_0(3),
		MPC_OUT_MUX_REG_LIST_DCN3_0(0),
		MPC_OUT_MUX_REG_LIST_DCN3_0(1),
		MPC_OUT_MUX_REG_LIST_DCN3_0(2),
		MPC_OUT_MUX_REG_LIST_DCN3_0(3),
		MPC_RMU_GLOBAL_REG_LIST_DCN3AG,
		MPC_RMU_REG_LIST_DCN3AG(0),
		MPC_RMU_REG_LIST_DCN3AG(1),
		//MPC_RMU_REG_LIST_DCN3AG(2),
		MPC_DWB_MUX_REG_LIST_DCN3_0(0),
};

static const struct dcn30_mpc_shift mpc_shift = {
	MPC_COMMON_MASK_SH_LIST_DCN30(__SHIFT)
};

static const struct dcn30_mpc_mask mpc_mask = {
	MPC_COMMON_MASK_SH_LIST_DCN30(_MASK)
};

#define optc_regs(id)\
[id] = {OPTC_COMMON_REG_LIST_DCN3_1(id)}

static const struct dcn_optc_registers optc_regs[] = {
	optc_regs(0),
	optc_regs(1),
	optc_regs(2),
	optc_regs(3)
};

static const struct dcn_optc_shift optc_shift = {
	OPTC_COMMON_MASK_SH_LIST_DCN3_1(__SHIFT)
};

static const struct dcn_optc_mask optc_mask = {
	OPTC_COMMON_MASK_SH_LIST_DCN3_1(_MASK)
};

#define hubp_regs(id)\
[id] = {\
	HUBP_REG_LIST_DCN30(id)\
}

static const struct dcn_hubp2_registers hubp_regs[] = {
		hubp_regs(0),
		hubp_regs(1),
		hubp_regs(2),
		hubp_regs(3)
};


static const struct dcn_hubp2_shift hubp_shift = {
		HUBP_MASK_SH_LIST_DCN31(__SHIFT)
};

static const struct dcn_hubp2_mask hubp_mask = {
		HUBP_MASK_SH_LIST_DCN31(_MASK)
};
static const struct dcn_hubbub_registers hubbub_reg = {
		HUBBUB_REG_LIST_DCN31(0)
};

static const struct dcn_hubbub_shift hubbub_shift = {
		HUBBUB_MASK_SH_LIST_DCN31(__SHIFT)
};

static const struct dcn_hubbub_mask hubbub_mask = {
		HUBBUB_MASK_SH_LIST_DCN31(_MASK)
};

static const struct dccg_registers dccg_regs = {
		DCCG_REG_LIST_DCN31()
};

static const struct dccg_shift dccg_shift = {
		DCCG_MASK_SH_LIST_DCN31(__SHIFT)
};

static const struct dccg_mask dccg_mask = {
		DCCG_MASK_SH_LIST_DCN31(_MASK)
};


#define SRII2(reg_name_pre, reg_name_post, id)\
	.reg_name_pre ## _ ##  reg_name_post[id] = BASE(reg ## reg_name_pre \
			## id ## _ ## reg_name_post ## _BASE_IDX) + \
			reg ## reg_name_pre ## id ## _ ## reg_name_post


#define HWSEQ_DCN31_REG_LIST()\
	SR(DCHUBBUB_GLOBAL_TIMER_CNTL), \
	SR(DCHUBBUB_ARB_HOSTVM_CNTL), \
	SR(DIO_MEM_PWR_CTRL), \
	SR(ODM_MEM_PWR_CTRL3), \
	SR(DMU_MEM_PWR_CNTL), \
	SR(MMHUBBUB_MEM_PWR_CNTL), \
	SR(DCCG_GATE_DISABLE_CNTL), \
	SR(DCCG_GATE_DISABLE_CNTL2), \
	SR(DCFCLK_CNTL),\
	SR(DC_MEM_GLOBAL_PWR_REQ_CNTL), \
	SRII(PIXEL_RATE_CNTL, OTG, 0), \
	SRII(PIXEL_RATE_CNTL, OTG, 1),\
	SRII(PIXEL_RATE_CNTL, OTG, 2),\
	SRII(PIXEL_RATE_CNTL, OTG, 3),\
	SRII(PHYPLL_PIXEL_RATE_CNTL, OTG, 0),\
	SRII(PHYPLL_PIXEL_RATE_CNTL, OTG, 1),\
	SRII(PHYPLL_PIXEL_RATE_CNTL, OTG, 2),\
	SRII(PHYPLL_PIXEL_RATE_CNTL, OTG, 3),\
	SR(MICROSECOND_TIME_BASE_DIV), \
	SR(MILLISECOND_TIME_BASE_DIV), \
	SR(DISPCLK_FREQ_CHANGE_CNTL), \
	SR(RBBMIF_TIMEOUT_DIS), \
	SR(RBBMIF_TIMEOUT_DIS_2), \
	SR(DCHUBBUB_CRC_CTRL), \
	SR(DPP_TOP0_DPP_CRC_CTRL), \
	SR(DPP_TOP0_DPP_CRC_VAL_B_A), \
	SR(DPP_TOP0_DPP_CRC_VAL_R_G), \
	SR(MPC_CRC_CTRL), \
	SR(MPC_CRC_RESULT_GB), \
	SR(MPC_CRC_RESULT_C), \
	SR(MPC_CRC_RESULT_AR), \
	SR(DOMAIN0_PG_CONFIG), \
	SR(DOMAIN1_PG_CONFIG), \
	SR(DOMAIN2_PG_CONFIG), \
	SR(DOMAIN3_PG_CONFIG), \
	SR(DOMAIN16_PG_CONFIG), \
	SR(DOMAIN17_PG_CONFIG), \
	SR(DOMAIN18_PG_CONFIG), \
	SR(DOMAIN0_PG_STATUS), \
	SR(DOMAIN1_PG_STATUS), \
	SR(DOMAIN2_PG_STATUS), \
	SR(DOMAIN3_PG_STATUS), \
	SR(DOMAIN16_PG_STATUS), \
	SR(DOMAIN17_PG_STATUS), \
	SR(DOMAIN18_PG_STATUS), \
	SR(D1VGA_CONTROL), \
	SR(D2VGA_CONTROL), \
	SR(D3VGA_CONTROL), \
	SR(D4VGA_CONTROL), \
	SR(D5VGA_CONTROL), \
	SR(D6VGA_CONTROL), \
	SR(DC_IP_REQUEST_CNTL), \
	SR(AZALIA_AUDIO_DTO), \
	SR(AZALIA_CONTROLLER_CLOCK_GATING), \
	SR(HPO_TOP_HW_CONTROL)

static const struct dce_hwseq_registers hwseq_reg = {
		HWSEQ_DCN31_REG_LIST()
};

#define HWSEQ_DCN31_MASK_SH_LIST(mask_sh)\
	HWSEQ_DCN_MASK_SH_LIST(mask_sh), \
	HWS_SF(, DCHUBBUB_GLOBAL_TIMER_CNTL, DCHUBBUB_GLOBAL_TIMER_REFDIV, mask_sh), \
	HWS_SF(, DCHUBBUB_ARB_HOSTVM_CNTL, DISABLE_HOSTVM_FORCE_ALLOW_PSTATE, mask_sh), \
	HWS_SF(, DOMAIN0_PG_CONFIG, DOMAIN_POWER_FORCEON, mask_sh), \
	HWS_SF(, DOMAIN0_PG_CONFIG, DOMAIN_POWER_GATE, mask_sh), \
	HWS_SF(, DOMAIN1_PG_CONFIG, DOMAIN_POWER_FORCEON, mask_sh), \
	HWS_SF(, DOMAIN1_PG_CONFIG, DOMAIN_POWER_GATE, mask_sh), \
	HWS_SF(, DOMAIN2_PG_CONFIG, DOMAIN_POWER_FORCEON, mask_sh), \
	HWS_SF(, DOMAIN2_PG_CONFIG, DOMAIN_POWER_GATE, mask_sh), \
	HWS_SF(, DOMAIN3_PG_CONFIG, DOMAIN_POWER_FORCEON, mask_sh), \
	HWS_SF(, DOMAIN3_PG_CONFIG, DOMAIN_POWER_GATE, mask_sh), \
	HWS_SF(, DOMAIN16_PG_CONFIG, DOMAIN_POWER_FORCEON, mask_sh), \
	HWS_SF(, DOMAIN16_PG_CONFIG, DOMAIN_POWER_GATE, mask_sh), \
	HWS_SF(, DOMAIN17_PG_CONFIG, DOMAIN_POWER_FORCEON, mask_sh), \
	HWS_SF(, DOMAIN17_PG_CONFIG, DOMAIN_POWER_GATE, mask_sh), \
	HWS_SF(, DOMAIN18_PG_CONFIG, DOMAIN_POWER_FORCEON, mask_sh), \
	HWS_SF(, DOMAIN18_PG_CONFIG, DOMAIN_POWER_GATE, mask_sh), \
	HWS_SF(, DOMAIN0_PG_STATUS, DOMAIN_PGFSM_PWR_STATUS, mask_sh), \
	HWS_SF(, DOMAIN1_PG_STATUS, DOMAIN_PGFSM_PWR_STATUS, mask_sh), \
	HWS_SF(, DOMAIN2_PG_STATUS, DOMAIN_PGFSM_PWR_STATUS, mask_sh), \
	HWS_SF(, DOMAIN3_PG_STATUS, DOMAIN_PGFSM_PWR_STATUS, mask_sh), \
	HWS_SF(, DOMAIN16_PG_STATUS, DOMAIN_PGFSM_PWR_STATUS, mask_sh), \
	HWS_SF(, DOMAIN17_PG_STATUS, DOMAIN_PGFSM_PWR_STATUS, mask_sh), \
	HWS_SF(, DOMAIN18_PG_STATUS, DOMAIN_PGFSM_PWR_STATUS, mask_sh), \
	HWS_SF(, DC_IP_REQUEST_CNTL, IP_REQUEST_EN, mask_sh), \
	HWS_SF(, AZALIA_AUDIO_DTO, AZALIA_AUDIO_DTO_MODULE, mask_sh), \
	HWS_SF(, HPO_TOP_CLOCK_CONTROL, HPO_HDMISTREAMCLK_G_GATE_DIS, mask_sh), \
	HWS_SF(, DMU_MEM_PWR_CNTL, DMCU_ERAM_MEM_PWR_FORCE, mask_sh), \
	HWS_SF(, ODM_MEM_PWR_CTRL3, ODM_MEM_UNASSIGNED_PWR_MODE, mask_sh), \
	HWS_SF(, ODM_MEM_PWR_CTRL3, ODM_MEM_VBLANK_PWR_MODE, mask_sh), \
	HWS_SF(, MMHUBBUB_MEM_PWR_CNTL, VGA_MEM_PWR_FORCE, mask_sh), \
	HWS_SF(, DIO_MEM_PWR_CTRL, I2C_LIGHT_SLEEP_FORCE, mask_sh), \
	HWS_SF(, HPO_TOP_HW_CONTROL, HPO_IO_EN, mask_sh)

static const struct dce_hwseq_shift hwseq_shift = {
		HWSEQ_DCN31_MASK_SH_LIST(__SHIFT)
};

static const struct dce_hwseq_mask hwseq_mask = {
		HWSEQ_DCN31_MASK_SH_LIST(_MASK)
};
#define vmid_regs(id)\
[id] = {\
		DCN20_VMID_REG_LIST(id)\
}

static const struct dcn_vmid_registers vmid_regs[] = {
	vmid_regs(0),
	vmid_regs(1),
	vmid_regs(2),
	vmid_regs(3),
	vmid_regs(4),
	vmid_regs(5),
	vmid_regs(6),
	vmid_regs(7),
	vmid_regs(8),
	vmid_regs(9),
	vmid_regs(10),
	vmid_regs(11),
	vmid_regs(12),
	vmid_regs(13),
	vmid_regs(14),
	vmid_regs(15)
};

static const struct dcn20_vmid_shift vmid_shifts = {
		DCN20_VMID_MASK_SH_LIST(__SHIFT)
};

static const struct dcn20_vmid_mask vmid_masks = {
		DCN20_VMID_MASK_SH_LIST(_MASK)
};

static const struct resource_caps res_cap_dcn31 = {
	.num_timing_generator = 4,
	.num_opp = 4,
	.num_video_plane = 4,
	.num_audio = 5,
	.num_stream_encoder = 5,
	.num_dig_link_enc = 5,
	.num_hpo_dp_stream_encoder = 4,
	.num_hpo_dp_link_encoder = 2,
	.num_pll = 5,
	.num_dwb = 1,
	.num_ddc = 5,
	.num_vmid = 16,
	.num_mpc_3dlut = 2,
	.num_dsc = 3,
};

static const struct dc_plane_cap plane_cap = {
	.type = DC_PLANE_TYPE_DCN_UNIVERSAL,
	.blends_with_above = true,
	.blends_with_below = true,
	.per_pixel_alpha = true,

	.pixel_format_support = {
			.argb8888 = true,
			.nv12 = true,
			.fp16 = true,
			.p010 = true,
			.ayuv = false,
	},

	.max_upscale_factor = {
			.argb8888 = 16000,
			.nv12 = 16000,
			.fp16 = 16000
	},

	// 6:1 downscaling ratio: 1000/6 = 166.666
	.max_downscale_factor = {
			.argb8888 = 167,
			.nv12 = 167,
			.fp16 = 167
	},
	64,
	64
};

static const struct dc_debug_options debug_defaults_drv = {
	.disable_dmcu = true,
	.force_abm_enable = false,
	.timing_trace = false,
	.clock_trace = true,
	.disable_pplib_clock_request = false,
	.pipe_split_policy = MPC_SPLIT_DYNAMIC,
	.force_single_disp_pipe_split = false,
	.disable_dcc = DCC_ENABLE,
	.vsr_support = true,
	.performance_trace = false,
	.max_downscale_src_width = 4096,/*upto true 4K*/
	.disable_pplib_wm_range = false,
	.scl_reset_length10 = true,
	.sanity_checks = true,
	.underflow_assert_delay_us = 0xFFFFFFFF,
	.dwb_fi_phase = -1, // -1 = disable,
	.dmub_command_table = true,
	.pstate_enabled = true,
	.use_max_lb = true,
	.enable_mem_low_power = {
		.bits = {
			.vga = true,
			.i2c = true,
			.dmcu = false, // This is previously known to cause hang on S3 cycles if enabled
			.dscl = true,
			.cm = true,
			.mpc = true,
			.optc = true,
			.vpg = true,
			.afmt = true,
		}
	},
	.disable_z10 = true,
	.optimize_edp_link_rate = true,
<<<<<<< HEAD
	.enable_sw_cntl_psr = true,
	.enable_z9_disable_interface = true, /* Allow support for the PMFW interface for disable Z9*/
	.dml_hostvm_override = DML_HOSTVM_OVERRIDE_FALSE,
=======
	.enable_z9_disable_interface = true, /* Allow support for the PMFW interface for disable Z9*/
	.dml_hostvm_override = DML_HOSTVM_NO_OVERRIDE,
>>>>>>> 7365df19
};

static const struct dc_debug_options debug_defaults_diags = {
	.disable_dmcu = true,
	.force_abm_enable = false,
	.timing_trace = true,
	.clock_trace = true,
	.disable_dpp_power_gate = true,
	.disable_hubp_power_gate = true,
	.disable_clock_gate = true,
	.disable_pplib_clock_request = true,
	.disable_pplib_wm_range = true,
	.disable_stutter = false,
	.scl_reset_length10 = true,
	.dwb_fi_phase = -1, // -1 = disable
	.dmub_command_table = true,
	.enable_tri_buf = true,
	.use_max_lb = true
};

static void dcn31_dpp_destroy(struct dpp **dpp)
{
	kfree(TO_DCN20_DPP(*dpp));
	*dpp = NULL;
}

static struct dpp *dcn31_dpp_create(
	struct dc_context *ctx,
	uint32_t inst)
{
	struct dcn3_dpp *dpp =
		kzalloc(sizeof(struct dcn3_dpp), GFP_KERNEL);

	if (!dpp)
		return NULL;

	if (dpp3_construct(dpp, ctx, inst,
			&dpp_regs[inst], &tf_shift, &tf_mask))
		return &dpp->base;

	BREAK_TO_DEBUGGER();
	kfree(dpp);
	return NULL;
}

static struct output_pixel_processor *dcn31_opp_create(
	struct dc_context *ctx, uint32_t inst)
{
	struct dcn20_opp *opp =
		kzalloc(sizeof(struct dcn20_opp), GFP_KERNEL);

	if (!opp) {
		BREAK_TO_DEBUGGER();
		return NULL;
	}

	dcn20_opp_construct(opp, ctx, inst,
			&opp_regs[inst], &opp_shift, &opp_mask);
	return &opp->base;
}

static struct dce_aux *dcn31_aux_engine_create(
	struct dc_context *ctx,
	uint32_t inst)
{
	struct aux_engine_dce110 *aux_engine =
		kzalloc(sizeof(struct aux_engine_dce110), GFP_KERNEL);

	if (!aux_engine)
		return NULL;

	dce110_aux_engine_construct(aux_engine, ctx, inst,
				    SW_AUX_TIMEOUT_PERIOD_MULTIPLIER * AUX_TIMEOUT_PERIOD,
				    &aux_engine_regs[inst],
					&aux_mask,
					&aux_shift,
					ctx->dc->caps.extended_aux_timeout_support);

	return &aux_engine->base;
}
#define i2c_inst_regs(id) { I2C_HW_ENGINE_COMMON_REG_LIST_DCN30(id) }

static const struct dce_i2c_registers i2c_hw_regs[] = {
		i2c_inst_regs(1),
		i2c_inst_regs(2),
		i2c_inst_regs(3),
		i2c_inst_regs(4),
		i2c_inst_regs(5),
};

static const struct dce_i2c_shift i2c_shifts = {
		I2C_COMMON_MASK_SH_LIST_DCN30(__SHIFT)
};

static const struct dce_i2c_mask i2c_masks = {
		I2C_COMMON_MASK_SH_LIST_DCN30(_MASK)
};

static struct dce_i2c_hw *dcn31_i2c_hw_create(
	struct dc_context *ctx,
	uint32_t inst)
{
	struct dce_i2c_hw *dce_i2c_hw =
		kzalloc(sizeof(struct dce_i2c_hw), GFP_KERNEL);

	if (!dce_i2c_hw)
		return NULL;

	dcn2_i2c_hw_construct(dce_i2c_hw, ctx, inst,
				    &i2c_hw_regs[inst], &i2c_shifts, &i2c_masks);

	return dce_i2c_hw;
}
static struct mpc *dcn31_mpc_create(
		struct dc_context *ctx,
		int num_mpcc,
		int num_rmu)
{
	struct dcn30_mpc *mpc30 = kzalloc(sizeof(struct dcn30_mpc),
					  GFP_KERNEL);

	if (!mpc30)
		return NULL;

	dcn30_mpc_construct(mpc30, ctx,
			&mpc_regs,
			&mpc_shift,
			&mpc_mask,
			num_mpcc,
			num_rmu);

	return &mpc30->base;
}

static struct hubbub *dcn31_hubbub_create(struct dc_context *ctx)
{
	int i;

	struct dcn20_hubbub *hubbub3 = kzalloc(sizeof(struct dcn20_hubbub),
					  GFP_KERNEL);

	if (!hubbub3)
		return NULL;

	hubbub31_construct(hubbub3, ctx,
			&hubbub_reg,
			&hubbub_shift,
			&hubbub_mask,
			dcn3_1_ip.det_buffer_size_kbytes,
			dcn3_1_ip.pixel_chunk_size_kbytes,
			dcn3_1_ip.config_return_buffer_size_in_kbytes);


	for (i = 0; i < res_cap_dcn31.num_vmid; i++) {
		struct dcn20_vmid *vmid = &hubbub3->vmid[i];

		vmid->ctx = ctx;

		vmid->regs = &vmid_regs[i];
		vmid->shifts = &vmid_shifts;
		vmid->masks = &vmid_masks;
	}

	return &hubbub3->base;
}

static struct timing_generator *dcn31_timing_generator_create(
		struct dc_context *ctx,
		uint32_t instance)
{
	struct optc *tgn10 =
		kzalloc(sizeof(struct optc), GFP_KERNEL);

	if (!tgn10)
		return NULL;

	tgn10->base.inst = instance;
	tgn10->base.ctx = ctx;

	tgn10->tg_regs = &optc_regs[instance];
	tgn10->tg_shift = &optc_shift;
	tgn10->tg_mask = &optc_mask;

	dcn31_timing_generator_init(tgn10);

	return &tgn10->base;
}

static const struct encoder_feature_support link_enc_feature = {
		.max_hdmi_deep_color = COLOR_DEPTH_121212,
		.max_hdmi_pixel_clock = 600000,
		.hdmi_ycbcr420_supported = true,
		.dp_ycbcr420_supported = true,
		.fec_supported = true,
		.flags.bits.IS_HBR2_CAPABLE = true,
		.flags.bits.IS_HBR3_CAPABLE = true,
		.flags.bits.IS_TPS3_CAPABLE = true,
		.flags.bits.IS_TPS4_CAPABLE = true
};

static struct link_encoder *dcn31_link_encoder_create(
	struct dc_context *ctx,
	const struct encoder_init_data *enc_init_data)
{
	struct dcn20_link_encoder *enc20 =
		kzalloc(sizeof(struct dcn20_link_encoder), GFP_KERNEL);

	if (!enc20)
		return NULL;

	dcn31_link_encoder_construct(enc20,
			enc_init_data,
			&link_enc_feature,
			&link_enc_regs[enc_init_data->transmitter],
			&link_enc_aux_regs[enc_init_data->channel - 1],
			&link_enc_hpd_regs[enc_init_data->hpd_source],
			&le_shift,
			&le_mask);

	return &enc20->enc10.base;
}

/* Create a minimal link encoder object not associated with a particular
 * physical connector.
 * resource_funcs.link_enc_create_minimal
 */
static struct link_encoder *dcn31_link_enc_create_minimal(
		struct dc_context *ctx, enum engine_id eng_id)
{
	struct dcn20_link_encoder *enc20;

	if ((eng_id - ENGINE_ID_DIGA) > ctx->dc->res_pool->res_cap->num_dig_link_enc)
		return NULL;

	enc20 = kzalloc(sizeof(struct dcn20_link_encoder), GFP_KERNEL);
	if (!enc20)
		return NULL;

	dcn31_link_encoder_construct_minimal(
			enc20,
			ctx,
			&link_enc_feature,
			&link_enc_regs[eng_id - ENGINE_ID_DIGA],
			eng_id);

	return &enc20->enc10.base;
}

static struct panel_cntl *dcn31_panel_cntl_create(const struct panel_cntl_init_data *init_data)
{
	struct dcn31_panel_cntl *panel_cntl =
		kzalloc(sizeof(struct dcn31_panel_cntl), GFP_KERNEL);

	if (!panel_cntl)
		return NULL;

	dcn31_panel_cntl_construct(panel_cntl, init_data);

	return &panel_cntl->base;
}

static void read_dce_straps(
	struct dc_context *ctx,
	struct resource_straps *straps)
{
	generic_reg_get(ctx, regDC_PINSTRAPS + BASE(regDC_PINSTRAPS_BASE_IDX),
		FN(DC_PINSTRAPS, DC_PINSTRAPS_AUDIO), &straps->dc_pinstraps_audio);

}

static struct audio *dcn31_create_audio(
		struct dc_context *ctx, unsigned int inst)
{
	return dce_audio_create(ctx, inst,
			&audio_regs[inst], &audio_shift, &audio_mask);
}

static struct vpg *dcn31_vpg_create(
	struct dc_context *ctx,
	uint32_t inst)
{
	struct dcn31_vpg *vpg31 = kzalloc(sizeof(struct dcn31_vpg), GFP_KERNEL);

	if (!vpg31)
		return NULL;

	vpg31_construct(vpg31, ctx, inst,
			&vpg_regs[inst],
			&vpg_shift,
			&vpg_mask);

	return &vpg31->base;
}

static struct afmt *dcn31_afmt_create(
	struct dc_context *ctx,
	uint32_t inst)
{
	struct dcn31_afmt *afmt31 = kzalloc(sizeof(struct dcn31_afmt), GFP_KERNEL);

	if (!afmt31)
		return NULL;

	afmt31_construct(afmt31, ctx, inst,
			&afmt_regs[inst],
			&afmt_shift,
			&afmt_mask);

	// Light sleep by default, no need to power down here

	return &afmt31->base;
}

static struct apg *dcn31_apg_create(
	struct dc_context *ctx,
	uint32_t inst)
{
	struct dcn31_apg *apg31 = kzalloc(sizeof(struct dcn31_apg), GFP_KERNEL);

	if (!apg31)
		return NULL;

	apg31_construct(apg31, ctx, inst,
			&apg_regs[inst],
			&apg_shift,
			&apg_mask);

	return &apg31->base;
}

static struct stream_encoder *dcn31_stream_encoder_create(
	enum engine_id eng_id,
	struct dc_context *ctx)
{
	struct dcn10_stream_encoder *enc1;
	struct vpg *vpg;
	struct afmt *afmt;
	int vpg_inst;
	int afmt_inst;

	/* Mapping of VPG, AFMT, DME register blocks to DIO block instance */
	if (eng_id <= ENGINE_ID_DIGF) {
		vpg_inst = eng_id;
		afmt_inst = eng_id;
	} else
		return NULL;

	enc1 = kzalloc(sizeof(struct dcn10_stream_encoder), GFP_KERNEL);
	vpg = dcn31_vpg_create(ctx, vpg_inst);
	afmt = dcn31_afmt_create(ctx, afmt_inst);

	if (!enc1 || !vpg || !afmt) {
		kfree(enc1);
		kfree(vpg);
		kfree(afmt);
		return NULL;
	}

	dcn30_dio_stream_encoder_construct(enc1, ctx, ctx->dc_bios,
					eng_id, vpg, afmt,
					&stream_enc_regs[eng_id],
					&se_shift, &se_mask);

	return &enc1->base;
}

static struct hpo_dp_stream_encoder *dcn31_hpo_dp_stream_encoder_create(
	enum engine_id eng_id,
	struct dc_context *ctx)
{
	struct dcn31_hpo_dp_stream_encoder *hpo_dp_enc31;
	struct vpg *vpg;
	struct apg *apg;
	uint32_t hpo_dp_inst;
	uint32_t vpg_inst;
	uint32_t apg_inst;

	ASSERT((eng_id >= ENGINE_ID_HPO_DP_0) && (eng_id <= ENGINE_ID_HPO_DP_3));
	hpo_dp_inst = eng_id - ENGINE_ID_HPO_DP_0;

	/* Mapping of VPG register blocks to HPO DP block instance:
	 * VPG[6] -> HPO_DP[0]
	 * VPG[7] -> HPO_DP[1]
	 * VPG[8] -> HPO_DP[2]
	 * VPG[9] -> HPO_DP[3]
	 */
	vpg_inst = hpo_dp_inst + 6;

	/* Mapping of APG register blocks to HPO DP block instance:
	 * APG[0] -> HPO_DP[0]
	 * APG[1] -> HPO_DP[1]
	 * APG[2] -> HPO_DP[2]
	 * APG[3] -> HPO_DP[3]
	 */
	apg_inst = hpo_dp_inst;

	/* allocate HPO stream encoder and create VPG sub-block */
	hpo_dp_enc31 = kzalloc(sizeof(struct dcn31_hpo_dp_stream_encoder), GFP_KERNEL);
	vpg = dcn31_vpg_create(ctx, vpg_inst);
	apg = dcn31_apg_create(ctx, apg_inst);

	if (!hpo_dp_enc31 || !vpg || !apg) {
		kfree(hpo_dp_enc31);
		kfree(vpg);
		kfree(apg);
		return NULL;
	}

	dcn31_hpo_dp_stream_encoder_construct(hpo_dp_enc31, ctx, ctx->dc_bios,
					hpo_dp_inst, eng_id, vpg, apg,
					&hpo_dp_stream_enc_regs[hpo_dp_inst],
					&hpo_dp_se_shift, &hpo_dp_se_mask);

	return &hpo_dp_enc31->base;
}

static struct hpo_dp_link_encoder *dcn31_hpo_dp_link_encoder_create(
	uint8_t inst,
	struct dc_context *ctx)
{
	struct dcn31_hpo_dp_link_encoder *hpo_dp_enc31;

	/* allocate HPO link encoder */
	hpo_dp_enc31 = kzalloc(sizeof(struct dcn31_hpo_dp_link_encoder), GFP_KERNEL);

	hpo_dp_link_encoder31_construct(hpo_dp_enc31, ctx, inst,
					&hpo_dp_link_enc_regs[inst],
					&hpo_dp_le_shift, &hpo_dp_le_mask);

	return &hpo_dp_enc31->base;
}

static struct dce_hwseq *dcn31_hwseq_create(
	struct dc_context *ctx)
{
	struct dce_hwseq *hws = kzalloc(sizeof(struct dce_hwseq), GFP_KERNEL);

	if (hws) {
		hws->ctx = ctx;
		hws->regs = &hwseq_reg;
		hws->shifts = &hwseq_shift;
		hws->masks = &hwseq_mask;
		/* DCN3.1 FPGA Workaround
		 * Need to enable HPO DP Stream Encoder before setting OTG master enable.
		 * To do so, move calling function enable_stream_timing to only be done AFTER calling
		 * function core_link_enable_stream
		 */
		if (IS_FPGA_MAXIMUS_DC(ctx->dce_environment))
			hws->wa.dp_hpo_and_otg_sequence = true;
	}
	return hws;
}
static const struct resource_create_funcs res_create_funcs = {
	.read_dce_straps = read_dce_straps,
	.create_audio = dcn31_create_audio,
	.create_stream_encoder = dcn31_stream_encoder_create,
	.create_hpo_dp_stream_encoder = dcn31_hpo_dp_stream_encoder_create,
	.create_hpo_dp_link_encoder = dcn31_hpo_dp_link_encoder_create,
	.create_hwseq = dcn31_hwseq_create,
};

static const struct resource_create_funcs res_create_maximus_funcs = {
	.read_dce_straps = NULL,
	.create_audio = NULL,
	.create_stream_encoder = NULL,
	.create_hpo_dp_stream_encoder = dcn31_hpo_dp_stream_encoder_create,
	.create_hpo_dp_link_encoder = dcn31_hpo_dp_link_encoder_create,
	.create_hwseq = dcn31_hwseq_create,
};

static void dcn31_resource_destruct(struct dcn31_resource_pool *pool)
{
	unsigned int i;

	for (i = 0; i < pool->base.stream_enc_count; i++) {
		if (pool->base.stream_enc[i] != NULL) {
			if (pool->base.stream_enc[i]->vpg != NULL) {
				kfree(DCN30_VPG_FROM_VPG(pool->base.stream_enc[i]->vpg));
				pool->base.stream_enc[i]->vpg = NULL;
			}
			if (pool->base.stream_enc[i]->afmt != NULL) {
				kfree(DCN30_AFMT_FROM_AFMT(pool->base.stream_enc[i]->afmt));
				pool->base.stream_enc[i]->afmt = NULL;
			}
			kfree(DCN10STRENC_FROM_STRENC(pool->base.stream_enc[i]));
			pool->base.stream_enc[i] = NULL;
		}
	}

	for (i = 0; i < pool->base.hpo_dp_stream_enc_count; i++) {
		if (pool->base.hpo_dp_stream_enc[i] != NULL) {
			if (pool->base.hpo_dp_stream_enc[i]->vpg != NULL) {
				kfree(DCN30_VPG_FROM_VPG(pool->base.hpo_dp_stream_enc[i]->vpg));
				pool->base.hpo_dp_stream_enc[i]->vpg = NULL;
			}
			if (pool->base.hpo_dp_stream_enc[i]->apg != NULL) {
				kfree(DCN31_APG_FROM_APG(pool->base.hpo_dp_stream_enc[i]->apg));
				pool->base.hpo_dp_stream_enc[i]->apg = NULL;
			}
			kfree(DCN3_1_HPO_DP_STREAM_ENC_FROM_HPO_STREAM_ENC(pool->base.hpo_dp_stream_enc[i]));
			pool->base.hpo_dp_stream_enc[i] = NULL;
		}
	}

	for (i = 0; i < pool->base.hpo_dp_link_enc_count; i++) {
		if (pool->base.hpo_dp_link_enc[i] != NULL) {
			kfree(DCN3_1_HPO_DP_LINK_ENC_FROM_HPO_LINK_ENC(pool->base.hpo_dp_link_enc[i]));
			pool->base.hpo_dp_link_enc[i] = NULL;
		}
	}

	for (i = 0; i < pool->base.res_cap->num_dsc; i++) {
		if (pool->base.dscs[i] != NULL)
			dcn20_dsc_destroy(&pool->base.dscs[i]);
	}

	if (pool->base.mpc != NULL) {
		kfree(TO_DCN20_MPC(pool->base.mpc));
		pool->base.mpc = NULL;
	}
	if (pool->base.hubbub != NULL) {
		kfree(pool->base.hubbub);
		pool->base.hubbub = NULL;
	}
	for (i = 0; i < pool->base.pipe_count; i++) {
		if (pool->base.dpps[i] != NULL)
			dcn31_dpp_destroy(&pool->base.dpps[i]);

		if (pool->base.ipps[i] != NULL)
			pool->base.ipps[i]->funcs->ipp_destroy(&pool->base.ipps[i]);

		if (pool->base.hubps[i] != NULL) {
			kfree(TO_DCN20_HUBP(pool->base.hubps[i]));
			pool->base.hubps[i] = NULL;
		}

		if (pool->base.irqs != NULL) {
			dal_irq_service_destroy(&pool->base.irqs);
		}
	}

	for (i = 0; i < pool->base.res_cap->num_ddc; i++) {
		if (pool->base.engines[i] != NULL)
			dce110_engine_destroy(&pool->base.engines[i]);
		if (pool->base.hw_i2cs[i] != NULL) {
			kfree(pool->base.hw_i2cs[i]);
			pool->base.hw_i2cs[i] = NULL;
		}
		if (pool->base.sw_i2cs[i] != NULL) {
			kfree(pool->base.sw_i2cs[i]);
			pool->base.sw_i2cs[i] = NULL;
		}
	}

	for (i = 0; i < pool->base.res_cap->num_opp; i++) {
		if (pool->base.opps[i] != NULL)
			pool->base.opps[i]->funcs->opp_destroy(&pool->base.opps[i]);
	}

	for (i = 0; i < pool->base.res_cap->num_timing_generator; i++) {
		if (pool->base.timing_generators[i] != NULL)	{
			kfree(DCN10TG_FROM_TG(pool->base.timing_generators[i]));
			pool->base.timing_generators[i] = NULL;
		}
	}

	for (i = 0; i < pool->base.res_cap->num_dwb; i++) {
		if (pool->base.dwbc[i] != NULL) {
			kfree(TO_DCN30_DWBC(pool->base.dwbc[i]));
			pool->base.dwbc[i] = NULL;
		}
		if (pool->base.mcif_wb[i] != NULL) {
			kfree(TO_DCN30_MMHUBBUB(pool->base.mcif_wb[i]));
			pool->base.mcif_wb[i] = NULL;
		}
	}

	for (i = 0; i < pool->base.audio_count; i++) {
		if (pool->base.audios[i])
			dce_aud_destroy(&pool->base.audios[i]);
	}

	for (i = 0; i < pool->base.clk_src_count; i++) {
		if (pool->base.clock_sources[i] != NULL) {
			dcn20_clock_source_destroy(&pool->base.clock_sources[i]);
			pool->base.clock_sources[i] = NULL;
		}
	}

	for (i = 0; i < pool->base.res_cap->num_mpc_3dlut; i++) {
		if (pool->base.mpc_lut[i] != NULL) {
			dc_3dlut_func_release(pool->base.mpc_lut[i]);
			pool->base.mpc_lut[i] = NULL;
		}
		if (pool->base.mpc_shaper[i] != NULL) {
			dc_transfer_func_release(pool->base.mpc_shaper[i]);
			pool->base.mpc_shaper[i] = NULL;
		}
	}

	if (pool->base.dp_clock_source != NULL) {
		dcn20_clock_source_destroy(&pool->base.dp_clock_source);
		pool->base.dp_clock_source = NULL;
	}

	for (i = 0; i < pool->base.res_cap->num_timing_generator; i++) {
		if (pool->base.multiple_abms[i] != NULL)
			dce_abm_destroy(&pool->base.multiple_abms[i]);
	}

	if (pool->base.psr != NULL)
		dmub_psr_destroy(&pool->base.psr);

	if (pool->base.dccg != NULL)
		dcn_dccg_destroy(&pool->base.dccg);
}

static struct hubp *dcn31_hubp_create(
	struct dc_context *ctx,
	uint32_t inst)
{
	struct dcn20_hubp *hubp2 =
		kzalloc(sizeof(struct dcn20_hubp), GFP_KERNEL);

	if (!hubp2)
		return NULL;

	if (hubp31_construct(hubp2, ctx, inst,
			&hubp_regs[inst], &hubp_shift, &hubp_mask))
		return &hubp2->base;

	BREAK_TO_DEBUGGER();
	kfree(hubp2);
	return NULL;
}

static bool dcn31_dwbc_create(struct dc_context *ctx, struct resource_pool *pool)
{
	int i;
	uint32_t pipe_count = pool->res_cap->num_dwb;

	for (i = 0; i < pipe_count; i++) {
		struct dcn30_dwbc *dwbc30 = kzalloc(sizeof(struct dcn30_dwbc),
						    GFP_KERNEL);

		if (!dwbc30) {
			dm_error("DC: failed to create dwbc30!\n");
			return false;
		}

		dcn30_dwbc_construct(dwbc30, ctx,
				&dwbc30_regs[i],
				&dwbc30_shift,
				&dwbc30_mask,
				i);

		pool->dwbc[i] = &dwbc30->base;
	}
	return true;
}

static bool dcn31_mmhubbub_create(struct dc_context *ctx, struct resource_pool *pool)
{
	int i;
	uint32_t pipe_count = pool->res_cap->num_dwb;

	for (i = 0; i < pipe_count; i++) {
		struct dcn30_mmhubbub *mcif_wb30 = kzalloc(sizeof(struct dcn30_mmhubbub),
						    GFP_KERNEL);

		if (!mcif_wb30) {
			dm_error("DC: failed to create mcif_wb30!\n");
			return false;
		}

		dcn30_mmhubbub_construct(mcif_wb30, ctx,
				&mcif_wb30_regs[i],
				&mcif_wb30_shift,
				&mcif_wb30_mask,
				i);

		pool->mcif_wb[i] = &mcif_wb30->base;
	}
	return true;
}

static struct display_stream_compressor *dcn31_dsc_create(
	struct dc_context *ctx, uint32_t inst)
{
	struct dcn20_dsc *dsc =
		kzalloc(sizeof(struct dcn20_dsc), GFP_KERNEL);

	if (!dsc) {
		BREAK_TO_DEBUGGER();
		return NULL;
	}

	dsc2_construct(dsc, ctx, inst, &dsc_regs[inst], &dsc_shift, &dsc_mask);
	return &dsc->base;
}

static void dcn31_destroy_resource_pool(struct resource_pool **pool)
{
	struct dcn31_resource_pool *dcn31_pool = TO_DCN31_RES_POOL(*pool);

	dcn31_resource_destruct(dcn31_pool);
	kfree(dcn31_pool);
	*pool = NULL;
}

static struct clock_source *dcn31_clock_source_create(
		struct dc_context *ctx,
		struct dc_bios *bios,
		enum clock_source_id id,
		const struct dce110_clk_src_regs *regs,
		bool dp_clk_src)
{
	struct dce110_clk_src *clk_src =
		kzalloc(sizeof(struct dce110_clk_src), GFP_KERNEL);

	if (!clk_src)
		return NULL;

	if (dcn3_clk_src_construct(clk_src, ctx, bios, id,
			regs, &cs_shift, &cs_mask)) {
		clk_src->base.dp_clk_src = dp_clk_src;
		return &clk_src->base;
	}

	BREAK_TO_DEBUGGER();
	return NULL;
}

static bool is_dual_plane(enum surface_pixel_format format)
{
	return format >= SURFACE_PIXEL_FORMAT_VIDEO_BEGIN || format == SURFACE_PIXEL_FORMAT_GRPH_RGBE_ALPHA;
}

int dcn31_populate_dml_pipes_from_context(
	struct dc *dc, struct dc_state *context,
	display_e2e_pipe_params_st *pipes,
	bool fast_validate)
{
	int i, pipe_cnt;
	struct resource_context *res_ctx = &context->res_ctx;
	struct pipe_ctx *pipe;
	bool upscaled = false;

	DC_FP_START();
	dcn20_populate_dml_pipes_from_context(dc, context, pipes, fast_validate);
	DC_FP_END();

	for (i = 0, pipe_cnt = 0; i < dc->res_pool->pipe_count; i++) {
		struct dc_crtc_timing *timing;

		if (!res_ctx->pipe_ctx[i].stream)
			continue;
		pipe = &res_ctx->pipe_ctx[i];
		timing = &pipe->stream->timing;
		if (pipe->plane_state &&
				(pipe->plane_state->src_rect.height < pipe->plane_state->dst_rect.height ||
				pipe->plane_state->src_rect.width < pipe->plane_state->dst_rect.width))
			upscaled = true;

		/*
		 * Immediate flip can be set dynamically after enabling the plane.
		 * We need to require support for immediate flip or underflow can be
		 * intermittently experienced depending on peak b/w requirements.
		 */
		pipes[pipe_cnt].pipe.src.immediate_flip = true;
		pipes[pipe_cnt].pipe.src.unbounded_req_mode = false;
		pipes[pipe_cnt].pipe.src.gpuvm = true;
		pipes[pipe_cnt].pipe.dest.vfront_porch = timing->v_front_porch;
		pipes[pipe_cnt].pipe.src.dcc_rate = 3;
		pipes[pipe_cnt].dout.dsc_input_bpc = 0;
		DC_FP_START();
		dcn31_zero_pipe_dcc_fraction(pipes, pipe_cnt);
		DC_FP_END();

		if (dc->debug.dml_hostvm_override == DML_HOSTVM_NO_OVERRIDE)
			pipes[pipe_cnt].pipe.src.hostvm = dc->res_pool->hubbub->riommu_active;
		else if (dc->debug.dml_hostvm_override == DML_HOSTVM_OVERRIDE_FALSE)
			pipes[pipe_cnt].pipe.src.hostvm = false;
		else if (dc->debug.dml_hostvm_override == DML_HOSTVM_OVERRIDE_TRUE)
			pipes[pipe_cnt].pipe.src.hostvm = true;

		if (pipes[pipe_cnt].dout.dsc_enable) {
			switch (timing->display_color_depth) {
			case COLOR_DEPTH_888:
				pipes[pipe_cnt].dout.dsc_input_bpc = 8;
				break;
			case COLOR_DEPTH_101010:
				pipes[pipe_cnt].dout.dsc_input_bpc = 10;
				break;
			case COLOR_DEPTH_121212:
				pipes[pipe_cnt].dout.dsc_input_bpc = 12;
				break;
			default:
				ASSERT(0);
				break;
			}
		}

		pipe_cnt++;
	}
	context->bw_ctx.dml.ip.det_buffer_size_kbytes = DCN3_1_DEFAULT_DET_SIZE;
	dc->config.enable_4to1MPC = false;
	if (pipe_cnt == 1 && pipe->plane_state && !dc->debug.disable_z9_mpc) {
		if (is_dual_plane(pipe->plane_state->format)
				&& pipe->plane_state->src_rect.width <= 1920 && pipe->plane_state->src_rect.height <= 1080) {
			dc->config.enable_4to1MPC = true;
		} else if (!is_dual_plane(pipe->plane_state->format) && pipe->plane_state->src_rect.width <= 5120) {
			/* Limit to 5k max to avoid forced pipe split when there is not enough detile for swath */
			context->bw_ctx.dml.ip.det_buffer_size_kbytes = 192;
			pipes[0].pipe.src.unbounded_req_mode = true;
		}
	} else if (context->stream_count >= dc->debug.crb_alloc_policy_min_disp_count
			&& dc->debug.crb_alloc_policy > DET_SIZE_DEFAULT) {
		context->bw_ctx.dml.ip.det_buffer_size_kbytes = dc->debug.crb_alloc_policy * 64;
	} else if (context->stream_count >= 3 && upscaled) {
		context->bw_ctx.dml.ip.det_buffer_size_kbytes = 192;
	}

	return pipe_cnt;
}

void dcn31_calculate_wm_and_dlg(
		struct dc *dc, struct dc_state *context,
		display_e2e_pipe_params_st *pipes,
		int pipe_cnt,
		int vlevel)
{
	DC_FP_START();
	dcn31_calculate_wm_and_dlg_fp(dc, context, pipes, pipe_cnt, vlevel);
	DC_FP_END();
}

void
dcn31_populate_dml_writeback_from_context(struct dc *dc,
					  struct resource_context *res_ctx,
					  display_e2e_pipe_params_st *pipes)
{
	DC_FP_START();
	dcn30_populate_dml_writeback_from_context(dc, res_ctx, pipes);
	DC_FP_END();
}

void
dcn31_set_mcif_arb_params(struct dc *dc,
			  struct dc_state *context,
			  display_e2e_pipe_params_st *pipes,
			  int pipe_cnt)
{
	DC_FP_START();
	dcn30_set_mcif_arb_params(dc, context, pipes, pipe_cnt);
	DC_FP_END();
}

bool dcn31_validate_bandwidth(struct dc *dc,
		struct dc_state *context,
		bool fast_validate)
{
	bool out = false;

	BW_VAL_TRACE_SETUP();

	int vlevel = 0;
	int pipe_cnt = 0;
	display_e2e_pipe_params_st *pipes = kzalloc(dc->res_pool->pipe_count * sizeof(display_e2e_pipe_params_st), GFP_KERNEL);
	DC_LOGGER_INIT(dc->ctx->logger);

	BW_VAL_TRACE_COUNT();

	DC_FP_START();
	out = dcn30_internal_validate_bw(dc, context, pipes, &pipe_cnt, &vlevel, fast_validate);
	DC_FP_END();

	// Disable fast_validate to set min dcfclk in alculate_wm_and_dlg
	if (pipe_cnt == 0)
		fast_validate = false;

	if (!out)
		goto validate_fail;

	BW_VAL_TRACE_END_VOLTAGE_LEVEL();

	if (fast_validate) {
		BW_VAL_TRACE_SKIP(fast);
		goto validate_out;
	}

	dc->res_pool->funcs->calculate_wm_and_dlg(dc, context, pipes, pipe_cnt, vlevel);

	BW_VAL_TRACE_END_WATERMARKS();

	goto validate_out;

validate_fail:
	DC_LOG_WARNING("Mode Validation Warning: %s failed validation.\n",
		dml_get_status_message(context->bw_ctx.dml.vba.ValidationStatus[context->bw_ctx.dml.vba.soc.num_states]));

	BW_VAL_TRACE_SKIP(fail);
	out = false;

validate_out:
	kfree(pipes);

	BW_VAL_TRACE_FINISH();

	return out;
}

static struct dc_cap_funcs cap_funcs = {
	.get_dcc_compression_cap = dcn20_get_dcc_compression_cap
};

static struct resource_funcs dcn31_res_pool_funcs = {
	.destroy = dcn31_destroy_resource_pool,
	.link_enc_create = dcn31_link_encoder_create,
	.link_enc_create_minimal = dcn31_link_enc_create_minimal,
	.link_encs_assign = link_enc_cfg_link_encs_assign,
	.link_enc_unassign = link_enc_cfg_link_enc_unassign,
	.panel_cntl_create = dcn31_panel_cntl_create,
	.validate_bandwidth = dcn31_validate_bandwidth,
	.calculate_wm_and_dlg = dcn31_calculate_wm_and_dlg,
	.update_soc_for_wm_a = dcn31_update_soc_for_wm_a,
	.populate_dml_pipes = dcn31_populate_dml_pipes_from_context,
	.acquire_idle_pipe_for_layer = dcn20_acquire_idle_pipe_for_layer,
	.add_stream_to_ctx = dcn30_add_stream_to_ctx,
	.add_dsc_to_stream_resource = dcn20_add_dsc_to_stream_resource,
	.remove_stream_from_ctx = dcn20_remove_stream_from_ctx,
	.populate_dml_writeback_from_context = dcn31_populate_dml_writeback_from_context,
	.set_mcif_arb_params = dcn31_set_mcif_arb_params,
	.find_first_free_match_stream_enc_for_link = dcn10_find_first_free_match_stream_enc_for_link,
	.acquire_post_bldn_3dlut = dcn30_acquire_post_bldn_3dlut,
	.release_post_bldn_3dlut = dcn30_release_post_bldn_3dlut,
	.update_bw_bounding_box = dcn31_update_bw_bounding_box,
	.patch_unknown_plane_state = dcn20_patch_unknown_plane_state,
};

static struct clock_source *dcn30_clock_source_create(
		struct dc_context *ctx,
		struct dc_bios *bios,
		enum clock_source_id id,
		const struct dce110_clk_src_regs *regs,
		bool dp_clk_src)
{
	struct dce110_clk_src *clk_src =
		kzalloc(sizeof(struct dce110_clk_src), GFP_KERNEL);

	if (!clk_src)
		return NULL;

	if (dcn31_clk_src_construct(clk_src, ctx, bios, id,
			regs, &cs_shift, &cs_mask)) {
		clk_src->base.dp_clk_src = dp_clk_src;
		return &clk_src->base;
	}

	BREAK_TO_DEBUGGER();
	return NULL;
}

static bool dcn31_resource_construct(
	uint8_t num_virtual_links,
	struct dc *dc,
	struct dcn31_resource_pool *pool)
{
	int i;
	struct dc_context *ctx = dc->ctx;
	struct irq_service_init_data init_data;

	ctx->dc_bios->regs = &bios_regs;

	pool->base.res_cap = &res_cap_dcn31;

	pool->base.funcs = &dcn31_res_pool_funcs;

	/*************************************************
	 *  Resource + asic cap harcoding                *
	 *************************************************/
	pool->base.underlay_pipe_index = NO_UNDERLAY_PIPE;
	pool->base.pipe_count = pool->base.res_cap->num_timing_generator;
	pool->base.mpcc_count = pool->base.res_cap->num_timing_generator;
	dc->caps.max_downscale_ratio = 600;
	dc->caps.i2c_speed_in_khz = 100;
	dc->caps.i2c_speed_in_khz_hdcp = 5; /*1.4 w/a applied by default*/
	dc->caps.max_cursor_size = 256;
	dc->caps.min_horizontal_blanking_period = 80;
	dc->caps.dmdata_alloc_size = 2048;

	dc->caps.max_slave_planes = 2;
	dc->caps.max_slave_yuv_planes = 2;
	dc->caps.max_slave_rgb_planes = 2;
	dc->caps.post_blend_color_processing = true;
	dc->caps.force_dp_tps4_for_cp2520 = true;
	dc->caps.dp_hpo = true;
	dc->caps.dp_hdmi21_pcon_support = true;
	dc->caps.edp_dsc_support = true;
	dc->caps.extended_aux_timeout_support = true;
	dc->caps.dmcub_support = true;
	dc->caps.is_apu = true;
	dc->caps.zstate_support = true;

	/* Color pipeline capabilities */
	dc->caps.color.dpp.dcn_arch = 1;
	dc->caps.color.dpp.input_lut_shared = 0;
	dc->caps.color.dpp.icsc = 1;
	dc->caps.color.dpp.dgam_ram = 0; // must use gamma_corr
	dc->caps.color.dpp.dgam_rom_caps.srgb = 1;
	dc->caps.color.dpp.dgam_rom_caps.bt2020 = 1;
	dc->caps.color.dpp.dgam_rom_caps.gamma2_2 = 1;
	dc->caps.color.dpp.dgam_rom_caps.pq = 1;
	dc->caps.color.dpp.dgam_rom_caps.hlg = 1;
	dc->caps.color.dpp.post_csc = 1;
	dc->caps.color.dpp.gamma_corr = 1;
	dc->caps.color.dpp.dgam_rom_for_yuv = 0;

	dc->caps.color.dpp.hw_3d_lut = 1;
	dc->caps.color.dpp.ogam_ram = 1;
	// no OGAM ROM on DCN301
	dc->caps.color.dpp.ogam_rom_caps.srgb = 0;
	dc->caps.color.dpp.ogam_rom_caps.bt2020 = 0;
	dc->caps.color.dpp.ogam_rom_caps.gamma2_2 = 0;
	dc->caps.color.dpp.ogam_rom_caps.pq = 0;
	dc->caps.color.dpp.ogam_rom_caps.hlg = 0;
	dc->caps.color.dpp.ocsc = 0;

	dc->caps.color.mpc.gamut_remap = 1;
	dc->caps.color.mpc.num_3dluts = pool->base.res_cap->num_mpc_3dlut; //2
	dc->caps.color.mpc.ogam_ram = 1;
	dc->caps.color.mpc.ogam_rom_caps.srgb = 0;
	dc->caps.color.mpc.ogam_rom_caps.bt2020 = 0;
	dc->caps.color.mpc.ogam_rom_caps.gamma2_2 = 0;
	dc->caps.color.mpc.ogam_rom_caps.pq = 0;
	dc->caps.color.mpc.ogam_rom_caps.hlg = 0;
	dc->caps.color.mpc.ocsc = 1;

	/* Use pipe context based otg sync logic */
	dc->config.use_pipe_ctx_sync_logic = true;

	/* read VBIOS LTTPR caps */
	{
		if (ctx->dc_bios->funcs->get_lttpr_caps) {
			enum bp_result bp_query_result;
			uint8_t is_vbios_lttpr_enable = 0;

			bp_query_result = ctx->dc_bios->funcs->get_lttpr_caps(ctx->dc_bios, &is_vbios_lttpr_enable);
			dc->caps.vbios_lttpr_enable = (bp_query_result == BP_RESULT_OK) && !!is_vbios_lttpr_enable;
		}

		/* interop bit is implicit */
		{
			dc->caps.vbios_lttpr_aware = true;
		}
	}

	if (dc->ctx->dce_environment == DCE_ENV_PRODUCTION_DRV)
		dc->debug = debug_defaults_drv;
	else if (dc->ctx->dce_environment == DCE_ENV_FPGA_MAXIMUS) {
		dc->debug = debug_defaults_diags;
	} else
		dc->debug = debug_defaults_diags;
	// Init the vm_helper
	if (dc->vm_helper)
		vm_helper_init(dc->vm_helper, 16);

	/*************************************************
	 *  Create resources                             *
	 *************************************************/

	/* Clock Sources for Pixel Clock*/
	pool->base.clock_sources[DCN31_CLK_SRC_PLL0] =
			dcn30_clock_source_create(ctx, ctx->dc_bios,
				CLOCK_SOURCE_COMBO_PHY_PLL0,
				&clk_src_regs[0], false);
	pool->base.clock_sources[DCN31_CLK_SRC_PLL1] =
			dcn30_clock_source_create(ctx, ctx->dc_bios,
				CLOCK_SOURCE_COMBO_PHY_PLL1,
				&clk_src_regs[1], false);
	/*move phypllx_pixclk_resync to dmub next*/
	if (dc->ctx->asic_id.hw_internal_rev == YELLOW_CARP_B0) {
		pool->base.clock_sources[DCN31_CLK_SRC_PLL2] =
			dcn30_clock_source_create(ctx, ctx->dc_bios,
				CLOCK_SOURCE_COMBO_PHY_PLL2,
				&clk_src_regs_b0[2], false);
		pool->base.clock_sources[DCN31_CLK_SRC_PLL3] =
			dcn30_clock_source_create(ctx, ctx->dc_bios,
				CLOCK_SOURCE_COMBO_PHY_PLL3,
				&clk_src_regs_b0[3], false);
	} else {
		pool->base.clock_sources[DCN31_CLK_SRC_PLL2] =
			dcn30_clock_source_create(ctx, ctx->dc_bios,
				CLOCK_SOURCE_COMBO_PHY_PLL2,
				&clk_src_regs[2], false);
		pool->base.clock_sources[DCN31_CLK_SRC_PLL3] =
			dcn30_clock_source_create(ctx, ctx->dc_bios,
				CLOCK_SOURCE_COMBO_PHY_PLL3,
				&clk_src_regs[3], false);
	}

	pool->base.clock_sources[DCN31_CLK_SRC_PLL4] =
			dcn30_clock_source_create(ctx, ctx->dc_bios,
				CLOCK_SOURCE_COMBO_PHY_PLL4,
				&clk_src_regs[4], false);

	pool->base.clk_src_count = DCN30_CLK_SRC_TOTAL;

	/* todo: not reuse phy_pll registers */
	pool->base.dp_clock_source =
			dcn31_clock_source_create(ctx, ctx->dc_bios,
				CLOCK_SOURCE_ID_DP_DTO,
				&clk_src_regs[0], true);

	for (i = 0; i < pool->base.clk_src_count; i++) {
		if (pool->base.clock_sources[i] == NULL) {
			dm_error("DC: failed to create clock sources!\n");
			BREAK_TO_DEBUGGER();
			goto create_fail;
		}
	}

	/* TODO: DCCG */
	pool->base.dccg = dccg31_create(ctx, &dccg_regs, &dccg_shift, &dccg_mask);
	if (pool->base.dccg == NULL) {
		dm_error("DC: failed to create dccg!\n");
		BREAK_TO_DEBUGGER();
		goto create_fail;
	}

	/* TODO: IRQ */
	init_data.ctx = dc->ctx;
	pool->base.irqs = dal_irq_service_dcn31_create(&init_data);
	if (!pool->base.irqs)
		goto create_fail;

	/* HUBBUB */
	pool->base.hubbub = dcn31_hubbub_create(ctx);
	if (pool->base.hubbub == NULL) {
		BREAK_TO_DEBUGGER();
		dm_error("DC: failed to create hubbub!\n");
		goto create_fail;
	}

	/* HUBPs, DPPs, OPPs and TGs */
	for (i = 0; i < pool->base.pipe_count; i++) {
		pool->base.hubps[i] = dcn31_hubp_create(ctx, i);
		if (pool->base.hubps[i] == NULL) {
			BREAK_TO_DEBUGGER();
			dm_error(
				"DC: failed to create hubps!\n");
			goto create_fail;
		}

		pool->base.dpps[i] = dcn31_dpp_create(ctx, i);
		if (pool->base.dpps[i] == NULL) {
			BREAK_TO_DEBUGGER();
			dm_error(
				"DC: failed to create dpps!\n");
			goto create_fail;
		}
	}

	for (i = 0; i < pool->base.res_cap->num_opp; i++) {
		pool->base.opps[i] = dcn31_opp_create(ctx, i);
		if (pool->base.opps[i] == NULL) {
			BREAK_TO_DEBUGGER();
			dm_error(
				"DC: failed to create output pixel processor!\n");
			goto create_fail;
		}
	}

	for (i = 0; i < pool->base.res_cap->num_timing_generator; i++) {
		pool->base.timing_generators[i] = dcn31_timing_generator_create(
				ctx, i);
		if (pool->base.timing_generators[i] == NULL) {
			BREAK_TO_DEBUGGER();
			dm_error("DC: failed to create tg!\n");
			goto create_fail;
		}
	}
	pool->base.timing_generator_count = i;

	/* PSR */
	pool->base.psr = dmub_psr_create(ctx);
	if (pool->base.psr == NULL) {
		dm_error("DC: failed to create psr obj!\n");
		BREAK_TO_DEBUGGER();
		goto create_fail;
	}

	/* ABM */
	for (i = 0; i < pool->base.res_cap->num_timing_generator; i++) {
		pool->base.multiple_abms[i] = dmub_abm_create(ctx,
				&abm_regs[i],
				&abm_shift,
				&abm_mask);
		if (pool->base.multiple_abms[i] == NULL) {
			dm_error("DC: failed to create abm for pipe %d!\n", i);
			BREAK_TO_DEBUGGER();
			goto create_fail;
		}
	}

	/* MPC and DSC */
	pool->base.mpc = dcn31_mpc_create(ctx, pool->base.mpcc_count, pool->base.res_cap->num_mpc_3dlut);
	if (pool->base.mpc == NULL) {
		BREAK_TO_DEBUGGER();
		dm_error("DC: failed to create mpc!\n");
		goto create_fail;
	}

	for (i = 0; i < pool->base.res_cap->num_dsc; i++) {
		pool->base.dscs[i] = dcn31_dsc_create(ctx, i);
		if (pool->base.dscs[i] == NULL) {
			BREAK_TO_DEBUGGER();
			dm_error("DC: failed to create display stream compressor %d!\n", i);
			goto create_fail;
		}
	}

	/* DWB and MMHUBBUB */
	if (!dcn31_dwbc_create(ctx, &pool->base)) {
		BREAK_TO_DEBUGGER();
		dm_error("DC: failed to create dwbc!\n");
		goto create_fail;
	}

	if (!dcn31_mmhubbub_create(ctx, &pool->base)) {
		BREAK_TO_DEBUGGER();
		dm_error("DC: failed to create mcif_wb!\n");
		goto create_fail;
	}

	/* AUX and I2C */
	for (i = 0; i < pool->base.res_cap->num_ddc; i++) {
		pool->base.engines[i] = dcn31_aux_engine_create(ctx, i);
		if (pool->base.engines[i] == NULL) {
			BREAK_TO_DEBUGGER();
			dm_error(
				"DC:failed to create aux engine!!\n");
			goto create_fail;
		}
		pool->base.hw_i2cs[i] = dcn31_i2c_hw_create(ctx, i);
		if (pool->base.hw_i2cs[i] == NULL) {
			BREAK_TO_DEBUGGER();
			dm_error(
				"DC:failed to create hw i2c!!\n");
			goto create_fail;
		}
		pool->base.sw_i2cs[i] = NULL;
	}

	if (dc->ctx->asic_id.chip_family == FAMILY_YELLOW_CARP &&
	    dc->ctx->asic_id.hw_internal_rev == YELLOW_CARP_B0 &&
	    !dc->debug.dpia_debug.bits.disable_dpia) {
		/* YELLOW CARP B0 has 4 DPIA's */
		pool->base.usb4_dpia_count = 4;
	}

<<<<<<< HEAD
	if (dc->ctx->asic_id.chip_family == AMDGPU_FAMILY_GC_11_0_2)
=======
	if (dc->ctx->asic_id.chip_family == AMDGPU_FAMILY_GC_11_0_1)
>>>>>>> 7365df19
		pool->base.usb4_dpia_count = 4;

	/* Audio, Stream Encoders including HPO and virtual, MPC 3D LUTs */
	if (!resource_construct(num_virtual_links, dc, &pool->base,
			(!IS_FPGA_MAXIMUS_DC(dc->ctx->dce_environment) ?
			&res_create_funcs : &res_create_maximus_funcs)))
			goto create_fail;

	/* HW Sequencer and Plane caps */
	dcn31_hw_sequencer_construct(dc);

	dc->caps.max_planes =  pool->base.pipe_count;

	for (i = 0; i < dc->caps.max_planes; ++i)
		dc->caps.planes[i] = plane_cap;

	dc->cap_funcs = cap_funcs;

	dc->dcn_ip->max_num_dpp = dcn3_1_ip.max_num_dpp;

	return true;

create_fail:
	dcn31_resource_destruct(pool);

	return false;
}

struct resource_pool *dcn31_create_resource_pool(
		const struct dc_init_data *init_data,
		struct dc *dc)
{
	struct dcn31_resource_pool *pool =
		kzalloc(sizeof(struct dcn31_resource_pool), GFP_KERNEL);

	if (!pool)
		return NULL;

	if (dcn31_resource_construct(init_data->num_virtual_links, dc, pool))
		return &pool->base;

	BREAK_TO_DEBUGGER();
	kfree(pool);
	return NULL;
}<|MERGE_RESOLUTION|>--- conflicted
+++ resolved
@@ -889,14 +889,8 @@
 	},
 	.disable_z10 = true,
 	.optimize_edp_link_rate = true,
-<<<<<<< HEAD
-	.enable_sw_cntl_psr = true,
-	.enable_z9_disable_interface = true, /* Allow support for the PMFW interface for disable Z9*/
-	.dml_hostvm_override = DML_HOSTVM_OVERRIDE_FALSE,
-=======
 	.enable_z9_disable_interface = true, /* Allow support for the PMFW interface for disable Z9*/
 	.dml_hostvm_override = DML_HOSTVM_NO_OVERRIDE,
->>>>>>> 7365df19
 };
 
 static const struct dc_debug_options debug_defaults_diags = {
@@ -2158,11 +2152,7 @@
 		pool->base.usb4_dpia_count = 4;
 	}
 
-<<<<<<< HEAD
-	if (dc->ctx->asic_id.chip_family == AMDGPU_FAMILY_GC_11_0_2)
-=======
 	if (dc->ctx->asic_id.chip_family == AMDGPU_FAMILY_GC_11_0_1)
->>>>>>> 7365df19
 		pool->base.usb4_dpia_count = 4;
 
 	/* Audio, Stream Encoders including HPO and virtual, MPC 3D LUTs */
