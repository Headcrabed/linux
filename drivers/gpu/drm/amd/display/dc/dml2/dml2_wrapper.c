--- conflicted
+++ resolved
@@ -788,14 +788,10 @@
 
 bool dml2_create(const struct dc *in_dc, const struct dml2_configuration_options *config, struct dml2_context **dml2)
 {
-<<<<<<< HEAD
-	if ((in_dc->debug.using_dml21) && (in_dc->ctx->dce_version == DCN_VERSION_4_01))
-=======
 	// TODO : Temporarily add DCN_VERSION_3_2 for N-1 validation. Remove DCN_VERSION_3_2 after N-1 validation phase is complete.
 	if ((in_dc->debug.using_dml21)
 			&& (in_dc->ctx->dce_version == DCN_VERSION_4_01
 		))
->>>>>>> e8a457b7
 		return dml21_create(in_dc, dml2, config);
 
 	// Allocate Mode Lib Ctx
