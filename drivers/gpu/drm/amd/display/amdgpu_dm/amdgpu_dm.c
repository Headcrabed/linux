/*
 * Copyright 2015 Advanced Micro Devices, Inc.
 *
 * Permission is hereby granted, free of charge, to any person obtaining a
 * copy of this software and associated documentation files (the "Software"),
 * to deal in the Software without restriction, including without limitation
 * the rights to use, copy, modify, merge, publish, distribute, sublicense,
 * and/or sell copies of the Software, and to permit persons to whom the
 * Software is furnished to do so, subject to the following conditions:
 *
 * The above copyright notice and this permission notice shall be included in
 * all copies or substantial portions of the Software.
 *
 * THE SOFTWARE IS PROVIDED "AS IS", WITHOUT WARRANTY OF ANY KIND, EXPRESS OR
 * IMPLIED, INCLUDING BUT NOT LIMITED TO THE WARRANTIES OF MERCHANTABILITY,
 * FITNESS FOR A PARTICULAR PURPOSE AND NONINFRINGEMENT.  IN NO EVENT SHALL
 * THE COPYRIGHT HOLDER(S) OR AUTHOR(S) BE LIABLE FOR ANY CLAIM, DAMAGES OR
 * OTHER LIABILITY, WHETHER IN AN ACTION OF CONTRACT, TORT OR OTHERWISE,
 * ARISING FROM, OUT OF OR IN CONNECTION WITH THE SOFTWARE OR THE USE OR
 * OTHER DEALINGS IN THE SOFTWARE.
 *
 * Authors: AMD
 *
 */

/* The caprices of the preprocessor require that this be declared right here */
#define CREATE_TRACE_POINTS

#include "dm_services_types.h"
#include "dc.h"
#include "link_enc_cfg.h"
#include "dc/inc/core_types.h"
#include "dal_asic_id.h"
#include "dmub/dmub_srv.h"
#include "dc/inc/hw/dmcu.h"
#include "dc/inc/hw/abm.h"
#include "dc/dc_dmub_srv.h"
#include "dc/dc_edid_parser.h"
#include "dc/dc_stat.h"
#include "dc/dc_state.h"
#include "amdgpu_dm_trace.h"
#include "dpcd_defs.h"
#include "link/protocols/link_dpcd.h"
#include "link_service_types.h"
#include "link/protocols/link_dp_capability.h"
#include "link/protocols/link_ddc.h"

#include "vid.h"
#include "amdgpu.h"
#include "amdgpu_display.h"
#include "amdgpu_ucode.h"
#include "atom.h"
#include "amdgpu_dm.h"
#include "amdgpu_dm_plane.h"
#include "amdgpu_dm_crtc.h"
#include "amdgpu_dm_hdcp.h"
#include <drm/display/drm_hdcp_helper.h>
#include "amdgpu_dm_wb.h"
#include "amdgpu_pm.h"
#include "amdgpu_atombios.h"

#include "amd_shared.h"
#include "amdgpu_dm_irq.h"
#include "dm_helpers.h"
#include "amdgpu_dm_mst_types.h"
#if defined(CONFIG_DEBUG_FS)
#include "amdgpu_dm_debugfs.h"
#endif
#include "amdgpu_dm_psr.h"
#include "amdgpu_dm_replay.h"

#include "ivsrcid/ivsrcid_vislands30.h"

#include <linux/backlight.h>
#include <linux/module.h>
#include <linux/moduleparam.h>
#include <linux/types.h>
#include <linux/pm_runtime.h>
#include <linux/pci.h>
#include <linux/power_supply.h>
#include <linux/firmware.h>
#include <linux/component.h>
#include <linux/dmi.h>
#include <linux/sort.h>

#include <drm/display/drm_dp_mst_helper.h>
#include <drm/display/drm_hdmi_helper.h>
#include <drm/drm_atomic.h>
#include <drm/drm_atomic_uapi.h>
#include <drm/drm_atomic_helper.h>
#include <drm/drm_blend.h>
#include <drm/drm_fixed.h>
#include <drm/drm_fourcc.h>
#include <drm/drm_edid.h>
#include <drm/drm_eld.h>
#include <drm/drm_utils.h>
#include <drm/drm_vblank.h>
#include <drm/drm_audio_component.h>
#include <drm/drm_gem_atomic_helper.h>

#include <media/cec-notifier.h>
#include <acpi/video.h>

#include "ivsrcid/dcn/irqsrcs_dcn_1_0.h"

#include "dcn/dcn_1_0_offset.h"
#include "dcn/dcn_1_0_sh_mask.h"
#include "soc15_hw_ip.h"
#include "soc15_common.h"
#include "vega10_ip_offset.h"

#include "gc/gc_11_0_0_offset.h"
#include "gc/gc_11_0_0_sh_mask.h"

#include "modules/inc/mod_freesync.h"
#include "modules/power/power_helpers.h"

#define FIRMWARE_RENOIR_DMUB "amdgpu/renoir_dmcub.bin"
MODULE_FIRMWARE(FIRMWARE_RENOIR_DMUB);
#define FIRMWARE_SIENNA_CICHLID_DMUB "amdgpu/sienna_cichlid_dmcub.bin"
MODULE_FIRMWARE(FIRMWARE_SIENNA_CICHLID_DMUB);
#define FIRMWARE_NAVY_FLOUNDER_DMUB "amdgpu/navy_flounder_dmcub.bin"
MODULE_FIRMWARE(FIRMWARE_NAVY_FLOUNDER_DMUB);
#define FIRMWARE_GREEN_SARDINE_DMUB "amdgpu/green_sardine_dmcub.bin"
MODULE_FIRMWARE(FIRMWARE_GREEN_SARDINE_DMUB);
#define FIRMWARE_VANGOGH_DMUB "amdgpu/vangogh_dmcub.bin"
MODULE_FIRMWARE(FIRMWARE_VANGOGH_DMUB);
#define FIRMWARE_DIMGREY_CAVEFISH_DMUB "amdgpu/dimgrey_cavefish_dmcub.bin"
MODULE_FIRMWARE(FIRMWARE_DIMGREY_CAVEFISH_DMUB);
#define FIRMWARE_BEIGE_GOBY_DMUB "amdgpu/beige_goby_dmcub.bin"
MODULE_FIRMWARE(FIRMWARE_BEIGE_GOBY_DMUB);
#define FIRMWARE_YELLOW_CARP_DMUB "amdgpu/yellow_carp_dmcub.bin"
MODULE_FIRMWARE(FIRMWARE_YELLOW_CARP_DMUB);
#define FIRMWARE_DCN_314_DMUB "amdgpu/dcn_3_1_4_dmcub.bin"
MODULE_FIRMWARE(FIRMWARE_DCN_314_DMUB);
#define FIRMWARE_DCN_315_DMUB "amdgpu/dcn_3_1_5_dmcub.bin"
MODULE_FIRMWARE(FIRMWARE_DCN_315_DMUB);
#define FIRMWARE_DCN316_DMUB "amdgpu/dcn_3_1_6_dmcub.bin"
MODULE_FIRMWARE(FIRMWARE_DCN316_DMUB);

#define FIRMWARE_DCN_V3_2_0_DMCUB "amdgpu/dcn_3_2_0_dmcub.bin"
MODULE_FIRMWARE(FIRMWARE_DCN_V3_2_0_DMCUB);
#define FIRMWARE_DCN_V3_2_1_DMCUB "amdgpu/dcn_3_2_1_dmcub.bin"
MODULE_FIRMWARE(FIRMWARE_DCN_V3_2_1_DMCUB);

#define FIRMWARE_RAVEN_DMCU		"amdgpu/raven_dmcu.bin"
MODULE_FIRMWARE(FIRMWARE_RAVEN_DMCU);

#define FIRMWARE_NAVI12_DMCU            "amdgpu/navi12_dmcu.bin"
MODULE_FIRMWARE(FIRMWARE_NAVI12_DMCU);

#define FIRMWARE_DCN_35_DMUB "amdgpu/dcn_3_5_dmcub.bin"
MODULE_FIRMWARE(FIRMWARE_DCN_35_DMUB);

#define FIRMWARE_DCN_351_DMUB "amdgpu/dcn_3_5_1_dmcub.bin"
MODULE_FIRMWARE(FIRMWARE_DCN_351_DMUB);

#define FIRMWARE_DCN_36_DMUB "amdgpu/dcn_3_6_dmcub.bin"
MODULE_FIRMWARE(FIRMWARE_DCN_36_DMUB);

#define FIRMWARE_DCN_401_DMUB "amdgpu/dcn_4_0_1_dmcub.bin"
MODULE_FIRMWARE(FIRMWARE_DCN_401_DMUB);

/* Number of bytes in PSP header for firmware. */
#define PSP_HEADER_BYTES 0x100

/* Number of bytes in PSP footer for firmware. */
#define PSP_FOOTER_BYTES 0x100

/**
 * DOC: overview
 *
 * The AMDgpu display manager, **amdgpu_dm** (or even simpler,
 * **dm**) sits between DRM and DC. It acts as a liaison, converting DRM
 * requests into DC requests, and DC responses into DRM responses.
 *
 * The root control structure is &struct amdgpu_display_manager.
 */

/* basic init/fini API */
static int amdgpu_dm_init(struct amdgpu_device *adev);
static void amdgpu_dm_fini(struct amdgpu_device *adev);
static bool is_freesync_video_mode(const struct drm_display_mode *mode, struct amdgpu_dm_connector *aconnector);
static void reset_freesync_config_for_crtc(struct dm_crtc_state *new_crtc_state);
static struct amdgpu_i2c_adapter *
create_i2c(struct ddc_service *ddc_service, bool oem);

static enum drm_mode_subconnector get_subconnector_type(struct dc_link *link)
{
	switch (link->dpcd_caps.dongle_type) {
	case DISPLAY_DONGLE_NONE:
		return DRM_MODE_SUBCONNECTOR_Native;
	case DISPLAY_DONGLE_DP_VGA_CONVERTER:
		return DRM_MODE_SUBCONNECTOR_VGA;
	case DISPLAY_DONGLE_DP_DVI_CONVERTER:
	case DISPLAY_DONGLE_DP_DVI_DONGLE:
		return DRM_MODE_SUBCONNECTOR_DVID;
	case DISPLAY_DONGLE_DP_HDMI_CONVERTER:
	case DISPLAY_DONGLE_DP_HDMI_DONGLE:
		return DRM_MODE_SUBCONNECTOR_HDMIA;
	case DISPLAY_DONGLE_DP_HDMI_MISMATCHED_DONGLE:
	default:
		return DRM_MODE_SUBCONNECTOR_Unknown;
	}
}

static void update_subconnector_property(struct amdgpu_dm_connector *aconnector)
{
	struct dc_link *link = aconnector->dc_link;
	struct drm_connector *connector = &aconnector->base;
	enum drm_mode_subconnector subconnector = DRM_MODE_SUBCONNECTOR_Unknown;

	if (connector->connector_type != DRM_MODE_CONNECTOR_DisplayPort)
		return;

	if (aconnector->dc_sink)
		subconnector = get_subconnector_type(link);

	drm_object_property_set_value(&connector->base,
			connector->dev->mode_config.dp_subconnector_property,
			subconnector);
}

/*
 * initializes drm_device display related structures, based on the information
 * provided by DAL. The drm strcutures are: drm_crtc, drm_connector,
 * drm_encoder, drm_mode_config
 *
 * Returns 0 on success
 */
static int amdgpu_dm_initialize_drm_device(struct amdgpu_device *adev);
/* removes and deallocates the drm structures, created by the above function */
static void amdgpu_dm_destroy_drm_device(struct amdgpu_display_manager *dm);

static int amdgpu_dm_connector_init(struct amdgpu_display_manager *dm,
				    struct amdgpu_dm_connector *amdgpu_dm_connector,
				    u32 link_index,
				    struct amdgpu_encoder *amdgpu_encoder);
static int amdgpu_dm_encoder_init(struct drm_device *dev,
				  struct amdgpu_encoder *aencoder,
				  uint32_t link_index);

static int amdgpu_dm_connector_get_modes(struct drm_connector *connector);

static void amdgpu_dm_atomic_commit_tail(struct drm_atomic_state *state);

static int amdgpu_dm_atomic_check(struct drm_device *dev,
				  struct drm_atomic_state *state);

static void handle_hpd_irq_helper(struct amdgpu_dm_connector *aconnector);
static void handle_hpd_rx_irq(void *param);

static bool
is_timing_unchanged_for_freesync(struct drm_crtc_state *old_crtc_state,
				 struct drm_crtc_state *new_crtc_state);
/*
 * dm_vblank_get_counter
 *
 * @brief
 * Get counter for number of vertical blanks
 *
 * @param
 * struct amdgpu_device *adev - [in] desired amdgpu device
 * int disp_idx - [in] which CRTC to get the counter from
 *
 * @return
 * Counter for vertical blanks
 */
static u32 dm_vblank_get_counter(struct amdgpu_device *adev, int crtc)
{
	struct amdgpu_crtc *acrtc = NULL;

	if (crtc >= adev->mode_info.num_crtc)
		return 0;

	acrtc = adev->mode_info.crtcs[crtc];

	if (!acrtc->dm_irq_params.stream) {
		DRM_ERROR("dc_stream_state is NULL for crtc '%d'!\n",
			  crtc);
		return 0;
	}

	return dc_stream_get_vblank_counter(acrtc->dm_irq_params.stream);
}

static int dm_crtc_get_scanoutpos(struct amdgpu_device *adev, int crtc,
				  u32 *vbl, u32 *position)
{
	u32 v_blank_start = 0, v_blank_end = 0, h_position = 0, v_position = 0;
	struct amdgpu_crtc *acrtc = NULL;
	struct dc *dc = adev->dm.dc;

	if ((crtc < 0) || (crtc >= adev->mode_info.num_crtc))
		return -EINVAL;

	acrtc = adev->mode_info.crtcs[crtc];

	if (!acrtc->dm_irq_params.stream) {
		DRM_ERROR("dc_stream_state is NULL for crtc '%d'!\n",
			  crtc);
		return 0;
	}

	if (dc && dc->caps.ips_support && dc->idle_optimizations_allowed)
		dc_allow_idle_optimizations(dc, false);

	/*
	 * TODO rework base driver to use values directly.
	 * for now parse it back into reg-format
	 */
	dc_stream_get_scanoutpos(acrtc->dm_irq_params.stream,
				 &v_blank_start,
				 &v_blank_end,
				 &h_position,
				 &v_position);

	*position = v_position | (h_position << 16);
	*vbl = v_blank_start | (v_blank_end << 16);

	return 0;
}

static bool dm_is_idle(struct amdgpu_ip_block *ip_block)
{
	/* XXX todo */
	return true;
}

static int dm_wait_for_idle(struct amdgpu_ip_block *ip_block)
{
	/* XXX todo */
	return 0;
}

static bool dm_check_soft_reset(struct amdgpu_ip_block *ip_block)
{
	return false;
}

static int dm_soft_reset(struct amdgpu_ip_block *ip_block)
{
	/* XXX todo */
	return 0;
}

static struct amdgpu_crtc *
get_crtc_by_otg_inst(struct amdgpu_device *adev,
		     int otg_inst)
{
	struct drm_device *dev = adev_to_drm(adev);
	struct drm_crtc *crtc;
	struct amdgpu_crtc *amdgpu_crtc;

	if (WARN_ON(otg_inst == -1))
		return adev->mode_info.crtcs[0];

	list_for_each_entry(crtc, &dev->mode_config.crtc_list, head) {
		amdgpu_crtc = to_amdgpu_crtc(crtc);

		if (amdgpu_crtc->otg_inst == otg_inst)
			return amdgpu_crtc;
	}

	return NULL;
}

static inline bool is_dc_timing_adjust_needed(struct dm_crtc_state *old_state,
					      struct dm_crtc_state *new_state)
{
	if (new_state->freesync_config.state ==  VRR_STATE_ACTIVE_FIXED)
		return true;
	else if (amdgpu_dm_crtc_vrr_active(old_state) != amdgpu_dm_crtc_vrr_active(new_state))
		return true;
	else
		return false;
}

/*
 * DC will program planes with their z-order determined by their ordering
 * in the dc_surface_updates array. This comparator is used to sort them
 * by descending zpos.
 */
static int dm_plane_layer_index_cmp(const void *a, const void *b)
{
	const struct dc_surface_update *sa = (struct dc_surface_update *)a;
	const struct dc_surface_update *sb = (struct dc_surface_update *)b;

	/* Sort by descending dc_plane layer_index (i.e. normalized_zpos) */
	return sb->surface->layer_index - sa->surface->layer_index;
}

/**
 * update_planes_and_stream_adapter() - Send planes to be updated in DC
 *
 * DC has a generic way to update planes and stream via
 * dc_update_planes_and_stream function; however, DM might need some
 * adjustments and preparation before calling it. This function is a wrapper
 * for the dc_update_planes_and_stream that does any required configuration
 * before passing control to DC.
 *
 * @dc: Display Core control structure
 * @update_type: specify whether it is FULL/MEDIUM/FAST update
 * @planes_count: planes count to update
 * @stream: stream state
 * @stream_update: stream update
 * @array_of_surface_update: dc surface update pointer
 *
 */
static inline bool update_planes_and_stream_adapter(struct dc *dc,
						    int update_type,
						    int planes_count,
						    struct dc_stream_state *stream,
						    struct dc_stream_update *stream_update,
						    struct dc_surface_update *array_of_surface_update)
{
	sort(array_of_surface_update, planes_count,
	     sizeof(*array_of_surface_update), dm_plane_layer_index_cmp, NULL);

	/*
	 * Previous frame finished and HW is ready for optimization.
	 */
	if (update_type == UPDATE_TYPE_FAST)
		dc_post_update_surfaces_to_stream(dc);

	return dc_update_planes_and_stream(dc,
					   array_of_surface_update,
					   planes_count,
					   stream,
					   stream_update);
}

/**
 * dm_pflip_high_irq() - Handle pageflip interrupt
 * @interrupt_params: ignored
 *
 * Handles the pageflip interrupt by notifying all interested parties
 * that the pageflip has been completed.
 */
static void dm_pflip_high_irq(void *interrupt_params)
{
	struct amdgpu_crtc *amdgpu_crtc;
	struct common_irq_params *irq_params = interrupt_params;
	struct amdgpu_device *adev = irq_params->adev;
	struct drm_device *dev = adev_to_drm(adev);
	unsigned long flags;
	struct drm_pending_vblank_event *e;
	u32 vpos, hpos, v_blank_start, v_blank_end;
	bool vrr_active;

	amdgpu_crtc = get_crtc_by_otg_inst(adev, irq_params->irq_src - IRQ_TYPE_PFLIP);

	/* IRQ could occur when in initial stage */
	/* TODO work and BO cleanup */
	if (amdgpu_crtc == NULL) {
		drm_dbg_state(dev, "CRTC is null, returning.\n");
		return;
	}

	spin_lock_irqsave(&adev_to_drm(adev)->event_lock, flags);

	if (amdgpu_crtc->pflip_status != AMDGPU_FLIP_SUBMITTED) {
		drm_dbg_state(dev,
			      "amdgpu_crtc->pflip_status = %d != AMDGPU_FLIP_SUBMITTED(%d) on crtc:%d[%p]\n",
			      amdgpu_crtc->pflip_status, AMDGPU_FLIP_SUBMITTED,
			      amdgpu_crtc->crtc_id, amdgpu_crtc);
		spin_unlock_irqrestore(&adev_to_drm(adev)->event_lock, flags);
		return;
	}

	/* page flip completed. */
	e = amdgpu_crtc->event;
	amdgpu_crtc->event = NULL;

	WARN_ON(!e);

	vrr_active = amdgpu_dm_crtc_vrr_active_irq(amdgpu_crtc);

	/* Fixed refresh rate, or VRR scanout position outside front-porch? */
	if (!vrr_active ||
	    !dc_stream_get_scanoutpos(amdgpu_crtc->dm_irq_params.stream, &v_blank_start,
				      &v_blank_end, &hpos, &vpos) ||
	    (vpos < v_blank_start)) {
		/* Update to correct count and vblank timestamp if racing with
		 * vblank irq. This also updates to the correct vblank timestamp
		 * even in VRR mode, as scanout is past the front-porch atm.
		 */
		drm_crtc_accurate_vblank_count(&amdgpu_crtc->base);

		/* Wake up userspace by sending the pageflip event with proper
		 * count and timestamp of vblank of flip completion.
		 */
		if (e) {
			drm_crtc_send_vblank_event(&amdgpu_crtc->base, e);

			/* Event sent, so done with vblank for this flip */
			drm_crtc_vblank_put(&amdgpu_crtc->base);
		}
	} else if (e) {
		/* VRR active and inside front-porch: vblank count and
		 * timestamp for pageflip event will only be up to date after
		 * drm_crtc_handle_vblank() has been executed from late vblank
		 * irq handler after start of back-porch (vline 0). We queue the
		 * pageflip event for send-out by drm_crtc_handle_vblank() with
		 * updated timestamp and count, once it runs after us.
		 *
		 * We need to open-code this instead of using the helper
		 * drm_crtc_arm_vblank_event(), as that helper would
		 * call drm_crtc_accurate_vblank_count(), which we must
		 * not call in VRR mode while we are in front-porch!
		 */

		/* sequence will be replaced by real count during send-out. */
		e->sequence = drm_crtc_vblank_count(&amdgpu_crtc->base);
		e->pipe = amdgpu_crtc->crtc_id;

		list_add_tail(&e->base.link, &adev_to_drm(adev)->vblank_event_list);
		e = NULL;
	}

	/* Keep track of vblank of this flip for flip throttling. We use the
	 * cooked hw counter, as that one incremented at start of this vblank
	 * of pageflip completion, so last_flip_vblank is the forbidden count
	 * for queueing new pageflips if vsync + VRR is enabled.
	 */
	amdgpu_crtc->dm_irq_params.last_flip_vblank =
		amdgpu_get_vblank_counter_kms(&amdgpu_crtc->base);

	amdgpu_crtc->pflip_status = AMDGPU_FLIP_NONE;
	spin_unlock_irqrestore(&adev_to_drm(adev)->event_lock, flags);

	drm_dbg_state(dev,
		      "crtc:%d[%p], pflip_stat:AMDGPU_FLIP_NONE, vrr[%d]-fp %d\n",
		      amdgpu_crtc->crtc_id, amdgpu_crtc, vrr_active, (int)!e);
}

static void dm_vupdate_high_irq(void *interrupt_params)
{
	struct common_irq_params *irq_params = interrupt_params;
	struct amdgpu_device *adev = irq_params->adev;
	struct amdgpu_crtc *acrtc;
	struct drm_device *drm_dev;
	struct drm_vblank_crtc *vblank;
	ktime_t frame_duration_ns, previous_timestamp;
	unsigned long flags;
	int vrr_active;

	acrtc = get_crtc_by_otg_inst(adev, irq_params->irq_src - IRQ_TYPE_VUPDATE);

	if (acrtc) {
		vrr_active = amdgpu_dm_crtc_vrr_active_irq(acrtc);
		drm_dev = acrtc->base.dev;
		vblank = drm_crtc_vblank_crtc(&acrtc->base);
		previous_timestamp = atomic64_read(&irq_params->previous_timestamp);
		frame_duration_ns = vblank->time - previous_timestamp;

		if (frame_duration_ns > 0) {
			trace_amdgpu_refresh_rate_track(acrtc->base.index,
						frame_duration_ns,
						ktime_divns(NSEC_PER_SEC, frame_duration_ns));
			atomic64_set(&irq_params->previous_timestamp, vblank->time);
		}

		drm_dbg_vbl(drm_dev,
			    "crtc:%d, vupdate-vrr:%d\n", acrtc->crtc_id,
			    vrr_active);

		/* Core vblank handling is done here after end of front-porch in
		 * vrr mode, as vblank timestamping will give valid results
		 * while now done after front-porch. This will also deliver
		 * page-flip completion events that have been queued to us
		 * if a pageflip happened inside front-porch.
		 */
		if (vrr_active) {
			amdgpu_dm_crtc_handle_vblank(acrtc);

			/* BTR processing for pre-DCE12 ASICs */
			if (acrtc->dm_irq_params.stream &&
			    adev->family < AMDGPU_FAMILY_AI) {
				spin_lock_irqsave(&adev_to_drm(adev)->event_lock, flags);
				mod_freesync_handle_v_update(
				    adev->dm.freesync_module,
				    acrtc->dm_irq_params.stream,
				    &acrtc->dm_irq_params.vrr_params);

				dc_stream_adjust_vmin_vmax(
				    adev->dm.dc,
				    acrtc->dm_irq_params.stream,
				    &acrtc->dm_irq_params.vrr_params.adjust);
				spin_unlock_irqrestore(&adev_to_drm(adev)->event_lock, flags);
			}
		}
	}
}

/**
 * dm_crtc_high_irq() - Handles CRTC interrupt
 * @interrupt_params: used for determining the CRTC instance
 *
 * Handles the CRTC/VSYNC interrupt by notfying DRM's VBLANK
 * event handler.
 */
static void dm_crtc_high_irq(void *interrupt_params)
{
	struct common_irq_params *irq_params = interrupt_params;
	struct amdgpu_device *adev = irq_params->adev;
	struct drm_writeback_job *job;
	struct amdgpu_crtc *acrtc;
	unsigned long flags;
	int vrr_active;

	acrtc = get_crtc_by_otg_inst(adev, irq_params->irq_src - IRQ_TYPE_VBLANK);
	if (!acrtc)
		return;

	if (acrtc->wb_conn) {
		spin_lock_irqsave(&acrtc->wb_conn->job_lock, flags);

		if (acrtc->wb_pending) {
			job = list_first_entry_or_null(&acrtc->wb_conn->job_queue,
						       struct drm_writeback_job,
						       list_entry);
			acrtc->wb_pending = false;
			spin_unlock_irqrestore(&acrtc->wb_conn->job_lock, flags);

			if (job) {
				unsigned int v_total, refresh_hz;
				struct dc_stream_state *stream = acrtc->dm_irq_params.stream;

				v_total = stream->adjust.v_total_max ?
					  stream->adjust.v_total_max : stream->timing.v_total;
				refresh_hz = div_u64((uint64_t) stream->timing.pix_clk_100hz *
					     100LL, (v_total * stream->timing.h_total));
				mdelay(1000 / refresh_hz);

				drm_writeback_signal_completion(acrtc->wb_conn, 0);
				dc_stream_fc_disable_writeback(adev->dm.dc,
							       acrtc->dm_irq_params.stream, 0);
			}
		} else
			spin_unlock_irqrestore(&acrtc->wb_conn->job_lock, flags);
	}

	vrr_active = amdgpu_dm_crtc_vrr_active_irq(acrtc);

	drm_dbg_vbl(adev_to_drm(adev),
		    "crtc:%d, vupdate-vrr:%d, planes:%d\n", acrtc->crtc_id,
		    vrr_active, acrtc->dm_irq_params.active_planes);

	/**
	 * Core vblank handling at start of front-porch is only possible
	 * in non-vrr mode, as only there vblank timestamping will give
	 * valid results while done in front-porch. Otherwise defer it
	 * to dm_vupdate_high_irq after end of front-porch.
	 */
	if (!vrr_active)
		amdgpu_dm_crtc_handle_vblank(acrtc);

	/**
	 * Following stuff must happen at start of vblank, for crc
	 * computation and below-the-range btr support in vrr mode.
	 */
	amdgpu_dm_crtc_handle_crc_irq(&acrtc->base);

	/* BTR updates need to happen before VUPDATE on Vega and above. */
	if (adev->family < AMDGPU_FAMILY_AI)
		return;

	spin_lock_irqsave(&adev_to_drm(adev)->event_lock, flags);

	if (acrtc->dm_irq_params.stream &&
	    acrtc->dm_irq_params.vrr_params.supported &&
	    acrtc->dm_irq_params.freesync_config.state ==
		    VRR_STATE_ACTIVE_VARIABLE) {
		mod_freesync_handle_v_update(adev->dm.freesync_module,
					     acrtc->dm_irq_params.stream,
					     &acrtc->dm_irq_params.vrr_params);

		dc_stream_adjust_vmin_vmax(adev->dm.dc, acrtc->dm_irq_params.stream,
					   &acrtc->dm_irq_params.vrr_params.adjust);
	}

	/*
	 * If there aren't any active_planes then DCH HUBP may be clock-gated.
	 * In that case, pageflip completion interrupts won't fire and pageflip
	 * completion events won't get delivered. Prevent this by sending
	 * pending pageflip events from here if a flip is still pending.
	 *
	 * If any planes are enabled, use dm_pflip_high_irq() instead, to
	 * avoid race conditions between flip programming and completion,
	 * which could cause too early flip completion events.
	 */
	if (adev->family >= AMDGPU_FAMILY_RV &&
	    acrtc->pflip_status == AMDGPU_FLIP_SUBMITTED &&
	    acrtc->dm_irq_params.active_planes == 0) {
		if (acrtc->event) {
			drm_crtc_send_vblank_event(&acrtc->base, acrtc->event);
			acrtc->event = NULL;
			drm_crtc_vblank_put(&acrtc->base);
		}
		acrtc->pflip_status = AMDGPU_FLIP_NONE;
	}

	spin_unlock_irqrestore(&adev_to_drm(adev)->event_lock, flags);
}

#if defined(CONFIG_DRM_AMD_SECURE_DISPLAY)
/**
 * dm_dcn_vertical_interrupt0_high_irq() - Handles OTG Vertical interrupt0 for
 * DCN generation ASICs
 * @interrupt_params: interrupt parameters
 *
 * Used to set crc window/read out crc value at vertical line 0 position
 */
static void dm_dcn_vertical_interrupt0_high_irq(void *interrupt_params)
{
	struct common_irq_params *irq_params = interrupt_params;
	struct amdgpu_device *adev = irq_params->adev;
	struct amdgpu_crtc *acrtc;

	acrtc = get_crtc_by_otg_inst(adev, irq_params->irq_src - IRQ_TYPE_VLINE0);

	if (!acrtc)
		return;

	amdgpu_dm_crtc_handle_crc_window_irq(&acrtc->base);
}
#endif /* CONFIG_DRM_AMD_SECURE_DISPLAY */

/**
 * dmub_aux_setconfig_callback - Callback for AUX or SET_CONFIG command.
 * @adev: amdgpu_device pointer
 * @notify: dmub notification structure
 *
 * Dmub AUX or SET_CONFIG command completion processing callback
 * Copies dmub notification to DM which is to be read by AUX command.
 * issuing thread and also signals the event to wake up the thread.
 */
static void dmub_aux_setconfig_callback(struct amdgpu_device *adev,
					struct dmub_notification *notify)
{
	if (adev->dm.dmub_notify)
		memcpy(adev->dm.dmub_notify, notify, sizeof(struct dmub_notification));
	if (notify->type == DMUB_NOTIFICATION_AUX_REPLY)
		complete(&adev->dm.dmub_aux_transfer_done);
}

/**
 * dmub_hpd_callback - DMUB HPD interrupt processing callback.
 * @adev: amdgpu_device pointer
 * @notify: dmub notification structure
 *
 * Dmub Hpd interrupt processing callback. Gets displayindex through the
 * ink index and calls helper to do the processing.
 */
static void dmub_hpd_callback(struct amdgpu_device *adev,
			      struct dmub_notification *notify)
{
	struct amdgpu_dm_connector *aconnector;
	struct amdgpu_dm_connector *hpd_aconnector = NULL;
	struct drm_connector *connector;
	struct drm_connector_list_iter iter;
	struct dc_link *link;
	u8 link_index = 0;
	struct drm_device *dev;

	if (adev == NULL)
		return;

	if (notify == NULL) {
		DRM_ERROR("DMUB HPD callback notification was NULL");
		return;
	}

	if (notify->link_index > adev->dm.dc->link_count) {
		DRM_ERROR("DMUB HPD index (%u)is abnormal", notify->link_index);
		return;
	}

	/* Skip DMUB HPD IRQ in suspend/resume. We will probe them later. */
	if (notify->type == DMUB_NOTIFICATION_HPD && adev->in_suspend) {
		DRM_INFO("Skip DMUB HPD IRQ callback in suspend/resume\n");
		return;
	}

	link_index = notify->link_index;
	link = adev->dm.dc->links[link_index];
	dev = adev->dm.ddev;

	drm_connector_list_iter_begin(dev, &iter);
	drm_for_each_connector_iter(connector, &iter) {

		if (connector->connector_type == DRM_MODE_CONNECTOR_WRITEBACK)
			continue;

		aconnector = to_amdgpu_dm_connector(connector);
		if (link && aconnector->dc_link == link) {
			if (notify->type == DMUB_NOTIFICATION_HPD)
				DRM_INFO("DMUB HPD IRQ callback: link_index=%u\n", link_index);
			else if (notify->type == DMUB_NOTIFICATION_HPD_IRQ)
				DRM_INFO("DMUB HPD RX IRQ callback: link_index=%u\n", link_index);
			else
				DRM_WARN("DMUB Unknown HPD callback type %d, link_index=%u\n",
						notify->type, link_index);

			hpd_aconnector = aconnector;
			break;
		}
	}
	drm_connector_list_iter_end(&iter);

	if (hpd_aconnector) {
		if (notify->type == DMUB_NOTIFICATION_HPD) {
			if (hpd_aconnector->dc_link->hpd_status == (notify->hpd_status == DP_HPD_PLUG))
				DRM_WARN("DMUB reported hpd status unchanged. link_index=%u\n", link_index);
			handle_hpd_irq_helper(hpd_aconnector);
		} else if (notify->type == DMUB_NOTIFICATION_HPD_IRQ) {
			handle_hpd_rx_irq(hpd_aconnector);
		}
	}
}

/**
 * dmub_hpd_sense_callback - DMUB HPD sense processing callback.
 * @adev: amdgpu_device pointer
 * @notify: dmub notification structure
 *
 * HPD sense changes can occur during low power states and need to be
 * notified from firmware to driver.
 */
static void dmub_hpd_sense_callback(struct amdgpu_device *adev,
			      struct dmub_notification *notify)
{
	DRM_DEBUG_DRIVER("DMUB HPD SENSE callback.\n");
}

/**
 * register_dmub_notify_callback - Sets callback for DMUB notify
 * @adev: amdgpu_device pointer
 * @type: Type of dmub notification
 * @callback: Dmub interrupt callback function
 * @dmub_int_thread_offload: offload indicator
 *
 * API to register a dmub callback handler for a dmub notification
 * Also sets indicator whether callback processing to be offloaded.
 * to dmub interrupt handling thread
 * Return: true if successfully registered, false if there is existing registration
 */
static bool register_dmub_notify_callback(struct amdgpu_device *adev,
					  enum dmub_notification_type type,
					  dmub_notify_interrupt_callback_t callback,
					  bool dmub_int_thread_offload)
{
	if (callback != NULL && type < ARRAY_SIZE(adev->dm.dmub_thread_offload)) {
		adev->dm.dmub_callback[type] = callback;
		adev->dm.dmub_thread_offload[type] = dmub_int_thread_offload;
	} else
		return false;

	return true;
}

static void dm_handle_hpd_work(struct work_struct *work)
{
	struct dmub_hpd_work *dmub_hpd_wrk;

	dmub_hpd_wrk = container_of(work, struct dmub_hpd_work, handle_hpd_work);

	if (!dmub_hpd_wrk->dmub_notify) {
		DRM_ERROR("dmub_hpd_wrk dmub_notify is NULL");
		return;
	}

	if (dmub_hpd_wrk->dmub_notify->type < ARRAY_SIZE(dmub_hpd_wrk->adev->dm.dmub_callback)) {
		dmub_hpd_wrk->adev->dm.dmub_callback[dmub_hpd_wrk->dmub_notify->type](dmub_hpd_wrk->adev,
		dmub_hpd_wrk->dmub_notify);
	}

	kfree(dmub_hpd_wrk->dmub_notify);
	kfree(dmub_hpd_wrk);

}

#define DMUB_TRACE_MAX_READ 64
/**
 * dm_dmub_outbox1_low_irq() - Handles Outbox interrupt
 * @interrupt_params: used for determining the Outbox instance
 *
 * Handles the Outbox Interrupt
 * event handler.
 */
static void dm_dmub_outbox1_low_irq(void *interrupt_params)
{
	struct dmub_notification notify = {0};
	struct common_irq_params *irq_params = interrupt_params;
	struct amdgpu_device *adev = irq_params->adev;
	struct amdgpu_display_manager *dm = &adev->dm;
	struct dmcub_trace_buf_entry entry = { 0 };
	u32 count = 0;
	struct dmub_hpd_work *dmub_hpd_wrk;
	static const char *const event_type[] = {
		"NO_DATA",
		"AUX_REPLY",
		"HPD",
		"HPD_IRQ",
		"SET_CONFIGC_REPLY",
		"DPIA_NOTIFICATION",
		"HPD_SENSE_NOTIFY",
	};

	do {
		if (dc_dmub_srv_get_dmub_outbox0_msg(dm->dc, &entry)) {
			trace_amdgpu_dmub_trace_high_irq(entry.trace_code, entry.tick_count,
							entry.param0, entry.param1);

			DRM_DEBUG_DRIVER("trace_code:%u, tick_count:%u, param0:%u, param1:%u\n",
				 entry.trace_code, entry.tick_count, entry.param0, entry.param1);
		} else
			break;

		count++;

	} while (count <= DMUB_TRACE_MAX_READ);

	if (count > DMUB_TRACE_MAX_READ)
		DRM_DEBUG_DRIVER("Warning : count > DMUB_TRACE_MAX_READ");

	if (dc_enable_dmub_notifications(adev->dm.dc) &&
		irq_params->irq_src == DC_IRQ_SOURCE_DMCUB_OUTBOX) {

		do {
			dc_stat_get_dmub_notification(adev->dm.dc, &notify);
			if (notify.type >= ARRAY_SIZE(dm->dmub_thread_offload)) {
				DRM_ERROR("DM: notify type %d invalid!", notify.type);
				continue;
			}
			if (!dm->dmub_callback[notify.type]) {
				DRM_WARN("DMUB notification skipped due to no handler: type=%s\n",
					event_type[notify.type]);
				continue;
			}
			if (dm->dmub_thread_offload[notify.type] == true) {
				dmub_hpd_wrk = kzalloc(sizeof(*dmub_hpd_wrk), GFP_ATOMIC);
				if (!dmub_hpd_wrk) {
					DRM_ERROR("Failed to allocate dmub_hpd_wrk");
					return;
				}
				dmub_hpd_wrk->dmub_notify = kmemdup(&notify, sizeof(struct dmub_notification),
								    GFP_ATOMIC);
				if (!dmub_hpd_wrk->dmub_notify) {
					kfree(dmub_hpd_wrk);
					DRM_ERROR("Failed to allocate dmub_hpd_wrk->dmub_notify");
					return;
				}
				INIT_WORK(&dmub_hpd_wrk->handle_hpd_work, dm_handle_hpd_work);
				dmub_hpd_wrk->adev = adev;
				queue_work(adev->dm.delayed_hpd_wq, &dmub_hpd_wrk->handle_hpd_work);
			} else {
				dm->dmub_callback[notify.type](adev, &notify);
			}
		} while (notify.pending_notification);
	}
}

static int dm_set_clockgating_state(struct amdgpu_ip_block *ip_block,
		  enum amd_clockgating_state state)
{
	return 0;
}

static int dm_set_powergating_state(struct amdgpu_ip_block *ip_block,
		  enum amd_powergating_state state)
{
	return 0;
}

/* Prototypes of private functions */
static int dm_early_init(struct amdgpu_ip_block *ip_block);

/* Allocate memory for FBC compressed data  */
static void amdgpu_dm_fbc_init(struct drm_connector *connector)
{
	struct amdgpu_device *adev = drm_to_adev(connector->dev);
	struct dm_compressor_info *compressor = &adev->dm.compressor;
	struct amdgpu_dm_connector *aconn = to_amdgpu_dm_connector(connector);
	struct drm_display_mode *mode;
	unsigned long max_size = 0;

	if (adev->dm.dc->fbc_compressor == NULL)
		return;

	if (aconn->dc_link->connector_signal != SIGNAL_TYPE_EDP)
		return;

	if (compressor->bo_ptr)
		return;


	list_for_each_entry(mode, &connector->modes, head) {
		if (max_size < (unsigned long) mode->htotal * mode->vtotal)
			max_size = (unsigned long) mode->htotal * mode->vtotal;
	}

	if (max_size) {
		int r = amdgpu_bo_create_kernel(adev, max_size * 4, PAGE_SIZE,
			    AMDGPU_GEM_DOMAIN_GTT, &compressor->bo_ptr,
			    &compressor->gpu_addr, &compressor->cpu_addr);

		if (r)
			DRM_ERROR("DM: Failed to initialize FBC\n");
		else {
			adev->dm.dc->ctx->fbc_gpu_addr = compressor->gpu_addr;
			DRM_INFO("DM: FBC alloc %lu\n", max_size*4);
		}

	}

}

static int amdgpu_dm_audio_component_get_eld(struct device *kdev, int port,
					  int pipe, bool *enabled,
					  unsigned char *buf, int max_bytes)
{
	struct drm_device *dev = dev_get_drvdata(kdev);
	struct amdgpu_device *adev = drm_to_adev(dev);
	struct drm_connector *connector;
	struct drm_connector_list_iter conn_iter;
	struct amdgpu_dm_connector *aconnector;
	int ret = 0;

	*enabled = false;

	mutex_lock(&adev->dm.audio_lock);

	drm_connector_list_iter_begin(dev, &conn_iter);
	drm_for_each_connector_iter(connector, &conn_iter) {

		if (connector->connector_type == DRM_MODE_CONNECTOR_WRITEBACK)
			continue;

		aconnector = to_amdgpu_dm_connector(connector);
		if (aconnector->audio_inst != port)
			continue;

		*enabled = true;
		mutex_lock(&connector->eld_mutex);
		ret = drm_eld_size(connector->eld);
		memcpy(buf, connector->eld, min(max_bytes, ret));
		mutex_unlock(&connector->eld_mutex);

		break;
	}
	drm_connector_list_iter_end(&conn_iter);

	mutex_unlock(&adev->dm.audio_lock);

	DRM_DEBUG_KMS("Get ELD : idx=%d ret=%d en=%d\n", port, ret, *enabled);

	return ret;
}

static const struct drm_audio_component_ops amdgpu_dm_audio_component_ops = {
	.get_eld = amdgpu_dm_audio_component_get_eld,
};

static int amdgpu_dm_audio_component_bind(struct device *kdev,
				       struct device *hda_kdev, void *data)
{
	struct drm_device *dev = dev_get_drvdata(kdev);
	struct amdgpu_device *adev = drm_to_adev(dev);
	struct drm_audio_component *acomp = data;

	acomp->ops = &amdgpu_dm_audio_component_ops;
	acomp->dev = kdev;
	adev->dm.audio_component = acomp;

	return 0;
}

static void amdgpu_dm_audio_component_unbind(struct device *kdev,
					  struct device *hda_kdev, void *data)
{
	struct amdgpu_device *adev = drm_to_adev(dev_get_drvdata(kdev));
	struct drm_audio_component *acomp = data;

	acomp->ops = NULL;
	acomp->dev = NULL;
	adev->dm.audio_component = NULL;
}

static const struct component_ops amdgpu_dm_audio_component_bind_ops = {
	.bind	= amdgpu_dm_audio_component_bind,
	.unbind	= amdgpu_dm_audio_component_unbind,
};

static int amdgpu_dm_audio_init(struct amdgpu_device *adev)
{
	int i, ret;

	if (!amdgpu_audio)
		return 0;

	adev->mode_info.audio.enabled = true;

	adev->mode_info.audio.num_pins = adev->dm.dc->res_pool->audio_count;

	for (i = 0; i < adev->mode_info.audio.num_pins; i++) {
		adev->mode_info.audio.pin[i].channels = -1;
		adev->mode_info.audio.pin[i].rate = -1;
		adev->mode_info.audio.pin[i].bits_per_sample = -1;
		adev->mode_info.audio.pin[i].status_bits = 0;
		adev->mode_info.audio.pin[i].category_code = 0;
		adev->mode_info.audio.pin[i].connected = false;
		adev->mode_info.audio.pin[i].id =
			adev->dm.dc->res_pool->audios[i]->inst;
		adev->mode_info.audio.pin[i].offset = 0;
	}

	ret = component_add(adev->dev, &amdgpu_dm_audio_component_bind_ops);
	if (ret < 0)
		return ret;

	adev->dm.audio_registered = true;

	return 0;
}

static void amdgpu_dm_audio_fini(struct amdgpu_device *adev)
{
	if (!amdgpu_audio)
		return;

	if (!adev->mode_info.audio.enabled)
		return;

	if (adev->dm.audio_registered) {
		component_del(adev->dev, &amdgpu_dm_audio_component_bind_ops);
		adev->dm.audio_registered = false;
	}

	/* TODO: Disable audio? */

	adev->mode_info.audio.enabled = false;
}

static  void amdgpu_dm_audio_eld_notify(struct amdgpu_device *adev, int pin)
{
	struct drm_audio_component *acomp = adev->dm.audio_component;

	if (acomp && acomp->audio_ops && acomp->audio_ops->pin_eld_notify) {
		DRM_DEBUG_KMS("Notify ELD: %d\n", pin);

		acomp->audio_ops->pin_eld_notify(acomp->audio_ops->audio_ptr,
						 pin, -1);
	}
}

static int dm_dmub_hw_init(struct amdgpu_device *adev)
{
	const struct dmcub_firmware_header_v1_0 *hdr;
	struct dmub_srv *dmub_srv = adev->dm.dmub_srv;
	struct dmub_srv_fb_info *fb_info = adev->dm.dmub_fb_info;
	const struct firmware *dmub_fw = adev->dm.dmub_fw;
	struct dmcu *dmcu = adev->dm.dc->res_pool->dmcu;
	struct abm *abm = adev->dm.dc->res_pool->abm;
	struct dc_context *ctx = adev->dm.dc->ctx;
	struct dmub_srv_hw_params hw_params;
	enum dmub_status status;
	const unsigned char *fw_inst_const, *fw_bss_data;
	u32 i, fw_inst_const_size, fw_bss_data_size;
	bool has_hw_support;

	if (!dmub_srv)
		/* DMUB isn't supported on the ASIC. */
		return 0;

	if (!fb_info) {
		DRM_ERROR("No framebuffer info for DMUB service.\n");
		return -EINVAL;
	}

	if (!dmub_fw) {
		/* Firmware required for DMUB support. */
		DRM_ERROR("No firmware provided for DMUB.\n");
		return -EINVAL;
	}

	/* initialize register offsets for ASICs with runtime initialization available */
	if (dmub_srv->hw_funcs.init_reg_offsets)
		dmub_srv->hw_funcs.init_reg_offsets(dmub_srv, ctx);

	status = dmub_srv_has_hw_support(dmub_srv, &has_hw_support);
	if (status != DMUB_STATUS_OK) {
		DRM_ERROR("Error checking HW support for DMUB: %d\n", status);
		return -EINVAL;
	}

	if (!has_hw_support) {
		DRM_INFO("DMUB unsupported on ASIC\n");
		return 0;
	}

	/* Reset DMCUB if it was previously running - before we overwrite its memory. */
	status = dmub_srv_hw_reset(dmub_srv);
	if (status != DMUB_STATUS_OK)
		DRM_WARN("Error resetting DMUB HW: %d\n", status);

	hdr = (const struct dmcub_firmware_header_v1_0 *)dmub_fw->data;

	fw_inst_const = dmub_fw->data +
			le32_to_cpu(hdr->header.ucode_array_offset_bytes) +
			PSP_HEADER_BYTES;

	fw_bss_data = dmub_fw->data +
		      le32_to_cpu(hdr->header.ucode_array_offset_bytes) +
		      le32_to_cpu(hdr->inst_const_bytes);

	/* Copy firmware and bios info into FB memory. */
	fw_inst_const_size = le32_to_cpu(hdr->inst_const_bytes) -
			     PSP_HEADER_BYTES - PSP_FOOTER_BYTES;

	fw_bss_data_size = le32_to_cpu(hdr->bss_data_bytes);

	/* if adev->firmware.load_type == AMDGPU_FW_LOAD_PSP,
	 * amdgpu_ucode_init_single_fw will load dmub firmware
	 * fw_inst_const part to cw0; otherwise, the firmware back door load
	 * will be done by dm_dmub_hw_init
	 */
	if (adev->firmware.load_type != AMDGPU_FW_LOAD_PSP) {
		memcpy(fb_info->fb[DMUB_WINDOW_0_INST_CONST].cpu_addr, fw_inst_const,
				fw_inst_const_size);
	}

	if (fw_bss_data_size)
		memcpy(fb_info->fb[DMUB_WINDOW_2_BSS_DATA].cpu_addr,
		       fw_bss_data, fw_bss_data_size);

	/* Copy firmware bios info into FB memory. */
	memcpy(fb_info->fb[DMUB_WINDOW_3_VBIOS].cpu_addr, adev->bios,
	       adev->bios_size);

	/* Reset regions that need to be reset. */
	memset(fb_info->fb[DMUB_WINDOW_4_MAILBOX].cpu_addr, 0,
	fb_info->fb[DMUB_WINDOW_4_MAILBOX].size);

	memset(fb_info->fb[DMUB_WINDOW_5_TRACEBUFF].cpu_addr, 0,
	       fb_info->fb[DMUB_WINDOW_5_TRACEBUFF].size);

	memset(fb_info->fb[DMUB_WINDOW_6_FW_STATE].cpu_addr, 0,
	       fb_info->fb[DMUB_WINDOW_6_FW_STATE].size);

	memset(fb_info->fb[DMUB_WINDOW_SHARED_STATE].cpu_addr, 0,
	       fb_info->fb[DMUB_WINDOW_SHARED_STATE].size);

	/* Initialize hardware. */
	memset(&hw_params, 0, sizeof(hw_params));
	hw_params.fb_base = adev->gmc.fb_start;
	hw_params.fb_offset = adev->vm_manager.vram_base_offset;

	/* backdoor load firmware and trigger dmub running */
	if (adev->firmware.load_type != AMDGPU_FW_LOAD_PSP)
		hw_params.load_inst_const = true;

	if (dmcu)
		hw_params.psp_version = dmcu->psp_version;

	for (i = 0; i < fb_info->num_fb; ++i)
		hw_params.fb[i] = &fb_info->fb[i];

	switch (amdgpu_ip_version(adev, DCE_HWIP, 0)) {
	case IP_VERSION(3, 1, 3):
	case IP_VERSION(3, 1, 4):
	case IP_VERSION(3, 5, 0):
	case IP_VERSION(3, 5, 1):
	case IP_VERSION(3, 6, 0):
	case IP_VERSION(4, 0, 1):
		hw_params.dpia_supported = true;
		hw_params.disable_dpia = adev->dm.dc->debug.dpia_debug.bits.disable_dpia;
		break;
	default:
		break;
	}

	switch (amdgpu_ip_version(adev, DCE_HWIP, 0)) {
	case IP_VERSION(3, 5, 0):
	case IP_VERSION(3, 5, 1):
	case IP_VERSION(3, 6, 0):
		hw_params.ips_sequential_ono = adev->external_rev_id > 0x10;
		break;
	default:
		break;
	}

	status = dmub_srv_hw_init(dmub_srv, &hw_params);
	if (status != DMUB_STATUS_OK) {
		DRM_ERROR("Error initializing DMUB HW: %d\n", status);
		return -EINVAL;
	}

	/* Wait for firmware load to finish. */
	status = dmub_srv_wait_for_auto_load(dmub_srv, 100000);
	if (status != DMUB_STATUS_OK)
		DRM_WARN("Wait for DMUB auto-load failed: %d\n", status);

	/* Init DMCU and ABM if available. */
	if (dmcu && abm) {
		dmcu->funcs->dmcu_init(dmcu);
		abm->dmcu_is_running = dmcu->funcs->is_dmcu_initialized(dmcu);
	}

	if (!adev->dm.dc->ctx->dmub_srv)
		adev->dm.dc->ctx->dmub_srv = dc_dmub_srv_create(adev->dm.dc, dmub_srv);
	if (!adev->dm.dc->ctx->dmub_srv) {
		DRM_ERROR("Couldn't allocate DC DMUB server!\n");
		return -ENOMEM;
	}

	DRM_INFO("DMUB hardware initialized: version=0x%08X\n",
		 adev->dm.dmcub_fw_version);

	/* Keeping sanity checks off if
	 * DCN31 >= 4.0.59.0
	 * DCN314 >= 8.0.16.0
	 * Otherwise, turn on sanity checks
	 */
	switch (amdgpu_ip_version(adev, DCE_HWIP, 0)) {
	case IP_VERSION(3, 1, 2):
	case IP_VERSION(3, 1, 3):
		if (adev->dm.dmcub_fw_version &&
			adev->dm.dmcub_fw_version >= DMUB_FW_VERSION(4, 0, 0) &&
			adev->dm.dmcub_fw_version < DMUB_FW_VERSION(4, 0, 59))
				adev->dm.dc->debug.sanity_checks = true;
		break;
	case IP_VERSION(3, 1, 4):
		if (adev->dm.dmcub_fw_version &&
			adev->dm.dmcub_fw_version >= DMUB_FW_VERSION(4, 0, 0) &&
			adev->dm.dmcub_fw_version < DMUB_FW_VERSION(8, 0, 16))
				adev->dm.dc->debug.sanity_checks = true;
		break;
	default:
		break;
	}

	return 0;
}

static void dm_dmub_hw_resume(struct amdgpu_device *adev)
{
	struct dmub_srv *dmub_srv = adev->dm.dmub_srv;
	enum dmub_status status;
	bool init;
	int r;

	if (!dmub_srv) {
		/* DMUB isn't supported on the ASIC. */
		return;
	}

	status = dmub_srv_is_hw_init(dmub_srv, &init);
	if (status != DMUB_STATUS_OK)
		DRM_WARN("DMUB hardware init check failed: %d\n", status);

	if (status == DMUB_STATUS_OK && init) {
		/* Wait for firmware load to finish. */
		status = dmub_srv_wait_for_auto_load(dmub_srv, 100000);
		if (status != DMUB_STATUS_OK)
			DRM_WARN("Wait for DMUB auto-load failed: %d\n", status);
	} else {
		/* Perform the full hardware initialization. */
		r = dm_dmub_hw_init(adev);
		if (r)
			DRM_ERROR("DMUB interface failed to initialize: status=%d\n", r);
	}
}

static void mmhub_read_system_context(struct amdgpu_device *adev, struct dc_phy_addr_space_config *pa_config)
{
	u64 pt_base;
	u32 logical_addr_low;
	u32 logical_addr_high;
	u32 agp_base, agp_bot, agp_top;
	PHYSICAL_ADDRESS_LOC page_table_start, page_table_end, page_table_base;

	memset(pa_config, 0, sizeof(*pa_config));

	agp_base = 0;
	agp_bot = adev->gmc.agp_start >> 24;
	agp_top = adev->gmc.agp_end >> 24;

	/* AGP aperture is disabled */
	if (agp_bot > agp_top) {
		logical_addr_low = adev->gmc.fb_start >> 18;
		if (adev->apu_flags & (AMD_APU_IS_RAVEN2 |
				       AMD_APU_IS_RENOIR |
				       AMD_APU_IS_GREEN_SARDINE))
			/*
			 * Raven2 has a HW issue that it is unable to use the vram which
			 * is out of MC_VM_SYSTEM_APERTURE_HIGH_ADDR. So here is the
			 * workaround that increase system aperture high address (add 1)
			 * to get rid of the VM fault and hardware hang.
			 */
			logical_addr_high = (adev->gmc.fb_end >> 18) + 0x1;
		else
			logical_addr_high = adev->gmc.fb_end >> 18;
	} else {
		logical_addr_low = min(adev->gmc.fb_start, adev->gmc.agp_start) >> 18;
		if (adev->apu_flags & (AMD_APU_IS_RAVEN2 |
				       AMD_APU_IS_RENOIR |
				       AMD_APU_IS_GREEN_SARDINE))
			/*
			 * Raven2 has a HW issue that it is unable to use the vram which
			 * is out of MC_VM_SYSTEM_APERTURE_HIGH_ADDR. So here is the
			 * workaround that increase system aperture high address (add 1)
			 * to get rid of the VM fault and hardware hang.
			 */
			logical_addr_high = max((adev->gmc.fb_end >> 18) + 0x1, adev->gmc.agp_end >> 18);
		else
			logical_addr_high = max(adev->gmc.fb_end, adev->gmc.agp_end) >> 18;
	}

	pt_base = amdgpu_gmc_pd_addr(adev->gart.bo);

	page_table_start.high_part = upper_32_bits(adev->gmc.gart_start >>
						   AMDGPU_GPU_PAGE_SHIFT);
	page_table_start.low_part = lower_32_bits(adev->gmc.gart_start >>
						  AMDGPU_GPU_PAGE_SHIFT);
	page_table_end.high_part = upper_32_bits(adev->gmc.gart_end >>
						 AMDGPU_GPU_PAGE_SHIFT);
	page_table_end.low_part = lower_32_bits(adev->gmc.gart_end >>
						AMDGPU_GPU_PAGE_SHIFT);
	page_table_base.high_part = upper_32_bits(pt_base);
	page_table_base.low_part = lower_32_bits(pt_base);

	pa_config->system_aperture.start_addr = (uint64_t)logical_addr_low << 18;
	pa_config->system_aperture.end_addr = (uint64_t)logical_addr_high << 18;

	pa_config->system_aperture.agp_base = (uint64_t)agp_base << 24;
	pa_config->system_aperture.agp_bot = (uint64_t)agp_bot << 24;
	pa_config->system_aperture.agp_top = (uint64_t)agp_top << 24;

	pa_config->system_aperture.fb_base = adev->gmc.fb_start;
	pa_config->system_aperture.fb_offset = adev->vm_manager.vram_base_offset;
	pa_config->system_aperture.fb_top = adev->gmc.fb_end;

	pa_config->gart_config.page_table_start_addr = page_table_start.quad_part << 12;
	pa_config->gart_config.page_table_end_addr = page_table_end.quad_part << 12;
	pa_config->gart_config.page_table_base_addr = page_table_base.quad_part;

	pa_config->is_hvm_enabled = adev->mode_info.gpu_vm_support;

}

static void force_connector_state(
	struct amdgpu_dm_connector *aconnector,
	enum drm_connector_force force_state)
{
	struct drm_connector *connector = &aconnector->base;

	mutex_lock(&connector->dev->mode_config.mutex);
	aconnector->base.force = force_state;
	mutex_unlock(&connector->dev->mode_config.mutex);

	mutex_lock(&aconnector->hpd_lock);
	drm_kms_helper_connector_hotplug_event(connector);
	mutex_unlock(&aconnector->hpd_lock);
}

static void dm_handle_hpd_rx_offload_work(struct work_struct *work)
{
	struct hpd_rx_irq_offload_work *offload_work;
	struct amdgpu_dm_connector *aconnector;
	struct dc_link *dc_link;
	struct amdgpu_device *adev;
	enum dc_connection_type new_connection_type = dc_connection_none;
	unsigned long flags;
	union test_response test_response;

	memset(&test_response, 0, sizeof(test_response));

	offload_work = container_of(work, struct hpd_rx_irq_offload_work, work);
	aconnector = offload_work->offload_wq->aconnector;

	if (!aconnector) {
		DRM_ERROR("Can't retrieve aconnector in hpd_rx_irq_offload_work");
		goto skip;
	}

	adev = drm_to_adev(aconnector->base.dev);
	dc_link = aconnector->dc_link;

	mutex_lock(&aconnector->hpd_lock);
	if (!dc_link_detect_connection_type(dc_link, &new_connection_type))
		DRM_ERROR("KMS: Failed to detect connector\n");
	mutex_unlock(&aconnector->hpd_lock);

	if (new_connection_type == dc_connection_none)
		goto skip;

	if (amdgpu_in_reset(adev))
		goto skip;

	if (offload_work->data.bytes.device_service_irq.bits.UP_REQ_MSG_RDY ||
		offload_work->data.bytes.device_service_irq.bits.DOWN_REP_MSG_RDY) {
		dm_handle_mst_sideband_msg_ready_event(&aconnector->mst_mgr, DOWN_OR_UP_MSG_RDY_EVENT);
		spin_lock_irqsave(&offload_work->offload_wq->offload_lock, flags);
		offload_work->offload_wq->is_handling_mst_msg_rdy_event = false;
		spin_unlock_irqrestore(&offload_work->offload_wq->offload_lock, flags);
		goto skip;
	}

	mutex_lock(&adev->dm.dc_lock);
	if (offload_work->data.bytes.device_service_irq.bits.AUTOMATED_TEST) {
		dc_link_dp_handle_automated_test(dc_link);

		if (aconnector->timing_changed) {
			/* force connector disconnect and reconnect */
			force_connector_state(aconnector, DRM_FORCE_OFF);
			msleep(100);
			force_connector_state(aconnector, DRM_FORCE_UNSPECIFIED);
		}

		test_response.bits.ACK = 1;

		core_link_write_dpcd(
		dc_link,
		DP_TEST_RESPONSE,
		&test_response.raw,
		sizeof(test_response));
	} else if ((dc_link->connector_signal != SIGNAL_TYPE_EDP) &&
			dc_link_check_link_loss_status(dc_link, &offload_work->data) &&
			dc_link_dp_allow_hpd_rx_irq(dc_link)) {
		/* offload_work->data is from handle_hpd_rx_irq->
		 * schedule_hpd_rx_offload_work.this is defer handle
		 * for hpd short pulse. upon here, link status may be
		 * changed, need get latest link status from dpcd
		 * registers. if link status is good, skip run link
		 * training again.
		 */
		union hpd_irq_data irq_data;

		memset(&irq_data, 0, sizeof(irq_data));

		/* before dc_link_dp_handle_link_loss, allow new link lost handle
		 * request be added to work queue if link lost at end of dc_link_
		 * dp_handle_link_loss
		 */
		spin_lock_irqsave(&offload_work->offload_wq->offload_lock, flags);
		offload_work->offload_wq->is_handling_link_loss = false;
		spin_unlock_irqrestore(&offload_work->offload_wq->offload_lock, flags);

		if ((dc_link_dp_read_hpd_rx_irq_data(dc_link, &irq_data) == DC_OK) &&
			dc_link_check_link_loss_status(dc_link, &irq_data))
			dc_link_dp_handle_link_loss(dc_link);
	}
	mutex_unlock(&adev->dm.dc_lock);

skip:
	kfree(offload_work);

}

static struct hpd_rx_irq_offload_work_queue *hpd_rx_irq_create_workqueue(struct dc *dc)
{
	int max_caps = dc->caps.max_links;
	int i = 0;
	struct hpd_rx_irq_offload_work_queue *hpd_rx_offload_wq = NULL;

	hpd_rx_offload_wq = kcalloc(max_caps, sizeof(*hpd_rx_offload_wq), GFP_KERNEL);

	if (!hpd_rx_offload_wq)
		return NULL;


	for (i = 0; i < max_caps; i++) {
		hpd_rx_offload_wq[i].wq =
				    create_singlethread_workqueue("amdgpu_dm_hpd_rx_offload_wq");

		if (hpd_rx_offload_wq[i].wq == NULL) {
			DRM_ERROR("create amdgpu_dm_hpd_rx_offload_wq fail!");
			goto out_err;
		}

		spin_lock_init(&hpd_rx_offload_wq[i].offload_lock);
	}

	return hpd_rx_offload_wq;

out_err:
	for (i = 0; i < max_caps; i++) {
		if (hpd_rx_offload_wq[i].wq)
			destroy_workqueue(hpd_rx_offload_wq[i].wq);
	}
	kfree(hpd_rx_offload_wq);
	return NULL;
}

struct amdgpu_stutter_quirk {
	u16 chip_vendor;
	u16 chip_device;
	u16 subsys_vendor;
	u16 subsys_device;
	u8 revision;
};

static const struct amdgpu_stutter_quirk amdgpu_stutter_quirk_list[] = {
	/* https://bugzilla.kernel.org/show_bug.cgi?id=214417 */
	{ 0x1002, 0x15dd, 0x1002, 0x15dd, 0xc8 },
	{ 0, 0, 0, 0, 0 },
};

static bool dm_should_disable_stutter(struct pci_dev *pdev)
{
	const struct amdgpu_stutter_quirk *p = amdgpu_stutter_quirk_list;

	while (p && p->chip_device != 0) {
		if (pdev->vendor == p->chip_vendor &&
		    pdev->device == p->chip_device &&
		    pdev->subsystem_vendor == p->subsys_vendor &&
		    pdev->subsystem_device == p->subsys_device &&
		    pdev->revision == p->revision) {
			return true;
		}
		++p;
	}
	return false;
}

struct amdgpu_dm_quirks {
	bool aux_hpd_discon;
	bool support_edp0_on_dp1;
};

static struct amdgpu_dm_quirks quirk_entries = {
	.aux_hpd_discon = false,
	.support_edp0_on_dp1 = false
};

static int edp0_on_dp1_callback(const struct dmi_system_id *id)
{
	quirk_entries.support_edp0_on_dp1 = true;
	return 0;
}

static int aux_hpd_discon_callback(const struct dmi_system_id *id)
{
	quirk_entries.aux_hpd_discon = true;
	return 0;
}

static const struct dmi_system_id dmi_quirk_table[] = {
	{
		.callback = aux_hpd_discon_callback,
		.matches = {
			DMI_MATCH(DMI_SYS_VENDOR, "Dell Inc."),
			DMI_MATCH(DMI_PRODUCT_NAME, "Precision 3660"),
		},
	},
	{
		.callback = aux_hpd_discon_callback,
		.matches = {
			DMI_MATCH(DMI_SYS_VENDOR, "Dell Inc."),
			DMI_MATCH(DMI_PRODUCT_NAME, "Precision 3260"),
		},
	},
	{
		.callback = aux_hpd_discon_callback,
		.matches = {
			DMI_MATCH(DMI_SYS_VENDOR, "Dell Inc."),
			DMI_MATCH(DMI_PRODUCT_NAME, "Precision 3460"),
		},
	},
	{
		.callback = aux_hpd_discon_callback,
		.matches = {
			DMI_MATCH(DMI_SYS_VENDOR, "Dell Inc."),
			DMI_MATCH(DMI_PRODUCT_NAME, "OptiPlex Tower Plus 7010"),
		},
	},
	{
		.callback = aux_hpd_discon_callback,
		.matches = {
			DMI_MATCH(DMI_SYS_VENDOR, "Dell Inc."),
			DMI_MATCH(DMI_PRODUCT_NAME, "OptiPlex Tower 7010"),
		},
	},
	{
		.callback = aux_hpd_discon_callback,
		.matches = {
			DMI_MATCH(DMI_SYS_VENDOR, "Dell Inc."),
			DMI_MATCH(DMI_PRODUCT_NAME, "OptiPlex SFF Plus 7010"),
		},
	},
	{
		.callback = aux_hpd_discon_callback,
		.matches = {
			DMI_MATCH(DMI_SYS_VENDOR, "Dell Inc."),
			DMI_MATCH(DMI_PRODUCT_NAME, "OptiPlex SFF 7010"),
		},
	},
	{
		.callback = aux_hpd_discon_callback,
		.matches = {
			DMI_MATCH(DMI_SYS_VENDOR, "Dell Inc."),
			DMI_MATCH(DMI_PRODUCT_NAME, "OptiPlex Micro Plus 7010"),
		},
	},
	{
		.callback = aux_hpd_discon_callback,
		.matches = {
			DMI_MATCH(DMI_SYS_VENDOR, "Dell Inc."),
			DMI_MATCH(DMI_PRODUCT_NAME, "OptiPlex Micro 7010"),
		},
	},
	{
		.callback = edp0_on_dp1_callback,
		.matches = {
			DMI_MATCH(DMI_SYS_VENDOR, "HP"),
			DMI_MATCH(DMI_PRODUCT_NAME, "HP Elite mt645 G8 Mobile Thin Client"),
		},
	},
	{
		.callback = edp0_on_dp1_callback,
		.matches = {
			DMI_MATCH(DMI_SYS_VENDOR, "HP"),
			DMI_MATCH(DMI_PRODUCT_NAME, "HP EliteBook 665 16 inch G11 Notebook PC"),
		},
	},
	{}
	/* TODO: refactor this from a fixed table to a dynamic option */
};

static void retrieve_dmi_info(struct amdgpu_display_manager *dm, struct dc_init_data *init_data)
{
	int dmi_id;
	struct drm_device *dev = dm->ddev;

	dm->aux_hpd_discon_quirk = false;
	init_data->flags.support_edp0_on_dp1 = false;

	dmi_id = dmi_check_system(dmi_quirk_table);

	if (!dmi_id)
		return;

	if (quirk_entries.aux_hpd_discon) {
		dm->aux_hpd_discon_quirk = true;
		drm_info(dev, "aux_hpd_discon_quirk attached\n");
	}
	if (quirk_entries.support_edp0_on_dp1) {
		init_data->flags.support_edp0_on_dp1 = true;
		drm_info(dev, "aux_hpd_discon_quirk attached\n");
	}
}

void*
dm_allocate_gpu_mem(
		struct amdgpu_device *adev,
		enum dc_gpu_mem_alloc_type type,
		size_t size,
		long long *addr)
{
	struct dal_allocation *da;
	u32 domain = (type == DC_MEM_ALLOC_TYPE_GART) ?
		AMDGPU_GEM_DOMAIN_GTT : AMDGPU_GEM_DOMAIN_VRAM;
	int ret;

	da = kzalloc(sizeof(struct dal_allocation), GFP_KERNEL);
	if (!da)
		return NULL;

	ret = amdgpu_bo_create_kernel(adev, size, PAGE_SIZE,
				      domain, &da->bo,
				      &da->gpu_addr, &da->cpu_ptr);

	*addr = da->gpu_addr;

	if (ret) {
		kfree(da);
		return NULL;
	}

	/* add da to list in dm */
	list_add(&da->list, &adev->dm.da_list);

	return da->cpu_ptr;
}

void
dm_free_gpu_mem(
		struct amdgpu_device *adev,
		enum dc_gpu_mem_alloc_type type,
		void *pvMem)
{
	struct dal_allocation *da;

	/* walk the da list in DM */
	list_for_each_entry(da, &adev->dm.da_list, list) {
		if (pvMem == da->cpu_ptr) {
			amdgpu_bo_free_kernel(&da->bo, &da->gpu_addr, &da->cpu_ptr);
			list_del(&da->list);
			kfree(da);
			break;
		}
	}

}

static enum dmub_status
dm_dmub_send_vbios_gpint_command(struct amdgpu_device *adev,
				 enum dmub_gpint_command command_code,
				 uint16_t param,
				 uint32_t timeout_us)
{
	union dmub_gpint_data_register reg, test;
	uint32_t i;

	/* Assume that VBIOS DMUB is ready to take commands */

	reg.bits.status = 1;
	reg.bits.command_code = command_code;
	reg.bits.param = param;

	cgs_write_register(adev->dm.cgs_device, 0x34c0 + 0x01f8, reg.all);

	for (i = 0; i < timeout_us; ++i) {
		udelay(1);

		/* Check if our GPINT got acked */
		reg.bits.status = 0;
		test = (union dmub_gpint_data_register)
			cgs_read_register(adev->dm.cgs_device, 0x34c0 + 0x01f8);

		if (test.all == reg.all)
			return DMUB_STATUS_OK;
	}

	return DMUB_STATUS_TIMEOUT;
}

static struct dml2_soc_bb *dm_dmub_get_vbios_bounding_box(struct amdgpu_device *adev)
{
	struct dml2_soc_bb *bb;
	long long addr;
	int i = 0;
	uint16_t chunk;
	enum dmub_gpint_command send_addrs[] = {
		DMUB_GPINT__SET_BB_ADDR_WORD0,
		DMUB_GPINT__SET_BB_ADDR_WORD1,
		DMUB_GPINT__SET_BB_ADDR_WORD2,
		DMUB_GPINT__SET_BB_ADDR_WORD3,
	};
	enum dmub_status ret;

	switch (amdgpu_ip_version(adev, DCE_HWIP, 0)) {
	case IP_VERSION(4, 0, 1):
		break;
	default:
		return NULL;
	}

	bb =  dm_allocate_gpu_mem(adev,
				  DC_MEM_ALLOC_TYPE_GART,
				  sizeof(struct dml2_soc_bb),
				  &addr);
	if (!bb)
		return NULL;

	for (i = 0; i < 4; i++) {
		/* Extract 16-bit chunk */
		chunk = ((uint64_t) addr >> (i * 16)) & 0xFFFF;
		/* Send the chunk */
		ret = dm_dmub_send_vbios_gpint_command(adev, send_addrs[i], chunk, 30000);
		if (ret != DMUB_STATUS_OK)
			goto free_bb;
	}

	/* Now ask DMUB to copy the bb */
	ret = dm_dmub_send_vbios_gpint_command(adev, DMUB_GPINT__BB_COPY, 1, 200000);
	if (ret != DMUB_STATUS_OK)
		goto free_bb;

	return bb;

free_bb:
	dm_free_gpu_mem(adev, DC_MEM_ALLOC_TYPE_GART, (void *) bb);
	return NULL;

}

static enum dmub_ips_disable_type dm_get_default_ips_mode(
	struct amdgpu_device *adev)
{
	enum dmub_ips_disable_type ret = DMUB_IPS_ENABLE;

	switch (amdgpu_ip_version(adev, DCE_HWIP, 0)) {
	case IP_VERSION(3, 5, 0):
	case IP_VERSION(3, 6, 0):
		/*
		 * On DCN35 systems with Z8 enabled, it's possible for IPS2 + Z8 to
		 * cause a hard hang. A fix exists for newer PMFW.
		 *
		 * As a workaround, for non-fixed PMFW, force IPS1+RCG as the deepest
		 * IPS state in all cases, except for s0ix and all displays off (DPMS),
		 * where IPS2 is allowed.
		 *
		 * When checking pmfw version, use the major and minor only.
		 */
		if ((adev->pm.fw_version & 0x00FFFF00) < 0x005D6300)
			ret = DMUB_IPS_RCG_IN_ACTIVE_IPS2_IN_OFF;
		else if (amdgpu_ip_version(adev, GC_HWIP, 0) > IP_VERSION(11, 5, 0))
			/*
			 * Other ASICs with DCN35 that have residency issues with
			 * IPS2 in idle.
			 * We want them to use IPS2 only in display off cases.
			 */
			ret =  DMUB_IPS_RCG_IN_ACTIVE_IPS2_IN_OFF;
		break;
	case IP_VERSION(3, 5, 1):
		ret =  DMUB_IPS_RCG_IN_ACTIVE_IPS2_IN_OFF;
		break;
	default:
		/* ASICs older than DCN35 do not have IPSs */
		if (amdgpu_ip_version(adev, DCE_HWIP, 0) < IP_VERSION(3, 5, 0))
			ret = DMUB_IPS_DISABLE_ALL;
		break;
	}

	return ret;
}

static int amdgpu_dm_init(struct amdgpu_device *adev)
{
	struct dc_init_data init_data;
	struct dc_callback_init init_params;
	int r;

	adev->dm.ddev = adev_to_drm(adev);
	adev->dm.adev = adev;

	/* Zero all the fields */
	memset(&init_data, 0, sizeof(init_data));
	memset(&init_params, 0, sizeof(init_params));

	mutex_init(&adev->dm.dpia_aux_lock);
	mutex_init(&adev->dm.dc_lock);
	mutex_init(&adev->dm.audio_lock);

	if (amdgpu_dm_irq_init(adev)) {
		DRM_ERROR("amdgpu: failed to initialize DM IRQ support.\n");
		goto error;
	}

	init_data.asic_id.chip_family = adev->family;

	init_data.asic_id.pci_revision_id = adev->pdev->revision;
	init_data.asic_id.hw_internal_rev = adev->external_rev_id;
	init_data.asic_id.chip_id = adev->pdev->device;

	init_data.asic_id.vram_width = adev->gmc.vram_width;
	/* TODO: initialize init_data.asic_id.vram_type here!!!! */
	init_data.asic_id.atombios_base_address =
		adev->mode_info.atom_context->bios;

	init_data.driver = adev;

	/* cgs_device was created in dm_sw_init() */
	init_data.cgs_device = adev->dm.cgs_device;

	init_data.dce_environment = DCE_ENV_PRODUCTION_DRV;

	switch (amdgpu_ip_version(adev, DCE_HWIP, 0)) {
	case IP_VERSION(2, 1, 0):
		switch (adev->dm.dmcub_fw_version) {
		case 0: /* development */
		case 0x1: /* linux-firmware.git hash 6d9f399 */
		case 0x01000000: /* linux-firmware.git hash 9a0b0f4 */
			init_data.flags.disable_dmcu = false;
			break;
		default:
			init_data.flags.disable_dmcu = true;
		}
		break;
	case IP_VERSION(2, 0, 3):
		init_data.flags.disable_dmcu = true;
		break;
	default:
		break;
	}

	/* APU support S/G display by default except:
	 * ASICs before Carrizo,
	 * RAVEN1 (Users reported stability issue)
	 */

	if (adev->asic_type < CHIP_CARRIZO) {
		init_data.flags.gpu_vm_support = false;
	} else if (adev->asic_type == CHIP_RAVEN) {
		if (adev->apu_flags & AMD_APU_IS_RAVEN)
			init_data.flags.gpu_vm_support = false;
		else
			init_data.flags.gpu_vm_support = (amdgpu_sg_display != 0);
	} else {
		if (amdgpu_ip_version(adev, DCE_HWIP, 0) == IP_VERSION(2, 0, 3))
			init_data.flags.gpu_vm_support = (amdgpu_sg_display == 1);
		else
			init_data.flags.gpu_vm_support =
				(amdgpu_sg_display != 0) && (adev->flags & AMD_IS_APU);
	}

	adev->mode_info.gpu_vm_support = init_data.flags.gpu_vm_support;

	if (amdgpu_dc_feature_mask & DC_FBC_MASK)
		init_data.flags.fbc_support = true;

	if (amdgpu_dc_feature_mask & DC_MULTI_MON_PP_MCLK_SWITCH_MASK)
		init_data.flags.multi_mon_pp_mclk_switch = true;

	if (amdgpu_dc_feature_mask & DC_DISABLE_FRACTIONAL_PWM_MASK)
		init_data.flags.disable_fractional_pwm = true;

	if (amdgpu_dc_feature_mask & DC_EDP_NO_POWER_SEQUENCING)
		init_data.flags.edp_no_power_sequencing = true;

	if (amdgpu_dc_feature_mask & DC_DISABLE_LTTPR_DP1_4A)
		init_data.flags.allow_lttpr_non_transparent_mode.bits.DP1_4A = true;
	if (amdgpu_dc_feature_mask & DC_DISABLE_LTTPR_DP2_0)
		init_data.flags.allow_lttpr_non_transparent_mode.bits.DP2_0 = true;

	init_data.flags.seamless_boot_edp_requested = false;

	if (amdgpu_device_seamless_boot_supported(adev)) {
		init_data.flags.seamless_boot_edp_requested = true;
		init_data.flags.allow_seamless_boot_optimization = true;
		drm_dbg(adev->dm.ddev, "Seamless boot requested\n");
	}

	init_data.flags.enable_mipi_converter_optimization = true;

	init_data.dcn_reg_offsets = adev->reg_offset[DCE_HWIP][0];
	init_data.nbio_reg_offsets = adev->reg_offset[NBIO_HWIP][0];
	init_data.clk_reg_offsets = adev->reg_offset[CLK_HWIP][0];

	if (amdgpu_dc_debug_mask & DC_DISABLE_IPS)
		init_data.flags.disable_ips = DMUB_IPS_DISABLE_ALL;
	else if (amdgpu_dc_debug_mask & DC_DISABLE_IPS_DYNAMIC)
		init_data.flags.disable_ips = DMUB_IPS_DISABLE_DYNAMIC;
	else if (amdgpu_dc_debug_mask & DC_DISABLE_IPS2_DYNAMIC)
		init_data.flags.disable_ips = DMUB_IPS_RCG_IN_ACTIVE_IPS2_IN_OFF;
	else if (amdgpu_dc_debug_mask & DC_FORCE_IPS_ENABLE)
		init_data.flags.disable_ips = DMUB_IPS_ENABLE;
	else
		init_data.flags.disable_ips = dm_get_default_ips_mode(adev);

	init_data.flags.disable_ips_in_vpb = 0;

	/* Enable DWB for tested platforms only */
	if (amdgpu_ip_version(adev, DCE_HWIP, 0) >= IP_VERSION(3, 0, 0))
		init_data.num_virtual_links = 1;

	retrieve_dmi_info(&adev->dm, &init_data);

	if (adev->dm.bb_from_dmub)
		init_data.bb_from_dmub = adev->dm.bb_from_dmub;
	else
		init_data.bb_from_dmub = NULL;

	/* Display Core create. */
	adev->dm.dc = dc_create(&init_data);

	if (adev->dm.dc) {
		DRM_INFO("Display Core v%s initialized on %s\n", DC_VER,
			 dce_version_to_string(adev->dm.dc->ctx->dce_version));
	} else {
		DRM_INFO("Display Core failed to initialize with v%s!\n", DC_VER);
		goto error;
	}

	if (amdgpu_dc_debug_mask & DC_DISABLE_PIPE_SPLIT) {
		adev->dm.dc->debug.force_single_disp_pipe_split = false;
		adev->dm.dc->debug.pipe_split_policy = MPC_SPLIT_AVOID;
	}

	if (adev->asic_type != CHIP_CARRIZO && adev->asic_type != CHIP_STONEY)
		adev->dm.dc->debug.disable_stutter = amdgpu_pp_feature_mask & PP_STUTTER_MODE ? false : true;
	if (dm_should_disable_stutter(adev->pdev))
		adev->dm.dc->debug.disable_stutter = true;

	if (amdgpu_dc_debug_mask & DC_DISABLE_STUTTER)
		adev->dm.dc->debug.disable_stutter = true;

	if (amdgpu_dc_debug_mask & DC_DISABLE_DSC)
		adev->dm.dc->debug.disable_dsc = true;

	if (amdgpu_dc_debug_mask & DC_DISABLE_CLOCK_GATING)
		adev->dm.dc->debug.disable_clock_gate = true;

	if (amdgpu_dc_debug_mask & DC_FORCE_SUBVP_MCLK_SWITCH)
		adev->dm.dc->debug.force_subvp_mclk_switch = true;

	if (amdgpu_dc_debug_mask & DC_DISABLE_SUBVP)
		adev->dm.dc->debug.force_disable_subvp = true;

	if (amdgpu_dc_debug_mask & DC_ENABLE_DML2) {
		adev->dm.dc->debug.using_dml2 = true;
		adev->dm.dc->debug.using_dml21 = true;
	}

	adev->dm.dc->debug.visual_confirm = amdgpu_dc_visual_confirm;

	/* TODO: Remove after DP2 receiver gets proper support of Cable ID feature */
	adev->dm.dc->debug.ignore_cable_id = true;

	if (adev->dm.dc->caps.dp_hdmi21_pcon_support)
		DRM_INFO("DP-HDMI FRL PCON supported\n");

	r = dm_dmub_hw_init(adev);
	if (r) {
		DRM_ERROR("DMUB interface failed to initialize: status=%d\n", r);
		goto error;
	}

	dc_hardware_init(adev->dm.dc);

	adev->dm.hpd_rx_offload_wq = hpd_rx_irq_create_workqueue(adev->dm.dc);
	if (!adev->dm.hpd_rx_offload_wq) {
		DRM_ERROR("amdgpu: failed to create hpd rx offload workqueue.\n");
		goto error;
	}

	if ((adev->flags & AMD_IS_APU) && (adev->asic_type >= CHIP_CARRIZO)) {
		struct dc_phy_addr_space_config pa_config;

		mmhub_read_system_context(adev, &pa_config);

		// Call the DC init_memory func
		dc_setup_system_context(adev->dm.dc, &pa_config);
	}

	adev->dm.freesync_module = mod_freesync_create(adev->dm.dc);
	if (!adev->dm.freesync_module) {
		DRM_ERROR(
		"amdgpu: failed to initialize freesync_module.\n");
	} else
		DRM_DEBUG_DRIVER("amdgpu: freesync_module init done %p.\n",
				adev->dm.freesync_module);

	amdgpu_dm_init_color_mod();

	if (adev->dm.dc->caps.max_links > 0) {
		adev->dm.vblank_control_workqueue =
			create_singlethread_workqueue("dm_vblank_control_workqueue");
		if (!adev->dm.vblank_control_workqueue)
			DRM_ERROR("amdgpu: failed to initialize vblank_workqueue.\n");
	}

	if (adev->dm.dc->caps.ips_support &&
	    adev->dm.dc->config.disable_ips != DMUB_IPS_DISABLE_ALL)
		adev->dm.idle_workqueue = idle_create_workqueue(adev);

	if (adev->dm.dc->caps.max_links > 0 && adev->family >= AMDGPU_FAMILY_RV) {
		adev->dm.hdcp_workqueue = hdcp_create_workqueue(adev, &init_params.cp_psp, adev->dm.dc);

		if (!adev->dm.hdcp_workqueue)
			DRM_ERROR("amdgpu: failed to initialize hdcp_workqueue.\n");
		else
			DRM_DEBUG_DRIVER("amdgpu: hdcp_workqueue init done %p.\n", adev->dm.hdcp_workqueue);

		dc_init_callbacks(adev->dm.dc, &init_params);
	}
	if (dc_is_dmub_outbox_supported(adev->dm.dc)) {
		init_completion(&adev->dm.dmub_aux_transfer_done);
		adev->dm.dmub_notify = kzalloc(sizeof(struct dmub_notification), GFP_KERNEL);
		if (!adev->dm.dmub_notify) {
			DRM_INFO("amdgpu: fail to allocate adev->dm.dmub_notify");
			goto error;
		}

		adev->dm.delayed_hpd_wq = create_singlethread_workqueue("amdgpu_dm_hpd_wq");
		if (!adev->dm.delayed_hpd_wq) {
			DRM_ERROR("amdgpu: failed to create hpd offload workqueue.\n");
			goto error;
		}

		amdgpu_dm_outbox_init(adev);
		if (!register_dmub_notify_callback(adev, DMUB_NOTIFICATION_AUX_REPLY,
			dmub_aux_setconfig_callback, false)) {
			DRM_ERROR("amdgpu: fail to register dmub aux callback");
			goto error;
		}
		/* Enable outbox notification only after IRQ handlers are registered and DMUB is alive.
		 * It is expected that DMUB will resend any pending notifications at this point. Note
		 * that hpd and hpd_irq handler registration are deferred to register_hpd_handlers() to
		 * align legacy interface initialization sequence. Connection status will be proactivly
		 * detected once in the amdgpu_dm_initialize_drm_device.
		 */
		dc_enable_dmub_outbox(adev->dm.dc);

		/* DPIA trace goes to dmesg logs only if outbox is enabled */
		if (amdgpu_dc_debug_mask & DC_ENABLE_DPIA_TRACE)
			dc_dmub_srv_enable_dpia_trace(adev->dm.dc);
	}

	if (amdgpu_dm_initialize_drm_device(adev)) {
		DRM_ERROR(
		"amdgpu: failed to initialize sw for display support.\n");
		goto error;
	}

	/* create fake encoders for MST */
	dm_dp_create_fake_mst_encoders(adev);

	/* TODO: Add_display_info? */

	/* TODO use dynamic cursor width */
	adev_to_drm(adev)->mode_config.cursor_width = adev->dm.dc->caps.max_cursor_size;
	adev_to_drm(adev)->mode_config.cursor_height = adev->dm.dc->caps.max_cursor_size;

	if (drm_vblank_init(adev_to_drm(adev), adev->dm.display_indexes_num)) {
		DRM_ERROR(
		"amdgpu: failed to initialize sw for display support.\n");
		goto error;
	}

#if defined(CONFIG_DRM_AMD_SECURE_DISPLAY)
	amdgpu_dm_crtc_secure_display_create_contexts(adev);
	if (!adev->dm.secure_display_ctx.crtc_ctx)
		DRM_ERROR("amdgpu: failed to initialize secure display contexts.\n");

	if (amdgpu_ip_version(adev, DCE_HWIP, 0) >= IP_VERSION(4, 0, 1))
		adev->dm.secure_display_ctx.support_mul_roi = true;

#endif

	DRM_DEBUG_DRIVER("KMS initialized.\n");

	return 0;
error:
	amdgpu_dm_fini(adev);

	return -EINVAL;
}

static int amdgpu_dm_early_fini(struct amdgpu_ip_block *ip_block)
{
	struct amdgpu_device *adev = ip_block->adev;

	amdgpu_dm_audio_fini(adev);

	return 0;
}

static void amdgpu_dm_fini(struct amdgpu_device *adev)
{
	int i;

	if (adev->dm.vblank_control_workqueue) {
		destroy_workqueue(adev->dm.vblank_control_workqueue);
		adev->dm.vblank_control_workqueue = NULL;
	}

	if (adev->dm.idle_workqueue) {
		if (adev->dm.idle_workqueue->running) {
			adev->dm.idle_workqueue->enable = false;
			flush_work(&adev->dm.idle_workqueue->work);
		}

		kfree(adev->dm.idle_workqueue);
		adev->dm.idle_workqueue = NULL;
	}

	amdgpu_dm_destroy_drm_device(&adev->dm);

#if defined(CONFIG_DRM_AMD_SECURE_DISPLAY)
	if (adev->dm.secure_display_ctx.crtc_ctx) {
		for (i = 0; i < adev->mode_info.num_crtc; i++) {
			if (adev->dm.secure_display_ctx.crtc_ctx[i].crtc) {
				flush_work(&adev->dm.secure_display_ctx.crtc_ctx[i].notify_ta_work);
				flush_work(&adev->dm.secure_display_ctx.crtc_ctx[i].forward_roi_work);
			}
		}
		kfree(adev->dm.secure_display_ctx.crtc_ctx);
		adev->dm.secure_display_ctx.crtc_ctx = NULL;
	}
#endif
	if (adev->dm.hdcp_workqueue) {
		hdcp_destroy(&adev->dev->kobj, adev->dm.hdcp_workqueue);
		adev->dm.hdcp_workqueue = NULL;
	}

	if (adev->dm.dc) {
		dc_deinit_callbacks(adev->dm.dc);
		dc_dmub_srv_destroy(&adev->dm.dc->ctx->dmub_srv);
		if (dc_enable_dmub_notifications(adev->dm.dc)) {
			kfree(adev->dm.dmub_notify);
			adev->dm.dmub_notify = NULL;
			destroy_workqueue(adev->dm.delayed_hpd_wq);
			adev->dm.delayed_hpd_wq = NULL;
		}
	}

	if (adev->dm.dmub_bo)
		amdgpu_bo_free_kernel(&adev->dm.dmub_bo,
				      &adev->dm.dmub_bo_gpu_addr,
				      &adev->dm.dmub_bo_cpu_addr);

	if (adev->dm.hpd_rx_offload_wq && adev->dm.dc) {
		for (i = 0; i < adev->dm.dc->caps.max_links; i++) {
			if (adev->dm.hpd_rx_offload_wq[i].wq) {
				destroy_workqueue(adev->dm.hpd_rx_offload_wq[i].wq);
				adev->dm.hpd_rx_offload_wq[i].wq = NULL;
			}
		}

		kfree(adev->dm.hpd_rx_offload_wq);
		adev->dm.hpd_rx_offload_wq = NULL;
	}

	/* DC Destroy TODO: Replace destroy DAL */
	if (adev->dm.dc)
		dc_destroy(&adev->dm.dc);
	/*
	 * TODO: pageflip, vlank interrupt
	 *
	 * amdgpu_dm_irq_fini(adev);
	 */

	if (adev->dm.cgs_device) {
		amdgpu_cgs_destroy_device(adev->dm.cgs_device);
		adev->dm.cgs_device = NULL;
	}
	if (adev->dm.freesync_module) {
		mod_freesync_destroy(adev->dm.freesync_module);
		adev->dm.freesync_module = NULL;
	}

	mutex_destroy(&adev->dm.audio_lock);
	mutex_destroy(&adev->dm.dc_lock);
	mutex_destroy(&adev->dm.dpia_aux_lock);
}

static int load_dmcu_fw(struct amdgpu_device *adev)
{
	const char *fw_name_dmcu = NULL;
	int r;
	const struct dmcu_firmware_header_v1_0 *hdr;

	switch (adev->asic_type) {
#if defined(CONFIG_DRM_AMD_DC_SI)
	case CHIP_TAHITI:
	case CHIP_PITCAIRN:
	case CHIP_VERDE:
	case CHIP_OLAND:
#endif
	case CHIP_BONAIRE:
	case CHIP_HAWAII:
	case CHIP_KAVERI:
	case CHIP_KABINI:
	case CHIP_MULLINS:
	case CHIP_TONGA:
	case CHIP_FIJI:
	case CHIP_CARRIZO:
	case CHIP_STONEY:
	case CHIP_POLARIS11:
	case CHIP_POLARIS10:
	case CHIP_POLARIS12:
	case CHIP_VEGAM:
	case CHIP_VEGA10:
	case CHIP_VEGA12:
	case CHIP_VEGA20:
		return 0;
	case CHIP_NAVI12:
		fw_name_dmcu = FIRMWARE_NAVI12_DMCU;
		break;
	case CHIP_RAVEN:
		if (ASICREV_IS_PICASSO(adev->external_rev_id))
			fw_name_dmcu = FIRMWARE_RAVEN_DMCU;
		else if (ASICREV_IS_RAVEN2(adev->external_rev_id))
			fw_name_dmcu = FIRMWARE_RAVEN_DMCU;
		else
			return 0;
		break;
	default:
		switch (amdgpu_ip_version(adev, DCE_HWIP, 0)) {
		case IP_VERSION(2, 0, 2):
		case IP_VERSION(2, 0, 3):
		case IP_VERSION(2, 0, 0):
		case IP_VERSION(2, 1, 0):
		case IP_VERSION(3, 0, 0):
		case IP_VERSION(3, 0, 2):
		case IP_VERSION(3, 0, 3):
		case IP_VERSION(3, 0, 1):
		case IP_VERSION(3, 1, 2):
		case IP_VERSION(3, 1, 3):
		case IP_VERSION(3, 1, 4):
		case IP_VERSION(3, 1, 5):
		case IP_VERSION(3, 1, 6):
		case IP_VERSION(3, 2, 0):
		case IP_VERSION(3, 2, 1):
		case IP_VERSION(3, 5, 0):
		case IP_VERSION(3, 5, 1):
		case IP_VERSION(3, 6, 0):
		case IP_VERSION(4, 0, 1):
			return 0;
		default:
			break;
		}
		DRM_ERROR("Unsupported ASIC type: 0x%X\n", adev->asic_type);
		return -EINVAL;
	}

	if (adev->firmware.load_type != AMDGPU_FW_LOAD_PSP) {
		DRM_DEBUG_KMS("dm: DMCU firmware not supported on direct or SMU loading\n");
		return 0;
	}

	r = amdgpu_ucode_request(adev, &adev->dm.fw_dmcu, AMDGPU_UCODE_REQUIRED,
				 "%s", fw_name_dmcu);
	if (r == -ENODEV) {
		/* DMCU firmware is not necessary, so don't raise a fuss if it's missing */
		DRM_DEBUG_KMS("dm: DMCU firmware not found\n");
		adev->dm.fw_dmcu = NULL;
		return 0;
	}
	if (r) {
		dev_err(adev->dev, "amdgpu_dm: Can't validate firmware \"%s\"\n",
			fw_name_dmcu);
		amdgpu_ucode_release(&adev->dm.fw_dmcu);
		return r;
	}

	hdr = (const struct dmcu_firmware_header_v1_0 *)adev->dm.fw_dmcu->data;
	adev->firmware.ucode[AMDGPU_UCODE_ID_DMCU_ERAM].ucode_id = AMDGPU_UCODE_ID_DMCU_ERAM;
	adev->firmware.ucode[AMDGPU_UCODE_ID_DMCU_ERAM].fw = adev->dm.fw_dmcu;
	adev->firmware.fw_size +=
		ALIGN(le32_to_cpu(hdr->header.ucode_size_bytes) - le32_to_cpu(hdr->intv_size_bytes), PAGE_SIZE);

	adev->firmware.ucode[AMDGPU_UCODE_ID_DMCU_INTV].ucode_id = AMDGPU_UCODE_ID_DMCU_INTV;
	adev->firmware.ucode[AMDGPU_UCODE_ID_DMCU_INTV].fw = adev->dm.fw_dmcu;
	adev->firmware.fw_size +=
		ALIGN(le32_to_cpu(hdr->intv_size_bytes), PAGE_SIZE);

	adev->dm.dmcu_fw_version = le32_to_cpu(hdr->header.ucode_version);

	DRM_DEBUG_KMS("PSP loading DMCU firmware\n");

	return 0;
}

static uint32_t amdgpu_dm_dmub_reg_read(void *ctx, uint32_t address)
{
	struct amdgpu_device *adev = ctx;

	return dm_read_reg(adev->dm.dc->ctx, address);
}

static void amdgpu_dm_dmub_reg_write(void *ctx, uint32_t address,
				     uint32_t value)
{
	struct amdgpu_device *adev = ctx;

	return dm_write_reg(adev->dm.dc->ctx, address, value);
}

static int dm_dmub_sw_init(struct amdgpu_device *adev)
{
	struct dmub_srv_create_params create_params;
	struct dmub_srv_region_params region_params;
	struct dmub_srv_region_info region_info;
	struct dmub_srv_memory_params memory_params;
	struct dmub_srv_fb_info *fb_info;
	struct dmub_srv *dmub_srv;
	const struct dmcub_firmware_header_v1_0 *hdr;
	enum dmub_asic dmub_asic;
	enum dmub_status status;
	static enum dmub_window_memory_type window_memory_type[DMUB_WINDOW_TOTAL] = {
		DMUB_WINDOW_MEMORY_TYPE_FB,		//DMUB_WINDOW_0_INST_CONST
		DMUB_WINDOW_MEMORY_TYPE_FB,		//DMUB_WINDOW_1_STACK
		DMUB_WINDOW_MEMORY_TYPE_FB,		//DMUB_WINDOW_2_BSS_DATA
		DMUB_WINDOW_MEMORY_TYPE_FB,		//DMUB_WINDOW_3_VBIOS
		DMUB_WINDOW_MEMORY_TYPE_FB,		//DMUB_WINDOW_4_MAILBOX
		DMUB_WINDOW_MEMORY_TYPE_FB,		//DMUB_WINDOW_5_TRACEBUFF
		DMUB_WINDOW_MEMORY_TYPE_FB,		//DMUB_WINDOW_6_FW_STATE
		DMUB_WINDOW_MEMORY_TYPE_FB,		//DMUB_WINDOW_7_SCRATCH_MEM
		DMUB_WINDOW_MEMORY_TYPE_FB,		//DMUB_WINDOW_SHARED_STATE
	};
	int r;

	switch (amdgpu_ip_version(adev, DCE_HWIP, 0)) {
	case IP_VERSION(2, 1, 0):
		dmub_asic = DMUB_ASIC_DCN21;
		break;
	case IP_VERSION(3, 0, 0):
		dmub_asic = DMUB_ASIC_DCN30;
		break;
	case IP_VERSION(3, 0, 1):
		dmub_asic = DMUB_ASIC_DCN301;
		break;
	case IP_VERSION(3, 0, 2):
		dmub_asic = DMUB_ASIC_DCN302;
		break;
	case IP_VERSION(3, 0, 3):
		dmub_asic = DMUB_ASIC_DCN303;
		break;
	case IP_VERSION(3, 1, 2):
	case IP_VERSION(3, 1, 3):
		dmub_asic = (adev->external_rev_id == YELLOW_CARP_B0) ? DMUB_ASIC_DCN31B : DMUB_ASIC_DCN31;
		break;
	case IP_VERSION(3, 1, 4):
		dmub_asic = DMUB_ASIC_DCN314;
		break;
	case IP_VERSION(3, 1, 5):
		dmub_asic = DMUB_ASIC_DCN315;
		break;
	case IP_VERSION(3, 1, 6):
		dmub_asic = DMUB_ASIC_DCN316;
		break;
	case IP_VERSION(3, 2, 0):
		dmub_asic = DMUB_ASIC_DCN32;
		break;
	case IP_VERSION(3, 2, 1):
		dmub_asic = DMUB_ASIC_DCN321;
		break;
	case IP_VERSION(3, 5, 0):
	case IP_VERSION(3, 5, 1):
		dmub_asic = DMUB_ASIC_DCN35;
		break;
	case IP_VERSION(3, 6, 0):
		dmub_asic = DMUB_ASIC_DCN36;
		break;
	case IP_VERSION(4, 0, 1):
		dmub_asic = DMUB_ASIC_DCN401;
		break;

	default:
		/* ASIC doesn't support DMUB. */
		return 0;
	}

	hdr = (const struct dmcub_firmware_header_v1_0 *)adev->dm.dmub_fw->data;
	adev->dm.dmcub_fw_version = le32_to_cpu(hdr->header.ucode_version);

	if (adev->firmware.load_type == AMDGPU_FW_LOAD_PSP) {
		adev->firmware.ucode[AMDGPU_UCODE_ID_DMCUB].ucode_id =
			AMDGPU_UCODE_ID_DMCUB;
		adev->firmware.ucode[AMDGPU_UCODE_ID_DMCUB].fw =
			adev->dm.dmub_fw;
		adev->firmware.fw_size +=
			ALIGN(le32_to_cpu(hdr->inst_const_bytes), PAGE_SIZE);

		DRM_INFO("Loading DMUB firmware via PSP: version=0x%08X\n",
			 adev->dm.dmcub_fw_version);
	}


	adev->dm.dmub_srv = kzalloc(sizeof(*adev->dm.dmub_srv), GFP_KERNEL);
	dmub_srv = adev->dm.dmub_srv;

	if (!dmub_srv) {
		DRM_ERROR("Failed to allocate DMUB service!\n");
		return -ENOMEM;
	}

	memset(&create_params, 0, sizeof(create_params));
	create_params.user_ctx = adev;
	create_params.funcs.reg_read = amdgpu_dm_dmub_reg_read;
	create_params.funcs.reg_write = amdgpu_dm_dmub_reg_write;
	create_params.asic = dmub_asic;

	/* Create the DMUB service. */
	status = dmub_srv_create(dmub_srv, &create_params);
	if (status != DMUB_STATUS_OK) {
		DRM_ERROR("Error creating DMUB service: %d\n", status);
		return -EINVAL;
	}

	/* Calculate the size of all the regions for the DMUB service. */
	memset(&region_params, 0, sizeof(region_params));

	region_params.inst_const_size = le32_to_cpu(hdr->inst_const_bytes) -
					PSP_HEADER_BYTES - PSP_FOOTER_BYTES;
	region_params.bss_data_size = le32_to_cpu(hdr->bss_data_bytes);
	region_params.vbios_size = adev->bios_size;
	region_params.fw_bss_data = region_params.bss_data_size ?
		adev->dm.dmub_fw->data +
		le32_to_cpu(hdr->header.ucode_array_offset_bytes) +
		le32_to_cpu(hdr->inst_const_bytes) : NULL;
	region_params.fw_inst_const =
		adev->dm.dmub_fw->data +
		le32_to_cpu(hdr->header.ucode_array_offset_bytes) +
		PSP_HEADER_BYTES;
	region_params.window_memory_type = window_memory_type;

	status = dmub_srv_calc_region_info(dmub_srv, &region_params,
					   &region_info);

	if (status != DMUB_STATUS_OK) {
		DRM_ERROR("Error calculating DMUB region info: %d\n", status);
		return -EINVAL;
	}

	/*
	 * Allocate a framebuffer based on the total size of all the regions.
	 * TODO: Move this into GART.
	 */
	r = amdgpu_bo_create_kernel(adev, region_info.fb_size, PAGE_SIZE,
				    AMDGPU_GEM_DOMAIN_VRAM |
				    AMDGPU_GEM_DOMAIN_GTT,
				    &adev->dm.dmub_bo,
				    &adev->dm.dmub_bo_gpu_addr,
				    &adev->dm.dmub_bo_cpu_addr);
	if (r)
		return r;

	/* Rebase the regions on the framebuffer address. */
	memset(&memory_params, 0, sizeof(memory_params));
	memory_params.cpu_fb_addr = adev->dm.dmub_bo_cpu_addr;
	memory_params.gpu_fb_addr = adev->dm.dmub_bo_gpu_addr;
	memory_params.region_info = &region_info;
	memory_params.window_memory_type = window_memory_type;

	adev->dm.dmub_fb_info =
		kzalloc(sizeof(*adev->dm.dmub_fb_info), GFP_KERNEL);
	fb_info = adev->dm.dmub_fb_info;

	if (!fb_info) {
		DRM_ERROR(
			"Failed to allocate framebuffer info for DMUB service!\n");
		return -ENOMEM;
	}

	status = dmub_srv_calc_mem_info(dmub_srv, &memory_params, fb_info);
	if (status != DMUB_STATUS_OK) {
		DRM_ERROR("Error calculating DMUB FB info: %d\n", status);
		return -EINVAL;
	}

	adev->dm.bb_from_dmub = dm_dmub_get_vbios_bounding_box(adev);

	return 0;
}

static int dm_sw_init(struct amdgpu_ip_block *ip_block)
{
	struct amdgpu_device *adev = ip_block->adev;
	int r;

	adev->dm.cgs_device = amdgpu_cgs_create_device(adev);

	if (!adev->dm.cgs_device) {
		DRM_ERROR("amdgpu: failed to create cgs device.\n");
		return -EINVAL;
	}

	/* Moved from dm init since we need to use allocations for storing bounding box data */
	INIT_LIST_HEAD(&adev->dm.da_list);

	r = dm_dmub_sw_init(adev);
	if (r)
		return r;

	return load_dmcu_fw(adev);
}

static int dm_sw_fini(struct amdgpu_ip_block *ip_block)
{
	struct amdgpu_device *adev = ip_block->adev;
	struct dal_allocation *da;

	list_for_each_entry(da, &adev->dm.da_list, list) {
		if (adev->dm.bb_from_dmub == (void *) da->cpu_ptr) {
			amdgpu_bo_free_kernel(&da->bo, &da->gpu_addr, &da->cpu_ptr);
			list_del(&da->list);
			kfree(da);
			adev->dm.bb_from_dmub = NULL;
			break;
		}
	}


	kfree(adev->dm.dmub_fb_info);
	adev->dm.dmub_fb_info = NULL;

	if (adev->dm.dmub_srv) {
		dmub_srv_destroy(adev->dm.dmub_srv);
		kfree(adev->dm.dmub_srv);
		adev->dm.dmub_srv = NULL;
	}

	amdgpu_ucode_release(&adev->dm.dmub_fw);
	amdgpu_ucode_release(&adev->dm.fw_dmcu);

	return 0;
}

static int detect_mst_link_for_all_connectors(struct drm_device *dev)
{
	struct amdgpu_dm_connector *aconnector;
	struct drm_connector *connector;
	struct drm_connector_list_iter iter;
	int ret = 0;

	drm_connector_list_iter_begin(dev, &iter);
	drm_for_each_connector_iter(connector, &iter) {

		if (connector->connector_type == DRM_MODE_CONNECTOR_WRITEBACK)
			continue;

		aconnector = to_amdgpu_dm_connector(connector);
		if (aconnector->dc_link->type == dc_connection_mst_branch &&
		    aconnector->mst_mgr.aux) {
			drm_dbg_kms(dev, "DM_MST: starting TM on aconnector: %p [id: %d]\n",
					 aconnector,
					 aconnector->base.base.id);

			ret = drm_dp_mst_topology_mgr_set_mst(&aconnector->mst_mgr, true);
			if (ret < 0) {
				drm_err(dev, "DM_MST: Failed to start MST\n");
				aconnector->dc_link->type =
					dc_connection_single;
				ret = dm_helpers_dp_mst_stop_top_mgr(aconnector->dc_link->ctx,
								     aconnector->dc_link);
				break;
			}
		}
	}
	drm_connector_list_iter_end(&iter);

	return ret;
}

static int dm_late_init(struct amdgpu_ip_block *ip_block)
{
	struct amdgpu_device *adev = ip_block->adev;

	struct dmcu_iram_parameters params;
	unsigned int linear_lut[16];
	int i;
	struct dmcu *dmcu = NULL;

	dmcu = adev->dm.dc->res_pool->dmcu;

	for (i = 0; i < 16; i++)
		linear_lut[i] = 0xFFFF * i / 15;

	params.set = 0;
	params.backlight_ramping_override = false;
	params.backlight_ramping_start = 0xCCCC;
	params.backlight_ramping_reduction = 0xCCCCCCCC;
	params.backlight_lut_array_size = 16;
	params.backlight_lut_array = linear_lut;

	/* Min backlight level after ABM reduction,  Don't allow below 1%
	 * 0xFFFF x 0.01 = 0x28F
	 */
	params.min_abm_backlight = 0x28F;
	/* In the case where abm is implemented on dmcub,
	 * dmcu object will be null.
	 * ABM 2.4 and up are implemented on dmcub.
	 */
	if (dmcu) {
		if (!dmcu_load_iram(dmcu, params))
			return -EINVAL;
	} else if (adev->dm.dc->ctx->dmub_srv) {
		struct dc_link *edp_links[MAX_NUM_EDP];
		int edp_num;

		dc_get_edp_links(adev->dm.dc, edp_links, &edp_num);
		for (i = 0; i < edp_num; i++) {
			if (!dmub_init_abm_config(adev->dm.dc->res_pool, params, i))
				return -EINVAL;
		}
	}

	return detect_mst_link_for_all_connectors(adev_to_drm(adev));
}

static void resume_mst_branch_status(struct drm_dp_mst_topology_mgr *mgr)
{
	u8 buf[UUID_SIZE];
	guid_t guid;
	int ret;

	mutex_lock(&mgr->lock);
	if (!mgr->mst_primary)
		goto out_fail;

	if (drm_dp_read_dpcd_caps(mgr->aux, mgr->dpcd) < 0) {
		drm_dbg_kms(mgr->dev, "dpcd read failed - undocked during suspend?\n");
		goto out_fail;
	}

	ret = drm_dp_dpcd_writeb(mgr->aux, DP_MSTM_CTRL,
				 DP_MST_EN |
				 DP_UP_REQ_EN |
				 DP_UPSTREAM_IS_SRC);
	if (ret < 0) {
		drm_dbg_kms(mgr->dev, "mst write failed - undocked during suspend?\n");
		goto out_fail;
	}

	/* Some hubs forget their guids after they resume */
	ret = drm_dp_dpcd_read(mgr->aux, DP_GUID, buf, sizeof(buf));
	if (ret != sizeof(buf)) {
		drm_dbg_kms(mgr->dev, "dpcd read failed - undocked during suspend?\n");
		goto out_fail;
	}

	import_guid(&guid, buf);

	if (guid_is_null(&guid)) {
		guid_gen(&guid);
		export_guid(buf, &guid);

		ret = drm_dp_dpcd_write(mgr->aux, DP_GUID, buf, sizeof(buf));

		if (ret != sizeof(buf)) {
			drm_dbg_kms(mgr->dev, "check mstb guid failed - undocked during suspend?\n");
			goto out_fail;
		}
	}

	guid_copy(&mgr->mst_primary->guid, &guid);

out_fail:
	mutex_unlock(&mgr->lock);
}

void hdmi_cec_unset_edid(struct amdgpu_dm_connector *aconnector)
{
	struct cec_notifier *n = aconnector->notifier;

	if (!n)
		return;

	cec_notifier_phys_addr_invalidate(n);
}

void hdmi_cec_set_edid(struct amdgpu_dm_connector *aconnector)
{
	struct drm_connector *connector = &aconnector->base;
	struct cec_notifier *n = aconnector->notifier;

	if (!n)
		return;

	cec_notifier_set_phys_addr(n,
				   connector->display_info.source_physical_address);
}

static void s3_handle_hdmi_cec(struct drm_device *ddev, bool suspend)
{
	struct amdgpu_dm_connector *aconnector;
	struct drm_connector *connector;
	struct drm_connector_list_iter conn_iter;

	drm_connector_list_iter_begin(ddev, &conn_iter);
	drm_for_each_connector_iter(connector, &conn_iter) {
		if (connector->connector_type == DRM_MODE_CONNECTOR_WRITEBACK)
			continue;

		aconnector = to_amdgpu_dm_connector(connector);
		if (suspend)
			hdmi_cec_unset_edid(aconnector);
		else
			hdmi_cec_set_edid(aconnector);
	}
	drm_connector_list_iter_end(&conn_iter);
}

static void s3_handle_mst(struct drm_device *dev, bool suspend)
{
	struct amdgpu_dm_connector *aconnector;
	struct drm_connector *connector;
	struct drm_connector_list_iter iter;
	struct drm_dp_mst_topology_mgr *mgr;

	drm_connector_list_iter_begin(dev, &iter);
	drm_for_each_connector_iter(connector, &iter) {

		if (connector->connector_type == DRM_MODE_CONNECTOR_WRITEBACK)
			continue;

		aconnector = to_amdgpu_dm_connector(connector);
		if (aconnector->dc_link->type != dc_connection_mst_branch ||
		    aconnector->mst_root)
			continue;

		mgr = &aconnector->mst_mgr;

		if (suspend) {
			drm_dp_mst_topology_mgr_suspend(mgr);
		} else {
			/* if extended timeout is supported in hardware,
			 * default to LTTPR timeout (3.2ms) first as a W/A for DP link layer
			 * CTS 4.2.1.1 regression introduced by CTS specs requirement update.
			 */
			try_to_configure_aux_timeout(aconnector->dc_link->ddc, LINK_AUX_DEFAULT_LTTPR_TIMEOUT_PERIOD);
			if (!dp_is_lttpr_present(aconnector->dc_link))
				try_to_configure_aux_timeout(aconnector->dc_link->ddc, LINK_AUX_DEFAULT_TIMEOUT_PERIOD);

			/* TODO: move resume_mst_branch_status() into drm mst resume again
			 * once topology probing work is pulled out from mst resume into mst
			 * resume 2nd step. mst resume 2nd step should be called after old
			 * state getting restored (i.e. drm_atomic_helper_resume()).
			 */
			resume_mst_branch_status(mgr);
		}
	}
	drm_connector_list_iter_end(&iter);
}

static int amdgpu_dm_smu_write_watermarks_table(struct amdgpu_device *adev)
{
	int ret = 0;

	/* This interface is for dGPU Navi1x.Linux dc-pplib interface depends
	 * on window driver dc implementation.
	 * For Navi1x, clock settings of dcn watermarks are fixed. the settings
	 * should be passed to smu during boot up and resume from s3.
	 * boot up: dc calculate dcn watermark clock settings within dc_create,
	 * dcn20_resource_construct
	 * then call pplib functions below to pass the settings to smu:
	 * smu_set_watermarks_for_clock_ranges
	 * smu_set_watermarks_table
	 * navi10_set_watermarks_table
	 * smu_write_watermarks_table
	 *
	 * For Renoir, clock settings of dcn watermark are also fixed values.
	 * dc has implemented different flow for window driver:
	 * dc_hardware_init / dc_set_power_state
	 * dcn10_init_hw
	 * notify_wm_ranges
	 * set_wm_ranges
	 * -- Linux
	 * smu_set_watermarks_for_clock_ranges
	 * renoir_set_watermarks_table
	 * smu_write_watermarks_table
	 *
	 * For Linux,
	 * dc_hardware_init -> amdgpu_dm_init
	 * dc_set_power_state --> dm_resume
	 *
	 * therefore, this function apply to navi10/12/14 but not Renoir
	 * *
	 */
	switch (amdgpu_ip_version(adev, DCE_HWIP, 0)) {
	case IP_VERSION(2, 0, 2):
	case IP_VERSION(2, 0, 0):
		break;
	default:
		return 0;
	}

	ret = amdgpu_dpm_write_watermarks_table(adev);
	if (ret) {
		DRM_ERROR("Failed to update WMTABLE!\n");
		return ret;
	}

	return 0;
}

static int dm_oem_i2c_hw_init(struct amdgpu_device *adev)
{
	struct amdgpu_display_manager *dm = &adev->dm;
	struct amdgpu_i2c_adapter *oem_i2c;
	struct ddc_service *oem_ddc_service;
	int r;

	oem_ddc_service = dc_get_oem_i2c_device(adev->dm.dc);
	if (oem_ddc_service) {
		oem_i2c = create_i2c(oem_ddc_service, true);
		if (!oem_i2c) {
			dev_info(adev->dev, "Failed to create oem i2c adapter data\n");
			return -ENOMEM;
		}

		r = i2c_add_adapter(&oem_i2c->base);
		if (r) {
			dev_info(adev->dev, "Failed to register oem i2c\n");
			kfree(oem_i2c);
			return r;
		}
		dm->oem_i2c = oem_i2c;
	}

	return 0;
}

/**
 * dm_hw_init() - Initialize DC device
 * @ip_block: Pointer to the amdgpu_ip_block for this hw instance.
 *
 * Initialize the &struct amdgpu_display_manager device. This involves calling
 * the initializers of each DM component, then populating the struct with them.
 *
 * Although the function implies hardware initialization, both hardware and
 * software are initialized here. Splitting them out to their relevant init
 * hooks is a future TODO item.
 *
 * Some notable things that are initialized here:
 *
 * - Display Core, both software and hardware
 * - DC modules that we need (freesync and color management)
 * - DRM software states
 * - Interrupt sources and handlers
 * - Vblank support
 * - Debug FS entries, if enabled
 */
static int dm_hw_init(struct amdgpu_ip_block *ip_block)
{
	struct amdgpu_device *adev = ip_block->adev;
	int r;

	/* Create DAL display manager */
	r = amdgpu_dm_init(adev);
	if (r)
		return r;
	amdgpu_dm_hpd_init(adev);

	r = dm_oem_i2c_hw_init(adev);
	if (r)
		dev_info(adev->dev, "Failed to add OEM i2c bus\n");

	return 0;
}

/**
 * dm_hw_fini() - Teardown DC device
 * @ip_block: Pointer to the amdgpu_ip_block for this hw instance.
 *
 * Teardown components within &struct amdgpu_display_manager that require
 * cleanup. This involves cleaning up the DRM device, DC, and any modules that
 * were loaded. Also flush IRQ workqueues and disable them.
 */
static int dm_hw_fini(struct amdgpu_ip_block *ip_block)
{
	struct amdgpu_device *adev = ip_block->adev;

	kfree(adev->dm.oem_i2c);

	amdgpu_dm_hpd_fini(adev);

	amdgpu_dm_irq_fini(adev);
	amdgpu_dm_fini(adev);
	return 0;
}


static void dm_gpureset_toggle_interrupts(struct amdgpu_device *adev,
				 struct dc_state *state, bool enable)
{
	enum dc_irq_source irq_source;
	struct amdgpu_crtc *acrtc;
	int rc = -EBUSY;
	int i = 0;

	for (i = 0; i < state->stream_count; i++) {
		acrtc = get_crtc_by_otg_inst(
				adev, state->stream_status[i].primary_otg_inst);

		if (acrtc && state->stream_status[i].plane_count != 0) {
			irq_source = IRQ_TYPE_PFLIP + acrtc->otg_inst;
			rc = dc_interrupt_set(adev->dm.dc, irq_source, enable) ? 0 : -EBUSY;
			if (rc)
				DRM_WARN("Failed to %s pflip interrupts\n",
					 enable ? "enable" : "disable");

			if (enable) {
				if (amdgpu_dm_crtc_vrr_active(to_dm_crtc_state(acrtc->base.state)))
					rc = amdgpu_dm_crtc_set_vupdate_irq(&acrtc->base, true);
			} else
				rc = amdgpu_dm_crtc_set_vupdate_irq(&acrtc->base, false);

			if (rc)
				DRM_WARN("Failed to %sable vupdate interrupt\n", enable ? "en" : "dis");

			irq_source = IRQ_TYPE_VBLANK + acrtc->otg_inst;
			/* During gpu-reset we disable and then enable vblank irq, so
			 * don't use amdgpu_irq_get/put() to avoid refcount change.
			 */
			if (!dc_interrupt_set(adev->dm.dc, irq_source, enable))
				DRM_WARN("Failed to %sable vblank interrupt\n", enable ? "en" : "dis");
		}
	}

}

static enum dc_status amdgpu_dm_commit_zero_streams(struct dc *dc)
{
	struct dc_state *context = NULL;
	enum dc_status res = DC_ERROR_UNEXPECTED;
	int i;
	struct dc_stream_state *del_streams[MAX_PIPES];
	int del_streams_count = 0;
	struct dc_commit_streams_params params = {};

	memset(del_streams, 0, sizeof(del_streams));

	context = dc_state_create_current_copy(dc);
	if (context == NULL)
		goto context_alloc_fail;

	/* First remove from context all streams */
	for (i = 0; i < context->stream_count; i++) {
		struct dc_stream_state *stream = context->streams[i];

		del_streams[del_streams_count++] = stream;
	}

	/* Remove all planes for removed streams and then remove the streams */
	for (i = 0; i < del_streams_count; i++) {
		if (!dc_state_rem_all_planes_for_stream(dc, del_streams[i], context)) {
			res = DC_FAIL_DETACH_SURFACES;
			goto fail;
		}

		res = dc_state_remove_stream(dc, context, del_streams[i]);
		if (res != DC_OK)
			goto fail;
	}

	params.streams = context->streams;
	params.stream_count = context->stream_count;
	res = dc_commit_streams(dc, &params);

fail:
	dc_state_release(context);

context_alloc_fail:
	return res;
}

static void hpd_rx_irq_work_suspend(struct amdgpu_display_manager *dm)
{
	int i;

	if (dm->hpd_rx_offload_wq) {
		for (i = 0; i < dm->dc->caps.max_links; i++)
			flush_workqueue(dm->hpd_rx_offload_wq[i].wq);
	}
}

static int dm_suspend(struct amdgpu_ip_block *ip_block)
{
	struct amdgpu_device *adev = ip_block->adev;
	struct amdgpu_display_manager *dm = &adev->dm;
	int ret = 0;

	if (amdgpu_in_reset(adev)) {
		mutex_lock(&dm->dc_lock);

		dc_allow_idle_optimizations(adev->dm.dc, false);

		dm->cached_dc_state = dc_state_create_copy(dm->dc->current_state);

		if (dm->cached_dc_state)
			dm_gpureset_toggle_interrupts(adev, dm->cached_dc_state, false);

		amdgpu_dm_commit_zero_streams(dm->dc);

		amdgpu_dm_irq_suspend(adev);

		hpd_rx_irq_work_suspend(dm);

		return ret;
	}

	WARN_ON(adev->dm.cached_state);
	adev->dm.cached_state = drm_atomic_helper_suspend(adev_to_drm(adev));
	if (IS_ERR(adev->dm.cached_state))
		return PTR_ERR(adev->dm.cached_state);

	s3_handle_hdmi_cec(adev_to_drm(adev), true);

	s3_handle_mst(adev_to_drm(adev), true);

	amdgpu_dm_irq_suspend(adev);

	hpd_rx_irq_work_suspend(dm);

	dc_set_power_state(dm->dc, DC_ACPI_CM_POWER_STATE_D3);

	if (dm->dc->caps.ips_support && adev->in_s0ix)
		dc_allow_idle_optimizations(dm->dc, true);

	dc_dmub_srv_set_power_state(dm->dc->ctx->dmub_srv, DC_ACPI_CM_POWER_STATE_D3);

	return 0;
}

struct drm_connector *
amdgpu_dm_find_first_crtc_matching_connector(struct drm_atomic_state *state,
					     struct drm_crtc *crtc)
{
	u32 i;
	struct drm_connector_state *new_con_state;
	struct drm_connector *connector;
	struct drm_crtc *crtc_from_state;

	for_each_new_connector_in_state(state, connector, new_con_state, i) {
		crtc_from_state = new_con_state->crtc;

		if (crtc_from_state == crtc)
			return connector;
	}

	return NULL;
}

static void emulated_link_detect(struct dc_link *link)
{
	struct dc_sink_init_data sink_init_data = { 0 };
	struct display_sink_capability sink_caps = { 0 };
	enum dc_edid_status edid_status;
	struct dc_context *dc_ctx = link->ctx;
	struct drm_device *dev = adev_to_drm(dc_ctx->driver_context);
	struct dc_sink *sink = NULL;
	struct dc_sink *prev_sink = NULL;

	link->type = dc_connection_none;
	prev_sink = link->local_sink;

	if (prev_sink)
		dc_sink_release(prev_sink);

	switch (link->connector_signal) {
	case SIGNAL_TYPE_HDMI_TYPE_A: {
		sink_caps.transaction_type = DDC_TRANSACTION_TYPE_I2C;
		sink_caps.signal = SIGNAL_TYPE_HDMI_TYPE_A;
		break;
	}

	case SIGNAL_TYPE_DVI_SINGLE_LINK: {
		sink_caps.transaction_type = DDC_TRANSACTION_TYPE_I2C;
		sink_caps.signal = SIGNAL_TYPE_DVI_SINGLE_LINK;
		break;
	}

	case SIGNAL_TYPE_DVI_DUAL_LINK: {
		sink_caps.transaction_type = DDC_TRANSACTION_TYPE_I2C;
		sink_caps.signal = SIGNAL_TYPE_DVI_DUAL_LINK;
		break;
	}

	case SIGNAL_TYPE_LVDS: {
		sink_caps.transaction_type = DDC_TRANSACTION_TYPE_I2C;
		sink_caps.signal = SIGNAL_TYPE_LVDS;
		break;
	}

	case SIGNAL_TYPE_EDP: {
		sink_caps.transaction_type =
			DDC_TRANSACTION_TYPE_I2C_OVER_AUX;
		sink_caps.signal = SIGNAL_TYPE_EDP;
		break;
	}

	case SIGNAL_TYPE_DISPLAY_PORT: {
		sink_caps.transaction_type =
			DDC_TRANSACTION_TYPE_I2C_OVER_AUX;
		sink_caps.signal = SIGNAL_TYPE_VIRTUAL;
		break;
	}

	default:
		drm_err(dev, "Invalid connector type! signal:%d\n",
			link->connector_signal);
		return;
	}

	sink_init_data.link = link;
	sink_init_data.sink_signal = sink_caps.signal;

	sink = dc_sink_create(&sink_init_data);
	if (!sink) {
		drm_err(dev, "Failed to create sink!\n");
		return;
	}

	/* dc_sink_create returns a new reference */
	link->local_sink = sink;

	edid_status = dm_helpers_read_local_edid(
			link->ctx,
			link,
			sink);

	if (edid_status != EDID_OK)
		drm_err(dev, "Failed to read EDID\n");

}

static void dm_gpureset_commit_state(struct dc_state *dc_state,
				     struct amdgpu_display_manager *dm)
{
	struct {
		struct dc_surface_update surface_updates[MAX_SURFACES];
		struct dc_plane_info plane_infos[MAX_SURFACES];
		struct dc_scaling_info scaling_infos[MAX_SURFACES];
		struct dc_flip_addrs flip_addrs[MAX_SURFACES];
		struct dc_stream_update stream_update;
	} *bundle;
	int k, m;

	bundle = kzalloc(sizeof(*bundle), GFP_KERNEL);

	if (!bundle) {
		drm_err(dm->ddev, "Failed to allocate update bundle\n");
		goto cleanup;
	}

	for (k = 0; k < dc_state->stream_count; k++) {
		bundle->stream_update.stream = dc_state->streams[k];

		for (m = 0; m < dc_state->stream_status->plane_count; m++) {
			bundle->surface_updates[m].surface =
				dc_state->stream_status->plane_states[m];
			bundle->surface_updates[m].surface->force_full_update =
				true;
		}

		update_planes_and_stream_adapter(dm->dc,
					 UPDATE_TYPE_FULL,
					 dc_state->stream_status->plane_count,
					 dc_state->streams[k],
					 &bundle->stream_update,
					 bundle->surface_updates);
	}

cleanup:
	kfree(bundle);
}

static int dm_resume(struct amdgpu_ip_block *ip_block)
{
	struct amdgpu_device *adev = ip_block->adev;
	struct drm_device *ddev = adev_to_drm(adev);
	struct amdgpu_display_manager *dm = &adev->dm;
	struct amdgpu_dm_connector *aconnector;
	struct drm_connector *connector;
	struct drm_connector_list_iter iter;
	struct drm_crtc *crtc;
	struct drm_crtc_state *new_crtc_state;
	struct dm_crtc_state *dm_new_crtc_state;
	struct drm_plane *plane;
	struct drm_plane_state *new_plane_state;
	struct dm_plane_state *dm_new_plane_state;
	struct dm_atomic_state *dm_state = to_dm_atomic_state(dm->atomic_obj.state);
	enum dc_connection_type new_connection_type = dc_connection_none;
	struct dc_state *dc_state;
	int i, r, j;
	struct dc_commit_streams_params commit_params = {};

	if (dm->dc->caps.ips_support) {
		dc_dmub_srv_apply_idle_power_optimizations(dm->dc, false);
	}

	if (amdgpu_in_reset(adev)) {
		dc_state = dm->cached_dc_state;

		/*
		 * The dc->current_state is backed up into dm->cached_dc_state
		 * before we commit 0 streams.
		 *
		 * DC will clear link encoder assignments on the real state
		 * but the changes won't propagate over to the copy we made
		 * before the 0 streams commit.
		 *
		 * DC expects that link encoder assignments are *not* valid
		 * when committing a state, so as a workaround we can copy
		 * off of the current state.
		 *
		 * We lose the previous assignments, but we had already
		 * commit 0 streams anyway.
		 */
		link_enc_cfg_copy(adev->dm.dc->current_state, dc_state);

		r = dm_dmub_hw_init(adev);
		if (r)
			DRM_ERROR("DMUB interface failed to initialize: status=%d\n", r);

		dc_dmub_srv_set_power_state(dm->dc->ctx->dmub_srv, DC_ACPI_CM_POWER_STATE_D0);
		dc_set_power_state(dm->dc, DC_ACPI_CM_POWER_STATE_D0);

		dc_resume(dm->dc);

		amdgpu_dm_irq_resume_early(adev);

		for (i = 0; i < dc_state->stream_count; i++) {
			dc_state->streams[i]->mode_changed = true;
			for (j = 0; j < dc_state->stream_status[i].plane_count; j++) {
				dc_state->stream_status[i].plane_states[j]->update_flags.raw
					= 0xffffffff;
			}
		}

		if (dc_is_dmub_outbox_supported(adev->dm.dc)) {
			amdgpu_dm_outbox_init(adev);
			dc_enable_dmub_outbox(adev->dm.dc);
		}

		commit_params.streams = dc_state->streams;
		commit_params.stream_count = dc_state->stream_count;
		dc_exit_ips_for_hw_access(dm->dc);
		WARN_ON(!dc_commit_streams(dm->dc, &commit_params));

		dm_gpureset_commit_state(dm->cached_dc_state, dm);

		dm_gpureset_toggle_interrupts(adev, dm->cached_dc_state, true);

		dc_state_release(dm->cached_dc_state);
		dm->cached_dc_state = NULL;

		amdgpu_dm_irq_resume_late(adev);

		mutex_unlock(&dm->dc_lock);

		return 0;
	}
	/* Recreate dc_state - DC invalidates it when setting power state to S3. */
	dc_state_release(dm_state->context);
	dm_state->context = dc_state_create(dm->dc, NULL);
	/* TODO: Remove dc_state->dccg, use dc->dccg directly. */

	/* Before powering on DC we need to re-initialize DMUB. */
	dm_dmub_hw_resume(adev);

	/* Re-enable outbox interrupts for DPIA. */
	if (dc_is_dmub_outbox_supported(adev->dm.dc)) {
		amdgpu_dm_outbox_init(adev);
		dc_enable_dmub_outbox(adev->dm.dc);
	}

	/* power on hardware */
	dc_dmub_srv_set_power_state(dm->dc->ctx->dmub_srv, DC_ACPI_CM_POWER_STATE_D0);
	dc_set_power_state(dm->dc, DC_ACPI_CM_POWER_STATE_D0);

	/* program HPD filter */
	dc_resume(dm->dc);

	/*
	 * early enable HPD Rx IRQ, should be done before set mode as short
	 * pulse interrupts are used for MST
	 */
	amdgpu_dm_irq_resume_early(adev);

	s3_handle_hdmi_cec(ddev, false);

	/* On resume we need to rewrite the MSTM control bits to enable MST*/
	s3_handle_mst(ddev, false);

	/* Do detection*/
	drm_connector_list_iter_begin(ddev, &iter);
	drm_for_each_connector_iter(connector, &iter) {

		if (connector->connector_type == DRM_MODE_CONNECTOR_WRITEBACK)
			continue;

		aconnector = to_amdgpu_dm_connector(connector);

		if (!aconnector->dc_link)
			continue;

		/*
		 * this is the case when traversing through already created end sink
		 * MST connectors, should be skipped
		 */
		if (aconnector->mst_root)
			continue;

		mutex_lock(&aconnector->hpd_lock);
		if (!dc_link_detect_connection_type(aconnector->dc_link, &new_connection_type))
			DRM_ERROR("KMS: Failed to detect connector\n");

		if (aconnector->base.force && new_connection_type == dc_connection_none) {
			emulated_link_detect(aconnector->dc_link);
		} else {
			mutex_lock(&dm->dc_lock);
			dc_exit_ips_for_hw_access(dm->dc);
			dc_link_detect(aconnector->dc_link, DETECT_REASON_RESUMEFROMS3S4);
			mutex_unlock(&dm->dc_lock);
		}

		if (aconnector->fake_enable && aconnector->dc_link->local_sink)
			aconnector->fake_enable = false;

		if (aconnector->dc_sink)
			dc_sink_release(aconnector->dc_sink);
		aconnector->dc_sink = NULL;
		amdgpu_dm_update_connector_after_detect(aconnector);
		mutex_unlock(&aconnector->hpd_lock);
	}
	drm_connector_list_iter_end(&iter);

	/* Force mode set in atomic commit */
	for_each_new_crtc_in_state(dm->cached_state, crtc, new_crtc_state, i) {
		new_crtc_state->active_changed = true;
		dm_new_crtc_state = to_dm_crtc_state(new_crtc_state);
		reset_freesync_config_for_crtc(dm_new_crtc_state);
	}

	/*
	 * atomic_check is expected to create the dc states. We need to release
	 * them here, since they were duplicated as part of the suspend
	 * procedure.
	 */
	for_each_new_crtc_in_state(dm->cached_state, crtc, new_crtc_state, i) {
		dm_new_crtc_state = to_dm_crtc_state(new_crtc_state);
		if (dm_new_crtc_state->stream) {
			WARN_ON(kref_read(&dm_new_crtc_state->stream->refcount) > 1);
			dc_stream_release(dm_new_crtc_state->stream);
			dm_new_crtc_state->stream = NULL;
		}
		dm_new_crtc_state->base.color_mgmt_changed = true;
	}

	for_each_new_plane_in_state(dm->cached_state, plane, new_plane_state, i) {
		dm_new_plane_state = to_dm_plane_state(new_plane_state);
		if (dm_new_plane_state->dc_state) {
			WARN_ON(kref_read(&dm_new_plane_state->dc_state->refcount) > 1);
			dc_plane_state_release(dm_new_plane_state->dc_state);
			dm_new_plane_state->dc_state = NULL;
		}
	}

	drm_atomic_helper_resume(ddev, dm->cached_state);

	dm->cached_state = NULL;

	/* Do mst topology probing after resuming cached state*/
	drm_connector_list_iter_begin(ddev, &iter);
	drm_for_each_connector_iter(connector, &iter) {

		if (connector->connector_type == DRM_MODE_CONNECTOR_WRITEBACK)
			continue;

		aconnector = to_amdgpu_dm_connector(connector);
		if (aconnector->dc_link->type != dc_connection_mst_branch ||
		    aconnector->mst_root)
			continue;

		drm_dp_mst_topology_queue_probe(&aconnector->mst_mgr);
	}
	drm_connector_list_iter_end(&iter);

	amdgpu_dm_irq_resume_late(adev);

	amdgpu_dm_smu_write_watermarks_table(adev);

	drm_kms_helper_hotplug_event(ddev);

	return 0;
}

/**
 * DOC: DM Lifecycle
 *
 * DM (and consequently DC) is registered in the amdgpu base driver as a IP
 * block. When CONFIG_DRM_AMD_DC is enabled, the DM device IP block is added to
 * the base driver's device list to be initialized and torn down accordingly.
 *
 * The functions to do so are provided as hooks in &struct amd_ip_funcs.
 */

static const struct amd_ip_funcs amdgpu_dm_funcs = {
	.name = "dm",
	.early_init = dm_early_init,
	.late_init = dm_late_init,
	.sw_init = dm_sw_init,
	.sw_fini = dm_sw_fini,
	.early_fini = amdgpu_dm_early_fini,
	.hw_init = dm_hw_init,
	.hw_fini = dm_hw_fini,
	.suspend = dm_suspend,
	.resume = dm_resume,
	.is_idle = dm_is_idle,
	.wait_for_idle = dm_wait_for_idle,
	.check_soft_reset = dm_check_soft_reset,
	.soft_reset = dm_soft_reset,
	.set_clockgating_state = dm_set_clockgating_state,
	.set_powergating_state = dm_set_powergating_state,
};

const struct amdgpu_ip_block_version dm_ip_block = {
	.type = AMD_IP_BLOCK_TYPE_DCE,
	.major = 1,
	.minor = 0,
	.rev = 0,
	.funcs = &amdgpu_dm_funcs,
};


/**
 * DOC: atomic
 *
 * *WIP*
 */

static const struct drm_mode_config_funcs amdgpu_dm_mode_funcs = {
	.fb_create = amdgpu_display_user_framebuffer_create,
	.get_format_info = amdgpu_dm_plane_get_format_info,
	.atomic_check = amdgpu_dm_atomic_check,
	.atomic_commit = drm_atomic_helper_commit,
};

static struct drm_mode_config_helper_funcs amdgpu_dm_mode_config_helperfuncs = {
	.atomic_commit_tail = amdgpu_dm_atomic_commit_tail,
	.atomic_commit_setup = drm_dp_mst_atomic_setup_commit,
};

static void update_connector_ext_caps(struct amdgpu_dm_connector *aconnector)
{
	struct amdgpu_dm_backlight_caps *caps;
	struct drm_connector *conn_base;
	struct amdgpu_device *adev;
	struct drm_luminance_range_info *luminance_range;
	int min_input_signal_override;

	if (aconnector->bl_idx == -1 ||
	    aconnector->dc_link->connector_signal != SIGNAL_TYPE_EDP)
		return;

	conn_base = &aconnector->base;
	adev = drm_to_adev(conn_base->dev);

	caps = &adev->dm.backlight_caps[aconnector->bl_idx];
	caps->ext_caps = &aconnector->dc_link->dpcd_sink_ext_caps;
	caps->aux_support = false;

	if (caps->ext_caps->bits.oled == 1
	    /*
	     * ||
	     * caps->ext_caps->bits.sdr_aux_backlight_control == 1 ||
	     * caps->ext_caps->bits.hdr_aux_backlight_control == 1
	     */)
		caps->aux_support = true;

	if (amdgpu_backlight == 0)
		caps->aux_support = false;
	else if (amdgpu_backlight == 1)
		caps->aux_support = true;
	if (caps->aux_support)
		aconnector->dc_link->backlight_control_type = BACKLIGHT_CONTROL_AMD_AUX;

	luminance_range = &conn_base->display_info.luminance_range;

	if (luminance_range->max_luminance) {
		caps->aux_min_input_signal = luminance_range->min_luminance;
		caps->aux_max_input_signal = luminance_range->max_luminance;
	} else {
		caps->aux_min_input_signal = 0;
		caps->aux_max_input_signal = 512;
	}

	min_input_signal_override = drm_get_panel_min_brightness_quirk(aconnector->drm_edid);
	if (min_input_signal_override >= 0)
		caps->min_input_signal = min_input_signal_override;
}

void amdgpu_dm_update_connector_after_detect(
		struct amdgpu_dm_connector *aconnector)
{
	struct drm_connector *connector = &aconnector->base;
	struct drm_device *dev = connector->dev;
	struct dc_sink *sink;

	/* MST handled by drm_mst framework */
	if (aconnector->mst_mgr.mst_state == true)
		return;

	sink = aconnector->dc_link->local_sink;
	if (sink)
		dc_sink_retain(sink);

	/*
	 * Edid mgmt connector gets first update only in mode_valid hook and then
	 * the connector sink is set to either fake or physical sink depends on link status.
	 * Skip if already done during boot.
	 */
	if (aconnector->base.force != DRM_FORCE_UNSPECIFIED
			&& aconnector->dc_em_sink) {

		/*
		 * For S3 resume with headless use eml_sink to fake stream
		 * because on resume connector->sink is set to NULL
		 */
		mutex_lock(&dev->mode_config.mutex);

		if (sink) {
			if (aconnector->dc_sink) {
				amdgpu_dm_update_freesync_caps(connector, NULL);
				/*
				 * retain and release below are used to
				 * bump up refcount for sink because the link doesn't point
				 * to it anymore after disconnect, so on next crtc to connector
				 * reshuffle by UMD we will get into unwanted dc_sink release
				 */
				dc_sink_release(aconnector->dc_sink);
			}
			aconnector->dc_sink = sink;
			dc_sink_retain(aconnector->dc_sink);
			amdgpu_dm_update_freesync_caps(connector,
					aconnector->drm_edid);
		} else {
			amdgpu_dm_update_freesync_caps(connector, NULL);
			if (!aconnector->dc_sink) {
				aconnector->dc_sink = aconnector->dc_em_sink;
				dc_sink_retain(aconnector->dc_sink);
			}
		}

		mutex_unlock(&dev->mode_config.mutex);

		if (sink)
			dc_sink_release(sink);
		return;
	}

	/*
	 * TODO: temporary guard to look for proper fix
	 * if this sink is MST sink, we should not do anything
	 */
	if (sink && sink->sink_signal == SIGNAL_TYPE_DISPLAY_PORT_MST) {
		dc_sink_release(sink);
		return;
	}

	if (aconnector->dc_sink == sink) {
		/*
		 * We got a DP short pulse (Link Loss, DP CTS, etc...).
		 * Do nothing!!
		 */
		drm_dbg_kms(dev, "DCHPD: connector_id=%d: dc_sink didn't change.\n",
				 aconnector->connector_id);
		if (sink)
			dc_sink_release(sink);
		return;
	}

	drm_dbg_kms(dev, "DCHPD: connector_id=%d: Old sink=%p New sink=%p\n",
		    aconnector->connector_id, aconnector->dc_sink, sink);

	mutex_lock(&dev->mode_config.mutex);

	/*
	 * 1. Update status of the drm connector
	 * 2. Send an event and let userspace tell us what to do
	 */
	if (sink) {
		/*
		 * TODO: check if we still need the S3 mode update workaround.
		 * If yes, put it here.
		 */
		if (aconnector->dc_sink) {
			amdgpu_dm_update_freesync_caps(connector, NULL);
			dc_sink_release(aconnector->dc_sink);
		}

		aconnector->dc_sink = sink;
		dc_sink_retain(aconnector->dc_sink);
		if (sink->dc_edid.length == 0) {
			aconnector->drm_edid = NULL;
			hdmi_cec_unset_edid(aconnector);
			if (aconnector->dc_link->aux_mode) {
				drm_dp_cec_unset_edid(&aconnector->dm_dp_aux.aux);
			}
		} else {
			const struct edid *edid = (const struct edid *)sink->dc_edid.raw_edid;

			aconnector->drm_edid = drm_edid_alloc(edid, sink->dc_edid.length);
			drm_edid_connector_update(connector, aconnector->drm_edid);

			hdmi_cec_set_edid(aconnector);
			if (aconnector->dc_link->aux_mode)
				drm_dp_cec_attach(&aconnector->dm_dp_aux.aux,
						  connector->display_info.source_physical_address);
		}

		if (!aconnector->timing_requested) {
			aconnector->timing_requested =
				kzalloc(sizeof(struct dc_crtc_timing), GFP_KERNEL);
			if (!aconnector->timing_requested)
				drm_err(dev,
					"failed to create aconnector->requested_timing\n");
		}

		amdgpu_dm_update_freesync_caps(connector, aconnector->drm_edid);
		update_connector_ext_caps(aconnector);
	} else {
		hdmi_cec_unset_edid(aconnector);
		drm_dp_cec_unset_edid(&aconnector->dm_dp_aux.aux);
		amdgpu_dm_update_freesync_caps(connector, NULL);
		aconnector->num_modes = 0;
		dc_sink_release(aconnector->dc_sink);
		aconnector->dc_sink = NULL;
		drm_edid_free(aconnector->drm_edid);
		aconnector->drm_edid = NULL;
		kfree(aconnector->timing_requested);
		aconnector->timing_requested = NULL;
		/* Set CP to DESIRED if it was ENABLED, so we can re-enable it again on hotplug */
		if (connector->state->content_protection == DRM_MODE_CONTENT_PROTECTION_ENABLED)
			connector->state->content_protection = DRM_MODE_CONTENT_PROTECTION_DESIRED;
	}

	mutex_unlock(&dev->mode_config.mutex);

	update_subconnector_property(aconnector);

	if (sink)
		dc_sink_release(sink);
}

static void handle_hpd_irq_helper(struct amdgpu_dm_connector *aconnector)
{
	struct drm_connector *connector = &aconnector->base;
	struct drm_device *dev = connector->dev;
	enum dc_connection_type new_connection_type = dc_connection_none;
	struct amdgpu_device *adev = drm_to_adev(dev);
	struct dm_connector_state *dm_con_state = to_dm_connector_state(connector->state);
	struct dc *dc = aconnector->dc_link->ctx->dc;
	bool ret = false;

	if (adev->dm.disable_hpd_irq)
		return;

	/*
	 * In case of failure or MST no need to update connector status or notify the OS
	 * since (for MST case) MST does this in its own context.
	 */
	mutex_lock(&aconnector->hpd_lock);

	if (adev->dm.hdcp_workqueue) {
		hdcp_reset_display(adev->dm.hdcp_workqueue, aconnector->dc_link->link_index);
		dm_con_state->update_hdcp = true;
	}
	if (aconnector->fake_enable)
		aconnector->fake_enable = false;

	aconnector->timing_changed = false;

	if (!dc_link_detect_connection_type(aconnector->dc_link, &new_connection_type))
		DRM_ERROR("KMS: Failed to detect connector\n");

	if (aconnector->base.force && new_connection_type == dc_connection_none) {
		emulated_link_detect(aconnector->dc_link);

		drm_modeset_lock_all(dev);
		dm_restore_drm_connector_state(dev, connector);
		drm_modeset_unlock_all(dev);

		if (aconnector->base.force == DRM_FORCE_UNSPECIFIED)
			drm_kms_helper_connector_hotplug_event(connector);
	} else {
		mutex_lock(&adev->dm.dc_lock);
		dc_exit_ips_for_hw_access(dc);
		ret = dc_link_detect(aconnector->dc_link, DETECT_REASON_HPD);
		mutex_unlock(&adev->dm.dc_lock);
		if (ret) {
			amdgpu_dm_update_connector_after_detect(aconnector);

			drm_modeset_lock_all(dev);
			dm_restore_drm_connector_state(dev, connector);
			drm_modeset_unlock_all(dev);

			if (aconnector->base.force == DRM_FORCE_UNSPECIFIED)
				drm_kms_helper_connector_hotplug_event(connector);
		}
	}
	mutex_unlock(&aconnector->hpd_lock);

}

static void handle_hpd_irq(void *param)
{
	struct amdgpu_dm_connector *aconnector = (struct amdgpu_dm_connector *)param;

	handle_hpd_irq_helper(aconnector);

}

static void schedule_hpd_rx_offload_work(struct hpd_rx_irq_offload_work_queue *offload_wq,
							union hpd_irq_data hpd_irq_data)
{
	struct hpd_rx_irq_offload_work *offload_work =
				kzalloc(sizeof(*offload_work), GFP_KERNEL);

	if (!offload_work) {
		DRM_ERROR("Failed to allocate hpd_rx_irq_offload_work.\n");
		return;
	}

	INIT_WORK(&offload_work->work, dm_handle_hpd_rx_offload_work);
	offload_work->data = hpd_irq_data;
	offload_work->offload_wq = offload_wq;

	queue_work(offload_wq->wq, &offload_work->work);
	DRM_DEBUG_KMS("queue work to handle hpd_rx offload work");
}

static void handle_hpd_rx_irq(void *param)
{
	struct amdgpu_dm_connector *aconnector = (struct amdgpu_dm_connector *)param;
	struct drm_connector *connector = &aconnector->base;
	struct drm_device *dev = connector->dev;
	struct dc_link *dc_link = aconnector->dc_link;
	bool is_mst_root_connector = aconnector->mst_mgr.mst_state;
	bool result = false;
	enum dc_connection_type new_connection_type = dc_connection_none;
	struct amdgpu_device *adev = drm_to_adev(dev);
	union hpd_irq_data hpd_irq_data;
	bool link_loss = false;
	bool has_left_work = false;
	int idx = dc_link->link_index;
	struct hpd_rx_irq_offload_work_queue *offload_wq = &adev->dm.hpd_rx_offload_wq[idx];
	struct dc *dc = aconnector->dc_link->ctx->dc;

	memset(&hpd_irq_data, 0, sizeof(hpd_irq_data));

	if (adev->dm.disable_hpd_irq)
		return;

	/*
	 * TODO:Temporary add mutex to protect hpd interrupt not have a gpio
	 * conflict, after implement i2c helper, this mutex should be
	 * retired.
	 */
	mutex_lock(&aconnector->hpd_lock);

	result = dc_link_handle_hpd_rx_irq(dc_link, &hpd_irq_data,
						&link_loss, true, &has_left_work);

	if (!has_left_work)
		goto out;

	if (hpd_irq_data.bytes.device_service_irq.bits.AUTOMATED_TEST) {
		schedule_hpd_rx_offload_work(offload_wq, hpd_irq_data);
		goto out;
	}

	if (dc_link_dp_allow_hpd_rx_irq(dc_link)) {
		if (hpd_irq_data.bytes.device_service_irq.bits.UP_REQ_MSG_RDY ||
			hpd_irq_data.bytes.device_service_irq.bits.DOWN_REP_MSG_RDY) {
			bool skip = false;

			/*
			 * DOWN_REP_MSG_RDY is also handled by polling method
			 * mgr->cbs->poll_hpd_irq()
			 */
			spin_lock(&offload_wq->offload_lock);
			skip = offload_wq->is_handling_mst_msg_rdy_event;

			if (!skip)
				offload_wq->is_handling_mst_msg_rdy_event = true;

			spin_unlock(&offload_wq->offload_lock);

			if (!skip)
				schedule_hpd_rx_offload_work(offload_wq, hpd_irq_data);

			goto out;
		}

		if (link_loss) {
			bool skip = false;

			spin_lock(&offload_wq->offload_lock);
			skip = offload_wq->is_handling_link_loss;

			if (!skip)
				offload_wq->is_handling_link_loss = true;

			spin_unlock(&offload_wq->offload_lock);

			if (!skip)
				schedule_hpd_rx_offload_work(offload_wq, hpd_irq_data);

			goto out;
		}
	}

out:
	if (result && !is_mst_root_connector) {
		/* Downstream Port status changed. */
		if (!dc_link_detect_connection_type(dc_link, &new_connection_type))
			DRM_ERROR("KMS: Failed to detect connector\n");

		if (aconnector->base.force && new_connection_type == dc_connection_none) {
			emulated_link_detect(dc_link);

			if (aconnector->fake_enable)
				aconnector->fake_enable = false;

			amdgpu_dm_update_connector_after_detect(aconnector);


			drm_modeset_lock_all(dev);
			dm_restore_drm_connector_state(dev, connector);
			drm_modeset_unlock_all(dev);

			drm_kms_helper_connector_hotplug_event(connector);
		} else {
			bool ret = false;

			mutex_lock(&adev->dm.dc_lock);
			dc_exit_ips_for_hw_access(dc);
			ret = dc_link_detect(dc_link, DETECT_REASON_HPDRX);
			mutex_unlock(&adev->dm.dc_lock);

			if (ret) {
				if (aconnector->fake_enable)
					aconnector->fake_enable = false;

				amdgpu_dm_update_connector_after_detect(aconnector);

				drm_modeset_lock_all(dev);
				dm_restore_drm_connector_state(dev, connector);
				drm_modeset_unlock_all(dev);

				drm_kms_helper_connector_hotplug_event(connector);
			}
		}
	}
	if (hpd_irq_data.bytes.device_service_irq.bits.CP_IRQ) {
		if (adev->dm.hdcp_workqueue)
			hdcp_handle_cpirq(adev->dm.hdcp_workqueue,  aconnector->base.index);
	}

	if (dc_link->type != dc_connection_mst_branch)
		drm_dp_cec_irq(&aconnector->dm_dp_aux.aux);

	mutex_unlock(&aconnector->hpd_lock);
}

static int register_hpd_handlers(struct amdgpu_device *adev)
{
	struct drm_device *dev = adev_to_drm(adev);
	struct drm_connector *connector;
	struct amdgpu_dm_connector *aconnector;
	const struct dc_link *dc_link;
	struct dc_interrupt_params int_params = {0};

	int_params.requested_polarity = INTERRUPT_POLARITY_DEFAULT;
	int_params.current_polarity = INTERRUPT_POLARITY_DEFAULT;

	if (dc_is_dmub_outbox_supported(adev->dm.dc)) {
		if (!register_dmub_notify_callback(adev, DMUB_NOTIFICATION_HPD,
			dmub_hpd_callback, true)) {
			DRM_ERROR("amdgpu: fail to register dmub hpd callback");
			return -EINVAL;
		}

		if (!register_dmub_notify_callback(adev, DMUB_NOTIFICATION_HPD_IRQ,
			dmub_hpd_callback, true)) {
			DRM_ERROR("amdgpu: fail to register dmub hpd callback");
			return -EINVAL;
		}

		if (!register_dmub_notify_callback(adev, DMUB_NOTIFICATION_HPD_SENSE_NOTIFY,
			dmub_hpd_sense_callback, true)) {
			DRM_ERROR("amdgpu: fail to register dmub hpd sense callback");
			return -EINVAL;
		}
	}

	list_for_each_entry(connector,
			&dev->mode_config.connector_list, head)	{

		if (connector->connector_type == DRM_MODE_CONNECTOR_WRITEBACK)
			continue;

		aconnector = to_amdgpu_dm_connector(connector);
		dc_link = aconnector->dc_link;

		if (dc_link->irq_source_hpd != DC_IRQ_SOURCE_INVALID) {
			int_params.int_context = INTERRUPT_LOW_IRQ_CONTEXT;
			int_params.irq_source = dc_link->irq_source_hpd;

			if (int_params.irq_source == DC_IRQ_SOURCE_INVALID ||
				int_params.irq_source  < DC_IRQ_SOURCE_HPD1 ||
				int_params.irq_source  > DC_IRQ_SOURCE_HPD6) {
				DRM_ERROR("Failed to register hpd irq!\n");
				return -EINVAL;
			}

			if (!amdgpu_dm_irq_register_interrupt(adev, &int_params,
				handle_hpd_irq, (void *) aconnector))
				return -ENOMEM;
		}

		if (dc_link->irq_source_hpd_rx != DC_IRQ_SOURCE_INVALID) {

			/* Also register for DP short pulse (hpd_rx). */
			int_params.int_context = INTERRUPT_LOW_IRQ_CONTEXT;
			int_params.irq_source =	dc_link->irq_source_hpd_rx;

			if (int_params.irq_source == DC_IRQ_SOURCE_INVALID ||
				int_params.irq_source  < DC_IRQ_SOURCE_HPD1RX ||
				int_params.irq_source  > DC_IRQ_SOURCE_HPD6RX) {
				DRM_ERROR("Failed to register hpd rx irq!\n");
				return -EINVAL;
			}

			if (!amdgpu_dm_irq_register_interrupt(adev, &int_params,
				handle_hpd_rx_irq, (void *) aconnector))
				return -ENOMEM;
		}
	}
	return 0;
}

#if defined(CONFIG_DRM_AMD_DC_SI)
/* Register IRQ sources and initialize IRQ callbacks */
static int dce60_register_irq_handlers(struct amdgpu_device *adev)
{
	struct dc *dc = adev->dm.dc;
	struct common_irq_params *c_irq_params;
	struct dc_interrupt_params int_params = {0};
	int r;
	int i;
	unsigned int client_id = AMDGPU_IRQ_CLIENTID_LEGACY;

	int_params.requested_polarity = INTERRUPT_POLARITY_DEFAULT;
	int_params.current_polarity = INTERRUPT_POLARITY_DEFAULT;

	/*
	 * Actions of amdgpu_irq_add_id():
	 * 1. Register a set() function with base driver.
	 *    Base driver will call set() function to enable/disable an
	 *    interrupt in DC hardware.
	 * 2. Register amdgpu_dm_irq_handler().
	 *    Base driver will call amdgpu_dm_irq_handler() for ALL interrupts
	 *    coming from DC hardware.
	 *    amdgpu_dm_irq_handler() will re-direct the interrupt to DC
	 *    for acknowledging and handling.
	 */

	/* Use VBLANK interrupt */
	for (i = 0; i < adev->mode_info.num_crtc; i++) {
		r = amdgpu_irq_add_id(adev, client_id, i + 1, &adev->crtc_irq);
		if (r) {
			DRM_ERROR("Failed to add crtc irq id!\n");
			return r;
		}

		int_params.int_context = INTERRUPT_HIGH_IRQ_CONTEXT;
		int_params.irq_source =
			dc_interrupt_to_irq_source(dc, i + 1, 0);

		if (int_params.irq_source == DC_IRQ_SOURCE_INVALID ||
			int_params.irq_source  < DC_IRQ_SOURCE_VBLANK1 ||
			int_params.irq_source  > DC_IRQ_SOURCE_VBLANK6) {
			DRM_ERROR("Failed to register vblank irq!\n");
			return -EINVAL;
		}

		c_irq_params = &adev->dm.vblank_params[int_params.irq_source - DC_IRQ_SOURCE_VBLANK1];

		c_irq_params->adev = adev;
		c_irq_params->irq_src = int_params.irq_source;

		if (!amdgpu_dm_irq_register_interrupt(adev, &int_params,
			dm_crtc_high_irq, c_irq_params))
			return -ENOMEM;
	}

	/* Use GRPH_PFLIP interrupt */
	for (i = VISLANDS30_IV_SRCID_D1_GRPH_PFLIP;
			i <= VISLANDS30_IV_SRCID_D6_GRPH_PFLIP; i += 2) {
		r = amdgpu_irq_add_id(adev, client_id, i, &adev->pageflip_irq);
		if (r) {
			DRM_ERROR("Failed to add page flip irq id!\n");
			return r;
		}

		int_params.int_context = INTERRUPT_HIGH_IRQ_CONTEXT;
		int_params.irq_source =
			dc_interrupt_to_irq_source(dc, i, 0);

		if (int_params.irq_source == DC_IRQ_SOURCE_INVALID ||
			int_params.irq_source  < DC_IRQ_SOURCE_PFLIP_FIRST ||
			int_params.irq_source  > DC_IRQ_SOURCE_PFLIP_LAST) {
			DRM_ERROR("Failed to register pflip irq!\n");
			return -EINVAL;
		}

		c_irq_params = &adev->dm.pflip_params[int_params.irq_source - DC_IRQ_SOURCE_PFLIP_FIRST];

		c_irq_params->adev = adev;
		c_irq_params->irq_src = int_params.irq_source;

		if (!amdgpu_dm_irq_register_interrupt(adev, &int_params,
			dm_pflip_high_irq, c_irq_params))
			return -ENOMEM;
	}

	/* HPD */
	r = amdgpu_irq_add_id(adev, client_id,
			VISLANDS30_IV_SRCID_HOTPLUG_DETECT_A, &adev->hpd_irq);
	if (r) {
		DRM_ERROR("Failed to add hpd irq id!\n");
		return r;
	}

	r = register_hpd_handlers(adev);

	return r;
}
#endif

/* Register IRQ sources and initialize IRQ callbacks */
static int dce110_register_irq_handlers(struct amdgpu_device *adev)
{
	struct dc *dc = adev->dm.dc;
	struct common_irq_params *c_irq_params;
	struct dc_interrupt_params int_params = {0};
	int r;
	int i;
	unsigned int client_id = AMDGPU_IRQ_CLIENTID_LEGACY;

	if (adev->family >= AMDGPU_FAMILY_AI)
		client_id = SOC15_IH_CLIENTID_DCE;

	int_params.requested_polarity = INTERRUPT_POLARITY_DEFAULT;
	int_params.current_polarity = INTERRUPT_POLARITY_DEFAULT;

	/*
	 * Actions of amdgpu_irq_add_id():
	 * 1. Register a set() function with base driver.
	 *    Base driver will call set() function to enable/disable an
	 *    interrupt in DC hardware.
	 * 2. Register amdgpu_dm_irq_handler().
	 *    Base driver will call amdgpu_dm_irq_handler() for ALL interrupts
	 *    coming from DC hardware.
	 *    amdgpu_dm_irq_handler() will re-direct the interrupt to DC
	 *    for acknowledging and handling.
	 */

	/* Use VBLANK interrupt */
	for (i = VISLANDS30_IV_SRCID_D1_VERTICAL_INTERRUPT0; i <= VISLANDS30_IV_SRCID_D6_VERTICAL_INTERRUPT0; i++) {
		r = amdgpu_irq_add_id(adev, client_id, i, &adev->crtc_irq);
		if (r) {
			DRM_ERROR("Failed to add crtc irq id!\n");
			return r;
		}

		int_params.int_context = INTERRUPT_HIGH_IRQ_CONTEXT;
		int_params.irq_source =
			dc_interrupt_to_irq_source(dc, i, 0);

		if (int_params.irq_source == DC_IRQ_SOURCE_INVALID ||
			int_params.irq_source  < DC_IRQ_SOURCE_VBLANK1 ||
			int_params.irq_source  > DC_IRQ_SOURCE_VBLANK6) {
			DRM_ERROR("Failed to register vblank irq!\n");
			return -EINVAL;
		}

		c_irq_params = &adev->dm.vblank_params[int_params.irq_source - DC_IRQ_SOURCE_VBLANK1];

		c_irq_params->adev = adev;
		c_irq_params->irq_src = int_params.irq_source;

		if (!amdgpu_dm_irq_register_interrupt(adev, &int_params,
			dm_crtc_high_irq, c_irq_params))
			return -ENOMEM;
	}

	/* Use VUPDATE interrupt */
	for (i = VISLANDS30_IV_SRCID_D1_V_UPDATE_INT; i <= VISLANDS30_IV_SRCID_D6_V_UPDATE_INT; i += 2) {
		r = amdgpu_irq_add_id(adev, client_id, i, &adev->vupdate_irq);
		if (r) {
			DRM_ERROR("Failed to add vupdate irq id!\n");
			return r;
		}

		int_params.int_context = INTERRUPT_HIGH_IRQ_CONTEXT;
		int_params.irq_source =
			dc_interrupt_to_irq_source(dc, i, 0);

		if (int_params.irq_source == DC_IRQ_SOURCE_INVALID ||
			int_params.irq_source  < DC_IRQ_SOURCE_VUPDATE1 ||
			int_params.irq_source  > DC_IRQ_SOURCE_VUPDATE6) {
			DRM_ERROR("Failed to register vupdate irq!\n");
			return -EINVAL;
		}

		c_irq_params = &adev->dm.vupdate_params[int_params.irq_source - DC_IRQ_SOURCE_VUPDATE1];

		c_irq_params->adev = adev;
		c_irq_params->irq_src = int_params.irq_source;

		if (!amdgpu_dm_irq_register_interrupt(adev, &int_params,
			dm_vupdate_high_irq, c_irq_params))
			return -ENOMEM;
	}

	/* Use GRPH_PFLIP interrupt */
	for (i = VISLANDS30_IV_SRCID_D1_GRPH_PFLIP;
			i <= VISLANDS30_IV_SRCID_D6_GRPH_PFLIP; i += 2) {
		r = amdgpu_irq_add_id(adev, client_id, i, &adev->pageflip_irq);
		if (r) {
			DRM_ERROR("Failed to add page flip irq id!\n");
			return r;
		}

		int_params.int_context = INTERRUPT_HIGH_IRQ_CONTEXT;
		int_params.irq_source =
			dc_interrupt_to_irq_source(dc, i, 0);

		if (int_params.irq_source == DC_IRQ_SOURCE_INVALID ||
			int_params.irq_source  < DC_IRQ_SOURCE_PFLIP_FIRST ||
			int_params.irq_source  > DC_IRQ_SOURCE_PFLIP_LAST) {
			DRM_ERROR("Failed to register pflip irq!\n");
			return -EINVAL;
		}

		c_irq_params = &adev->dm.pflip_params[int_params.irq_source - DC_IRQ_SOURCE_PFLIP_FIRST];

		c_irq_params->adev = adev;
		c_irq_params->irq_src = int_params.irq_source;

		if (!amdgpu_dm_irq_register_interrupt(adev, &int_params,
			dm_pflip_high_irq, c_irq_params))
			return -ENOMEM;
	}

	/* HPD */
	r = amdgpu_irq_add_id(adev, client_id,
			VISLANDS30_IV_SRCID_HOTPLUG_DETECT_A, &adev->hpd_irq);
	if (r) {
		DRM_ERROR("Failed to add hpd irq id!\n");
		return r;
	}

	r = register_hpd_handlers(adev);

	return r;
}

/* Register IRQ sources and initialize IRQ callbacks */
static int dcn10_register_irq_handlers(struct amdgpu_device *adev)
{
	struct dc *dc = adev->dm.dc;
	struct common_irq_params *c_irq_params;
	struct dc_interrupt_params int_params = {0};
	int r;
	int i;
#if defined(CONFIG_DRM_AMD_SECURE_DISPLAY)
	static const unsigned int vrtl_int_srcid[] = {
		DCN_1_0__SRCID__OTG1_VERTICAL_INTERRUPT0_CONTROL,
		DCN_1_0__SRCID__OTG2_VERTICAL_INTERRUPT0_CONTROL,
		DCN_1_0__SRCID__OTG3_VERTICAL_INTERRUPT0_CONTROL,
		DCN_1_0__SRCID__OTG4_VERTICAL_INTERRUPT0_CONTROL,
		DCN_1_0__SRCID__OTG5_VERTICAL_INTERRUPT0_CONTROL,
		DCN_1_0__SRCID__OTG6_VERTICAL_INTERRUPT0_CONTROL
	};
#endif

	int_params.requested_polarity = INTERRUPT_POLARITY_DEFAULT;
	int_params.current_polarity = INTERRUPT_POLARITY_DEFAULT;

	/*
	 * Actions of amdgpu_irq_add_id():
	 * 1. Register a set() function with base driver.
	 *    Base driver will call set() function to enable/disable an
	 *    interrupt in DC hardware.
	 * 2. Register amdgpu_dm_irq_handler().
	 *    Base driver will call amdgpu_dm_irq_handler() for ALL interrupts
	 *    coming from DC hardware.
	 *    amdgpu_dm_irq_handler() will re-direct the interrupt to DC
	 *    for acknowledging and handling.
	 */

	/* Use VSTARTUP interrupt */
	for (i = DCN_1_0__SRCID__DC_D1_OTG_VSTARTUP;
			i <= DCN_1_0__SRCID__DC_D1_OTG_VSTARTUP + adev->mode_info.num_crtc - 1;
			i++) {
		r = amdgpu_irq_add_id(adev, SOC15_IH_CLIENTID_DCE, i, &adev->crtc_irq);

		if (r) {
			DRM_ERROR("Failed to add crtc irq id!\n");
			return r;
		}

		int_params.int_context = INTERRUPT_HIGH_IRQ_CONTEXT;
		int_params.irq_source =
			dc_interrupt_to_irq_source(dc, i, 0);

		if (int_params.irq_source == DC_IRQ_SOURCE_INVALID ||
			int_params.irq_source  < DC_IRQ_SOURCE_VBLANK1 ||
			int_params.irq_source  > DC_IRQ_SOURCE_VBLANK6) {
			DRM_ERROR("Failed to register vblank irq!\n");
			return -EINVAL;
		}

		c_irq_params = &adev->dm.vblank_params[int_params.irq_source - DC_IRQ_SOURCE_VBLANK1];

		c_irq_params->adev = adev;
		c_irq_params->irq_src = int_params.irq_source;

		if (!amdgpu_dm_irq_register_interrupt(adev, &int_params,
			dm_crtc_high_irq, c_irq_params))
			return -ENOMEM;
	}

	/* Use otg vertical line interrupt */
#if defined(CONFIG_DRM_AMD_SECURE_DISPLAY)
	for (i = 0; i <= adev->mode_info.num_crtc - 1; i++) {
		r = amdgpu_irq_add_id(adev, SOC15_IH_CLIENTID_DCE,
				vrtl_int_srcid[i], &adev->vline0_irq);

		if (r) {
			DRM_ERROR("Failed to add vline0 irq id!\n");
			return r;
		}

		int_params.int_context = INTERRUPT_HIGH_IRQ_CONTEXT;
		int_params.irq_source =
			dc_interrupt_to_irq_source(dc, vrtl_int_srcid[i], 0);

		if (int_params.irq_source == DC_IRQ_SOURCE_INVALID ||
			int_params.irq_source < DC_IRQ_SOURCE_DC1_VLINE0 ||
			int_params.irq_source > DC_IRQ_SOURCE_DC6_VLINE0) {
			DRM_ERROR("Failed to register vline0 irq!\n");
			return -EINVAL;
		}

		c_irq_params = &adev->dm.vline0_params[int_params.irq_source
					- DC_IRQ_SOURCE_DC1_VLINE0];

		c_irq_params->adev = adev;
		c_irq_params->irq_src = int_params.irq_source;

		if (!amdgpu_dm_irq_register_interrupt(adev, &int_params,
			dm_dcn_vertical_interrupt0_high_irq,
			c_irq_params))
			return -ENOMEM;
	}
#endif

	/* Use VUPDATE_NO_LOCK interrupt on DCN, which seems to correspond to
	 * the regular VUPDATE interrupt on DCE. We want DC_IRQ_SOURCE_VUPDATEx
	 * to trigger at end of each vblank, regardless of state of the lock,
	 * matching DCE behaviour.
	 */
	for (i = DCN_1_0__SRCID__OTG0_IHC_V_UPDATE_NO_LOCK_INTERRUPT;
	     i <= DCN_1_0__SRCID__OTG0_IHC_V_UPDATE_NO_LOCK_INTERRUPT + adev->mode_info.num_crtc - 1;
	     i++) {
		r = amdgpu_irq_add_id(adev, SOC15_IH_CLIENTID_DCE, i, &adev->vupdate_irq);

		if (r) {
			DRM_ERROR("Failed to add vupdate irq id!\n");
			return r;
		}

		int_params.int_context = INTERRUPT_HIGH_IRQ_CONTEXT;
		int_params.irq_source =
			dc_interrupt_to_irq_source(dc, i, 0);

		if (int_params.irq_source == DC_IRQ_SOURCE_INVALID ||
			int_params.irq_source  < DC_IRQ_SOURCE_VUPDATE1 ||
			int_params.irq_source  > DC_IRQ_SOURCE_VUPDATE6) {
			DRM_ERROR("Failed to register vupdate irq!\n");
			return -EINVAL;
		}

		c_irq_params = &adev->dm.vupdate_params[int_params.irq_source - DC_IRQ_SOURCE_VUPDATE1];

		c_irq_params->adev = adev;
		c_irq_params->irq_src = int_params.irq_source;

		if (!amdgpu_dm_irq_register_interrupt(adev, &int_params,
			dm_vupdate_high_irq, c_irq_params))
			return -ENOMEM;
	}

	/* Use GRPH_PFLIP interrupt */
	for (i = DCN_1_0__SRCID__HUBP0_FLIP_INTERRUPT;
			i <= DCN_1_0__SRCID__HUBP0_FLIP_INTERRUPT + dc->caps.max_otg_num - 1;
			i++) {
		r = amdgpu_irq_add_id(adev, SOC15_IH_CLIENTID_DCE, i, &adev->pageflip_irq);
		if (r) {
			DRM_ERROR("Failed to add page flip irq id!\n");
			return r;
		}

		int_params.int_context = INTERRUPT_HIGH_IRQ_CONTEXT;
		int_params.irq_source =
			dc_interrupt_to_irq_source(dc, i, 0);

		if (int_params.irq_source == DC_IRQ_SOURCE_INVALID ||
			int_params.irq_source  < DC_IRQ_SOURCE_PFLIP_FIRST ||
			int_params.irq_source  > DC_IRQ_SOURCE_PFLIP_LAST) {
			DRM_ERROR("Failed to register pflip irq!\n");
			return -EINVAL;
		}

		c_irq_params = &adev->dm.pflip_params[int_params.irq_source - DC_IRQ_SOURCE_PFLIP_FIRST];

		c_irq_params->adev = adev;
		c_irq_params->irq_src = int_params.irq_source;

		if (!amdgpu_dm_irq_register_interrupt(adev, &int_params,
			dm_pflip_high_irq, c_irq_params))
			return -ENOMEM;
	}

	/* HPD */
	r = amdgpu_irq_add_id(adev, SOC15_IH_CLIENTID_DCE, DCN_1_0__SRCID__DC_HPD1_INT,
			&adev->hpd_irq);
	if (r) {
		DRM_ERROR("Failed to add hpd irq id!\n");
		return r;
	}

	r = register_hpd_handlers(adev);

	return r;
}
/* Register Outbox IRQ sources and initialize IRQ callbacks */
static int register_outbox_irq_handlers(struct amdgpu_device *adev)
{
	struct dc *dc = adev->dm.dc;
	struct common_irq_params *c_irq_params;
	struct dc_interrupt_params int_params = {0};
	int r, i;

	int_params.requested_polarity = INTERRUPT_POLARITY_DEFAULT;
	int_params.current_polarity = INTERRUPT_POLARITY_DEFAULT;

	r = amdgpu_irq_add_id(adev, SOC15_IH_CLIENTID_DCE, DCN_1_0__SRCID__DMCUB_OUTBOX_LOW_PRIORITY_READY_INT,
			&adev->dmub_outbox_irq);
	if (r) {
		DRM_ERROR("Failed to add outbox irq id!\n");
		return r;
	}

	if (dc->ctx->dmub_srv) {
		i = DCN_1_0__SRCID__DMCUB_OUTBOX_LOW_PRIORITY_READY_INT;
		int_params.int_context = INTERRUPT_LOW_IRQ_CONTEXT;
		int_params.irq_source =
		dc_interrupt_to_irq_source(dc, i, 0);

		c_irq_params = &adev->dm.dmub_outbox_params[0];

		c_irq_params->adev = adev;
		c_irq_params->irq_src = int_params.irq_source;

		if (!amdgpu_dm_irq_register_interrupt(adev, &int_params,
			dm_dmub_outbox1_low_irq, c_irq_params))
			return -ENOMEM;
	}

	return 0;
}

/*
 * Acquires the lock for the atomic state object and returns
 * the new atomic state.
 *
 * This should only be called during atomic check.
 */
int dm_atomic_get_state(struct drm_atomic_state *state,
			struct dm_atomic_state **dm_state)
{
	struct drm_device *dev = state->dev;
	struct amdgpu_device *adev = drm_to_adev(dev);
	struct amdgpu_display_manager *dm = &adev->dm;
	struct drm_private_state *priv_state;

	if (*dm_state)
		return 0;

	priv_state = drm_atomic_get_private_obj_state(state, &dm->atomic_obj);
	if (IS_ERR(priv_state))
		return PTR_ERR(priv_state);

	*dm_state = to_dm_atomic_state(priv_state);

	return 0;
}

static struct dm_atomic_state *
dm_atomic_get_new_state(struct drm_atomic_state *state)
{
	struct drm_device *dev = state->dev;
	struct amdgpu_device *adev = drm_to_adev(dev);
	struct amdgpu_display_manager *dm = &adev->dm;
	struct drm_private_obj *obj;
	struct drm_private_state *new_obj_state;
	int i;

	for_each_new_private_obj_in_state(state, obj, new_obj_state, i) {
		if (obj->funcs == dm->atomic_obj.funcs)
			return to_dm_atomic_state(new_obj_state);
	}

	return NULL;
}

static struct drm_private_state *
dm_atomic_duplicate_state(struct drm_private_obj *obj)
{
	struct dm_atomic_state *old_state, *new_state;

	new_state = kzalloc(sizeof(*new_state), GFP_KERNEL);
	if (!new_state)
		return NULL;

	__drm_atomic_helper_private_obj_duplicate_state(obj, &new_state->base);

	old_state = to_dm_atomic_state(obj->state);

	if (old_state && old_state->context)
		new_state->context = dc_state_create_copy(old_state->context);

	if (!new_state->context) {
		kfree(new_state);
		return NULL;
	}

	return &new_state->base;
}

static void dm_atomic_destroy_state(struct drm_private_obj *obj,
				    struct drm_private_state *state)
{
	struct dm_atomic_state *dm_state = to_dm_atomic_state(state);

	if (dm_state && dm_state->context)
		dc_state_release(dm_state->context);

	kfree(dm_state);
}

static struct drm_private_state_funcs dm_atomic_state_funcs = {
	.atomic_duplicate_state = dm_atomic_duplicate_state,
	.atomic_destroy_state = dm_atomic_destroy_state,
};

static int amdgpu_dm_mode_config_init(struct amdgpu_device *adev)
{
	struct dm_atomic_state *state;
	int r;

	adev->mode_info.mode_config_initialized = true;

	adev_to_drm(adev)->mode_config.funcs = (void *)&amdgpu_dm_mode_funcs;
	adev_to_drm(adev)->mode_config.helper_private = &amdgpu_dm_mode_config_helperfuncs;

	adev_to_drm(adev)->mode_config.max_width = 16384;
	adev_to_drm(adev)->mode_config.max_height = 16384;

	adev_to_drm(adev)->mode_config.preferred_depth = 24;
	if (adev->asic_type == CHIP_HAWAII)
		/* disable prefer shadow for now due to hibernation issues */
		adev_to_drm(adev)->mode_config.prefer_shadow = 0;
	else
		adev_to_drm(adev)->mode_config.prefer_shadow = 1;
	/* indicates support for immediate flip */
	adev_to_drm(adev)->mode_config.async_page_flip = true;

	state = kzalloc(sizeof(*state), GFP_KERNEL);
	if (!state)
		return -ENOMEM;

	state->context = dc_state_create_current_copy(adev->dm.dc);
	if (!state->context) {
		kfree(state);
		return -ENOMEM;
	}

	drm_atomic_private_obj_init(adev_to_drm(adev),
				    &adev->dm.atomic_obj,
				    &state->base,
				    &dm_atomic_state_funcs);

	r = amdgpu_display_modeset_create_props(adev);
	if (r) {
		dc_state_release(state->context);
		kfree(state);
		return r;
	}

#ifdef AMD_PRIVATE_COLOR
	if (amdgpu_dm_create_color_properties(adev)) {
		dc_state_release(state->context);
		kfree(state);
		return -ENOMEM;
	}
#endif

	r = amdgpu_dm_audio_init(adev);
	if (r) {
		dc_state_release(state->context);
		kfree(state);
		return r;
	}

	return 0;
}

#define AMDGPU_DM_DEFAULT_MIN_BACKLIGHT 12
#define AMDGPU_DM_DEFAULT_MAX_BACKLIGHT 255
#define AMDGPU_DM_MIN_SPREAD ((AMDGPU_DM_DEFAULT_MAX_BACKLIGHT - AMDGPU_DM_DEFAULT_MIN_BACKLIGHT) / 2)
#define AUX_BL_DEFAULT_TRANSITION_TIME_MS 50

static void amdgpu_dm_update_backlight_caps(struct amdgpu_display_manager *dm,
					    int bl_idx)
{
#if defined(CONFIG_ACPI)
	struct amdgpu_dm_backlight_caps caps;

	memset(&caps, 0, sizeof(caps));

	if (dm->backlight_caps[bl_idx].caps_valid)
		return;

	amdgpu_acpi_get_backlight_caps(&caps);

	/* validate the firmware value is sane */
	if (caps.caps_valid) {
		int spread = caps.max_input_signal - caps.min_input_signal;

		if (caps.max_input_signal > AMDGPU_DM_DEFAULT_MAX_BACKLIGHT ||
		    caps.min_input_signal < 0 ||
		    spread > AMDGPU_DM_DEFAULT_MAX_BACKLIGHT ||
		    spread < AMDGPU_DM_MIN_SPREAD) {
			DRM_DEBUG_KMS("DM: Invalid backlight caps: min=%d, max=%d\n",
				      caps.min_input_signal, caps.max_input_signal);
			caps.caps_valid = false;
		}
	}

	if (caps.caps_valid) {
		dm->backlight_caps[bl_idx].caps_valid = true;
		if (caps.aux_support)
			return;
		dm->backlight_caps[bl_idx].min_input_signal = caps.min_input_signal;
		dm->backlight_caps[bl_idx].max_input_signal = caps.max_input_signal;
	} else {
		dm->backlight_caps[bl_idx].min_input_signal =
				AMDGPU_DM_DEFAULT_MIN_BACKLIGHT;
		dm->backlight_caps[bl_idx].max_input_signal =
				AMDGPU_DM_DEFAULT_MAX_BACKLIGHT;
	}
#else
	if (dm->backlight_caps[bl_idx].aux_support)
		return;

	dm->backlight_caps[bl_idx].min_input_signal = AMDGPU_DM_DEFAULT_MIN_BACKLIGHT;
	dm->backlight_caps[bl_idx].max_input_signal = AMDGPU_DM_DEFAULT_MAX_BACKLIGHT;
#endif
}

static int get_brightness_range(const struct amdgpu_dm_backlight_caps *caps,
				unsigned int *min, unsigned int *max)
{
	if (!caps)
		return 0;

	if (caps->aux_support) {
		// Firmware limits are in nits, DC API wants millinits.
		*max = 1000 * caps->aux_max_input_signal;
		*min = 1000 * caps->aux_min_input_signal;
	} else {
		// Firmware limits are 8-bit, PWM control is 16-bit.
		*max = 0x101 * caps->max_input_signal;
		*min = 0x101 * caps->min_input_signal;
	}
	return 1;
}

static u32 convert_brightness_from_user(const struct amdgpu_dm_backlight_caps *caps,
					uint32_t brightness)
{
	unsigned int min, max;

	if (!get_brightness_range(caps, &min, &max))
		return brightness;

	// Rescale 0..255 to min..max
	return min + DIV_ROUND_CLOSEST((max - min) * brightness,
				       AMDGPU_MAX_BL_LEVEL);
}

static u32 convert_brightness_to_user(const struct amdgpu_dm_backlight_caps *caps,
				      uint32_t brightness)
{
	unsigned int min, max;

	if (!get_brightness_range(caps, &min, &max))
		return brightness;

	if (brightness < min)
		return 0;
	// Rescale min..max to 0..255
	return DIV_ROUND_CLOSEST(AMDGPU_MAX_BL_LEVEL * (brightness - min),
				 max - min);
}

static void amdgpu_dm_backlight_set_level(struct amdgpu_display_manager *dm,
					 int bl_idx,
					 u32 user_brightness)
{
	struct amdgpu_dm_backlight_caps caps;
	struct dc_link *link;
	u32 brightness;
	bool rc, reallow_idle = false;

	amdgpu_dm_update_backlight_caps(dm, bl_idx);
	caps = dm->backlight_caps[bl_idx];

	dm->brightness[bl_idx] = user_brightness;
	/* update scratch register */
	if (bl_idx == 0)
		amdgpu_atombios_scratch_regs_set_backlight_level(dm->adev, dm->brightness[bl_idx]);
	brightness = convert_brightness_from_user(&caps, dm->brightness[bl_idx]);
	link = (struct dc_link *)dm->backlight_link[bl_idx];

	/* Change brightness based on AUX property */
	mutex_lock(&dm->dc_lock);
	if (dm->dc->caps.ips_support && dm->dc->ctx->dmub_srv->idle_allowed) {
		dc_allow_idle_optimizations(dm->dc, false);
		reallow_idle = true;
	}

	if (caps.aux_support) {
		rc = dc_link_set_backlight_level_nits(link, true, brightness,
						      AUX_BL_DEFAULT_TRANSITION_TIME_MS);
		if (!rc)
			DRM_DEBUG("DM: Failed to update backlight via AUX on eDP[%d]\n", bl_idx);
	} else {
		struct set_backlight_level_params backlight_level_params = { 0 };

		backlight_level_params.backlight_pwm_u16_16 = brightness;
		backlight_level_params.transition_time_in_ms = 0;

		rc = dc_link_set_backlight_level(link, &backlight_level_params);
		if (!rc)
			DRM_DEBUG("DM: Failed to update backlight on eDP[%d]\n", bl_idx);
	}

	if (dm->dc->caps.ips_support && reallow_idle)
		dc_allow_idle_optimizations(dm->dc, true);

	mutex_unlock(&dm->dc_lock);

	if (rc)
		dm->actual_brightness[bl_idx] = user_brightness;
}

static int amdgpu_dm_backlight_update_status(struct backlight_device *bd)
{
	struct amdgpu_display_manager *dm = bl_get_data(bd);
	int i;

	for (i = 0; i < dm->num_of_edps; i++) {
		if (bd == dm->backlight_dev[i])
			break;
	}
	if (i >= AMDGPU_DM_MAX_NUM_EDP)
		i = 0;
	amdgpu_dm_backlight_set_level(dm, i, bd->props.brightness);

	return 0;
}

static u32 amdgpu_dm_backlight_get_level(struct amdgpu_display_manager *dm,
					 int bl_idx)
{
	int ret;
	struct amdgpu_dm_backlight_caps caps;
	struct dc_link *link = (struct dc_link *)dm->backlight_link[bl_idx];

	amdgpu_dm_update_backlight_caps(dm, bl_idx);
	caps = dm->backlight_caps[bl_idx];

	if (caps.aux_support) {
		u32 avg, peak;
		bool rc;

		rc = dc_link_get_backlight_level_nits(link, &avg, &peak);
		if (!rc)
			return dm->brightness[bl_idx];
		return convert_brightness_to_user(&caps, avg);
	}

	ret = dc_link_get_backlight_level(link);

	if (ret == DC_ERROR_UNEXPECTED)
		return dm->brightness[bl_idx];

	return convert_brightness_to_user(&caps, ret);
}

static int amdgpu_dm_backlight_get_brightness(struct backlight_device *bd)
{
	struct amdgpu_display_manager *dm = bl_get_data(bd);
	int i;

	for (i = 0; i < dm->num_of_edps; i++) {
		if (bd == dm->backlight_dev[i])
			break;
	}
	if (i >= AMDGPU_DM_MAX_NUM_EDP)
		i = 0;
	return amdgpu_dm_backlight_get_level(dm, i);
}

static const struct backlight_ops amdgpu_dm_backlight_ops = {
	.options = BL_CORE_SUSPENDRESUME,
	.get_brightness = amdgpu_dm_backlight_get_brightness,
	.update_status	= amdgpu_dm_backlight_update_status,
};

static void
amdgpu_dm_register_backlight_device(struct amdgpu_dm_connector *aconnector)
{
	struct drm_device *drm = aconnector->base.dev;
	struct amdgpu_display_manager *dm = &drm_to_adev(drm)->dm;
	struct backlight_properties props = { 0 };
	struct amdgpu_dm_backlight_caps caps = { 0 };
	char bl_name[16];

	if (aconnector->bl_idx == -1)
		return;

	if (!acpi_video_backlight_use_native()) {
		drm_info(drm, "Skipping amdgpu DM backlight registration\n");
		/* Try registering an ACPI video backlight device instead. */
		acpi_video_register_backlight();
		return;
	}

	amdgpu_acpi_get_backlight_caps(&caps);
	if (caps.caps_valid) {
		if (power_supply_is_system_supplied() > 0)
			props.brightness = caps.ac_level;
		else
			props.brightness = caps.dc_level;
	} else
		props.brightness = AMDGPU_MAX_BL_LEVEL;

	props.max_brightness = AMDGPU_MAX_BL_LEVEL;
	props.type = BACKLIGHT_RAW;

	snprintf(bl_name, sizeof(bl_name), "amdgpu_bl%d",
		 drm->primary->index + aconnector->bl_idx);

	dm->backlight_dev[aconnector->bl_idx] =
		backlight_device_register(bl_name, aconnector->base.kdev, dm,
					  &amdgpu_dm_backlight_ops, &props);

	if (IS_ERR(dm->backlight_dev[aconnector->bl_idx])) {
		DRM_ERROR("DM: Backlight registration failed!\n");
		dm->backlight_dev[aconnector->bl_idx] = NULL;
	} else
		DRM_DEBUG_DRIVER("DM: Registered Backlight device: %s\n", bl_name);
}

static int initialize_plane(struct amdgpu_display_manager *dm,
			    struct amdgpu_mode_info *mode_info, int plane_id,
			    enum drm_plane_type plane_type,
			    const struct dc_plane_cap *plane_cap)
{
	struct drm_plane *plane;
	unsigned long possible_crtcs;
	int ret = 0;

	plane = kzalloc(sizeof(struct drm_plane), GFP_KERNEL);
	if (!plane) {
		DRM_ERROR("KMS: Failed to allocate plane\n");
		return -ENOMEM;
	}
	plane->type = plane_type;

	/*
	 * HACK: IGT tests expect that the primary plane for a CRTC
	 * can only have one possible CRTC. Only expose support for
	 * any CRTC if they're not going to be used as a primary plane
	 * for a CRTC - like overlay or underlay planes.
	 */
	possible_crtcs = 1 << plane_id;
	if (plane_id >= dm->dc->caps.max_streams)
		possible_crtcs = 0xff;

	ret = amdgpu_dm_plane_init(dm, plane, possible_crtcs, plane_cap);

	if (ret) {
		DRM_ERROR("KMS: Failed to initialize plane\n");
		kfree(plane);
		return ret;
	}

	if (mode_info)
		mode_info->planes[plane_id] = plane;

	return ret;
}


static void setup_backlight_device(struct amdgpu_display_manager *dm,
				   struct amdgpu_dm_connector *aconnector)
{
	struct dc_link *link = aconnector->dc_link;
	int bl_idx = dm->num_of_edps;

	if (!(link->connector_signal & (SIGNAL_TYPE_EDP | SIGNAL_TYPE_LVDS)) ||
	    link->type == dc_connection_none)
		return;

	if (dm->num_of_edps >= AMDGPU_DM_MAX_NUM_EDP) {
		drm_warn(adev_to_drm(dm->adev), "Too much eDP connections, skipping backlight setup for additional eDPs\n");
		return;
	}

	aconnector->bl_idx = bl_idx;

	amdgpu_dm_update_backlight_caps(dm, bl_idx);
	dm->brightness[bl_idx] = AMDGPU_MAX_BL_LEVEL;
	dm->backlight_link[bl_idx] = link;
	dm->num_of_edps++;

	update_connector_ext_caps(aconnector);
}

static void amdgpu_set_panel_orientation(struct drm_connector *connector);

/*
 * In this architecture, the association
 * connector -> encoder -> crtc
 * id not really requried. The crtc and connector will hold the
 * display_index as an abstraction to use with DAL component
 *
 * Returns 0 on success
 */
static int amdgpu_dm_initialize_drm_device(struct amdgpu_device *adev)
{
	struct amdgpu_display_manager *dm = &adev->dm;
	s32 i;
	struct amdgpu_dm_connector *aconnector = NULL;
	struct amdgpu_encoder *aencoder = NULL;
	struct amdgpu_mode_info *mode_info = &adev->mode_info;
	u32 link_cnt;
	s32 primary_planes;
	enum dc_connection_type new_connection_type = dc_connection_none;
	const struct dc_plane_cap *plane;
	bool psr_feature_enabled = false;
	bool replay_feature_enabled = false;
	int max_overlay = dm->dc->caps.max_slave_planes;

	dm->display_indexes_num = dm->dc->caps.max_streams;
	/* Update the actual used number of crtc */
	adev->mode_info.num_crtc = adev->dm.display_indexes_num;

	amdgpu_dm_set_irq_funcs(adev);

	link_cnt = dm->dc->caps.max_links;
	if (amdgpu_dm_mode_config_init(dm->adev)) {
		DRM_ERROR("DM: Failed to initialize mode config\n");
		return -EINVAL;
	}

	/* There is one primary plane per CRTC */
	primary_planes = dm->dc->caps.max_streams;
	if (primary_planes > AMDGPU_MAX_PLANES) {
		DRM_ERROR("DM: Plane nums out of 6 planes\n");
		return -EINVAL;
	}

	/*
	 * Initialize primary planes, implicit planes for legacy IOCTLS.
	 * Order is reversed to match iteration order in atomic check.
	 */
	for (i = (primary_planes - 1); i >= 0; i--) {
		plane = &dm->dc->caps.planes[i];

		if (initialize_plane(dm, mode_info, i,
				     DRM_PLANE_TYPE_PRIMARY, plane)) {
			DRM_ERROR("KMS: Failed to initialize primary plane\n");
			goto fail;
		}
	}

	/*
	 * Initialize overlay planes, index starting after primary planes.
	 * These planes have a higher DRM index than the primary planes since
	 * they should be considered as having a higher z-order.
	 * Order is reversed to match iteration order in atomic check.
	 *
	 * Only support DCN for now, and only expose one so we don't encourage
	 * userspace to use up all the pipes.
	 */
	for (i = 0; i < dm->dc->caps.max_planes; ++i) {
		struct dc_plane_cap *plane = &dm->dc->caps.planes[i];

		/* Do not create overlay if MPO disabled */
		if (amdgpu_dc_debug_mask & DC_DISABLE_MPO)
			break;

		if (plane->type != DC_PLANE_TYPE_DCN_UNIVERSAL)
			continue;

		if (!plane->pixel_format_support.argb8888)
			continue;

		if (max_overlay-- == 0)
			break;

		if (initialize_plane(dm, NULL, primary_planes + i,
				     DRM_PLANE_TYPE_OVERLAY, plane)) {
			DRM_ERROR("KMS: Failed to initialize overlay plane\n");
			goto fail;
		}
	}

	for (i = 0; i < dm->dc->caps.max_streams; i++)
		if (amdgpu_dm_crtc_init(dm, mode_info->planes[i], i)) {
			DRM_ERROR("KMS: Failed to initialize crtc\n");
			goto fail;
		}

	/* Use Outbox interrupt */
	switch (amdgpu_ip_version(adev, DCE_HWIP, 0)) {
	case IP_VERSION(3, 0, 0):
	case IP_VERSION(3, 1, 2):
	case IP_VERSION(3, 1, 3):
	case IP_VERSION(3, 1, 4):
	case IP_VERSION(3, 1, 5):
	case IP_VERSION(3, 1, 6):
	case IP_VERSION(3, 2, 0):
	case IP_VERSION(3, 2, 1):
	case IP_VERSION(2, 1, 0):
	case IP_VERSION(3, 5, 0):
	case IP_VERSION(3, 5, 1):
	case IP_VERSION(3, 6, 0):
	case IP_VERSION(4, 0, 1):
		if (register_outbox_irq_handlers(dm->adev)) {
			DRM_ERROR("DM: Failed to initialize IRQ\n");
			goto fail;
		}
		break;
	default:
		DRM_DEBUG_KMS("Unsupported DCN IP version for outbox: 0x%X\n",
			      amdgpu_ip_version(adev, DCE_HWIP, 0));
	}

	/* Determine whether to enable PSR support by default. */
	if (!(amdgpu_dc_debug_mask & DC_DISABLE_PSR)) {
		switch (amdgpu_ip_version(adev, DCE_HWIP, 0)) {
		case IP_VERSION(3, 1, 2):
		case IP_VERSION(3, 1, 3):
		case IP_VERSION(3, 1, 4):
		case IP_VERSION(3, 1, 5):
		case IP_VERSION(3, 1, 6):
		case IP_VERSION(3, 2, 0):
		case IP_VERSION(3, 2, 1):
		case IP_VERSION(3, 5, 0):
		case IP_VERSION(3, 5, 1):
		case IP_VERSION(3, 6, 0):
		case IP_VERSION(4, 0, 1):
			psr_feature_enabled = true;
			break;
		default:
			psr_feature_enabled = amdgpu_dc_feature_mask & DC_PSR_MASK;
			break;
		}
	}

	/* Determine whether to enable Replay support by default. */
	if (!(amdgpu_dc_debug_mask & DC_DISABLE_REPLAY)) {
		switch (amdgpu_ip_version(adev, DCE_HWIP, 0)) {
		case IP_VERSION(3, 1, 4):
		case IP_VERSION(3, 2, 0):
		case IP_VERSION(3, 2, 1):
		case IP_VERSION(3, 5, 0):
		case IP_VERSION(3, 5, 1):
		case IP_VERSION(3, 6, 0):
			replay_feature_enabled = true;
			break;

		default:
			replay_feature_enabled = amdgpu_dc_feature_mask & DC_REPLAY_MASK;
			break;
		}
	}

	if (link_cnt > MAX_LINKS) {
		DRM_ERROR(
			"KMS: Cannot support more than %d display indexes\n",
				MAX_LINKS);
		goto fail;
	}

	/* loops over all connectors on the board */
	for (i = 0; i < link_cnt; i++) {
		struct dc_link *link = NULL;

		link = dc_get_link_at_index(dm->dc, i);

		if (link->connector_signal == SIGNAL_TYPE_VIRTUAL) {
			struct amdgpu_dm_wb_connector *wbcon = kzalloc(sizeof(*wbcon), GFP_KERNEL);

			if (!wbcon) {
				DRM_ERROR("KMS: Failed to allocate writeback connector\n");
				continue;
			}

			if (amdgpu_dm_wb_connector_init(dm, wbcon, i)) {
				DRM_ERROR("KMS: Failed to initialize writeback connector\n");
				kfree(wbcon);
				continue;
			}

			link->psr_settings.psr_feature_enabled = false;
			link->psr_settings.psr_version = DC_PSR_VERSION_UNSUPPORTED;

			continue;
		}

		aconnector = kzalloc(sizeof(*aconnector), GFP_KERNEL);
		if (!aconnector)
			goto fail;

		aencoder = kzalloc(sizeof(*aencoder), GFP_KERNEL);
		if (!aencoder)
			goto fail;

		if (amdgpu_dm_encoder_init(dm->ddev, aencoder, i)) {
			DRM_ERROR("KMS: Failed to initialize encoder\n");
			goto fail;
		}

		if (amdgpu_dm_connector_init(dm, aconnector, i, aencoder)) {
			DRM_ERROR("KMS: Failed to initialize connector\n");
			goto fail;
		}

		if (dm->hpd_rx_offload_wq)
			dm->hpd_rx_offload_wq[aconnector->base.index].aconnector =
				aconnector;

		if (!dc_link_detect_connection_type(link, &new_connection_type))
			DRM_ERROR("KMS: Failed to detect connector\n");

		if (aconnector->base.force && new_connection_type == dc_connection_none) {
			emulated_link_detect(link);
			amdgpu_dm_update_connector_after_detect(aconnector);
		} else {
			bool ret = false;

			mutex_lock(&dm->dc_lock);
			dc_exit_ips_for_hw_access(dm->dc);
			ret = dc_link_detect(link, DETECT_REASON_BOOT);
			mutex_unlock(&dm->dc_lock);

			if (ret) {
				amdgpu_dm_update_connector_after_detect(aconnector);
				setup_backlight_device(dm, aconnector);

				/* Disable PSR if Replay can be enabled */
				if (replay_feature_enabled)
					if (amdgpu_dm_set_replay_caps(link, aconnector))
						psr_feature_enabled = false;

				if (psr_feature_enabled)
					amdgpu_dm_set_psr_caps(link);
			}
		}
		amdgpu_set_panel_orientation(&aconnector->base);
	}

	/* Software is initialized. Now we can register interrupt handlers. */
	switch (adev->asic_type) {
#if defined(CONFIG_DRM_AMD_DC_SI)
	case CHIP_TAHITI:
	case CHIP_PITCAIRN:
	case CHIP_VERDE:
	case CHIP_OLAND:
		if (dce60_register_irq_handlers(dm->adev)) {
			DRM_ERROR("DM: Failed to initialize IRQ\n");
			goto fail;
		}
		break;
#endif
	case CHIP_BONAIRE:
	case CHIP_HAWAII:
	case CHIP_KAVERI:
	case CHIP_KABINI:
	case CHIP_MULLINS:
	case CHIP_TONGA:
	case CHIP_FIJI:
	case CHIP_CARRIZO:
	case CHIP_STONEY:
	case CHIP_POLARIS11:
	case CHIP_POLARIS10:
	case CHIP_POLARIS12:
	case CHIP_VEGAM:
	case CHIP_VEGA10:
	case CHIP_VEGA12:
	case CHIP_VEGA20:
		if (dce110_register_irq_handlers(dm->adev)) {
			DRM_ERROR("DM: Failed to initialize IRQ\n");
			goto fail;
		}
		break;
	default:
		switch (amdgpu_ip_version(adev, DCE_HWIP, 0)) {
		case IP_VERSION(1, 0, 0):
		case IP_VERSION(1, 0, 1):
		case IP_VERSION(2, 0, 2):
		case IP_VERSION(2, 0, 3):
		case IP_VERSION(2, 0, 0):
		case IP_VERSION(2, 1, 0):
		case IP_VERSION(3, 0, 0):
		case IP_VERSION(3, 0, 2):
		case IP_VERSION(3, 0, 3):
		case IP_VERSION(3, 0, 1):
		case IP_VERSION(3, 1, 2):
		case IP_VERSION(3, 1, 3):
		case IP_VERSION(3, 1, 4):
		case IP_VERSION(3, 1, 5):
		case IP_VERSION(3, 1, 6):
		case IP_VERSION(3, 2, 0):
		case IP_VERSION(3, 2, 1):
		case IP_VERSION(3, 5, 0):
		case IP_VERSION(3, 5, 1):
		case IP_VERSION(3, 6, 0):
		case IP_VERSION(4, 0, 1):
			if (dcn10_register_irq_handlers(dm->adev)) {
				DRM_ERROR("DM: Failed to initialize IRQ\n");
				goto fail;
			}
			break;
		default:
			DRM_ERROR("Unsupported DCE IP versions: 0x%X\n",
					amdgpu_ip_version(adev, DCE_HWIP, 0));
			goto fail;
		}
		break;
	}

	return 0;
fail:
	kfree(aencoder);
	kfree(aconnector);

	return -EINVAL;
}

static void amdgpu_dm_destroy_drm_device(struct amdgpu_display_manager *dm)
{
	drm_atomic_private_obj_fini(&dm->atomic_obj);
}

/******************************************************************************
 * amdgpu_display_funcs functions
 *****************************************************************************/

/*
 * dm_bandwidth_update - program display watermarks
 *
 * @adev: amdgpu_device pointer
 *
 * Calculate and program the display watermarks and line buffer allocation.
 */
static void dm_bandwidth_update(struct amdgpu_device *adev)
{
	/* TODO: implement later */
}

static const struct amdgpu_display_funcs dm_display_funcs = {
	.bandwidth_update = dm_bandwidth_update, /* called unconditionally */
	.vblank_get_counter = dm_vblank_get_counter,/* called unconditionally */
	.backlight_set_level = NULL, /* never called for DC */
	.backlight_get_level = NULL, /* never called for DC */
	.hpd_sense = NULL,/* called unconditionally */
	.hpd_set_polarity = NULL, /* called unconditionally */
	.hpd_get_gpio_reg = NULL, /* VBIOS parsing. DAL does it. */
	.page_flip_get_scanoutpos =
		dm_crtc_get_scanoutpos,/* called unconditionally */
	.add_encoder = NULL, /* VBIOS parsing. DAL does it. */
	.add_connector = NULL, /* VBIOS parsing. DAL does it. */
};

#if defined(CONFIG_DEBUG_KERNEL_DC)

static ssize_t s3_debug_store(struct device *device,
			      struct device_attribute *attr,
			      const char *buf,
			      size_t count)
{
	int ret;
	int s3_state;
	struct drm_device *drm_dev = dev_get_drvdata(device);
	struct amdgpu_device *adev = drm_to_adev(drm_dev);
	struct amdgpu_ip_block *ip_block;

	ip_block = amdgpu_device_ip_get_ip_block(adev, AMD_IP_BLOCK_TYPE_DCE);
	if (!ip_block)
		return -EINVAL;

	ret = kstrtoint(buf, 0, &s3_state);

	if (ret == 0) {
		if (s3_state) {
			dm_resume(ip_block);
			drm_kms_helper_hotplug_event(adev_to_drm(adev));
		} else
			dm_suspend(ip_block);
	}

	return ret == 0 ? count : 0;
}

DEVICE_ATTR_WO(s3_debug);

#endif

static int dm_init_microcode(struct amdgpu_device *adev)
{
	char *fw_name_dmub;
	int r;

	switch (amdgpu_ip_version(adev, DCE_HWIP, 0)) {
	case IP_VERSION(2, 1, 0):
		fw_name_dmub = FIRMWARE_RENOIR_DMUB;
		if (ASICREV_IS_GREEN_SARDINE(adev->external_rev_id))
			fw_name_dmub = FIRMWARE_GREEN_SARDINE_DMUB;
		break;
	case IP_VERSION(3, 0, 0):
		if (amdgpu_ip_version(adev, GC_HWIP, 0) == IP_VERSION(10, 3, 0))
			fw_name_dmub = FIRMWARE_SIENNA_CICHLID_DMUB;
		else
			fw_name_dmub = FIRMWARE_NAVY_FLOUNDER_DMUB;
		break;
	case IP_VERSION(3, 0, 1):
		fw_name_dmub = FIRMWARE_VANGOGH_DMUB;
		break;
	case IP_VERSION(3, 0, 2):
		fw_name_dmub = FIRMWARE_DIMGREY_CAVEFISH_DMUB;
		break;
	case IP_VERSION(3, 0, 3):
		fw_name_dmub = FIRMWARE_BEIGE_GOBY_DMUB;
		break;
	case IP_VERSION(3, 1, 2):
	case IP_VERSION(3, 1, 3):
		fw_name_dmub = FIRMWARE_YELLOW_CARP_DMUB;
		break;
	case IP_VERSION(3, 1, 4):
		fw_name_dmub = FIRMWARE_DCN_314_DMUB;
		break;
	case IP_VERSION(3, 1, 5):
		fw_name_dmub = FIRMWARE_DCN_315_DMUB;
		break;
	case IP_VERSION(3, 1, 6):
		fw_name_dmub = FIRMWARE_DCN316_DMUB;
		break;
	case IP_VERSION(3, 2, 0):
		fw_name_dmub = FIRMWARE_DCN_V3_2_0_DMCUB;
		break;
	case IP_VERSION(3, 2, 1):
		fw_name_dmub = FIRMWARE_DCN_V3_2_1_DMCUB;
		break;
	case IP_VERSION(3, 5, 0):
		fw_name_dmub = FIRMWARE_DCN_35_DMUB;
		break;
	case IP_VERSION(3, 5, 1):
		fw_name_dmub = FIRMWARE_DCN_351_DMUB;
		break;
	case IP_VERSION(3, 6, 0):
		fw_name_dmub = FIRMWARE_DCN_36_DMUB;
		break;
	case IP_VERSION(4, 0, 1):
		fw_name_dmub = FIRMWARE_DCN_401_DMUB;
		break;
	default:
		/* ASIC doesn't support DMUB. */
		return 0;
	}
	r = amdgpu_ucode_request(adev, &adev->dm.dmub_fw, AMDGPU_UCODE_REQUIRED,
				 "%s", fw_name_dmub);
	return r;
}

static int dm_early_init(struct amdgpu_ip_block *ip_block)
{
	struct amdgpu_device *adev = ip_block->adev;
	struct amdgpu_mode_info *mode_info = &adev->mode_info;
	struct atom_context *ctx = mode_info->atom_context;
	int index = GetIndexIntoMasterTable(DATA, Object_Header);
	u16 data_offset;

	/* if there is no object header, skip DM */
	if (!amdgpu_atom_parse_data_header(ctx, index, NULL, NULL, NULL, &data_offset)) {
		adev->harvest_ip_mask |= AMD_HARVEST_IP_DMU_MASK;
		dev_info(adev->dev, "No object header, skipping DM\n");
		return -ENOENT;
	}

	switch (adev->asic_type) {
#if defined(CONFIG_DRM_AMD_DC_SI)
	case CHIP_TAHITI:
	case CHIP_PITCAIRN:
	case CHIP_VERDE:
		adev->mode_info.num_crtc = 6;
		adev->mode_info.num_hpd = 6;
		adev->mode_info.num_dig = 6;
		break;
	case CHIP_OLAND:
		adev->mode_info.num_crtc = 2;
		adev->mode_info.num_hpd = 2;
		adev->mode_info.num_dig = 2;
		break;
#endif
	case CHIP_BONAIRE:
	case CHIP_HAWAII:
		adev->mode_info.num_crtc = 6;
		adev->mode_info.num_hpd = 6;
		adev->mode_info.num_dig = 6;
		break;
	case CHIP_KAVERI:
		adev->mode_info.num_crtc = 4;
		adev->mode_info.num_hpd = 6;
		adev->mode_info.num_dig = 7;
		break;
	case CHIP_KABINI:
	case CHIP_MULLINS:
		adev->mode_info.num_crtc = 2;
		adev->mode_info.num_hpd = 6;
		adev->mode_info.num_dig = 6;
		break;
	case CHIP_FIJI:
	case CHIP_TONGA:
		adev->mode_info.num_crtc = 6;
		adev->mode_info.num_hpd = 6;
		adev->mode_info.num_dig = 7;
		break;
	case CHIP_CARRIZO:
		adev->mode_info.num_crtc = 3;
		adev->mode_info.num_hpd = 6;
		adev->mode_info.num_dig = 9;
		break;
	case CHIP_STONEY:
		adev->mode_info.num_crtc = 2;
		adev->mode_info.num_hpd = 6;
		adev->mode_info.num_dig = 9;
		break;
	case CHIP_POLARIS11:
	case CHIP_POLARIS12:
		adev->mode_info.num_crtc = 5;
		adev->mode_info.num_hpd = 5;
		adev->mode_info.num_dig = 5;
		break;
	case CHIP_POLARIS10:
	case CHIP_VEGAM:
		adev->mode_info.num_crtc = 6;
		adev->mode_info.num_hpd = 6;
		adev->mode_info.num_dig = 6;
		break;
	case CHIP_VEGA10:
	case CHIP_VEGA12:
	case CHIP_VEGA20:
		adev->mode_info.num_crtc = 6;
		adev->mode_info.num_hpd = 6;
		adev->mode_info.num_dig = 6;
		break;
	default:

		switch (amdgpu_ip_version(adev, DCE_HWIP, 0)) {
		case IP_VERSION(2, 0, 2):
		case IP_VERSION(3, 0, 0):
			adev->mode_info.num_crtc = 6;
			adev->mode_info.num_hpd = 6;
			adev->mode_info.num_dig = 6;
			break;
		case IP_VERSION(2, 0, 0):
		case IP_VERSION(3, 0, 2):
			adev->mode_info.num_crtc = 5;
			adev->mode_info.num_hpd = 5;
			adev->mode_info.num_dig = 5;
			break;
		case IP_VERSION(2, 0, 3):
		case IP_VERSION(3, 0, 3):
			adev->mode_info.num_crtc = 2;
			adev->mode_info.num_hpd = 2;
			adev->mode_info.num_dig = 2;
			break;
		case IP_VERSION(1, 0, 0):
		case IP_VERSION(1, 0, 1):
		case IP_VERSION(3, 0, 1):
		case IP_VERSION(2, 1, 0):
		case IP_VERSION(3, 1, 2):
		case IP_VERSION(3, 1, 3):
		case IP_VERSION(3, 1, 4):
		case IP_VERSION(3, 1, 5):
		case IP_VERSION(3, 1, 6):
		case IP_VERSION(3, 2, 0):
		case IP_VERSION(3, 2, 1):
		case IP_VERSION(3, 5, 0):
		case IP_VERSION(3, 5, 1):
		case IP_VERSION(3, 6, 0):
		case IP_VERSION(4, 0, 1):
			adev->mode_info.num_crtc = 4;
			adev->mode_info.num_hpd = 4;
			adev->mode_info.num_dig = 4;
			break;
		default:
			DRM_ERROR("Unsupported DCE IP versions: 0x%x\n",
					amdgpu_ip_version(adev, DCE_HWIP, 0));
			return -EINVAL;
		}
		break;
	}

	if (adev->mode_info.funcs == NULL)
		adev->mode_info.funcs = &dm_display_funcs;

	/*
	 * Note: Do NOT change adev->audio_endpt_rreg and
	 * adev->audio_endpt_wreg because they are initialised in
	 * amdgpu_device_init()
	 */
#if defined(CONFIG_DEBUG_KERNEL_DC)
	device_create_file(
		adev_to_drm(adev)->dev,
		&dev_attr_s3_debug);
#endif
	adev->dc_enabled = true;

	return dm_init_microcode(adev);
}

static bool modereset_required(struct drm_crtc_state *crtc_state)
{
	return !crtc_state->active && drm_atomic_crtc_needs_modeset(crtc_state);
}

static void amdgpu_dm_encoder_destroy(struct drm_encoder *encoder)
{
	drm_encoder_cleanup(encoder);
	kfree(encoder);
}

static const struct drm_encoder_funcs amdgpu_dm_encoder_funcs = {
	.destroy = amdgpu_dm_encoder_destroy,
};

static int
fill_plane_color_attributes(const struct drm_plane_state *plane_state,
			    const enum surface_pixel_format format,
			    enum dc_color_space *color_space)
{
	bool full_range;

	*color_space = COLOR_SPACE_SRGB;

	/* DRM color properties only affect non-RGB formats. */
	if (format < SURFACE_PIXEL_FORMAT_VIDEO_BEGIN)
		return 0;

	full_range = (plane_state->color_range == DRM_COLOR_YCBCR_FULL_RANGE);

	switch (plane_state->color_encoding) {
	case DRM_COLOR_YCBCR_BT601:
		if (full_range)
			*color_space = COLOR_SPACE_YCBCR601;
		else
			*color_space = COLOR_SPACE_YCBCR601_LIMITED;
		break;

	case DRM_COLOR_YCBCR_BT709:
		if (full_range)
			*color_space = COLOR_SPACE_YCBCR709;
		else
			*color_space = COLOR_SPACE_YCBCR709_LIMITED;
		break;

	case DRM_COLOR_YCBCR_BT2020:
		if (full_range)
			*color_space = COLOR_SPACE_2020_YCBCR_FULL;
		else
			*color_space = COLOR_SPACE_2020_YCBCR_LIMITED;
		break;

	default:
		return -EINVAL;
	}

	return 0;
}

static int
fill_dc_plane_info_and_addr(struct amdgpu_device *adev,
			    const struct drm_plane_state *plane_state,
			    const u64 tiling_flags,
			    struct dc_plane_info *plane_info,
			    struct dc_plane_address *address,
			    bool tmz_surface)
{
	const struct drm_framebuffer *fb = plane_state->fb;
	const struct amdgpu_framebuffer *afb =
		to_amdgpu_framebuffer(plane_state->fb);
	int ret;

	memset(plane_info, 0, sizeof(*plane_info));

	switch (fb->format->format) {
	case DRM_FORMAT_C8:
		plane_info->format =
			SURFACE_PIXEL_FORMAT_GRPH_PALETA_256_COLORS;
		break;
	case DRM_FORMAT_RGB565:
		plane_info->format = SURFACE_PIXEL_FORMAT_GRPH_RGB565;
		break;
	case DRM_FORMAT_XRGB8888:
	case DRM_FORMAT_ARGB8888:
		plane_info->format = SURFACE_PIXEL_FORMAT_GRPH_ARGB8888;
		break;
	case DRM_FORMAT_XRGB2101010:
	case DRM_FORMAT_ARGB2101010:
		plane_info->format = SURFACE_PIXEL_FORMAT_GRPH_ARGB2101010;
		break;
	case DRM_FORMAT_XBGR2101010:
	case DRM_FORMAT_ABGR2101010:
		plane_info->format = SURFACE_PIXEL_FORMAT_GRPH_ABGR2101010;
		break;
	case DRM_FORMAT_XBGR8888:
	case DRM_FORMAT_ABGR8888:
		plane_info->format = SURFACE_PIXEL_FORMAT_GRPH_ABGR8888;
		break;
	case DRM_FORMAT_NV21:
		plane_info->format = SURFACE_PIXEL_FORMAT_VIDEO_420_YCbCr;
		break;
	case DRM_FORMAT_NV12:
		plane_info->format = SURFACE_PIXEL_FORMAT_VIDEO_420_YCrCb;
		break;
	case DRM_FORMAT_P010:
		plane_info->format = SURFACE_PIXEL_FORMAT_VIDEO_420_10bpc_YCrCb;
		break;
	case DRM_FORMAT_XRGB16161616F:
	case DRM_FORMAT_ARGB16161616F:
		plane_info->format = SURFACE_PIXEL_FORMAT_GRPH_ARGB16161616F;
		break;
	case DRM_FORMAT_XBGR16161616F:
	case DRM_FORMAT_ABGR16161616F:
		plane_info->format = SURFACE_PIXEL_FORMAT_GRPH_ABGR16161616F;
		break;
	case DRM_FORMAT_XRGB16161616:
	case DRM_FORMAT_ARGB16161616:
		plane_info->format = SURFACE_PIXEL_FORMAT_GRPH_ARGB16161616;
		break;
	case DRM_FORMAT_XBGR16161616:
	case DRM_FORMAT_ABGR16161616:
		plane_info->format = SURFACE_PIXEL_FORMAT_GRPH_ABGR16161616;
		break;
	default:
		DRM_ERROR(
			"Unsupported screen format %p4cc\n",
			&fb->format->format);
		return -EINVAL;
	}

	switch (plane_state->rotation & DRM_MODE_ROTATE_MASK) {
	case DRM_MODE_ROTATE_0:
		plane_info->rotation = ROTATION_ANGLE_0;
		break;
	case DRM_MODE_ROTATE_90:
		plane_info->rotation = ROTATION_ANGLE_90;
		break;
	case DRM_MODE_ROTATE_180:
		plane_info->rotation = ROTATION_ANGLE_180;
		break;
	case DRM_MODE_ROTATE_270:
		plane_info->rotation = ROTATION_ANGLE_270;
		break;
	default:
		plane_info->rotation = ROTATION_ANGLE_0;
		break;
	}


	plane_info->visible = true;
	plane_info->stereo_format = PLANE_STEREO_FORMAT_NONE;

	plane_info->layer_index = plane_state->normalized_zpos;

	ret = fill_plane_color_attributes(plane_state, plane_info->format,
					  &plane_info->color_space);
	if (ret)
		return ret;

	ret = amdgpu_dm_plane_fill_plane_buffer_attributes(adev, afb, plane_info->format,
					   plane_info->rotation, tiling_flags,
					   &plane_info->tiling_info,
					   &plane_info->plane_size,
					   &plane_info->dcc, address,
					   tmz_surface);
	if (ret)
		return ret;

	amdgpu_dm_plane_fill_blending_from_plane_state(
		plane_state, &plane_info->per_pixel_alpha, &plane_info->pre_multiplied_alpha,
		&plane_info->global_alpha, &plane_info->global_alpha_value);

	return 0;
}

static int fill_dc_plane_attributes(struct amdgpu_device *adev,
				    struct dc_plane_state *dc_plane_state,
				    struct drm_plane_state *plane_state,
				    struct drm_crtc_state *crtc_state)
{
	struct dm_crtc_state *dm_crtc_state = to_dm_crtc_state(crtc_state);
	struct amdgpu_framebuffer *afb = (struct amdgpu_framebuffer *)plane_state->fb;
	struct dc_scaling_info scaling_info;
	struct dc_plane_info plane_info;
	int ret;

	ret = amdgpu_dm_plane_fill_dc_scaling_info(adev, plane_state, &scaling_info);
	if (ret)
		return ret;

	dc_plane_state->src_rect = scaling_info.src_rect;
	dc_plane_state->dst_rect = scaling_info.dst_rect;
	dc_plane_state->clip_rect = scaling_info.clip_rect;
	dc_plane_state->scaling_quality = scaling_info.scaling_quality;

	ret = fill_dc_plane_info_and_addr(adev, plane_state,
					  afb->tiling_flags,
					  &plane_info,
					  &dc_plane_state->address,
					  afb->tmz_surface);
	if (ret)
		return ret;

	dc_plane_state->format = plane_info.format;
	dc_plane_state->color_space = plane_info.color_space;
	dc_plane_state->format = plane_info.format;
	dc_plane_state->plane_size = plane_info.plane_size;
	dc_plane_state->rotation = plane_info.rotation;
	dc_plane_state->horizontal_mirror = plane_info.horizontal_mirror;
	dc_plane_state->stereo_format = plane_info.stereo_format;
	dc_plane_state->tiling_info = plane_info.tiling_info;
	dc_plane_state->visible = plane_info.visible;
	dc_plane_state->per_pixel_alpha = plane_info.per_pixel_alpha;
	dc_plane_state->pre_multiplied_alpha = plane_info.pre_multiplied_alpha;
	dc_plane_state->global_alpha = plane_info.global_alpha;
	dc_plane_state->global_alpha_value = plane_info.global_alpha_value;
	dc_plane_state->dcc = plane_info.dcc;
	dc_plane_state->layer_index = plane_info.layer_index;
	dc_plane_state->flip_int_enabled = true;

	/*
	 * Always set input transfer function, since plane state is refreshed
	 * every time.
	 */
	ret = amdgpu_dm_update_plane_color_mgmt(dm_crtc_state,
						plane_state,
						dc_plane_state);
	if (ret)
		return ret;

	return 0;
}

static inline void fill_dc_dirty_rect(struct drm_plane *plane,
				      struct rect *dirty_rect, int32_t x,
				      s32 y, s32 width, s32 height,
				      int *i, bool ffu)
{
	WARN_ON(*i >= DC_MAX_DIRTY_RECTS);

	dirty_rect->x = x;
	dirty_rect->y = y;
	dirty_rect->width = width;
	dirty_rect->height = height;

	if (ffu)
		drm_dbg(plane->dev,
			"[PLANE:%d] PSR FFU dirty rect size (%d, %d)\n",
			plane->base.id, width, height);
	else
		drm_dbg(plane->dev,
			"[PLANE:%d] PSR SU dirty rect at (%d, %d) size (%d, %d)",
			plane->base.id, x, y, width, height);

	(*i)++;
}

/**
 * fill_dc_dirty_rects() - Fill DC dirty regions for PSR selective updates
 *
 * @plane: DRM plane containing dirty regions that need to be flushed to the eDP
 *         remote fb
 * @old_plane_state: Old state of @plane
 * @new_plane_state: New state of @plane
 * @crtc_state: New state of CRTC connected to the @plane
 * @flip_addrs: DC flip tracking struct, which also tracts dirty rects
 * @is_psr_su: Flag indicating whether Panel Self Refresh Selective Update (PSR SU) is enabled.
 *             If PSR SU is enabled and damage clips are available, only the regions of the screen
 *             that have changed will be updated. If PSR SU is not enabled,
 *             or if damage clips are not available, the entire screen will be updated.
 * @dirty_regions_changed: dirty regions changed
 *
 * For PSR SU, DC informs the DMUB uController of dirty rectangle regions
 * (referred to as "damage clips" in DRM nomenclature) that require updating on
 * the eDP remote buffer. The responsibility of specifying the dirty regions is
 * amdgpu_dm's.
 *
 * A damage-aware DRM client should fill the FB_DAMAGE_CLIPS property on the
 * plane with regions that require flushing to the eDP remote buffer. In
 * addition, certain use cases - such as cursor and multi-plane overlay (MPO) -
 * implicitly provide damage clips without any client support via the plane
 * bounds.
 */
static void fill_dc_dirty_rects(struct drm_plane *plane,
				struct drm_plane_state *old_plane_state,
				struct drm_plane_state *new_plane_state,
				struct drm_crtc_state *crtc_state,
				struct dc_flip_addrs *flip_addrs,
				bool is_psr_su,
				bool *dirty_regions_changed)
{
	struct dm_crtc_state *dm_crtc_state = to_dm_crtc_state(crtc_state);
	struct rect *dirty_rects = flip_addrs->dirty_rects;
	u32 num_clips;
	struct drm_mode_rect *clips;
	bool bb_changed;
	bool fb_changed;
	u32 i = 0;
	*dirty_regions_changed = false;

	/*
	 * Cursor plane has it's own dirty rect update interface. See
	 * dcn10_dmub_update_cursor_data and dmub_cmd_update_cursor_info_data
	 */
	if (plane->type == DRM_PLANE_TYPE_CURSOR)
		return;

	if (new_plane_state->rotation != DRM_MODE_ROTATE_0)
		goto ffu;

	num_clips = drm_plane_get_damage_clips_count(new_plane_state);
	clips = drm_plane_get_damage_clips(new_plane_state);

	if (num_clips && (!amdgpu_damage_clips || (amdgpu_damage_clips < 0 &&
						   is_psr_su)))
		goto ffu;

	if (!dm_crtc_state->mpo_requested) {
		if (!num_clips || num_clips > DC_MAX_DIRTY_RECTS)
			goto ffu;

		for (; flip_addrs->dirty_rect_count < num_clips; clips++)
			fill_dc_dirty_rect(new_plane_state->plane,
					   &dirty_rects[flip_addrs->dirty_rect_count],
					   clips->x1, clips->y1,
					   clips->x2 - clips->x1, clips->y2 - clips->y1,
					   &flip_addrs->dirty_rect_count,
					   false);
		return;
	}

	/*
	 * MPO is requested. Add entire plane bounding box to dirty rects if
	 * flipped to or damaged.
	 *
	 * If plane is moved or resized, also add old bounding box to dirty
	 * rects.
	 */
	fb_changed = old_plane_state->fb->base.id !=
		     new_plane_state->fb->base.id;
	bb_changed = (old_plane_state->crtc_x != new_plane_state->crtc_x ||
		      old_plane_state->crtc_y != new_plane_state->crtc_y ||
		      old_plane_state->crtc_w != new_plane_state->crtc_w ||
		      old_plane_state->crtc_h != new_plane_state->crtc_h);

	drm_dbg(plane->dev,
		"[PLANE:%d] PSR bb_changed:%d fb_changed:%d num_clips:%d\n",
		new_plane_state->plane->base.id,
		bb_changed, fb_changed, num_clips);

	*dirty_regions_changed = bb_changed;

	if ((num_clips + (bb_changed ? 2 : 0)) > DC_MAX_DIRTY_RECTS)
		goto ffu;

	if (bb_changed) {
		fill_dc_dirty_rect(new_plane_state->plane, &dirty_rects[i],
				   new_plane_state->crtc_x,
				   new_plane_state->crtc_y,
				   new_plane_state->crtc_w,
				   new_plane_state->crtc_h, &i, false);

		/* Add old plane bounding-box if plane is moved or resized */
		fill_dc_dirty_rect(new_plane_state->plane, &dirty_rects[i],
				   old_plane_state->crtc_x,
				   old_plane_state->crtc_y,
				   old_plane_state->crtc_w,
				   old_plane_state->crtc_h, &i, false);
	}

	if (num_clips) {
		for (; i < num_clips; clips++)
			fill_dc_dirty_rect(new_plane_state->plane,
					   &dirty_rects[i], clips->x1,
					   clips->y1, clips->x2 - clips->x1,
					   clips->y2 - clips->y1, &i, false);
	} else if (fb_changed && !bb_changed) {
		fill_dc_dirty_rect(new_plane_state->plane, &dirty_rects[i],
				   new_plane_state->crtc_x,
				   new_plane_state->crtc_y,
				   new_plane_state->crtc_w,
				   new_plane_state->crtc_h, &i, false);
	}

	flip_addrs->dirty_rect_count = i;
	return;

ffu:
	fill_dc_dirty_rect(new_plane_state->plane, &dirty_rects[0], 0, 0,
			   dm_crtc_state->base.mode.crtc_hdisplay,
			   dm_crtc_state->base.mode.crtc_vdisplay,
			   &flip_addrs->dirty_rect_count, true);
}

static void update_stream_scaling_settings(const struct drm_display_mode *mode,
					   const struct dm_connector_state *dm_state,
					   struct dc_stream_state *stream)
{
	enum amdgpu_rmx_type rmx_type;

	struct rect src = { 0 }; /* viewport in composition space*/
	struct rect dst = { 0 }; /* stream addressable area */

	/* no mode. nothing to be done */
	if (!mode)
		return;

	/* Full screen scaling by default */
	src.width = mode->hdisplay;
	src.height = mode->vdisplay;
	dst.width = stream->timing.h_addressable;
	dst.height = stream->timing.v_addressable;

	if (dm_state) {
		rmx_type = dm_state->scaling;
		if (rmx_type == RMX_ASPECT || rmx_type == RMX_OFF) {
			if (src.width * dst.height <
					src.height * dst.width) {
				/* height needs less upscaling/more downscaling */
				dst.width = src.width *
						dst.height / src.height;
			} else {
				/* width needs less upscaling/more downscaling */
				dst.height = src.height *
						dst.width / src.width;
			}
		} else if (rmx_type == RMX_CENTER) {
			dst = src;
		}

		dst.x = (stream->timing.h_addressable - dst.width) / 2;
		dst.y = (stream->timing.v_addressable - dst.height) / 2;

		if (dm_state->underscan_enable) {
			dst.x += dm_state->underscan_hborder / 2;
			dst.y += dm_state->underscan_vborder / 2;
			dst.width -= dm_state->underscan_hborder;
			dst.height -= dm_state->underscan_vborder;
		}
	}

	stream->src = src;
	stream->dst = dst;

	DRM_DEBUG_KMS("Destination Rectangle x:%d  y:%d  width:%d  height:%d\n",
		      dst.x, dst.y, dst.width, dst.height);

}

static enum dc_color_depth
convert_color_depth_from_display_info(const struct drm_connector *connector,
				      bool is_y420, int requested_bpc)
{
	u8 bpc;

	if (is_y420) {
		bpc = 8;

		/* Cap display bpc based on HDMI 2.0 HF-VSDB */
		if (connector->display_info.hdmi.y420_dc_modes & DRM_EDID_YCBCR420_DC_48)
			bpc = 16;
		else if (connector->display_info.hdmi.y420_dc_modes & DRM_EDID_YCBCR420_DC_36)
			bpc = 12;
		else if (connector->display_info.hdmi.y420_dc_modes & DRM_EDID_YCBCR420_DC_30)
			bpc = 10;
	} else {
		bpc = (uint8_t)connector->display_info.bpc;
		/* Assume 8 bpc by default if no bpc is specified. */
		bpc = bpc ? bpc : 8;
	}

	if (requested_bpc > 0) {
		/*
		 * Cap display bpc based on the user requested value.
		 *
		 * The value for state->max_bpc may not correctly updated
		 * depending on when the connector gets added to the state
		 * or if this was called outside of atomic check, so it
		 * can't be used directly.
		 */
		bpc = min_t(u8, bpc, requested_bpc);

		/* Round down to the nearest even number. */
		bpc = bpc - (bpc & 1);
	}

	switch (bpc) {
	case 0:
		/*
		 * Temporary Work around, DRM doesn't parse color depth for
		 * EDID revision before 1.4
		 * TODO: Fix edid parsing
		 */
		return COLOR_DEPTH_888;
	case 6:
		return COLOR_DEPTH_666;
	case 8:
		return COLOR_DEPTH_888;
	case 10:
		return COLOR_DEPTH_101010;
	case 12:
		return COLOR_DEPTH_121212;
	case 14:
		return COLOR_DEPTH_141414;
	case 16:
		return COLOR_DEPTH_161616;
	default:
		return COLOR_DEPTH_UNDEFINED;
	}
}

static enum dc_aspect_ratio
get_aspect_ratio(const struct drm_display_mode *mode_in)
{
	/* 1-1 mapping, since both enums follow the HDMI spec. */
	return (enum dc_aspect_ratio) mode_in->picture_aspect_ratio;
}

static enum dc_color_space
get_output_color_space(const struct dc_crtc_timing *dc_crtc_timing,
		       const struct drm_connector_state *connector_state)
{
	enum dc_color_space color_space = COLOR_SPACE_SRGB;

	switch (connector_state->colorspace) {
	case DRM_MODE_COLORIMETRY_BT601_YCC:
		if (dc_crtc_timing->flags.Y_ONLY)
			color_space = COLOR_SPACE_YCBCR601_LIMITED;
		else
			color_space = COLOR_SPACE_YCBCR601;
		break;
	case DRM_MODE_COLORIMETRY_BT709_YCC:
		if (dc_crtc_timing->flags.Y_ONLY)
			color_space = COLOR_SPACE_YCBCR709_LIMITED;
		else
			color_space = COLOR_SPACE_YCBCR709;
		break;
	case DRM_MODE_COLORIMETRY_OPRGB:
		color_space = COLOR_SPACE_ADOBERGB;
		break;
	case DRM_MODE_COLORIMETRY_BT2020_RGB:
	case DRM_MODE_COLORIMETRY_BT2020_YCC:
		if (dc_crtc_timing->pixel_encoding == PIXEL_ENCODING_RGB)
			color_space = COLOR_SPACE_2020_RGB_FULLRANGE;
		else
			color_space = COLOR_SPACE_2020_YCBCR_LIMITED;
		break;
	case DRM_MODE_COLORIMETRY_DEFAULT: // ITU601
	default:
		if (dc_crtc_timing->pixel_encoding == PIXEL_ENCODING_RGB) {
			color_space = COLOR_SPACE_SRGB;
			if (connector_state->hdmi.broadcast_rgb == DRM_HDMI_BROADCAST_RGB_LIMITED)
				color_space = COLOR_SPACE_SRGB_LIMITED;
		/*
		 * 27030khz is the separation point between HDTV and SDTV
		 * according to HDMI spec, we use YCbCr709 and YCbCr601
		 * respectively
		 */
		} else if (dc_crtc_timing->pix_clk_100hz > 270300) {
			if (dc_crtc_timing->flags.Y_ONLY)
				color_space =
					COLOR_SPACE_YCBCR709_LIMITED;
			else
				color_space = COLOR_SPACE_YCBCR709;
		} else {
			if (dc_crtc_timing->flags.Y_ONLY)
				color_space =
					COLOR_SPACE_YCBCR601_LIMITED;
			else
				color_space = COLOR_SPACE_YCBCR601;
		}
		break;
	}

	return color_space;
}

static enum display_content_type
get_output_content_type(const struct drm_connector_state *connector_state)
{
	switch (connector_state->content_type) {
	default:
	case DRM_MODE_CONTENT_TYPE_NO_DATA:
		return DISPLAY_CONTENT_TYPE_NO_DATA;
	case DRM_MODE_CONTENT_TYPE_GRAPHICS:
		return DISPLAY_CONTENT_TYPE_GRAPHICS;
	case DRM_MODE_CONTENT_TYPE_PHOTO:
		return DISPLAY_CONTENT_TYPE_PHOTO;
	case DRM_MODE_CONTENT_TYPE_CINEMA:
		return DISPLAY_CONTENT_TYPE_CINEMA;
	case DRM_MODE_CONTENT_TYPE_GAME:
		return DISPLAY_CONTENT_TYPE_GAME;
	}
}

static bool adjust_colour_depth_from_display_info(
	struct dc_crtc_timing *timing_out,
	const struct drm_display_info *info)
{
	enum dc_color_depth depth = timing_out->display_color_depth;
	int normalized_clk;

	do {
		normalized_clk = timing_out->pix_clk_100hz / 10;
		/* YCbCr 4:2:0 requires additional adjustment of 1/2 */
		if (timing_out->pixel_encoding == PIXEL_ENCODING_YCBCR420)
			normalized_clk /= 2;
		/* Adjusting pix clock following on HDMI spec based on colour depth */
		switch (depth) {
		case COLOR_DEPTH_888:
			break;
		case COLOR_DEPTH_101010:
			normalized_clk = (normalized_clk * 30) / 24;
			break;
		case COLOR_DEPTH_121212:
			normalized_clk = (normalized_clk * 36) / 24;
			break;
		case COLOR_DEPTH_161616:
			normalized_clk = (normalized_clk * 48) / 24;
			break;
		default:
			/* The above depths are the only ones valid for HDMI. */
			return false;
		}
		if (normalized_clk <= info->max_tmds_clock) {
			timing_out->display_color_depth = depth;
			return true;
		}
	} while (--depth > COLOR_DEPTH_666);
	return false;
}

static void fill_stream_properties_from_drm_display_mode(
	struct dc_stream_state *stream,
	const struct drm_display_mode *mode_in,
	const struct drm_connector *connector,
	const struct drm_connector_state *connector_state,
	const struct dc_stream_state *old_stream,
	int requested_bpc)
{
	struct dc_crtc_timing *timing_out = &stream->timing;
	const struct drm_display_info *info = &connector->display_info;
	struct amdgpu_dm_connector *aconnector = NULL;
	struct hdmi_vendor_infoframe hv_frame;
	struct hdmi_avi_infoframe avi_frame;

	if (connector->connector_type != DRM_MODE_CONNECTOR_WRITEBACK)
		aconnector = to_amdgpu_dm_connector(connector);

	memset(&hv_frame, 0, sizeof(hv_frame));
	memset(&avi_frame, 0, sizeof(avi_frame));

	timing_out->h_border_left = 0;
	timing_out->h_border_right = 0;
	timing_out->v_border_top = 0;
	timing_out->v_border_bottom = 0;
	/* TODO: un-hardcode */
	if (drm_mode_is_420_only(info, mode_in)
			&& stream->signal == SIGNAL_TYPE_HDMI_TYPE_A)
		timing_out->pixel_encoding = PIXEL_ENCODING_YCBCR420;
	else if (drm_mode_is_420_also(info, mode_in)
			&& aconnector
			&& aconnector->force_yuv420_output)
		timing_out->pixel_encoding = PIXEL_ENCODING_YCBCR420;
	else if ((connector->display_info.color_formats & DRM_COLOR_FORMAT_YCBCR444)
			&& stream->signal == SIGNAL_TYPE_HDMI_TYPE_A)
		timing_out->pixel_encoding = PIXEL_ENCODING_YCBCR444;
	else
		timing_out->pixel_encoding = PIXEL_ENCODING_RGB;

	timing_out->timing_3d_format = TIMING_3D_FORMAT_NONE;
	timing_out->display_color_depth = convert_color_depth_from_display_info(
		connector,
		(timing_out->pixel_encoding == PIXEL_ENCODING_YCBCR420),
		requested_bpc);
	timing_out->scan_type = SCANNING_TYPE_NODATA;
	timing_out->hdmi_vic = 0;

	if (old_stream) {
		timing_out->vic = old_stream->timing.vic;
		timing_out->flags.HSYNC_POSITIVE_POLARITY = old_stream->timing.flags.HSYNC_POSITIVE_POLARITY;
		timing_out->flags.VSYNC_POSITIVE_POLARITY = old_stream->timing.flags.VSYNC_POSITIVE_POLARITY;
	} else {
		timing_out->vic = drm_match_cea_mode(mode_in);
		if (mode_in->flags & DRM_MODE_FLAG_PHSYNC)
			timing_out->flags.HSYNC_POSITIVE_POLARITY = 1;
		if (mode_in->flags & DRM_MODE_FLAG_PVSYNC)
			timing_out->flags.VSYNC_POSITIVE_POLARITY = 1;
	}

	if (stream->signal == SIGNAL_TYPE_HDMI_TYPE_A) {
		drm_hdmi_avi_infoframe_from_display_mode(&avi_frame, (struct drm_connector *)connector, mode_in);
		timing_out->vic = avi_frame.video_code;
		drm_hdmi_vendor_infoframe_from_display_mode(&hv_frame, (struct drm_connector *)connector, mode_in);
		timing_out->hdmi_vic = hv_frame.vic;
	}

	if (aconnector && is_freesync_video_mode(mode_in, aconnector)) {
		timing_out->h_addressable = mode_in->hdisplay;
		timing_out->h_total = mode_in->htotal;
		timing_out->h_sync_width = mode_in->hsync_end - mode_in->hsync_start;
		timing_out->h_front_porch = mode_in->hsync_start - mode_in->hdisplay;
		timing_out->v_total = mode_in->vtotal;
		timing_out->v_addressable = mode_in->vdisplay;
		timing_out->v_front_porch = mode_in->vsync_start - mode_in->vdisplay;
		timing_out->v_sync_width = mode_in->vsync_end - mode_in->vsync_start;
		timing_out->pix_clk_100hz = mode_in->clock * 10;
	} else {
		timing_out->h_addressable = mode_in->crtc_hdisplay;
		timing_out->h_total = mode_in->crtc_htotal;
		timing_out->h_sync_width = mode_in->crtc_hsync_end - mode_in->crtc_hsync_start;
		timing_out->h_front_porch = mode_in->crtc_hsync_start - mode_in->crtc_hdisplay;
		timing_out->v_total = mode_in->crtc_vtotal;
		timing_out->v_addressable = mode_in->crtc_vdisplay;
		timing_out->v_front_porch = mode_in->crtc_vsync_start - mode_in->crtc_vdisplay;
		timing_out->v_sync_width = mode_in->crtc_vsync_end - mode_in->crtc_vsync_start;
		timing_out->pix_clk_100hz = mode_in->crtc_clock * 10;
	}

	timing_out->aspect_ratio = get_aspect_ratio(mode_in);

	stream->out_transfer_func.type = TF_TYPE_PREDEFINED;
	stream->out_transfer_func.tf = TRANSFER_FUNCTION_SRGB;
	if (stream->signal == SIGNAL_TYPE_HDMI_TYPE_A) {
		if (!adjust_colour_depth_from_display_info(timing_out, info) &&
		    drm_mode_is_420_also(info, mode_in) &&
		    timing_out->pixel_encoding != PIXEL_ENCODING_YCBCR420) {
			timing_out->pixel_encoding = PIXEL_ENCODING_YCBCR420;
			adjust_colour_depth_from_display_info(timing_out, info);
		}
	}

	stream->output_color_space = get_output_color_space(timing_out, connector_state);
	stream->content_type = get_output_content_type(connector_state);
}

static void fill_audio_info(struct audio_info *audio_info,
			    const struct drm_connector *drm_connector,
			    const struct dc_sink *dc_sink)
{
	int i = 0;
	int cea_revision = 0;
	const struct dc_edid_caps *edid_caps = &dc_sink->edid_caps;

	audio_info->manufacture_id = edid_caps->manufacturer_id;
	audio_info->product_id = edid_caps->product_id;

	cea_revision = drm_connector->display_info.cea_rev;

	strscpy(audio_info->display_name,
		edid_caps->display_name,
		AUDIO_INFO_DISPLAY_NAME_SIZE_IN_CHARS);

	if (cea_revision >= 3) {
		audio_info->mode_count = edid_caps->audio_mode_count;

		for (i = 0; i < audio_info->mode_count; ++i) {
			audio_info->modes[i].format_code =
					(enum audio_format_code)
					(edid_caps->audio_modes[i].format_code);
			audio_info->modes[i].channel_count =
					edid_caps->audio_modes[i].channel_count;
			audio_info->modes[i].sample_rates.all =
					edid_caps->audio_modes[i].sample_rate;
			audio_info->modes[i].sample_size =
					edid_caps->audio_modes[i].sample_size;
		}
	}

	audio_info->flags.all = edid_caps->speaker_flags;

	/* TODO: We only check for the progressive mode, check for interlace mode too */
	if (drm_connector->latency_present[0]) {
		audio_info->video_latency = drm_connector->video_latency[0];
		audio_info->audio_latency = drm_connector->audio_latency[0];
	}

	/* TODO: For DP, video and audio latency should be calculated from DPCD caps */

}

static void
copy_crtc_timing_for_drm_display_mode(const struct drm_display_mode *src_mode,
				      struct drm_display_mode *dst_mode)
{
	dst_mode->crtc_hdisplay = src_mode->crtc_hdisplay;
	dst_mode->crtc_vdisplay = src_mode->crtc_vdisplay;
	dst_mode->crtc_clock = src_mode->crtc_clock;
	dst_mode->crtc_hblank_start = src_mode->crtc_hblank_start;
	dst_mode->crtc_hblank_end = src_mode->crtc_hblank_end;
	dst_mode->crtc_hsync_start =  src_mode->crtc_hsync_start;
	dst_mode->crtc_hsync_end = src_mode->crtc_hsync_end;
	dst_mode->crtc_htotal = src_mode->crtc_htotal;
	dst_mode->crtc_hskew = src_mode->crtc_hskew;
	dst_mode->crtc_vblank_start = src_mode->crtc_vblank_start;
	dst_mode->crtc_vblank_end = src_mode->crtc_vblank_end;
	dst_mode->crtc_vsync_start = src_mode->crtc_vsync_start;
	dst_mode->crtc_vsync_end = src_mode->crtc_vsync_end;
	dst_mode->crtc_vtotal = src_mode->crtc_vtotal;
}

static void
decide_crtc_timing_for_drm_display_mode(struct drm_display_mode *drm_mode,
					const struct drm_display_mode *native_mode,
					bool scale_enabled)
{
	if (scale_enabled) {
		copy_crtc_timing_for_drm_display_mode(native_mode, drm_mode);
	} else if (native_mode->clock == drm_mode->clock &&
			native_mode->htotal == drm_mode->htotal &&
			native_mode->vtotal == drm_mode->vtotal) {
		copy_crtc_timing_for_drm_display_mode(native_mode, drm_mode);
	} else {
		/* no scaling nor amdgpu inserted, no need to patch */
	}
}

static struct dc_sink *
create_fake_sink(struct dc_link *link)
{
	struct dc_sink_init_data sink_init_data = { 0 };
	struct dc_sink *sink = NULL;

	sink_init_data.link = link;
	sink_init_data.sink_signal = link->connector_signal;

	sink = dc_sink_create(&sink_init_data);
	if (!sink) {
		DRM_ERROR("Failed to create sink!\n");
		return NULL;
	}
	sink->sink_signal = SIGNAL_TYPE_VIRTUAL;

	return sink;
}

static void set_multisync_trigger_params(
		struct dc_stream_state *stream)
{
	struct dc_stream_state *master = NULL;

	if (stream->triggered_crtc_reset.enabled) {
		master = stream->triggered_crtc_reset.event_source;
		stream->triggered_crtc_reset.event =
			master->timing.flags.VSYNC_POSITIVE_POLARITY ?
			CRTC_EVENT_VSYNC_RISING : CRTC_EVENT_VSYNC_FALLING;
		stream->triggered_crtc_reset.delay = TRIGGER_DELAY_NEXT_PIXEL;
	}
}

static void set_master_stream(struct dc_stream_state *stream_set[],
			      int stream_count)
{
	int j, highest_rfr = 0, master_stream = 0;

	for (j = 0;  j < stream_count; j++) {
		if (stream_set[j] && stream_set[j]->triggered_crtc_reset.enabled) {
			int refresh_rate = 0;

			refresh_rate = (stream_set[j]->timing.pix_clk_100hz*100)/
				(stream_set[j]->timing.h_total*stream_set[j]->timing.v_total);
			if (refresh_rate > highest_rfr) {
				highest_rfr = refresh_rate;
				master_stream = j;
			}
		}
	}
	for (j = 0;  j < stream_count; j++) {
		if (stream_set[j])
			stream_set[j]->triggered_crtc_reset.event_source = stream_set[master_stream];
	}
}

static void dm_enable_per_frame_crtc_master_sync(struct dc_state *context)
{
	int i = 0;
	struct dc_stream_state *stream;

	if (context->stream_count < 2)
		return;
	for (i = 0; i < context->stream_count ; i++) {
		if (!context->streams[i])
			continue;
		/*
		 * TODO: add a function to read AMD VSDB bits and set
		 * crtc_sync_master.multi_sync_enabled flag
		 * For now it's set to false
		 */
	}

	set_master_stream(context->streams, context->stream_count);

	for (i = 0; i < context->stream_count ; i++) {
		stream = context->streams[i];

		if (!stream)
			continue;

		set_multisync_trigger_params(stream);
	}
}

/**
 * DOC: FreeSync Video
 *
 * When a userspace application wants to play a video, the content follows a
 * standard format definition that usually specifies the FPS for that format.
 * The below list illustrates some video format and the expected FPS,
 * respectively:
 *
 * - TV/NTSC (23.976 FPS)
 * - Cinema (24 FPS)
 * - TV/PAL (25 FPS)
 * - TV/NTSC (29.97 FPS)
 * - TV/NTSC (30 FPS)
 * - Cinema HFR (48 FPS)
 * - TV/PAL (50 FPS)
 * - Commonly used (60 FPS)
 * - Multiples of 24 (48,72,96 FPS)
 *
 * The list of standards video format is not huge and can be added to the
 * connector modeset list beforehand. With that, userspace can leverage
 * FreeSync to extends the front porch in order to attain the target refresh
 * rate. Such a switch will happen seamlessly, without screen blanking or
 * reprogramming of the output in any other way. If the userspace requests a
 * modesetting change compatible with FreeSync modes that only differ in the
 * refresh rate, DC will skip the full update and avoid blink during the
 * transition. For example, the video player can change the modesetting from
 * 60Hz to 30Hz for playing TV/NTSC content when it goes full screen without
 * causing any display blink. This same concept can be applied to a mode
 * setting change.
 */
static struct drm_display_mode *
get_highest_refresh_rate_mode(struct amdgpu_dm_connector *aconnector,
		bool use_probed_modes)
{
	struct drm_display_mode *m, *m_pref = NULL;
	u16 current_refresh, highest_refresh;
	struct list_head *list_head = use_probed_modes ?
		&aconnector->base.probed_modes :
		&aconnector->base.modes;

	if (aconnector->base.connector_type == DRM_MODE_CONNECTOR_WRITEBACK)
		return NULL;

	if (aconnector->freesync_vid_base.clock != 0)
		return &aconnector->freesync_vid_base;

	/* Find the preferred mode */
	list_for_each_entry(m, list_head, head) {
		if (m->type & DRM_MODE_TYPE_PREFERRED) {
			m_pref = m;
			break;
		}
	}

	if (!m_pref) {
		/* Probably an EDID with no preferred mode. Fallback to first entry */
		m_pref = list_first_entry_or_null(
				&aconnector->base.modes, struct drm_display_mode, head);
		if (!m_pref) {
			DRM_DEBUG_DRIVER("No preferred mode found in EDID\n");
			return NULL;
		}
	}

	highest_refresh = drm_mode_vrefresh(m_pref);

	/*
	 * Find the mode with highest refresh rate with same resolution.
	 * For some monitors, preferred mode is not the mode with highest
	 * supported refresh rate.
	 */
	list_for_each_entry(m, list_head, head) {
		current_refresh  = drm_mode_vrefresh(m);

		if (m->hdisplay == m_pref->hdisplay &&
		    m->vdisplay == m_pref->vdisplay &&
		    highest_refresh < current_refresh) {
			highest_refresh = current_refresh;
			m_pref = m;
		}
	}

	drm_mode_copy(&aconnector->freesync_vid_base, m_pref);
	return m_pref;
}

static bool is_freesync_video_mode(const struct drm_display_mode *mode,
		struct amdgpu_dm_connector *aconnector)
{
	struct drm_display_mode *high_mode;
	int timing_diff;

	high_mode = get_highest_refresh_rate_mode(aconnector, false);
	if (!high_mode || !mode)
		return false;

	timing_diff = high_mode->vtotal - mode->vtotal;

	if (high_mode->clock == 0 || high_mode->clock != mode->clock ||
	    high_mode->hdisplay != mode->hdisplay ||
	    high_mode->vdisplay != mode->vdisplay ||
	    high_mode->hsync_start != mode->hsync_start ||
	    high_mode->hsync_end != mode->hsync_end ||
	    high_mode->htotal != mode->htotal ||
	    high_mode->hskew != mode->hskew ||
	    high_mode->vscan != mode->vscan ||
	    high_mode->vsync_start - mode->vsync_start != timing_diff ||
	    high_mode->vsync_end - mode->vsync_end != timing_diff)
		return false;
	else
		return true;
}

#if defined(CONFIG_DRM_AMD_DC_FP)
static void update_dsc_caps(struct amdgpu_dm_connector *aconnector,
			    struct dc_sink *sink, struct dc_stream_state *stream,
			    struct dsc_dec_dpcd_caps *dsc_caps)
{
	stream->timing.flags.DSC = 0;
	dsc_caps->is_dsc_supported = false;

	if (aconnector->dc_link && (sink->sink_signal == SIGNAL_TYPE_DISPLAY_PORT ||
	    sink->sink_signal == SIGNAL_TYPE_EDP)) {
		if (sink->link->dpcd_caps.dongle_type == DISPLAY_DONGLE_NONE ||
			sink->link->dpcd_caps.dongle_type == DISPLAY_DONGLE_DP_HDMI_CONVERTER)
			dc_dsc_parse_dsc_dpcd(aconnector->dc_link->ctx->dc,
				aconnector->dc_link->dpcd_caps.dsc_caps.dsc_basic_caps.raw,
				aconnector->dc_link->dpcd_caps.dsc_caps.dsc_branch_decoder_caps.raw,
				dsc_caps);
	}
}

static void apply_dsc_policy_for_edp(struct amdgpu_dm_connector *aconnector,
				    struct dc_sink *sink, struct dc_stream_state *stream,
				    struct dsc_dec_dpcd_caps *dsc_caps,
				    uint32_t max_dsc_target_bpp_limit_override)
{
	const struct dc_link_settings *verified_link_cap = NULL;
	u32 link_bw_in_kbps;
	u32 edp_min_bpp_x16, edp_max_bpp_x16;
	struct dc *dc = sink->ctx->dc;
	struct dc_dsc_bw_range bw_range = {0};
	struct dc_dsc_config dsc_cfg = {0};
	struct dc_dsc_config_options dsc_options = {0};

	dc_dsc_get_default_config_option(dc, &dsc_options);
	dsc_options.max_target_bpp_limit_override_x16 = max_dsc_target_bpp_limit_override * 16;

	verified_link_cap = dc_link_get_link_cap(stream->link);
	link_bw_in_kbps = dc_link_bandwidth_kbps(stream->link, verified_link_cap);
	edp_min_bpp_x16 = 8 * 16;
	edp_max_bpp_x16 = 8 * 16;

	if (edp_max_bpp_x16 > dsc_caps->edp_max_bits_per_pixel)
		edp_max_bpp_x16 = dsc_caps->edp_max_bits_per_pixel;

	if (edp_max_bpp_x16 < edp_min_bpp_x16)
		edp_min_bpp_x16 = edp_max_bpp_x16;

	if (dc_dsc_compute_bandwidth_range(dc->res_pool->dscs[0],
				dc->debug.dsc_min_slice_height_override,
				edp_min_bpp_x16, edp_max_bpp_x16,
				dsc_caps,
				&stream->timing,
				dc_link_get_highest_encoding_format(aconnector->dc_link),
				&bw_range)) {

		if (bw_range.max_kbps < link_bw_in_kbps) {
			if (dc_dsc_compute_config(dc->res_pool->dscs[0],
					dsc_caps,
					&dsc_options,
					0,
					&stream->timing,
					dc_link_get_highest_encoding_format(aconnector->dc_link),
					&dsc_cfg)) {
				stream->timing.dsc_cfg = dsc_cfg;
				stream->timing.flags.DSC = 1;
				stream->timing.dsc_cfg.bits_per_pixel = edp_max_bpp_x16;
			}
			return;
		}
	}

	if (dc_dsc_compute_config(dc->res_pool->dscs[0],
				dsc_caps,
				&dsc_options,
				link_bw_in_kbps,
				&stream->timing,
				dc_link_get_highest_encoding_format(aconnector->dc_link),
				&dsc_cfg)) {
		stream->timing.dsc_cfg = dsc_cfg;
		stream->timing.flags.DSC = 1;
	}
}

static void apply_dsc_policy_for_stream(struct amdgpu_dm_connector *aconnector,
					struct dc_sink *sink, struct dc_stream_state *stream,
					struct dsc_dec_dpcd_caps *dsc_caps)
{
	struct drm_connector *drm_connector = &aconnector->base;
	u32 link_bandwidth_kbps;
	struct dc *dc = sink->ctx->dc;
	u32 max_supported_bw_in_kbps, timing_bw_in_kbps;
	u32 dsc_max_supported_bw_in_kbps;
	u32 max_dsc_target_bpp_limit_override =
		drm_connector->display_info.max_dsc_bpp;
	struct dc_dsc_config_options dsc_options = {0};

	dc_dsc_get_default_config_option(dc, &dsc_options);
	dsc_options.max_target_bpp_limit_override_x16 = max_dsc_target_bpp_limit_override * 16;

	link_bandwidth_kbps = dc_link_bandwidth_kbps(aconnector->dc_link,
							dc_link_get_link_cap(aconnector->dc_link));

	/* Set DSC policy according to dsc_clock_en */
	dc_dsc_policy_set_enable_dsc_when_not_needed(
		aconnector->dsc_settings.dsc_force_enable == DSC_CLK_FORCE_ENABLE);

	if (sink->sink_signal == SIGNAL_TYPE_EDP &&
	    !aconnector->dc_link->panel_config.dsc.disable_dsc_edp &&
	    dc->caps.edp_dsc_support && aconnector->dsc_settings.dsc_force_enable != DSC_CLK_FORCE_DISABLE) {

		apply_dsc_policy_for_edp(aconnector, sink, stream, dsc_caps, max_dsc_target_bpp_limit_override);

	} else if (sink->sink_signal == SIGNAL_TYPE_DISPLAY_PORT) {
		if (sink->link->dpcd_caps.dongle_type == DISPLAY_DONGLE_NONE) {
			if (dc_dsc_compute_config(aconnector->dc_link->ctx->dc->res_pool->dscs[0],
						dsc_caps,
						&dsc_options,
						link_bandwidth_kbps,
						&stream->timing,
						dc_link_get_highest_encoding_format(aconnector->dc_link),
						&stream->timing.dsc_cfg)) {
				stream->timing.flags.DSC = 1;
				DRM_DEBUG_DRIVER("%s: SST_DSC [%s] DSC is selected from SST RX\n",
							__func__, drm_connector->name);
			}
		} else if (sink->link->dpcd_caps.dongle_type == DISPLAY_DONGLE_DP_HDMI_CONVERTER) {
			timing_bw_in_kbps = dc_bandwidth_in_kbps_from_timing(&stream->timing,
					dc_link_get_highest_encoding_format(aconnector->dc_link));
			max_supported_bw_in_kbps = link_bandwidth_kbps;
			dsc_max_supported_bw_in_kbps = link_bandwidth_kbps;

			if (timing_bw_in_kbps > max_supported_bw_in_kbps &&
					max_supported_bw_in_kbps > 0 &&
					dsc_max_supported_bw_in_kbps > 0)
				if (dc_dsc_compute_config(aconnector->dc_link->ctx->dc->res_pool->dscs[0],
						dsc_caps,
						&dsc_options,
						dsc_max_supported_bw_in_kbps,
						&stream->timing,
						dc_link_get_highest_encoding_format(aconnector->dc_link),
						&stream->timing.dsc_cfg)) {
					stream->timing.flags.DSC = 1;
					DRM_DEBUG_DRIVER("%s: SST_DSC [%s] DSC is selected from DP-HDMI PCON\n",
									 __func__, drm_connector->name);
				}
		}
	}

	/* Overwrite the stream flag if DSC is enabled through debugfs */
	if (aconnector->dsc_settings.dsc_force_enable == DSC_CLK_FORCE_ENABLE)
		stream->timing.flags.DSC = 1;

	if (stream->timing.flags.DSC && aconnector->dsc_settings.dsc_num_slices_h)
		stream->timing.dsc_cfg.num_slices_h = aconnector->dsc_settings.dsc_num_slices_h;

	if (stream->timing.flags.DSC && aconnector->dsc_settings.dsc_num_slices_v)
		stream->timing.dsc_cfg.num_slices_v = aconnector->dsc_settings.dsc_num_slices_v;

	if (stream->timing.flags.DSC && aconnector->dsc_settings.dsc_bits_per_pixel)
		stream->timing.dsc_cfg.bits_per_pixel = aconnector->dsc_settings.dsc_bits_per_pixel;
}
#endif

static struct dc_stream_state *
create_stream_for_sink(struct drm_connector *connector,
		       const struct drm_display_mode *drm_mode,
		       const struct dm_connector_state *dm_state,
		       const struct dc_stream_state *old_stream,
		       int requested_bpc)
{
	struct amdgpu_dm_connector *aconnector = NULL;
	struct drm_display_mode *preferred_mode = NULL;
	const struct drm_connector_state *con_state = &dm_state->base;
	struct dc_stream_state *stream = NULL;
	struct drm_display_mode mode;
	struct drm_display_mode saved_mode;
	struct drm_display_mode *freesync_mode = NULL;
	bool native_mode_found = false;
	bool recalculate_timing = false;
	bool scale = dm_state->scaling != RMX_OFF;
	int mode_refresh;
	int preferred_refresh = 0;
	enum color_transfer_func tf = TRANSFER_FUNC_UNKNOWN;
#if defined(CONFIG_DRM_AMD_DC_FP)
	struct dsc_dec_dpcd_caps dsc_caps;
#endif
	struct dc_link *link = NULL;
	struct dc_sink *sink = NULL;

	drm_mode_init(&mode, drm_mode);
	memset(&saved_mode, 0, sizeof(saved_mode));

	if (connector == NULL) {
		DRM_ERROR("connector is NULL!\n");
		return stream;
	}

	if (connector->connector_type != DRM_MODE_CONNECTOR_WRITEBACK) {
		aconnector = NULL;
		aconnector = to_amdgpu_dm_connector(connector);
		link = aconnector->dc_link;
	} else {
		struct drm_writeback_connector *wbcon = NULL;
		struct amdgpu_dm_wb_connector *dm_wbcon = NULL;

		wbcon = drm_connector_to_writeback(connector);
		dm_wbcon = to_amdgpu_dm_wb_connector(wbcon);
		link = dm_wbcon->link;
	}

	if (!aconnector || !aconnector->dc_sink) {
		sink = create_fake_sink(link);
		if (!sink)
			return stream;

	} else {
		sink = aconnector->dc_sink;
		dc_sink_retain(sink);
	}

	stream = dc_create_stream_for_sink(sink);

	if (stream == NULL) {
		DRM_ERROR("Failed to create stream for sink!\n");
		goto finish;
	}

	/* We leave this NULL for writeback connectors */
	stream->dm_stream_context = aconnector;

	stream->timing.flags.LTE_340MCSC_SCRAMBLE =
		connector->display_info.hdmi.scdc.scrambling.low_rates;

	list_for_each_entry(preferred_mode, &connector->modes, head) {
		/* Search for preferred mode */
		if (preferred_mode->type & DRM_MODE_TYPE_PREFERRED) {
			native_mode_found = true;
			break;
		}
	}
	if (!native_mode_found)
		preferred_mode = list_first_entry_or_null(
				&connector->modes,
				struct drm_display_mode,
				head);

	mode_refresh = drm_mode_vrefresh(&mode);

	if (preferred_mode == NULL) {
		/*
		 * This may not be an error, the use case is when we have no
		 * usermode calls to reset and set mode upon hotplug. In this
		 * case, we call set mode ourselves to restore the previous mode
		 * and the modelist may not be filled in time.
		 */
		DRM_DEBUG_DRIVER("No preferred mode found\n");
	} else if (aconnector) {
		recalculate_timing = amdgpu_freesync_vid_mode &&
				 is_freesync_video_mode(&mode, aconnector);
		if (recalculate_timing) {
			freesync_mode = get_highest_refresh_rate_mode(aconnector, false);
			drm_mode_copy(&saved_mode, &mode);
			saved_mode.picture_aspect_ratio = mode.picture_aspect_ratio;
			drm_mode_copy(&mode, freesync_mode);
			mode.picture_aspect_ratio = saved_mode.picture_aspect_ratio;
		} else {
			decide_crtc_timing_for_drm_display_mode(
					&mode, preferred_mode, scale);

			preferred_refresh = drm_mode_vrefresh(preferred_mode);
		}
	}

	if (recalculate_timing)
		drm_mode_set_crtcinfo(&saved_mode, 0);

	/*
	 * If scaling is enabled and refresh rate didn't change
	 * we copy the vic and polarities of the old timings
	 */
	if (!scale || mode_refresh != preferred_refresh)
		fill_stream_properties_from_drm_display_mode(
			stream, &mode, connector, con_state, NULL,
			requested_bpc);
	else
		fill_stream_properties_from_drm_display_mode(
			stream, &mode, connector, con_state, old_stream,
			requested_bpc);

	/* The rest isn't needed for writeback connectors */
	if (!aconnector)
		goto finish;

	if (aconnector->timing_changed) {
		drm_dbg(aconnector->base.dev,
			"overriding timing for automated test, bpc %d, changing to %d\n",
			stream->timing.display_color_depth,
			aconnector->timing_requested->display_color_depth);
		stream->timing = *aconnector->timing_requested;
	}

#if defined(CONFIG_DRM_AMD_DC_FP)
	/* SST DSC determination policy */
	update_dsc_caps(aconnector, sink, stream, &dsc_caps);
	if (aconnector->dsc_settings.dsc_force_enable != DSC_CLK_FORCE_DISABLE && dsc_caps.is_dsc_supported)
		apply_dsc_policy_for_stream(aconnector, sink, stream, &dsc_caps);
#endif

	update_stream_scaling_settings(&mode, dm_state, stream);

	fill_audio_info(
		&stream->audio_info,
		connector,
		sink);

	update_stream_signal(stream, sink);

	if (stream->signal == SIGNAL_TYPE_HDMI_TYPE_A)
		mod_build_hf_vsif_infopacket(stream, &stream->vsp_infopacket);

	if (stream->signal == SIGNAL_TYPE_DISPLAY_PORT ||
	    stream->signal == SIGNAL_TYPE_DISPLAY_PORT_MST ||
	    stream->signal == SIGNAL_TYPE_EDP) {
		const struct dc_edid_caps *edid_caps;
		unsigned int disable_colorimetry = 0;

		if (aconnector->dc_sink) {
			edid_caps = &aconnector->dc_sink->edid_caps;
			disable_colorimetry = edid_caps->panel_patch.disable_colorimetry;
		}

		//
		// should decide stream support vsc sdp colorimetry capability
		// before building vsc info packet
		//
		stream->use_vsc_sdp_for_colorimetry = stream->link->dpcd_caps.dpcd_rev.raw >= 0x14 &&
						      stream->link->dpcd_caps.dprx_feature.bits.VSC_SDP_COLORIMETRY_SUPPORTED &&
						      !disable_colorimetry;

		if (stream->out_transfer_func.tf == TRANSFER_FUNCTION_GAMMA22)
			tf = TRANSFER_FUNC_GAMMA_22;
		mod_build_vsc_infopacket(stream, &stream->vsc_infopacket, stream->output_color_space, tf);
		aconnector->sr_skip_count = AMDGPU_DM_PSR_ENTRY_DELAY;

	}
finish:
	dc_sink_release(sink);

	return stream;
}

static enum drm_connector_status
amdgpu_dm_connector_detect(struct drm_connector *connector, bool force)
{
	bool connected;
	struct amdgpu_dm_connector *aconnector = to_amdgpu_dm_connector(connector);

	/*
	 * Notes:
	 * 1. This interface is NOT called in context of HPD irq.
	 * 2. This interface *is called* in context of user-mode ioctl. Which
	 * makes it a bad place for *any* MST-related activity.
	 */

	if (aconnector->base.force == DRM_FORCE_UNSPECIFIED &&
	    !aconnector->fake_enable)
		connected = (aconnector->dc_sink != NULL);
	else
		connected = (aconnector->base.force == DRM_FORCE_ON ||
				aconnector->base.force == DRM_FORCE_ON_DIGITAL);

	update_subconnector_property(aconnector);

	return (connected ? connector_status_connected :
			connector_status_disconnected);
}

int amdgpu_dm_connector_atomic_set_property(struct drm_connector *connector,
					    struct drm_connector_state *connector_state,
					    struct drm_property *property,
					    uint64_t val)
{
	struct drm_device *dev = connector->dev;
	struct amdgpu_device *adev = drm_to_adev(dev);
	struct dm_connector_state *dm_old_state =
		to_dm_connector_state(connector->state);
	struct dm_connector_state *dm_new_state =
		to_dm_connector_state(connector_state);

	int ret = -EINVAL;

	if (property == dev->mode_config.scaling_mode_property) {
		enum amdgpu_rmx_type rmx_type;

		switch (val) {
		case DRM_MODE_SCALE_CENTER:
			rmx_type = RMX_CENTER;
			break;
		case DRM_MODE_SCALE_ASPECT:
			rmx_type = RMX_ASPECT;
			break;
		case DRM_MODE_SCALE_FULLSCREEN:
			rmx_type = RMX_FULL;
			break;
		case DRM_MODE_SCALE_NONE:
		default:
			rmx_type = RMX_OFF;
			break;
		}

		if (dm_old_state->scaling == rmx_type)
			return 0;

		dm_new_state->scaling = rmx_type;
		ret = 0;
	} else if (property == adev->mode_info.underscan_hborder_property) {
		dm_new_state->underscan_hborder = val;
		ret = 0;
	} else if (property == adev->mode_info.underscan_vborder_property) {
		dm_new_state->underscan_vborder = val;
		ret = 0;
	} else if (property == adev->mode_info.underscan_property) {
		dm_new_state->underscan_enable = val;
		ret = 0;
	}

	return ret;
}

int amdgpu_dm_connector_atomic_get_property(struct drm_connector *connector,
					    const struct drm_connector_state *state,
					    struct drm_property *property,
					    uint64_t *val)
{
	struct drm_device *dev = connector->dev;
	struct amdgpu_device *adev = drm_to_adev(dev);
	struct dm_connector_state *dm_state =
		to_dm_connector_state(state);
	int ret = -EINVAL;

	if (property == dev->mode_config.scaling_mode_property) {
		switch (dm_state->scaling) {
		case RMX_CENTER:
			*val = DRM_MODE_SCALE_CENTER;
			break;
		case RMX_ASPECT:
			*val = DRM_MODE_SCALE_ASPECT;
			break;
		case RMX_FULL:
			*val = DRM_MODE_SCALE_FULLSCREEN;
			break;
		case RMX_OFF:
		default:
			*val = DRM_MODE_SCALE_NONE;
			break;
		}
		ret = 0;
	} else if (property == adev->mode_info.underscan_hborder_property) {
		*val = dm_state->underscan_hborder;
		ret = 0;
	} else if (property == adev->mode_info.underscan_vborder_property) {
		*val = dm_state->underscan_vborder;
		ret = 0;
	} else if (property == adev->mode_info.underscan_property) {
		*val = dm_state->underscan_enable;
		ret = 0;
	}

	return ret;
}

/**
 * DOC: panel power savings
 *
 * The display manager allows you to set your desired **panel power savings**
 * level (between 0-4, with 0 representing off), e.g. using the following::
 *
 *   # echo 3 > /sys/class/drm/card0-eDP-1/amdgpu/panel_power_savings
 *
 * Modifying this value can have implications on color accuracy, so tread
 * carefully.
 */

static ssize_t panel_power_savings_show(struct device *device,
					struct device_attribute *attr,
					char *buf)
{
	struct drm_connector *connector = dev_get_drvdata(device);
	struct drm_device *dev = connector->dev;
	u8 val;

	drm_modeset_lock(&dev->mode_config.connection_mutex, NULL);
	val = to_dm_connector_state(connector->state)->abm_level ==
		ABM_LEVEL_IMMEDIATE_DISABLE ? 0 :
		to_dm_connector_state(connector->state)->abm_level;
	drm_modeset_unlock(&dev->mode_config.connection_mutex);

	return sysfs_emit(buf, "%u\n", val);
}

static ssize_t panel_power_savings_store(struct device *device,
					 struct device_attribute *attr,
					 const char *buf, size_t count)
{
	struct drm_connector *connector = dev_get_drvdata(device);
	struct drm_device *dev = connector->dev;
	long val;
	int ret;

	ret = kstrtol(buf, 0, &val);

	if (ret)
		return ret;

	if (val < 0 || val > 4)
		return -EINVAL;

	drm_modeset_lock(&dev->mode_config.connection_mutex, NULL);
	to_dm_connector_state(connector->state)->abm_level = val ?:
		ABM_LEVEL_IMMEDIATE_DISABLE;
	drm_modeset_unlock(&dev->mode_config.connection_mutex);

	drm_kms_helper_hotplug_event(dev);

	return count;
}

static DEVICE_ATTR_RW(panel_power_savings);

static struct attribute *amdgpu_attrs[] = {
	&dev_attr_panel_power_savings.attr,
	NULL
};

static const struct attribute_group amdgpu_group = {
	.name = "amdgpu",
	.attrs = amdgpu_attrs
};

static bool
amdgpu_dm_should_create_sysfs(struct amdgpu_dm_connector *amdgpu_dm_connector)
{
	if (amdgpu_dm_abm_level >= 0)
		return false;

	if (amdgpu_dm_connector->base.connector_type != DRM_MODE_CONNECTOR_eDP)
		return false;

	/* check for OLED panels */
	if (amdgpu_dm_connector->bl_idx >= 0) {
		struct drm_device *drm = amdgpu_dm_connector->base.dev;
		struct amdgpu_display_manager *dm = &drm_to_adev(drm)->dm;
		struct amdgpu_dm_backlight_caps *caps;

		caps = &dm->backlight_caps[amdgpu_dm_connector->bl_idx];
		if (caps->aux_support)
			return false;
	}

	return true;
}

static void amdgpu_dm_connector_unregister(struct drm_connector *connector)
{
	struct amdgpu_dm_connector *amdgpu_dm_connector = to_amdgpu_dm_connector(connector);

	if (amdgpu_dm_should_create_sysfs(amdgpu_dm_connector))
		sysfs_remove_group(&connector->kdev->kobj, &amdgpu_group);

	cec_notifier_conn_unregister(amdgpu_dm_connector->notifier);
	drm_dp_aux_unregister(&amdgpu_dm_connector->dm_dp_aux.aux);
}

static void amdgpu_dm_connector_destroy(struct drm_connector *connector)
{
	struct amdgpu_dm_connector *aconnector = to_amdgpu_dm_connector(connector);
	struct amdgpu_device *adev = drm_to_adev(connector->dev);
	struct amdgpu_display_manager *dm = &adev->dm;

	/*
	 * Call only if mst_mgr was initialized before since it's not done
	 * for all connector types.
	 */
	if (aconnector->mst_mgr.dev)
		drm_dp_mst_topology_mgr_destroy(&aconnector->mst_mgr);

	if (aconnector->bl_idx != -1) {
		backlight_device_unregister(dm->backlight_dev[aconnector->bl_idx]);
		dm->backlight_dev[aconnector->bl_idx] = NULL;
	}

	if (aconnector->dc_em_sink)
		dc_sink_release(aconnector->dc_em_sink);
	aconnector->dc_em_sink = NULL;
	if (aconnector->dc_sink)
		dc_sink_release(aconnector->dc_sink);
	aconnector->dc_sink = NULL;

	drm_dp_cec_unregister_connector(&aconnector->dm_dp_aux.aux);
	drm_connector_unregister(connector);
	drm_connector_cleanup(connector);
	if (aconnector->i2c) {
		i2c_del_adapter(&aconnector->i2c->base);
		kfree(aconnector->i2c);
	}
	kfree(aconnector->dm_dp_aux.aux.name);

	kfree(connector);
}

void amdgpu_dm_connector_funcs_reset(struct drm_connector *connector)
{
	struct dm_connector_state *state =
		to_dm_connector_state(connector->state);

	if (connector->state)
		__drm_atomic_helper_connector_destroy_state(connector->state);

	kfree(state);

	state = kzalloc(sizeof(*state), GFP_KERNEL);

	if (state) {
		state->scaling = RMX_OFF;
		state->underscan_enable = false;
		state->underscan_hborder = 0;
		state->underscan_vborder = 0;
		state->base.max_requested_bpc = 8;
		state->vcpi_slots = 0;
		state->pbn = 0;

		if (connector->connector_type == DRM_MODE_CONNECTOR_eDP) {
			if (amdgpu_dm_abm_level <= 0)
				state->abm_level = ABM_LEVEL_IMMEDIATE_DISABLE;
			else
				state->abm_level = amdgpu_dm_abm_level;
		}

		__drm_atomic_helper_connector_reset(connector, &state->base);
	}
}

struct drm_connector_state *
amdgpu_dm_connector_atomic_duplicate_state(struct drm_connector *connector)
{
	struct dm_connector_state *state =
		to_dm_connector_state(connector->state);

	struct dm_connector_state *new_state =
			kmemdup(state, sizeof(*state), GFP_KERNEL);

	if (!new_state)
		return NULL;

	__drm_atomic_helper_connector_duplicate_state(connector, &new_state->base);

	new_state->freesync_capable = state->freesync_capable;
	new_state->abm_level = state->abm_level;
	new_state->scaling = state->scaling;
	new_state->underscan_enable = state->underscan_enable;
	new_state->underscan_hborder = state->underscan_hborder;
	new_state->underscan_vborder = state->underscan_vborder;
	new_state->vcpi_slots = state->vcpi_slots;
	new_state->pbn = state->pbn;
	return &new_state->base;
}

static int
amdgpu_dm_connector_late_register(struct drm_connector *connector)
{
	struct amdgpu_dm_connector *amdgpu_dm_connector =
		to_amdgpu_dm_connector(connector);
	int r;

	if (amdgpu_dm_should_create_sysfs(amdgpu_dm_connector)) {
		r = sysfs_create_group(&connector->kdev->kobj,
				       &amdgpu_group);
		if (r)
			return r;
	}

	amdgpu_dm_register_backlight_device(amdgpu_dm_connector);

	if ((connector->connector_type == DRM_MODE_CONNECTOR_DisplayPort) ||
	    (connector->connector_type == DRM_MODE_CONNECTOR_eDP)) {
		amdgpu_dm_connector->dm_dp_aux.aux.dev = connector->kdev;
		r = drm_dp_aux_register(&amdgpu_dm_connector->dm_dp_aux.aux);
		if (r)
			return r;
	}

#if defined(CONFIG_DEBUG_FS)
	connector_debugfs_init(amdgpu_dm_connector);
#endif

	return 0;
}

static void amdgpu_dm_connector_funcs_force(struct drm_connector *connector)
{
	struct amdgpu_dm_connector *aconnector = to_amdgpu_dm_connector(connector);
	struct dc_link *dc_link = aconnector->dc_link;
	struct dc_sink *dc_em_sink = aconnector->dc_em_sink;
	const struct drm_edid *drm_edid;
	struct i2c_adapter *ddc;

	if (dc_link && dc_link->aux_mode)
		ddc = &aconnector->dm_dp_aux.aux.ddc;
	else
		ddc = &aconnector->i2c->base;

	drm_edid = drm_edid_read_ddc(connector, ddc);
	drm_edid_connector_update(connector, drm_edid);
	if (!drm_edid) {
		DRM_ERROR("No EDID found on connector: %s.\n", connector->name);
		return;
	}

	aconnector->drm_edid = drm_edid;
	/* Update emulated (virtual) sink's EDID */
	if (dc_em_sink && dc_link) {
		// FIXME: Get rid of drm_edid_raw()
		const struct edid *edid = drm_edid_raw(drm_edid);

		memset(&dc_em_sink->edid_caps, 0, sizeof(struct dc_edid_caps));
		memmove(dc_em_sink->dc_edid.raw_edid, edid,
			(edid->extensions + 1) * EDID_LENGTH);
		dm_helpers_parse_edid_caps(
			dc_link,
			&dc_em_sink->dc_edid,
			&dc_em_sink->edid_caps);
	}
}

static const struct drm_connector_funcs amdgpu_dm_connector_funcs = {
	.reset = amdgpu_dm_connector_funcs_reset,
	.detect = amdgpu_dm_connector_detect,
	.fill_modes = drm_helper_probe_single_connector_modes,
	.destroy = amdgpu_dm_connector_destroy,
	.atomic_duplicate_state = amdgpu_dm_connector_atomic_duplicate_state,
	.atomic_destroy_state = drm_atomic_helper_connector_destroy_state,
	.atomic_set_property = amdgpu_dm_connector_atomic_set_property,
	.atomic_get_property = amdgpu_dm_connector_atomic_get_property,
	.late_register = amdgpu_dm_connector_late_register,
	.early_unregister = amdgpu_dm_connector_unregister,
	.force = amdgpu_dm_connector_funcs_force
};

static int get_modes(struct drm_connector *connector)
{
	return amdgpu_dm_connector_get_modes(connector);
}

static void create_eml_sink(struct amdgpu_dm_connector *aconnector)
{
	struct drm_connector *connector = &aconnector->base;
	struct dc_link *dc_link = aconnector->dc_link;
	struct dc_sink_init_data init_params = {
			.link = aconnector->dc_link,
			.sink_signal = SIGNAL_TYPE_VIRTUAL
	};
	const struct drm_edid *drm_edid;
	const struct edid *edid;
	struct i2c_adapter *ddc;
<<<<<<< HEAD

	if (dc_link && dc_link->aux_mode)
		ddc = &aconnector->dm_dp_aux.aux.ddc;
	else
		ddc = &aconnector->i2c->base;

=======

	if (dc_link && dc_link->aux_mode)
		ddc = &aconnector->dm_dp_aux.aux.ddc;
	else
		ddc = &aconnector->i2c->base;

>>>>>>> 7d83c129
	drm_edid = drm_edid_read_ddc(connector, ddc);
	drm_edid_connector_update(connector, drm_edid);
	if (!drm_edid) {
		DRM_ERROR("No EDID found on connector: %s.\n", connector->name);
		return;
	}

	if (connector->display_info.is_hdmi)
		init_params.sink_signal = SIGNAL_TYPE_HDMI_TYPE_A;

	aconnector->drm_edid = drm_edid;

	edid = drm_edid_raw(drm_edid); // FIXME: Get rid of drm_edid_raw()
	aconnector->dc_em_sink = dc_link_add_remote_sink(
		aconnector->dc_link,
		(uint8_t *)edid,
		(edid->extensions + 1) * EDID_LENGTH,
		&init_params);

	if (aconnector->base.force == DRM_FORCE_ON) {
		aconnector->dc_sink = aconnector->dc_link->local_sink ?
		aconnector->dc_link->local_sink :
		aconnector->dc_em_sink;
		if (aconnector->dc_sink)
			dc_sink_retain(aconnector->dc_sink);
	}
}

static void handle_edid_mgmt(struct amdgpu_dm_connector *aconnector)
{
	struct dc_link *link = (struct dc_link *)aconnector->dc_link;

	/*
	 * In case of headless boot with force on for DP managed connector
	 * Those settings have to be != 0 to get initial modeset
	 */
	if (link->connector_signal == SIGNAL_TYPE_DISPLAY_PORT) {
		link->verified_link_cap.lane_count = LANE_COUNT_FOUR;
		link->verified_link_cap.link_rate = LINK_RATE_HIGH2;
	}

	create_eml_sink(aconnector);
}

static enum dc_status dm_validate_stream_and_context(struct dc *dc,
						struct dc_stream_state *stream)
{
	enum dc_status dc_result = DC_ERROR_UNEXPECTED;
	struct dc_plane_state *dc_plane_state = NULL;
	struct dc_state *dc_state = NULL;

	if (!stream)
		goto cleanup;

	dc_plane_state = dc_create_plane_state(dc);
	if (!dc_plane_state)
		goto cleanup;

	dc_state = dc_state_create(dc, NULL);
	if (!dc_state)
		goto cleanup;

	/* populate stream to plane */
	dc_plane_state->src_rect.height  = stream->src.height;
	dc_plane_state->src_rect.width   = stream->src.width;
	dc_plane_state->dst_rect.height  = stream->src.height;
	dc_plane_state->dst_rect.width   = stream->src.width;
	dc_plane_state->clip_rect.height = stream->src.height;
	dc_plane_state->clip_rect.width  = stream->src.width;
	dc_plane_state->plane_size.surface_pitch = ((stream->src.width + 255) / 256) * 256;
	dc_plane_state->plane_size.surface_size.height = stream->src.height;
	dc_plane_state->plane_size.surface_size.width  = stream->src.width;
	dc_plane_state->plane_size.chroma_size.height  = stream->src.height;
	dc_plane_state->plane_size.chroma_size.width   = stream->src.width;
	dc_plane_state->format = SURFACE_PIXEL_FORMAT_GRPH_ARGB8888;
	dc_plane_state->tiling_info.gfx9.swizzle = DC_SW_UNKNOWN;
	dc_plane_state->rotation = ROTATION_ANGLE_0;
	dc_plane_state->is_tiling_rotated = false;
	dc_plane_state->tiling_info.gfx8.array_mode = DC_ARRAY_LINEAR_GENERAL;

	dc_result = dc_validate_stream(dc, stream);
	if (dc_result == DC_OK)
		dc_result = dc_validate_plane(dc, dc_plane_state);

	if (dc_result == DC_OK)
		dc_result = dc_state_add_stream(dc, dc_state, stream);

	if (dc_result == DC_OK && !dc_state_add_plane(
						dc,
						stream,
						dc_plane_state,
						dc_state))
		dc_result = DC_FAIL_ATTACH_SURFACES;

	if (dc_result == DC_OK)
		dc_result = dc_validate_global_state(dc, dc_state, true);

cleanup:
	if (dc_state)
		dc_state_release(dc_state);

	if (dc_plane_state)
		dc_plane_state_release(dc_plane_state);

	return dc_result;
}

struct dc_stream_state *
create_validate_stream_for_sink(struct drm_connector *connector,
				const struct drm_display_mode *drm_mode,
				const struct dm_connector_state *dm_state,
				const struct dc_stream_state *old_stream)
{
	struct amdgpu_dm_connector *aconnector = NULL;
	struct amdgpu_device *adev = drm_to_adev(connector->dev);
	struct dc_stream_state *stream;
	const struct drm_connector_state *drm_state = dm_state ? &dm_state->base : NULL;
	int requested_bpc = drm_state ? drm_state->max_requested_bpc : 8;
	enum dc_status dc_result = DC_OK;
	uint8_t bpc_limit = 6;

	if (!dm_state)
		return NULL;

	if (connector->connector_type != DRM_MODE_CONNECTOR_WRITEBACK)
		aconnector = to_amdgpu_dm_connector(connector);

	if (aconnector &&
	    (aconnector->dc_link->connector_signal == SIGNAL_TYPE_HDMI_TYPE_A ||
	     aconnector->dc_link->dpcd_caps.dongle_type == DISPLAY_DONGLE_DP_HDMI_CONVERTER))
		bpc_limit = 8;

	do {
		stream = create_stream_for_sink(connector, drm_mode,
						dm_state, old_stream,
						requested_bpc);
		if (stream == NULL) {
			DRM_ERROR("Failed to create stream for sink!\n");
			break;
		}

		dc_result = dc_validate_stream(adev->dm.dc, stream);

		if (!aconnector) /* writeback connector */
			return stream;

		if (dc_result == DC_OK && stream->signal == SIGNAL_TYPE_DISPLAY_PORT_MST)
			dc_result = dm_dp_mst_is_port_support_mode(aconnector, stream);

		if (dc_result == DC_OK)
			dc_result = dm_validate_stream_and_context(adev->dm.dc, stream);

		if (dc_result != DC_OK) {
			DRM_DEBUG_KMS("Mode %dx%d (clk %d) pixel_encoding:%s color_depth:%s failed validation -- %s\n",
				      drm_mode->hdisplay,
				      drm_mode->vdisplay,
				      drm_mode->clock,
				      dc_pixel_encoding_to_str(stream->timing.pixel_encoding),
				      dc_color_depth_to_str(stream->timing.display_color_depth),
				      dc_status_to_str(dc_result));

			dc_stream_release(stream);
			stream = NULL;
			requested_bpc -= 2; /* lower bpc to retry validation */
		}

	} while (stream == NULL && requested_bpc >= bpc_limit);

	if ((dc_result == DC_FAIL_ENC_VALIDATE ||
	     dc_result == DC_EXCEED_DONGLE_CAP) &&
	     !aconnector->force_yuv420_output) {
		DRM_DEBUG_KMS("%s:%d Retry forcing yuv420 encoding\n",
				     __func__, __LINE__);

		aconnector->force_yuv420_output = true;
		stream = create_validate_stream_for_sink(connector, drm_mode,
						dm_state, old_stream);
		aconnector->force_yuv420_output = false;
	}

	return stream;
}

enum drm_mode_status amdgpu_dm_connector_mode_valid(struct drm_connector *connector,
				   const struct drm_display_mode *mode)
{
	int result = MODE_ERROR;
	struct dc_sink *dc_sink;
	struct drm_display_mode *test_mode;
	/* TODO: Unhardcode stream count */
	struct dc_stream_state *stream;
	/* we always have an amdgpu_dm_connector here since we got
	 * here via the amdgpu_dm_connector_helper_funcs
	 */
	struct amdgpu_dm_connector *aconnector = to_amdgpu_dm_connector(connector);

	if ((mode->flags & DRM_MODE_FLAG_INTERLACE) ||
			(mode->flags & DRM_MODE_FLAG_DBLSCAN))
		return result;

	/*
	 * Only run this the first time mode_valid is called to initilialize
	 * EDID mgmt
	 */
	if (aconnector->base.force != DRM_FORCE_UNSPECIFIED &&
		!aconnector->dc_em_sink)
		handle_edid_mgmt(aconnector);

	dc_sink = to_amdgpu_dm_connector(connector)->dc_sink;

	if (dc_sink == NULL && aconnector->base.force != DRM_FORCE_ON_DIGITAL &&
				aconnector->base.force != DRM_FORCE_ON) {
		DRM_ERROR("dc_sink is NULL!\n");
		goto fail;
	}

	test_mode = drm_mode_duplicate(connector->dev, mode);
	if (!test_mode)
		goto fail;

	drm_mode_set_crtcinfo(test_mode, 0);

	stream = create_validate_stream_for_sink(connector, test_mode,
						 to_dm_connector_state(connector->state),
						 NULL);
	drm_mode_destroy(connector->dev, test_mode);
	if (stream) {
		dc_stream_release(stream);
		result = MODE_OK;
	}

fail:
	/* TODO: error handling*/
	return result;
}

static int fill_hdr_info_packet(const struct drm_connector_state *state,
				struct dc_info_packet *out)
{
	struct hdmi_drm_infoframe frame;
	unsigned char buf[30]; /* 26 + 4 */
	ssize_t len;
	int ret, i;

	memset(out, 0, sizeof(*out));

	if (!state->hdr_output_metadata)
		return 0;

	ret = drm_hdmi_infoframe_set_hdr_metadata(&frame, state);
	if (ret)
		return ret;

	len = hdmi_drm_infoframe_pack_only(&frame, buf, sizeof(buf));
	if (len < 0)
		return (int)len;

	/* Static metadata is a fixed 26 bytes + 4 byte header. */
	if (len != 30)
		return -EINVAL;

	/* Prepare the infopacket for DC. */
	switch (state->connector->connector_type) {
	case DRM_MODE_CONNECTOR_HDMIA:
		out->hb0 = 0x87; /* type */
		out->hb1 = 0x01; /* version */
		out->hb2 = 0x1A; /* length */
		out->sb[0] = buf[3]; /* checksum */
		i = 1;
		break;

	case DRM_MODE_CONNECTOR_DisplayPort:
	case DRM_MODE_CONNECTOR_eDP:
		out->hb0 = 0x00; /* sdp id, zero */
		out->hb1 = 0x87; /* type */
		out->hb2 = 0x1D; /* payload len - 1 */
		out->hb3 = (0x13 << 2); /* sdp version */
		out->sb[0] = 0x01; /* version */
		out->sb[1] = 0x1A; /* length */
		i = 2;
		break;

	default:
		return -EINVAL;
	}

	memcpy(&out->sb[i], &buf[4], 26);
	out->valid = true;

	print_hex_dump(KERN_DEBUG, "HDR SB:", DUMP_PREFIX_NONE, 16, 1, out->sb,
		       sizeof(out->sb), false);

	return 0;
}

static int
amdgpu_dm_connector_atomic_check(struct drm_connector *conn,
				 struct drm_atomic_state *state)
{
	struct drm_connector_state *new_con_state =
		drm_atomic_get_new_connector_state(state, conn);
	struct drm_connector_state *old_con_state =
		drm_atomic_get_old_connector_state(state, conn);
	struct drm_crtc *crtc = new_con_state->crtc;
	struct drm_crtc_state *new_crtc_state;
	struct amdgpu_dm_connector *aconn = to_amdgpu_dm_connector(conn);
	int ret;

	trace_amdgpu_dm_connector_atomic_check(new_con_state);

	if (conn->connector_type == DRM_MODE_CONNECTOR_DisplayPort) {
		ret = drm_dp_mst_root_conn_atomic_check(new_con_state, &aconn->mst_mgr);
		if (ret < 0)
			return ret;
	}

	if (!crtc)
		return 0;

	if (new_con_state->colorspace != old_con_state->colorspace) {
		new_crtc_state = drm_atomic_get_crtc_state(state, crtc);
		if (IS_ERR(new_crtc_state))
			return PTR_ERR(new_crtc_state);

		new_crtc_state->mode_changed = true;
	}

	if (new_con_state->content_type != old_con_state->content_type) {
		new_crtc_state = drm_atomic_get_crtc_state(state, crtc);
		if (IS_ERR(new_crtc_state))
			return PTR_ERR(new_crtc_state);

		new_crtc_state->mode_changed = true;
	}

	if (!drm_connector_atomic_hdr_metadata_equal(old_con_state, new_con_state)) {
		struct dc_info_packet hdr_infopacket;

		ret = fill_hdr_info_packet(new_con_state, &hdr_infopacket);
		if (ret)
			return ret;

		new_crtc_state = drm_atomic_get_crtc_state(state, crtc);
		if (IS_ERR(new_crtc_state))
			return PTR_ERR(new_crtc_state);

		/*
		 * DC considers the stream backends changed if the
		 * static metadata changes. Forcing the modeset also
		 * gives a simple way for userspace to switch from
		 * 8bpc to 10bpc when setting the metadata to enter
		 * or exit HDR.
		 *
		 * Changing the static metadata after it's been
		 * set is permissible, however. So only force a
		 * modeset if we're entering or exiting HDR.
		 */
		new_crtc_state->mode_changed = new_crtc_state->mode_changed ||
			!old_con_state->hdr_output_metadata ||
			!new_con_state->hdr_output_metadata;
	}

	return 0;
}

static const struct drm_connector_helper_funcs
amdgpu_dm_connector_helper_funcs = {
	/*
	 * If hotplugging a second bigger display in FB Con mode, bigger resolution
	 * modes will be filtered by drm_mode_validate_size(), and those modes
	 * are missing after user start lightdm. So we need to renew modes list.
	 * in get_modes call back, not just return the modes count
	 */
	.get_modes = get_modes,
	.mode_valid = amdgpu_dm_connector_mode_valid,
	.atomic_check = amdgpu_dm_connector_atomic_check,
};

static void dm_encoder_helper_disable(struct drm_encoder *encoder)
{

}

int convert_dc_color_depth_into_bpc(enum dc_color_depth display_color_depth)
{
	switch (display_color_depth) {
	case COLOR_DEPTH_666:
		return 6;
	case COLOR_DEPTH_888:
		return 8;
	case COLOR_DEPTH_101010:
		return 10;
	case COLOR_DEPTH_121212:
		return 12;
	case COLOR_DEPTH_141414:
		return 14;
	case COLOR_DEPTH_161616:
		return 16;
	default:
		break;
	}
	return 0;
}

static int dm_encoder_helper_atomic_check(struct drm_encoder *encoder,
					  struct drm_crtc_state *crtc_state,
					  struct drm_connector_state *conn_state)
{
	struct drm_atomic_state *state = crtc_state->state;
	struct drm_connector *connector = conn_state->connector;
	struct amdgpu_dm_connector *aconnector = to_amdgpu_dm_connector(connector);
	struct dm_connector_state *dm_new_connector_state = to_dm_connector_state(conn_state);
	const struct drm_display_mode *adjusted_mode = &crtc_state->adjusted_mode;
	struct drm_dp_mst_topology_mgr *mst_mgr;
	struct drm_dp_mst_port *mst_port;
	struct drm_dp_mst_topology_state *mst_state;
	enum dc_color_depth color_depth;
	int clock, bpp = 0;
	bool is_y420 = false;

	if (!aconnector->mst_output_port)
		return 0;

	mst_port = aconnector->mst_output_port;
	mst_mgr = &aconnector->mst_root->mst_mgr;

	if (!crtc_state->connectors_changed && !crtc_state->mode_changed)
		return 0;

	mst_state = drm_atomic_get_mst_topology_state(state, mst_mgr);
	if (IS_ERR(mst_state))
		return PTR_ERR(mst_state);

	mst_state->pbn_div.full = dfixed_const(dm_mst_get_pbn_divider(aconnector->mst_root->dc_link));

	if (!state->duplicated) {
		int max_bpc = conn_state->max_requested_bpc;

		is_y420 = drm_mode_is_420_also(&connector->display_info, adjusted_mode) &&
			  aconnector->force_yuv420_output;
		color_depth = convert_color_depth_from_display_info(connector,
								    is_y420,
								    max_bpc);
		bpp = convert_dc_color_depth_into_bpc(color_depth) * 3;
		clock = adjusted_mode->clock;
		dm_new_connector_state->pbn = drm_dp_calc_pbn_mode(clock, bpp << 4);
	}

	dm_new_connector_state->vcpi_slots =
		drm_dp_atomic_find_time_slots(state, mst_mgr, mst_port,
					      dm_new_connector_state->pbn);
	if (dm_new_connector_state->vcpi_slots < 0) {
		DRM_DEBUG_ATOMIC("failed finding vcpi slots: %d\n", (int)dm_new_connector_state->vcpi_slots);
		return dm_new_connector_state->vcpi_slots;
	}
	return 0;
}

const struct drm_encoder_helper_funcs amdgpu_dm_encoder_helper_funcs = {
	.disable = dm_encoder_helper_disable,
	.atomic_check = dm_encoder_helper_atomic_check
};

static int dm_update_mst_vcpi_slots_for_dsc(struct drm_atomic_state *state,
					    struct dc_state *dc_state,
					    struct dsc_mst_fairness_vars *vars)
{
	struct dc_stream_state *stream = NULL;
	struct drm_connector *connector;
	struct drm_connector_state *new_con_state;
	struct amdgpu_dm_connector *aconnector;
	struct dm_connector_state *dm_conn_state;
	int i, j, ret;
	int vcpi, pbn_div, pbn = 0, slot_num = 0;

	for_each_new_connector_in_state(state, connector, new_con_state, i) {

		if (connector->connector_type == DRM_MODE_CONNECTOR_WRITEBACK)
			continue;

		aconnector = to_amdgpu_dm_connector(connector);

		if (!aconnector->mst_output_port)
			continue;

		if (!new_con_state || !new_con_state->crtc)
			continue;

		dm_conn_state = to_dm_connector_state(new_con_state);

		for (j = 0; j < dc_state->stream_count; j++) {
			stream = dc_state->streams[j];
			if (!stream)
				continue;

			if ((struct amdgpu_dm_connector *)stream->dm_stream_context == aconnector)
				break;

			stream = NULL;
		}

		if (!stream)
			continue;

		pbn_div = dm_mst_get_pbn_divider(stream->link);
		/* pbn is calculated by compute_mst_dsc_configs_for_state*/
		for (j = 0; j < dc_state->stream_count; j++) {
			if (vars[j].aconnector == aconnector) {
				pbn = vars[j].pbn;
				break;
			}
		}

		if (j == dc_state->stream_count || pbn_div == 0)
			continue;

		slot_num = DIV_ROUND_UP(pbn, pbn_div);

		if (stream->timing.flags.DSC != 1) {
			dm_conn_state->pbn = pbn;
			dm_conn_state->vcpi_slots = slot_num;

			ret = drm_dp_mst_atomic_enable_dsc(state, aconnector->mst_output_port,
							   dm_conn_state->pbn, false);
			if (ret < 0)
				return ret;

			continue;
		}

		vcpi = drm_dp_mst_atomic_enable_dsc(state, aconnector->mst_output_port, pbn, true);
		if (vcpi < 0)
			return vcpi;

		dm_conn_state->pbn = pbn;
		dm_conn_state->vcpi_slots = vcpi;
	}
	return 0;
}

static int to_drm_connector_type(enum signal_type st)
{
	switch (st) {
	case SIGNAL_TYPE_HDMI_TYPE_A:
		return DRM_MODE_CONNECTOR_HDMIA;
	case SIGNAL_TYPE_EDP:
		return DRM_MODE_CONNECTOR_eDP;
	case SIGNAL_TYPE_LVDS:
		return DRM_MODE_CONNECTOR_LVDS;
	case SIGNAL_TYPE_RGB:
		return DRM_MODE_CONNECTOR_VGA;
	case SIGNAL_TYPE_DISPLAY_PORT:
	case SIGNAL_TYPE_DISPLAY_PORT_MST:
		return DRM_MODE_CONNECTOR_DisplayPort;
	case SIGNAL_TYPE_DVI_DUAL_LINK:
	case SIGNAL_TYPE_DVI_SINGLE_LINK:
		return DRM_MODE_CONNECTOR_DVID;
	case SIGNAL_TYPE_VIRTUAL:
		return DRM_MODE_CONNECTOR_VIRTUAL;

	default:
		return DRM_MODE_CONNECTOR_Unknown;
	}
}

static struct drm_encoder *amdgpu_dm_connector_to_encoder(struct drm_connector *connector)
{
	struct drm_encoder *encoder;

	/* There is only one encoder per connector */
	drm_connector_for_each_possible_encoder(connector, encoder)
		return encoder;

	return NULL;
}

static void amdgpu_dm_get_native_mode(struct drm_connector *connector)
{
	struct drm_encoder *encoder;
	struct amdgpu_encoder *amdgpu_encoder;

	encoder = amdgpu_dm_connector_to_encoder(connector);

	if (encoder == NULL)
		return;

	amdgpu_encoder = to_amdgpu_encoder(encoder);

	amdgpu_encoder->native_mode.clock = 0;

	if (!list_empty(&connector->probed_modes)) {
		struct drm_display_mode *preferred_mode = NULL;

		list_for_each_entry(preferred_mode,
				    &connector->probed_modes,
				    head) {
			if (preferred_mode->type & DRM_MODE_TYPE_PREFERRED)
				amdgpu_encoder->native_mode = *preferred_mode;

			break;
		}

	}
}

static struct drm_display_mode *
amdgpu_dm_create_common_mode(struct drm_encoder *encoder,
			     char *name,
			     int hdisplay, int vdisplay)
{
	struct drm_device *dev = encoder->dev;
	struct amdgpu_encoder *amdgpu_encoder = to_amdgpu_encoder(encoder);
	struct drm_display_mode *mode = NULL;
	struct drm_display_mode *native_mode = &amdgpu_encoder->native_mode;

	mode = drm_mode_duplicate(dev, native_mode);

	if (mode == NULL)
		return NULL;

	mode->hdisplay = hdisplay;
	mode->vdisplay = vdisplay;
	mode->type &= ~DRM_MODE_TYPE_PREFERRED;
	strscpy(mode->name, name, DRM_DISPLAY_MODE_LEN);

	return mode;

}

static void amdgpu_dm_connector_add_common_modes(struct drm_encoder *encoder,
						 struct drm_connector *connector)
{
	struct amdgpu_encoder *amdgpu_encoder = to_amdgpu_encoder(encoder);
	struct drm_display_mode *mode = NULL;
	struct drm_display_mode *native_mode = &amdgpu_encoder->native_mode;
	struct amdgpu_dm_connector *amdgpu_dm_connector =
				to_amdgpu_dm_connector(connector);
	int i;
	int n;
	struct mode_size {
		char name[DRM_DISPLAY_MODE_LEN];
		int w;
		int h;
	} common_modes[] = {
		{  "640x480",  640,  480},
		{  "800x600",  800,  600},
		{ "1024x768", 1024,  768},
		{ "1280x720", 1280,  720},
		{ "1280x800", 1280,  800},
		{"1280x1024", 1280, 1024},
		{ "1440x900", 1440,  900},
		{"1680x1050", 1680, 1050},
		{"1600x1200", 1600, 1200},
		{"1920x1080", 1920, 1080},
		{"1920x1200", 1920, 1200}
	};

	n = ARRAY_SIZE(common_modes);

	for (i = 0; i < n; i++) {
		struct drm_display_mode *curmode = NULL;
		bool mode_existed = false;

		if (common_modes[i].w > native_mode->hdisplay ||
		    common_modes[i].h > native_mode->vdisplay ||
		   (common_modes[i].w == native_mode->hdisplay &&
		    common_modes[i].h == native_mode->vdisplay))
			continue;

		list_for_each_entry(curmode, &connector->probed_modes, head) {
			if (common_modes[i].w == curmode->hdisplay &&
			    common_modes[i].h == curmode->vdisplay) {
				mode_existed = true;
				break;
			}
		}

		if (mode_existed)
			continue;

		mode = amdgpu_dm_create_common_mode(encoder,
				common_modes[i].name, common_modes[i].w,
				common_modes[i].h);
		if (!mode)
			continue;

		drm_mode_probed_add(connector, mode);
		amdgpu_dm_connector->num_modes++;
	}
}

static void amdgpu_set_panel_orientation(struct drm_connector *connector)
{
	struct drm_encoder *encoder;
	struct amdgpu_encoder *amdgpu_encoder;
	const struct drm_display_mode *native_mode;

	if (connector->connector_type != DRM_MODE_CONNECTOR_eDP &&
	    connector->connector_type != DRM_MODE_CONNECTOR_LVDS)
		return;

	mutex_lock(&connector->dev->mode_config.mutex);
	amdgpu_dm_connector_get_modes(connector);
	mutex_unlock(&connector->dev->mode_config.mutex);

	encoder = amdgpu_dm_connector_to_encoder(connector);
	if (!encoder)
		return;

	amdgpu_encoder = to_amdgpu_encoder(encoder);

	native_mode = &amdgpu_encoder->native_mode;
	if (native_mode->hdisplay == 0 || native_mode->vdisplay == 0)
		return;

	drm_connector_set_panel_orientation_with_quirk(connector,
						       DRM_MODE_PANEL_ORIENTATION_UNKNOWN,
						       native_mode->hdisplay,
						       native_mode->vdisplay);
}

static void amdgpu_dm_connector_ddc_get_modes(struct drm_connector *connector,
					      const struct drm_edid *drm_edid)
{
	struct amdgpu_dm_connector *amdgpu_dm_connector =
			to_amdgpu_dm_connector(connector);

	if (drm_edid) {
		/* empty probed_modes */
		INIT_LIST_HEAD(&connector->probed_modes);
		amdgpu_dm_connector->num_modes =
				drm_edid_connector_add_modes(connector);

		/* sorting the probed modes before calling function
		 * amdgpu_dm_get_native_mode() since EDID can have
		 * more than one preferred mode. The modes that are
		 * later in the probed mode list could be of higher
		 * and preferred resolution. For example, 3840x2160
		 * resolution in base EDID preferred timing and 4096x2160
		 * preferred resolution in DID extension block later.
		 */
		drm_mode_sort(&connector->probed_modes);
		amdgpu_dm_get_native_mode(connector);

		/* Freesync capabilities are reset by calling
		 * drm_edid_connector_add_modes() and need to be
		 * restored here.
		 */
		amdgpu_dm_update_freesync_caps(connector, drm_edid);
	} else {
		amdgpu_dm_connector->num_modes = 0;
	}
}

static bool is_duplicate_mode(struct amdgpu_dm_connector *aconnector,
			      struct drm_display_mode *mode)
{
	struct drm_display_mode *m;

	list_for_each_entry(m, &aconnector->base.probed_modes, head) {
		if (drm_mode_equal(m, mode))
			return true;
	}

	return false;
}

static uint add_fs_modes(struct amdgpu_dm_connector *aconnector)
{
	const struct drm_display_mode *m;
	struct drm_display_mode *new_mode;
	uint i;
	u32 new_modes_count = 0;

	/* Standard FPS values
	 *
	 * 23.976       - TV/NTSC
	 * 24           - Cinema
	 * 25           - TV/PAL
	 * 29.97        - TV/NTSC
	 * 30           - TV/NTSC
	 * 48           - Cinema HFR
	 * 50           - TV/PAL
	 * 60           - Commonly used
	 * 48,72,96,120 - Multiples of 24
	 */
	static const u32 common_rates[] = {
		23976, 24000, 25000, 29970, 30000,
		48000, 50000, 60000, 72000, 96000, 120000
	};

	/*
	 * Find mode with highest refresh rate with the same resolution
	 * as the preferred mode. Some monitors report a preferred mode
	 * with lower resolution than the highest refresh rate supported.
	 */

	m = get_highest_refresh_rate_mode(aconnector, true);
	if (!m)
		return 0;

	for (i = 0; i < ARRAY_SIZE(common_rates); i++) {
		u64 target_vtotal, target_vtotal_diff;
		u64 num, den;

		if (drm_mode_vrefresh(m) * 1000 < common_rates[i])
			continue;

		if (common_rates[i] < aconnector->min_vfreq * 1000 ||
		    common_rates[i] > aconnector->max_vfreq * 1000)
			continue;

		num = (unsigned long long)m->clock * 1000 * 1000;
		den = common_rates[i] * (unsigned long long)m->htotal;
		target_vtotal = div_u64(num, den);
		target_vtotal_diff = target_vtotal - m->vtotal;

		/* Check for illegal modes */
		if (m->vsync_start + target_vtotal_diff < m->vdisplay ||
		    m->vsync_end + target_vtotal_diff < m->vsync_start ||
		    m->vtotal + target_vtotal_diff < m->vsync_end)
			continue;

		new_mode = drm_mode_duplicate(aconnector->base.dev, m);
		if (!new_mode)
			goto out;

		new_mode->vtotal += (u16)target_vtotal_diff;
		new_mode->vsync_start += (u16)target_vtotal_diff;
		new_mode->vsync_end += (u16)target_vtotal_diff;
		new_mode->type &= ~DRM_MODE_TYPE_PREFERRED;
		new_mode->type |= DRM_MODE_TYPE_DRIVER;

		if (!is_duplicate_mode(aconnector, new_mode)) {
			drm_mode_probed_add(&aconnector->base, new_mode);
			new_modes_count += 1;
		} else
			drm_mode_destroy(aconnector->base.dev, new_mode);
	}
 out:
	return new_modes_count;
}

static void amdgpu_dm_connector_add_freesync_modes(struct drm_connector *connector,
						   const struct drm_edid *drm_edid)
{
	struct amdgpu_dm_connector *amdgpu_dm_connector =
		to_amdgpu_dm_connector(connector);

	if (!(amdgpu_freesync_vid_mode && drm_edid))
		return;

	if (amdgpu_dm_connector->max_vfreq - amdgpu_dm_connector->min_vfreq > 10)
		amdgpu_dm_connector->num_modes +=
			add_fs_modes(amdgpu_dm_connector);
}

static int amdgpu_dm_connector_get_modes(struct drm_connector *connector)
{
	struct amdgpu_dm_connector *amdgpu_dm_connector =
			to_amdgpu_dm_connector(connector);
	struct drm_encoder *encoder;
	const struct drm_edid *drm_edid = amdgpu_dm_connector->drm_edid;
	struct dc_link_settings *verified_link_cap =
			&amdgpu_dm_connector->dc_link->verified_link_cap;
	const struct dc *dc = amdgpu_dm_connector->dc_link->dc;

	encoder = amdgpu_dm_connector_to_encoder(connector);

	if (!drm_edid) {
		amdgpu_dm_connector->num_modes =
				drm_add_modes_noedid(connector, 640, 480);
		if (dc->link_srv->dp_get_encoding_format(verified_link_cap) == DP_128b_132b_ENCODING)
			amdgpu_dm_connector->num_modes +=
				drm_add_modes_noedid(connector, 1920, 1080);
	} else {
		amdgpu_dm_connector_ddc_get_modes(connector, drm_edid);
		if (encoder)
			amdgpu_dm_connector_add_common_modes(encoder, connector);
		amdgpu_dm_connector_add_freesync_modes(connector, drm_edid);
	}
	amdgpu_dm_fbc_init(connector);

	return amdgpu_dm_connector->num_modes;
}

static const u32 supported_colorspaces =
	BIT(DRM_MODE_COLORIMETRY_BT709_YCC) |
	BIT(DRM_MODE_COLORIMETRY_OPRGB) |
	BIT(DRM_MODE_COLORIMETRY_BT2020_RGB) |
	BIT(DRM_MODE_COLORIMETRY_BT2020_YCC);

void amdgpu_dm_connector_init_helper(struct amdgpu_display_manager *dm,
				     struct amdgpu_dm_connector *aconnector,
				     int connector_type,
				     struct dc_link *link,
				     int link_index)
{
	struct amdgpu_device *adev = drm_to_adev(dm->ddev);

	/*
	 * Some of the properties below require access to state, like bpc.
	 * Allocate some default initial connector state with our reset helper.
	 */
	if (aconnector->base.funcs->reset)
		aconnector->base.funcs->reset(&aconnector->base);

	aconnector->connector_id = link_index;
	aconnector->bl_idx = -1;
	aconnector->dc_link = link;
	aconnector->base.interlace_allowed = false;
	aconnector->base.doublescan_allowed = false;
	aconnector->base.stereo_allowed = false;
	aconnector->base.dpms = DRM_MODE_DPMS_OFF;
	aconnector->hpd.hpd = AMDGPU_HPD_NONE; /* not used */
	aconnector->audio_inst = -1;
	aconnector->pack_sdp_v1_3 = false;
	aconnector->as_type = ADAPTIVE_SYNC_TYPE_NONE;
	memset(&aconnector->vsdb_info, 0, sizeof(aconnector->vsdb_info));
	mutex_init(&aconnector->hpd_lock);
	mutex_init(&aconnector->handle_mst_msg_ready);

	/*
	 * configure support HPD hot plug connector_>polled default value is 0
	 * which means HPD hot plug not supported
	 */
	switch (connector_type) {
	case DRM_MODE_CONNECTOR_HDMIA:
		aconnector->base.polled = DRM_CONNECTOR_POLL_HPD;
		aconnector->base.ycbcr_420_allowed =
			link->link_enc->features.hdmi_ycbcr420_supported ? true : false;
		break;
	case DRM_MODE_CONNECTOR_DisplayPort:
		aconnector->base.polled = DRM_CONNECTOR_POLL_HPD;
		link->link_enc = link_enc_cfg_get_link_enc(link);
		ASSERT(link->link_enc);
		if (link->link_enc)
			aconnector->base.ycbcr_420_allowed =
			link->link_enc->features.dp_ycbcr420_supported ? true : false;
		break;
	case DRM_MODE_CONNECTOR_DVID:
		aconnector->base.polled = DRM_CONNECTOR_POLL_HPD;
		break;
	default:
		break;
	}

	drm_object_attach_property(&aconnector->base.base,
				dm->ddev->mode_config.scaling_mode_property,
				DRM_MODE_SCALE_NONE);

	if (connector_type == DRM_MODE_CONNECTOR_HDMIA
		|| (connector_type == DRM_MODE_CONNECTOR_DisplayPort && !aconnector->mst_root))
		drm_connector_attach_broadcast_rgb_property(&aconnector->base);

	drm_object_attach_property(&aconnector->base.base,
				adev->mode_info.underscan_property,
				UNDERSCAN_OFF);
	drm_object_attach_property(&aconnector->base.base,
				adev->mode_info.underscan_hborder_property,
				0);
	drm_object_attach_property(&aconnector->base.base,
				adev->mode_info.underscan_vborder_property,
				0);

	if (!aconnector->mst_root)
		drm_connector_attach_max_bpc_property(&aconnector->base, 8, 16);

	aconnector->base.state->max_bpc = 16;
	aconnector->base.state->max_requested_bpc = aconnector->base.state->max_bpc;

	if (connector_type == DRM_MODE_CONNECTOR_HDMIA) {
		/* Content Type is currently only implemented for HDMI. */
		drm_connector_attach_content_type_property(&aconnector->base);
	}

	if (connector_type == DRM_MODE_CONNECTOR_HDMIA) {
		if (!drm_mode_create_hdmi_colorspace_property(&aconnector->base, supported_colorspaces))
			drm_connector_attach_colorspace_property(&aconnector->base);
	} else if ((connector_type == DRM_MODE_CONNECTOR_DisplayPort && !aconnector->mst_root) ||
		   connector_type == DRM_MODE_CONNECTOR_eDP) {
		if (!drm_mode_create_dp_colorspace_property(&aconnector->base, supported_colorspaces))
			drm_connector_attach_colorspace_property(&aconnector->base);
	}

	if (connector_type == DRM_MODE_CONNECTOR_HDMIA ||
	    connector_type == DRM_MODE_CONNECTOR_DisplayPort ||
	    connector_type == DRM_MODE_CONNECTOR_eDP) {
		drm_connector_attach_hdr_output_metadata_property(&aconnector->base);

		if (!aconnector->mst_root)
			drm_connector_attach_vrr_capable_property(&aconnector->base);

		if (adev->dm.hdcp_workqueue)
			drm_connector_attach_content_protection_property(&aconnector->base, true);
	}
}

static int amdgpu_dm_i2c_xfer(struct i2c_adapter *i2c_adap,
			      struct i2c_msg *msgs, int num)
{
	struct amdgpu_i2c_adapter *i2c = i2c_get_adapdata(i2c_adap);
	struct ddc_service *ddc_service = i2c->ddc_service;
	struct i2c_command cmd;
	int i;
	int result = -EIO;

	if (!ddc_service->ddc_pin)
		return result;

	cmd.payloads = kcalloc(num, sizeof(struct i2c_payload), GFP_KERNEL);

	if (!cmd.payloads)
		return result;

	cmd.number_of_payloads = num;
	cmd.engine = I2C_COMMAND_ENGINE_DEFAULT;
	cmd.speed = 100;

	for (i = 0; i < num; i++) {
		cmd.payloads[i].write = !(msgs[i].flags & I2C_M_RD);
		cmd.payloads[i].address = msgs[i].addr;
		cmd.payloads[i].length = msgs[i].len;
		cmd.payloads[i].data = msgs[i].buf;
	}

	if (i2c->oem) {
		if (dc_submit_i2c_oem(
			    ddc_service->ctx->dc,
			    &cmd))
			result = num;
	} else {
		if (dc_submit_i2c(
			    ddc_service->ctx->dc,
			    ddc_service->link->link_index,
			    &cmd))
			result = num;
	}

	kfree(cmd.payloads);
	return result;
}

static u32 amdgpu_dm_i2c_func(struct i2c_adapter *adap)
{
	return I2C_FUNC_I2C | I2C_FUNC_SMBUS_EMUL;
}

static const struct i2c_algorithm amdgpu_dm_i2c_algo = {
	.master_xfer = amdgpu_dm_i2c_xfer,
	.functionality = amdgpu_dm_i2c_func,
};

static struct amdgpu_i2c_adapter *
create_i2c(struct ddc_service *ddc_service, bool oem)
{
	struct amdgpu_device *adev = ddc_service->ctx->driver_context;
	struct amdgpu_i2c_adapter *i2c;

	i2c = kzalloc(sizeof(struct amdgpu_i2c_adapter), GFP_KERNEL);
	if (!i2c)
		return NULL;
	i2c->base.owner = THIS_MODULE;
	i2c->base.dev.parent = &adev->pdev->dev;
	i2c->base.algo = &amdgpu_dm_i2c_algo;
	if (oem)
		snprintf(i2c->base.name, sizeof(i2c->base.name), "AMDGPU DM i2c OEM bus");
	else
		snprintf(i2c->base.name, sizeof(i2c->base.name), "AMDGPU DM i2c hw bus %d",
			 ddc_service->link->link_index);
	i2c_set_adapdata(&i2c->base, i2c);
	i2c->ddc_service = ddc_service;
	i2c->oem = oem;

	return i2c;
}

int amdgpu_dm_initialize_hdmi_connector(struct amdgpu_dm_connector *aconnector)
{
	struct cec_connector_info conn_info;
	struct drm_device *ddev = aconnector->base.dev;
	struct device *hdmi_dev = ddev->dev;

	if (amdgpu_dc_debug_mask & DC_DISABLE_HDMI_CEC) {
		drm_info(ddev, "HDMI-CEC feature masked\n");
		return -EINVAL;
	}

	cec_fill_conn_info_from_drm(&conn_info, &aconnector->base);
	aconnector->notifier =
		cec_notifier_conn_register(hdmi_dev, NULL, &conn_info);
	if (!aconnector->notifier) {
		drm_err(ddev, "Failed to create cec notifier\n");
		return -ENOMEM;
	}

	return 0;
}

/*
 * Note: this function assumes that dc_link_detect() was called for the
 * dc_link which will be represented by this aconnector.
 */
static int amdgpu_dm_connector_init(struct amdgpu_display_manager *dm,
				    struct amdgpu_dm_connector *aconnector,
				    u32 link_index,
				    struct amdgpu_encoder *aencoder)
{
	int res = 0;
	int connector_type;
	struct dc *dc = dm->dc;
	struct dc_link *link = dc_get_link_at_index(dc, link_index);
	struct amdgpu_i2c_adapter *i2c;

	/* Not needed for writeback connector */
	link->priv = aconnector;


	i2c = create_i2c(link->ddc, false);
	if (!i2c) {
		DRM_ERROR("Failed to create i2c adapter data\n");
		return -ENOMEM;
	}

	aconnector->i2c = i2c;
	res = i2c_add_adapter(&i2c->base);

	if (res) {
		DRM_ERROR("Failed to register hw i2c %d\n", link->link_index);
		goto out_free;
	}

	connector_type = to_drm_connector_type(link->connector_signal);

	res = drm_connector_init_with_ddc(
			dm->ddev,
			&aconnector->base,
			&amdgpu_dm_connector_funcs,
			connector_type,
			&i2c->base);

	if (res) {
		DRM_ERROR("connector_init failed\n");
		aconnector->connector_id = -1;
		goto out_free;
	}

	drm_connector_helper_add(
			&aconnector->base,
			&amdgpu_dm_connector_helper_funcs);

	amdgpu_dm_connector_init_helper(
		dm,
		aconnector,
		connector_type,
		link,
		link_index);

	drm_connector_attach_encoder(
		&aconnector->base, &aencoder->base);

	if (connector_type == DRM_MODE_CONNECTOR_HDMIA ||
	    connector_type == DRM_MODE_CONNECTOR_HDMIB)
		amdgpu_dm_initialize_hdmi_connector(aconnector);

	if (connector_type == DRM_MODE_CONNECTOR_DisplayPort
		|| connector_type == DRM_MODE_CONNECTOR_eDP)
		amdgpu_dm_initialize_dp_connector(dm, aconnector, link->link_index);

out_free:
	if (res) {
		kfree(i2c);
		aconnector->i2c = NULL;
	}
	return res;
}

int amdgpu_dm_get_encoder_crtc_mask(struct amdgpu_device *adev)
{
	switch (adev->mode_info.num_crtc) {
	case 1:
		return 0x1;
	case 2:
		return 0x3;
	case 3:
		return 0x7;
	case 4:
		return 0xf;
	case 5:
		return 0x1f;
	case 6:
	default:
		return 0x3f;
	}
}

static int amdgpu_dm_encoder_init(struct drm_device *dev,
				  struct amdgpu_encoder *aencoder,
				  uint32_t link_index)
{
	struct amdgpu_device *adev = drm_to_adev(dev);

	int res = drm_encoder_init(dev,
				   &aencoder->base,
				   &amdgpu_dm_encoder_funcs,
				   DRM_MODE_ENCODER_TMDS,
				   NULL);

	aencoder->base.possible_crtcs = amdgpu_dm_get_encoder_crtc_mask(adev);

	if (!res)
		aencoder->encoder_id = link_index;
	else
		aencoder->encoder_id = -1;

	drm_encoder_helper_add(&aencoder->base, &amdgpu_dm_encoder_helper_funcs);

	return res;
}

static void manage_dm_interrupts(struct amdgpu_device *adev,
				 struct amdgpu_crtc *acrtc,
				 struct dm_crtc_state *acrtc_state)
{
	struct drm_vblank_crtc_config config = {0};
	struct dc_crtc_timing *timing;
	int offdelay;

	if (acrtc_state) {
		if (amdgpu_ip_version(adev, DCE_HWIP, 0) <
		    IP_VERSION(3, 5, 0) ||
		    acrtc_state->stream->link->psr_settings.psr_version <
		    DC_PSR_VERSION_UNSUPPORTED ||
		    !(adev->flags & AMD_IS_APU)) {
			timing = &acrtc_state->stream->timing;

			/* at least 2 frames */
			offdelay = DIV64_U64_ROUND_UP((u64)20 *
						      timing->v_total *
						      timing->h_total,
						      timing->pix_clk_100hz);

			config.offdelay_ms = offdelay ?: 30;
		} else {
			config.disable_immediate = true;
		}

		drm_crtc_vblank_on_config(&acrtc->base,
					  &config);
	} else {
		drm_crtc_vblank_off(&acrtc->base);
	}
}

static void dm_update_pflip_irq_state(struct amdgpu_device *adev,
				      struct amdgpu_crtc *acrtc)
{
	int irq_type =
		amdgpu_display_crtc_idx_to_irq_type(adev, acrtc->crtc_id);

	/**
	 * This reads the current state for the IRQ and force reapplies
	 * the setting to hardware.
	 */
	amdgpu_irq_update(adev, &adev->pageflip_irq, irq_type);
}

static bool
is_scaling_state_different(const struct dm_connector_state *dm_state,
			   const struct dm_connector_state *old_dm_state)
{
	if (dm_state->scaling != old_dm_state->scaling)
		return true;
	if (!dm_state->underscan_enable && old_dm_state->underscan_enable) {
		if (old_dm_state->underscan_hborder != 0 && old_dm_state->underscan_vborder != 0)
			return true;
	} else  if (dm_state->underscan_enable && !old_dm_state->underscan_enable) {
		if (dm_state->underscan_hborder != 0 && dm_state->underscan_vborder != 0)
			return true;
	} else if (dm_state->underscan_hborder != old_dm_state->underscan_hborder ||
		   dm_state->underscan_vborder != old_dm_state->underscan_vborder)
		return true;
	return false;
}

static bool is_content_protection_different(struct drm_crtc_state *new_crtc_state,
					    struct drm_crtc_state *old_crtc_state,
					    struct drm_connector_state *new_conn_state,
					    struct drm_connector_state *old_conn_state,
					    const struct drm_connector *connector,
					    struct hdcp_workqueue *hdcp_w)
{
	struct amdgpu_dm_connector *aconnector = to_amdgpu_dm_connector(connector);
	struct dm_connector_state *dm_con_state = to_dm_connector_state(connector->state);

	pr_debug("[HDCP_DM] connector->index: %x connect_status: %x dpms: %x\n",
		connector->index, connector->status, connector->dpms);
	pr_debug("[HDCP_DM] state protection old: %x new: %x\n",
		old_conn_state->content_protection, new_conn_state->content_protection);

	if (old_crtc_state)
		pr_debug("[HDCP_DM] old crtc en: %x a: %x m: %x a-chg: %x c-chg: %x\n",
		old_crtc_state->enable,
		old_crtc_state->active,
		old_crtc_state->mode_changed,
		old_crtc_state->active_changed,
		old_crtc_state->connectors_changed);

	if (new_crtc_state)
		pr_debug("[HDCP_DM] NEW crtc en: %x a: %x m: %x a-chg: %x c-chg: %x\n",
		new_crtc_state->enable,
		new_crtc_state->active,
		new_crtc_state->mode_changed,
		new_crtc_state->active_changed,
		new_crtc_state->connectors_changed);

	/* hdcp content type change */
	if (old_conn_state->hdcp_content_type != new_conn_state->hdcp_content_type &&
	    new_conn_state->content_protection != DRM_MODE_CONTENT_PROTECTION_UNDESIRED) {
		new_conn_state->content_protection = DRM_MODE_CONTENT_PROTECTION_DESIRED;
		pr_debug("[HDCP_DM] Type0/1 change %s :true\n", __func__);
		return true;
	}

	/* CP is being re enabled, ignore this */
	if (old_conn_state->content_protection == DRM_MODE_CONTENT_PROTECTION_ENABLED &&
	    new_conn_state->content_protection == DRM_MODE_CONTENT_PROTECTION_DESIRED) {
		if (new_crtc_state && new_crtc_state->mode_changed) {
			new_conn_state->content_protection = DRM_MODE_CONTENT_PROTECTION_DESIRED;
			pr_debug("[HDCP_DM] ENABLED->DESIRED & mode_changed %s :true\n", __func__);
			return true;
		}
		new_conn_state->content_protection = DRM_MODE_CONTENT_PROTECTION_ENABLED;
		pr_debug("[HDCP_DM] ENABLED -> DESIRED %s :false\n", __func__);
		return false;
	}

	/* S3 resume case, since old state will always be 0 (UNDESIRED) and the restored state will be ENABLED
	 *
	 * Handles:	UNDESIRED -> ENABLED
	 */
	if (old_conn_state->content_protection == DRM_MODE_CONTENT_PROTECTION_UNDESIRED &&
	    new_conn_state->content_protection == DRM_MODE_CONTENT_PROTECTION_ENABLED)
		new_conn_state->content_protection = DRM_MODE_CONTENT_PROTECTION_DESIRED;

	/* Stream removed and re-enabled
	 *
	 * Can sometimes overlap with the HPD case,
	 * thus set update_hdcp to false to avoid
	 * setting HDCP multiple times.
	 *
	 * Handles:	DESIRED -> DESIRED (Special case)
	 */
	if (!(old_conn_state->crtc && old_conn_state->crtc->enabled) &&
		new_conn_state->crtc && new_conn_state->crtc->enabled &&
		connector->state->content_protection == DRM_MODE_CONTENT_PROTECTION_DESIRED) {
		dm_con_state->update_hdcp = false;
		pr_debug("[HDCP_DM] DESIRED->DESIRED (Stream removed and re-enabled) %s :true\n",
			__func__);
		return true;
	}

	/* Hot-plug, headless s3, dpms
	 *
	 * Only start HDCP if the display is connected/enabled.
	 * update_hdcp flag will be set to false until the next
	 * HPD comes in.
	 *
	 * Handles:	DESIRED -> DESIRED (Special case)
	 */
	if (dm_con_state->update_hdcp &&
	new_conn_state->content_protection == DRM_MODE_CONTENT_PROTECTION_DESIRED &&
	connector->dpms == DRM_MODE_DPMS_ON && aconnector->dc_sink != NULL) {
		dm_con_state->update_hdcp = false;
		pr_debug("[HDCP_DM] DESIRED->DESIRED (Hot-plug, headless s3, dpms) %s :true\n",
			__func__);
		return true;
	}

	if (old_conn_state->content_protection == new_conn_state->content_protection) {
		if (new_conn_state->content_protection >= DRM_MODE_CONTENT_PROTECTION_DESIRED) {
			if (new_crtc_state && new_crtc_state->mode_changed) {
				pr_debug("[HDCP_DM] DESIRED->DESIRED or ENABLE->ENABLE mode_change %s :true\n",
					__func__);
				return true;
			}
			pr_debug("[HDCP_DM] DESIRED->DESIRED & ENABLE->ENABLE %s :false\n",
				__func__);
			return false;
		}

		pr_debug("[HDCP_DM] UNDESIRED->UNDESIRED %s :false\n", __func__);
		return false;
	}

	if (new_conn_state->content_protection != DRM_MODE_CONTENT_PROTECTION_ENABLED) {
		pr_debug("[HDCP_DM] UNDESIRED->DESIRED or DESIRED->UNDESIRED or ENABLED->UNDESIRED %s :true\n",
			__func__);
		return true;
	}

	pr_debug("[HDCP_DM] DESIRED->ENABLED %s :false\n", __func__);
	return false;
}

static void remove_stream(struct amdgpu_device *adev,
			  struct amdgpu_crtc *acrtc,
			  struct dc_stream_state *stream)
{
	/* this is the update mode case */

	acrtc->otg_inst = -1;
	acrtc->enabled = false;
}

static void prepare_flip_isr(struct amdgpu_crtc *acrtc)
{

	assert_spin_locked(&acrtc->base.dev->event_lock);
	WARN_ON(acrtc->event);

	acrtc->event = acrtc->base.state->event;

	/* Set the flip status */
	acrtc->pflip_status = AMDGPU_FLIP_SUBMITTED;

	/* Mark this event as consumed */
	acrtc->base.state->event = NULL;

	drm_dbg_state(acrtc->base.dev,
		      "crtc:%d, pflip_stat:AMDGPU_FLIP_SUBMITTED\n",
		      acrtc->crtc_id);
}

static void update_freesync_state_on_stream(
	struct amdgpu_display_manager *dm,
	struct dm_crtc_state *new_crtc_state,
	struct dc_stream_state *new_stream,
	struct dc_plane_state *surface,
	u32 flip_timestamp_in_us)
{
	struct mod_vrr_params vrr_params;
	struct dc_info_packet vrr_infopacket = {0};
	struct amdgpu_device *adev = dm->adev;
	struct amdgpu_crtc *acrtc = to_amdgpu_crtc(new_crtc_state->base.crtc);
	unsigned long flags;
	bool pack_sdp_v1_3 = false;
	struct amdgpu_dm_connector *aconn;
	enum vrr_packet_type packet_type = PACKET_TYPE_VRR;

	if (!new_stream)
		return;

	/*
	 * TODO: Determine why min/max totals and vrefresh can be 0 here.
	 * For now it's sufficient to just guard against these conditions.
	 */

	if (!new_stream->timing.h_total || !new_stream->timing.v_total)
		return;

	spin_lock_irqsave(&adev_to_drm(adev)->event_lock, flags);
	vrr_params = acrtc->dm_irq_params.vrr_params;

	if (surface) {
		mod_freesync_handle_preflip(
			dm->freesync_module,
			surface,
			new_stream,
			flip_timestamp_in_us,
			&vrr_params);

		if (adev->family < AMDGPU_FAMILY_AI &&
		    amdgpu_dm_crtc_vrr_active(new_crtc_state)) {
			mod_freesync_handle_v_update(dm->freesync_module,
						     new_stream, &vrr_params);

			/* Need to call this before the frame ends. */
			dc_stream_adjust_vmin_vmax(dm->dc,
						   new_crtc_state->stream,
						   &vrr_params.adjust);
		}
	}

	aconn = (struct amdgpu_dm_connector *)new_stream->dm_stream_context;

	if (aconn && (aconn->as_type == FREESYNC_TYPE_PCON_IN_WHITELIST || aconn->vsdb_info.replay_mode)) {
		pack_sdp_v1_3 = aconn->pack_sdp_v1_3;

		if (aconn->vsdb_info.amd_vsdb_version == 1)
			packet_type = PACKET_TYPE_FS_V1;
		else if (aconn->vsdb_info.amd_vsdb_version == 2)
			packet_type = PACKET_TYPE_FS_V2;
		else if (aconn->vsdb_info.amd_vsdb_version == 3)
			packet_type = PACKET_TYPE_FS_V3;

		mod_build_adaptive_sync_infopacket(new_stream, aconn->as_type, NULL,
					&new_stream->adaptive_sync_infopacket);
	}

	mod_freesync_build_vrr_infopacket(
		dm->freesync_module,
		new_stream,
		&vrr_params,
		packet_type,
		TRANSFER_FUNC_UNKNOWN,
		&vrr_infopacket,
		pack_sdp_v1_3);

	new_crtc_state->freesync_vrr_info_changed |=
		(memcmp(&new_crtc_state->vrr_infopacket,
			&vrr_infopacket,
			sizeof(vrr_infopacket)) != 0);

	acrtc->dm_irq_params.vrr_params = vrr_params;
	new_crtc_state->vrr_infopacket = vrr_infopacket;

	new_stream->vrr_infopacket = vrr_infopacket;
	new_stream->allow_freesync = mod_freesync_get_freesync_enabled(&vrr_params);

	if (new_crtc_state->freesync_vrr_info_changed)
		DRM_DEBUG_KMS("VRR packet update: crtc=%u enabled=%d state=%d",
			      new_crtc_state->base.crtc->base.id,
			      (int)new_crtc_state->base.vrr_enabled,
			      (int)vrr_params.state);

	spin_unlock_irqrestore(&adev_to_drm(adev)->event_lock, flags);
}

static void update_stream_irq_parameters(
	struct amdgpu_display_manager *dm,
	struct dm_crtc_state *new_crtc_state)
{
	struct dc_stream_state *new_stream = new_crtc_state->stream;
	struct mod_vrr_params vrr_params;
	struct mod_freesync_config config = new_crtc_state->freesync_config;
	struct amdgpu_device *adev = dm->adev;
	struct amdgpu_crtc *acrtc = to_amdgpu_crtc(new_crtc_state->base.crtc);
	unsigned long flags;

	if (!new_stream)
		return;

	/*
	 * TODO: Determine why min/max totals and vrefresh can be 0 here.
	 * For now it's sufficient to just guard against these conditions.
	 */
	if (!new_stream->timing.h_total || !new_stream->timing.v_total)
		return;

	spin_lock_irqsave(&adev_to_drm(adev)->event_lock, flags);
	vrr_params = acrtc->dm_irq_params.vrr_params;

	if (new_crtc_state->vrr_supported &&
	    config.min_refresh_in_uhz &&
	    config.max_refresh_in_uhz) {
		/*
		 * if freesync compatible mode was set, config.state will be set
		 * in atomic check
		 */
		if (config.state == VRR_STATE_ACTIVE_FIXED && config.fixed_refresh_in_uhz &&
		    (!drm_atomic_crtc_needs_modeset(&new_crtc_state->base) ||
		     new_crtc_state->freesync_config.state == VRR_STATE_ACTIVE_FIXED)) {
			vrr_params.max_refresh_in_uhz = config.max_refresh_in_uhz;
			vrr_params.min_refresh_in_uhz = config.min_refresh_in_uhz;
			vrr_params.fixed_refresh_in_uhz = config.fixed_refresh_in_uhz;
			vrr_params.state = VRR_STATE_ACTIVE_FIXED;
		} else {
			config.state = new_crtc_state->base.vrr_enabled ?
						     VRR_STATE_ACTIVE_VARIABLE :
						     VRR_STATE_INACTIVE;
		}
	} else {
		config.state = VRR_STATE_UNSUPPORTED;
	}

	mod_freesync_build_vrr_params(dm->freesync_module,
				      new_stream,
				      &config, &vrr_params);

	new_crtc_state->freesync_config = config;
	/* Copy state for access from DM IRQ handler */
	acrtc->dm_irq_params.freesync_config = config;
	acrtc->dm_irq_params.active_planes = new_crtc_state->active_planes;
	acrtc->dm_irq_params.vrr_params = vrr_params;
	spin_unlock_irqrestore(&adev_to_drm(adev)->event_lock, flags);
}

static void amdgpu_dm_handle_vrr_transition(struct dm_crtc_state *old_state,
					    struct dm_crtc_state *new_state)
{
	bool old_vrr_active = amdgpu_dm_crtc_vrr_active(old_state);
	bool new_vrr_active = amdgpu_dm_crtc_vrr_active(new_state);

	if (!old_vrr_active && new_vrr_active) {
		/* Transition VRR inactive -> active:
		 * While VRR is active, we must not disable vblank irq, as a
		 * reenable after disable would compute bogus vblank/pflip
		 * timestamps if it likely happened inside display front-porch.
		 *
		 * We also need vupdate irq for the actual core vblank handling
		 * at end of vblank.
		 */
		WARN_ON(amdgpu_dm_crtc_set_vupdate_irq(new_state->base.crtc, true) != 0);
		WARN_ON(drm_crtc_vblank_get(new_state->base.crtc) != 0);
		DRM_DEBUG_DRIVER("%s: crtc=%u VRR off->on: Get vblank ref\n",
				 __func__, new_state->base.crtc->base.id);
	} else if (old_vrr_active && !new_vrr_active) {
		/* Transition VRR active -> inactive:
		 * Allow vblank irq disable again for fixed refresh rate.
		 */
		WARN_ON(amdgpu_dm_crtc_set_vupdate_irq(new_state->base.crtc, false) != 0);
		drm_crtc_vblank_put(new_state->base.crtc);
		DRM_DEBUG_DRIVER("%s: crtc=%u VRR on->off: Drop vblank ref\n",
				 __func__, new_state->base.crtc->base.id);
	}
}

static void amdgpu_dm_commit_cursors(struct drm_atomic_state *state)
{
	struct drm_plane *plane;
	struct drm_plane_state *old_plane_state;
	int i;

	/*
	 * TODO: Make this per-stream so we don't issue redundant updates for
	 * commits with multiple streams.
	 */
	for_each_old_plane_in_state(state, plane, old_plane_state, i)
		if (plane->type == DRM_PLANE_TYPE_CURSOR)
			amdgpu_dm_plane_handle_cursor_update(plane, old_plane_state);
}

static inline uint32_t get_mem_type(struct drm_framebuffer *fb)
{
	struct amdgpu_bo *abo = gem_to_amdgpu_bo(fb->obj[0]);

	return abo->tbo.resource ? abo->tbo.resource->mem_type : 0;
}

static void amdgpu_dm_update_cursor(struct drm_plane *plane,
				    struct drm_plane_state *old_plane_state,
				    struct dc_stream_update *update)
{
	struct amdgpu_device *adev = drm_to_adev(plane->dev);
	struct amdgpu_framebuffer *afb = to_amdgpu_framebuffer(plane->state->fb);
	struct drm_crtc *crtc = afb ? plane->state->crtc : old_plane_state->crtc;
	struct dm_crtc_state *crtc_state = crtc ? to_dm_crtc_state(crtc->state) : NULL;
	struct amdgpu_crtc *amdgpu_crtc = to_amdgpu_crtc(crtc);
	uint64_t address = afb ? afb->address : 0;
	struct dc_cursor_position position = {0};
	struct dc_cursor_attributes attributes;
	int ret;

	if (!plane->state->fb && !old_plane_state->fb)
		return;

	drm_dbg_atomic(plane->dev, "crtc_id=%d with size %d to %d\n",
		       amdgpu_crtc->crtc_id, plane->state->crtc_w,
		       plane->state->crtc_h);

	ret = amdgpu_dm_plane_get_cursor_position(plane, crtc, &position);
	if (ret)
		return;

	if (!position.enable) {
		/* turn off cursor */
		if (crtc_state && crtc_state->stream) {
			dc_stream_set_cursor_position(crtc_state->stream,
						      &position);
			update->cursor_position = &crtc_state->stream->cursor_position;
		}
		return;
	}

	amdgpu_crtc->cursor_width = plane->state->crtc_w;
	amdgpu_crtc->cursor_height = plane->state->crtc_h;

	memset(&attributes, 0, sizeof(attributes));
	attributes.address.high_part = upper_32_bits(address);
	attributes.address.low_part  = lower_32_bits(address);
	attributes.width             = plane->state->crtc_w;
	attributes.height            = plane->state->crtc_h;
	attributes.color_format      = CURSOR_MODE_COLOR_PRE_MULTIPLIED_ALPHA;
	attributes.rotation_angle    = 0;
	attributes.attribute_flags.value = 0;

	/* Enable cursor degamma ROM on DCN3+ for implicit sRGB degamma in DRM
	 * legacy gamma setup.
	 */
	if (crtc_state->cm_is_degamma_srgb &&
	    adev->dm.dc->caps.color.dpp.gamma_corr)
		attributes.attribute_flags.bits.ENABLE_CURSOR_DEGAMMA = 1;

	if (afb)
		attributes.pitch = afb->base.pitches[0] / afb->base.format->cpp[0];

	if (crtc_state->stream) {
		if (!dc_stream_set_cursor_attributes(crtc_state->stream,
						     &attributes))
			DRM_ERROR("DC failed to set cursor attributes\n");

		update->cursor_attributes = &crtc_state->stream->cursor_attributes;

		if (!dc_stream_set_cursor_position(crtc_state->stream,
						   &position))
			DRM_ERROR("DC failed to set cursor position\n");

		update->cursor_position = &crtc_state->stream->cursor_position;
	}
}

static void amdgpu_dm_enable_self_refresh(struct amdgpu_crtc *acrtc_attach,
					  const struct dm_crtc_state *acrtc_state,
					  const u64 current_ts)
{
	struct psr_settings *psr = &acrtc_state->stream->link->psr_settings;
	struct replay_settings *pr = &acrtc_state->stream->link->replay_settings;
	struct amdgpu_dm_connector *aconn =
		(struct amdgpu_dm_connector *)acrtc_state->stream->dm_stream_context;
	bool vrr_active = amdgpu_dm_crtc_vrr_active(acrtc_state);

	if (acrtc_state->update_type > UPDATE_TYPE_FAST) {
		if (pr->config.replay_supported && !pr->replay_feature_enabled)
			amdgpu_dm_link_setup_replay(acrtc_state->stream->link, aconn);
		else if (psr->psr_version != DC_PSR_VERSION_UNSUPPORTED &&
			     !psr->psr_feature_enabled)
			if (!aconn->disallow_edp_enter_psr)
				amdgpu_dm_link_setup_psr(acrtc_state->stream);
	}

	/* Decrement skip count when SR is enabled and we're doing fast updates. */
	if (acrtc_state->update_type == UPDATE_TYPE_FAST &&
	    (psr->psr_feature_enabled || pr->config.replay_supported)) {
		if (aconn->sr_skip_count > 0)
			aconn->sr_skip_count--;

		/* Allow SR when skip count is 0. */
		acrtc_attach->dm_irq_params.allow_sr_entry = !aconn->sr_skip_count;

		/*
		 * If sink supports PSR SU/Panel Replay, there is no need to rely on
		 * a vblank event disable request to enable PSR/RP. PSR SU/RP
		 * can be enabled immediately once OS demonstrates an
		 * adequate number of fast atomic commits to notify KMD
		 * of update events. See `vblank_control_worker()`.
		 */
		if (!vrr_active &&
		    acrtc_attach->dm_irq_params.allow_sr_entry &&
#ifdef CONFIG_DRM_AMD_SECURE_DISPLAY
		    !amdgpu_dm_crc_window_is_activated(acrtc_state->base.crtc) &&
#endif
		    (current_ts - psr->psr_dirty_rects_change_timestamp_ns) > 500000000) {
			if (pr->replay_feature_enabled && !pr->replay_allow_active)
				amdgpu_dm_replay_enable(acrtc_state->stream, true);
			if (psr->psr_version == DC_PSR_VERSION_SU_1 &&
			    !psr->psr_allow_active && !aconn->disallow_edp_enter_psr)
				amdgpu_dm_psr_enable(acrtc_state->stream);
		}
	} else {
		acrtc_attach->dm_irq_params.allow_sr_entry = false;
	}
}

static void amdgpu_dm_commit_planes(struct drm_atomic_state *state,
				    struct drm_device *dev,
				    struct amdgpu_display_manager *dm,
				    struct drm_crtc *pcrtc,
				    bool wait_for_vblank)
{
	u32 i;
	u64 timestamp_ns = ktime_get_ns();
	struct drm_plane *plane;
	struct drm_plane_state *old_plane_state, *new_plane_state;
	struct amdgpu_crtc *acrtc_attach = to_amdgpu_crtc(pcrtc);
	struct drm_crtc_state *new_pcrtc_state =
			drm_atomic_get_new_crtc_state(state, pcrtc);
	struct dm_crtc_state *acrtc_state = to_dm_crtc_state(new_pcrtc_state);
	struct dm_crtc_state *dm_old_crtc_state =
			to_dm_crtc_state(drm_atomic_get_old_crtc_state(state, pcrtc));
	int planes_count = 0, vpos, hpos;
	unsigned long flags;
	u32 target_vblank, last_flip_vblank;
	bool vrr_active = amdgpu_dm_crtc_vrr_active(acrtc_state);
	bool cursor_update = false;
	bool pflip_present = false;
	bool dirty_rects_changed = false;
	bool updated_planes_and_streams = false;
	struct {
		struct dc_surface_update surface_updates[MAX_SURFACES];
		struct dc_plane_info plane_infos[MAX_SURFACES];
		struct dc_scaling_info scaling_infos[MAX_SURFACES];
		struct dc_flip_addrs flip_addrs[MAX_SURFACES];
		struct dc_stream_update stream_update;
	} *bundle;

	bundle = kzalloc(sizeof(*bundle), GFP_KERNEL);

	if (!bundle) {
		drm_err(dev, "Failed to allocate update bundle\n");
		goto cleanup;
	}

	/*
	 * Disable the cursor first if we're disabling all the planes.
	 * It'll remain on the screen after the planes are re-enabled
	 * if we don't.
	 *
	 * If the cursor is transitioning from native to overlay mode, the
	 * native cursor needs to be disabled first.
	 */
	if (acrtc_state->cursor_mode == DM_CURSOR_OVERLAY_MODE &&
	    dm_old_crtc_state->cursor_mode == DM_CURSOR_NATIVE_MODE) {
		struct dc_cursor_position cursor_position = {0};

		if (!dc_stream_set_cursor_position(acrtc_state->stream,
						   &cursor_position))
			drm_err(dev, "DC failed to disable native cursor\n");

		bundle->stream_update.cursor_position =
				&acrtc_state->stream->cursor_position;
	}

	if (acrtc_state->active_planes == 0 &&
	    dm_old_crtc_state->cursor_mode == DM_CURSOR_NATIVE_MODE)
		amdgpu_dm_commit_cursors(state);

	/* update planes when needed */
	for_each_oldnew_plane_in_state(state, plane, old_plane_state, new_plane_state, i) {
		struct drm_crtc *crtc = new_plane_state->crtc;
		struct drm_crtc_state *new_crtc_state;
		struct drm_framebuffer *fb = new_plane_state->fb;
		struct amdgpu_framebuffer *afb = (struct amdgpu_framebuffer *)fb;
		bool plane_needs_flip;
		struct dc_plane_state *dc_plane;
		struct dm_plane_state *dm_new_plane_state = to_dm_plane_state(new_plane_state);

		/* Cursor plane is handled after stream updates */
		if (plane->type == DRM_PLANE_TYPE_CURSOR &&
		    acrtc_state->cursor_mode == DM_CURSOR_NATIVE_MODE) {
			if ((fb && crtc == pcrtc) ||
			    (old_plane_state->fb && old_plane_state->crtc == pcrtc)) {
				cursor_update = true;
				if (amdgpu_ip_version(dm->adev, DCE_HWIP, 0) != 0)
					amdgpu_dm_update_cursor(plane, old_plane_state, &bundle->stream_update);
			}

			continue;
		}

		if (!fb || !crtc || pcrtc != crtc)
			continue;

		new_crtc_state = drm_atomic_get_new_crtc_state(state, crtc);
		if (!new_crtc_state->active)
			continue;

		dc_plane = dm_new_plane_state->dc_state;
		if (!dc_plane)
			continue;

		bundle->surface_updates[planes_count].surface = dc_plane;
		if (new_pcrtc_state->color_mgmt_changed) {
			bundle->surface_updates[planes_count].gamma = &dc_plane->gamma_correction;
			bundle->surface_updates[planes_count].in_transfer_func = &dc_plane->in_transfer_func;
			bundle->surface_updates[planes_count].gamut_remap_matrix = &dc_plane->gamut_remap_matrix;
			bundle->surface_updates[planes_count].hdr_mult = dc_plane->hdr_mult;
			bundle->surface_updates[planes_count].func_shaper = &dc_plane->in_shaper_func;
			bundle->surface_updates[planes_count].lut3d_func = &dc_plane->lut3d_func;
			bundle->surface_updates[planes_count].blend_tf = &dc_plane->blend_tf;
		}

		amdgpu_dm_plane_fill_dc_scaling_info(dm->adev, new_plane_state,
				     &bundle->scaling_infos[planes_count]);

		bundle->surface_updates[planes_count].scaling_info =
			&bundle->scaling_infos[planes_count];

		plane_needs_flip = old_plane_state->fb && new_plane_state->fb;

		pflip_present = pflip_present || plane_needs_flip;

		if (!plane_needs_flip) {
			planes_count += 1;
			continue;
		}

		fill_dc_plane_info_and_addr(
			dm->adev, new_plane_state,
			afb->tiling_flags,
			&bundle->plane_infos[planes_count],
			&bundle->flip_addrs[planes_count].address,
			afb->tmz_surface);

		drm_dbg_state(state->dev, "plane: id=%d dcc_en=%d\n",
				 new_plane_state->plane->index,
				 bundle->plane_infos[planes_count].dcc.enable);

		bundle->surface_updates[planes_count].plane_info =
			&bundle->plane_infos[planes_count];

		if (acrtc_state->stream->link->psr_settings.psr_feature_enabled ||
		    acrtc_state->stream->link->replay_settings.replay_feature_enabled) {
			fill_dc_dirty_rects(plane, old_plane_state,
					    new_plane_state, new_crtc_state,
					    &bundle->flip_addrs[planes_count],
					    acrtc_state->stream->link->psr_settings.psr_version ==
					    DC_PSR_VERSION_SU_1,
					    &dirty_rects_changed);

			/*
			 * If the dirty regions changed, PSR-SU need to be disabled temporarily
			 * and enabled it again after dirty regions are stable to avoid video glitch.
			 * PSR-SU will be enabled in vblank_control_worker() if user pause the video
			 * during the PSR-SU was disabled.
			 */
			if (acrtc_state->stream->link->psr_settings.psr_version >= DC_PSR_VERSION_SU_1 &&
			    acrtc_attach->dm_irq_params.allow_sr_entry &&
#ifdef CONFIG_DRM_AMD_SECURE_DISPLAY
			    !amdgpu_dm_crc_window_is_activated(acrtc_state->base.crtc) &&
#endif
			    dirty_rects_changed) {
				mutex_lock(&dm->dc_lock);
				acrtc_state->stream->link->psr_settings.psr_dirty_rects_change_timestamp_ns =
				timestamp_ns;
				if (acrtc_state->stream->link->psr_settings.psr_allow_active)
					amdgpu_dm_psr_disable(acrtc_state->stream, true);
				mutex_unlock(&dm->dc_lock);
			}
		}

		/*
		 * Only allow immediate flips for fast updates that don't
		 * change memory domain, FB pitch, DCC state, rotation or
		 * mirroring.
		 *
		 * dm_crtc_helper_atomic_check() only accepts async flips with
		 * fast updates.
		 */
		if (crtc->state->async_flip &&
		    (acrtc_state->update_type != UPDATE_TYPE_FAST ||
		     get_mem_type(old_plane_state->fb) != get_mem_type(fb)))
			drm_warn_once(state->dev,
				      "[PLANE:%d:%s] async flip with non-fast update\n",
				      plane->base.id, plane->name);

		bundle->flip_addrs[planes_count].flip_immediate =
			crtc->state->async_flip &&
			acrtc_state->update_type == UPDATE_TYPE_FAST &&
			get_mem_type(old_plane_state->fb) == get_mem_type(fb);

		timestamp_ns = ktime_get_ns();
		bundle->flip_addrs[planes_count].flip_timestamp_in_us = div_u64(timestamp_ns, 1000);
		bundle->surface_updates[planes_count].flip_addr = &bundle->flip_addrs[planes_count];
		bundle->surface_updates[planes_count].surface = dc_plane;

		if (!bundle->surface_updates[planes_count].surface) {
			DRM_ERROR("No surface for CRTC: id=%d\n",
					acrtc_attach->crtc_id);
			continue;
		}

		if (plane == pcrtc->primary)
			update_freesync_state_on_stream(
				dm,
				acrtc_state,
				acrtc_state->stream,
				dc_plane,
				bundle->flip_addrs[planes_count].flip_timestamp_in_us);

		drm_dbg_state(state->dev, "%s Flipping to hi: 0x%x, low: 0x%x\n",
				 __func__,
				 bundle->flip_addrs[planes_count].address.grph.addr.high_part,
				 bundle->flip_addrs[planes_count].address.grph.addr.low_part);

		planes_count += 1;

	}

	if (pflip_present) {
		if (!vrr_active) {
			/* Use old throttling in non-vrr fixed refresh rate mode
			 * to keep flip scheduling based on target vblank counts
			 * working in a backwards compatible way, e.g., for
			 * clients using the GLX_OML_sync_control extension or
			 * DRI3/Present extension with defined target_msc.
			 */
			last_flip_vblank = amdgpu_get_vblank_counter_kms(pcrtc);
		} else {
			/* For variable refresh rate mode only:
			 * Get vblank of last completed flip to avoid > 1 vrr
			 * flips per video frame by use of throttling, but allow
			 * flip programming anywhere in the possibly large
			 * variable vrr vblank interval for fine-grained flip
			 * timing control and more opportunity to avoid stutter
			 * on late submission of flips.
			 */
			spin_lock_irqsave(&pcrtc->dev->event_lock, flags);
			last_flip_vblank = acrtc_attach->dm_irq_params.last_flip_vblank;
			spin_unlock_irqrestore(&pcrtc->dev->event_lock, flags);
		}

		target_vblank = last_flip_vblank + wait_for_vblank;

		/*
		 * Wait until we're out of the vertical blank period before the one
		 * targeted by the flip
		 */
		while ((acrtc_attach->enabled &&
			(amdgpu_display_get_crtc_scanoutpos(dm->ddev, acrtc_attach->crtc_id,
							    0, &vpos, &hpos, NULL,
							    NULL, &pcrtc->hwmode)
			 & (DRM_SCANOUTPOS_VALID | DRM_SCANOUTPOS_IN_VBLANK)) ==
			(DRM_SCANOUTPOS_VALID | DRM_SCANOUTPOS_IN_VBLANK) &&
			(int)(target_vblank -
			  amdgpu_get_vblank_counter_kms(pcrtc)) > 0)) {
			usleep_range(1000, 1100);
		}

		/**
		 * Prepare the flip event for the pageflip interrupt to handle.
		 *
		 * This only works in the case where we've already turned on the
		 * appropriate hardware blocks (eg. HUBP) so in the transition case
		 * from 0 -> n planes we have to skip a hardware generated event
		 * and rely on sending it from software.
		 */
		if (acrtc_attach->base.state->event &&
		    acrtc_state->active_planes > 0) {
			drm_crtc_vblank_get(pcrtc);

			spin_lock_irqsave(&pcrtc->dev->event_lock, flags);

			WARN_ON(acrtc_attach->pflip_status != AMDGPU_FLIP_NONE);
			prepare_flip_isr(acrtc_attach);

			spin_unlock_irqrestore(&pcrtc->dev->event_lock, flags);
		}

		if (acrtc_state->stream) {
			if (acrtc_state->freesync_vrr_info_changed)
				bundle->stream_update.vrr_infopacket =
					&acrtc_state->stream->vrr_infopacket;
		}
	} else if (cursor_update && acrtc_state->active_planes > 0) {
		spin_lock_irqsave(&pcrtc->dev->event_lock, flags);
		if (acrtc_attach->base.state->event) {
			drm_crtc_vblank_get(pcrtc);
			acrtc_attach->event = acrtc_attach->base.state->event;
			acrtc_attach->base.state->event = NULL;
		}
		spin_unlock_irqrestore(&pcrtc->dev->event_lock, flags);
	}

	/* Update the planes if changed or disable if we don't have any. */
	if ((planes_count || acrtc_state->active_planes == 0) &&
		acrtc_state->stream) {
		/*
		 * If PSR or idle optimizations are enabled then flush out
		 * any pending work before hardware programming.
		 */
		if (dm->vblank_control_workqueue)
			flush_workqueue(dm->vblank_control_workqueue);

		bundle->stream_update.stream = acrtc_state->stream;
		if (new_pcrtc_state->mode_changed) {
			bundle->stream_update.src = acrtc_state->stream->src;
			bundle->stream_update.dst = acrtc_state->stream->dst;
		}

		if (new_pcrtc_state->color_mgmt_changed) {
			/*
			 * TODO: This isn't fully correct since we've actually
			 * already modified the stream in place.
			 */
			bundle->stream_update.gamut_remap =
				&acrtc_state->stream->gamut_remap_matrix;
			bundle->stream_update.output_csc_transform =
				&acrtc_state->stream->csc_color_matrix;
			bundle->stream_update.out_transfer_func =
				&acrtc_state->stream->out_transfer_func;
			bundle->stream_update.lut3d_func =
				(struct dc_3dlut *) acrtc_state->stream->lut3d_func;
			bundle->stream_update.func_shaper =
				(struct dc_transfer_func *) acrtc_state->stream->func_shaper;
		}

		acrtc_state->stream->abm_level = acrtc_state->abm_level;
		if (acrtc_state->abm_level != dm_old_crtc_state->abm_level)
			bundle->stream_update.abm_level = &acrtc_state->abm_level;

		mutex_lock(&dm->dc_lock);
		if ((acrtc_state->update_type > UPDATE_TYPE_FAST) || vrr_active) {
			if (acrtc_state->stream->link->replay_settings.replay_allow_active)
				amdgpu_dm_replay_disable(acrtc_state->stream);
			if (acrtc_state->stream->link->psr_settings.psr_allow_active)
				amdgpu_dm_psr_disable(acrtc_state->stream, true);
		}
		mutex_unlock(&dm->dc_lock);

		/*
		 * If FreeSync state on the stream has changed then we need to
		 * re-adjust the min/max bounds now that DC doesn't handle this
		 * as part of commit.
		 */
		if (is_dc_timing_adjust_needed(dm_old_crtc_state, acrtc_state)) {
			spin_lock_irqsave(&pcrtc->dev->event_lock, flags);
			dc_stream_adjust_vmin_vmax(
				dm->dc, acrtc_state->stream,
				&acrtc_attach->dm_irq_params.vrr_params.adjust);
			spin_unlock_irqrestore(&pcrtc->dev->event_lock, flags);
		}
		mutex_lock(&dm->dc_lock);
		update_planes_and_stream_adapter(dm->dc,
					 acrtc_state->update_type,
					 planes_count,
					 acrtc_state->stream,
					 &bundle->stream_update,
					 bundle->surface_updates);
		updated_planes_and_streams = true;

		/**
		 * Enable or disable the interrupts on the backend.
		 *
		 * Most pipes are put into power gating when unused.
		 *
		 * When power gating is enabled on a pipe we lose the
		 * interrupt enablement state when power gating is disabled.
		 *
		 * So we need to update the IRQ control state in hardware
		 * whenever the pipe turns on (since it could be previously
		 * power gated) or off (since some pipes can't be power gated
		 * on some ASICs).
		 */
		if (dm_old_crtc_state->active_planes != acrtc_state->active_planes)
			dm_update_pflip_irq_state(drm_to_adev(dev),
						  acrtc_attach);

		amdgpu_dm_enable_self_refresh(acrtc_attach, acrtc_state, timestamp_ns);
		mutex_unlock(&dm->dc_lock);
	}

	/*
	 * Update cursor state *after* programming all the planes.
	 * This avoids redundant programming in the case where we're going
	 * to be disabling a single plane - those pipes are being disabled.
	 */
	if (acrtc_state->active_planes &&
	    (!updated_planes_and_streams || amdgpu_ip_version(dm->adev, DCE_HWIP, 0) == 0) &&
	    acrtc_state->cursor_mode == DM_CURSOR_NATIVE_MODE)
		amdgpu_dm_commit_cursors(state);

cleanup:
	kfree(bundle);
}

static void amdgpu_dm_commit_audio(struct drm_device *dev,
				   struct drm_atomic_state *state)
{
	struct amdgpu_device *adev = drm_to_adev(dev);
	struct amdgpu_dm_connector *aconnector;
	struct drm_connector *connector;
	struct drm_connector_state *old_con_state, *new_con_state;
	struct drm_crtc_state *new_crtc_state;
	struct dm_crtc_state *new_dm_crtc_state;
	const struct dc_stream_status *status;
	int i, inst;

	/* Notify device removals. */
	for_each_oldnew_connector_in_state(state, connector, old_con_state, new_con_state, i) {
		if (old_con_state->crtc != new_con_state->crtc) {
			/* CRTC changes require notification. */
			goto notify;
		}

		if (!new_con_state->crtc)
			continue;

		new_crtc_state = drm_atomic_get_new_crtc_state(
			state, new_con_state->crtc);

		if (!new_crtc_state)
			continue;

		if (!drm_atomic_crtc_needs_modeset(new_crtc_state))
			continue;

notify:
		if (connector->connector_type == DRM_MODE_CONNECTOR_WRITEBACK)
			continue;

		aconnector = to_amdgpu_dm_connector(connector);

		mutex_lock(&adev->dm.audio_lock);
		inst = aconnector->audio_inst;
		aconnector->audio_inst = -1;
		mutex_unlock(&adev->dm.audio_lock);

		amdgpu_dm_audio_eld_notify(adev, inst);
	}

	/* Notify audio device additions. */
	for_each_new_connector_in_state(state, connector, new_con_state, i) {
		if (!new_con_state->crtc)
			continue;

		new_crtc_state = drm_atomic_get_new_crtc_state(
			state, new_con_state->crtc);

		if (!new_crtc_state)
			continue;

		if (!drm_atomic_crtc_needs_modeset(new_crtc_state))
			continue;

		new_dm_crtc_state = to_dm_crtc_state(new_crtc_state);
		if (!new_dm_crtc_state->stream)
			continue;

		status = dc_stream_get_status(new_dm_crtc_state->stream);
		if (!status)
			continue;

		if (connector->connector_type == DRM_MODE_CONNECTOR_WRITEBACK)
			continue;

		aconnector = to_amdgpu_dm_connector(connector);

		mutex_lock(&adev->dm.audio_lock);
		inst = status->audio_inst;
		aconnector->audio_inst = inst;
		mutex_unlock(&adev->dm.audio_lock);

		amdgpu_dm_audio_eld_notify(adev, inst);
	}
}

/*
 * amdgpu_dm_crtc_copy_transient_flags - copy mirrored flags from DRM to DC
 * @crtc_state: the DRM CRTC state
 * @stream_state: the DC stream state.
 *
 * Copy the mirrored transient state flags from DRM, to DC. It is used to bring
 * a dc_stream_state's flags in sync with a drm_crtc_state's flags.
 */
static void amdgpu_dm_crtc_copy_transient_flags(struct drm_crtc_state *crtc_state,
						struct dc_stream_state *stream_state)
{
	stream_state->mode_changed = drm_atomic_crtc_needs_modeset(crtc_state);
}

static void dm_clear_writeback(struct amdgpu_display_manager *dm,
			      struct dm_crtc_state *crtc_state)
{
	dc_stream_remove_writeback(dm->dc, crtc_state->stream, 0);
}

static void amdgpu_dm_commit_streams(struct drm_atomic_state *state,
					struct dc_state *dc_state)
{
	struct drm_device *dev = state->dev;
	struct amdgpu_device *adev = drm_to_adev(dev);
	struct amdgpu_display_manager *dm = &adev->dm;
	struct drm_crtc *crtc;
	struct drm_crtc_state *old_crtc_state, *new_crtc_state;
	struct dm_crtc_state *dm_old_crtc_state, *dm_new_crtc_state;
	struct drm_connector_state *old_con_state;
	struct drm_connector *connector;
	bool mode_set_reset_required = false;
	u32 i;
	struct dc_commit_streams_params params = {dc_state->streams, dc_state->stream_count};
	bool set_backlight_level = false;

	/* Disable writeback */
	for_each_old_connector_in_state(state, connector, old_con_state, i) {
		struct dm_connector_state *dm_old_con_state;
		struct amdgpu_crtc *acrtc;

		if (connector->connector_type != DRM_MODE_CONNECTOR_WRITEBACK)
			continue;

		old_crtc_state = NULL;

		dm_old_con_state = to_dm_connector_state(old_con_state);
		if (!dm_old_con_state->base.crtc)
			continue;

		acrtc = to_amdgpu_crtc(dm_old_con_state->base.crtc);
		if (acrtc)
			old_crtc_state = drm_atomic_get_old_crtc_state(state, &acrtc->base);

		if (!acrtc || !acrtc->wb_enabled)
			continue;

		dm_old_crtc_state = to_dm_crtc_state(old_crtc_state);

		dm_clear_writeback(dm, dm_old_crtc_state);
		acrtc->wb_enabled = false;
	}

	for_each_oldnew_crtc_in_state(state, crtc, old_crtc_state,
				      new_crtc_state, i) {
		struct amdgpu_crtc *acrtc = to_amdgpu_crtc(crtc);

		dm_old_crtc_state = to_dm_crtc_state(old_crtc_state);

		if (old_crtc_state->active &&
		    (!new_crtc_state->active ||
		     drm_atomic_crtc_needs_modeset(new_crtc_state))) {
			manage_dm_interrupts(adev, acrtc, NULL);
			dc_stream_release(dm_old_crtc_state->stream);
		}
	}

	drm_atomic_helper_calc_timestamping_constants(state);

	/* update changed items */
	for_each_oldnew_crtc_in_state(state, crtc, old_crtc_state, new_crtc_state, i) {
		struct amdgpu_crtc *acrtc = to_amdgpu_crtc(crtc);

		dm_new_crtc_state = to_dm_crtc_state(new_crtc_state);
		dm_old_crtc_state = to_dm_crtc_state(old_crtc_state);

		drm_dbg_state(state->dev,
			"amdgpu_crtc id:%d crtc_state_flags: enable:%d, active:%d, planes_changed:%d, mode_changed:%d,active_changed:%d,connectors_changed:%d\n",
			acrtc->crtc_id,
			new_crtc_state->enable,
			new_crtc_state->active,
			new_crtc_state->planes_changed,
			new_crtc_state->mode_changed,
			new_crtc_state->active_changed,
			new_crtc_state->connectors_changed);

		/* Disable cursor if disabling crtc */
		if (old_crtc_state->active && !new_crtc_state->active) {
			struct dc_cursor_position position;

			memset(&position, 0, sizeof(position));
			mutex_lock(&dm->dc_lock);
			dc_exit_ips_for_hw_access(dm->dc);
			dc_stream_program_cursor_position(dm_old_crtc_state->stream, &position);
			mutex_unlock(&dm->dc_lock);
		}

		/* Copy all transient state flags into dc state */
		if (dm_new_crtc_state->stream) {
			amdgpu_dm_crtc_copy_transient_flags(&dm_new_crtc_state->base,
							    dm_new_crtc_state->stream);
		}

		/* handles headless hotplug case, updating new_state and
		 * aconnector as needed
		 */

		if (amdgpu_dm_crtc_modeset_required(new_crtc_state, dm_new_crtc_state->stream, dm_old_crtc_state->stream)) {

			drm_dbg_atomic(dev,
				       "Atomic commit: SET crtc id %d: [%p]\n",
				       acrtc->crtc_id, acrtc);

			if (!dm_new_crtc_state->stream) {
				/*
				 * this could happen because of issues with
				 * userspace notifications delivery.
				 * In this case userspace tries to set mode on
				 * display which is disconnected in fact.
				 * dc_sink is NULL in this case on aconnector.
				 * We expect reset mode will come soon.
				 *
				 * This can also happen when unplug is done
				 * during resume sequence ended
				 *
				 * In this case, we want to pretend we still
				 * have a sink to keep the pipe running so that
				 * hw state is consistent with the sw state
				 */
				drm_dbg_atomic(dev,
					       "Failed to create new stream for crtc %d\n",
						acrtc->base.base.id);
				continue;
			}

			if (dm_old_crtc_state->stream)
				remove_stream(adev, acrtc, dm_old_crtc_state->stream);

			pm_runtime_get_noresume(dev->dev);

			acrtc->enabled = true;
			acrtc->hw_mode = new_crtc_state->mode;
			crtc->hwmode = new_crtc_state->mode;
			mode_set_reset_required = true;
			set_backlight_level = true;
		} else if (modereset_required(new_crtc_state)) {
			drm_dbg_atomic(dev,
				       "Atomic commit: RESET. crtc id %d:[%p]\n",
				       acrtc->crtc_id, acrtc);
			/* i.e. reset mode */
			if (dm_old_crtc_state->stream)
				remove_stream(adev, acrtc, dm_old_crtc_state->stream);

			mode_set_reset_required = true;
		}
	} /* for_each_crtc_in_state() */

	/* if there mode set or reset, disable eDP PSR, Replay */
	if (mode_set_reset_required) {
		if (dm->vblank_control_workqueue)
			flush_workqueue(dm->vblank_control_workqueue);

		amdgpu_dm_replay_disable_all(dm);
		amdgpu_dm_psr_disable_all(dm);
	}

	dm_enable_per_frame_crtc_master_sync(dc_state);
	mutex_lock(&dm->dc_lock);
	dc_exit_ips_for_hw_access(dm->dc);
	WARN_ON(!dc_commit_streams(dm->dc, &params));

	/* Allow idle optimization when vblank count is 0 for display off */
	if ((dm->active_vblank_irq_count == 0) && amdgpu_dm_is_headless(dm->adev))
		dc_allow_idle_optimizations(dm->dc, true);
	mutex_unlock(&dm->dc_lock);

	for_each_new_crtc_in_state(state, crtc, new_crtc_state, i) {
		struct amdgpu_crtc *acrtc = to_amdgpu_crtc(crtc);

		dm_new_crtc_state = to_dm_crtc_state(new_crtc_state);

		if (dm_new_crtc_state->stream != NULL) {
			const struct dc_stream_status *status =
					dc_stream_get_status(dm_new_crtc_state->stream);

			if (!status)
				status = dc_state_get_stream_status(dc_state,
									 dm_new_crtc_state->stream);
			if (!status)
				drm_err(dev,
					"got no status for stream %p on acrtc%p\n",
					dm_new_crtc_state->stream, acrtc);
			else
				acrtc->otg_inst = status->primary_otg_inst;
		}
	}

	/* During boot up and resume the DC layer will reset the panel brightness
	 * to fix a flicker issue.
	 * It will cause the dm->actual_brightness is not the current panel brightness
	 * level. (the dm->brightness is the correct panel level)
	 * So we set the backlight level with dm->brightness value after set mode
	 */
	if (set_backlight_level) {
		for (i = 0; i < dm->num_of_edps; i++) {
			if (dm->backlight_dev[i])
				amdgpu_dm_backlight_set_level(dm, i, dm->brightness[i]);
		}
	}
}

static void dm_set_writeback(struct amdgpu_display_manager *dm,
			      struct dm_crtc_state *crtc_state,
			      struct drm_connector *connector,
			      struct drm_connector_state *new_con_state)
{
	struct drm_writeback_connector *wb_conn = drm_connector_to_writeback(connector);
	struct amdgpu_device *adev = dm->adev;
	struct amdgpu_crtc *acrtc;
	struct dc_writeback_info *wb_info;
	struct pipe_ctx *pipe = NULL;
	struct amdgpu_framebuffer *afb;
	int i = 0;

	wb_info = kzalloc(sizeof(*wb_info), GFP_KERNEL);
	if (!wb_info) {
		DRM_ERROR("Failed to allocate wb_info\n");
		return;
	}

	acrtc = to_amdgpu_crtc(wb_conn->encoder.crtc);
	if (!acrtc) {
		DRM_ERROR("no amdgpu_crtc found\n");
		kfree(wb_info);
		return;
	}

	afb = to_amdgpu_framebuffer(new_con_state->writeback_job->fb);
	if (!afb) {
		DRM_ERROR("No amdgpu_framebuffer found\n");
		kfree(wb_info);
		return;
	}

	for (i = 0; i < MAX_PIPES; i++) {
		if (dm->dc->current_state->res_ctx.pipe_ctx[i].stream == crtc_state->stream) {
			pipe = &dm->dc->current_state->res_ctx.pipe_ctx[i];
			break;
		}
	}

	/* fill in wb_info */
	wb_info->wb_enabled = true;

	wb_info->dwb_pipe_inst = 0;
	wb_info->dwb_params.dwbscl_black_color = 0;
	wb_info->dwb_params.hdr_mult = 0x1F000;
	wb_info->dwb_params.csc_params.gamut_adjust_type = CM_GAMUT_ADJUST_TYPE_BYPASS;
	wb_info->dwb_params.csc_params.gamut_coef_format = CM_GAMUT_REMAP_COEF_FORMAT_S2_13;
	wb_info->dwb_params.output_depth = DWB_OUTPUT_PIXEL_DEPTH_10BPC;
	wb_info->dwb_params.cnv_params.cnv_out_bpc = DWB_CNV_OUT_BPC_10BPC;

	/* width & height from crtc */
	wb_info->dwb_params.cnv_params.src_width = acrtc->base.mode.crtc_hdisplay;
	wb_info->dwb_params.cnv_params.src_height = acrtc->base.mode.crtc_vdisplay;
	wb_info->dwb_params.dest_width = acrtc->base.mode.crtc_hdisplay;
	wb_info->dwb_params.dest_height = acrtc->base.mode.crtc_vdisplay;

	wb_info->dwb_params.cnv_params.crop_en = false;
	wb_info->dwb_params.stereo_params.stereo_enabled = false;

	wb_info->dwb_params.cnv_params.out_max_pix_val = 0x3ff;	// 10 bits
	wb_info->dwb_params.cnv_params.out_min_pix_val = 0;
	wb_info->dwb_params.cnv_params.fc_out_format = DWB_OUT_FORMAT_32BPP_ARGB;
	wb_info->dwb_params.cnv_params.out_denorm_mode = DWB_OUT_DENORM_BYPASS;

	wb_info->dwb_params.out_format = dwb_scaler_mode_bypass444;

	wb_info->dwb_params.capture_rate = dwb_capture_rate_0;

	wb_info->dwb_params.scaler_taps.h_taps = 4;
	wb_info->dwb_params.scaler_taps.v_taps = 4;
	wb_info->dwb_params.scaler_taps.h_taps_c = 2;
	wb_info->dwb_params.scaler_taps.v_taps_c = 2;
	wb_info->dwb_params.subsample_position = DWB_INTERSTITIAL_SUBSAMPLING;

	wb_info->mcif_buf_params.luma_pitch = afb->base.pitches[0];
	wb_info->mcif_buf_params.chroma_pitch = afb->base.pitches[1];

	for (i = 0; i < DWB_MCIF_BUF_COUNT; i++) {
		wb_info->mcif_buf_params.luma_address[i] = afb->address;
		wb_info->mcif_buf_params.chroma_address[i] = 0;
	}

	wb_info->mcif_buf_params.p_vmid = 1;
	if (amdgpu_ip_version(adev, DCE_HWIP, 0) >= IP_VERSION(3, 0, 0)) {
		wb_info->mcif_warmup_params.start_address.quad_part = afb->address;
		wb_info->mcif_warmup_params.region_size =
			wb_info->mcif_buf_params.luma_pitch * wb_info->dwb_params.dest_height;
	}
	wb_info->mcif_warmup_params.p_vmid = 1;
	wb_info->writeback_source_plane = pipe->plane_state;

	dc_stream_add_writeback(dm->dc, crtc_state->stream, wb_info);

	acrtc->wb_pending = true;
	acrtc->wb_conn = wb_conn;
	drm_writeback_queue_job(wb_conn, new_con_state);
}

/**
 * amdgpu_dm_atomic_commit_tail() - AMDgpu DM's commit tail implementation.
 * @state: The atomic state to commit
 *
 * This will tell DC to commit the constructed DC state from atomic_check,
 * programming the hardware. Any failures here implies a hardware failure, since
 * atomic check should have filtered anything non-kosher.
 */
static void amdgpu_dm_atomic_commit_tail(struct drm_atomic_state *state)
{
	struct drm_device *dev = state->dev;
	struct amdgpu_device *adev = drm_to_adev(dev);
	struct amdgpu_display_manager *dm = &adev->dm;
	struct dm_atomic_state *dm_state;
	struct dc_state *dc_state = NULL;
	u32 i, j;
	struct drm_crtc *crtc;
	struct drm_crtc_state *old_crtc_state, *new_crtc_state;
	unsigned long flags;
	bool wait_for_vblank = true;
	struct drm_connector *connector;
	struct drm_connector_state *old_con_state, *new_con_state;
	struct dm_crtc_state *dm_old_crtc_state, *dm_new_crtc_state;
	int crtc_disable_count = 0;

	trace_amdgpu_dm_atomic_commit_tail_begin(state);

	drm_atomic_helper_update_legacy_modeset_state(dev, state);
	drm_dp_mst_atomic_wait_for_dependencies(state);

	dm_state = dm_atomic_get_new_state(state);
	if (dm_state && dm_state->context) {
		dc_state = dm_state->context;
		amdgpu_dm_commit_streams(state, dc_state);
	}

	for_each_oldnew_connector_in_state(state, connector, old_con_state, new_con_state, i) {
		struct dm_connector_state *dm_new_con_state = to_dm_connector_state(new_con_state);
		struct amdgpu_crtc *acrtc = to_amdgpu_crtc(dm_new_con_state->base.crtc);
		struct amdgpu_dm_connector *aconnector;

		if (connector->connector_type == DRM_MODE_CONNECTOR_WRITEBACK)
			continue;

		aconnector = to_amdgpu_dm_connector(connector);

		if (!adev->dm.hdcp_workqueue)
			continue;

		pr_debug("[HDCP_DM] -------------- i : %x ----------\n", i);

		if (!connector)
			continue;

		pr_debug("[HDCP_DM] connector->index: %x connect_status: %x dpms: %x\n",
			connector->index, connector->status, connector->dpms);
		pr_debug("[HDCP_DM] state protection old: %x new: %x\n",
			old_con_state->content_protection, new_con_state->content_protection);

		if (aconnector->dc_sink) {
			if (aconnector->dc_sink->sink_signal != SIGNAL_TYPE_VIRTUAL &&
				aconnector->dc_sink->sink_signal != SIGNAL_TYPE_NONE) {
				pr_debug("[HDCP_DM] pipe_ctx dispname=%s\n",
				aconnector->dc_sink->edid_caps.display_name);
			}
		}

		new_crtc_state = NULL;
		old_crtc_state = NULL;

		if (acrtc) {
			new_crtc_state = drm_atomic_get_new_crtc_state(state, &acrtc->base);
			old_crtc_state = drm_atomic_get_old_crtc_state(state, &acrtc->base);
		}

		if (old_crtc_state)
			pr_debug("old crtc en: %x a: %x m: %x a-chg: %x c-chg: %x\n",
			old_crtc_state->enable,
			old_crtc_state->active,
			old_crtc_state->mode_changed,
			old_crtc_state->active_changed,
			old_crtc_state->connectors_changed);

		if (new_crtc_state)
			pr_debug("NEW crtc en: %x a: %x m: %x a-chg: %x c-chg: %x\n",
			new_crtc_state->enable,
			new_crtc_state->active,
			new_crtc_state->mode_changed,
			new_crtc_state->active_changed,
			new_crtc_state->connectors_changed);
	}

	for_each_oldnew_connector_in_state(state, connector, old_con_state, new_con_state, i) {
		struct dm_connector_state *dm_new_con_state = to_dm_connector_state(new_con_state);
		struct amdgpu_crtc *acrtc = to_amdgpu_crtc(dm_new_con_state->base.crtc);
		struct amdgpu_dm_connector *aconnector = to_amdgpu_dm_connector(connector);

		if (!adev->dm.hdcp_workqueue)
			continue;

		new_crtc_state = NULL;
		old_crtc_state = NULL;

		if (acrtc) {
			new_crtc_state = drm_atomic_get_new_crtc_state(state, &acrtc->base);
			old_crtc_state = drm_atomic_get_old_crtc_state(state, &acrtc->base);
		}

		dm_new_crtc_state = to_dm_crtc_state(new_crtc_state);

		if (dm_new_crtc_state && dm_new_crtc_state->stream == NULL &&
		    connector->state->content_protection == DRM_MODE_CONTENT_PROTECTION_ENABLED) {
			hdcp_reset_display(adev->dm.hdcp_workqueue, aconnector->dc_link->link_index);
			new_con_state->content_protection = DRM_MODE_CONTENT_PROTECTION_DESIRED;
			dm_new_con_state->update_hdcp = true;
			continue;
		}

		if (is_content_protection_different(new_crtc_state, old_crtc_state, new_con_state,
											old_con_state, connector, adev->dm.hdcp_workqueue)) {
			/* when display is unplugged from mst hub, connctor will
			 * be destroyed within dm_dp_mst_connector_destroy. connector
			 * hdcp perperties, like type, undesired, desired, enabled,
			 * will be lost. So, save hdcp properties into hdcp_work within
			 * amdgpu_dm_atomic_commit_tail. if the same display is
			 * plugged back with same display index, its hdcp properties
			 * will be retrieved from hdcp_work within dm_dp_mst_get_modes
			 */

			bool enable_encryption = false;

			if (new_con_state->content_protection == DRM_MODE_CONTENT_PROTECTION_DESIRED)
				enable_encryption = true;

			if (aconnector->dc_link && aconnector->dc_sink &&
				aconnector->dc_link->type == dc_connection_mst_branch) {
				struct hdcp_workqueue *hdcp_work = adev->dm.hdcp_workqueue;
				struct hdcp_workqueue *hdcp_w =
					&hdcp_work[aconnector->dc_link->link_index];

				hdcp_w->hdcp_content_type[connector->index] =
					new_con_state->hdcp_content_type;
				hdcp_w->content_protection[connector->index] =
					new_con_state->content_protection;
			}

			if (new_crtc_state && new_crtc_state->mode_changed &&
				new_con_state->content_protection >= DRM_MODE_CONTENT_PROTECTION_DESIRED)
				enable_encryption = true;

			DRM_INFO("[HDCP_DM] hdcp_update_display enable_encryption = %x\n", enable_encryption);

			if (aconnector->dc_link)
				hdcp_update_display(
					adev->dm.hdcp_workqueue, aconnector->dc_link->link_index, aconnector,
					new_con_state->hdcp_content_type, enable_encryption);
		}
	}

	/* Handle connector state changes */
	for_each_oldnew_connector_in_state(state, connector, old_con_state, new_con_state, i) {
		struct dm_connector_state *dm_new_con_state = to_dm_connector_state(new_con_state);
		struct dm_connector_state *dm_old_con_state = to_dm_connector_state(old_con_state);
		struct amdgpu_crtc *acrtc = to_amdgpu_crtc(dm_new_con_state->base.crtc);
		struct dc_surface_update *dummy_updates;
		struct dc_stream_update stream_update;
		struct dc_info_packet hdr_packet;
		struct dc_stream_status *status = NULL;
		bool abm_changed, hdr_changed, scaling_changed, output_color_space_changed = false;

		memset(&stream_update, 0, sizeof(stream_update));

		if (acrtc) {
			new_crtc_state = drm_atomic_get_new_crtc_state(state, &acrtc->base);
			old_crtc_state = drm_atomic_get_old_crtc_state(state, &acrtc->base);
		}

		/* Skip any modesets/resets */
		if (!acrtc || drm_atomic_crtc_needs_modeset(new_crtc_state))
			continue;

		dm_new_crtc_state = to_dm_crtc_state(new_crtc_state);
		dm_old_crtc_state = to_dm_crtc_state(old_crtc_state);

		scaling_changed = is_scaling_state_different(dm_new_con_state,
							     dm_old_con_state);

		if ((new_con_state->hdmi.broadcast_rgb != old_con_state->hdmi.broadcast_rgb) &&
			(dm_old_crtc_state->stream->output_color_space !=
				get_output_color_space(&dm_new_crtc_state->stream->timing, new_con_state)))
			output_color_space_changed = true;

		abm_changed = dm_new_crtc_state->abm_level !=
			      dm_old_crtc_state->abm_level;

		hdr_changed =
			!drm_connector_atomic_hdr_metadata_equal(old_con_state, new_con_state);

		if (!scaling_changed && !abm_changed && !hdr_changed && !output_color_space_changed)
			continue;

		stream_update.stream = dm_new_crtc_state->stream;
		if (scaling_changed) {
			update_stream_scaling_settings(&dm_new_con_state->base.crtc->mode,
					dm_new_con_state, dm_new_crtc_state->stream);

			stream_update.src = dm_new_crtc_state->stream->src;
			stream_update.dst = dm_new_crtc_state->stream->dst;
		}

		if (output_color_space_changed) {
			dm_new_crtc_state->stream->output_color_space
				= get_output_color_space(&dm_new_crtc_state->stream->timing, new_con_state);

			stream_update.output_color_space = &dm_new_crtc_state->stream->output_color_space;
		}

		if (abm_changed) {
			dm_new_crtc_state->stream->abm_level = dm_new_crtc_state->abm_level;

			stream_update.abm_level = &dm_new_crtc_state->abm_level;
		}

		if (hdr_changed) {
			fill_hdr_info_packet(new_con_state, &hdr_packet);
			stream_update.hdr_static_metadata = &hdr_packet;
		}

		status = dc_stream_get_status(dm_new_crtc_state->stream);

		if (WARN_ON(!status))
			continue;

		WARN_ON(!status->plane_count);

		/*
		 * TODO: DC refuses to perform stream updates without a dc_surface_update.
		 * Here we create an empty update on each plane.
		 * To fix this, DC should permit updating only stream properties.
		 */
		dummy_updates = kzalloc(sizeof(struct dc_surface_update) * MAX_SURFACES, GFP_ATOMIC);
		if (!dummy_updates) {
			DRM_ERROR("Failed to allocate memory for dummy_updates.\n");
			continue;
		}
		for (j = 0; j < status->plane_count; j++)
			dummy_updates[j].surface = status->plane_states[0];

		sort(dummy_updates, status->plane_count,
		     sizeof(*dummy_updates), dm_plane_layer_index_cmp, NULL);

		mutex_lock(&dm->dc_lock);
		dc_exit_ips_for_hw_access(dm->dc);
		dc_update_planes_and_stream(dm->dc,
					    dummy_updates,
					    status->plane_count,
					    dm_new_crtc_state->stream,
					    &stream_update);
		mutex_unlock(&dm->dc_lock);
		kfree(dummy_updates);
	}

	/**
	 * Enable interrupts for CRTCs that are newly enabled or went through
	 * a modeset. It was intentionally deferred until after the front end
	 * state was modified to wait until the OTG was on and so the IRQ
	 * handlers didn't access stale or invalid state.
	 */
	for_each_oldnew_crtc_in_state(state, crtc, old_crtc_state, new_crtc_state, i) {
		struct amdgpu_crtc *acrtc = to_amdgpu_crtc(crtc);
#ifdef CONFIG_DEBUG_FS
		enum amdgpu_dm_pipe_crc_source cur_crc_src;
#endif
		/* Count number of newly disabled CRTCs for dropping PM refs later. */
		if (old_crtc_state->active && !new_crtc_state->active)
			crtc_disable_count++;

		dm_new_crtc_state = to_dm_crtc_state(new_crtc_state);
		dm_old_crtc_state = to_dm_crtc_state(old_crtc_state);

		/* For freesync config update on crtc state and params for irq */
		update_stream_irq_parameters(dm, dm_new_crtc_state);

#ifdef CONFIG_DEBUG_FS
		spin_lock_irqsave(&adev_to_drm(adev)->event_lock, flags);
		cur_crc_src = acrtc->dm_irq_params.crc_src;
		spin_unlock_irqrestore(&adev_to_drm(adev)->event_lock, flags);
#endif

		if (new_crtc_state->active &&
		    (!old_crtc_state->active ||
		     drm_atomic_crtc_needs_modeset(new_crtc_state))) {
			dc_stream_retain(dm_new_crtc_state->stream);
			acrtc->dm_irq_params.stream = dm_new_crtc_state->stream;
			manage_dm_interrupts(adev, acrtc, dm_new_crtc_state);
		}
		/* Handle vrr on->off / off->on transitions */
		amdgpu_dm_handle_vrr_transition(dm_old_crtc_state, dm_new_crtc_state);

#ifdef CONFIG_DEBUG_FS
		if (new_crtc_state->active &&
		    (!old_crtc_state->active ||
		     drm_atomic_crtc_needs_modeset(new_crtc_state))) {
			/**
			 * Frontend may have changed so reapply the CRC capture
			 * settings for the stream.
			 */
			if (amdgpu_dm_is_valid_crc_source(cur_crc_src)) {
#if defined(CONFIG_DRM_AMD_SECURE_DISPLAY)
				if (amdgpu_dm_crc_window_is_activated(crtc)) {
					uint8_t cnt;
					spin_lock_irqsave(&adev_to_drm(adev)->event_lock, flags);
					for (cnt = 0; cnt < MAX_CRC_WINDOW_NUM; cnt++) {
						if (acrtc->dm_irq_params.window_param[cnt].enable) {
							acrtc->dm_irq_params.window_param[cnt].update_win = true;

							/**
							 * It takes 2 frames for HW to stably generate CRC when
							 * resuming from suspend, so we set skip_frame_cnt 2.
							 */
							acrtc->dm_irq_params.window_param[cnt].skip_frame_cnt = 2;
						}
					}
					spin_unlock_irqrestore(&adev_to_drm(adev)->event_lock, flags);
				}
#endif
				if (amdgpu_dm_crtc_configure_crc_source(
					crtc, dm_new_crtc_state, cur_crc_src))
					drm_dbg_atomic(dev, "Failed to configure crc source");
			}
		}
#endif
	}

	for_each_new_crtc_in_state(state, crtc, new_crtc_state, j)
		if (new_crtc_state->async_flip)
			wait_for_vblank = false;

	/* update planes when needed per crtc*/
	for_each_new_crtc_in_state(state, crtc, new_crtc_state, j) {
		dm_new_crtc_state = to_dm_crtc_state(new_crtc_state);

		if (dm_new_crtc_state->stream)
			amdgpu_dm_commit_planes(state, dev, dm, crtc, wait_for_vblank);
	}

	/* Enable writeback */
	for_each_new_connector_in_state(state, connector, new_con_state, i) {
		struct dm_connector_state *dm_new_con_state = to_dm_connector_state(new_con_state);
		struct amdgpu_crtc *acrtc = to_amdgpu_crtc(dm_new_con_state->base.crtc);

		if (connector->connector_type != DRM_MODE_CONNECTOR_WRITEBACK)
			continue;

		if (!new_con_state->writeback_job)
			continue;

		new_crtc_state = drm_atomic_get_new_crtc_state(state, &acrtc->base);

		if (!new_crtc_state)
			continue;

		if (acrtc->wb_enabled)
			continue;

		dm_new_crtc_state = to_dm_crtc_state(new_crtc_state);

		dm_set_writeback(dm, dm_new_crtc_state, connector, new_con_state);
		acrtc->wb_enabled = true;
	}

	/* Update audio instances for each connector. */
	amdgpu_dm_commit_audio(dev, state);

	/* restore the backlight level */
	for (i = 0; i < dm->num_of_edps; i++) {
		if (dm->backlight_dev[i] &&
		    (dm->actual_brightness[i] != dm->brightness[i]))
			amdgpu_dm_backlight_set_level(dm, i, dm->brightness[i]);
	}

	/*
	 * send vblank event on all events not handled in flip and
	 * mark consumed event for drm_atomic_helper_commit_hw_done
	 */
	spin_lock_irqsave(&adev_to_drm(adev)->event_lock, flags);
	for_each_new_crtc_in_state(state, crtc, new_crtc_state, i) {

		if (new_crtc_state->event)
			drm_send_event_locked(dev, &new_crtc_state->event->base);

		new_crtc_state->event = NULL;
	}
	spin_unlock_irqrestore(&adev_to_drm(adev)->event_lock, flags);

	/* Signal HW programming completion */
	drm_atomic_helper_commit_hw_done(state);

	if (wait_for_vblank)
		drm_atomic_helper_wait_for_flip_done(dev, state);

	drm_atomic_helper_cleanup_planes(dev, state);

	/* Don't free the memory if we are hitting this as part of suspend.
	 * This way we don't free any memory during suspend; see
	 * amdgpu_bo_free_kernel().  The memory will be freed in the first
	 * non-suspend modeset or when the driver is torn down.
	 */
	if (!adev->in_suspend) {
		/* return the stolen vga memory back to VRAM */
		if (!adev->mman.keep_stolen_vga_memory)
			amdgpu_bo_free_kernel(&adev->mman.stolen_vga_memory, NULL, NULL);
		amdgpu_bo_free_kernel(&adev->mman.stolen_extended_memory, NULL, NULL);
	}

	/*
	 * Finally, drop a runtime PM reference for each newly disabled CRTC,
	 * so we can put the GPU into runtime suspend if we're not driving any
	 * displays anymore
	 */
	for (i = 0; i < crtc_disable_count; i++)
		pm_runtime_put_autosuspend(dev->dev);
	pm_runtime_mark_last_busy(dev->dev);

	trace_amdgpu_dm_atomic_commit_tail_finish(state);
}

static int dm_force_atomic_commit(struct drm_connector *connector)
{
	int ret = 0;
	struct drm_device *ddev = connector->dev;
	struct drm_atomic_state *state = drm_atomic_state_alloc(ddev);
	struct amdgpu_crtc *disconnected_acrtc = to_amdgpu_crtc(connector->encoder->crtc);
	struct drm_plane *plane = disconnected_acrtc->base.primary;
	struct drm_connector_state *conn_state;
	struct drm_crtc_state *crtc_state;
	struct drm_plane_state *plane_state;

	if (!state)
		return -ENOMEM;

	state->acquire_ctx = ddev->mode_config.acquire_ctx;

	/* Construct an atomic state to restore previous display setting */

	/*
	 * Attach connectors to drm_atomic_state
	 */
	conn_state = drm_atomic_get_connector_state(state, connector);

	ret = PTR_ERR_OR_ZERO(conn_state);
	if (ret)
		goto out;

	/* Attach crtc to drm_atomic_state*/
	crtc_state = drm_atomic_get_crtc_state(state, &disconnected_acrtc->base);

	ret = PTR_ERR_OR_ZERO(crtc_state);
	if (ret)
		goto out;

	/* force a restore */
	crtc_state->mode_changed = true;

	/* Attach plane to drm_atomic_state */
	plane_state = drm_atomic_get_plane_state(state, plane);

	ret = PTR_ERR_OR_ZERO(plane_state);
	if (ret)
		goto out;

	/* Call commit internally with the state we just constructed */
	ret = drm_atomic_commit(state);

out:
	drm_atomic_state_put(state);
	if (ret)
		DRM_ERROR("Restoring old state failed with %i\n", ret);

	return ret;
}

/*
 * This function handles all cases when set mode does not come upon hotplug.
 * This includes when a display is unplugged then plugged back into the
 * same port and when running without usermode desktop manager supprot
 */
void dm_restore_drm_connector_state(struct drm_device *dev,
				    struct drm_connector *connector)
{
	struct amdgpu_dm_connector *aconnector;
	struct amdgpu_crtc *disconnected_acrtc;
	struct dm_crtc_state *acrtc_state;

	if (connector->connector_type == DRM_MODE_CONNECTOR_WRITEBACK)
		return;

	aconnector = to_amdgpu_dm_connector(connector);

	if (!aconnector->dc_sink || !connector->state || !connector->encoder)
		return;

	disconnected_acrtc = to_amdgpu_crtc(connector->encoder->crtc);
	if (!disconnected_acrtc)
		return;

	acrtc_state = to_dm_crtc_state(disconnected_acrtc->base.state);
	if (!acrtc_state->stream)
		return;

	/*
	 * If the previous sink is not released and different from the current,
	 * we deduce we are in a state where we can not rely on usermode call
	 * to turn on the display, so we do it here
	 */
	if (acrtc_state->stream->sink != aconnector->dc_sink)
		dm_force_atomic_commit(&aconnector->base);
}

/*
 * Grabs all modesetting locks to serialize against any blocking commits,
 * Waits for completion of all non blocking commits.
 */
static int do_aquire_global_lock(struct drm_device *dev,
				 struct drm_atomic_state *state)
{
	struct drm_crtc *crtc;
	struct drm_crtc_commit *commit;
	long ret;

	/*
	 * Adding all modeset locks to aquire_ctx will
	 * ensure that when the framework release it the
	 * extra locks we are locking here will get released to
	 */
	ret = drm_modeset_lock_all_ctx(dev, state->acquire_ctx);
	if (ret)
		return ret;

	list_for_each_entry(crtc, &dev->mode_config.crtc_list, head) {
		spin_lock(&crtc->commit_lock);
		commit = list_first_entry_or_null(&crtc->commit_list,
				struct drm_crtc_commit, commit_entry);
		if (commit)
			drm_crtc_commit_get(commit);
		spin_unlock(&crtc->commit_lock);

		if (!commit)
			continue;

		/*
		 * Make sure all pending HW programming completed and
		 * page flips done
		 */
		ret = wait_for_completion_interruptible_timeout(&commit->hw_done, 10*HZ);

		if (ret > 0)
			ret = wait_for_completion_interruptible_timeout(
					&commit->flip_done, 10*HZ);

		if (ret == 0)
			DRM_ERROR("[CRTC:%d:%s] hw_done or flip_done timed out\n",
				  crtc->base.id, crtc->name);

		drm_crtc_commit_put(commit);
	}

	return ret < 0 ? ret : 0;
}

static void get_freesync_config_for_crtc(
	struct dm_crtc_state *new_crtc_state,
	struct dm_connector_state *new_con_state)
{
	struct mod_freesync_config config = {0};
	struct amdgpu_dm_connector *aconnector;
	struct drm_display_mode *mode = &new_crtc_state->base.mode;
	int vrefresh = drm_mode_vrefresh(mode);
	bool fs_vid_mode = false;

	if (new_con_state->base.connector->connector_type == DRM_MODE_CONNECTOR_WRITEBACK)
		return;

	aconnector = to_amdgpu_dm_connector(new_con_state->base.connector);

	new_crtc_state->vrr_supported = new_con_state->freesync_capable &&
					vrefresh >= aconnector->min_vfreq &&
					vrefresh <= aconnector->max_vfreq;

	if (new_crtc_state->vrr_supported) {
		new_crtc_state->stream->ignore_msa_timing_param = true;
		fs_vid_mode = new_crtc_state->freesync_config.state == VRR_STATE_ACTIVE_FIXED;

		config.min_refresh_in_uhz = aconnector->min_vfreq * 1000000;
		config.max_refresh_in_uhz = aconnector->max_vfreq * 1000000;
		config.vsif_supported = true;
		config.btr = true;

		if (fs_vid_mode) {
			config.state = VRR_STATE_ACTIVE_FIXED;
			config.fixed_refresh_in_uhz = new_crtc_state->freesync_config.fixed_refresh_in_uhz;
			goto out;
		} else if (new_crtc_state->base.vrr_enabled) {
			config.state = VRR_STATE_ACTIVE_VARIABLE;
		} else {
			config.state = VRR_STATE_INACTIVE;
		}
	}
out:
	new_crtc_state->freesync_config = config;
}

static void reset_freesync_config_for_crtc(
	struct dm_crtc_state *new_crtc_state)
{
	new_crtc_state->vrr_supported = false;

	memset(&new_crtc_state->vrr_infopacket, 0,
	       sizeof(new_crtc_state->vrr_infopacket));
}

static bool
is_timing_unchanged_for_freesync(struct drm_crtc_state *old_crtc_state,
				 struct drm_crtc_state *new_crtc_state)
{
	const struct drm_display_mode *old_mode, *new_mode;

	if (!old_crtc_state || !new_crtc_state)
		return false;

	old_mode = &old_crtc_state->mode;
	new_mode = &new_crtc_state->mode;

	if (old_mode->clock       == new_mode->clock &&
	    old_mode->hdisplay    == new_mode->hdisplay &&
	    old_mode->vdisplay    == new_mode->vdisplay &&
	    old_mode->htotal      == new_mode->htotal &&
	    old_mode->vtotal      != new_mode->vtotal &&
	    old_mode->hsync_start == new_mode->hsync_start &&
	    old_mode->vsync_start != new_mode->vsync_start &&
	    old_mode->hsync_end   == new_mode->hsync_end &&
	    old_mode->vsync_end   != new_mode->vsync_end &&
	    old_mode->hskew       == new_mode->hskew &&
	    old_mode->vscan       == new_mode->vscan &&
	    (old_mode->vsync_end - old_mode->vsync_start) ==
	    (new_mode->vsync_end - new_mode->vsync_start))
		return true;

	return false;
}

static void set_freesync_fixed_config(struct dm_crtc_state *dm_new_crtc_state)
{
	u64 num, den, res;
	struct drm_crtc_state *new_crtc_state = &dm_new_crtc_state->base;

	dm_new_crtc_state->freesync_config.state = VRR_STATE_ACTIVE_FIXED;

	num = (unsigned long long)new_crtc_state->mode.clock * 1000 * 1000000;
	den = (unsigned long long)new_crtc_state->mode.htotal *
	      (unsigned long long)new_crtc_state->mode.vtotal;

	res = div_u64(num, den);
	dm_new_crtc_state->freesync_config.fixed_refresh_in_uhz = res;
}

static int dm_update_crtc_state(struct amdgpu_display_manager *dm,
			 struct drm_atomic_state *state,
			 struct drm_crtc *crtc,
			 struct drm_crtc_state *old_crtc_state,
			 struct drm_crtc_state *new_crtc_state,
			 bool enable,
			 bool *lock_and_validation_needed)
{
	struct dm_atomic_state *dm_state = NULL;
	struct dm_crtc_state *dm_old_crtc_state, *dm_new_crtc_state;
	struct dc_stream_state *new_stream;
	int ret = 0;

	/*
	 * TODO Move this code into dm_crtc_atomic_check once we get rid of dc_validation_set
	 * update changed items
	 */
	struct amdgpu_crtc *acrtc = NULL;
	struct drm_connector *connector = NULL;
	struct amdgpu_dm_connector *aconnector = NULL;
	struct drm_connector_state *drm_new_conn_state = NULL, *drm_old_conn_state = NULL;
	struct dm_connector_state *dm_new_conn_state = NULL, *dm_old_conn_state = NULL;

	new_stream = NULL;

	dm_old_crtc_state = to_dm_crtc_state(old_crtc_state);
	dm_new_crtc_state = to_dm_crtc_state(new_crtc_state);
	acrtc = to_amdgpu_crtc(crtc);
	connector = amdgpu_dm_find_first_crtc_matching_connector(state, crtc);
	if (connector)
		aconnector = to_amdgpu_dm_connector(connector);

	/* TODO This hack should go away */
	if (connector && enable) {
		/* Make sure fake sink is created in plug-in scenario */
		drm_new_conn_state = drm_atomic_get_new_connector_state(state,
									connector);
		drm_old_conn_state = drm_atomic_get_old_connector_state(state,
									connector);

		if (IS_ERR(drm_new_conn_state)) {
			ret = PTR_ERR_OR_ZERO(drm_new_conn_state);
			goto fail;
		}

		dm_new_conn_state = to_dm_connector_state(drm_new_conn_state);
		dm_old_conn_state = to_dm_connector_state(drm_old_conn_state);

		if (!drm_atomic_crtc_needs_modeset(new_crtc_state))
			goto skip_modeset;

		new_stream = create_validate_stream_for_sink(connector,
							     &new_crtc_state->mode,
							     dm_new_conn_state,
							     dm_old_crtc_state->stream);

		/*
		 * we can have no stream on ACTION_SET if a display
		 * was disconnected during S3, in this case it is not an
		 * error, the OS will be updated after detection, and
		 * will do the right thing on next atomic commit
		 */

		if (!new_stream) {
			DRM_DEBUG_DRIVER("%s: Failed to create new stream for crtc %d\n",
					__func__, acrtc->base.base.id);
			ret = -ENOMEM;
			goto fail;
		}

		/*
		 * TODO: Check VSDB bits to decide whether this should
		 * be enabled or not.
		 */
		new_stream->triggered_crtc_reset.enabled =
			dm->force_timing_sync;

		dm_new_crtc_state->abm_level = dm_new_conn_state->abm_level;

		ret = fill_hdr_info_packet(drm_new_conn_state,
					   &new_stream->hdr_static_metadata);
		if (ret)
			goto fail;

		/*
		 * If we already removed the old stream from the context
		 * (and set the new stream to NULL) then we can't reuse
		 * the old stream even if the stream and scaling are unchanged.
		 * We'll hit the BUG_ON and black screen.
		 *
		 * TODO: Refactor this function to allow this check to work
		 * in all conditions.
		 */
		if (amdgpu_freesync_vid_mode &&
		    dm_new_crtc_state->stream &&
		    is_timing_unchanged_for_freesync(new_crtc_state, old_crtc_state))
			goto skip_modeset;

		if (dm_new_crtc_state->stream &&
		    dc_is_stream_unchanged(new_stream, dm_old_crtc_state->stream) &&
		    dc_is_stream_scaling_unchanged(new_stream, dm_old_crtc_state->stream)) {
			new_crtc_state->mode_changed = false;
			DRM_DEBUG_DRIVER("Mode change not required, setting mode_changed to %d",
					 new_crtc_state->mode_changed);
		}
	}

	/* mode_changed flag may get updated above, need to check again */
	if (!drm_atomic_crtc_needs_modeset(new_crtc_state))
		goto skip_modeset;

	drm_dbg_state(state->dev,
		"amdgpu_crtc id:%d crtc_state_flags: enable:%d, active:%d, planes_changed:%d, mode_changed:%d,active_changed:%d,connectors_changed:%d\n",
		acrtc->crtc_id,
		new_crtc_state->enable,
		new_crtc_state->active,
		new_crtc_state->planes_changed,
		new_crtc_state->mode_changed,
		new_crtc_state->active_changed,
		new_crtc_state->connectors_changed);

	/* Remove stream for any changed/disabled CRTC */
	if (!enable) {

		if (!dm_old_crtc_state->stream)
			goto skip_modeset;

		/* Unset freesync video if it was active before */
		if (dm_old_crtc_state->freesync_config.state == VRR_STATE_ACTIVE_FIXED) {
			dm_new_crtc_state->freesync_config.state = VRR_STATE_INACTIVE;
			dm_new_crtc_state->freesync_config.fixed_refresh_in_uhz = 0;
		}

		/* Now check if we should set freesync video mode */
		if (amdgpu_freesync_vid_mode && dm_new_crtc_state->stream &&
		    dc_is_stream_unchanged(new_stream, dm_old_crtc_state->stream) &&
		    dc_is_stream_scaling_unchanged(new_stream, dm_old_crtc_state->stream) &&
		    is_timing_unchanged_for_freesync(new_crtc_state,
						     old_crtc_state)) {
			new_crtc_state->mode_changed = false;
			DRM_DEBUG_DRIVER(
				"Mode change not required for front porch change, setting mode_changed to %d",
				new_crtc_state->mode_changed);

			set_freesync_fixed_config(dm_new_crtc_state);

			goto skip_modeset;
		} else if (amdgpu_freesync_vid_mode && aconnector &&
			   is_freesync_video_mode(&new_crtc_state->mode,
						  aconnector)) {
			struct drm_display_mode *high_mode;

			high_mode = get_highest_refresh_rate_mode(aconnector, false);
			if (!drm_mode_equal(&new_crtc_state->mode, high_mode))
				set_freesync_fixed_config(dm_new_crtc_state);
		}

		ret = dm_atomic_get_state(state, &dm_state);
		if (ret)
			goto fail;

		DRM_DEBUG_DRIVER("Disabling DRM crtc: %d\n",
				crtc->base.id);

		/* i.e. reset mode */
		if (dc_state_remove_stream(
				dm->dc,
				dm_state->context,
				dm_old_crtc_state->stream) != DC_OK) {
			ret = -EINVAL;
			goto fail;
		}

		dc_stream_release(dm_old_crtc_state->stream);
		dm_new_crtc_state->stream = NULL;

		reset_freesync_config_for_crtc(dm_new_crtc_state);

		*lock_and_validation_needed = true;

	} else {/* Add stream for any updated/enabled CRTC */
		/*
		 * Quick fix to prevent NULL pointer on new_stream when
		 * added MST connectors not found in existing crtc_state in the chained mode
		 * TODO: need to dig out the root cause of that
		 */
		if (!connector)
			goto skip_modeset;

		if (modereset_required(new_crtc_state))
			goto skip_modeset;

		if (amdgpu_dm_crtc_modeset_required(new_crtc_state, new_stream,
				     dm_old_crtc_state->stream)) {

			WARN_ON(dm_new_crtc_state->stream);

			ret = dm_atomic_get_state(state, &dm_state);
			if (ret)
				goto fail;

			dm_new_crtc_state->stream = new_stream;

			dc_stream_retain(new_stream);

			DRM_DEBUG_ATOMIC("Enabling DRM crtc: %d\n",
					 crtc->base.id);

			if (dc_state_add_stream(
					dm->dc,
					dm_state->context,
					dm_new_crtc_state->stream) != DC_OK) {
				ret = -EINVAL;
				goto fail;
			}

			*lock_and_validation_needed = true;
		}
	}

skip_modeset:
	/* Release extra reference */
	if (new_stream)
		dc_stream_release(new_stream);

	/*
	 * We want to do dc stream updates that do not require a
	 * full modeset below.
	 */
	if (!(enable && connector && new_crtc_state->active))
		return 0;
	/*
	 * Given above conditions, the dc state cannot be NULL because:
	 * 1. We're in the process of enabling CRTCs (just been added
	 *    to the dc context, or already is on the context)
	 * 2. Has a valid connector attached, and
	 * 3. Is currently active and enabled.
	 * => The dc stream state currently exists.
	 */
	BUG_ON(dm_new_crtc_state->stream == NULL);

	/* Scaling or underscan settings */
	if (is_scaling_state_different(dm_old_conn_state, dm_new_conn_state) ||
				drm_atomic_crtc_needs_modeset(new_crtc_state))
		update_stream_scaling_settings(
			&new_crtc_state->mode, dm_new_conn_state, dm_new_crtc_state->stream);

	/* ABM settings */
	dm_new_crtc_state->abm_level = dm_new_conn_state->abm_level;

	/*
	 * Color management settings. We also update color properties
	 * when a modeset is needed, to ensure it gets reprogrammed.
	 */
	if (dm_new_crtc_state->base.color_mgmt_changed ||
	    dm_old_crtc_state->regamma_tf != dm_new_crtc_state->regamma_tf ||
	    drm_atomic_crtc_needs_modeset(new_crtc_state)) {
		ret = amdgpu_dm_update_crtc_color_mgmt(dm_new_crtc_state);
		if (ret)
			goto fail;
	}

	/* Update Freesync settings. */
	get_freesync_config_for_crtc(dm_new_crtc_state,
				     dm_new_conn_state);

	return ret;

fail:
	if (new_stream)
		dc_stream_release(new_stream);
	return ret;
}

static bool should_reset_plane(struct drm_atomic_state *state,
			       struct drm_plane *plane,
			       struct drm_plane_state *old_plane_state,
			       struct drm_plane_state *new_plane_state)
{
	struct drm_plane *other;
	struct drm_plane_state *old_other_state, *new_other_state;
	struct drm_crtc_state *old_crtc_state, *new_crtc_state;
	struct dm_crtc_state *old_dm_crtc_state, *new_dm_crtc_state;
	struct amdgpu_device *adev = drm_to_adev(plane->dev);
	int i;

	/*
	 * TODO: Remove this hack for all asics once it proves that the
	 * fast updates works fine on DCN3.2+.
	 */
	if (amdgpu_ip_version(adev, DCE_HWIP, 0) < IP_VERSION(3, 2, 0) &&
	    state->allow_modeset)
		return true;

	/* Exit early if we know that we're adding or removing the plane. */
	if (old_plane_state->crtc != new_plane_state->crtc)
		return true;

	/* old crtc == new_crtc == NULL, plane not in context. */
	if (!new_plane_state->crtc)
		return false;

	new_crtc_state =
		drm_atomic_get_new_crtc_state(state, new_plane_state->crtc);
	old_crtc_state =
		drm_atomic_get_old_crtc_state(state, old_plane_state->crtc);

	if (!new_crtc_state)
		return true;

	/*
	 * A change in cursor mode means a new dc pipe needs to be acquired or
	 * released from the state
	 */
	old_dm_crtc_state = to_dm_crtc_state(old_crtc_state);
	new_dm_crtc_state = to_dm_crtc_state(new_crtc_state);
	if (plane->type == DRM_PLANE_TYPE_CURSOR &&
	    old_dm_crtc_state != NULL &&
	    old_dm_crtc_state->cursor_mode != new_dm_crtc_state->cursor_mode) {
		return true;
	}

	/* CRTC Degamma changes currently require us to recreate planes. */
	if (new_crtc_state->color_mgmt_changed)
		return true;

	/*
	 * On zpos change, planes need to be reordered by removing and re-adding
	 * them one by one to the dc state, in order of descending zpos.
	 *
	 * TODO: We can likely skip bandwidth validation if the only thing that
	 * changed about the plane was it'z z-ordering.
	 */
	if (old_plane_state->normalized_zpos != new_plane_state->normalized_zpos)
		return true;

	if (drm_atomic_crtc_needs_modeset(new_crtc_state))
		return true;

	/*
	 * If there are any new primary or overlay planes being added or
	 * removed then the z-order can potentially change. To ensure
	 * correct z-order and pipe acquisition the current DC architecture
	 * requires us to remove and recreate all existing planes.
	 *
	 * TODO: Come up with a more elegant solution for this.
	 */
	for_each_oldnew_plane_in_state(state, other, old_other_state, new_other_state, i) {
		struct amdgpu_framebuffer *old_afb, *new_afb;
		struct dm_plane_state *dm_new_other_state, *dm_old_other_state;

		dm_new_other_state = to_dm_plane_state(new_other_state);
		dm_old_other_state = to_dm_plane_state(old_other_state);

		if (other->type == DRM_PLANE_TYPE_CURSOR)
			continue;

		if (old_other_state->crtc != new_plane_state->crtc &&
		    new_other_state->crtc != new_plane_state->crtc)
			continue;

		if (old_other_state->crtc != new_other_state->crtc)
			return true;

		/* Src/dst size and scaling updates. */
		if (old_other_state->src_w != new_other_state->src_w ||
		    old_other_state->src_h != new_other_state->src_h ||
		    old_other_state->crtc_w != new_other_state->crtc_w ||
		    old_other_state->crtc_h != new_other_state->crtc_h)
			return true;

		/* Rotation / mirroring updates. */
		if (old_other_state->rotation != new_other_state->rotation)
			return true;

		/* Blending updates. */
		if (old_other_state->pixel_blend_mode !=
		    new_other_state->pixel_blend_mode)
			return true;

		/* Alpha updates. */
		if (old_other_state->alpha != new_other_state->alpha)
			return true;

		/* Colorspace changes. */
		if (old_other_state->color_range != new_other_state->color_range ||
		    old_other_state->color_encoding != new_other_state->color_encoding)
			return true;

		/* HDR/Transfer Function changes. */
		if (dm_old_other_state->degamma_tf != dm_new_other_state->degamma_tf ||
		    dm_old_other_state->degamma_lut != dm_new_other_state->degamma_lut ||
		    dm_old_other_state->hdr_mult != dm_new_other_state->hdr_mult ||
		    dm_old_other_state->ctm != dm_new_other_state->ctm ||
		    dm_old_other_state->shaper_lut != dm_new_other_state->shaper_lut ||
		    dm_old_other_state->shaper_tf != dm_new_other_state->shaper_tf ||
		    dm_old_other_state->lut3d != dm_new_other_state->lut3d ||
		    dm_old_other_state->blend_lut != dm_new_other_state->blend_lut ||
		    dm_old_other_state->blend_tf != dm_new_other_state->blend_tf)
			return true;

		/* Framebuffer checks fall at the end. */
		if (!old_other_state->fb || !new_other_state->fb)
			continue;

		/* Pixel format changes can require bandwidth updates. */
		if (old_other_state->fb->format != new_other_state->fb->format)
			return true;

		old_afb = (struct amdgpu_framebuffer *)old_other_state->fb;
		new_afb = (struct amdgpu_framebuffer *)new_other_state->fb;

		/* Tiling and DCC changes also require bandwidth updates. */
		if (old_afb->tiling_flags != new_afb->tiling_flags ||
		    old_afb->base.modifier != new_afb->base.modifier)
			return true;
	}

	return false;
}

static int dm_check_cursor_fb(struct amdgpu_crtc *new_acrtc,
			      struct drm_plane_state *new_plane_state,
			      struct drm_framebuffer *fb)
{
	struct amdgpu_device *adev = drm_to_adev(new_acrtc->base.dev);
	struct amdgpu_framebuffer *afb = to_amdgpu_framebuffer(fb);
	unsigned int pitch;
	bool linear;

	if (fb->width > new_acrtc->max_cursor_width ||
	    fb->height > new_acrtc->max_cursor_height) {
		DRM_DEBUG_ATOMIC("Bad cursor FB size %dx%d\n",
				 new_plane_state->fb->width,
				 new_plane_state->fb->height);
		return -EINVAL;
	}
	if (new_plane_state->src_w != fb->width << 16 ||
	    new_plane_state->src_h != fb->height << 16) {
		DRM_DEBUG_ATOMIC("Cropping not supported for cursor plane\n");
		return -EINVAL;
	}

	/* Pitch in pixels */
	pitch = fb->pitches[0] / fb->format->cpp[0];

	if (fb->width != pitch) {
		DRM_DEBUG_ATOMIC("Cursor FB width %d doesn't match pitch %d",
				 fb->width, pitch);
		return -EINVAL;
	}

	switch (pitch) {
	case 64:
	case 128:
	case 256:
		/* FB pitch is supported by cursor plane */
		break;
	default:
		DRM_DEBUG_ATOMIC("Bad cursor FB pitch %d px\n", pitch);
		return -EINVAL;
	}

	/* Core DRM takes care of checking FB modifiers, so we only need to
	 * check tiling flags when the FB doesn't have a modifier.
	 */
	if (!(fb->flags & DRM_MODE_FB_MODIFIERS)) {
		if (adev->family >= AMDGPU_FAMILY_GC_12_0_0) {
			linear = AMDGPU_TILING_GET(afb->tiling_flags, GFX12_SWIZZLE_MODE) == 0;
		} else if (adev->family >= AMDGPU_FAMILY_AI) {
			linear = AMDGPU_TILING_GET(afb->tiling_flags, SWIZZLE_MODE) == 0;
		} else {
			linear = AMDGPU_TILING_GET(afb->tiling_flags, ARRAY_MODE) != DC_ARRAY_2D_TILED_THIN1 &&
				 AMDGPU_TILING_GET(afb->tiling_flags, ARRAY_MODE) != DC_ARRAY_1D_TILED_THIN1 &&
				 AMDGPU_TILING_GET(afb->tiling_flags, MICRO_TILE_MODE) == 0;
		}
		if (!linear) {
			DRM_DEBUG_ATOMIC("Cursor FB not linear");
			return -EINVAL;
		}
	}

	return 0;
}

/*
 * Helper function for checking the cursor in native mode
 */
static int dm_check_native_cursor_state(struct drm_crtc *new_plane_crtc,
					struct drm_plane *plane,
					struct drm_plane_state *new_plane_state,
					bool enable)
{

	struct amdgpu_crtc *new_acrtc;
	int ret;

	if (!enable || !new_plane_crtc ||
	    drm_atomic_plane_disabling(plane->state, new_plane_state))
		return 0;

	new_acrtc = to_amdgpu_crtc(new_plane_crtc);

	if (new_plane_state->src_x != 0 || new_plane_state->src_y != 0) {
		DRM_DEBUG_ATOMIC("Cropping not supported for cursor plane\n");
		return -EINVAL;
	}

	if (new_plane_state->fb) {
		ret = dm_check_cursor_fb(new_acrtc, new_plane_state,
						new_plane_state->fb);
		if (ret)
			return ret;
	}

	return 0;
}

static bool dm_should_update_native_cursor(struct drm_atomic_state *state,
					   struct drm_crtc *old_plane_crtc,
					   struct drm_crtc *new_plane_crtc,
					   bool enable)
{
	struct drm_crtc_state *old_crtc_state, *new_crtc_state;
	struct dm_crtc_state *dm_old_crtc_state, *dm_new_crtc_state;

	if (!enable) {
		if (old_plane_crtc == NULL)
			return true;

		old_crtc_state = drm_atomic_get_old_crtc_state(
			state, old_plane_crtc);
		dm_old_crtc_state = to_dm_crtc_state(old_crtc_state);

		return dm_old_crtc_state->cursor_mode == DM_CURSOR_NATIVE_MODE;
	} else {
		if (new_plane_crtc == NULL)
			return true;

		new_crtc_state = drm_atomic_get_new_crtc_state(
			state, new_plane_crtc);
		dm_new_crtc_state = to_dm_crtc_state(new_crtc_state);

		return dm_new_crtc_state->cursor_mode == DM_CURSOR_NATIVE_MODE;
	}
}

static int dm_update_plane_state(struct dc *dc,
				 struct drm_atomic_state *state,
				 struct drm_plane *plane,
				 struct drm_plane_state *old_plane_state,
				 struct drm_plane_state *new_plane_state,
				 bool enable,
				 bool *lock_and_validation_needed,
				 bool *is_top_most_overlay)
{

	struct dm_atomic_state *dm_state = NULL;
	struct drm_crtc *new_plane_crtc, *old_plane_crtc;
	struct drm_crtc_state *old_crtc_state, *new_crtc_state;
	struct dm_crtc_state *dm_new_crtc_state, *dm_old_crtc_state;
	struct dm_plane_state *dm_new_plane_state, *dm_old_plane_state;
	bool needs_reset, update_native_cursor;
	int ret = 0;


	new_plane_crtc = new_plane_state->crtc;
	old_plane_crtc = old_plane_state->crtc;
	dm_new_plane_state = to_dm_plane_state(new_plane_state);
	dm_old_plane_state = to_dm_plane_state(old_plane_state);

	update_native_cursor = dm_should_update_native_cursor(state,
							      old_plane_crtc,
							      new_plane_crtc,
							      enable);

	if (plane->type == DRM_PLANE_TYPE_CURSOR && update_native_cursor) {
		ret = dm_check_native_cursor_state(new_plane_crtc, plane,
						    new_plane_state, enable);
		if (ret)
			return ret;

		return 0;
	}

	needs_reset = should_reset_plane(state, plane, old_plane_state,
					 new_plane_state);

	/* Remove any changed/removed planes */
	if (!enable) {
		if (!needs_reset)
			return 0;

		if (!old_plane_crtc)
			return 0;

		old_crtc_state = drm_atomic_get_old_crtc_state(
				state, old_plane_crtc);
		dm_old_crtc_state = to_dm_crtc_state(old_crtc_state);

		if (!dm_old_crtc_state->stream)
			return 0;

		DRM_DEBUG_ATOMIC("Disabling DRM plane: %d on DRM crtc %d\n",
				plane->base.id, old_plane_crtc->base.id);

		ret = dm_atomic_get_state(state, &dm_state);
		if (ret)
			return ret;

		if (!dc_state_remove_plane(
				dc,
				dm_old_crtc_state->stream,
				dm_old_plane_state->dc_state,
				dm_state->context)) {

			return -EINVAL;
		}

		if (dm_old_plane_state->dc_state)
			dc_plane_state_release(dm_old_plane_state->dc_state);

		dm_new_plane_state->dc_state = NULL;

		*lock_and_validation_needed = true;

	} else { /* Add new planes */
		struct dc_plane_state *dc_new_plane_state;

		if (drm_atomic_plane_disabling(plane->state, new_plane_state))
			return 0;

		if (!new_plane_crtc)
			return 0;

		new_crtc_state = drm_atomic_get_new_crtc_state(state, new_plane_crtc);
		dm_new_crtc_state = to_dm_crtc_state(new_crtc_state);

		if (!dm_new_crtc_state->stream)
			return 0;

		if (!needs_reset)
			return 0;

		ret = amdgpu_dm_plane_helper_check_state(new_plane_state, new_crtc_state);
		if (ret)
			goto out;

		WARN_ON(dm_new_plane_state->dc_state);

		dc_new_plane_state = dc_create_plane_state(dc);
		if (!dc_new_plane_state) {
			ret = -ENOMEM;
			goto out;
		}

		DRM_DEBUG_ATOMIC("Enabling DRM plane: %d on DRM crtc %d\n",
				 plane->base.id, new_plane_crtc->base.id);

		ret = fill_dc_plane_attributes(
			drm_to_adev(new_plane_crtc->dev),
			dc_new_plane_state,
			new_plane_state,
			new_crtc_state);
		if (ret) {
			dc_plane_state_release(dc_new_plane_state);
			goto out;
		}

		ret = dm_atomic_get_state(state, &dm_state);
		if (ret) {
			dc_plane_state_release(dc_new_plane_state);
			goto out;
		}

		/*
		 * Any atomic check errors that occur after this will
		 * not need a release. The plane state will be attached
		 * to the stream, and therefore part of the atomic
		 * state. It'll be released when the atomic state is
		 * cleaned.
		 */
		if (!dc_state_add_plane(
				dc,
				dm_new_crtc_state->stream,
				dc_new_plane_state,
				dm_state->context)) {

			dc_plane_state_release(dc_new_plane_state);
			ret = -EINVAL;
			goto out;
		}

		dm_new_plane_state->dc_state = dc_new_plane_state;

		dm_new_crtc_state->mpo_requested |= (plane->type == DRM_PLANE_TYPE_OVERLAY);

		/* Tell DC to do a full surface update every time there
		 * is a plane change. Inefficient, but works for now.
		 */
		dm_new_plane_state->dc_state->update_flags.bits.full_update = 1;

		*lock_and_validation_needed = true;
	}

out:
	/* If enabling cursor overlay failed, attempt fallback to native mode */
	if (enable && ret == -EINVAL && plane->type == DRM_PLANE_TYPE_CURSOR) {
		ret = dm_check_native_cursor_state(new_plane_crtc, plane,
						    new_plane_state, enable);
		if (ret)
			return ret;

		dm_new_crtc_state->cursor_mode = DM_CURSOR_NATIVE_MODE;
	}

	return ret;
}

static void dm_get_oriented_plane_size(struct drm_plane_state *plane_state,
				       int *src_w, int *src_h)
{
	switch (plane_state->rotation & DRM_MODE_ROTATE_MASK) {
	case DRM_MODE_ROTATE_90:
	case DRM_MODE_ROTATE_270:
		*src_w = plane_state->src_h >> 16;
		*src_h = plane_state->src_w >> 16;
		break;
	case DRM_MODE_ROTATE_0:
	case DRM_MODE_ROTATE_180:
	default:
		*src_w = plane_state->src_w >> 16;
		*src_h = plane_state->src_h >> 16;
		break;
	}
}

static void
dm_get_plane_scale(struct drm_plane_state *plane_state,
		   int *out_plane_scale_w, int *out_plane_scale_h)
{
	int plane_src_w, plane_src_h;

	dm_get_oriented_plane_size(plane_state, &plane_src_w, &plane_src_h);
	*out_plane_scale_w = plane_src_w ? plane_state->crtc_w * 1000 / plane_src_w : 0;
	*out_plane_scale_h = plane_src_h ? plane_state->crtc_h * 1000 / plane_src_h : 0;
}

/*
 * The normalized_zpos value cannot be used by this iterator directly. It's only
 * calculated for enabled planes, potentially causing normalized_zpos collisions
 * between enabled/disabled planes in the atomic state. We need a unique value
 * so that the iterator will not generate the same object twice, or loop
 * indefinitely.
 */
static inline struct __drm_planes_state *__get_next_zpos(
	struct drm_atomic_state *state,
	struct __drm_planes_state *prev)
{
	unsigned int highest_zpos = 0, prev_zpos = 256;
	uint32_t highest_id = 0, prev_id = UINT_MAX;
	struct drm_plane_state *new_plane_state;
	struct drm_plane *plane;
	int i, highest_i = -1;

	if (prev != NULL) {
		prev_zpos = prev->new_state->zpos;
		prev_id = prev->ptr->base.id;
	}

	for_each_new_plane_in_state(state, plane, new_plane_state, i) {
		/* Skip planes with higher zpos than the previously returned */
		if (new_plane_state->zpos > prev_zpos ||
		    (new_plane_state->zpos == prev_zpos &&
		     plane->base.id >= prev_id))
			continue;

		/* Save the index of the plane with highest zpos */
		if (new_plane_state->zpos > highest_zpos ||
		    (new_plane_state->zpos == highest_zpos &&
		     plane->base.id > highest_id)) {
			highest_zpos = new_plane_state->zpos;
			highest_id = plane->base.id;
			highest_i = i;
		}
	}

	if (highest_i < 0)
		return NULL;

	return &state->planes[highest_i];
}

/*
 * Use the uniqueness of the plane's (zpos, drm obj ID) combination to iterate
 * by descending zpos, as read from the new plane state. This is the same
 * ordering as defined by drm_atomic_normalize_zpos().
 */
#define for_each_oldnew_plane_in_descending_zpos(__state, plane, old_plane_state, new_plane_state) \
	for (struct __drm_planes_state *__i = __get_next_zpos((__state), NULL); \
	     __i != NULL; __i = __get_next_zpos((__state), __i))		\
		for_each_if(((plane) = __i->ptr,				\
			     (void)(plane) /* Only to avoid unused-but-set-variable warning */, \
			     (old_plane_state) = __i->old_state,		\
			     (new_plane_state) = __i->new_state, 1))

static int add_affected_mst_dsc_crtcs(struct drm_atomic_state *state, struct drm_crtc *crtc)
{
	struct drm_connector *connector;
	struct drm_connector_state *conn_state, *old_conn_state;
	struct amdgpu_dm_connector *aconnector = NULL;
	int i;

	for_each_oldnew_connector_in_state(state, connector, old_conn_state, conn_state, i) {
		if (!conn_state->crtc)
			conn_state = old_conn_state;

		if (conn_state->crtc != crtc)
			continue;

		if (connector->connector_type == DRM_MODE_CONNECTOR_WRITEBACK)
			continue;

		aconnector = to_amdgpu_dm_connector(connector);
		if (!aconnector->mst_output_port || !aconnector->mst_root)
			aconnector = NULL;
		else
			break;
	}

	if (!aconnector)
		return 0;

	return drm_dp_mst_add_affected_dsc_crtcs(state, &aconnector->mst_root->mst_mgr);
}

/**
 * DOC: Cursor Modes - Native vs Overlay
 *
 * In native mode, the cursor uses a integrated cursor pipe within each DCN hw
 * plane. It does not require a dedicated hw plane to enable, but it is
 * subjected to the same z-order and scaling as the hw plane. It also has format
 * restrictions, a RGB cursor in native mode cannot be enabled within a non-RGB
 * hw plane.
 *
 * In overlay mode, the cursor uses a separate DCN hw plane, and thus has its
 * own scaling and z-pos. It also has no blending restrictions. It lends to a
 * cursor behavior more akin to a DRM client's expectations. However, it does
 * occupy an extra DCN plane, and therefore will only be used if a DCN plane is
 * available.
 */

/**
 * dm_crtc_get_cursor_mode() - Determine the required cursor mode on crtc
 * @adev: amdgpu device
 * @state: DRM atomic state
 * @dm_crtc_state: amdgpu state for the CRTC containing the cursor
 * @cursor_mode: Returns the required cursor mode on dm_crtc_state
 *
 * Get whether the cursor should be enabled in native mode, or overlay mode, on
 * the dm_crtc_state.
 *
 * The cursor should be enabled in overlay mode if there exists an underlying
 * plane - on which the cursor may be blended - that is either YUV formatted, or
 * scaled differently from the cursor.
 *
 * Since zpos info is required, drm_atomic_normalize_zpos must be called before
 * calling this function.
 *
 * Return: 0 on success, or an error code if getting the cursor plane state
 * failed.
 */
static int dm_crtc_get_cursor_mode(struct amdgpu_device *adev,
				   struct drm_atomic_state *state,
				   struct dm_crtc_state *dm_crtc_state,
				   enum amdgpu_dm_cursor_mode *cursor_mode)
{
	struct drm_plane_state *old_plane_state, *plane_state, *cursor_state;
	struct drm_crtc_state *crtc_state = &dm_crtc_state->base;
	struct drm_plane *plane;
	bool consider_mode_change = false;
	bool entire_crtc_covered = false;
	bool cursor_changed = false;
	int underlying_scale_w, underlying_scale_h;
	int cursor_scale_w, cursor_scale_h;
	int i;

	/* Overlay cursor not supported on HW before DCN
	 * DCN401 does not have the cursor-on-scaled-plane or cursor-on-yuv-plane restrictions
	 * as previous DCN generations, so enable native mode on DCN401 in addition to DCE
	 */
	if (amdgpu_ip_version(adev, DCE_HWIP, 0) == 0 ||
	    amdgpu_ip_version(adev, DCE_HWIP, 0) == IP_VERSION(4, 0, 1)) {
		*cursor_mode = DM_CURSOR_NATIVE_MODE;
		return 0;
	}

	/* Init cursor_mode to be the same as current */
	*cursor_mode = dm_crtc_state->cursor_mode;

	/*
	 * Cursor mode can change if a plane's format changes, scale changes, is
	 * enabled/disabled, or z-order changes.
	 */
	for_each_oldnew_plane_in_state(state, plane, old_plane_state, plane_state, i) {
		int new_scale_w, new_scale_h, old_scale_w, old_scale_h;

		/* Only care about planes on this CRTC */
		if ((drm_plane_mask(plane) & crtc_state->plane_mask) == 0)
			continue;

		if (plane->type == DRM_PLANE_TYPE_CURSOR)
			cursor_changed = true;

		if (drm_atomic_plane_enabling(old_plane_state, plane_state) ||
		    drm_atomic_plane_disabling(old_plane_state, plane_state) ||
		    old_plane_state->fb->format != plane_state->fb->format) {
			consider_mode_change = true;
			break;
		}

		dm_get_plane_scale(plane_state, &new_scale_w, &new_scale_h);
		dm_get_plane_scale(old_plane_state, &old_scale_w, &old_scale_h);
		if (new_scale_w != old_scale_w || new_scale_h != old_scale_h) {
			consider_mode_change = true;
			break;
		}
	}

	if (!consider_mode_change && !crtc_state->zpos_changed)
		return 0;

	/*
	 * If no cursor change on this CRTC, and not enabled on this CRTC, then
	 * no need to set cursor mode. This avoids needlessly locking the cursor
	 * state.
	 */
	if (!cursor_changed &&
	    !(drm_plane_mask(crtc_state->crtc->cursor) & crtc_state->plane_mask)) {
		return 0;
	}

	cursor_state = drm_atomic_get_plane_state(state,
						  crtc_state->crtc->cursor);
	if (IS_ERR(cursor_state))
		return PTR_ERR(cursor_state);

	/* Cursor is disabled */
	if (!cursor_state->fb)
		return 0;

	/* For all planes in descending z-order (all of which are below cursor
	 * as per zpos definitions), check their scaling and format
	 */
	for_each_oldnew_plane_in_descending_zpos(state, plane, old_plane_state, plane_state) {

		/* Only care about non-cursor planes on this CRTC */
		if ((drm_plane_mask(plane) & crtc_state->plane_mask) == 0 ||
		    plane->type == DRM_PLANE_TYPE_CURSOR)
			continue;

		/* Underlying plane is YUV format - use overlay cursor */
		if (amdgpu_dm_plane_is_video_format(plane_state->fb->format->format)) {
			*cursor_mode = DM_CURSOR_OVERLAY_MODE;
			return 0;
		}

		dm_get_plane_scale(plane_state,
				   &underlying_scale_w, &underlying_scale_h);
		dm_get_plane_scale(cursor_state,
				   &cursor_scale_w, &cursor_scale_h);

		/* Underlying plane has different scale - use overlay cursor */
		if (cursor_scale_w != underlying_scale_w &&
		    cursor_scale_h != underlying_scale_h) {
			*cursor_mode = DM_CURSOR_OVERLAY_MODE;
			return 0;
		}

		/* If this plane covers the whole CRTC, no need to check planes underneath */
		if (plane_state->crtc_x <= 0 && plane_state->crtc_y <= 0 &&
		    plane_state->crtc_x + plane_state->crtc_w >= crtc_state->mode.hdisplay &&
		    plane_state->crtc_y + plane_state->crtc_h >= crtc_state->mode.vdisplay) {
			entire_crtc_covered = true;
			break;
		}
	}

	/* If planes do not cover the entire CRTC, use overlay mode to enable
	 * cursor over holes
	 */
	if (entire_crtc_covered)
		*cursor_mode = DM_CURSOR_NATIVE_MODE;
	else
		*cursor_mode = DM_CURSOR_OVERLAY_MODE;

	return 0;
}

static bool amdgpu_dm_crtc_mem_type_changed(struct drm_device *dev,
					    struct drm_atomic_state *state,
					    struct drm_crtc_state *crtc_state)
{
	struct drm_plane *plane;
	struct drm_plane_state *new_plane_state, *old_plane_state;

	drm_for_each_plane_mask(plane, dev, crtc_state->plane_mask) {
		new_plane_state = drm_atomic_get_plane_state(state, plane);
		old_plane_state = drm_atomic_get_plane_state(state, plane);

		if (IS_ERR(new_plane_state) || IS_ERR(old_plane_state)) {
			DRM_ERROR("Failed to get plane state for plane %s\n", plane->name);
			return false;
		}

		if (old_plane_state->fb && new_plane_state->fb &&
		    get_mem_type(old_plane_state->fb) != get_mem_type(new_plane_state->fb))
			return true;
	}

	return false;
}

/**
 * amdgpu_dm_atomic_check() - Atomic check implementation for AMDgpu DM.
 *
 * @dev: The DRM device
 * @state: The atomic state to commit
 *
 * Validate that the given atomic state is programmable by DC into hardware.
 * This involves constructing a &struct dc_state reflecting the new hardware
 * state we wish to commit, then querying DC to see if it is programmable. It's
 * important not to modify the existing DC state. Otherwise, atomic_check
 * may unexpectedly commit hardware changes.
 *
 * When validating the DC state, it's important that the right locks are
 * acquired. For full updates case which removes/adds/updates streams on one
 * CRTC while flipping on another CRTC, acquiring global lock will guarantee
 * that any such full update commit will wait for completion of any outstanding
 * flip using DRMs synchronization events.
 *
 * Note that DM adds the affected connectors for all CRTCs in state, when that
 * might not seem necessary. This is because DC stream creation requires the
 * DC sink, which is tied to the DRM connector state. Cleaning this up should
 * be possible but non-trivial - a possible TODO item.
 *
 * Return: -Error code if validation failed.
 */
static int amdgpu_dm_atomic_check(struct drm_device *dev,
				  struct drm_atomic_state *state)
{
	struct amdgpu_device *adev = drm_to_adev(dev);
	struct dm_atomic_state *dm_state = NULL;
	struct dc *dc = adev->dm.dc;
	struct drm_connector *connector;
	struct drm_connector_state *old_con_state, *new_con_state;
	struct drm_crtc *crtc;
	struct drm_crtc_state *old_crtc_state, *new_crtc_state;
	struct drm_plane *plane;
	struct drm_plane_state *old_plane_state, *new_plane_state, *new_cursor_state;
	enum dc_status status;
	int ret, i;
	bool lock_and_validation_needed = false;
	bool is_top_most_overlay = true;
	struct dm_crtc_state *dm_old_crtc_state, *dm_new_crtc_state;
	struct drm_dp_mst_topology_mgr *mgr;
	struct drm_dp_mst_topology_state *mst_state;
	struct dsc_mst_fairness_vars vars[MAX_PIPES] = {0};

	trace_amdgpu_dm_atomic_check_begin(state);

	ret = drm_atomic_helper_check_modeset(dev, state);
	if (ret) {
		drm_dbg_atomic(dev, "drm_atomic_helper_check_modeset() failed\n");
		goto fail;
	}

	/* Check connector changes */
	for_each_oldnew_connector_in_state(state, connector, old_con_state, new_con_state, i) {
		struct dm_connector_state *dm_old_con_state = to_dm_connector_state(old_con_state);
		struct dm_connector_state *dm_new_con_state = to_dm_connector_state(new_con_state);

		/* Skip connectors that are disabled or part of modeset already. */
		if (!new_con_state->crtc)
			continue;

		new_crtc_state = drm_atomic_get_crtc_state(state, new_con_state->crtc);
		if (IS_ERR(new_crtc_state)) {
			drm_dbg_atomic(dev, "drm_atomic_get_crtc_state() failed\n");
			ret = PTR_ERR(new_crtc_state);
			goto fail;
		}

		if (dm_old_con_state->abm_level != dm_new_con_state->abm_level ||
		    dm_old_con_state->scaling != dm_new_con_state->scaling)
			new_crtc_state->connectors_changed = true;
	}

	if (dc_resource_is_dsc_encoding_supported(dc)) {
		for_each_oldnew_crtc_in_state(state, crtc, old_crtc_state, new_crtc_state, i) {
			if (drm_atomic_crtc_needs_modeset(new_crtc_state)) {
				ret = add_affected_mst_dsc_crtcs(state, crtc);
				if (ret) {
					drm_dbg_atomic(dev, "add_affected_mst_dsc_crtcs() failed\n");
					goto fail;
				}
			}
		}
	}
	for_each_oldnew_crtc_in_state(state, crtc, old_crtc_state, new_crtc_state, i) {
		dm_old_crtc_state = to_dm_crtc_state(old_crtc_state);

		if (!drm_atomic_crtc_needs_modeset(new_crtc_state) &&
		    !new_crtc_state->color_mgmt_changed &&
		    old_crtc_state->vrr_enabled == new_crtc_state->vrr_enabled &&
			dm_old_crtc_state->dsc_force_changed == false)
			continue;

		ret = amdgpu_dm_verify_lut_sizes(new_crtc_state);
		if (ret) {
			drm_dbg_atomic(dev, "amdgpu_dm_verify_lut_sizes() failed\n");
			goto fail;
		}

		if (!new_crtc_state->enable)
			continue;

		ret = drm_atomic_add_affected_connectors(state, crtc);
		if (ret) {
			drm_dbg_atomic(dev, "drm_atomic_add_affected_connectors() failed\n");
			goto fail;
		}

		ret = drm_atomic_add_affected_planes(state, crtc);
		if (ret) {
			drm_dbg_atomic(dev, "drm_atomic_add_affected_planes() failed\n");
			goto fail;
		}

		if (dm_old_crtc_state->dsc_force_changed)
			new_crtc_state->mode_changed = true;
	}

	/*
	 * Add all primary and overlay planes on the CRTC to the state
	 * whenever a plane is enabled to maintain correct z-ordering
	 * and to enable fast surface updates.
	 */
	drm_for_each_crtc(crtc, dev) {
		bool modified = false;

		for_each_oldnew_plane_in_state(state, plane, old_plane_state, new_plane_state, i) {
			if (plane->type == DRM_PLANE_TYPE_CURSOR)
				continue;

			if (new_plane_state->crtc == crtc ||
			    old_plane_state->crtc == crtc) {
				modified = true;
				break;
			}
		}

		if (!modified)
			continue;

		drm_for_each_plane_mask(plane, state->dev, crtc->state->plane_mask) {
			if (plane->type == DRM_PLANE_TYPE_CURSOR)
				continue;

			new_plane_state =
				drm_atomic_get_plane_state(state, plane);

			if (IS_ERR(new_plane_state)) {
				ret = PTR_ERR(new_plane_state);
				drm_dbg_atomic(dev, "new_plane_state is BAD\n");
				goto fail;
			}
		}
	}

	/*
	 * DC consults the zpos (layer_index in DC terminology) to determine the
	 * hw plane on which to enable the hw cursor (see
	 * `dcn10_can_pipe_disable_cursor`). By now, all modified planes are in
	 * atomic state, so call drm helper to normalize zpos.
	 */
	ret = drm_atomic_normalize_zpos(dev, state);
	if (ret) {
		drm_dbg(dev, "drm_atomic_normalize_zpos() failed\n");
		goto fail;
	}

	/*
	 * Determine whether cursors on each CRTC should be enabled in native or
	 * overlay mode.
	 */
	for_each_new_crtc_in_state(state, crtc, new_crtc_state, i) {
		dm_new_crtc_state = to_dm_crtc_state(new_crtc_state);

		ret = dm_crtc_get_cursor_mode(adev, state, dm_new_crtc_state,
					      &dm_new_crtc_state->cursor_mode);
		if (ret) {
			drm_dbg(dev, "Failed to determine cursor mode\n");
			goto fail;
		}

		/*
		 * If overlay cursor is needed, DC cannot go through the
		 * native cursor update path. All enabled planes on the CRTC
		 * need to be added for DC to not disable a plane by mistake
		 */
		if (dm_new_crtc_state->cursor_mode == DM_CURSOR_OVERLAY_MODE) {
			ret = drm_atomic_add_affected_planes(state, crtc);
			if (ret)
				goto fail;
		}
	}

	/* Remove exiting planes if they are modified */
	for_each_oldnew_plane_in_descending_zpos(state, plane, old_plane_state, new_plane_state) {

		ret = dm_update_plane_state(dc, state, plane,
					    old_plane_state,
					    new_plane_state,
					    false,
					    &lock_and_validation_needed,
					    &is_top_most_overlay);
		if (ret) {
			drm_dbg_atomic(dev, "dm_update_plane_state() failed\n");
			goto fail;
		}
	}

	/* Disable all crtcs which require disable */
	for_each_oldnew_crtc_in_state(state, crtc, old_crtc_state, new_crtc_state, i) {
		ret = dm_update_crtc_state(&adev->dm, state, crtc,
					   old_crtc_state,
					   new_crtc_state,
					   false,
					   &lock_and_validation_needed);
		if (ret) {
			drm_dbg_atomic(dev, "DISABLE: dm_update_crtc_state() failed\n");
			goto fail;
		}
	}

	/* Enable all crtcs which require enable */
	for_each_oldnew_crtc_in_state(state, crtc, old_crtc_state, new_crtc_state, i) {
		ret = dm_update_crtc_state(&adev->dm, state, crtc,
					   old_crtc_state,
					   new_crtc_state,
					   true,
					   &lock_and_validation_needed);
		if (ret) {
			drm_dbg_atomic(dev, "ENABLE: dm_update_crtc_state() failed\n");
			goto fail;
		}
	}

	/* Add new/modified planes */
	for_each_oldnew_plane_in_descending_zpos(state, plane, old_plane_state, new_plane_state) {
		ret = dm_update_plane_state(dc, state, plane,
					    old_plane_state,
					    new_plane_state,
					    true,
					    &lock_and_validation_needed,
					    &is_top_most_overlay);
		if (ret) {
			drm_dbg_atomic(dev, "dm_update_plane_state() failed\n");
			goto fail;
		}
	}

#if defined(CONFIG_DRM_AMD_DC_FP)
	if (dc_resource_is_dsc_encoding_supported(dc)) {
		ret = pre_validate_dsc(state, &dm_state, vars);
		if (ret != 0)
			goto fail;
	}
#endif

	/* Run this here since we want to validate the streams we created */
	ret = drm_atomic_helper_check_planes(dev, state);
	if (ret) {
		drm_dbg_atomic(dev, "drm_atomic_helper_check_planes() failed\n");
		goto fail;
	}

	for_each_new_crtc_in_state(state, crtc, new_crtc_state, i) {
		dm_new_crtc_state = to_dm_crtc_state(new_crtc_state);
		if (dm_new_crtc_state->mpo_requested)
			drm_dbg_atomic(dev, "MPO enablement requested on crtc:[%p]\n", crtc);
	}

	/* Check cursor restrictions */
	for_each_new_crtc_in_state(state, crtc, new_crtc_state, i) {
		enum amdgpu_dm_cursor_mode required_cursor_mode;
		int is_rotated, is_scaled;

		/* Overlay cusor not subject to native cursor restrictions */
		dm_new_crtc_state = to_dm_crtc_state(new_crtc_state);
		if (dm_new_crtc_state->cursor_mode == DM_CURSOR_OVERLAY_MODE)
			continue;

		/* Check if rotation or scaling is enabled on DCN401 */
		if ((drm_plane_mask(crtc->cursor) & new_crtc_state->plane_mask) &&
		    amdgpu_ip_version(adev, DCE_HWIP, 0) == IP_VERSION(4, 0, 1)) {
			new_cursor_state = drm_atomic_get_new_plane_state(state, crtc->cursor);

			is_rotated = new_cursor_state &&
				((new_cursor_state->rotation & DRM_MODE_ROTATE_MASK) != DRM_MODE_ROTATE_0);
			is_scaled = new_cursor_state && ((new_cursor_state->src_w >> 16 != new_cursor_state->crtc_w) ||
				(new_cursor_state->src_h >> 16 != new_cursor_state->crtc_h));

			if (is_rotated || is_scaled) {
				drm_dbg_driver(
					crtc->dev,
					"[CRTC:%d:%s] cannot enable hardware cursor due to rotation/scaling\n",
					crtc->base.id, crtc->name);
				ret = -EINVAL;
				goto fail;
			}
		}

		/* If HW can only do native cursor, check restrictions again */
		ret = dm_crtc_get_cursor_mode(adev, state, dm_new_crtc_state,
					      &required_cursor_mode);
		if (ret) {
			drm_dbg_driver(crtc->dev,
				       "[CRTC:%d:%s] Checking cursor mode failed\n",
				       crtc->base.id, crtc->name);
			goto fail;
		} else if (required_cursor_mode == DM_CURSOR_OVERLAY_MODE) {
			drm_dbg_driver(crtc->dev,
				       "[CRTC:%d:%s] Cannot enable native cursor due to scaling or YUV restrictions\n",
				       crtc->base.id, crtc->name);
			ret = -EINVAL;
			goto fail;
		}
	}

	if (state->legacy_cursor_update) {
		/*
		 * This is a fast cursor update coming from the plane update
		 * helper, check if it can be done asynchronously for better
		 * performance.
		 */
		state->async_update =
			!drm_atomic_helper_async_check(dev, state);

		/*
		 * Skip the remaining global validation if this is an async
		 * update. Cursor updates can be done without affecting
		 * state or bandwidth calcs and this avoids the performance
		 * penalty of locking the private state object and
		 * allocating a new dc_state.
		 */
		if (state->async_update)
			return 0;
	}

	/* Check scaling and underscan changes*/
	/* TODO Removed scaling changes validation due to inability to commit
	 * new stream into context w\o causing full reset. Need to
	 * decide how to handle.
	 */
	for_each_oldnew_connector_in_state(state, connector, old_con_state, new_con_state, i) {
		struct dm_connector_state *dm_old_con_state = to_dm_connector_state(old_con_state);
		struct dm_connector_state *dm_new_con_state = to_dm_connector_state(new_con_state);
		struct amdgpu_crtc *acrtc = to_amdgpu_crtc(dm_new_con_state->base.crtc);

		/* Skip any modesets/resets */
		if (!acrtc || drm_atomic_crtc_needs_modeset(
				drm_atomic_get_new_crtc_state(state, &acrtc->base)))
			continue;

		/* Skip any thing not scale or underscan changes */
		if (!is_scaling_state_different(dm_new_con_state, dm_old_con_state))
			continue;

		lock_and_validation_needed = true;
	}

	/* set the slot info for each mst_state based on the link encoding format */
	for_each_new_mst_mgr_in_state(state, mgr, mst_state, i) {
		struct amdgpu_dm_connector *aconnector;
		struct drm_connector *connector;
		struct drm_connector_list_iter iter;
		u8 link_coding_cap;

		drm_connector_list_iter_begin(dev, &iter);
		drm_for_each_connector_iter(connector, &iter) {
			if (connector->index == mst_state->mgr->conn_base_id) {
				aconnector = to_amdgpu_dm_connector(connector);
				link_coding_cap = dc_link_dp_mst_decide_link_encoding_format(aconnector->dc_link);
				drm_dp_mst_update_slots(mst_state, link_coding_cap);

				break;
			}
		}
		drm_connector_list_iter_end(&iter);
	}

	/**
	 * Streams and planes are reset when there are changes that affect
	 * bandwidth. Anything that affects bandwidth needs to go through
	 * DC global validation to ensure that the configuration can be applied
	 * to hardware.
	 *
	 * We have to currently stall out here in atomic_check for outstanding
	 * commits to finish in this case because our IRQ handlers reference
	 * DRM state directly - we can end up disabling interrupts too early
	 * if we don't.
	 *
	 * TODO: Remove this stall and drop DM state private objects.
	 */
	if (lock_and_validation_needed) {
		ret = dm_atomic_get_state(state, &dm_state);
		if (ret) {
			drm_dbg_atomic(dev, "dm_atomic_get_state() failed\n");
			goto fail;
		}

		ret = do_aquire_global_lock(dev, state);
		if (ret) {
			drm_dbg_atomic(dev, "do_aquire_global_lock() failed\n");
			goto fail;
		}

#if defined(CONFIG_DRM_AMD_DC_FP)
		if (dc_resource_is_dsc_encoding_supported(dc)) {
			ret = compute_mst_dsc_configs_for_state(state, dm_state->context, vars);
			if (ret) {
				drm_dbg_atomic(dev, "MST_DSC compute_mst_dsc_configs_for_state() failed\n");
				ret = -EINVAL;
				goto fail;
			}
		}
#endif

		ret = dm_update_mst_vcpi_slots_for_dsc(state, dm_state->context, vars);
		if (ret) {
			drm_dbg_atomic(dev, "dm_update_mst_vcpi_slots_for_dsc() failed\n");
			goto fail;
		}

		/*
		 * Perform validation of MST topology in the state:
		 * We need to perform MST atomic check before calling
		 * dc_validate_global_state(), or there is a chance
		 * to get stuck in an infinite loop and hang eventually.
		 */
		ret = drm_dp_mst_atomic_check(state);
		if (ret) {
			drm_dbg_atomic(dev, "MST drm_dp_mst_atomic_check() failed\n");
			goto fail;
		}
		status = dc_validate_global_state(dc, dm_state->context, true);
		if (status != DC_OK) {
			drm_dbg_atomic(dev, "DC global validation failure: %s (%d)",
				       dc_status_to_str(status), status);
			ret = -EINVAL;
			goto fail;
		}
	} else {
		/*
		 * The commit is a fast update. Fast updates shouldn't change
		 * the DC context, affect global validation, and can have their
		 * commit work done in parallel with other commits not touching
		 * the same resource. If we have a new DC context as part of
		 * the DM atomic state from validation we need to free it and
		 * retain the existing one instead.
		 *
		 * Furthermore, since the DM atomic state only contains the DC
		 * context and can safely be annulled, we can free the state
		 * and clear the associated private object now to free
		 * some memory and avoid a possible use-after-free later.
		 */

		for (i = 0; i < state->num_private_objs; i++) {
			struct drm_private_obj *obj = state->private_objs[i].ptr;

			if (obj->funcs == adev->dm.atomic_obj.funcs) {
				int j = state->num_private_objs-1;

				dm_atomic_destroy_state(obj,
						state->private_objs[i].state);

				/* If i is not at the end of the array then the
				 * last element needs to be moved to where i was
				 * before the array can safely be truncated.
				 */
				if (i != j)
					state->private_objs[i] =
						state->private_objs[j];

				state->private_objs[j].ptr = NULL;
				state->private_objs[j].state = NULL;
				state->private_objs[j].old_state = NULL;
				state->private_objs[j].new_state = NULL;

				state->num_private_objs = j;
				break;
			}
		}
	}

	/* Store the overall update type for use later in atomic check. */
	for_each_new_crtc_in_state(state, crtc, new_crtc_state, i) {
		struct dm_crtc_state *dm_new_crtc_state =
			to_dm_crtc_state(new_crtc_state);

		/*
		 * Only allow async flips for fast updates that don't change
		 * the FB pitch, the DCC state, rotation, mem_type, etc.
		 */
		if (new_crtc_state->async_flip &&
		    (lock_and_validation_needed ||
		     amdgpu_dm_crtc_mem_type_changed(dev, state, new_crtc_state))) {
			drm_dbg_atomic(crtc->dev,
				       "[CRTC:%d:%s] async flips are only supported for fast updates\n",
				       crtc->base.id, crtc->name);
			ret = -EINVAL;
			goto fail;
		}

		dm_new_crtc_state->update_type = lock_and_validation_needed ?
			UPDATE_TYPE_FULL : UPDATE_TYPE_FAST;
	}

	/* Must be success */
	WARN_ON(ret);

	trace_amdgpu_dm_atomic_check_finish(state, ret);

	return ret;

fail:
	if (ret == -EDEADLK)
		drm_dbg_atomic(dev, "Atomic check stopped to avoid deadlock.\n");
	else if (ret == -EINTR || ret == -EAGAIN || ret == -ERESTARTSYS)
		drm_dbg_atomic(dev, "Atomic check stopped due to signal.\n");
	else
		drm_dbg_atomic(dev, "Atomic check failed with err: %d\n", ret);

	trace_amdgpu_dm_atomic_check_finish(state, ret);

	return ret;
}

static bool dm_edid_parser_send_cea(struct amdgpu_display_manager *dm,
		unsigned int offset,
		unsigned int total_length,
		u8 *data,
		unsigned int length,
		struct amdgpu_hdmi_vsdb_info *vsdb)
{
	bool res;
	union dmub_rb_cmd cmd;
	struct dmub_cmd_send_edid_cea *input;
	struct dmub_cmd_edid_cea_output *output;

	if (length > DMUB_EDID_CEA_DATA_CHUNK_BYTES)
		return false;

	memset(&cmd, 0, sizeof(cmd));

	input = &cmd.edid_cea.data.input;

	cmd.edid_cea.header.type = DMUB_CMD__EDID_CEA;
	cmd.edid_cea.header.sub_type = 0;
	cmd.edid_cea.header.payload_bytes =
		sizeof(cmd.edid_cea) - sizeof(cmd.edid_cea.header);
	input->offset = offset;
	input->length = length;
	input->cea_total_length = total_length;
	memcpy(input->payload, data, length);

	res = dc_wake_and_execute_dmub_cmd(dm->dc->ctx, &cmd, DM_DMUB_WAIT_TYPE_WAIT_WITH_REPLY);
	if (!res) {
		DRM_ERROR("EDID CEA parser failed\n");
		return false;
	}

	output = &cmd.edid_cea.data.output;

	if (output->type == DMUB_CMD__EDID_CEA_ACK) {
		if (!output->ack.success) {
			DRM_ERROR("EDID CEA ack failed at offset %d\n",
					output->ack.offset);
		}
	} else if (output->type == DMUB_CMD__EDID_CEA_AMD_VSDB) {
		if (!output->amd_vsdb.vsdb_found)
			return false;

		vsdb->freesync_supported = output->amd_vsdb.freesync_supported;
		vsdb->amd_vsdb_version = output->amd_vsdb.amd_vsdb_version;
		vsdb->min_refresh_rate_hz = output->amd_vsdb.min_frame_rate;
		vsdb->max_refresh_rate_hz = output->amd_vsdb.max_frame_rate;
	} else {
		DRM_WARN("Unknown EDID CEA parser results\n");
		return false;
	}

	return true;
}

static bool parse_edid_cea_dmcu(struct amdgpu_display_manager *dm,
		u8 *edid_ext, int len,
		struct amdgpu_hdmi_vsdb_info *vsdb_info)
{
	int i;

	/* send extension block to DMCU for parsing */
	for (i = 0; i < len; i += 8) {
		bool res;
		int offset;

		/* send 8 bytes a time */
		if (!dc_edid_parser_send_cea(dm->dc, i, len, &edid_ext[i], 8))
			return false;

		if (i+8 == len) {
			/* EDID block sent completed, expect result */
			int version, min_rate, max_rate;

			res = dc_edid_parser_recv_amd_vsdb(dm->dc, &version, &min_rate, &max_rate);
			if (res) {
				/* amd vsdb found */
				vsdb_info->freesync_supported = 1;
				vsdb_info->amd_vsdb_version = version;
				vsdb_info->min_refresh_rate_hz = min_rate;
				vsdb_info->max_refresh_rate_hz = max_rate;
				return true;
			}
			/* not amd vsdb */
			return false;
		}

		/* check for ack*/
		res = dc_edid_parser_recv_cea_ack(dm->dc, &offset);
		if (!res)
			return false;
	}

	return false;
}

static bool parse_edid_cea_dmub(struct amdgpu_display_manager *dm,
		u8 *edid_ext, int len,
		struct amdgpu_hdmi_vsdb_info *vsdb_info)
{
	int i;

	/* send extension block to DMCU for parsing */
	for (i = 0; i < len; i += 8) {
		/* send 8 bytes a time */
		if (!dm_edid_parser_send_cea(dm, i, len, &edid_ext[i], 8, vsdb_info))
			return false;
	}

	return vsdb_info->freesync_supported;
}

static bool parse_edid_cea(struct amdgpu_dm_connector *aconnector,
		u8 *edid_ext, int len,
		struct amdgpu_hdmi_vsdb_info *vsdb_info)
{
	struct amdgpu_device *adev = drm_to_adev(aconnector->base.dev);
	bool ret;

	mutex_lock(&adev->dm.dc_lock);
	if (adev->dm.dmub_srv)
		ret = parse_edid_cea_dmub(&adev->dm, edid_ext, len, vsdb_info);
	else
		ret = parse_edid_cea_dmcu(&adev->dm, edid_ext, len, vsdb_info);
	mutex_unlock(&adev->dm.dc_lock);
	return ret;
}

static void parse_edid_displayid_vrr(struct drm_connector *connector,
				     const struct edid *edid)
{
	u8 *edid_ext = NULL;
	int i;
	int j = 0;
	u16 min_vfreq;
	u16 max_vfreq;

	if (edid == NULL || edid->extensions == 0)
		return;

	/* Find DisplayID extension */
	for (i = 0; i < edid->extensions; i++) {
		edid_ext = (void *)(edid + (i + 1));
		if (edid_ext[0] == DISPLAYID_EXT)
			break;
	}

	if (edid_ext == NULL)
		return;

	while (j < EDID_LENGTH) {
		/* Get dynamic video timing range from DisplayID if available */
		if (EDID_LENGTH - j > 13 && edid_ext[j] == 0x25	&&
		    (edid_ext[j+1] & 0xFE) == 0 && (edid_ext[j+2] == 9)) {
			min_vfreq = edid_ext[j+9];
			if (edid_ext[j+1] & 7)
				max_vfreq = edid_ext[j+10] + ((edid_ext[j+11] & 3) << 8);
			else
				max_vfreq = edid_ext[j+10];

			if (max_vfreq && min_vfreq) {
				connector->display_info.monitor_range.max_vfreq = max_vfreq;
				connector->display_info.monitor_range.min_vfreq = min_vfreq;

				return;
			}
		}
		j++;
	}
}

static int parse_amd_vsdb(struct amdgpu_dm_connector *aconnector,
			  const struct edid *edid, struct amdgpu_hdmi_vsdb_info *vsdb_info)
{
	u8 *edid_ext = NULL;
	int i;
	int j = 0;

	if (edid == NULL || edid->extensions == 0)
		return -ENODEV;

	/* Find DisplayID extension */
	for (i = 0; i < edid->extensions; i++) {
		edid_ext = (void *)(edid + (i + 1));
		if (edid_ext[0] == DISPLAYID_EXT)
			break;
	}

	while (j < EDID_LENGTH - sizeof(struct amd_vsdb_block)) {
		struct amd_vsdb_block *amd_vsdb = (struct amd_vsdb_block *)&edid_ext[j];
		unsigned int ieeeId = (amd_vsdb->ieee_id[2] << 16) | (amd_vsdb->ieee_id[1] << 8) | (amd_vsdb->ieee_id[0]);

		if (ieeeId == HDMI_AMD_VENDOR_SPECIFIC_DATA_BLOCK_IEEE_REGISTRATION_ID &&
				amd_vsdb->version == HDMI_AMD_VENDOR_SPECIFIC_DATA_BLOCK_VERSION_3) {
			vsdb_info->replay_mode = (amd_vsdb->feature_caps & AMD_VSDB_VERSION_3_FEATURECAP_REPLAYMODE) ? true : false;
			vsdb_info->amd_vsdb_version = HDMI_AMD_VENDOR_SPECIFIC_DATA_BLOCK_VERSION_3;
			DRM_DEBUG_KMS("Panel supports Replay Mode: %d\n", vsdb_info->replay_mode);

			return true;
		}
		j++;
	}

	return false;
}

static int parse_hdmi_amd_vsdb(struct amdgpu_dm_connector *aconnector,
			       const struct edid *edid,
			       struct amdgpu_hdmi_vsdb_info *vsdb_info)
{
	u8 *edid_ext = NULL;
	int i;
	bool valid_vsdb_found = false;

	/*----- drm_find_cea_extension() -----*/
	/* No EDID or EDID extensions */
	if (edid == NULL || edid->extensions == 0)
		return -ENODEV;

	/* Find CEA extension */
	for (i = 0; i < edid->extensions; i++) {
		edid_ext = (uint8_t *)edid + EDID_LENGTH * (i + 1);
		if (edid_ext[0] == CEA_EXT)
			break;
	}

	if (i == edid->extensions)
		return -ENODEV;

	/*----- cea_db_offsets() -----*/
	if (edid_ext[0] != CEA_EXT)
		return -ENODEV;

	valid_vsdb_found = parse_edid_cea(aconnector, edid_ext, EDID_LENGTH, vsdb_info);

	return valid_vsdb_found ? i : -ENODEV;
}

/**
 * amdgpu_dm_update_freesync_caps - Update Freesync capabilities
 *
 * @connector: Connector to query.
 * @drm_edid: DRM EDID from monitor
 *
 * Amdgpu supports Freesync in DP and HDMI displays, and it is required to keep
 * track of some of the display information in the internal data struct used by
 * amdgpu_dm. This function checks which type of connector we need to set the
 * FreeSync parameters.
 */
void amdgpu_dm_update_freesync_caps(struct drm_connector *connector,
				    const struct drm_edid *drm_edid)
{
	int i = 0;
	struct amdgpu_dm_connector *amdgpu_dm_connector =
			to_amdgpu_dm_connector(connector);
	struct dm_connector_state *dm_con_state = NULL;
	struct dc_sink *sink;
	struct amdgpu_device *adev = drm_to_adev(connector->dev);
	struct amdgpu_hdmi_vsdb_info vsdb_info = {0};
	const struct edid *edid;
	bool freesync_capable = false;
	enum adaptive_sync_type as_type = ADAPTIVE_SYNC_TYPE_NONE;

	if (!connector->state) {
		DRM_ERROR("%s - Connector has no state", __func__);
		goto update;
	}

	sink = amdgpu_dm_connector->dc_sink ?
		amdgpu_dm_connector->dc_sink :
		amdgpu_dm_connector->dc_em_sink;

	drm_edid_connector_update(connector, drm_edid);

	if (!drm_edid || !sink) {
		dm_con_state = to_dm_connector_state(connector->state);

		amdgpu_dm_connector->min_vfreq = 0;
		amdgpu_dm_connector->max_vfreq = 0;
		freesync_capable = false;

		goto update;
	}

	dm_con_state = to_dm_connector_state(connector->state);

	if (!adev->dm.freesync_module)
		goto update;

	edid = drm_edid_raw(drm_edid); // FIXME: Get rid of drm_edid_raw()

	/* Some eDP panels only have the refresh rate range info in DisplayID */
	if ((connector->display_info.monitor_range.min_vfreq == 0 ||
	     connector->display_info.monitor_range.max_vfreq == 0))
		parse_edid_displayid_vrr(connector, edid);

	if (edid && (sink->sink_signal == SIGNAL_TYPE_DISPLAY_PORT ||
		     sink->sink_signal == SIGNAL_TYPE_EDP)) {
		if (amdgpu_dm_connector->dc_link &&
		    amdgpu_dm_connector->dc_link->dpcd_caps.allow_invalid_MSA_timing_param) {
			amdgpu_dm_connector->min_vfreq = connector->display_info.monitor_range.min_vfreq;
			amdgpu_dm_connector->max_vfreq = connector->display_info.monitor_range.max_vfreq;
			if (amdgpu_dm_connector->max_vfreq - amdgpu_dm_connector->min_vfreq > 10)
				freesync_capable = true;
		}

		parse_amd_vsdb(amdgpu_dm_connector, edid, &vsdb_info);

		if (vsdb_info.replay_mode) {
			amdgpu_dm_connector->vsdb_info.replay_mode = vsdb_info.replay_mode;
			amdgpu_dm_connector->vsdb_info.amd_vsdb_version = vsdb_info.amd_vsdb_version;
			amdgpu_dm_connector->as_type = ADAPTIVE_SYNC_TYPE_EDP;
		}

	} else if (drm_edid && sink->sink_signal == SIGNAL_TYPE_HDMI_TYPE_A) {
		i = parse_hdmi_amd_vsdb(amdgpu_dm_connector, edid, &vsdb_info);
		if (i >= 0 && vsdb_info.freesync_supported) {
			amdgpu_dm_connector->min_vfreq = vsdb_info.min_refresh_rate_hz;
			amdgpu_dm_connector->max_vfreq = vsdb_info.max_refresh_rate_hz;
			if (amdgpu_dm_connector->max_vfreq - amdgpu_dm_connector->min_vfreq > 10)
				freesync_capable = true;

			connector->display_info.monitor_range.min_vfreq = vsdb_info.min_refresh_rate_hz;
			connector->display_info.monitor_range.max_vfreq = vsdb_info.max_refresh_rate_hz;
		}
	}

	if (amdgpu_dm_connector->dc_link)
		as_type = dm_get_adaptive_sync_support_type(amdgpu_dm_connector->dc_link);

	if (as_type == FREESYNC_TYPE_PCON_IN_WHITELIST) {
		i = parse_hdmi_amd_vsdb(amdgpu_dm_connector, edid, &vsdb_info);
		if (i >= 0 && vsdb_info.freesync_supported && vsdb_info.amd_vsdb_version > 0) {

			amdgpu_dm_connector->pack_sdp_v1_3 = true;
			amdgpu_dm_connector->as_type = as_type;
			amdgpu_dm_connector->vsdb_info = vsdb_info;

			amdgpu_dm_connector->min_vfreq = vsdb_info.min_refresh_rate_hz;
			amdgpu_dm_connector->max_vfreq = vsdb_info.max_refresh_rate_hz;
			if (amdgpu_dm_connector->max_vfreq - amdgpu_dm_connector->min_vfreq > 10)
				freesync_capable = true;

			connector->display_info.monitor_range.min_vfreq = vsdb_info.min_refresh_rate_hz;
			connector->display_info.monitor_range.max_vfreq = vsdb_info.max_refresh_rate_hz;
		}
	}

update:
	if (dm_con_state)
		dm_con_state->freesync_capable = freesync_capable;

	if (connector->state && amdgpu_dm_connector->dc_link && !freesync_capable &&
	    amdgpu_dm_connector->dc_link->replay_settings.config.replay_supported) {
		amdgpu_dm_connector->dc_link->replay_settings.config.replay_supported = false;
		amdgpu_dm_connector->dc_link->replay_settings.replay_feature_enabled = false;
	}

	if (connector->vrr_capable_property)
		drm_connector_set_vrr_capable_property(connector,
						       freesync_capable);
}

void amdgpu_dm_trigger_timing_sync(struct drm_device *dev)
{
	struct amdgpu_device *adev = drm_to_adev(dev);
	struct dc *dc = adev->dm.dc;
	int i;

	mutex_lock(&adev->dm.dc_lock);
	if (dc->current_state) {
		for (i = 0; i < dc->current_state->stream_count; ++i)
			dc->current_state->streams[i]
				->triggered_crtc_reset.enabled =
				adev->dm.force_timing_sync;

		dm_enable_per_frame_crtc_master_sync(dc->current_state);
		dc_trigger_sync(dc, dc->current_state);
	}
	mutex_unlock(&adev->dm.dc_lock);
}

static inline void amdgpu_dm_exit_ips_for_hw_access(struct dc *dc)
{
	if (dc->ctx->dmub_srv && !dc->ctx->dmub_srv->idle_exit_counter)
		dc_exit_ips_for_hw_access(dc);
}

void dm_write_reg_func(const struct dc_context *ctx, uint32_t address,
		       u32 value, const char *func_name)
{
#ifdef DM_CHECK_ADDR_0
	if (address == 0) {
		drm_err(adev_to_drm(ctx->driver_context),
			"invalid register write. address = 0");
		return;
	}
#endif

	amdgpu_dm_exit_ips_for_hw_access(ctx->dc);
	cgs_write_register(ctx->cgs_device, address, value);
	trace_amdgpu_dc_wreg(&ctx->perf_trace->write_count, address, value);
}

uint32_t dm_read_reg_func(const struct dc_context *ctx, uint32_t address,
			  const char *func_name)
{
	u32 value;
#ifdef DM_CHECK_ADDR_0
	if (address == 0) {
		drm_err(adev_to_drm(ctx->driver_context),
			"invalid register read; address = 0\n");
		return 0;
	}
#endif

	if (ctx->dmub_srv &&
	    ctx->dmub_srv->reg_helper_offload.gather_in_progress &&
	    !ctx->dmub_srv->reg_helper_offload.should_burst_write) {
		ASSERT(false);
		return 0;
	}

	amdgpu_dm_exit_ips_for_hw_access(ctx->dc);

	value = cgs_read_register(ctx->cgs_device, address);

	trace_amdgpu_dc_rreg(&ctx->perf_trace->read_count, address, value);

	return value;
}

int amdgpu_dm_process_dmub_aux_transfer_sync(
		struct dc_context *ctx,
		unsigned int link_index,
		struct aux_payload *payload,
		enum aux_return_code_type *operation_result)
{
	struct amdgpu_device *adev = ctx->driver_context;
	struct dmub_notification *p_notify = adev->dm.dmub_notify;
	int ret = -1;

	mutex_lock(&adev->dm.dpia_aux_lock);
	if (!dc_process_dmub_aux_transfer_async(ctx->dc, link_index, payload)) {
		*operation_result = AUX_RET_ERROR_ENGINE_ACQUIRE;
		goto out;
	}

	if (!wait_for_completion_timeout(&adev->dm.dmub_aux_transfer_done, 10 * HZ)) {
		DRM_ERROR("wait_for_completion_timeout timeout!");
		*operation_result = AUX_RET_ERROR_TIMEOUT;
		goto out;
	}

	if (p_notify->result != AUX_RET_SUCCESS) {
		/*
		 * Transient states before tunneling is enabled could
		 * lead to this error. We can ignore this for now.
		 */
		if (p_notify->result != AUX_RET_ERROR_PROTOCOL_ERROR) {
			DRM_WARN("DPIA AUX failed on 0x%x(%d), error %d\n",
					payload->address, payload->length,
					p_notify->result);
		}
		*operation_result = AUX_RET_ERROR_INVALID_REPLY;
		goto out;
	}


	payload->reply[0] = adev->dm.dmub_notify->aux_reply.command;
	if (!payload->write && p_notify->aux_reply.length &&
			(payload->reply[0] == AUX_TRANSACTION_REPLY_AUX_ACK)) {

		if (payload->length != p_notify->aux_reply.length) {
			DRM_WARN("invalid read length %d from DPIA AUX 0x%x(%d)!\n",
				p_notify->aux_reply.length,
					payload->address, payload->length);
			*operation_result = AUX_RET_ERROR_INVALID_REPLY;
			goto out;
		}

		memcpy(payload->data, p_notify->aux_reply.data,
				p_notify->aux_reply.length);
	}

	/* success */
	ret = p_notify->aux_reply.length;
	*operation_result = p_notify->result;
out:
	reinit_completion(&adev->dm.dmub_aux_transfer_done);
	mutex_unlock(&adev->dm.dpia_aux_lock);
	return ret;
}

int amdgpu_dm_process_dmub_set_config_sync(
		struct dc_context *ctx,
		unsigned int link_index,
		struct set_config_cmd_payload *payload,
		enum set_config_status *operation_result)
{
	struct amdgpu_device *adev = ctx->driver_context;
	bool is_cmd_complete;
	int ret;

	mutex_lock(&adev->dm.dpia_aux_lock);
	is_cmd_complete = dc_process_dmub_set_config_async(ctx->dc,
			link_index, payload, adev->dm.dmub_notify);

	if (is_cmd_complete || wait_for_completion_timeout(&adev->dm.dmub_aux_transfer_done, 10 * HZ)) {
		ret = 0;
		*operation_result = adev->dm.dmub_notify->sc_status;
	} else {
		DRM_ERROR("wait_for_completion_timeout timeout!");
		ret = -1;
		*operation_result = SET_CONFIG_UNKNOWN_ERROR;
	}

	if (!is_cmd_complete)
		reinit_completion(&adev->dm.dmub_aux_transfer_done);
	mutex_unlock(&adev->dm.dpia_aux_lock);
	return ret;
}

bool dm_execute_dmub_cmd(const struct dc_context *ctx, union dmub_rb_cmd *cmd, enum dm_dmub_wait_type wait_type)
{
	return dc_dmub_srv_cmd_run(ctx->dmub_srv, cmd, wait_type);
}

bool dm_execute_dmub_cmd_list(const struct dc_context *ctx, unsigned int count, union dmub_rb_cmd *cmd, enum dm_dmub_wait_type wait_type)
{
	return dc_dmub_srv_cmd_run_list(ctx->dmub_srv, count, cmd, wait_type);
}

void dm_acpi_process_phy_transition_interlock(
	const struct dc_context *ctx,
	struct dm_process_phy_transition_init_params process_phy_transition_init_params)
{
	// Not yet implemented
}<|MERGE_RESOLUTION|>--- conflicted
+++ resolved
@@ -7410,21 +7410,12 @@
 	const struct drm_edid *drm_edid;
 	const struct edid *edid;
 	struct i2c_adapter *ddc;
-<<<<<<< HEAD
 
 	if (dc_link && dc_link->aux_mode)
 		ddc = &aconnector->dm_dp_aux.aux.ddc;
 	else
 		ddc = &aconnector->i2c->base;
 
-=======
-
-	if (dc_link && dc_link->aux_mode)
-		ddc = &aconnector->dm_dp_aux.aux.ddc;
-	else
-		ddc = &aconnector->i2c->base;
-
->>>>>>> 7d83c129
 	drm_edid = drm_edid_read_ddc(connector, ddc);
 	drm_edid_connector_update(connector, drm_edid);
 	if (!drm_edid) {
