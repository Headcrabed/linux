/*
 * Copyright 2016-2024 Advanced Micro Devices, Inc. All rights reserved.
 *
 * Permission is hereby granted, free of charge, to any person obtaining a
 * copy of this software and associated documentation files (the "Software"),
 * to deal in the Software without restriction, including without limitation
 * the rights to use, copy, modify, merge, publish, distribute, sublicense,
 * and/or sell copies of the Software, and to permit persons to whom the
 * Software is furnished to do so, subject to the following conditions:
 *
 * The above copyright notice and this permission notice shall be included in
 * all copies or substantial portions of the Software.
 *
 * THE SOFTWARE IS PROVIDED "AS IS", WITHOUT WARRANTY OF ANY KIND, EXPRESS OR
 * IMPLIED, INCLUDING BUT NOT LIMITED TO THE WARRANTIES OF MERCHANTABILITY,
 * FITNESS FOR A PARTICULAR PURPOSE AND NONINFRINGEMENT.  IN NO EVENT SHALL
 * THE COPYRIGHT HOLDER(S) OR AUTHOR(S) BE LIABLE FOR ANY CLAIM, DAMAGES OR
 * OTHER LIABILITY, WHETHER IN AN ACTION OF CONTRACT, TORT OR OTHERWISE,
 * ARISING FROM, OUT OF OR IN CONNECTION WITH THE SOFTWARE OR THE USE OR
 * OTHER DEALINGS IN THE SOFTWARE.
 *
 */

#ifndef __AMDGPU_VCN_H__
#define __AMDGPU_VCN_H__

#include "amdgpu_ras.h"

#define AMDGPU_VCN_STACK_SIZE		(128*1024)
#define AMDGPU_VCN_CONTEXT_SIZE 	(512*1024)

#define AMDGPU_VCN_FIRMWARE_OFFSET	256
#define AMDGPU_VCN_MAX_ENC_RINGS	3

#define AMDGPU_MAX_VCN_INSTANCES	4
#define AMDGPU_MAX_VCN_ENC_RINGS  (AMDGPU_VCN_MAX_ENC_RINGS * AMDGPU_MAX_VCN_INSTANCES)

#define AMDGPU_VCN_HARVEST_VCN0 (1 << 0)
#define AMDGPU_VCN_HARVEST_VCN1 (1 << 1)

#define VCN_DEC_KMD_CMD 		0x80000000
#define VCN_DEC_CMD_FENCE		0x00000000
#define VCN_DEC_CMD_TRAP		0x00000001
#define VCN_DEC_CMD_WRITE_REG		0x00000004
#define VCN_DEC_CMD_REG_READ_COND_WAIT	0x00000006
#define VCN_DEC_CMD_PACKET_START	0x0000000a
#define VCN_DEC_CMD_PACKET_END		0x0000000b

#define VCN_DEC_SW_CMD_NO_OP		0x00000000
#define VCN_DEC_SW_CMD_END		0x00000001
#define VCN_DEC_SW_CMD_IB		0x00000002
#define VCN_DEC_SW_CMD_FENCE		0x00000003
#define VCN_DEC_SW_CMD_TRAP		0x00000004
#define VCN_DEC_SW_CMD_IB_AUTO		0x00000005
#define VCN_DEC_SW_CMD_SEMAPHORE	0x00000006
#define VCN_DEC_SW_CMD_PREEMPT_FENCE	0x00000009
#define VCN_DEC_SW_CMD_REG_WRITE	0x0000000b
#define VCN_DEC_SW_CMD_REG_WAIT		0x0000000c

#define VCN_ENC_CMD_NO_OP		0x00000000
#define VCN_ENC_CMD_END 		0x00000001
#define VCN_ENC_CMD_IB			0x00000002
#define VCN_ENC_CMD_FENCE		0x00000003
#define VCN_ENC_CMD_TRAP		0x00000004
#define VCN_ENC_CMD_REG_WRITE		0x0000000b
#define VCN_ENC_CMD_REG_WAIT		0x0000000c

#define VCN_AON_SOC_ADDRESS_2_0 	0x1f800
#define VCN1_AON_SOC_ADDRESS_3_0 	0x48000
#define VCN_VID_IP_ADDRESS_2_0		0x0
#define VCN_AON_IP_ADDRESS_2_0		0x30000

#define mmUVD_RBC_XX_IB_REG_CHECK 					0x026b
#define mmUVD_RBC_XX_IB_REG_CHECK_BASE_IDX 				1
#define mmUVD_REG_XX_MASK 						0x026c
#define mmUVD_REG_XX_MASK_BASE_IDX 					1

/* 1 second timeout */
#define VCN_IDLE_TIMEOUT	msecs_to_jiffies(1000)

#define RREG32_SOC15_DPG_MODE_1_0(ip, inst_idx, reg, mask, sram_sel) 			\
	({	WREG32_SOC15(ip, inst_idx, mmUVD_DPG_LMA_MASK, mask); 			\
		WREG32_SOC15(ip, inst_idx, mmUVD_DPG_LMA_CTL, 				\
			UVD_DPG_LMA_CTL__MASK_EN_MASK | 				\
			((adev->reg_offset[ip##_HWIP][inst_idx][reg##_BASE_IDX] + reg) 	\
			<< UVD_DPG_LMA_CTL__READ_WRITE_ADDR__SHIFT) | 			\
			(sram_sel << UVD_DPG_LMA_CTL__SRAM_SEL__SHIFT)); 		\
		RREG32_SOC15(ip, inst_idx, mmUVD_DPG_LMA_DATA); 			\
	})

#define WREG32_SOC15_DPG_MODE_1_0(ip, inst_idx, reg, value, mask, sram_sel) 		\
	do { 										\
		WREG32_SOC15(ip, inst_idx, mmUVD_DPG_LMA_DATA, value); 			\
		WREG32_SOC15(ip, inst_idx, mmUVD_DPG_LMA_MASK, mask); 			\
		WREG32_SOC15(ip, inst_idx, mmUVD_DPG_LMA_CTL, 				\
			UVD_DPG_LMA_CTL__READ_WRITE_MASK | 				\
			((adev->reg_offset[ip##_HWIP][inst_idx][reg##_BASE_IDX] + reg) 	\
			<< UVD_DPG_LMA_CTL__READ_WRITE_ADDR__SHIFT) | 			\
			(sram_sel << UVD_DPG_LMA_CTL__SRAM_SEL__SHIFT)); 		\
	} while (0)

#define SOC15_DPG_MODE_OFFSET(ip, inst_idx, reg) 						\
	({											\
		uint32_t internal_reg_offset, addr;						\
		bool video_range, video1_range, aon_range, aon1_range;				\
												\
		addr = (adev->reg_offset[ip##_HWIP][inst_idx][reg##_BASE_IDX] + reg);		\
		addr <<= 2; 									\
		video_range = ((((0xFFFFF & addr) >= (VCN_VID_SOC_ADDRESS_2_0)) && 		\
				((0xFFFFF & addr) < ((VCN_VID_SOC_ADDRESS_2_0 + 0x2600)))));	\
		video1_range = ((((0xFFFFF & addr) >= (VCN1_VID_SOC_ADDRESS_3_0)) && 		\
				((0xFFFFF & addr) < ((VCN1_VID_SOC_ADDRESS_3_0 + 0x2600)))));	\
		aon_range   = ((((0xFFFFF & addr) >= (VCN_AON_SOC_ADDRESS_2_0)) && 		\
				((0xFFFFF & addr) < ((VCN_AON_SOC_ADDRESS_2_0 + 0x600)))));	\
		aon1_range   = ((((0xFFFFF & addr) >= (VCN1_AON_SOC_ADDRESS_3_0)) && 		\
				((0xFFFFF & addr) < ((VCN1_AON_SOC_ADDRESS_3_0 + 0x600)))));	\
		if (video_range) 								\
			internal_reg_offset = ((0xFFFFF & addr) - (VCN_VID_SOC_ADDRESS_2_0) + 	\
				(VCN_VID_IP_ADDRESS_2_0));					\
		else if (aon_range)								\
			internal_reg_offset = ((0xFFFFF & addr) - (VCN_AON_SOC_ADDRESS_2_0) + 	\
				(VCN_AON_IP_ADDRESS_2_0));					\
		else if (video1_range) 								\
			internal_reg_offset = ((0xFFFFF & addr) - (VCN1_VID_SOC_ADDRESS_3_0) + 	\
				(VCN_VID_IP_ADDRESS_2_0));					\
		else if (aon1_range)								\
			internal_reg_offset = ((0xFFFFF & addr) - (VCN1_AON_SOC_ADDRESS_3_0) + 	\
				(VCN_AON_IP_ADDRESS_2_0));					\
		else										\
			internal_reg_offset = (0xFFFFF & addr);					\
												\
		internal_reg_offset >>= 2;							\
	})

#define RREG32_SOC15_DPG_MODE(inst_idx, offset, mask_en) 					\
	({											\
		WREG32_SOC15(VCN, inst_idx, mmUVD_DPG_LMA_CTL, 					\
			(0x0 << UVD_DPG_LMA_CTL__READ_WRITE__SHIFT |				\
			mask_en << UVD_DPG_LMA_CTL__MASK_EN__SHIFT |				\
			offset << UVD_DPG_LMA_CTL__READ_WRITE_ADDR__SHIFT));			\
		RREG32_SOC15(VCN, inst_idx, mmUVD_DPG_LMA_DATA);				\
	})

#define WREG32_SOC15_DPG_MODE(inst_idx, offset, value, mask_en, indirect)             \
	do {                                                                          \
		if (!indirect) {                                                      \
			WREG32_SOC15(VCN, GET_INST(VCN, inst_idx),                    \
				     mmUVD_DPG_LMA_DATA, value);                      \
			WREG32_SOC15(                                                 \
				VCN, GET_INST(VCN, inst_idx),                         \
				mmUVD_DPG_LMA_CTL,                                    \
				(0x1 << UVD_DPG_LMA_CTL__READ_WRITE__SHIFT |          \
				 mask_en << UVD_DPG_LMA_CTL__MASK_EN__SHIFT |         \
				 offset << UVD_DPG_LMA_CTL__READ_WRITE_ADDR__SHIFT)); \
		} else {                                                              \
			*adev->vcn.inst[inst_idx].dpg_sram_curr_addr++ =              \
				offset;                                               \
			*adev->vcn.inst[inst_idx].dpg_sram_curr_addr++ =              \
				value;                                                \
		}                                                                     \
	} while (0)

#define SOC24_DPG_MODE_OFFSET(ip, inst_idx, reg)						\
	({											\
		uint32_t internal_reg_offset, addr;						\
		bool video_range, video1_range, aon_range, aon1_range;				\
												\
		addr = (adev->reg_offset[ip##_HWIP][inst_idx][reg##_BASE_IDX] + reg);		\
		addr <<= 2;									\
		video_range = ((((0xFFFFF & addr) >= (VCN_VID_SOC_ADDRESS)) &&			\
				((0xFFFFF & addr) < ((VCN_VID_SOC_ADDRESS + 0x2600)))));	\
		video1_range = ((((0xFFFFF & addr) >= (VCN1_VID_SOC_ADDRESS)) &&		\
				((0xFFFFF & addr) < ((VCN1_VID_SOC_ADDRESS + 0x2600)))));	\
		aon_range   = ((((0xFFFFF & addr) >= (VCN_AON_SOC_ADDRESS)) &&			\
				((0xFFFFF & addr) < ((VCN_AON_SOC_ADDRESS + 0x600)))));		\
		aon1_range   = ((((0xFFFFF & addr) >= (VCN1_AON_SOC_ADDRESS)) &&		\
				((0xFFFFF & addr) < ((VCN1_AON_SOC_ADDRESS + 0x600)))));	\
		if (video_range)								\
			internal_reg_offset = ((0xFFFFF & addr) - (VCN_VID_SOC_ADDRESS) +	\
				(VCN_VID_IP_ADDRESS));						\
		else if (aon_range)								\
			internal_reg_offset = ((0xFFFFF & addr) - (VCN_AON_SOC_ADDRESS) +	\
				(VCN_AON_IP_ADDRESS));						\
		else if (video1_range)								\
			internal_reg_offset = ((0xFFFFF & addr) - (VCN1_VID_SOC_ADDRESS) +	\
				(VCN_VID_IP_ADDRESS));						\
		else if (aon1_range)								\
			internal_reg_offset = ((0xFFFFF & addr) - (VCN1_AON_SOC_ADDRESS) +	\
				(VCN_AON_IP_ADDRESS));						\
		else										\
			internal_reg_offset = (0xFFFFF & addr);					\
												\
		internal_reg_offset >>= 2;							\
	})

#define WREG32_SOC24_DPG_MODE(inst_idx, offset, value, mask_en, indirect)		\
	do {										\
		if (!indirect) {							\
			WREG32_SOC15(VCN, GET_INST(VCN, inst_idx),			\
				     regUVD_DPG_LMA_DATA, value);			\
			WREG32_SOC15(							\
				VCN, GET_INST(VCN, inst_idx),				\
				regUVD_DPG_LMA_CTL,					\
				(0x1 << UVD_DPG_LMA_CTL__READ_WRITE__SHIFT |		\
				 mask_en << UVD_DPG_LMA_CTL__MASK_EN__SHIFT |		\
				 offset << UVD_DPG_LMA_CTL__READ_WRITE_ADDR__SHIFT));	\
		} else {								\
			*adev->vcn.inst[inst_idx].dpg_sram_curr_addr++ =		\
				offset;							\
			*adev->vcn.inst[inst_idx].dpg_sram_curr_addr++ =		\
				value;							\
		}									\
	} while (0)

#define AMDGPU_FW_SHARED_FLAG_0_UNIFIED_QUEUE (1 << 2)
#define AMDGPU_FW_SHARED_FLAG_0_DRM_KEY_INJECT (1 << 4)
#define AMDGPU_VCN_FW_SHARED_FLAG_0_RB	(1 << 6)
#define AMDGPU_VCN_MULTI_QUEUE_FLAG	(1 << 8)
#define AMDGPU_VCN_SW_RING_FLAG		(1 << 9)
#define AMDGPU_VCN_FW_LOGGING_FLAG	(1 << 10)
#define AMDGPU_VCN_SMU_VERSION_INFO_FLAG (1 << 11)
#define AMDGPU_VCN_SMU_DPM_INTERFACE_FLAG (1 << 11)
#define AMDGPU_VCN_VF_RB_SETUP_FLAG (1 << 14)
#define AMDGPU_VCN_VF_RB_DECOUPLE_FLAG (1 << 15)

#define MAX_NUM_VCN_RB_SETUP 4

#define AMDGPU_VCN_IB_FLAG_DECODE_BUFFER	0x00000001
#define AMDGPU_VCN_CMD_FLAG_MSG_BUFFER		0x00000001

#define VCN_CODEC_DISABLE_MASK_AV1  (1 << 0)
#define VCN_CODEC_DISABLE_MASK_VP9  (1 << 1)
#define VCN_CODEC_DISABLE_MASK_HEVC (1 << 2)
#define VCN_CODEC_DISABLE_MASK_H264 (1 << 3)

#define AMDGPU_VCN_SMU_DPM_INTERFACE_DGPU (0)
#define AMDGPU_VCN_SMU_DPM_INTERFACE_APU (1)

#define AMDGPU_DRM_KEY_INJECT_WORKAROUND_VCNFW_ASD_HANDSHAKING 2

enum amdgpu_vcn_caps {
	AMDGPU_VCN_RRMT_ENABLED,
};

#define AMDGPU_VCN_CAPS(caps) BIT(AMDGPU_VCN_##caps)

enum fw_queue_mode {
	FW_QUEUE_RING_RESET = 1,
	FW_QUEUE_DPG_HOLD_OFF = 2,
};

enum engine_status_constants {
	UVD_PGFSM_STATUS__UVDM_UVDU_PWR_ON = 0x2AAAA0,
	UVD_PGFSM_STATUS__UVDM_UVDU_PWR_ON_2_0 = 0xAAAA0,
	UVD_PGFSM_STATUS__UVDM_UVDU_UVDLM_PWR_ON_3_0 = 0x2A2A8AA0,
	UVD_PGFSM_CONFIG__UVDM_UVDU_PWR_ON = 0x00000002,
	UVD_STATUS__UVD_BUSY = 0x00000004,
	GB_ADDR_CONFIG_DEFAULT = 0x26010011,
	UVD_STATUS__IDLE = 0x2,
	UVD_STATUS__BUSY = 0x5,
	UVD_POWER_STATUS__UVD_POWER_STATUS_TILES_OFF = 0x1,
	UVD_STATUS__RBC_BUSY = 0x1,
	UVD_PGFSM_STATUS_UVDJ_PWR_ON = 0,
};

enum internal_dpg_state {
	VCN_DPG_STATE__UNPAUSE = 0,
	VCN_DPG_STATE__PAUSE,
};

struct dpg_pause_state {
	enum internal_dpg_state fw_based;
	enum internal_dpg_state jpeg;
};

struct amdgpu_vcn_reg{
	unsigned	data0;
	unsigned	data1;
	unsigned	cmd;
	unsigned	nop;
	unsigned	context_id;
	unsigned	ib_vmid;
	unsigned	ib_bar_low;
	unsigned	ib_bar_high;
	unsigned	ib_size;
	unsigned	gp_scratch8;
	unsigned	scratch9;
};

struct amdgpu_vcn_fw_shared {
	void        *cpu_addr;
	uint64_t    gpu_addr;
	uint32_t    mem_size;
	uint32_t    log_offset;
};

struct amdgpu_vcn_inst {
	struct amdgpu_device	*adev;
	int			inst;
	struct amdgpu_bo	*vcpu_bo;
	void			*cpu_addr;
	uint64_t		gpu_addr;
	void			*saved_bo;
	struct amdgpu_ring	ring_dec;
	struct amdgpu_ring	ring_enc[AMDGPU_VCN_MAX_ENC_RINGS];
	atomic_t		sched_score;
	struct amdgpu_irq_src	irq;
	struct amdgpu_irq_src	ras_poison_irq;
	struct amdgpu_vcn_reg	external;
	struct amdgpu_bo	*dpg_sram_bo;
	struct dpg_pause_state	pause_state;
	void			*dpg_sram_cpu_addr;
	uint64_t		dpg_sram_gpu_addr;
	uint32_t		*dpg_sram_curr_addr;
	atomic_t		dpg_enc_submission_cnt;
	struct amdgpu_vcn_fw_shared fw_shared;
	uint8_t			aid_id;
	const struct firmware	*fw; /* VCN firmware */
	uint8_t			vcn_config;
	uint32_t		vcn_codec_disable_mask;
<<<<<<< HEAD
=======
	atomic_t		total_submission_cnt;
	struct mutex		vcn_pg_lock;
	enum amd_powergating_state cur_state;
	struct delayed_work	idle_work;
	unsigned		fw_version;
	unsigned		num_enc_rings;
	bool			indirect_sram;
	struct amdgpu_vcn_reg	 internal;
	struct mutex		vcn1_jpeg1_workaround;
	int (*pause_dpg_mode)(struct amdgpu_vcn_inst *vinst,
			      struct dpg_pause_state *new_state);
	int (*set_pg_state)(struct amdgpu_vcn_inst *vinst,
			    enum amd_powergating_state state);
	bool using_unified_queue;
>>>>>>> e8a457b7
};

struct amdgpu_vcn_ras {
	struct amdgpu_ras_block_object ras_block;
};

struct amdgpu_vcn {
<<<<<<< HEAD
	unsigned		fw_version;
	struct delayed_work	idle_work;
	unsigned		num_enc_rings;
	enum amd_powergating_state cur_state;
	bool			indirect_sram;

	uint8_t	num_vcn_inst;
	struct amdgpu_vcn_inst	 inst[AMDGPU_MAX_VCN_INSTANCES];
	struct amdgpu_vcn_reg	 internal;
	struct mutex		 vcn_pg_lock;
	struct mutex		vcn1_jpeg1_workaround;
	atomic_t		 total_submission_cnt;
=======
	uint8_t	num_vcn_inst;
	struct amdgpu_vcn_inst	 inst[AMDGPU_MAX_VCN_INSTANCES];
>>>>>>> e8a457b7

	unsigned	harvest_config;

	struct ras_common_if    *ras_if;
	struct amdgpu_vcn_ras   *ras;

	uint16_t inst_mask;
	uint8_t	num_inst_per_aid;

	/* IP reg dump */
	uint32_t		*ip_dump;

	uint32_t		supported_reset;
	uint32_t		caps;

	bool			per_inst_fw;
	unsigned		fw_version;

	bool			workload_profile_active;
	struct mutex            workload_profile_mutex;
};

struct amdgpu_fw_shared_rb_ptrs_struct {
	/* to WA DPG R/W ptr issues.*/
	uint32_t  rptr;
	uint32_t  wptr;
};

struct amdgpu_fw_shared_multi_queue {
	uint8_t decode_queue_mode;
	uint8_t encode_generalpurpose_queue_mode;
	uint8_t encode_lowlatency_queue_mode;
	uint8_t encode_realtime_queue_mode;
	uint8_t padding[4];
};

struct amdgpu_fw_shared_sw_ring {
	uint8_t is_enabled;
	uint8_t padding[3];
};

struct amdgpu_fw_shared_unified_queue_struct {
	uint8_t is_enabled;
	uint8_t queue_mode;
	uint8_t queue_status;
	uint8_t padding[5];
};

struct amdgpu_fw_shared_fw_logging {
	uint8_t is_enabled;
	uint32_t addr_lo;
	uint32_t addr_hi;
	uint32_t size;
};

struct amdgpu_fw_shared_smu_interface_info {
	uint8_t smu_interface_type;
	uint8_t padding[3];
};

struct amdgpu_fw_shared {
	uint32_t present_flag_0;
	uint8_t pad[44];
	struct amdgpu_fw_shared_rb_ptrs_struct rb;
	uint8_t pad1[1];
	struct amdgpu_fw_shared_multi_queue multi_queue;
	struct amdgpu_fw_shared_sw_ring sw_ring;
	struct amdgpu_fw_shared_fw_logging fw_log;
	struct amdgpu_fw_shared_smu_interface_info smu_interface_info;
};

struct amdgpu_vcn_rb_setup_info {
	uint32_t  rb_addr_lo;
	uint32_t  rb_addr_hi;
	uint32_t  rb_size;
};

struct amdgpu_fw_shared_rb_setup {
	uint32_t is_rb_enabled_flags;

	union {
		struct {
			uint32_t rb_addr_lo;
			uint32_t rb_addr_hi;
			uint32_t  rb_size;
			uint32_t  rb4_addr_lo;
			uint32_t  rb4_addr_hi;
			uint32_t  rb4_size;
			uint32_t  reserved[6];
		};

		struct {
			struct amdgpu_vcn_rb_setup_info rb_info[MAX_NUM_VCN_RB_SETUP];
		};
	};
};

struct amdgpu_fw_shared_drm_key_wa {
	uint8_t  method;
	uint8_t  reserved[3];
};

struct amdgpu_fw_shared_queue_decouple {
	uint8_t  is_enabled;
	uint8_t  reserved[7];
};

struct amdgpu_vcn4_fw_shared {
	uint32_t present_flag_0;
	uint8_t pad[12];
	struct amdgpu_fw_shared_unified_queue_struct sq;
	uint8_t pad1[8];
	struct amdgpu_fw_shared_fw_logging fw_log;
	uint8_t pad2[20];
	struct amdgpu_fw_shared_rb_setup rb_setup;
	struct amdgpu_fw_shared_smu_interface_info smu_dpm_interface;
	struct amdgpu_fw_shared_drm_key_wa drm_key_wa;
	uint8_t pad3[9];
	struct amdgpu_fw_shared_queue_decouple decouple;
};

struct amdgpu_vcn_fwlog {
	uint32_t rptr;
	uint32_t wptr;
	uint32_t buffer_size;
	uint32_t header_size;
	uint8_t wrapped;
};

struct amdgpu_vcn_decode_buffer {
	uint32_t valid_buf_flag;
	uint32_t msg_buffer_address_hi;
	uint32_t msg_buffer_address_lo;
	uint32_t pad[30];
};

struct amdgpu_vcn_rb_metadata {
	uint32_t size;
	uint32_t present_flag_0;

	uint8_t version;
	uint8_t ring_id;
	uint8_t pad[26];
};

struct amdgpu_vcn5_fw_shared {
	uint32_t present_flag_0;
	uint8_t pad[12];
	struct amdgpu_fw_shared_unified_queue_struct sq;
	uint8_t pad1[8];
	struct amdgpu_fw_shared_fw_logging fw_log;
	uint8_t pad2[20];
	struct amdgpu_fw_shared_rb_setup rb_setup;
	struct amdgpu_fw_shared_smu_interface_info smu_dpm_interface;
	struct amdgpu_fw_shared_drm_key_wa drm_key_wa;
	uint8_t pad3[9];
};

#define VCN_BLOCK_ENCODE_DISABLE_MASK 0x80
#define VCN_BLOCK_DECODE_DISABLE_MASK 0x40
#define VCN_BLOCK_QUEUE_DISABLE_MASK 0xC0

enum vcn_ring_type {
	VCN_ENCODE_RING,
	VCN_DECODE_RING,
	VCN_UNIFIED_RING,
};

int amdgpu_vcn_early_init(struct amdgpu_device *adev, int i);
int amdgpu_vcn_sw_init(struct amdgpu_device *adev, int i);
int amdgpu_vcn_sw_fini(struct amdgpu_device *adev, int i);
int amdgpu_vcn_suspend(struct amdgpu_device *adev, int i);
int amdgpu_vcn_resume(struct amdgpu_device *adev, int i);
void amdgpu_vcn_ring_begin_use(struct amdgpu_ring *ring);
void amdgpu_vcn_ring_end_use(struct amdgpu_ring *ring);

bool amdgpu_vcn_is_disabled_vcn(struct amdgpu_device *adev,
				enum vcn_ring_type type, uint32_t vcn_instance);

int amdgpu_vcn_dec_ring_test_ring(struct amdgpu_ring *ring);
int amdgpu_vcn_dec_ring_test_ib(struct amdgpu_ring *ring, long timeout);
int amdgpu_vcn_dec_sw_ring_test_ring(struct amdgpu_ring *ring);
int amdgpu_vcn_dec_sw_ring_test_ib(struct amdgpu_ring *ring, long timeout);
int amdgpu_vcn_unified_ring_test_ib(struct amdgpu_ring *ring, long timeout);

int amdgpu_vcn_enc_ring_test_ring(struct amdgpu_ring *ring);
int amdgpu_vcn_enc_ring_test_ib(struct amdgpu_ring *ring, long timeout);

enum amdgpu_ring_priority_level amdgpu_vcn_get_enc_ring_prio(int ring);

void amdgpu_vcn_setup_ucode(struct amdgpu_device *adev, int i);

void amdgpu_vcn_fwlog_init(struct amdgpu_vcn_inst *vcn);
void amdgpu_debugfs_vcn_fwlog_init(struct amdgpu_device *adev,
                                   uint8_t i, struct amdgpu_vcn_inst *vcn);

int amdgpu_vcn_process_poison_irq(struct amdgpu_device *adev,
			struct amdgpu_irq_src *source,
			struct amdgpu_iv_entry *entry);
int amdgpu_vcn_ras_late_init(struct amdgpu_device *adev,
			struct ras_common_if *ras_block);
int amdgpu_vcn_ras_sw_init(struct amdgpu_device *adev);

int amdgpu_vcn_psp_update_sram(struct amdgpu_device *adev, int inst_idx,
			       enum AMDGPU_UCODE_ID ucode_id);
int amdgpu_vcn_save_vcpu_bo(struct amdgpu_device *adev);
int amdgpu_vcn_sysfs_reset_mask_init(struct amdgpu_device *adev);
void amdgpu_vcn_sysfs_reset_mask_fini(struct amdgpu_device *adev);
void amdgpu_debugfs_vcn_sched_mask_init(struct amdgpu_device *adev);
<<<<<<< HEAD
=======

int vcn_set_powergating_state(struct amdgpu_ip_block *ip_block,
			      enum amd_powergating_state state);
>>>>>>> e8a457b7

#endif<|MERGE_RESOLUTION|>--- conflicted
+++ resolved
@@ -318,8 +318,6 @@
 	const struct firmware	*fw; /* VCN firmware */
 	uint8_t			vcn_config;
 	uint32_t		vcn_codec_disable_mask;
-<<<<<<< HEAD
-=======
 	atomic_t		total_submission_cnt;
 	struct mutex		vcn_pg_lock;
 	enum amd_powergating_state cur_state;
@@ -334,7 +332,6 @@
 	int (*set_pg_state)(struct amdgpu_vcn_inst *vinst,
 			    enum amd_powergating_state state);
 	bool using_unified_queue;
->>>>>>> e8a457b7
 };
 
 struct amdgpu_vcn_ras {
@@ -342,23 +339,8 @@
 };
 
 struct amdgpu_vcn {
-<<<<<<< HEAD
-	unsigned		fw_version;
-	struct delayed_work	idle_work;
-	unsigned		num_enc_rings;
-	enum amd_powergating_state cur_state;
-	bool			indirect_sram;
-
 	uint8_t	num_vcn_inst;
 	struct amdgpu_vcn_inst	 inst[AMDGPU_MAX_VCN_INSTANCES];
-	struct amdgpu_vcn_reg	 internal;
-	struct mutex		 vcn_pg_lock;
-	struct mutex		vcn1_jpeg1_workaround;
-	atomic_t		 total_submission_cnt;
-=======
-	uint8_t	num_vcn_inst;
-	struct amdgpu_vcn_inst	 inst[AMDGPU_MAX_VCN_INSTANCES];
->>>>>>> e8a457b7
 
 	unsigned	harvest_config;
 
@@ -568,11 +550,8 @@
 int amdgpu_vcn_sysfs_reset_mask_init(struct amdgpu_device *adev);
 void amdgpu_vcn_sysfs_reset_mask_fini(struct amdgpu_device *adev);
 void amdgpu_debugfs_vcn_sched_mask_init(struct amdgpu_device *adev);
-<<<<<<< HEAD
-=======
 
 int vcn_set_powergating_state(struct amdgpu_ip_block *ip_block,
 			      enum amd_powergating_state state);
->>>>>>> e8a457b7
 
 #endif