--- conflicted
+++ resolved
@@ -1669,20 +1669,9 @@
 		if (adev->enforce_isolation[i] && !partition_values[i])
 			/* Going from enabled to disabled */
 			amdgpu_vmid_free_reserved(adev, AMDGPU_GFXHUB(i));
-<<<<<<< HEAD
 		else if (!adev->enforce_isolation[i] && partition_values[i])
 			/* Going from disabled to enabled */
 			amdgpu_vmid_alloc_reserved(adev, AMDGPU_GFXHUB(i));
-=======
-			if (adev->enable_mes && adev->gfx.enable_cleaner_shader)
-				amdgpu_mes_set_enforce_isolation(adev, i, false);
-		} else if (!adev->enforce_isolation[i] && partition_values[i]) {
-			/* Going from disabled to enabled */
-			amdgpu_vmid_alloc_reserved(adev, AMDGPU_GFXHUB(i));
-			if (adev->enable_mes && adev->gfx.enable_cleaner_shader)
-				amdgpu_mes_set_enforce_isolation(adev, i, true);
-		}
->>>>>>> e21cba70
 		adev->enforce_isolation[i] = partition_values[i];
 	}
 	mutex_unlock(&adev->enforce_isolation_mutex);
