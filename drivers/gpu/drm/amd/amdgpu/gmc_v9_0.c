/*
 * Copyright 2016 Advanced Micro Devices, Inc.
 *
 * Permission is hereby granted, free of charge, to any person obtaining a
 * copy of this software and associated documentation files (the "Software"),
 * to deal in the Software without restriction, including without limitation
 * the rights to use, copy, modify, merge, publish, distribute, sublicense,
 * and/or sell copies of the Software, and to permit persons to whom the
 * Software is furnished to do so, subject to the following conditions:
 *
 * The above copyright notice and this permission notice shall be included in
 * all copies or substantial portions of the Software.
 *
 * THE SOFTWARE IS PROVIDED "AS IS", WITHOUT WARRANTY OF ANY KIND, EXPRESS OR
 * IMPLIED, INCLUDING BUT NOT LIMITED TO THE WARRANTIES OF MERCHANTABILITY,
 * FITNESS FOR A PARTICULAR PURPOSE AND NONINFRINGEMENT.  IN NO EVENT SHALL
 * THE COPYRIGHT HOLDER(S) OR AUTHOR(S) BE LIABLE FOR ANY CLAIM, DAMAGES OR
 * OTHER LIABILITY, WHETHER IN AN ACTION OF CONTRACT, TORT OR OTHERWISE,
 * ARISING FROM, OUT OF OR IN CONNECTION WITH THE SOFTWARE OR THE USE OR
 * OTHER DEALINGS IN THE SOFTWARE.
 *
 */

#include <linux/firmware.h>
#include <linux/pci.h>

#include <drm/drm_cache.h>

#include "amdgpu.h"
#include "gmc_v9_0.h"
#include "amdgpu_atomfirmware.h"
#include "amdgpu_gem.h"

#include "gc/gc_9_0_sh_mask.h"
#include "dce/dce_12_0_offset.h"
#include "dce/dce_12_0_sh_mask.h"
#include "vega10_enum.h"
#include "mmhub/mmhub_1_0_offset.h"
#include "athub/athub_1_0_sh_mask.h"
#include "athub/athub_1_0_offset.h"
#include "oss/osssys_4_0_offset.h"

#include "soc15.h"
#include "soc15d.h"
#include "soc15_common.h"
#include "umc/umc_6_0_sh_mask.h"

#include "gfxhub_v1_0.h"
#include "mmhub_v1_0.h"
#include "athub_v1_0.h"
#include "gfxhub_v1_1.h"
#include "gfxhub_v1_2.h"
#include "mmhub_v9_4.h"
#include "mmhub_v1_7.h"
#include "mmhub_v1_8.h"
#include "umc_v6_1.h"
#include "umc_v6_0.h"
#include "umc_v6_7.h"
#include "umc_v12_0.h"
#include "hdp_v4_0.h"
#include "mca_v3_0.h"

#include "ivsrcid/vmc/irqsrcs_vmc_1_0.h"

#include "amdgpu_ras.h"
#include "amdgpu_xgmi.h"

/* add these here since we already include dce12 headers and these are for DCN */
#define mmHUBP0_DCSURF_PRI_VIEWPORT_DIMENSION                                                          0x055d
#define mmHUBP0_DCSURF_PRI_VIEWPORT_DIMENSION_BASE_IDX                                                 2
#define HUBP0_DCSURF_PRI_VIEWPORT_DIMENSION__PRI_VIEWPORT_WIDTH__SHIFT                                        0x0
#define HUBP0_DCSURF_PRI_VIEWPORT_DIMENSION__PRI_VIEWPORT_HEIGHT__SHIFT                                       0x10
#define HUBP0_DCSURF_PRI_VIEWPORT_DIMENSION__PRI_VIEWPORT_WIDTH_MASK                                          0x00003FFFL
#define HUBP0_DCSURF_PRI_VIEWPORT_DIMENSION__PRI_VIEWPORT_HEIGHT_MASK                                         0x3FFF0000L
#define mmDCHUBBUB_SDPIF_MMIO_CNTRL_0                                                                  0x049d
#define mmDCHUBBUB_SDPIF_MMIO_CNTRL_0_BASE_IDX                                                         2

#define mmHUBP0_DCSURF_PRI_VIEWPORT_DIMENSION_DCN2                                                          0x05ea
#define mmHUBP0_DCSURF_PRI_VIEWPORT_DIMENSION_DCN2_BASE_IDX                                                 2

#define MAX_MEM_RANGES 8

static const char * const gfxhub_client_ids[] = {
	"CB",
	"DB",
	"IA",
	"WD",
	"CPF",
	"CPC",
	"CPG",
	"RLC",
	"TCP",
	"SQC (inst)",
	"SQC (data)",
	"SQG",
	"PA",
};

static const char *mmhub_client_ids_raven[][2] = {
	[0][0] = "MP1",
	[1][0] = "MP0",
	[2][0] = "VCN",
	[3][0] = "VCNU",
	[4][0] = "HDP",
	[5][0] = "DCE",
	[13][0] = "UTCL2",
	[19][0] = "TLS",
	[26][0] = "OSS",
	[27][0] = "SDMA0",
	[0][1] = "MP1",
	[1][1] = "MP0",
	[2][1] = "VCN",
	[3][1] = "VCNU",
	[4][1] = "HDP",
	[5][1] = "XDP",
	[6][1] = "DBGU0",
	[7][1] = "DCE",
	[8][1] = "DCEDWB0",
	[9][1] = "DCEDWB1",
	[26][1] = "OSS",
	[27][1] = "SDMA0",
};

static const char *mmhub_client_ids_renoir[][2] = {
	[0][0] = "MP1",
	[1][0] = "MP0",
	[2][0] = "HDP",
	[4][0] = "DCEDMC",
	[5][0] = "DCEVGA",
	[13][0] = "UTCL2",
	[19][0] = "TLS",
	[26][0] = "OSS",
	[27][0] = "SDMA0",
	[28][0] = "VCN",
	[29][0] = "VCNU",
	[30][0] = "JPEG",
	[0][1] = "MP1",
	[1][1] = "MP0",
	[2][1] = "HDP",
	[3][1] = "XDP",
	[6][1] = "DBGU0",
	[7][1] = "DCEDMC",
	[8][1] = "DCEVGA",
	[9][1] = "DCEDWB",
	[26][1] = "OSS",
	[27][1] = "SDMA0",
	[28][1] = "VCN",
	[29][1] = "VCNU",
	[30][1] = "JPEG",
};

static const char *mmhub_client_ids_vega10[][2] = {
	[0][0] = "MP0",
	[1][0] = "UVD",
	[2][0] = "UVDU",
	[3][0] = "HDP",
	[13][0] = "UTCL2",
	[14][0] = "OSS",
	[15][0] = "SDMA1",
	[32+0][0] = "VCE0",
	[32+1][0] = "VCE0U",
	[32+2][0] = "XDMA",
	[32+3][0] = "DCE",
	[32+4][0] = "MP1",
	[32+14][0] = "SDMA0",
	[0][1] = "MP0",
	[1][1] = "UVD",
	[2][1] = "UVDU",
	[3][1] = "DBGU0",
	[4][1] = "HDP",
	[5][1] = "XDP",
	[14][1] = "OSS",
	[15][1] = "SDMA0",
	[32+0][1] = "VCE0",
	[32+1][1] = "VCE0U",
	[32+2][1] = "XDMA",
	[32+3][1] = "DCE",
	[32+4][1] = "DCEDWB",
	[32+5][1] = "MP1",
	[32+6][1] = "DBGU1",
	[32+14][1] = "SDMA1",
};

static const char *mmhub_client_ids_vega12[][2] = {
	[0][0] = "MP0",
	[1][0] = "VCE0",
	[2][0] = "VCE0U",
	[3][0] = "HDP",
	[13][0] = "UTCL2",
	[14][0] = "OSS",
	[15][0] = "SDMA1",
	[32+0][0] = "DCE",
	[32+1][0] = "XDMA",
	[32+2][0] = "UVD",
	[32+3][0] = "UVDU",
	[32+4][0] = "MP1",
	[32+15][0] = "SDMA0",
	[0][1] = "MP0",
	[1][1] = "VCE0",
	[2][1] = "VCE0U",
	[3][1] = "DBGU0",
	[4][1] = "HDP",
	[5][1] = "XDP",
	[14][1] = "OSS",
	[15][1] = "SDMA0",
	[32+0][1] = "DCE",
	[32+1][1] = "DCEDWB",
	[32+2][1] = "XDMA",
	[32+3][1] = "UVD",
	[32+4][1] = "UVDU",
	[32+5][1] = "MP1",
	[32+6][1] = "DBGU1",
	[32+15][1] = "SDMA1",
};

static const char *mmhub_client_ids_vega20[][2] = {
	[0][0] = "XDMA",
	[1][0] = "DCE",
	[2][0] = "VCE0",
	[3][0] = "VCE0U",
	[4][0] = "UVD",
	[5][0] = "UVD1U",
	[13][0] = "OSS",
	[14][0] = "HDP",
	[15][0] = "SDMA0",
	[32+0][0] = "UVD",
	[32+1][0] = "UVDU",
	[32+2][0] = "MP1",
	[32+3][0] = "MP0",
	[32+12][0] = "UTCL2",
	[32+14][0] = "SDMA1",
	[0][1] = "XDMA",
	[1][1] = "DCE",
	[2][1] = "DCEDWB",
	[3][1] = "VCE0",
	[4][1] = "VCE0U",
	[5][1] = "UVD1",
	[6][1] = "UVD1U",
	[7][1] = "DBGU0",
	[8][1] = "XDP",
	[13][1] = "OSS",
	[14][1] = "HDP",
	[15][1] = "SDMA0",
	[32+0][1] = "UVD",
	[32+1][1] = "UVDU",
	[32+2][1] = "DBGU1",
	[32+3][1] = "MP1",
	[32+4][1] = "MP0",
	[32+14][1] = "SDMA1",
};

static const char *mmhub_client_ids_arcturus[][2] = {
	[0][0] = "DBGU1",
	[1][0] = "XDP",
	[2][0] = "MP1",
	[14][0] = "HDP",
	[171][0] = "JPEG",
	[172][0] = "VCN",
	[173][0] = "VCNU",
	[203][0] = "JPEG1",
	[204][0] = "VCN1",
	[205][0] = "VCN1U",
	[256][0] = "SDMA0",
	[257][0] = "SDMA1",
	[258][0] = "SDMA2",
	[259][0] = "SDMA3",
	[260][0] = "SDMA4",
	[261][0] = "SDMA5",
	[262][0] = "SDMA6",
	[263][0] = "SDMA7",
	[384][0] = "OSS",
	[0][1] = "DBGU1",
	[1][1] = "XDP",
	[2][1] = "MP1",
	[14][1] = "HDP",
	[171][1] = "JPEG",
	[172][1] = "VCN",
	[173][1] = "VCNU",
	[203][1] = "JPEG1",
	[204][1] = "VCN1",
	[205][1] = "VCN1U",
	[256][1] = "SDMA0",
	[257][1] = "SDMA1",
	[258][1] = "SDMA2",
	[259][1] = "SDMA3",
	[260][1] = "SDMA4",
	[261][1] = "SDMA5",
	[262][1] = "SDMA6",
	[263][1] = "SDMA7",
	[384][1] = "OSS",
};

static const char *mmhub_client_ids_aldebaran[][2] = {
	[2][0] = "MP1",
	[3][0] = "MP0",
	[32+1][0] = "DBGU_IO0",
	[32+2][0] = "DBGU_IO2",
	[32+4][0] = "MPIO",
	[96+11][0] = "JPEG0",
	[96+12][0] = "VCN0",
	[96+13][0] = "VCNU0",
	[128+11][0] = "JPEG1",
	[128+12][0] = "VCN1",
	[128+13][0] = "VCNU1",
	[160+1][0] = "XDP",
	[160+14][0] = "HDP",
	[256+0][0] = "SDMA0",
	[256+1][0] = "SDMA1",
	[256+2][0] = "SDMA2",
	[256+3][0] = "SDMA3",
	[256+4][0] = "SDMA4",
	[384+0][0] = "OSS",
	[2][1] = "MP1",
	[3][1] = "MP0",
	[32+1][1] = "DBGU_IO0",
	[32+2][1] = "DBGU_IO2",
	[32+4][1] = "MPIO",
	[96+11][1] = "JPEG0",
	[96+12][1] = "VCN0",
	[96+13][1] = "VCNU0",
	[128+11][1] = "JPEG1",
	[128+12][1] = "VCN1",
	[128+13][1] = "VCNU1",
	[160+1][1] = "XDP",
	[160+14][1] = "HDP",
	[256+0][1] = "SDMA0",
	[256+1][1] = "SDMA1",
	[256+2][1] = "SDMA2",
	[256+3][1] = "SDMA3",
	[256+4][1] = "SDMA4",
	[384+0][1] = "OSS",
};

static const struct soc15_reg_golden golden_settings_mmhub_1_0_0[] = {
	SOC15_REG_GOLDEN_VALUE(MMHUB, 0, mmDAGB1_WRCLI2, 0x00000007, 0xfe5fe0fa),
	SOC15_REG_GOLDEN_VALUE(MMHUB, 0, mmMMEA1_DRAM_WR_CLI2GRP_MAP0, 0x00000030, 0x55555565)
};

static const struct soc15_reg_golden golden_settings_athub_1_0_0[] = {
	SOC15_REG_GOLDEN_VALUE(ATHUB, 0, mmRPB_ARB_CNTL, 0x0000ff00, 0x00000800),
	SOC15_REG_GOLDEN_VALUE(ATHUB, 0, mmRPB_ARB_CNTL2, 0x00ff00ff, 0x00080008)
};

static const uint32_t ecc_umc_mcumc_ctrl_addrs[] = {
	(0x000143c0 + 0x00000000),
	(0x000143c0 + 0x00000800),
	(0x000143c0 + 0x00001000),
	(0x000143c0 + 0x00001800),
	(0x000543c0 + 0x00000000),
	(0x000543c0 + 0x00000800),
	(0x000543c0 + 0x00001000),
	(0x000543c0 + 0x00001800),
	(0x000943c0 + 0x00000000),
	(0x000943c0 + 0x00000800),
	(0x000943c0 + 0x00001000),
	(0x000943c0 + 0x00001800),
	(0x000d43c0 + 0x00000000),
	(0x000d43c0 + 0x00000800),
	(0x000d43c0 + 0x00001000),
	(0x000d43c0 + 0x00001800),
	(0x001143c0 + 0x00000000),
	(0x001143c0 + 0x00000800),
	(0x001143c0 + 0x00001000),
	(0x001143c0 + 0x00001800),
	(0x001543c0 + 0x00000000),
	(0x001543c0 + 0x00000800),
	(0x001543c0 + 0x00001000),
	(0x001543c0 + 0x00001800),
	(0x001943c0 + 0x00000000),
	(0x001943c0 + 0x00000800),
	(0x001943c0 + 0x00001000),
	(0x001943c0 + 0x00001800),
	(0x001d43c0 + 0x00000000),
	(0x001d43c0 + 0x00000800),
	(0x001d43c0 + 0x00001000),
	(0x001d43c0 + 0x00001800),
};

static const uint32_t ecc_umc_mcumc_ctrl_mask_addrs[] = {
	(0x000143e0 + 0x00000000),
	(0x000143e0 + 0x00000800),
	(0x000143e0 + 0x00001000),
	(0x000143e0 + 0x00001800),
	(0x000543e0 + 0x00000000),
	(0x000543e0 + 0x00000800),
	(0x000543e0 + 0x00001000),
	(0x000543e0 + 0x00001800),
	(0x000943e0 + 0x00000000),
	(0x000943e0 + 0x00000800),
	(0x000943e0 + 0x00001000),
	(0x000943e0 + 0x00001800),
	(0x000d43e0 + 0x00000000),
	(0x000d43e0 + 0x00000800),
	(0x000d43e0 + 0x00001000),
	(0x000d43e0 + 0x00001800),
	(0x001143e0 + 0x00000000),
	(0x001143e0 + 0x00000800),
	(0x001143e0 + 0x00001000),
	(0x001143e0 + 0x00001800),
	(0x001543e0 + 0x00000000),
	(0x001543e0 + 0x00000800),
	(0x001543e0 + 0x00001000),
	(0x001543e0 + 0x00001800),
	(0x001943e0 + 0x00000000),
	(0x001943e0 + 0x00000800),
	(0x001943e0 + 0x00001000),
	(0x001943e0 + 0x00001800),
	(0x001d43e0 + 0x00000000),
	(0x001d43e0 + 0x00000800),
	(0x001d43e0 + 0x00001000),
	(0x001d43e0 + 0x00001800),
};

static inline bool gmc_v9_0_is_multi_chiplet(struct amdgpu_device *adev)
{
	return !!adev->aid_mask;
}

static int gmc_v9_0_ecc_interrupt_state(struct amdgpu_device *adev,
		struct amdgpu_irq_src *src,
		unsigned int type,
		enum amdgpu_interrupt_state state)
{
	u32 bits, i, tmp, reg;

	/* Devices newer then VEGA10/12 shall have these programming
	 * sequences performed by PSP BL
	 */
	if (adev->asic_type >= CHIP_VEGA20)
		return 0;

	bits = 0x7f;

	switch (state) {
	case AMDGPU_IRQ_STATE_DISABLE:
		for (i = 0; i < ARRAY_SIZE(ecc_umc_mcumc_ctrl_addrs); i++) {
			reg = ecc_umc_mcumc_ctrl_addrs[i];
			tmp = RREG32(reg);
			tmp &= ~bits;
			WREG32(reg, tmp);
		}
		for (i = 0; i < ARRAY_SIZE(ecc_umc_mcumc_ctrl_mask_addrs); i++) {
			reg = ecc_umc_mcumc_ctrl_mask_addrs[i];
			tmp = RREG32(reg);
			tmp &= ~bits;
			WREG32(reg, tmp);
		}
		break;
	case AMDGPU_IRQ_STATE_ENABLE:
		for (i = 0; i < ARRAY_SIZE(ecc_umc_mcumc_ctrl_addrs); i++) {
			reg = ecc_umc_mcumc_ctrl_addrs[i];
			tmp = RREG32(reg);
			tmp |= bits;
			WREG32(reg, tmp);
		}
		for (i = 0; i < ARRAY_SIZE(ecc_umc_mcumc_ctrl_mask_addrs); i++) {
			reg = ecc_umc_mcumc_ctrl_mask_addrs[i];
			tmp = RREG32(reg);
			tmp |= bits;
			WREG32(reg, tmp);
		}
		break;
	default:
		break;
	}

	return 0;
}

static int gmc_v9_0_vm_fault_interrupt_state(struct amdgpu_device *adev,
					struct amdgpu_irq_src *src,
					unsigned int type,
					enum amdgpu_interrupt_state state)
{
	struct amdgpu_vmhub *hub;
	u32 tmp, reg, bits, i, j;

	bits = VM_CONTEXT1_CNTL__RANGE_PROTECTION_FAULT_ENABLE_INTERRUPT_MASK |
		VM_CONTEXT1_CNTL__DUMMY_PAGE_PROTECTION_FAULT_ENABLE_INTERRUPT_MASK |
		VM_CONTEXT1_CNTL__PDE0_PROTECTION_FAULT_ENABLE_INTERRUPT_MASK |
		VM_CONTEXT1_CNTL__VALID_PROTECTION_FAULT_ENABLE_INTERRUPT_MASK |
		VM_CONTEXT1_CNTL__READ_PROTECTION_FAULT_ENABLE_INTERRUPT_MASK |
		VM_CONTEXT1_CNTL__WRITE_PROTECTION_FAULT_ENABLE_INTERRUPT_MASK |
		VM_CONTEXT1_CNTL__EXECUTE_PROTECTION_FAULT_ENABLE_INTERRUPT_MASK;

	switch (state) {
	case AMDGPU_IRQ_STATE_DISABLE:
		for_each_set_bit(j, adev->vmhubs_mask, AMDGPU_MAX_VMHUBS) {
			hub = &adev->vmhub[j];
			for (i = 0; i < 16; i++) {
				reg = hub->vm_context0_cntl + i;

				/* This works because this interrupt is only
				 * enabled at init/resume and disabled in
				 * fini/suspend, so the overall state doesn't
				 * change over the course of suspend/resume.
				 */
				if (adev->in_s0ix && (j == AMDGPU_GFXHUB(0)))
					continue;

				if (j >= AMDGPU_MMHUB0(0))
					tmp = RREG32_SOC15_IP(MMHUB, reg);
				else
					tmp = RREG32_XCC(reg, j);

				tmp &= ~bits;

				if (j >= AMDGPU_MMHUB0(0))
					WREG32_SOC15_IP(MMHUB, reg, tmp);
				else
					WREG32_XCC(reg, tmp, j);
			}
		}
		break;
	case AMDGPU_IRQ_STATE_ENABLE:
		for_each_set_bit(j, adev->vmhubs_mask, AMDGPU_MAX_VMHUBS) {
			hub = &adev->vmhub[j];
			for (i = 0; i < 16; i++) {
				reg = hub->vm_context0_cntl + i;

				/* This works because this interrupt is only
				 * enabled at init/resume and disabled in
				 * fini/suspend, so the overall state doesn't
				 * change over the course of suspend/resume.
				 */
				if (adev->in_s0ix && (j == AMDGPU_GFXHUB(0)))
					continue;

				if (j >= AMDGPU_MMHUB0(0))
					tmp = RREG32_SOC15_IP(MMHUB, reg);
				else
					tmp = RREG32_XCC(reg, j);

				tmp |= bits;

				if (j >= AMDGPU_MMHUB0(0))
					WREG32_SOC15_IP(MMHUB, reg, tmp);
				else
					WREG32_XCC(reg, tmp, j);
			}
		}
		break;
	default:
		break;
	}

	return 0;
}

static int gmc_v9_0_process_interrupt(struct amdgpu_device *adev,
				      struct amdgpu_irq_src *source,
				      struct amdgpu_iv_entry *entry)
{
	bool retry_fault = !!(entry->src_data[1] & 0x80);
	bool write_fault = !!(entry->src_data[1] & 0x20);
	uint32_t status = 0, cid = 0, rw = 0, fed = 0;
	struct amdgpu_task_info *task_info;
	struct amdgpu_vmhub *hub;
	const char *mmhub_cid;
	const char *hub_name;
	unsigned int vmhub;
	u64 addr;
	uint32_t cam_index = 0;
	int ret, xcc_id = 0;
	uint32_t node_id;

	node_id = entry->node_id;

	addr = (u64)entry->src_data[0] << 12;
	addr |= ((u64)entry->src_data[1] & 0xf) << 44;

	if (entry->client_id == SOC15_IH_CLIENTID_VMC) {
		hub_name = "mmhub0";
		vmhub = AMDGPU_MMHUB0(node_id / 4);
	} else if (entry->client_id == SOC15_IH_CLIENTID_VMC1) {
		hub_name = "mmhub1";
		vmhub = AMDGPU_MMHUB1(0);
	} else {
		hub_name = "gfxhub0";
		if (adev->gfx.funcs->ih_node_to_logical_xcc) {
			xcc_id = adev->gfx.funcs->ih_node_to_logical_xcc(adev,
				node_id);
			if (xcc_id < 0)
				xcc_id = 0;
		}
		vmhub = xcc_id;
	}
	hub = &adev->vmhub[vmhub];

	if (retry_fault) {
		if (adev->irq.retry_cam_enabled) {
			/* Delegate it to a different ring if the hardware hasn't
			 * already done it.
			 */
			if (entry->ih == &adev->irq.ih) {
				amdgpu_irq_delegate(adev, entry, 8);
				return 1;
			}

			cam_index = entry->src_data[2] & 0x3ff;

			ret = amdgpu_vm_handle_fault(adev, entry->pasid, entry->vmid, node_id,
						     addr, entry->timestamp, write_fault);
			WDOORBELL32(adev->irq.retry_cam_doorbell_index, cam_index);
			if (ret)
				return 1;
		} else {
			/* Process it onyl if it's the first fault for this address */
			if (entry->ih != &adev->irq.ih_soft &&
			    amdgpu_gmc_filter_faults(adev, entry->ih, addr, entry->pasid,
					     entry->timestamp))
				return 1;

			/* Delegate it to a different ring if the hardware hasn't
			 * already done it.
			 */
			if (entry->ih == &adev->irq.ih) {
				amdgpu_irq_delegate(adev, entry, 8);
				return 1;
			}

			/* Try to handle the recoverable page faults by filling page
			 * tables
			 */
			if (amdgpu_vm_handle_fault(adev, entry->pasid, entry->vmid, node_id,
						   addr, entry->timestamp, write_fault))
				return 1;
		}
	}

	if (kgd2kfd_vmfault_fast_path(adev, entry, retry_fault))
		return 1;

	if (!printk_ratelimit())
		return 0;

	dev_err(adev->dev,
		"[%s] %s page fault (src_id:%u ring:%u vmid:%u pasid:%u)\n", hub_name,
		retry_fault ? "retry" : "no-retry",
		entry->src_id, entry->ring_id, entry->vmid, entry->pasid);

	task_info = amdgpu_vm_get_task_info_pasid(adev, entry->pasid);
	if (task_info) {
		dev_err(adev->dev,
			" for process %s pid %d thread %s pid %d)\n",
			task_info->process_name, task_info->tgid,
			task_info->task_name, task_info->pid);
		amdgpu_vm_put_task_info(task_info);
	}

	dev_err(adev->dev, "  in page starting at address 0x%016llx from IH client 0x%x (%s)\n",
		addr, entry->client_id,
		soc15_ih_clientid_name[entry->client_id]);

<<<<<<< HEAD
	if (amdgpu_ip_version(adev, GC_HWIP, 0) == IP_VERSION(9, 4, 3) ||
	    amdgpu_ip_version(adev, GC_HWIP, 0) == IP_VERSION(9, 4, 4) ||
	    amdgpu_ip_version(adev, GC_HWIP, 0) == IP_VERSION(9, 5, 0))
=======
	if (gmc_v9_0_is_multi_chiplet(adev))
>>>>>>> e8a457b7
		dev_err(adev->dev, "  cookie node_id %d fault from die %s%d%s\n",
			node_id, node_id % 4 == 3 ? "RSV" : "AID", node_id / 4,
			node_id % 4 == 1 ? ".XCD0" : node_id % 4 == 2 ? ".XCD1" : "");

	if (amdgpu_sriov_vf(adev))
		return 0;

	/*
	 * Issue a dummy read to wait for the status register to
	 * be updated to avoid reading an incorrect value due to
	 * the new fast GRBM interface.
	 */
	if ((entry->vmid_src == AMDGPU_GFXHUB(0)) &&
	    (amdgpu_ip_version(adev, GC_HWIP, 0) < IP_VERSION(9, 4, 2)))
		RREG32(hub->vm_l2_pro_fault_status);

	status = RREG32(hub->vm_l2_pro_fault_status);
	cid = REG_GET_FIELD(status, VM_L2_PROTECTION_FAULT_STATUS, CID);
	rw = REG_GET_FIELD(status, VM_L2_PROTECTION_FAULT_STATUS, RW);
	fed = REG_GET_FIELD(status, VM_L2_PROTECTION_FAULT_STATUS, FED);

	/* for fed error, kfd will handle it, return directly */
	if (fed && amdgpu_ras_is_poison_mode_supported(adev) &&
	    (amdgpu_ip_version(adev, GC_HWIP, 0) >= IP_VERSION(9, 4, 2)))
		return 0;

	/* Only print L2 fault status if the status register could be read and
	 * contains useful information
	 */
	if (!status)
		return 0;

	if (!amdgpu_sriov_vf(adev))
		WREG32_P(hub->vm_l2_pro_fault_cntl, 1, ~1);

	amdgpu_vm_update_fault_cache(adev, entry->pasid, addr, status, vmhub);

	dev_err(adev->dev,
		"VM_L2_PROTECTION_FAULT_STATUS:0x%08X\n",
		status);
	if (entry->vmid_src == AMDGPU_GFXHUB(0)) {
		dev_err(adev->dev, "\t Faulty UTCL2 client ID: %s (0x%x)\n",
			cid >= ARRAY_SIZE(gfxhub_client_ids) ? "unknown" :
			gfxhub_client_ids[cid],
			cid);
	} else {
		switch (amdgpu_ip_version(adev, MMHUB_HWIP, 0)) {
		case IP_VERSION(9, 0, 0):
			mmhub_cid = mmhub_client_ids_vega10[cid][rw];
			break;
		case IP_VERSION(9, 3, 0):
			mmhub_cid = mmhub_client_ids_vega12[cid][rw];
			break;
		case IP_VERSION(9, 4, 0):
			mmhub_cid = mmhub_client_ids_vega20[cid][rw];
			break;
		case IP_VERSION(9, 4, 1):
			mmhub_cid = mmhub_client_ids_arcturus[cid][rw];
			break;
		case IP_VERSION(9, 1, 0):
		case IP_VERSION(9, 2, 0):
			mmhub_cid = mmhub_client_ids_raven[cid][rw];
			break;
		case IP_VERSION(1, 5, 0):
		case IP_VERSION(2, 4, 0):
			mmhub_cid = mmhub_client_ids_renoir[cid][rw];
			break;
		case IP_VERSION(1, 8, 0):
		case IP_VERSION(9, 4, 2):
			mmhub_cid = mmhub_client_ids_aldebaran[cid][rw];
			break;
		default:
			mmhub_cid = NULL;
			break;
		}
		dev_err(adev->dev, "\t Faulty UTCL2 client ID: %s (0x%x)\n",
			mmhub_cid ? mmhub_cid : "unknown", cid);
	}
	dev_err(adev->dev, "\t MORE_FAULTS: 0x%lx\n",
		REG_GET_FIELD(status,
		VM_L2_PROTECTION_FAULT_STATUS, MORE_FAULTS));
	dev_err(adev->dev, "\t WALKER_ERROR: 0x%lx\n",
		REG_GET_FIELD(status,
		VM_L2_PROTECTION_FAULT_STATUS, WALKER_ERROR));
	dev_err(adev->dev, "\t PERMISSION_FAULTS: 0x%lx\n",
		REG_GET_FIELD(status,
		VM_L2_PROTECTION_FAULT_STATUS, PERMISSION_FAULTS));
	dev_err(adev->dev, "\t MAPPING_ERROR: 0x%lx\n",
		REG_GET_FIELD(status,
		VM_L2_PROTECTION_FAULT_STATUS, MAPPING_ERROR));
	dev_err(adev->dev, "\t RW: 0x%x\n", rw);
	return 0;
}

static const struct amdgpu_irq_src_funcs gmc_v9_0_irq_funcs = {
	.set = gmc_v9_0_vm_fault_interrupt_state,
	.process = gmc_v9_0_process_interrupt,
};


static const struct amdgpu_irq_src_funcs gmc_v9_0_ecc_funcs = {
	.set = gmc_v9_0_ecc_interrupt_state,
	.process = amdgpu_umc_process_ecc_irq,
};

static void gmc_v9_0_set_irq_funcs(struct amdgpu_device *adev)
{
	adev->gmc.vm_fault.num_types = 1;
	adev->gmc.vm_fault.funcs = &gmc_v9_0_irq_funcs;

	if (!amdgpu_sriov_vf(adev) &&
	    !adev->gmc.xgmi.connected_to_cpu &&
	    !adev->gmc.is_app_apu) {
		adev->gmc.ecc_irq.num_types = 1;
		adev->gmc.ecc_irq.funcs = &gmc_v9_0_ecc_funcs;
	}
}

static uint32_t gmc_v9_0_get_invalidate_req(unsigned int vmid,
					uint32_t flush_type)
{
	u32 req = 0;

	req = REG_SET_FIELD(req, VM_INVALIDATE_ENG0_REQ,
			    PER_VMID_INVALIDATE_REQ, 1 << vmid);
	req = REG_SET_FIELD(req, VM_INVALIDATE_ENG0_REQ, FLUSH_TYPE, flush_type);
	req = REG_SET_FIELD(req, VM_INVALIDATE_ENG0_REQ, INVALIDATE_L2_PTES, 1);
	req = REG_SET_FIELD(req, VM_INVALIDATE_ENG0_REQ, INVALIDATE_L2_PDE0, 1);
	req = REG_SET_FIELD(req, VM_INVALIDATE_ENG0_REQ, INVALIDATE_L2_PDE1, 1);
	req = REG_SET_FIELD(req, VM_INVALIDATE_ENG0_REQ, INVALIDATE_L2_PDE2, 1);
	req = REG_SET_FIELD(req, VM_INVALIDATE_ENG0_REQ, INVALIDATE_L1_PTES, 1);
	req = REG_SET_FIELD(req, VM_INVALIDATE_ENG0_REQ,
			    CLEAR_PROTECTION_FAULT_STATUS_ADDR,	0);

	return req;
}

/**
 * gmc_v9_0_use_invalidate_semaphore - judge whether to use semaphore
 *
 * @adev: amdgpu_device pointer
 * @vmhub: vmhub type
 *
 */
static bool gmc_v9_0_use_invalidate_semaphore(struct amdgpu_device *adev,
				       uint32_t vmhub)
{
	if (amdgpu_ip_version(adev, GC_HWIP, 0) == IP_VERSION(9, 4, 2) ||
<<<<<<< HEAD
	    amdgpu_ip_version(adev, GC_HWIP, 0) == IP_VERSION(9, 4, 3) ||
	    amdgpu_ip_version(adev, GC_HWIP, 0) == IP_VERSION(9, 4, 4) ||
	    amdgpu_ip_version(adev, GC_HWIP, 0) == IP_VERSION(9, 5, 0))
=======
	    gmc_v9_0_is_multi_chiplet(adev))
>>>>>>> e8a457b7
		return false;

	return ((vmhub == AMDGPU_MMHUB0(0) ||
		 vmhub == AMDGPU_MMHUB1(0)) &&
		(!amdgpu_sriov_vf(adev)) &&
		(!(!(adev->apu_flags & AMD_APU_IS_RAVEN2) &&
		   (adev->apu_flags & AMD_APU_IS_PICASSO))));
}

static bool gmc_v9_0_get_atc_vmid_pasid_mapping_info(struct amdgpu_device *adev,
					uint8_t vmid, uint16_t *p_pasid)
{
	uint32_t value;

	value = RREG32(SOC15_REG_OFFSET(ATHUB, 0, mmATC_VMID0_PASID_MAPPING)
		     + vmid);
	*p_pasid = value & ATC_VMID0_PASID_MAPPING__PASID_MASK;

	return !!(value & ATC_VMID0_PASID_MAPPING__VALID_MASK);
}

/*
 * GART
 * VMID 0 is the physical GPU addresses as used by the kernel.
 * VMIDs 1-15 are used for userspace clients and are handled
 * by the amdgpu vm/hsa code.
 */

/**
 * gmc_v9_0_flush_gpu_tlb - tlb flush with certain type
 *
 * @adev: amdgpu_device pointer
 * @vmid: vm instance to flush
 * @vmhub: which hub to flush
 * @flush_type: the flush type
 *
 * Flush the TLB for the requested page table using certain type.
 */
static void gmc_v9_0_flush_gpu_tlb(struct amdgpu_device *adev, uint32_t vmid,
					uint32_t vmhub, uint32_t flush_type)
{
	bool use_semaphore = gmc_v9_0_use_invalidate_semaphore(adev, vmhub);
	u32 j, inv_req, tmp, sem, req, ack, inst;
	const unsigned int eng = 17;
	struct amdgpu_vmhub *hub;

	BUG_ON(vmhub >= AMDGPU_MAX_VMHUBS);

	hub = &adev->vmhub[vmhub];
	inv_req = gmc_v9_0_get_invalidate_req(vmid, flush_type);
	sem = hub->vm_inv_eng0_sem + hub->eng_distance * eng;
	req = hub->vm_inv_eng0_req + hub->eng_distance * eng;
	ack = hub->vm_inv_eng0_ack + hub->eng_distance * eng;

	if (vmhub >= AMDGPU_MMHUB0(0))
		inst = 0;
	else
		inst = vmhub;

	/* This is necessary for SRIOV as well as for GFXOFF to function
	 * properly under bare metal
	 */
	if (adev->gfx.kiq[inst].ring.sched.ready &&
	    (amdgpu_sriov_runtime(adev) || !amdgpu_sriov_vf(adev))) {
		uint32_t req = hub->vm_inv_eng0_req + hub->eng_distance * eng;
		uint32_t ack = hub->vm_inv_eng0_ack + hub->eng_distance * eng;

		amdgpu_gmc_fw_reg_write_reg_wait(adev, req, ack, inv_req,
						 1 << vmid, inst);
		return;
	}

	/* This path is needed before KIQ/MES/GFXOFF are set up */
	spin_lock(&adev->gmc.invalidate_lock);

	/*
	 * It may lose gpuvm invalidate acknowldege state across power-gating
	 * off cycle, add semaphore acquire before invalidation and semaphore
	 * release after invalidation to avoid entering power gated state
	 * to WA the Issue
	 */

	/* TODO: It needs to continue working on debugging with semaphore for GFXHUB as well. */
	if (use_semaphore) {
		for (j = 0; j < adev->usec_timeout; j++) {
			/* a read return value of 1 means semaphore acquire */
			if (vmhub >= AMDGPU_MMHUB0(0))
				tmp = RREG32_SOC15_IP_NO_KIQ(MMHUB, sem, GET_INST(GC, inst));
			else
				tmp = RREG32_SOC15_IP_NO_KIQ(GC, sem, GET_INST(GC, inst));
			if (tmp & 0x1)
				break;
			udelay(1);
		}

		if (j >= adev->usec_timeout)
			DRM_ERROR("Timeout waiting for sem acquire in VM flush!\n");
	}

	if (vmhub >= AMDGPU_MMHUB0(0))
		WREG32_SOC15_IP_NO_KIQ(MMHUB, req, inv_req, GET_INST(GC, inst));
	else
		WREG32_SOC15_IP_NO_KIQ(GC, req, inv_req, GET_INST(GC, inst));

	/*
	 * Issue a dummy read to wait for the ACK register to
	 * be cleared to avoid a false ACK due to the new fast
	 * GRBM interface.
	 */
	if ((vmhub == AMDGPU_GFXHUB(0)) &&
	    (amdgpu_ip_version(adev, GC_HWIP, 0) < IP_VERSION(9, 4, 2)))
		RREG32_NO_KIQ(req);

	for (j = 0; j < adev->usec_timeout; j++) {
		if (vmhub >= AMDGPU_MMHUB0(0))
			tmp = RREG32_SOC15_IP_NO_KIQ(MMHUB, ack, GET_INST(GC, inst));
		else
			tmp = RREG32_SOC15_IP_NO_KIQ(GC, ack, GET_INST(GC, inst));
		if (tmp & (1 << vmid))
			break;
		udelay(1);
	}

	/* TODO: It needs to continue working on debugging with semaphore for GFXHUB as well. */
	if (use_semaphore) {
		/*
		 * add semaphore release after invalidation,
		 * write with 0 means semaphore release
		 */
		if (vmhub >= AMDGPU_MMHUB0(0))
			WREG32_SOC15_IP_NO_KIQ(MMHUB, sem, 0, GET_INST(GC, inst));
		else
			WREG32_SOC15_IP_NO_KIQ(GC, sem, 0, GET_INST(GC, inst));
	}

	spin_unlock(&adev->gmc.invalidate_lock);

	if (j < adev->usec_timeout)
		return;

	DRM_ERROR("Timeout waiting for VM flush ACK!\n");
}

/**
 * gmc_v9_0_flush_gpu_tlb_pasid - tlb flush via pasid
 *
 * @adev: amdgpu_device pointer
 * @pasid: pasid to be flush
 * @flush_type: the flush type
 * @all_hub: flush all hubs
 * @inst: is used to select which instance of KIQ to use for the invalidation
 *
 * Flush the TLB for the requested pasid.
 */
static void gmc_v9_0_flush_gpu_tlb_pasid(struct amdgpu_device *adev,
					 uint16_t pasid, uint32_t flush_type,
					 bool all_hub, uint32_t inst)
{
	uint16_t queried;
	int i, vmid;

	for (vmid = 1; vmid < 16; vmid++) {
		bool valid;

		valid = gmc_v9_0_get_atc_vmid_pasid_mapping_info(adev, vmid,
								 &queried);
		if (!valid || queried != pasid)
			continue;

		if (all_hub) {
			for_each_set_bit(i, adev->vmhubs_mask,
					 AMDGPU_MAX_VMHUBS)
				gmc_v9_0_flush_gpu_tlb(adev, vmid, i,
						       flush_type);
		} else {
			gmc_v9_0_flush_gpu_tlb(adev, vmid,
					       AMDGPU_GFXHUB(0),
					       flush_type);
		}
	}
}

static uint64_t gmc_v9_0_emit_flush_gpu_tlb(struct amdgpu_ring *ring,
					    unsigned int vmid, uint64_t pd_addr)
{
	bool use_semaphore = gmc_v9_0_use_invalidate_semaphore(ring->adev, ring->vm_hub);
	struct amdgpu_device *adev = ring->adev;
	struct amdgpu_vmhub *hub = &adev->vmhub[ring->vm_hub];
	uint32_t req = gmc_v9_0_get_invalidate_req(vmid, 0);
	unsigned int eng = ring->vm_inv_eng;

	/*
	 * It may lose gpuvm invalidate acknowldege state across power-gating
	 * off cycle, add semaphore acquire before invalidation and semaphore
	 * release after invalidation to avoid entering power gated state
	 * to WA the Issue
	 */

	/* TODO: It needs to continue working on debugging with semaphore for GFXHUB as well. */
	if (use_semaphore)
		/* a read return value of 1 means semaphore acuqire */
		amdgpu_ring_emit_reg_wait(ring,
					  hub->vm_inv_eng0_sem +
					  hub->eng_distance * eng, 0x1, 0x1);

	amdgpu_ring_emit_wreg(ring, hub->ctx0_ptb_addr_lo32 +
			      (hub->ctx_addr_distance * vmid),
			      lower_32_bits(pd_addr));

	amdgpu_ring_emit_wreg(ring, hub->ctx0_ptb_addr_hi32 +
			      (hub->ctx_addr_distance * vmid),
			      upper_32_bits(pd_addr));

	amdgpu_ring_emit_reg_write_reg_wait(ring, hub->vm_inv_eng0_req +
					    hub->eng_distance * eng,
					    hub->vm_inv_eng0_ack +
					    hub->eng_distance * eng,
					    req, 1 << vmid);

	/* TODO: It needs to continue working on debugging with semaphore for GFXHUB as well. */
	if (use_semaphore)
		/*
		 * add semaphore release after invalidation,
		 * write with 0 means semaphore release
		 */
		amdgpu_ring_emit_wreg(ring, hub->vm_inv_eng0_sem +
				      hub->eng_distance * eng, 0);

	return pd_addr;
}

static void gmc_v9_0_emit_pasid_mapping(struct amdgpu_ring *ring, unsigned int vmid,
					unsigned int pasid)
{
	struct amdgpu_device *adev = ring->adev;
	uint32_t reg;

	/* Do nothing because there's no lut register for mmhub1. */
	if (ring->vm_hub == AMDGPU_MMHUB1(0))
		return;

	if (ring->vm_hub == AMDGPU_GFXHUB(0))
		reg = SOC15_REG_OFFSET(OSSSYS, 0, mmIH_VMID_0_LUT) + vmid;
	else
		reg = SOC15_REG_OFFSET(OSSSYS, 0, mmIH_VMID_0_LUT_MM) + vmid;

	amdgpu_ring_emit_wreg(ring, reg, pasid);
}

/*
 * PTE format on VEGA 10:
 * 63:59 reserved
 * 58:57 mtype
 * 56 F
 * 55 L
 * 54 P
 * 53 SW
 * 52 T
 * 50:48 reserved
 * 47:12 4k physical page base address
 * 11:7 fragment
 * 6 write
 * 5 read
 * 4 exe
 * 3 Z
 * 2 snooped
 * 1 system
 * 0 valid
 *
 * PDE format on VEGA 10:
 * 63:59 block fragment size
 * 58:55 reserved
 * 54 P
 * 53:48 reserved
 * 47:6 physical base address of PD or PTE
 * 5:3 reserved
 * 2 C
 * 1 system
 * 0 valid
 */

static uint64_t gmc_v9_0_map_mtype(struct amdgpu_device *adev, uint32_t flags)

{
	switch (flags) {
	case AMDGPU_VM_MTYPE_DEFAULT:
		return AMDGPU_PTE_MTYPE_VG10(0ULL, MTYPE_NC);
	case AMDGPU_VM_MTYPE_NC:
		return AMDGPU_PTE_MTYPE_VG10(0ULL, MTYPE_NC);
	case AMDGPU_VM_MTYPE_WC:
		return AMDGPU_PTE_MTYPE_VG10(0ULL, MTYPE_WC);
	case AMDGPU_VM_MTYPE_RW:
		return AMDGPU_PTE_MTYPE_VG10(0ULL, MTYPE_RW);
	case AMDGPU_VM_MTYPE_CC:
		return AMDGPU_PTE_MTYPE_VG10(0ULL, MTYPE_CC);
	case AMDGPU_VM_MTYPE_UC:
		return AMDGPU_PTE_MTYPE_VG10(0ULL, MTYPE_UC);
	default:
		return AMDGPU_PTE_MTYPE_VG10(0ULL, MTYPE_NC);
	}
}

static void gmc_v9_0_get_vm_pde(struct amdgpu_device *adev, int level,
				uint64_t *addr, uint64_t *flags)
{
	if (!(*flags & AMDGPU_PDE_PTE) && !(*flags & AMDGPU_PTE_SYSTEM))
		*addr = amdgpu_gmc_vram_mc2pa(adev, *addr);
	BUG_ON(*addr & 0xFFFF00000000003FULL);

	if (!adev->gmc.translate_further)
		return;

	if (level == AMDGPU_VM_PDB1) {
		/* Set the block fragment size */
		if (!(*flags & AMDGPU_PDE_PTE))
			*flags |= AMDGPU_PDE_BFS(0x9);

	} else if (level == AMDGPU_VM_PDB0) {
		if (*flags & AMDGPU_PDE_PTE) {
			*flags &= ~AMDGPU_PDE_PTE;
			if (!(*flags & AMDGPU_PTE_VALID))
				*addr |= 1 << PAGE_SHIFT;
		} else {
			*flags |= AMDGPU_PTE_TF;
		}
	}
}

static void gmc_v9_0_get_coherence_flags(struct amdgpu_device *adev,
					 struct amdgpu_bo *bo,
					 struct amdgpu_bo_va_mapping *mapping,
					 uint64_t *flags)
{
	struct amdgpu_device *bo_adev = amdgpu_ttm_adev(bo->tbo.bdev);
	bool is_vram = bo->tbo.resource &&
		bo->tbo.resource->mem_type == TTM_PL_VRAM;
	bool coherent = bo->flags & (AMDGPU_GEM_CREATE_COHERENT |
				     AMDGPU_GEM_CREATE_EXT_COHERENT);
	bool ext_coherent = bo->flags & AMDGPU_GEM_CREATE_EXT_COHERENT;
	bool uncached = bo->flags & AMDGPU_GEM_CREATE_UNCACHED;
	struct amdgpu_vm *vm = mapping->bo_va->base.vm;
	unsigned int mtype_local, mtype;
	uint32_t gc_ip_version = amdgpu_ip_version(adev, GC_HWIP, 0);
	bool snoop = false;
	bool is_local;

	dma_resv_assert_held(bo->tbo.base.resv);

	switch (gc_ip_version) {
	case IP_VERSION(9, 4, 1):
	case IP_VERSION(9, 4, 2):
		if (is_vram) {
			if (bo_adev == adev) {
				if (uncached)
					mtype = MTYPE_UC;
				else if (coherent)
					mtype = MTYPE_CC;
				else
					mtype = MTYPE_RW;
				/* FIXME: is this still needed? Or does
				 * amdgpu_ttm_tt_pde_flags already handle this?
				 */
				if (gc_ip_version == IP_VERSION(9, 4, 2) &&
				    adev->gmc.xgmi.connected_to_cpu)
					snoop = true;
			} else {
				if (uncached || coherent)
					mtype = MTYPE_UC;
				else
					mtype = MTYPE_NC;
				if (mapping->bo_va->is_xgmi)
					snoop = true;
			}
		} else {
			if (uncached || coherent)
				mtype = MTYPE_UC;
			else
				mtype = MTYPE_NC;
			/* FIXME: is this still needed? Or does
			 * amdgpu_ttm_tt_pde_flags already handle this?
			 */
			snoop = true;
		}
		break;
	case IP_VERSION(9, 4, 3):
	case IP_VERSION(9, 4, 4):
	case IP_VERSION(9, 5, 0):
		/* Only local VRAM BOs or system memory on non-NUMA APUs
		 * can be assumed to be local in their entirety. Choose
		 * MTYPE_NC as safe fallback for all system memory BOs on
		 * NUMA systems. Their MTYPE can be overridden per-page in
		 * gmc_v9_0_override_vm_pte_flags.
		 */
		mtype_local = MTYPE_RW;
		if (amdgpu_mtype_local == 1) {
			DRM_INFO_ONCE("Using MTYPE_NC for local memory\n");
			mtype_local = MTYPE_NC;
		} else if (amdgpu_mtype_local == 2) {
			DRM_INFO_ONCE("Using MTYPE_CC for local memory\n");
			mtype_local = MTYPE_CC;
		} else {
			DRM_INFO_ONCE("Using MTYPE_RW for local memory\n");
		}
		is_local = (!is_vram && (adev->flags & AMD_IS_APU) &&
			    num_possible_nodes() <= 1) ||
			   (is_vram && adev == bo_adev &&
			    KFD_XCP_MEM_ID(adev, bo->xcp_id) == vm->mem_id);
		snoop = true;
		if (uncached) {
			mtype = MTYPE_UC;
		} else if (ext_coherent) {
			if (gc_ip_version == IP_VERSION(9, 5, 0) || adev->rev_id)
				mtype = is_local ? MTYPE_CC : MTYPE_UC;
			else
				mtype = MTYPE_UC;
		} else if (adev->flags & AMD_IS_APU) {
			mtype = is_local ? mtype_local : MTYPE_NC;
		} else {
			/* dGPU */
			if (is_local)
				mtype = mtype_local;
			else if (gc_ip_version < IP_VERSION(9, 5, 0) && !is_vram)
				mtype = MTYPE_UC;
			else
				mtype = MTYPE_NC;
		}

		break;
	default:
		if (uncached || coherent)
			mtype = MTYPE_UC;
		else
			mtype = MTYPE_NC;

		/* FIXME: is this still needed? Or does
		 * amdgpu_ttm_tt_pde_flags already handle this?
		 */
		if (!is_vram)
			snoop = true;
	}

	if (mtype != MTYPE_NC)
		*flags = AMDGPU_PTE_MTYPE_VG10(*flags, mtype);

	*flags |= snoop ? AMDGPU_PTE_SNOOPED : 0;
}

static void gmc_v9_0_get_vm_pte(struct amdgpu_device *adev,
				struct amdgpu_bo_va_mapping *mapping,
				uint64_t *flags)
{
	struct amdgpu_bo *bo = mapping->bo_va->base.bo;

	*flags &= ~AMDGPU_PTE_EXECUTABLE;
	*flags |= mapping->flags & AMDGPU_PTE_EXECUTABLE;

	*flags &= ~AMDGPU_PTE_MTYPE_VG10_MASK;
	*flags |= mapping->flags & AMDGPU_PTE_MTYPE_VG10_MASK;

	if (mapping->flags & AMDGPU_PTE_PRT) {
		*flags |= AMDGPU_PTE_PRT;
		*flags &= ~AMDGPU_PTE_VALID;
	}

	if ((*flags & AMDGPU_PTE_VALID) && bo)
		gmc_v9_0_get_coherence_flags(adev, bo, mapping, flags);
}

static void gmc_v9_0_override_vm_pte_flags(struct amdgpu_device *adev,
					   struct amdgpu_vm *vm,
					   uint64_t addr, uint64_t *flags)
{
	int local_node, nid;

	/* Only GFX 9.4.3 APUs associate GPUs with NUMA nodes. Local system
	 * memory can use more efficient MTYPEs.
	 */
<<<<<<< HEAD
	if (amdgpu_ip_version(adev, GC_HWIP, 0) != IP_VERSION(9, 4, 3) &&
	    amdgpu_ip_version(adev, GC_HWIP, 0) != IP_VERSION(9, 4, 4) &&
	    amdgpu_ip_version(adev, GC_HWIP, 0) != IP_VERSION(9, 5, 0))
=======
	if (!(adev->flags & AMD_IS_APU) ||
	    amdgpu_ip_version(adev, GC_HWIP, 0) != IP_VERSION(9, 4, 3))
>>>>>>> e8a457b7
		return;

	/* Only direct-mapped memory allows us to determine the NUMA node from
	 * the DMA address.
	 */
	if (!adev->ram_is_direct_mapped) {
		dev_dbg_ratelimited(adev->dev, "RAM is not direct mapped\n");
		return;
	}

	/* MTYPE_NC is the same default and can be overridden.
	 * MTYPE_UC will be present if the memory is extended-coherent
	 * and can also be overridden.
	 */
	if ((*flags & AMDGPU_PTE_MTYPE_VG10_MASK) !=
	    AMDGPU_PTE_MTYPE_VG10(0ULL, MTYPE_NC) &&
	    (*flags & AMDGPU_PTE_MTYPE_VG10_MASK) !=
	    AMDGPU_PTE_MTYPE_VG10(0ULL, MTYPE_UC)) {
		dev_dbg_ratelimited(adev->dev, "MTYPE is not NC or UC\n");
		return;
	}

	/* FIXME: Only supported on native mode for now. For carve-out, the
	 * NUMA affinity of the GPU/VM needs to come from the PCI info because
	 * memory partitions are not associated with different NUMA nodes.
	 */
	if (adev->gmc.is_app_apu && vm->mem_id >= 0) {
		local_node = adev->gmc.mem_partitions[vm->mem_id].numa.node;
	} else {
		dev_dbg_ratelimited(adev->dev, "Only native mode APU is supported.\n");
		return;
	}

	/* Only handle real RAM. Mappings of PCIe resources don't have struct
	 * page or NUMA nodes.
	 */
	if (!page_is_ram(addr >> PAGE_SHIFT)) {
		dev_dbg_ratelimited(adev->dev, "Page is not RAM.\n");
		return;
	}
	nid = pfn_to_nid(addr >> PAGE_SHIFT);
	dev_dbg_ratelimited(adev->dev, "vm->mem_id=%d, local_node=%d, nid=%d\n",
			    vm->mem_id, local_node, nid);
	if (nid == local_node) {
		uint64_t old_flags = *flags;
		if ((*flags & AMDGPU_PTE_MTYPE_VG10_MASK) ==
			AMDGPU_PTE_MTYPE_VG10(0ULL, MTYPE_NC)) {
			unsigned int mtype_local = MTYPE_RW;

			if (amdgpu_mtype_local == 1)
				mtype_local = MTYPE_NC;
			else if (amdgpu_mtype_local == 2)
				mtype_local = MTYPE_CC;

			*flags = AMDGPU_PTE_MTYPE_VG10(*flags, mtype_local);
		} else if (adev->rev_id) {
			/* MTYPE_UC case */
			*flags = AMDGPU_PTE_MTYPE_VG10(*flags, MTYPE_CC);
		}

		dev_dbg_ratelimited(adev->dev, "flags updated from %llx to %llx\n",
				    old_flags, *flags);
	}
}

static unsigned int gmc_v9_0_get_vbios_fb_size(struct amdgpu_device *adev)
{
	u32 d1vga_control = RREG32_SOC15(DCE, 0, mmD1VGA_CONTROL);
	unsigned int size;

	/* TODO move to DC so GMC doesn't need to hard-code DCN registers */

	if (REG_GET_FIELD(d1vga_control, D1VGA_CONTROL, D1VGA_MODE_ENABLE)) {
		size = AMDGPU_VBIOS_VGA_ALLOCATION;
	} else {
		u32 viewport;

		switch (amdgpu_ip_version(adev, DCE_HWIP, 0)) {
		case IP_VERSION(1, 0, 0):
		case IP_VERSION(1, 0, 1):
			viewport = RREG32_SOC15(DCE, 0, mmHUBP0_DCSURF_PRI_VIEWPORT_DIMENSION);
			size = (REG_GET_FIELD(viewport,
					      HUBP0_DCSURF_PRI_VIEWPORT_DIMENSION, PRI_VIEWPORT_HEIGHT) *
				REG_GET_FIELD(viewport,
					      HUBP0_DCSURF_PRI_VIEWPORT_DIMENSION, PRI_VIEWPORT_WIDTH) *
				4);
			break;
		case IP_VERSION(2, 1, 0):
			viewport = RREG32_SOC15(DCE, 0, mmHUBP0_DCSURF_PRI_VIEWPORT_DIMENSION_DCN2);
			size = (REG_GET_FIELD(viewport,
					      HUBP0_DCSURF_PRI_VIEWPORT_DIMENSION, PRI_VIEWPORT_HEIGHT) *
				REG_GET_FIELD(viewport,
					      HUBP0_DCSURF_PRI_VIEWPORT_DIMENSION, PRI_VIEWPORT_WIDTH) *
				4);
			break;
		default:
			viewport = RREG32_SOC15(DCE, 0, mmSCL0_VIEWPORT_SIZE);
			size = (REG_GET_FIELD(viewport, SCL0_VIEWPORT_SIZE, VIEWPORT_HEIGHT) *
				REG_GET_FIELD(viewport, SCL0_VIEWPORT_SIZE, VIEWPORT_WIDTH) *
				4);
			break;
		}
	}

	return size;
}

static enum amdgpu_memory_partition
gmc_v9_0_get_memory_partition(struct amdgpu_device *adev, u32 *supp_modes)
{
	enum amdgpu_memory_partition mode = UNKNOWN_MEMORY_PARTITION_MODE;

	if (adev->nbio.funcs->get_memory_partition_mode)
		mode = adev->nbio.funcs->get_memory_partition_mode(adev,
								   supp_modes);

	return mode;
}

static enum amdgpu_memory_partition
gmc_v9_0_query_vf_memory_partition(struct amdgpu_device *adev)
{
	switch (adev->gmc.num_mem_partitions) {
	case 0:
		return UNKNOWN_MEMORY_PARTITION_MODE;
	case 1:
		return AMDGPU_NPS1_PARTITION_MODE;
	case 2:
		return AMDGPU_NPS2_PARTITION_MODE;
	case 4:
		return AMDGPU_NPS4_PARTITION_MODE;
	default:
		return AMDGPU_NPS1_PARTITION_MODE;
	}

	return AMDGPU_NPS1_PARTITION_MODE;
}

static enum amdgpu_memory_partition
gmc_v9_0_query_memory_partition(struct amdgpu_device *adev)
{
	if (amdgpu_sriov_vf(adev))
		return gmc_v9_0_query_vf_memory_partition(adev);

	return gmc_v9_0_get_memory_partition(adev, NULL);
}

static bool gmc_v9_0_need_reset_on_init(struct amdgpu_device *adev)
{
	if (adev->nbio.funcs && adev->nbio.funcs->is_nps_switch_requested &&
	    adev->nbio.funcs->is_nps_switch_requested(adev)) {
		adev->gmc.reset_flags |= AMDGPU_GMC_INIT_RESET_NPS;
		return true;
	}

	return false;
}

static const struct amdgpu_gmc_funcs gmc_v9_0_gmc_funcs = {
	.flush_gpu_tlb = gmc_v9_0_flush_gpu_tlb,
	.flush_gpu_tlb_pasid = gmc_v9_0_flush_gpu_tlb_pasid,
	.emit_flush_gpu_tlb = gmc_v9_0_emit_flush_gpu_tlb,
	.emit_pasid_mapping = gmc_v9_0_emit_pasid_mapping,
	.map_mtype = gmc_v9_0_map_mtype,
	.get_vm_pde = gmc_v9_0_get_vm_pde,
	.get_vm_pte = gmc_v9_0_get_vm_pte,
	.override_vm_pte_flags = gmc_v9_0_override_vm_pte_flags,
	.get_vbios_fb_size = gmc_v9_0_get_vbios_fb_size,
	.query_mem_partition_mode = &gmc_v9_0_query_memory_partition,
	.request_mem_partition_mode = &amdgpu_gmc_request_memory_partition,
	.need_reset_on_init = &gmc_v9_0_need_reset_on_init,
};

static void gmc_v9_0_set_gmc_funcs(struct amdgpu_device *adev)
{
	adev->gmc.gmc_funcs = &gmc_v9_0_gmc_funcs;
}

static void gmc_v9_0_set_umc_funcs(struct amdgpu_device *adev)
{
	switch (amdgpu_ip_version(adev, UMC_HWIP, 0)) {
	case IP_VERSION(6, 0, 0):
		adev->umc.funcs = &umc_v6_0_funcs;
		break;
	case IP_VERSION(6, 1, 1):
		adev->umc.max_ras_err_cnt_per_query = UMC_V6_1_TOTAL_CHANNEL_NUM;
		adev->umc.channel_inst_num = UMC_V6_1_CHANNEL_INSTANCE_NUM;
		adev->umc.umc_inst_num = UMC_V6_1_UMC_INSTANCE_NUM;
		adev->umc.channel_offs = UMC_V6_1_PER_CHANNEL_OFFSET_VG20;
		adev->umc.retire_unit = 1;
		adev->umc.channel_idx_tbl = &umc_v6_1_channel_idx_tbl[0][0];
		adev->umc.ras = &umc_v6_1_ras;
		break;
	case IP_VERSION(6, 1, 2):
		adev->umc.max_ras_err_cnt_per_query = UMC_V6_1_TOTAL_CHANNEL_NUM;
		adev->umc.channel_inst_num = UMC_V6_1_CHANNEL_INSTANCE_NUM;
		adev->umc.umc_inst_num = UMC_V6_1_UMC_INSTANCE_NUM;
		adev->umc.channel_offs = UMC_V6_1_PER_CHANNEL_OFFSET_ARCT;
		adev->umc.retire_unit = 1;
		adev->umc.channel_idx_tbl = &umc_v6_1_channel_idx_tbl[0][0];
		adev->umc.ras = &umc_v6_1_ras;
		break;
	case IP_VERSION(6, 7, 0):
		adev->umc.max_ras_err_cnt_per_query =
			UMC_V6_7_TOTAL_CHANNEL_NUM * UMC_V6_7_BAD_PAGE_NUM_PER_CHANNEL;
		adev->umc.channel_inst_num = UMC_V6_7_CHANNEL_INSTANCE_NUM;
		adev->umc.umc_inst_num = UMC_V6_7_UMC_INSTANCE_NUM;
		adev->umc.channel_offs = UMC_V6_7_PER_CHANNEL_OFFSET;
		adev->umc.retire_unit = (UMC_V6_7_NA_MAP_PA_NUM * 2);
		if (!adev->gmc.xgmi.connected_to_cpu)
			adev->umc.ras = &umc_v6_7_ras;
		if (1 & adev->smuio.funcs->get_die_id(adev))
			adev->umc.channel_idx_tbl = &umc_v6_7_channel_idx_tbl_first[0][0];
		else
			adev->umc.channel_idx_tbl = &umc_v6_7_channel_idx_tbl_second[0][0];
		break;
	case IP_VERSION(12, 0, 0):
	case IP_VERSION(12, 5, 0):
		adev->umc.max_ras_err_cnt_per_query =
			UMC_V12_0_TOTAL_CHANNEL_NUM(adev) * UMC_V12_0_BAD_PAGE_NUM_PER_CHANNEL;
		adev->umc.channel_inst_num = UMC_V12_0_CHANNEL_INSTANCE_NUM;
		adev->umc.umc_inst_num = UMC_V12_0_UMC_INSTANCE_NUM;
		adev->umc.node_inst_num /= UMC_V12_0_UMC_INSTANCE_NUM;
		adev->umc.channel_offs = UMC_V12_0_PER_CHANNEL_OFFSET;
		adev->umc.retire_unit = UMC_V12_0_BAD_PAGE_NUM_PER_CHANNEL;
		if (!adev->gmc.xgmi.connected_to_cpu && !adev->gmc.is_app_apu)
			adev->umc.ras = &umc_v12_0_ras;
		break;
	default:
		break;
	}
}

static void gmc_v9_0_set_mmhub_funcs(struct amdgpu_device *adev)
{
	switch (amdgpu_ip_version(adev, MMHUB_HWIP, 0)) {
	case IP_VERSION(9, 4, 1):
		adev->mmhub.funcs = &mmhub_v9_4_funcs;
		break;
	case IP_VERSION(9, 4, 2):
		adev->mmhub.funcs = &mmhub_v1_7_funcs;
		break;
	case IP_VERSION(1, 8, 0):
	case IP_VERSION(1, 8, 1):
		adev->mmhub.funcs = &mmhub_v1_8_funcs;
		break;
	default:
		adev->mmhub.funcs = &mmhub_v1_0_funcs;
		break;
	}
}

static void gmc_v9_0_set_mmhub_ras_funcs(struct amdgpu_device *adev)
{
	switch (amdgpu_ip_version(adev, MMHUB_HWIP, 0)) {
	case IP_VERSION(9, 4, 0):
		adev->mmhub.ras = &mmhub_v1_0_ras;
		break;
	case IP_VERSION(9, 4, 1):
		adev->mmhub.ras = &mmhub_v9_4_ras;
		break;
	case IP_VERSION(9, 4, 2):
		adev->mmhub.ras = &mmhub_v1_7_ras;
		break;
	case IP_VERSION(1, 8, 0):
	case IP_VERSION(1, 8, 1):
		adev->mmhub.ras = &mmhub_v1_8_ras;
		break;
	default:
		/* mmhub ras is not available */
		break;
	}
}

static void gmc_v9_0_set_gfxhub_funcs(struct amdgpu_device *adev)
{
<<<<<<< HEAD
	if (amdgpu_ip_version(adev, GC_HWIP, 0) == IP_VERSION(9, 4, 3) ||
	    amdgpu_ip_version(adev, GC_HWIP, 0) == IP_VERSION(9, 4, 4) ||
	    amdgpu_ip_version(adev, GC_HWIP, 0) == IP_VERSION(9, 5, 0))
=======
	if (gmc_v9_0_is_multi_chiplet(adev))
>>>>>>> e8a457b7
		adev->gfxhub.funcs = &gfxhub_v1_2_funcs;
	else
		adev->gfxhub.funcs = &gfxhub_v1_0_funcs;
}

static void gmc_v9_0_set_hdp_ras_funcs(struct amdgpu_device *adev)
{
	adev->hdp.ras = &hdp_v4_0_ras;
}

static void gmc_v9_0_set_mca_ras_funcs(struct amdgpu_device *adev)
{
	struct amdgpu_mca *mca = &adev->mca;

	/* is UMC the right IP to check for MCA?  Maybe DF? */
	switch (amdgpu_ip_version(adev, UMC_HWIP, 0)) {
	case IP_VERSION(6, 7, 0):
		if (!adev->gmc.xgmi.connected_to_cpu) {
			mca->mp0.ras = &mca_v3_0_mp0_ras;
			mca->mp1.ras = &mca_v3_0_mp1_ras;
			mca->mpio.ras = &mca_v3_0_mpio_ras;
		}
		break;
	default:
		break;
	}
}

static void gmc_v9_0_set_xgmi_ras_funcs(struct amdgpu_device *adev)
{
	if (!adev->gmc.xgmi.connected_to_cpu)
		adev->gmc.xgmi.ras = &xgmi_ras;
}

static void gmc_v9_0_init_nps_details(struct amdgpu_device *adev)
{
	enum amdgpu_memory_partition mode;
	uint32_t supp_modes;
	int i;

	adev->gmc.supported_nps_modes = 0;

	if (amdgpu_sriov_vf(adev) || (adev->flags & AMD_IS_APU))
		return;

	mode = gmc_v9_0_get_memory_partition(adev, &supp_modes);

	/* Mode detected by hardware and supported modes available */
	if ((mode != UNKNOWN_MEMORY_PARTITION_MODE) && supp_modes) {
		while ((i = ffs(supp_modes))) {
			if (AMDGPU_ALL_NPS_MASK & BIT(i))
				adev->gmc.supported_nps_modes |= BIT(i);
			supp_modes &= supp_modes - 1;
		}
	} else {
		/*TODO: Check PSP version also which supports NPS switch. Otherwise keep
	 * supported modes as 0.
	 */
		switch (amdgpu_ip_version(adev, GC_HWIP, 0)) {
		case IP_VERSION(9, 4, 3):
		case IP_VERSION(9, 4, 4):
			adev->gmc.supported_nps_modes =
				BIT(AMDGPU_NPS1_PARTITION_MODE) |
				BIT(AMDGPU_NPS4_PARTITION_MODE);
			break;
		default:
			break;
		}
	}
}

static int gmc_v9_0_early_init(struct amdgpu_ip_block *ip_block)
{
	struct amdgpu_device *adev = ip_block->adev;

	/*
	 * 9.4.0, 9.4.1 and 9.4.3 don't have XGMI defined
	 * in their IP discovery tables
	 */
	if (amdgpu_ip_version(adev, GC_HWIP, 0) == IP_VERSION(9, 4, 0) ||
	    amdgpu_ip_version(adev, GC_HWIP, 0) == IP_VERSION(9, 4, 1) ||
<<<<<<< HEAD
	    amdgpu_ip_version(adev, GC_HWIP, 0) == IP_VERSION(9, 4, 3) ||
	    amdgpu_ip_version(adev, GC_HWIP, 0) == IP_VERSION(9, 4, 4) ||
	    amdgpu_ip_version(adev, GC_HWIP, 0) == IP_VERSION(9, 5, 0))
=======
	    gmc_v9_0_is_multi_chiplet(adev))
>>>>>>> e8a457b7
		adev->gmc.xgmi.supported = true;

	if (amdgpu_ip_version(adev, XGMI_HWIP, 0) == IP_VERSION(6, 1, 0)) {
		adev->gmc.xgmi.supported = true;
		adev->gmc.xgmi.connected_to_cpu =
			adev->smuio.funcs->is_host_gpu_xgmi_supported(adev);
	}

	if (amdgpu_ip_version(adev, GC_HWIP, 0) == IP_VERSION(9, 4, 3)) {
		enum amdgpu_pkg_type pkg_type =
			adev->smuio.funcs->get_pkg_type(adev);
		/* On GFXIP 9.4.3. APU, there is no physical VRAM domain present
		 * and the APU, can be in used two possible modes:
		 *  - carveout mode
		 *  - native APU mode
		 * "is_app_apu" can be used to identify the APU in the native
		 * mode.
		 */
		adev->gmc.is_app_apu = (pkg_type == AMDGPU_PKG_TYPE_APU &&
					!pci_resource_len(adev->pdev, 0));
	}

	gmc_v9_0_set_gmc_funcs(adev);
	gmc_v9_0_set_irq_funcs(adev);
	gmc_v9_0_set_umc_funcs(adev);
	gmc_v9_0_set_mmhub_funcs(adev);
	gmc_v9_0_set_mmhub_ras_funcs(adev);
	gmc_v9_0_set_gfxhub_funcs(adev);
	gmc_v9_0_set_hdp_ras_funcs(adev);
	gmc_v9_0_set_mca_ras_funcs(adev);
	gmc_v9_0_set_xgmi_ras_funcs(adev);

	adev->gmc.shared_aperture_start = 0x2000000000000000ULL;
	adev->gmc.shared_aperture_end =
		adev->gmc.shared_aperture_start + (4ULL << 30) - 1;
	adev->gmc.private_aperture_start = 0x1000000000000000ULL;
	adev->gmc.private_aperture_end =
		adev->gmc.private_aperture_start + (4ULL << 30) - 1;
	adev->gmc.noretry_flags = AMDGPU_VM_NORETRY_FLAGS_TF;

	return 0;
}

static int gmc_v9_0_late_init(struct amdgpu_ip_block *ip_block)
{
	struct amdgpu_device *adev = ip_block->adev;
	int r;

	r = amdgpu_gmc_allocate_vm_inv_eng(adev);
	if (r)
		return r;

	/*
	 * Workaround performance drop issue with VBIOS enables partial
	 * writes, while disables HBM ECC for vega10.
	 */
	if (!amdgpu_sriov_vf(adev) &&
	    (amdgpu_ip_version(adev, UMC_HWIP, 0) == IP_VERSION(6, 0, 0))) {
		if (!(adev->ras_enabled & (1 << AMDGPU_RAS_BLOCK__UMC))) {
			if (adev->df.funcs &&
			    adev->df.funcs->enable_ecc_force_par_wr_rmw)
				adev->df.funcs->enable_ecc_force_par_wr_rmw(adev, false);
		}
	}

	if (!amdgpu_persistent_edc_harvesting_supported(adev)) {
		amdgpu_ras_reset_error_count(adev, AMDGPU_RAS_BLOCK__MMHUB);
		amdgpu_ras_reset_error_count(adev, AMDGPU_RAS_BLOCK__HDP);
	}

	r = amdgpu_gmc_ras_late_init(adev);
	if (r)
		return r;

	return amdgpu_irq_get(adev, &adev->gmc.vm_fault, 0);
}

static void gmc_v9_0_vram_gtt_location(struct amdgpu_device *adev,
					struct amdgpu_gmc *mc)
{
	u64 base = adev->mmhub.funcs->get_fb_location(adev);

	amdgpu_gmc_set_agp_default(adev, mc);

	/* add the xgmi offset of the physical node */
	base += adev->gmc.xgmi.physical_node_id * adev->gmc.xgmi.node_segment_size;
	if (adev->gmc.xgmi.connected_to_cpu) {
		amdgpu_gmc_sysvm_location(adev, mc);
	} else {
		amdgpu_gmc_vram_location(adev, mc, base);
		amdgpu_gmc_gart_location(adev, mc, AMDGPU_GART_PLACEMENT_BEST_FIT);
		if (!amdgpu_sriov_vf(adev) && (amdgpu_agp == 1))
			amdgpu_gmc_agp_location(adev, mc);
	}
	/* base offset of vram pages */
	adev->vm_manager.vram_base_offset = adev->gfxhub.funcs->get_mc_fb_offset(adev);

	/* XXX: add the xgmi offset of the physical node? */
	adev->vm_manager.vram_base_offset +=
		adev->gmc.xgmi.physical_node_id * adev->gmc.xgmi.node_segment_size;
}

/**
 * gmc_v9_0_mc_init - initialize the memory controller driver params
 *
 * @adev: amdgpu_device pointer
 *
 * Look up the amount of vram, vram width, and decide how to place
 * vram and gart within the GPU's physical address space.
 * Returns 0 for success.
 */
static int gmc_v9_0_mc_init(struct amdgpu_device *adev)
{
	int r;

	/* size in MB on si */
	if (!adev->gmc.is_app_apu) {
		adev->gmc.mc_vram_size =
			adev->nbio.funcs->get_memsize(adev) * 1024ULL * 1024ULL;
	} else {
		DRM_DEBUG("Set mc_vram_size = 0 for APP APU\n");
		adev->gmc.mc_vram_size = 0;
	}
	adev->gmc.real_vram_size = adev->gmc.mc_vram_size;

	if (!(adev->flags & AMD_IS_APU) &&
	    !adev->gmc.xgmi.connected_to_cpu) {
		r = amdgpu_device_resize_fb_bar(adev);
		if (r)
			return r;
	}
	adev->gmc.aper_base = pci_resource_start(adev->pdev, 0);
	adev->gmc.aper_size = pci_resource_len(adev->pdev, 0);

#ifdef CONFIG_X86_64
	/*
	 * AMD Accelerated Processing Platform (APP) supporting GPU-HOST xgmi
	 * interface can use VRAM through here as it appears system reserved
	 * memory in host address space.
	 *
	 * For APUs, VRAM is just the stolen system memory and can be accessed
	 * directly.
	 *
	 * Otherwise, use the legacy Host Data Path (HDP) through PCIe BAR.
	 */

	/* check whether both host-gpu and gpu-gpu xgmi links exist */
	if ((!amdgpu_sriov_vf(adev) &&
		(adev->flags & AMD_IS_APU) && !amdgpu_passthrough(adev)) ||
	    (adev->gmc.xgmi.supported &&
	     adev->gmc.xgmi.connected_to_cpu)) {
		adev->gmc.aper_base =
			adev->gfxhub.funcs->get_mc_fb_offset(adev) +
			adev->gmc.xgmi.physical_node_id *
			adev->gmc.xgmi.node_segment_size;
		adev->gmc.aper_size = adev->gmc.real_vram_size;
	}

#endif
	adev->gmc.visible_vram_size = adev->gmc.aper_size;

	/* set the gart size */
	if (amdgpu_gart_size == -1) {
		switch (amdgpu_ip_version(adev, GC_HWIP, 0)) {
		case IP_VERSION(9, 0, 1):  /* all engines support GPUVM */
		case IP_VERSION(9, 2, 1):  /* all engines support GPUVM */
		case IP_VERSION(9, 4, 0):
		case IP_VERSION(9, 4, 1):
		case IP_VERSION(9, 4, 2):
		case IP_VERSION(9, 4, 3):
		case IP_VERSION(9, 4, 4):
		case IP_VERSION(9, 5, 0):
		default:
			adev->gmc.gart_size = 512ULL << 20;
			break;
		case IP_VERSION(9, 1, 0):   /* DCE SG support */
		case IP_VERSION(9, 2, 2):   /* DCE SG support */
		case IP_VERSION(9, 3, 0):
			adev->gmc.gart_size = 1024ULL << 20;
			break;
		}
	} else {
		adev->gmc.gart_size = (u64)amdgpu_gart_size << 20;
	}

	adev->gmc.gart_size += adev->pm.smu_prv_buffer_size;

	gmc_v9_0_vram_gtt_location(adev, &adev->gmc);

	return 0;
}

static int gmc_v9_0_gart_init(struct amdgpu_device *adev)
{
	int r;

	if (adev->gart.bo) {
		WARN(1, "VEGA10 PCIE GART already initialized\n");
		return 0;
	}

	if (adev->gmc.xgmi.connected_to_cpu) {
		adev->gmc.vmid0_page_table_depth = 1;
		adev->gmc.vmid0_page_table_block_size = 12;
	} else {
		adev->gmc.vmid0_page_table_depth = 0;
		adev->gmc.vmid0_page_table_block_size = 0;
	}

	/* Initialize common gart structure */
	r = amdgpu_gart_init(adev);
	if (r)
		return r;
	adev->gart.table_size = adev->gart.num_gpu_pages * 8;
	adev->gart.gart_pte_flags = AMDGPU_PTE_MTYPE_VG10(0ULL, MTYPE_UC) |
				 AMDGPU_PTE_EXECUTABLE;

	if (!adev->gmc.real_vram_size) {
		dev_info(adev->dev, "Put GART in system memory for APU\n");
		r = amdgpu_gart_table_ram_alloc(adev);
		if (r)
			dev_err(adev->dev, "Failed to allocate GART in system memory\n");
	} else {
		r = amdgpu_gart_table_vram_alloc(adev);
		if (r)
			return r;

		if (adev->gmc.xgmi.connected_to_cpu)
			r = amdgpu_gmc_pdb0_alloc(adev);
	}

	return r;
}

/**
 * gmc_v9_0_save_registers - saves regs
 *
 * @adev: amdgpu_device pointer
 *
 * This saves potential register values that should be
 * restored upon resume
 */
static void gmc_v9_0_save_registers(struct amdgpu_device *adev)
{
	if ((amdgpu_ip_version(adev, DCE_HWIP, 0) == IP_VERSION(1, 0, 0)) ||
	    (amdgpu_ip_version(adev, DCE_HWIP, 0) == IP_VERSION(1, 0, 1)))
		adev->gmc.sdpif_register = RREG32_SOC15(DCE, 0, mmDCHUBBUB_SDPIF_MMIO_CNTRL_0);
}

static bool gmc_v9_0_validate_partition_info(struct amdgpu_device *adev)
{
	enum amdgpu_memory_partition mode;
	u32 supp_modes;
	bool valid;

	mode = gmc_v9_0_get_memory_partition(adev, &supp_modes);

	/* Mode detected by hardware not present in supported modes */
	if ((mode != UNKNOWN_MEMORY_PARTITION_MODE) &&
	    !(BIT(mode - 1) & supp_modes))
		return false;

	switch (mode) {
	case UNKNOWN_MEMORY_PARTITION_MODE:
	case AMDGPU_NPS1_PARTITION_MODE:
		valid = (adev->gmc.num_mem_partitions == 1);
		break;
	case AMDGPU_NPS2_PARTITION_MODE:
		valid = (adev->gmc.num_mem_partitions == 2);
		break;
	case AMDGPU_NPS4_PARTITION_MODE:
		valid = (adev->gmc.num_mem_partitions == 3 ||
			 adev->gmc.num_mem_partitions == 4);
		break;
	default:
		valid = false;
	}

	return valid;
}

static bool gmc_v9_0_is_node_present(int *node_ids, int num_ids, int nid)
{
	int i;

	/* Check if node with id 'nid' is present in 'node_ids' array */
	for (i = 0; i < num_ids; ++i)
		if (node_ids[i] == nid)
			return true;

	return false;
}

static void
gmc_v9_0_init_acpi_mem_ranges(struct amdgpu_device *adev,
			      struct amdgpu_mem_partition_info *mem_ranges)
{
	struct amdgpu_numa_info numa_info;
	int node_ids[MAX_MEM_RANGES];
	int num_ranges = 0, ret;
	int num_xcc, xcc_id;
	uint32_t xcc_mask;

	num_xcc = NUM_XCC(adev->gfx.xcc_mask);
	xcc_mask = (1U << num_xcc) - 1;

	for_each_inst(xcc_id, xcc_mask)	{
		ret = amdgpu_acpi_get_mem_info(adev, xcc_id, &numa_info);
		if (ret)
			continue;

		if (numa_info.nid == NUMA_NO_NODE) {
			mem_ranges[0].size = numa_info.size;
			mem_ranges[0].numa.node = numa_info.nid;
			num_ranges = 1;
			break;
		}

		if (gmc_v9_0_is_node_present(node_ids, num_ranges,
					     numa_info.nid))
			continue;

		node_ids[num_ranges] = numa_info.nid;
		mem_ranges[num_ranges].numa.node = numa_info.nid;
		mem_ranges[num_ranges].size = numa_info.size;
		++num_ranges;
	}

	adev->gmc.num_mem_partitions = num_ranges;
}

static void
gmc_v9_0_init_sw_mem_ranges(struct amdgpu_device *adev,
			    struct amdgpu_mem_partition_info *mem_ranges)
{
	enum amdgpu_memory_partition mode;
	u32 start_addr = 0, size;
	int i, r, l;

	mode = gmc_v9_0_query_memory_partition(adev);

	switch (mode) {
	case UNKNOWN_MEMORY_PARTITION_MODE:
		adev->gmc.num_mem_partitions = 0;
		break;
	case AMDGPU_NPS1_PARTITION_MODE:
		adev->gmc.num_mem_partitions = 1;
		break;
	case AMDGPU_NPS2_PARTITION_MODE:
		adev->gmc.num_mem_partitions = 2;
		break;
	case AMDGPU_NPS4_PARTITION_MODE:
		if (adev->flags & AMD_IS_APU)
			adev->gmc.num_mem_partitions = 3;
		else
			adev->gmc.num_mem_partitions = 4;
		break;
	default:
		adev->gmc.num_mem_partitions = 1;
		break;
	}

	/* Use NPS range info, if populated */
	r = amdgpu_gmc_get_nps_memranges(adev, mem_ranges,
					 &adev->gmc.num_mem_partitions);
	if (!r) {
		l = 0;
		for (i = 1; i < adev->gmc.num_mem_partitions; ++i) {
			if (mem_ranges[i].range.lpfn >
			    mem_ranges[i - 1].range.lpfn)
				l = i;
		}

	} else {
		if (!adev->gmc.num_mem_partitions) {
			dev_err(adev->dev,
				"Not able to detect NPS mode, fall back to NPS1");
			adev->gmc.num_mem_partitions = 1;
		}
		/* Fallback to sw based calculation */
		size = (adev->gmc.real_vram_size + SZ_16M) >> AMDGPU_GPU_PAGE_SHIFT;
		size /= adev->gmc.num_mem_partitions;

		for (i = 0; i < adev->gmc.num_mem_partitions; ++i) {
			mem_ranges[i].range.fpfn = start_addr;
			mem_ranges[i].size =
				((u64)size << AMDGPU_GPU_PAGE_SHIFT);
			mem_ranges[i].range.lpfn = start_addr + size - 1;
			start_addr += size;
		}

		l = adev->gmc.num_mem_partitions - 1;
	}

	/* Adjust the last one */
	mem_ranges[l].range.lpfn =
		(adev->gmc.real_vram_size >> AMDGPU_GPU_PAGE_SHIFT) - 1;
	mem_ranges[l].size =
		adev->gmc.real_vram_size -
		((u64)mem_ranges[l].range.fpfn << AMDGPU_GPU_PAGE_SHIFT);
}

static int gmc_v9_0_init_mem_ranges(struct amdgpu_device *adev)
{
	bool valid;

	adev->gmc.mem_partitions = kcalloc(MAX_MEM_RANGES,
					   sizeof(struct amdgpu_mem_partition_info),
					   GFP_KERNEL);
	if (!adev->gmc.mem_partitions)
		return -ENOMEM;

	/* TODO : Get the range from PSP/Discovery for dGPU */
	if (adev->gmc.is_app_apu)
		gmc_v9_0_init_acpi_mem_ranges(adev, adev->gmc.mem_partitions);
	else
		gmc_v9_0_init_sw_mem_ranges(adev, adev->gmc.mem_partitions);

	if (amdgpu_sriov_vf(adev))
		valid = true;
	else
		valid = gmc_v9_0_validate_partition_info(adev);
	if (!valid) {
		/* TODO: handle invalid case */
		dev_WARN(adev->dev,
			 "Mem ranges not matching with hardware config");
	}

	return 0;
}

static void gmc_v9_4_3_init_vram_info(struct amdgpu_device *adev)
{
	adev->gmc.vram_type = AMDGPU_VRAM_TYPE_HBM;
	adev->gmc.vram_width = 128 * 64;
}

static int gmc_v9_0_sw_init(struct amdgpu_ip_block *ip_block)
{
	int r, vram_width = 0, vram_type = 0, vram_vendor = 0, dma_addr_bits;
	struct amdgpu_device *adev = ip_block->adev;
	unsigned long inst_mask = adev->aid_mask;

	adev->gfxhub.funcs->init(adev);

	adev->mmhub.funcs->init(adev);

	spin_lock_init(&adev->gmc.invalidate_lock);

<<<<<<< HEAD
	if (amdgpu_ip_version(adev, GC_HWIP, 0) == IP_VERSION(9, 4, 3) ||
	    amdgpu_ip_version(adev, GC_HWIP, 0) == IP_VERSION(9, 4, 4) ||
	    amdgpu_ip_version(adev, GC_HWIP, 0) == IP_VERSION(9, 5, 0)) {
=======
	if (gmc_v9_0_is_multi_chiplet(adev)) {
>>>>>>> e8a457b7
		gmc_v9_4_3_init_vram_info(adev);
	} else if (!adev->bios) {
		if (adev->flags & AMD_IS_APU) {
			adev->gmc.vram_type = AMDGPU_VRAM_TYPE_DDR4;
			adev->gmc.vram_width = 64 * 64;
		} else {
			adev->gmc.vram_type = AMDGPU_VRAM_TYPE_HBM;
			adev->gmc.vram_width = 128 * 64;
		}
	} else {
		r = amdgpu_atomfirmware_get_vram_info(adev,
			&vram_width, &vram_type, &vram_vendor);
		if (amdgpu_sriov_vf(adev))
			/* For Vega10 SR-IOV, vram_width can't be read from ATOM as RAVEN,
			 * and DF related registers is not readable, seems hardcord is the
			 * only way to set the correct vram_width
			 */
			adev->gmc.vram_width = 2048;
		else if (amdgpu_emu_mode != 1)
			adev->gmc.vram_width = vram_width;

		if (!adev->gmc.vram_width) {
			int chansize, numchan;

			/* hbm memory channel size */
			if (adev->flags & AMD_IS_APU)
				chansize = 64;
			else
				chansize = 128;
			if (adev->df.funcs &&
			    adev->df.funcs->get_hbm_channel_number) {
				numchan = adev->df.funcs->get_hbm_channel_number(adev);
				adev->gmc.vram_width = numchan * chansize;
			}
		}

		adev->gmc.vram_type = vram_type;
		adev->gmc.vram_vendor = vram_vendor;
	}
	switch (amdgpu_ip_version(adev, GC_HWIP, 0)) {
	case IP_VERSION(9, 1, 0):
	case IP_VERSION(9, 2, 2):
		set_bit(AMDGPU_GFXHUB(0), adev->vmhubs_mask);
		set_bit(AMDGPU_MMHUB0(0), adev->vmhubs_mask);

		if (adev->rev_id == 0x0 || adev->rev_id == 0x1) {
			amdgpu_vm_adjust_size(adev, 256 * 1024, 9, 3, 48);
		} else {
			/* vm_size is 128TB + 512GB for legacy 3-level page support */
			amdgpu_vm_adjust_size(adev, 128 * 1024 + 512, 9, 2, 48);
			adev->gmc.translate_further =
				adev->vm_manager.num_level > 1;
		}
		break;
	case IP_VERSION(9, 0, 1):
	case IP_VERSION(9, 2, 1):
	case IP_VERSION(9, 4, 0):
	case IP_VERSION(9, 3, 0):
	case IP_VERSION(9, 4, 2):
		set_bit(AMDGPU_GFXHUB(0), adev->vmhubs_mask);
		set_bit(AMDGPU_MMHUB0(0), adev->vmhubs_mask);

		/*
		 * To fulfill 4-level page support,
		 * vm size is 256TB (48bit), maximum size of Vega10,
		 * block size 512 (9bit)
		 */

		amdgpu_vm_adjust_size(adev, 256 * 1024, 9, 3, 48);
		if (amdgpu_ip_version(adev, GC_HWIP, 0) == IP_VERSION(9, 4, 2))
			adev->gmc.translate_further = adev->vm_manager.num_level > 1;
		break;
	case IP_VERSION(9, 4, 1):
		set_bit(AMDGPU_GFXHUB(0), adev->vmhubs_mask);
		set_bit(AMDGPU_MMHUB0(0), adev->vmhubs_mask);
		set_bit(AMDGPU_MMHUB1(0), adev->vmhubs_mask);

		/* Keep the vm size same with Vega20 */
		amdgpu_vm_adjust_size(adev, 256 * 1024, 9, 3, 48);
		adev->gmc.translate_further = adev->vm_manager.num_level > 1;
		break;
	case IP_VERSION(9, 4, 3):
	case IP_VERSION(9, 4, 4):
	case IP_VERSION(9, 5, 0):
		bitmap_set(adev->vmhubs_mask, AMDGPU_GFXHUB(0),
				  NUM_XCC(adev->gfx.xcc_mask));

		inst_mask <<= AMDGPU_MMHUB0(0);
		bitmap_or(adev->vmhubs_mask, adev->vmhubs_mask, &inst_mask, 32);

		amdgpu_vm_adjust_size(adev, 256 * 1024, 9, 3, 48);
		adev->gmc.translate_further = adev->vm_manager.num_level > 1;
		break;
	default:
		break;
	}

	/* This interrupt is VMC page fault.*/
	r = amdgpu_irq_add_id(adev, SOC15_IH_CLIENTID_VMC, VMC_1_0__SRCID__VM_FAULT,
				&adev->gmc.vm_fault);
	if (r)
		return r;

	if (amdgpu_ip_version(adev, GC_HWIP, 0) == IP_VERSION(9, 4, 1)) {
		r = amdgpu_irq_add_id(adev, SOC15_IH_CLIENTID_VMC1, VMC_1_0__SRCID__VM_FAULT,
					&adev->gmc.vm_fault);
		if (r)
			return r;
	}

	r = amdgpu_irq_add_id(adev, SOC15_IH_CLIENTID_UTCL2, UTCL2_1_0__SRCID__FAULT,
				&adev->gmc.vm_fault);

	if (r)
		return r;

	if (!amdgpu_sriov_vf(adev) &&
	    !adev->gmc.xgmi.connected_to_cpu &&
	    !adev->gmc.is_app_apu) {
		/* interrupt sent to DF. */
		r = amdgpu_irq_add_id(adev, SOC15_IH_CLIENTID_DF, 0,
				      &adev->gmc.ecc_irq);
		if (r)
			return r;
	}

	/* Set the internal MC address mask
	 * This is the max address of the GPU's
	 * internal address space.
	 */
	adev->gmc.mc_mask = 0xffffffffffffULL; /* 48 bit MC */

	dma_addr_bits = amdgpu_ip_version(adev, GC_HWIP, 0) >=
					IP_VERSION(9, 4, 2) ?
				48 :
				44;
	r = dma_set_mask_and_coherent(adev->dev, DMA_BIT_MASK(dma_addr_bits));
	if (r) {
		dev_warn(adev->dev, "amdgpu: No suitable DMA available.\n");
		return r;
	}
	adev->need_swiotlb = drm_need_swiotlb(dma_addr_bits);

	r = gmc_v9_0_mc_init(adev);
	if (r)
		return r;

	amdgpu_gmc_get_vbios_allocations(adev);

<<<<<<< HEAD
	if (amdgpu_ip_version(adev, GC_HWIP, 0) == IP_VERSION(9, 4, 3) ||
	    amdgpu_ip_version(adev, GC_HWIP, 0) == IP_VERSION(9, 4, 4) ||
	    amdgpu_ip_version(adev, GC_HWIP, 0) == IP_VERSION(9, 5, 0)) {
=======
	if (gmc_v9_0_is_multi_chiplet(adev)) {
>>>>>>> e8a457b7
		r = gmc_v9_0_init_mem_ranges(adev);
		if (r)
			return r;
	}

	/* Memory manager */
	r = amdgpu_bo_init(adev);
	if (r)
		return r;

	r = gmc_v9_0_gart_init(adev);
	if (r)
		return r;

	gmc_v9_0_init_nps_details(adev);
	/*
	 * number of VMs
	 * VMID 0 is reserved for System
	 * amdgpu graphics/compute will use VMIDs 1..n-1
	 * amdkfd will use VMIDs n..15
	 *
	 * The first KFD VMID is 8 for GPUs with graphics, 3 for
	 * compute-only GPUs. On compute-only GPUs that leaves 2 VMIDs
	 * for video processing.
	 */
	adev->vm_manager.first_kfd_vmid =
		(amdgpu_ip_version(adev, GC_HWIP, 0) == IP_VERSION(9, 4, 1) ||
		 amdgpu_ip_version(adev, GC_HWIP, 0) == IP_VERSION(9, 4, 2) ||
<<<<<<< HEAD
		 amdgpu_ip_version(adev, GC_HWIP, 0) == IP_VERSION(9, 4, 3) ||
		 amdgpu_ip_version(adev, GC_HWIP, 0) == IP_VERSION(9, 4, 4) ||
		 amdgpu_ip_version(adev, GC_HWIP, 0) == IP_VERSION(9, 5, 0)) ?
=======
		 gmc_v9_0_is_multi_chiplet(adev)) ?
>>>>>>> e8a457b7
			3 :
			8;

	amdgpu_vm_manager_init(adev);

	gmc_v9_0_save_registers(adev);

	r = amdgpu_gmc_ras_sw_init(adev);
	if (r)
		return r;

<<<<<<< HEAD
	if (amdgpu_ip_version(adev, GC_HWIP, 0) == IP_VERSION(9, 4, 3) ||
	    amdgpu_ip_version(adev, GC_HWIP, 0) == IP_VERSION(9, 4, 4) ||
	    amdgpu_ip_version(adev, GC_HWIP, 0) == IP_VERSION(9, 5, 0))
=======
	if (gmc_v9_0_is_multi_chiplet(adev))
>>>>>>> e8a457b7
		amdgpu_gmc_sysfs_init(adev);

	return 0;
}

static int gmc_v9_0_sw_fini(struct amdgpu_ip_block *ip_block)
{
	struct amdgpu_device *adev = ip_block->adev;

<<<<<<< HEAD
	if (amdgpu_ip_version(adev, GC_HWIP, 0) == IP_VERSION(9, 4, 3) ||
	    amdgpu_ip_version(adev, GC_HWIP, 0) == IP_VERSION(9, 4, 4) ||
	    amdgpu_ip_version(adev, GC_HWIP, 0) == IP_VERSION(9, 5, 0))
=======
	if (gmc_v9_0_is_multi_chiplet(adev))
>>>>>>> e8a457b7
		amdgpu_gmc_sysfs_fini(adev);

	amdgpu_gmc_ras_fini(adev);
	amdgpu_gem_force_release(adev);
	amdgpu_vm_manager_fini(adev);
	if (!adev->gmc.real_vram_size) {
		dev_info(adev->dev, "Put GART in system memory for APU free\n");
		amdgpu_gart_table_ram_free(adev);
	} else {
		amdgpu_gart_table_vram_free(adev);
	}
	amdgpu_bo_free_kernel(&adev->gmc.pdb0_bo, NULL, &adev->gmc.ptr_pdb0);
	amdgpu_bo_fini(adev);

	adev->gmc.num_mem_partitions = 0;
	kfree(adev->gmc.mem_partitions);

	return 0;
}

static void gmc_v9_0_init_golden_registers(struct amdgpu_device *adev)
{
	switch (amdgpu_ip_version(adev, MMHUB_HWIP, 0)) {
	case IP_VERSION(9, 0, 0):
		if (amdgpu_sriov_vf(adev))
			break;
		fallthrough;
	case IP_VERSION(9, 4, 0):
		soc15_program_register_sequence(adev,
						golden_settings_mmhub_1_0_0,
						ARRAY_SIZE(golden_settings_mmhub_1_0_0));
		soc15_program_register_sequence(adev,
						golden_settings_athub_1_0_0,
						ARRAY_SIZE(golden_settings_athub_1_0_0));
		break;
	case IP_VERSION(9, 1, 0):
	case IP_VERSION(9, 2, 0):
		/* TODO for renoir */
		soc15_program_register_sequence(adev,
						golden_settings_athub_1_0_0,
						ARRAY_SIZE(golden_settings_athub_1_0_0));
		break;
	default:
		break;
	}
}

/**
 * gmc_v9_0_restore_registers - restores regs
 *
 * @adev: amdgpu_device pointer
 *
 * This restores register values, saved at suspend.
 */
void gmc_v9_0_restore_registers(struct amdgpu_device *adev)
{
	if ((amdgpu_ip_version(adev, DCE_HWIP, 0) == IP_VERSION(1, 0, 0)) ||
	    (amdgpu_ip_version(adev, DCE_HWIP, 0) == IP_VERSION(1, 0, 1))) {
		WREG32_SOC15(DCE, 0, mmDCHUBBUB_SDPIF_MMIO_CNTRL_0, adev->gmc.sdpif_register);
		WARN_ON(adev->gmc.sdpif_register !=
			RREG32_SOC15(DCE, 0, mmDCHUBBUB_SDPIF_MMIO_CNTRL_0));
	}
}

/**
 * gmc_v9_0_gart_enable - gart enable
 *
 * @adev: amdgpu_device pointer
 */
static int gmc_v9_0_gart_enable(struct amdgpu_device *adev)
{
	int r;

	if (adev->gmc.xgmi.connected_to_cpu)
		amdgpu_gmc_init_pdb0(adev);

	if (adev->gart.bo == NULL) {
		dev_err(adev->dev, "No VRAM object for PCIE GART.\n");
		return -EINVAL;
	}

	amdgpu_gtt_mgr_recover(&adev->mman.gtt_mgr);

	if (!adev->in_s0ix) {
		r = adev->gfxhub.funcs->gart_enable(adev);
		if (r)
			return r;
	}

	r = adev->mmhub.funcs->gart_enable(adev);
	if (r)
		return r;

	DRM_INFO("PCIE GART of %uM enabled.\n",
		 (unsigned int)(adev->gmc.gart_size >> 20));
	if (adev->gmc.pdb0_bo)
		DRM_INFO("PDB0 located at 0x%016llX\n",
				(unsigned long long)amdgpu_bo_gpu_offset(adev->gmc.pdb0_bo));
	DRM_INFO("PTB located at 0x%016llX\n",
			(unsigned long long)amdgpu_bo_gpu_offset(adev->gart.bo));

	return 0;
}

static int gmc_v9_0_hw_init(struct amdgpu_ip_block *ip_block)
{
	struct amdgpu_device *adev = ip_block->adev;
	bool value;
	int i, r;

	adev->gmc.flush_pasid_uses_kiq = true;

	/* Vega20+XGMI caches PTEs in TC and TLB. Add a heavy-weight TLB flush
	 * (type 2), which flushes both. Due to a race condition with
	 * concurrent memory accesses using the same TLB cache line, we still
	 * need a second TLB flush after this.
	 */
	adev->gmc.flush_tlb_needs_extra_type_2 =
		amdgpu_ip_version(adev, GC_HWIP, 0) == IP_VERSION(9, 4, 0) &&
		adev->gmc.xgmi.num_physical_nodes;
	/*
	 * TODO: This workaround is badly documented and had a buggy
	 * implementation. We should probably verify what we do here.
	 */
	adev->gmc.flush_tlb_needs_extra_type_0 =
		amdgpu_ip_version(adev, GC_HWIP, 0) == IP_VERSION(9, 4, 3) &&
		adev->rev_id == 0;

	/* The sequence of these two function calls matters.*/
	gmc_v9_0_init_golden_registers(adev);

	if (adev->mode_info.num_crtc) {
		/* Lockout access through VGA aperture*/
		WREG32_FIELD15(DCE, 0, VGA_HDP_CONTROL, VGA_MEMORY_DISABLE, 1);
		/* disable VGA render */
		WREG32_FIELD15(DCE, 0, VGA_RENDER_CONTROL, VGA_VSTATUS_CNTL, 0);
	}

	if (adev->mmhub.funcs->update_power_gating)
		adev->mmhub.funcs->update_power_gating(adev, true);

	adev->hdp.funcs->init_registers(adev);

	/* After HDP is initialized, flush HDP.*/
	adev->hdp.funcs->flush_hdp(adev, NULL);

	if (amdgpu_vm_fault_stop == AMDGPU_VM_FAULT_STOP_ALWAYS)
		value = false;
	else
		value = true;

	if (!amdgpu_sriov_vf(adev)) {
		if (!adev->in_s0ix)
			adev->gfxhub.funcs->set_fault_enable_default(adev, value);
		adev->mmhub.funcs->set_fault_enable_default(adev, value);
	}
	for_each_set_bit(i, adev->vmhubs_mask, AMDGPU_MAX_VMHUBS) {
		if (adev->in_s0ix && (i == AMDGPU_GFXHUB(0)))
			continue;
		gmc_v9_0_flush_gpu_tlb(adev, 0, i, 0);
	}

	if (adev->umc.funcs && adev->umc.funcs->init_registers)
		adev->umc.funcs->init_registers(adev);

	r = gmc_v9_0_gart_enable(adev);
	if (r)
		return r;

	if (amdgpu_emu_mode == 1)
		return amdgpu_gmc_vram_checking(adev);

	return 0;
}

/**
 * gmc_v9_0_gart_disable - gart disable
 *
 * @adev: amdgpu_device pointer
 *
 * This disables all VM page table.
 */
static void gmc_v9_0_gart_disable(struct amdgpu_device *adev)
{
	if (!adev->in_s0ix)
		adev->gfxhub.funcs->gart_disable(adev);
	adev->mmhub.funcs->gart_disable(adev);
}

static int gmc_v9_0_hw_fini(struct amdgpu_ip_block *ip_block)
{
	struct amdgpu_device *adev = ip_block->adev;

	gmc_v9_0_gart_disable(adev);

	if (amdgpu_sriov_vf(adev)) {
		/* full access mode, so don't touch any GMC register */
		DRM_DEBUG("For SRIOV client, shouldn't do anything.\n");
		return 0;
	}

	/*
	 * Pair the operations did in gmc_v9_0_hw_init and thus maintain
	 * a correct cached state for GMC. Otherwise, the "gate" again
	 * operation on S3 resuming will fail due to wrong cached state.
	 */
	if (adev->mmhub.funcs->update_power_gating)
		adev->mmhub.funcs->update_power_gating(adev, false);

	/*
	 * For minimal init, late_init is not called, hence VM fault/RAS irqs
	 * are not enabled.
	 */
	if (adev->init_lvl->level != AMDGPU_INIT_LEVEL_MINIMAL_XGMI) {
		amdgpu_irq_put(adev, &adev->gmc.vm_fault, 0);

		if (adev->gmc.ecc_irq.funcs &&
		    amdgpu_ras_is_supported(adev, AMDGPU_RAS_BLOCK__UMC))
			amdgpu_irq_put(adev, &adev->gmc.ecc_irq, 0);
	}

	return 0;
}

static int gmc_v9_0_suspend(struct amdgpu_ip_block *ip_block)
{
	return gmc_v9_0_hw_fini(ip_block);
}

static int gmc_v9_0_resume(struct amdgpu_ip_block *ip_block)
{
	struct amdgpu_device *adev = ip_block->adev;
	int r;

	/* If a reset is done for NPS mode switch, read the memory range
	 * information again.
	 */
	if (adev->gmc.reset_flags & AMDGPU_GMC_INIT_RESET_NPS) {
		gmc_v9_0_init_sw_mem_ranges(adev, adev->gmc.mem_partitions);
		adev->gmc.reset_flags &= ~AMDGPU_GMC_INIT_RESET_NPS;
	}

	r = gmc_v9_0_hw_init(ip_block);
	if (r)
		return r;

	amdgpu_vmid_reset_all(ip_block->adev);

	return 0;
}

static bool gmc_v9_0_is_idle(struct amdgpu_ip_block *ip_block)
{
	/* MC is always ready in GMC v9.*/
	return true;
}

static int gmc_v9_0_wait_for_idle(struct amdgpu_ip_block *ip_block)
{
	/* There is no need to wait for MC idle in GMC v9.*/
	return 0;
}

static int gmc_v9_0_soft_reset(struct amdgpu_ip_block *ip_block)
{
	/* XXX for emulation.*/
	return 0;
}

static int gmc_v9_0_set_clockgating_state(struct amdgpu_ip_block *ip_block,
					enum amd_clockgating_state state)
{
	struct amdgpu_device *adev = ip_block->adev;

	adev->mmhub.funcs->set_clockgating(adev, state);

	athub_v1_0_set_clockgating(adev, state);

	return 0;
}

static void gmc_v9_0_get_clockgating_state(struct amdgpu_ip_block *ip_block, u64 *flags)
{
	struct amdgpu_device *adev = ip_block->adev;

	adev->mmhub.funcs->get_clockgating(adev, flags);

	athub_v1_0_get_clockgating(adev, flags);
}

static int gmc_v9_0_set_powergating_state(struct amdgpu_ip_block *ip_block,
					enum amd_powergating_state state)
{
	return 0;
}

const struct amd_ip_funcs gmc_v9_0_ip_funcs = {
	.name = "gmc_v9_0",
	.early_init = gmc_v9_0_early_init,
	.late_init = gmc_v9_0_late_init,
	.sw_init = gmc_v9_0_sw_init,
	.sw_fini = gmc_v9_0_sw_fini,
	.hw_init = gmc_v9_0_hw_init,
	.hw_fini = gmc_v9_0_hw_fini,
	.suspend = gmc_v9_0_suspend,
	.resume = gmc_v9_0_resume,
	.is_idle = gmc_v9_0_is_idle,
	.wait_for_idle = gmc_v9_0_wait_for_idle,
	.soft_reset = gmc_v9_0_soft_reset,
	.set_clockgating_state = gmc_v9_0_set_clockgating_state,
	.set_powergating_state = gmc_v9_0_set_powergating_state,
	.get_clockgating_state = gmc_v9_0_get_clockgating_state,
};

const struct amdgpu_ip_block_version gmc_v9_0_ip_block = {
	.type = AMD_IP_BLOCK_TYPE_GMC,
	.major = 9,
	.minor = 0,
	.rev = 0,
	.funcs = &gmc_v9_0_ip_funcs,
};<|MERGE_RESOLUTION|>--- conflicted
+++ resolved
@@ -652,13 +652,7 @@
 		addr, entry->client_id,
 		soc15_ih_clientid_name[entry->client_id]);
 
-<<<<<<< HEAD
-	if (amdgpu_ip_version(adev, GC_HWIP, 0) == IP_VERSION(9, 4, 3) ||
-	    amdgpu_ip_version(adev, GC_HWIP, 0) == IP_VERSION(9, 4, 4) ||
-	    amdgpu_ip_version(adev, GC_HWIP, 0) == IP_VERSION(9, 5, 0))
-=======
 	if (gmc_v9_0_is_multi_chiplet(adev))
->>>>>>> e8a457b7
 		dev_err(adev->dev, "  cookie node_id %d fault from die %s%d%s\n",
 			node_id, node_id % 4 == 3 ? "RSV" : "AID", node_id / 4,
 			node_id % 4 == 1 ? ".XCD0" : node_id % 4 == 2 ? ".XCD1" : "");
@@ -807,13 +801,7 @@
 				       uint32_t vmhub)
 {
 	if (amdgpu_ip_version(adev, GC_HWIP, 0) == IP_VERSION(9, 4, 2) ||
-<<<<<<< HEAD
-	    amdgpu_ip_version(adev, GC_HWIP, 0) == IP_VERSION(9, 4, 3) ||
-	    amdgpu_ip_version(adev, GC_HWIP, 0) == IP_VERSION(9, 4, 4) ||
-	    amdgpu_ip_version(adev, GC_HWIP, 0) == IP_VERSION(9, 5, 0))
-=======
 	    gmc_v9_0_is_multi_chiplet(adev))
->>>>>>> e8a457b7
 		return false;
 
 	return ((vmhub == AMDGPU_MMHUB0(0) ||
@@ -1291,14 +1279,8 @@
 	/* Only GFX 9.4.3 APUs associate GPUs with NUMA nodes. Local system
 	 * memory can use more efficient MTYPEs.
 	 */
-<<<<<<< HEAD
-	if (amdgpu_ip_version(adev, GC_HWIP, 0) != IP_VERSION(9, 4, 3) &&
-	    amdgpu_ip_version(adev, GC_HWIP, 0) != IP_VERSION(9, 4, 4) &&
-	    amdgpu_ip_version(adev, GC_HWIP, 0) != IP_VERSION(9, 5, 0))
-=======
 	if (!(adev->flags & AMD_IS_APU) ||
 	    amdgpu_ip_version(adev, GC_HWIP, 0) != IP_VERSION(9, 4, 3))
->>>>>>> e8a457b7
 		return;
 
 	/* Only direct-mapped memory allows us to determine the NUMA node from
@@ -1575,13 +1557,7 @@
 
 static void gmc_v9_0_set_gfxhub_funcs(struct amdgpu_device *adev)
 {
-<<<<<<< HEAD
-	if (amdgpu_ip_version(adev, GC_HWIP, 0) == IP_VERSION(9, 4, 3) ||
-	    amdgpu_ip_version(adev, GC_HWIP, 0) == IP_VERSION(9, 4, 4) ||
-	    amdgpu_ip_version(adev, GC_HWIP, 0) == IP_VERSION(9, 5, 0))
-=======
 	if (gmc_v9_0_is_multi_chiplet(adev))
->>>>>>> e8a457b7
 		adev->gfxhub.funcs = &gfxhub_v1_2_funcs;
 	else
 		adev->gfxhub.funcs = &gfxhub_v1_0_funcs;
@@ -1663,13 +1639,7 @@
 	 */
 	if (amdgpu_ip_version(adev, GC_HWIP, 0) == IP_VERSION(9, 4, 0) ||
 	    amdgpu_ip_version(adev, GC_HWIP, 0) == IP_VERSION(9, 4, 1) ||
-<<<<<<< HEAD
-	    amdgpu_ip_version(adev, GC_HWIP, 0) == IP_VERSION(9, 4, 3) ||
-	    amdgpu_ip_version(adev, GC_HWIP, 0) == IP_VERSION(9, 4, 4) ||
-	    amdgpu_ip_version(adev, GC_HWIP, 0) == IP_VERSION(9, 5, 0))
-=======
 	    gmc_v9_0_is_multi_chiplet(adev))
->>>>>>> e8a457b7
 		adev->gmc.xgmi.supported = true;
 
 	if (amdgpu_ip_version(adev, XGMI_HWIP, 0) == IP_VERSION(6, 1, 0)) {
@@ -2119,13 +2089,7 @@
 
 	spin_lock_init(&adev->gmc.invalidate_lock);
 
-<<<<<<< HEAD
-	if (amdgpu_ip_version(adev, GC_HWIP, 0) == IP_VERSION(9, 4, 3) ||
-	    amdgpu_ip_version(adev, GC_HWIP, 0) == IP_VERSION(9, 4, 4) ||
-	    amdgpu_ip_version(adev, GC_HWIP, 0) == IP_VERSION(9, 5, 0)) {
-=======
 	if (gmc_v9_0_is_multi_chiplet(adev)) {
->>>>>>> e8a457b7
 		gmc_v9_4_3_init_vram_info(adev);
 	} else if (!adev->bios) {
 		if (adev->flags & AMD_IS_APU) {
@@ -2275,13 +2239,7 @@
 
 	amdgpu_gmc_get_vbios_allocations(adev);
 
-<<<<<<< HEAD
-	if (amdgpu_ip_version(adev, GC_HWIP, 0) == IP_VERSION(9, 4, 3) ||
-	    amdgpu_ip_version(adev, GC_HWIP, 0) == IP_VERSION(9, 4, 4) ||
-	    amdgpu_ip_version(adev, GC_HWIP, 0) == IP_VERSION(9, 5, 0)) {
-=======
 	if (gmc_v9_0_is_multi_chiplet(adev)) {
->>>>>>> e8a457b7
 		r = gmc_v9_0_init_mem_ranges(adev);
 		if (r)
 			return r;
@@ -2310,13 +2268,7 @@
 	adev->vm_manager.first_kfd_vmid =
 		(amdgpu_ip_version(adev, GC_HWIP, 0) == IP_VERSION(9, 4, 1) ||
 		 amdgpu_ip_version(adev, GC_HWIP, 0) == IP_VERSION(9, 4, 2) ||
-<<<<<<< HEAD
-		 amdgpu_ip_version(adev, GC_HWIP, 0) == IP_VERSION(9, 4, 3) ||
-		 amdgpu_ip_version(adev, GC_HWIP, 0) == IP_VERSION(9, 4, 4) ||
-		 amdgpu_ip_version(adev, GC_HWIP, 0) == IP_VERSION(9, 5, 0)) ?
-=======
 		 gmc_v9_0_is_multi_chiplet(adev)) ?
->>>>>>> e8a457b7
 			3 :
 			8;
 
@@ -2328,13 +2280,7 @@
 	if (r)
 		return r;
 
-<<<<<<< HEAD
-	if (amdgpu_ip_version(adev, GC_HWIP, 0) == IP_VERSION(9, 4, 3) ||
-	    amdgpu_ip_version(adev, GC_HWIP, 0) == IP_VERSION(9, 4, 4) ||
-	    amdgpu_ip_version(adev, GC_HWIP, 0) == IP_VERSION(9, 5, 0))
-=======
 	if (gmc_v9_0_is_multi_chiplet(adev))
->>>>>>> e8a457b7
 		amdgpu_gmc_sysfs_init(adev);
 
 	return 0;
@@ -2344,13 +2290,7 @@
 {
 	struct amdgpu_device *adev = ip_block->adev;
 
-<<<<<<< HEAD
-	if (amdgpu_ip_version(adev, GC_HWIP, 0) == IP_VERSION(9, 4, 3) ||
-	    amdgpu_ip_version(adev, GC_HWIP, 0) == IP_VERSION(9, 4, 4) ||
-	    amdgpu_ip_version(adev, GC_HWIP, 0) == IP_VERSION(9, 5, 0))
-=======
 	if (gmc_v9_0_is_multi_chiplet(adev))
->>>>>>> e8a457b7
 		amdgpu_gmc_sysfs_fini(adev);
 
 	amdgpu_gmc_ras_fini(adev);
