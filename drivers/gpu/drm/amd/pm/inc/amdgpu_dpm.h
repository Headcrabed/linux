--- conflicted
+++ resolved
@@ -604,9 +604,6 @@
 ssize_t amdgpu_dpm_get_pm_policy_info(struct amdgpu_device *adev,
 				      enum pp_pm_policy p_type, char *buf);
 int amdgpu_dpm_reset_sdma(struct amdgpu_device *adev, uint32_t inst_mask);
-<<<<<<< HEAD
-=======
 bool amdgpu_dpm_reset_sdma_is_supported(struct amdgpu_device *adev);
->>>>>>> e8a457b7
 
 #endif