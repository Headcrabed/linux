/*
 * Copyright 2012 Red Hat Inc.
 *
 * Permission is hereby granted, free of charge, to any person obtaining a
 * copy of this software and associated documentation files (the "Software"),
 * to deal in the Software without restriction, including without limitation
 * the rights to use, copy, modify, merge, publish, distribute, sublicense,
 * and/or sell copies of the Software, and to permit persons to whom the
 * Software is furnished to do so, subject to the following conditions:
 *
 * The above copyright notice and this permission notice shall be included in
 * all copies or substantial portions of the Software.
 *
 * THE SOFTWARE IS PROVIDED "AS IS", WITHOUT WARRANTY OF ANY KIND, EXPRESS OR
 * IMPLIED, INCLUDING BUT NOT LIMITED TO THE WARRANTIES OF MERCHANTABILITY,
 * FITNESS FOR A PARTICULAR PURPOSE AND NONINFRINGEMENT.  IN NO EVENT SHALL
 * THE COPYRIGHT HOLDER(S) OR AUTHOR(S) BE LIABLE FOR ANY CLAIM, DAMAGES OR
 * OTHER LIABILITY, WHETHER IN AN ACTION OF CONTRACT, TORT OR OTHERWISE,
 * ARISING FROM, OUT OF OR IN CONNECTION WITH THE SOFTWARE OR THE USE OR
 * OTHER DEALINGS IN THE SOFTWARE.
 *
 * Authors: Ben Skeggs
 */

#include <linux/aperture.h>
#include <linux/delay.h>
#include <linux/module.h>
#include <linux/pci.h>
#include <linux/pm_runtime.h>
#include <linux/vga_switcheroo.h>
#include <linux/mmu_notifier.h>
#include <linux/dynamic_debug.h>
#include <linux/debugfs.h>

#include <drm/clients/drm_client_setup.h>
#include <drm/drm_drv.h>
#include <drm/drm_fbdev_ttm.h>
#include <drm/drm_gem_ttm_helper.h>
#include <drm/drm_ioctl.h>
#include <drm/drm_vblank.h>

#include <core/gpuobj.h>
#include <core/option.h>
#include <core/pci.h>
#include <core/tegra.h>

#include <nvif/driver.h>
#include <nvif/fifo.h>
#include <nvif/push006c.h>
#include <nvif/user.h>
#include <nvif/log.h>

#include <nvif/class.h>
#include <nvif/cl0002.h>

#include "nouveau_drv.h"
#include "nouveau_dma.h"
#include "nouveau_ttm.h"
#include "nouveau_gem.h"
#include "nouveau_vga.h"
#include "nouveau_led.h"
#include "nouveau_hwmon.h"
#include "nouveau_acpi.h"
#include "nouveau_bios.h"
#include "nouveau_ioctl.h"
#include "nouveau_abi16.h"
#include "nouveau_fence.h"
#include "nouveau_debugfs.h"
#include "nouveau_connector.h"
#include "nouveau_platform.h"
#include "nouveau_svm.h"
#include "nouveau_dmem.h"
#include "nouveau_exec.h"
#include "nouveau_uvmm.h"
#include "nouveau_sched.h"

DECLARE_DYNDBG_CLASSMAP(drm_debug_classes, DD_CLASS_TYPE_DISJOINT_BITS, 0,
			"DRM_UT_CORE",
			"DRM_UT_DRIVER",
			"DRM_UT_KMS",
			"DRM_UT_PRIME",
			"DRM_UT_ATOMIC",
			"DRM_UT_VBL",
			"DRM_UT_STATE",
			"DRM_UT_LEASE",
			"DRM_UT_DP",
			"DRM_UT_DRMRES");

MODULE_PARM_DESC(config, "option string to pass to driver core");
static char *nouveau_config;
module_param_named(config, nouveau_config, charp, 0400);

MODULE_PARM_DESC(debug, "debug string to pass to driver core");
static char *nouveau_debug;
module_param_named(debug, nouveau_debug, charp, 0400);

MODULE_PARM_DESC(noaccel, "disable kernel/abi16 acceleration");
static int nouveau_noaccel = 0;
module_param_named(noaccel, nouveau_noaccel, int, 0400);

MODULE_PARM_DESC(modeset, "enable driver (default: auto, "
		          "0 = disabled, 1 = enabled, 2 = headless)");
int nouveau_modeset = -1;
module_param_named(modeset, nouveau_modeset, int, 0400);

MODULE_PARM_DESC(atomic, "Expose atomic ioctl (default: disabled)");
static int nouveau_atomic = 0;
module_param_named(atomic, nouveau_atomic, int, 0400);

MODULE_PARM_DESC(runpm, "disable (0), force enable (1), optimus only default (-1)");
static int nouveau_runtime_pm = -1;
module_param_named(runpm, nouveau_runtime_pm, int, 0400);

static struct drm_driver driver_stub;
static struct drm_driver driver_pci;
static struct drm_driver driver_platform;

#ifdef CONFIG_DEBUG_FS
struct dentry *nouveau_debugfs_root;

<<<<<<< HEAD
/**
=======
/*
>>>>>>> e8a457b7
 * gsp_logs - list of nvif_log GSP-RM logging buffers
 *
 * Head pointer to a a list of nvif_log buffers that is created for each GPU
 * upon GSP shutdown if the "keep_gsp_logging" command-line parameter is
 * specified. This is used to track the alternative debugfs entries for the
 * GSP-RM logs.
 */
NVIF_LOGS_DECLARE(gsp_logs);
#endif

static u64
nouveau_pci_name(struct pci_dev *pdev)
{
	u64 name = (u64)pci_domain_nr(pdev->bus) << 32;
	name |= pdev->bus->number << 16;
	name |= PCI_SLOT(pdev->devfn) << 8;
	return name | PCI_FUNC(pdev->devfn);
}

static u64
nouveau_platform_name(struct platform_device *platformdev)
{
	return platformdev->id;
}

static u64
nouveau_name(struct drm_device *dev)
{
	if (dev_is_pci(dev->dev))
		return nouveau_pci_name(to_pci_dev(dev->dev));
	else
		return nouveau_platform_name(to_platform_device(dev->dev));
}

static inline bool
nouveau_cli_work_ready(struct dma_fence *fence)
{
	bool ret = true;

	spin_lock_irq(fence->lock);
	if (!dma_fence_is_signaled_locked(fence))
		ret = false;
	spin_unlock_irq(fence->lock);

	if (ret == true)
		dma_fence_put(fence);
	return ret;
}

static void
nouveau_cli_work(struct work_struct *w)
{
	struct nouveau_cli *cli = container_of(w, typeof(*cli), work);
	struct nouveau_cli_work *work, *wtmp;
	mutex_lock(&cli->lock);
	list_for_each_entry_safe(work, wtmp, &cli->worker, head) {
		if (!work->fence || nouveau_cli_work_ready(work->fence)) {
			list_del(&work->head);
			work->func(work);
		}
	}
	mutex_unlock(&cli->lock);
}

static void
nouveau_cli_work_fence(struct dma_fence *fence, struct dma_fence_cb *cb)
{
	struct nouveau_cli_work *work = container_of(cb, typeof(*work), cb);
	schedule_work(&work->cli->work);
}

void
nouveau_cli_work_queue(struct nouveau_cli *cli, struct dma_fence *fence,
		       struct nouveau_cli_work *work)
{
	work->fence = dma_fence_get(fence);
	work->cli = cli;
	mutex_lock(&cli->lock);
	list_add_tail(&work->head, &cli->worker);
	if (dma_fence_add_callback(fence, &work->cb, nouveau_cli_work_fence))
		nouveau_cli_work_fence(fence, &work->cb);
	mutex_unlock(&cli->lock);
}

static void
nouveau_cli_fini(struct nouveau_cli *cli)
{
	struct nouveau_uvmm *uvmm = nouveau_cli_uvmm_locked(cli);

	/* All our channels are dead now, which means all the fences they
	 * own are signalled, and all callback functions have been called.
	 *
	 * So, after flushing the workqueue, there should be nothing left.
	 */
	flush_work(&cli->work);
	WARN_ON(!list_empty(&cli->worker));

	if (cli->sched)
		nouveau_sched_destroy(&cli->sched);
	if (uvmm)
		nouveau_uvmm_fini(uvmm);
	nouveau_vmm_fini(&cli->svm);
	nouveau_vmm_fini(&cli->vmm);
	nvif_mmu_dtor(&cli->mmu);
	cli->device.object.map.ptr = NULL;
	nvif_device_dtor(&cli->device);
	mutex_lock(&cli->drm->client_mutex);
	nvif_client_dtor(&cli->base);
	mutex_unlock(&cli->drm->client_mutex);
}

static int
nouveau_cli_init(struct nouveau_drm *drm, const char *sname,
		 struct nouveau_cli *cli)
{
	static const struct nvif_mclass
	mems[] = {
		{ NVIF_CLASS_MEM_GF100, -1 },
		{ NVIF_CLASS_MEM_NV50 , -1 },
		{ NVIF_CLASS_MEM_NV04 , -1 },
		{}
	};
	static const struct nvif_mclass
	vmms[] = {
		{ NVIF_CLASS_VMM_GP100, -1 },
		{ NVIF_CLASS_VMM_GM200, -1 },
		{ NVIF_CLASS_VMM_GF100, -1 },
		{ NVIF_CLASS_VMM_NV50 , -1 },
		{ NVIF_CLASS_VMM_NV04 , -1 },
		{}
	};
	int ret;

	snprintf(cli->name, sizeof(cli->name), "%s", sname);
	cli->drm = drm;
	mutex_init(&cli->mutex);

	INIT_WORK(&cli->work, nouveau_cli_work);
	INIT_LIST_HEAD(&cli->worker);
	mutex_init(&cli->lock);

	mutex_lock(&drm->client_mutex);
	ret = nvif_client_ctor(&drm->_client, cli->name, &cli->base);
	mutex_unlock(&drm->client_mutex);
	if (ret) {
		NV_PRINTK(err, cli, "Client allocation failed: %d\n", ret);
		goto done;
	}

	ret = nvif_device_ctor(&cli->base, "drmDevice", &cli->device);
	if (ret) {
		NV_PRINTK(err, cli, "Device allocation failed: %d\n", ret);
		goto done;
	}

	cli->device.object.map.ptr = drm->device.object.map.ptr;

	ret = nvif_mmu_ctor(&cli->device.object, "drmMmu", drm->mmu.object.oclass,
			    &cli->mmu);
	if (ret) {
		NV_PRINTK(err, cli, "MMU allocation failed: %d\n", ret);
		goto done;
	}

	ret = nvif_mclass(&cli->mmu.object, vmms);
	if (ret < 0) {
		NV_PRINTK(err, cli, "No supported VMM class\n");
		goto done;
	}

	ret = nouveau_vmm_init(cli, vmms[ret].oclass, &cli->vmm);
	if (ret) {
		NV_PRINTK(err, cli, "VMM allocation failed: %d\n", ret);
		goto done;
	}

	ret = nvif_mclass(&cli->mmu.object, mems);
	if (ret < 0) {
		NV_PRINTK(err, cli, "No supported MEM class\n");
		goto done;
	}

	cli->mem = &mems[ret];

	/* Don't pass in the (shared) sched_wq in order to let
	 * nouveau_sched_create() create a dedicated one for VM_BIND jobs.
	 *
	 * This is required to ensure that for VM_BIND jobs free_job() work and
	 * run_job() work can always run concurrently and hence, free_job() work
	 * can never stall run_job() work. For EXEC jobs we don't have this
	 * requirement, since EXEC job's free_job() does not require to take any
	 * locks which indirectly or directly are held for allocations
	 * elsewhere.
	 */
	ret = nouveau_sched_create(&cli->sched, drm, NULL, 1);
	if (ret)
		goto done;

	return 0;
done:
	if (ret)
		nouveau_cli_fini(cli);
	return ret;
}

static void
nouveau_accel_ce_fini(struct nouveau_drm *drm)
{
	nouveau_channel_idle(drm->cechan);
	nvif_object_dtor(&drm->ttm.copy);
	nouveau_channel_del(&drm->cechan);
}

static void
nouveau_accel_ce_init(struct nouveau_drm *drm)
{
	struct nvif_device *device = &drm->client.device;
	u64 runm;
	int ret = 0;

	/* Allocate channel that has access to a (preferably async) copy
	 * engine, to use for TTM buffer moves.
	 */
	runm = nvif_fifo_runlist_ce(device);
	if (!runm) {
		NV_DEBUG(drm, "no ce runlist\n");
		return;
	}

	ret = nouveau_channel_new(&drm->client, true, runm, NvDmaFB, NvDmaTT, &drm->cechan);
	if (ret)
		NV_ERROR(drm, "failed to create ce channel, %d\n", ret);
}

static void
nouveau_accel_gr_fini(struct nouveau_drm *drm)
{
	nouveau_channel_idle(drm->channel);
	nvif_object_dtor(&drm->ntfy);
	nvkm_gpuobj_del(&drm->notify);
	nouveau_channel_del(&drm->channel);
}

static void
nouveau_accel_gr_init(struct nouveau_drm *drm)
{
	struct nvif_device *device = &drm->client.device;
	u64 runm;
	int ret;

	/* Allocate channel that has access to the graphics engine. */
	runm = nvif_fifo_runlist(device, NV_DEVICE_HOST_RUNLIST_ENGINES_GR);
	if (!runm) {
		NV_DEBUG(drm, "no gr runlist\n");
		return;
	}

	ret = nouveau_channel_new(&drm->client, false, runm, NvDmaFB, NvDmaTT, &drm->channel);
	if (ret) {
		NV_ERROR(drm, "failed to create kernel channel, %d\n", ret);
		nouveau_accel_gr_fini(drm);
		return;
	}

	/* A SW class is used on pre-NV50 HW to assist with handling the
	 * synchronisation of page flips, as well as to implement fences
	 * on TNT/TNT2 HW that lacks any kind of support in host.
	 */
	if (!drm->channel->nvsw.client && device->info.family < NV_DEVICE_INFO_V0_TESLA) {
		ret = nvif_object_ctor(&drm->channel->user, "drmNvsw",
				       NVDRM_NVSW, nouveau_abi16_swclass(drm),
				       NULL, 0, &drm->channel->nvsw);

		if (ret == 0 && device->info.chipset >= 0x11) {
			ret = nvif_object_ctor(&drm->channel->user, "drmBlit",
					       0x005f, 0x009f,
					       NULL, 0, &drm->channel->blit);
		}

		if (ret == 0) {
			struct nvif_push *push = &drm->channel->chan.push;

			ret = PUSH_WAIT(push, 8);
			if (ret == 0) {
				if (device->info.chipset >= 0x11) {
					PUSH_NVSQ(push, NV05F, 0x0000, drm->channel->blit.handle);
					PUSH_NVSQ(push, NV09F, 0x0120, 0,
							       0x0124, 1,
							       0x0128, 2);
				}
				PUSH_NVSQ(push, NV_SW, 0x0000, drm->channel->nvsw.handle);
			}
		}

		if (ret) {
			NV_ERROR(drm, "failed to allocate sw or blit class, %d\n", ret);
			nouveau_accel_gr_fini(drm);
			return;
		}
	}

	/* NvMemoryToMemoryFormat requires a notifier ctxdma for some reason,
	 * even if notification is never requested, so, allocate a ctxdma on
	 * any GPU where it's possible we'll end up using M2MF for BO moves.
	 */
	if (device->info.family < NV_DEVICE_INFO_V0_FERMI) {
		ret = nvkm_gpuobj_new(nvxx_device(drm), 32, 0, false, NULL, &drm->notify);
		if (ret) {
			NV_ERROR(drm, "failed to allocate notifier, %d\n", ret);
			nouveau_accel_gr_fini(drm);
			return;
		}

		ret = nvif_object_ctor(&drm->channel->user, "drmM2mfNtfy",
				       NvNotify0, NV_DMA_IN_MEMORY,
				       &(struct nv_dma_v0) {
						.target = NV_DMA_V0_TARGET_VRAM,
						.access = NV_DMA_V0_ACCESS_RDWR,
						.start = drm->notify->addr,
						.limit = drm->notify->addr + 31
				       }, sizeof(struct nv_dma_v0),
				       &drm->ntfy);
		if (ret) {
			nouveau_accel_gr_fini(drm);
			return;
		}
	}
}

static void
nouveau_accel_fini(struct nouveau_drm *drm)
{
	nouveau_accel_ce_fini(drm);
	nouveau_accel_gr_fini(drm);
	if (drm->fence)
		nouveau_fence(drm)->dtor(drm);
	nouveau_channels_fini(drm);
}

static void
nouveau_accel_init(struct nouveau_drm *drm)
{
	struct nvif_device *device = &drm->client.device;
	struct nvif_sclass *sclass;
	int ret, i, n;

	if (nouveau_noaccel)
		return;

	/* Initialise global support for channels, and synchronisation. */
	ret = nouveau_channels_init(drm);
	if (ret)
		return;

	/*XXX: this is crap, but the fence/channel stuff is a little
	 *     backwards in some places.  this will be fixed.
	 */
	ret = n = nvif_object_sclass_get(&device->object, &sclass);
	if (ret < 0)
		return;

	for (ret = -ENOSYS, i = 0; i < n; i++) {
		switch (sclass[i].oclass) {
		case NV03_CHANNEL_DMA:
			ret = nv04_fence_create(drm);
			break;
		case NV10_CHANNEL_DMA:
			ret = nv10_fence_create(drm);
			break;
		case NV17_CHANNEL_DMA:
		case NV40_CHANNEL_DMA:
			ret = nv17_fence_create(drm);
			break;
		case NV50_CHANNEL_GPFIFO:
			ret = nv50_fence_create(drm);
			break;
		case G82_CHANNEL_GPFIFO:
			ret = nv84_fence_create(drm);
			break;
		case FERMI_CHANNEL_GPFIFO:
		case KEPLER_CHANNEL_GPFIFO_A:
		case KEPLER_CHANNEL_GPFIFO_B:
		case MAXWELL_CHANNEL_GPFIFO_A:
		case PASCAL_CHANNEL_GPFIFO_A:
		case VOLTA_CHANNEL_GPFIFO_A:
		case TURING_CHANNEL_GPFIFO_A:
		case AMPERE_CHANNEL_GPFIFO_A:
		case AMPERE_CHANNEL_GPFIFO_B:
			ret = nvc0_fence_create(drm);
			break;
		default:
			break;
		}
	}

	nvif_object_sclass_put(&sclass);
	if (ret) {
		NV_ERROR(drm, "failed to initialise sync subsystem, %d\n", ret);
		nouveau_accel_fini(drm);
		return;
	}

	/* Volta requires access to a doorbell register for kickoff. */
	if (drm->client.device.info.family >= NV_DEVICE_INFO_V0_VOLTA) {
		ret = nvif_user_ctor(device, "drmUsermode");
		if (ret)
			return;
	}

	/* Allocate channels we need to support various functions. */
	nouveau_accel_gr_init(drm);
	nouveau_accel_ce_init(drm);

	/* Initialise accelerated TTM buffer moves. */
	nouveau_bo_move_init(drm);
}

static void __printf(2, 3)
nouveau_drm_errorf(struct nvif_object *object, const char *fmt, ...)
{
	struct nouveau_drm *drm = container_of(object->parent, typeof(*drm), parent);
	struct va_format vaf;
	va_list va;

	va_start(va, fmt);
	vaf.fmt = fmt;
	vaf.va = &va;
	NV_ERROR(drm, "%pV", &vaf);
	va_end(va);
}

static void __printf(2, 3)
nouveau_drm_debugf(struct nvif_object *object, const char *fmt, ...)
{
	struct nouveau_drm *drm = container_of(object->parent, typeof(*drm), parent);
	struct va_format vaf;
	va_list va;

	va_start(va, fmt);
	vaf.fmt = fmt;
	vaf.va = &va;
	NV_DEBUG(drm, "%pV", &vaf);
	va_end(va);
}

static const struct nvif_parent_func
nouveau_parent = {
	.debugf = nouveau_drm_debugf,
	.errorf = nouveau_drm_errorf,
};

static void
nouveau_drm_device_fini(struct nouveau_drm *drm)
{
	struct drm_device *dev = drm->dev;
	struct nouveau_cli *cli, *temp_cli;

	if (nouveau_pmops_runtime()) {
		pm_runtime_get_sync(dev->dev);
		pm_runtime_forbid(dev->dev);
	}

	nouveau_led_fini(dev);
	nouveau_dmem_fini(drm);
	nouveau_svm_fini(drm);
	nouveau_hwmon_fini(dev);
	nouveau_debugfs_fini(drm);

	if (dev->mode_config.num_crtc)
		nouveau_display_fini(dev, false, false);
	nouveau_display_destroy(dev);

	nouveau_accel_fini(drm);
	nouveau_bios_takedown(dev);

	nouveau_ttm_fini(drm);
	nouveau_vga_fini(drm);

	/*
	 * There may be existing clients from as-yet unclosed files. For now,
	 * clean them up here rather than deferring until the file is closed,
	 * but this likely not correct if we want to support hot-unplugging
	 * properly.
	 */
	mutex_lock(&drm->clients_lock);
	list_for_each_entry_safe(cli, temp_cli, &drm->clients, head) {
		list_del(&cli->head);
		mutex_lock(&cli->mutex);
		if (cli->abi16)
			nouveau_abi16_fini(cli->abi16);
		mutex_unlock(&cli->mutex);
		nouveau_cli_fini(cli);
		kfree(cli);
	}
	mutex_unlock(&drm->clients_lock);

	nouveau_cli_fini(&drm->client);
	destroy_workqueue(drm->sched_wq);
	mutex_destroy(&drm->clients_lock);
}

static int
nouveau_drm_device_init(struct nouveau_drm *drm)
{
	struct drm_device *dev = drm->dev;
	int ret;

	drm->sched_wq = alloc_workqueue("nouveau_sched_wq_shared", 0,
					WQ_MAX_ACTIVE);
	if (!drm->sched_wq)
		return -ENOMEM;

	ret = nouveau_cli_init(drm, "DRM", &drm->client);
	if (ret)
		goto fail_wq;

	INIT_LIST_HEAD(&drm->clients);
	mutex_init(&drm->clients_lock);
	spin_lock_init(&drm->tile.lock);

	/* workaround an odd issue on nvc1 by disabling the device's
	 * nosnoop capability.  hopefully won't cause issues until a
	 * better fix is found - assuming there is one...
	 */
	if (drm->client.device.info.chipset == 0xc1)
		nvif_mask(&drm->client.device.object, 0x00088080, 0x00000800, 0x00000000);

	nouveau_vga_init(drm);

	ret = nouveau_ttm_init(drm);
	if (ret)
		goto fail_ttm;

	ret = nouveau_bios_init(dev);
	if (ret)
		goto fail_bios;

	nouveau_accel_init(drm);

	ret = nouveau_display_create(dev);
	if (ret)
		goto fail_dispctor;

	if (dev->mode_config.num_crtc) {
		ret = nouveau_display_init(dev, false, false);
		if (ret)
			goto fail_dispinit;
	}

	nouveau_debugfs_init(drm);
	nouveau_hwmon_init(dev);
	nouveau_svm_init(drm);
	nouveau_dmem_init(drm);
	nouveau_led_init(dev);

	if (nouveau_pmops_runtime()) {
		pm_runtime_use_autosuspend(dev->dev);
		pm_runtime_set_autosuspend_delay(dev->dev, 5000);
		pm_runtime_set_active(dev->dev);
		pm_runtime_allow(dev->dev);
		pm_runtime_mark_last_busy(dev->dev);
		pm_runtime_put(dev->dev);
	}

	ret = drm_dev_register(drm->dev, 0);
	if (ret) {
		nouveau_drm_device_fini(drm);
		return ret;
	}

	return 0;
fail_dispinit:
	nouveau_display_destroy(dev);
fail_dispctor:
	nouveau_accel_fini(drm);
	nouveau_bios_takedown(dev);
fail_bios:
	nouveau_ttm_fini(drm);
fail_ttm:
	nouveau_vga_fini(drm);
	nouveau_cli_fini(&drm->client);
fail_wq:
	destroy_workqueue(drm->sched_wq);
	return ret;
}

static void
nouveau_drm_device_del(struct nouveau_drm *drm)
{
	if (drm->dev)
		drm_dev_put(drm->dev);

	nvif_mmu_dtor(&drm->mmu);
	nvif_device_dtor(&drm->device);
	nvif_client_dtor(&drm->_client);
	nvif_parent_dtor(&drm->parent);

	mutex_destroy(&drm->client_mutex);
	kfree(drm);
}

static struct nouveau_drm *
nouveau_drm_device_new(const struct drm_driver *drm_driver, struct device *parent,
		       struct nvkm_device *device)
{
	static const struct nvif_mclass
	mmus[] = {
		{ NVIF_CLASS_MMU_GF100, -1 },
		{ NVIF_CLASS_MMU_NV50 , -1 },
		{ NVIF_CLASS_MMU_NV04 , -1 },
		{}
	};
	struct nouveau_drm *drm;
	int ret;

	drm = kzalloc(sizeof(*drm), GFP_KERNEL);
	if (!drm)
		return ERR_PTR(-ENOMEM);

	drm->nvkm = device;

	drm->dev = drm_dev_alloc(drm_driver, parent);
	if (IS_ERR(drm->dev)) {
		ret = PTR_ERR(drm->dev);
		goto done;
	}

	drm->dev->dev_private = drm;
	dev_set_drvdata(parent, drm);

	nvif_parent_ctor(&nouveau_parent, &drm->parent);
	mutex_init(&drm->client_mutex);
	drm->_client.object.parent = &drm->parent;

	ret = nvif_driver_init(NULL, nouveau_config, nouveau_debug, "drm",
			       nouveau_name(drm->dev), &drm->_client);
	if (ret)
		goto done;

	ret = nvif_device_ctor(&drm->_client, "drmDevice", &drm->device);
	if (ret) {
		NV_ERROR(drm, "Device allocation failed: %d\n", ret);
		goto done;
	}

	ret = nvif_device_map(&drm->device);
	if (ret) {
		NV_ERROR(drm, "Failed to map PRI: %d\n", ret);
		goto done;
	}

	ret = nvif_mclass(&drm->device.object, mmus);
	if (ret < 0) {
		NV_ERROR(drm, "No supported MMU class\n");
		goto done;
	}

	ret = nvif_mmu_ctor(&drm->device.object, "drmMmu", mmus[ret].oclass, &drm->mmu);
	if (ret) {
		NV_ERROR(drm, "MMU allocation failed: %d\n", ret);
		goto done;
	}

done:
	if (ret) {
		nouveau_drm_device_del(drm);
		drm = NULL;
	}

	return ret ? ERR_PTR(ret) : drm;
}

/*
 * On some Intel PCIe bridge controllers doing a
 * D0 -> D3hot -> D3cold -> D0 sequence causes Nvidia GPUs to not reappear.
 * Skipping the intermediate D3hot step seems to make it work again. This is
 * probably caused by not meeting the expectation the involved AML code has
 * when the GPU is put into D3hot state before invoking it.
 *
 * This leads to various manifestations of this issue:
 *  - AML code execution to power on the GPU hits an infinite loop (as the
 *    code waits on device memory to change).
 *  - kernel crashes, as all PCI reads return -1, which most code isn't able
 *    to handle well enough.
 *
 * In all cases dmesg will contain at least one line like this:
 * 'nouveau 0000:01:00.0: Refused to change power state, currently in D3'
 * followed by a lot of nouveau timeouts.
 *
 * In the \_SB.PCI0.PEG0.PG00._OFF code deeper down writes bit 0x80 to the not
 * documented PCI config space register 0x248 of the Intel PCIe bridge
 * controller (0x1901) in order to change the state of the PCIe link between
 * the PCIe port and the GPU. There are alternative code paths using other
 * registers, which seem to work fine (executed pre Windows 8):
 *  - 0xbc bit 0x20 (publicly available documentation claims 'reserved')
 *  - 0xb0 bit 0x10 (link disable)
 * Changing the conditions inside the firmware by poking into the relevant
 * addresses does resolve the issue, but it seemed to be ACPI private memory
 * and not any device accessible memory at all, so there is no portable way of
 * changing the conditions.
 * On a XPS 9560 that means bits [0,3] on \CPEX need to be cleared.
 *
 * The only systems where this behavior can be seen are hybrid graphics laptops
 * with a secondary Nvidia Maxwell, Pascal or Turing GPU. It's unclear whether
 * this issue only occurs in combination with listed Intel PCIe bridge
 * controllers and the mentioned GPUs or other devices as well.
 *
 * documentation on the PCIe bridge controller can be found in the
 * "7th Generation Intel® Processor Families for H Platforms Datasheet Volume 2"
 * Section "12 PCI Express* Controller (x16) Registers"
 */

static void quirk_broken_nv_runpm(struct pci_dev *pdev)
{
	struct nouveau_drm *drm = pci_get_drvdata(pdev);
	struct pci_dev *bridge = pci_upstream_bridge(pdev);

	if (!bridge || bridge->vendor != PCI_VENDOR_ID_INTEL)
		return;

	switch (bridge->device) {
	case 0x1901:
		drm->old_pm_cap = pdev->pm_cap;
		pdev->pm_cap = 0;
		NV_INFO(drm, "Disabling PCI power management to avoid bug\n");
		break;
	}
}

static int nouveau_drm_probe(struct pci_dev *pdev,
			     const struct pci_device_id *pent)
{
	struct nvkm_device *device;
	struct nouveau_drm *drm;
	const struct drm_format_info *format;
	int ret;

	if (vga_switcheroo_client_probe_defer(pdev))
		return -EPROBE_DEFER;

	/* We need to check that the chipset is supported before booting
	 * fbdev off the hardware, as there's no way to put it back.
	 */
	ret = nvkm_device_pci_new(pdev, nouveau_config, nouveau_debug, &device);
	if (ret)
		return ret;

	/* Remove conflicting drivers (vesafb, efifb etc). */
	ret = aperture_remove_conflicting_pci_devices(pdev, driver_pci.name);
	if (ret)
		return ret;

	pci_set_master(pdev);

	if (nouveau_atomic)
		driver_pci.driver_features |= DRIVER_ATOMIC;

	drm = nouveau_drm_device_new(&driver_pci, &pdev->dev, device);
	if (IS_ERR(drm)) {
		ret = PTR_ERR(drm);
		goto fail_nvkm;
	}

	ret = pci_enable_device(pdev);
	if (ret)
		goto fail_drm;

	ret = nouveau_drm_device_init(drm);
	if (ret)
		goto fail_pci;

	if (drm->client.device.info.ram_size <= 32 * 1024 * 1024)
		format = drm_format_info(DRM_FORMAT_C8);
	else
		format = NULL;

	drm_client_setup(drm->dev, format);

	quirk_broken_nv_runpm(pdev);
	return 0;

fail_pci:
	pci_disable_device(pdev);
fail_drm:
	nouveau_drm_device_del(drm);
fail_nvkm:
	nvkm_device_del(&device);
	return ret;
}

void
nouveau_drm_device_remove(struct nouveau_drm *drm)
{
	struct nvkm_device *device = drm->nvkm;

	drm_dev_unplug(drm->dev);

	nouveau_drm_device_fini(drm);
	nouveau_drm_device_del(drm);
	nvkm_device_del(&device);
}

static void
nouveau_drm_remove(struct pci_dev *pdev)
{
	struct nouveau_drm *drm = pci_get_drvdata(pdev);

	/* revert our workaround */
	if (drm->old_pm_cap)
		pdev->pm_cap = drm->old_pm_cap;
	nouveau_drm_device_remove(drm);
	pci_disable_device(pdev);
}

static int
nouveau_do_suspend(struct nouveau_drm *drm, bool runtime)
{
	struct drm_device *dev = drm->dev;
	struct ttm_resource_manager *man;
	int ret;

	nouveau_svm_suspend(drm);
	nouveau_dmem_suspend(drm);
	nouveau_led_suspend(dev);

	if (dev->mode_config.num_crtc) {
		NV_DEBUG(drm, "suspending display...\n");
		ret = nouveau_display_suspend(dev, runtime);
		if (ret)
			return ret;
	}

	NV_DEBUG(drm, "evicting buffers...\n");

	man = ttm_manager_type(&drm->ttm.bdev, TTM_PL_VRAM);
	ttm_resource_manager_evict_all(&drm->ttm.bdev, man);

	NV_DEBUG(drm, "waiting for kernel channels to go idle...\n");
	if (drm->cechan) {
		ret = nouveau_channel_idle(drm->cechan);
		if (ret)
			goto fail_display;
	}

	if (drm->channel) {
		ret = nouveau_channel_idle(drm->channel);
		if (ret)
			goto fail_display;
	}

	NV_DEBUG(drm, "suspending fence...\n");
	if (drm->fence && nouveau_fence(drm)->suspend) {
		if (!nouveau_fence(drm)->suspend(drm)) {
			ret = -ENOMEM;
			goto fail_display;
		}
	}

	NV_DEBUG(drm, "suspending object tree...\n");
	ret = nvif_client_suspend(&drm->_client);
	if (ret)
		goto fail_client;

	return 0;

fail_client:
	if (drm->fence && nouveau_fence(drm)->resume)
		nouveau_fence(drm)->resume(drm);

fail_display:
	if (dev->mode_config.num_crtc) {
		NV_DEBUG(drm, "resuming display...\n");
		nouveau_display_resume(dev, runtime);
	}
	return ret;
}

static int
nouveau_do_resume(struct nouveau_drm *drm, bool runtime)
{
	struct drm_device *dev = drm->dev;
	int ret = 0;

	NV_DEBUG(drm, "resuming object tree...\n");
	ret = nvif_client_resume(&drm->_client);
	if (ret) {
		NV_ERROR(drm, "Client resume failed with error: %d\n", ret);
		return ret;
	}

	NV_DEBUG(drm, "resuming fence...\n");
	if (drm->fence && nouveau_fence(drm)->resume)
		nouveau_fence(drm)->resume(drm);

	nouveau_run_vbios_init(dev);

	if (dev->mode_config.num_crtc) {
		NV_DEBUG(drm, "resuming display...\n");
		nouveau_display_resume(dev, runtime);
	}

	nouveau_led_resume(dev);
	nouveau_dmem_resume(drm);
	nouveau_svm_resume(drm);
	return 0;
}

int
nouveau_pmops_suspend(struct device *dev)
{
	struct pci_dev *pdev = to_pci_dev(dev);
	struct nouveau_drm *drm = pci_get_drvdata(pdev);
	int ret;

	if (drm->dev->switch_power_state == DRM_SWITCH_POWER_OFF ||
	    drm->dev->switch_power_state == DRM_SWITCH_POWER_DYNAMIC_OFF)
		return 0;

	ret = nouveau_do_suspend(drm, false);
	if (ret)
		return ret;

	pci_save_state(pdev);
	pci_disable_device(pdev);
	pci_set_power_state(pdev, PCI_D3hot);
	udelay(200);
	return 0;
}

int
nouveau_pmops_resume(struct device *dev)
{
	struct pci_dev *pdev = to_pci_dev(dev);
	struct nouveau_drm *drm = pci_get_drvdata(pdev);
	int ret;

	if (drm->dev->switch_power_state == DRM_SWITCH_POWER_OFF ||
	    drm->dev->switch_power_state == DRM_SWITCH_POWER_DYNAMIC_OFF)
		return 0;

	pci_set_power_state(pdev, PCI_D0);
	pci_restore_state(pdev);
	ret = pci_enable_device(pdev);
	if (ret)
		return ret;
	pci_set_master(pdev);

	ret = nouveau_do_resume(drm, false);

	/* Monitors may have been connected / disconnected during suspend */
	nouveau_display_hpd_resume(drm);

	return ret;
}

static int
nouveau_pmops_freeze(struct device *dev)
{
	struct nouveau_drm *drm = dev_get_drvdata(dev);

	return nouveau_do_suspend(drm, false);
}

static int
nouveau_pmops_thaw(struct device *dev)
{
	struct nouveau_drm *drm = dev_get_drvdata(dev);

	return nouveau_do_resume(drm, false);
}

bool
nouveau_pmops_runtime(void)
{
	if (nouveau_runtime_pm == -1)
		return nouveau_is_optimus() || nouveau_is_v1_dsm();
	return nouveau_runtime_pm == 1;
}

static int
nouveau_pmops_runtime_suspend(struct device *dev)
{
	struct pci_dev *pdev = to_pci_dev(dev);
	struct nouveau_drm *drm = pci_get_drvdata(pdev);
	int ret;

	if (!nouveau_pmops_runtime()) {
		pm_runtime_forbid(dev);
		return -EBUSY;
	}

	nouveau_switcheroo_optimus_dsm();
	ret = nouveau_do_suspend(drm, true);
	pci_save_state(pdev);
	pci_disable_device(pdev);
	pci_ignore_hotplug(pdev);
	pci_set_power_state(pdev, PCI_D3cold);
	drm->dev->switch_power_state = DRM_SWITCH_POWER_DYNAMIC_OFF;
	return ret;
}

static int
nouveau_pmops_runtime_resume(struct device *dev)
{
	struct pci_dev *pdev = to_pci_dev(dev);
	struct nouveau_drm *drm = pci_get_drvdata(pdev);
	struct nvif_device *device = &drm->client.device;
	int ret;

	if (!nouveau_pmops_runtime()) {
		pm_runtime_forbid(dev);
		return -EBUSY;
	}

	pci_set_power_state(pdev, PCI_D0);
	pci_restore_state(pdev);
	ret = pci_enable_device(pdev);
	if (ret)
		return ret;
	pci_set_master(pdev);

	ret = nouveau_do_resume(drm, true);
	if (ret) {
		NV_ERROR(drm, "resume failed with: %d\n", ret);
		return ret;
	}

	/* do magic */
	nvif_mask(&device->object, 0x088488, (1 << 25), (1 << 25));
	drm->dev->switch_power_state = DRM_SWITCH_POWER_ON;

	/* Monitors may have been connected / disconnected during suspend */
	nouveau_display_hpd_resume(drm);

	return ret;
}

static int
nouveau_pmops_runtime_idle(struct device *dev)
{
	if (!nouveau_pmops_runtime()) {
		pm_runtime_forbid(dev);
		return -EBUSY;
	}

	pm_runtime_mark_last_busy(dev);
	pm_runtime_autosuspend(dev);
	/* we don't want the main rpm_idle to call suspend - we want to autosuspend */
	return 1;
}

static int
nouveau_drm_open(struct drm_device *dev, struct drm_file *fpriv)
{
	struct nouveau_drm *drm = nouveau_drm(dev);
	struct nouveau_cli *cli;
	char name[32];
	int ret;

	/* need to bring up power immediately if opening device */
	ret = pm_runtime_get_sync(dev->dev);
	if (ret < 0 && ret != -EACCES) {
		pm_runtime_put_autosuspend(dev->dev);
		return ret;
	}

	rcu_read_lock();
	snprintf(name, sizeof(name), "%s[%d]",
		 current->comm, pid_nr(rcu_dereference(fpriv->pid)));
	rcu_read_unlock();

	if (!(cli = kzalloc(sizeof(*cli), GFP_KERNEL))) {
		ret = -ENOMEM;
		goto done;
	}

	ret = nouveau_cli_init(drm, name, cli);
	if (ret)
		goto done;

	fpriv->driver_priv = cli;

	mutex_lock(&drm->clients_lock);
	list_add(&cli->head, &drm->clients);
	mutex_unlock(&drm->clients_lock);

done:
	if (ret && cli) {
		nouveau_cli_fini(cli);
		kfree(cli);
	}

	pm_runtime_mark_last_busy(dev->dev);
	pm_runtime_put_autosuspend(dev->dev);
	return ret;
}

static void
nouveau_drm_postclose(struct drm_device *dev, struct drm_file *fpriv)
{
	struct nouveau_cli *cli = nouveau_cli(fpriv);
	struct nouveau_drm *drm = nouveau_drm(dev);
	int dev_index;

	/*
	 * The device is gone, and as it currently stands all clients are
	 * cleaned up in the removal codepath. In the future this may change
	 * so that we can support hot-unplugging, but for now we immediately
	 * return to avoid a double-free situation.
	 */
	if (!drm_dev_enter(dev, &dev_index))
		return;

	pm_runtime_get_sync(dev->dev);

	mutex_lock(&cli->mutex);
	if (cli->abi16)
		nouveau_abi16_fini(cli->abi16);
	mutex_unlock(&cli->mutex);

	mutex_lock(&drm->clients_lock);
	list_del(&cli->head);
	mutex_unlock(&drm->clients_lock);

	nouveau_cli_fini(cli);
	kfree(cli);
	pm_runtime_mark_last_busy(dev->dev);
	pm_runtime_put_autosuspend(dev->dev);
	drm_dev_exit(dev_index);
}

static const struct drm_ioctl_desc
nouveau_ioctls[] = {
	DRM_IOCTL_DEF_DRV(NOUVEAU_GETPARAM, nouveau_abi16_ioctl_getparam, DRM_RENDER_ALLOW),
	DRM_IOCTL_DEF_DRV(NOUVEAU_SETPARAM, drm_invalid_op, DRM_AUTH|DRM_MASTER|DRM_ROOT_ONLY),
	DRM_IOCTL_DEF_DRV(NOUVEAU_CHANNEL_ALLOC, nouveau_abi16_ioctl_channel_alloc, DRM_RENDER_ALLOW),
	DRM_IOCTL_DEF_DRV(NOUVEAU_CHANNEL_FREE, nouveau_abi16_ioctl_channel_free, DRM_RENDER_ALLOW),
	DRM_IOCTL_DEF_DRV(NOUVEAU_GROBJ_ALLOC, nouveau_abi16_ioctl_grobj_alloc, DRM_RENDER_ALLOW),
	DRM_IOCTL_DEF_DRV(NOUVEAU_NOTIFIEROBJ_ALLOC, nouveau_abi16_ioctl_notifierobj_alloc, DRM_RENDER_ALLOW),
	DRM_IOCTL_DEF_DRV(NOUVEAU_GPUOBJ_FREE, nouveau_abi16_ioctl_gpuobj_free, DRM_RENDER_ALLOW),
	DRM_IOCTL_DEF_DRV(NOUVEAU_SVM_INIT, nouveau_svmm_init, DRM_RENDER_ALLOW),
	DRM_IOCTL_DEF_DRV(NOUVEAU_SVM_BIND, nouveau_svmm_bind, DRM_RENDER_ALLOW),
	DRM_IOCTL_DEF_DRV(NOUVEAU_GEM_NEW, nouveau_gem_ioctl_new, DRM_RENDER_ALLOW),
	DRM_IOCTL_DEF_DRV(NOUVEAU_GEM_PUSHBUF, nouveau_gem_ioctl_pushbuf, DRM_RENDER_ALLOW),
	DRM_IOCTL_DEF_DRV(NOUVEAU_GEM_CPU_PREP, nouveau_gem_ioctl_cpu_prep, DRM_RENDER_ALLOW),
	DRM_IOCTL_DEF_DRV(NOUVEAU_GEM_CPU_FINI, nouveau_gem_ioctl_cpu_fini, DRM_RENDER_ALLOW),
	DRM_IOCTL_DEF_DRV(NOUVEAU_GEM_INFO, nouveau_gem_ioctl_info, DRM_RENDER_ALLOW),
	DRM_IOCTL_DEF_DRV(NOUVEAU_VM_INIT, nouveau_uvmm_ioctl_vm_init, DRM_RENDER_ALLOW),
	DRM_IOCTL_DEF_DRV(NOUVEAU_VM_BIND, nouveau_uvmm_ioctl_vm_bind, DRM_RENDER_ALLOW),
	DRM_IOCTL_DEF_DRV(NOUVEAU_EXEC, nouveau_exec_ioctl_exec, DRM_RENDER_ALLOW),
};

long
nouveau_drm_ioctl(struct file *file, unsigned int cmd, unsigned long arg)
{
	struct drm_file *filp = file->private_data;
	struct drm_device *dev = filp->minor->dev;
	long ret;

	ret = pm_runtime_get_sync(dev->dev);
	if (ret < 0 && ret != -EACCES) {
		pm_runtime_put_autosuspend(dev->dev);
		return ret;
	}

	switch (_IOC_NR(cmd) - DRM_COMMAND_BASE) {
	case DRM_NOUVEAU_NVIF:
		ret = nouveau_abi16_ioctl(filp, (void __user *)arg, _IOC_SIZE(cmd));
		break;
	default:
		ret = drm_ioctl(file, cmd, arg);
		break;
	}

	pm_runtime_mark_last_busy(dev->dev);
	pm_runtime_put_autosuspend(dev->dev);
	return ret;
}

static const struct file_operations
nouveau_driver_fops = {
	.owner = THIS_MODULE,
	.open = drm_open,
	.release = drm_release,
	.unlocked_ioctl = nouveau_drm_ioctl,
	.mmap = drm_gem_mmap,
	.poll = drm_poll,
	.read = drm_read,
#if defined(CONFIG_COMPAT)
	.compat_ioctl = nouveau_compat_ioctl,
#endif
	.llseek = noop_llseek,
	.fop_flags = FOP_UNSIGNED_OFFSET,
};

static struct drm_driver
driver_stub = {
	.driver_features = DRIVER_GEM |
			   DRIVER_SYNCOBJ | DRIVER_SYNCOBJ_TIMELINE |
			   DRIVER_GEM_GPUVA |
			   DRIVER_MODESET |
			   DRIVER_RENDER,
	.open = nouveau_drm_open,
	.postclose = nouveau_drm_postclose,

#if defined(CONFIG_DEBUG_FS)
	.debugfs_init = nouveau_drm_debugfs_init,
#endif

	.ioctls = nouveau_ioctls,
	.num_ioctls = ARRAY_SIZE(nouveau_ioctls),
	.fops = &nouveau_driver_fops,

	.gem_prime_import_sg_table = nouveau_gem_prime_import_sg_table,

	.dumb_create = nouveau_display_dumb_create,
	.dumb_map_offset = drm_gem_ttm_dumb_map_offset,

	DRM_FBDEV_TTM_DRIVER_OPS,

	.name = DRIVER_NAME,
	.desc = DRIVER_DESC,
	.major = DRIVER_MAJOR,
	.minor = DRIVER_MINOR,
	.patchlevel = DRIVER_PATCHLEVEL,
};

static struct pci_device_id
nouveau_drm_pci_table[] = {
	{
		PCI_DEVICE(PCI_VENDOR_ID_NVIDIA, PCI_ANY_ID),
		.class = PCI_BASE_CLASS_DISPLAY << 16,
		.class_mask  = 0xff << 16,
	},
	{
		PCI_DEVICE(PCI_VENDOR_ID_NVIDIA_SGS, PCI_ANY_ID),
		.class = PCI_BASE_CLASS_DISPLAY << 16,
		.class_mask  = 0xff << 16,
	},
	{}
};

static void nouveau_display_options(void)
{
	DRM_DEBUG_DRIVER("Loading Nouveau with parameters:\n");

	DRM_DEBUG_DRIVER("... tv_disable   : %d\n", nouveau_tv_disable);
	DRM_DEBUG_DRIVER("... ignorelid    : %d\n", nouveau_ignorelid);
	DRM_DEBUG_DRIVER("... duallink     : %d\n", nouveau_duallink);
	DRM_DEBUG_DRIVER("... config       : %s\n", nouveau_config);
	DRM_DEBUG_DRIVER("... debug        : %s\n", nouveau_debug);
	DRM_DEBUG_DRIVER("... noaccel      : %d\n", nouveau_noaccel);
	DRM_DEBUG_DRIVER("... modeset      : %d\n", nouveau_modeset);
	DRM_DEBUG_DRIVER("... runpm        : %d\n", nouveau_runtime_pm);
	DRM_DEBUG_DRIVER("... vram_pushbuf : %d\n", nouveau_vram_pushbuf);
	DRM_DEBUG_DRIVER("... hdmimhz      : %d\n", nouveau_hdmimhz);
}

static const struct dev_pm_ops nouveau_pm_ops = {
	.suspend = nouveau_pmops_suspend,
	.resume = nouveau_pmops_resume,
	.freeze = nouveau_pmops_freeze,
	.thaw = nouveau_pmops_thaw,
	.poweroff = nouveau_pmops_freeze,
	.restore = nouveau_pmops_resume,
	.runtime_suspend = nouveau_pmops_runtime_suspend,
	.runtime_resume = nouveau_pmops_runtime_resume,
	.runtime_idle = nouveau_pmops_runtime_idle,
};

static struct pci_driver
nouveau_drm_pci_driver = {
	.name = "nouveau",
	.id_table = nouveau_drm_pci_table,
	.probe = nouveau_drm_probe,
	.remove = nouveau_drm_remove,
	.driver.pm = &nouveau_pm_ops,
};

struct drm_device *
nouveau_platform_device_create(const struct nvkm_device_tegra_func *func,
			       struct platform_device *pdev,
			       struct nvkm_device **pdevice)
{
	struct nouveau_drm *drm;
	int err;

	err = nvkm_device_tegra_new(func, pdev, nouveau_config, nouveau_debug, pdevice);
	if (err)
		goto err_free;

	drm = nouveau_drm_device_new(&driver_platform, &pdev->dev, *pdevice);
	if (IS_ERR(drm)) {
		err = PTR_ERR(drm);
		goto err_free;
	}

	err = nouveau_drm_device_init(drm);
	if (err)
		goto err_put;

	return drm->dev;

err_put:
	nouveau_drm_device_del(drm);
err_free:
	nvkm_device_del(pdevice);

	return ERR_PTR(err);
}

static int __init
nouveau_drm_init(void)
{
	int ret;

	driver_pci = driver_stub;
	driver_platform = driver_stub;

	nouveau_display_options();

	if (nouveau_modeset == -1) {
		if (drm_firmware_drivers_only())
			nouveau_modeset = 0;
	}

	if (!nouveau_modeset)
		return 0;

	ret = nouveau_module_debugfs_init();
	if (ret)
		return ret;

#ifdef CONFIG_NOUVEAU_PLATFORM_DRIVER
	platform_driver_register(&nouveau_platform_driver);
#endif

	nouveau_register_dsm_handler();
	nouveau_backlight_ctor();

#ifdef CONFIG_PCI
	ret = pci_register_driver(&nouveau_drm_pci_driver);
	if (ret) {
		nouveau_module_debugfs_fini();
		return ret;
	}
#endif

	return 0;
}

static void __exit
nouveau_drm_exit(void)
{
	if (!nouveau_modeset)
		return;

#ifdef CONFIG_PCI
	pci_unregister_driver(&nouveau_drm_pci_driver);
#endif
	nouveau_backlight_dtor();
	nouveau_unregister_dsm_handler();

#ifdef CONFIG_NOUVEAU_PLATFORM_DRIVER
	platform_driver_unregister(&nouveau_platform_driver);
#endif
	if (IS_ENABLED(CONFIG_DRM_NOUVEAU_SVM))
		mmu_notifier_synchronize();

#ifdef CONFIG_DEBUG_FS
	nvif_log_shutdown(&gsp_logs);
#endif

	nouveau_module_debugfs_fini();
}

module_init(nouveau_drm_init);
module_exit(nouveau_drm_exit);

MODULE_DEVICE_TABLE(pci, nouveau_drm_pci_table);
MODULE_AUTHOR(DRIVER_AUTHOR);
MODULE_DESCRIPTION(DRIVER_DESC);
MODULE_LICENSE("GPL and additional rights");<|MERGE_RESOLUTION|>--- conflicted
+++ resolved
@@ -118,11 +118,7 @@
 #ifdef CONFIG_DEBUG_FS
 struct dentry *nouveau_debugfs_root;
 
-<<<<<<< HEAD
-/**
-=======
 /*
->>>>>>> e8a457b7
  * gsp_logs - list of nvif_log GSP-RM logging buffers
  *
  * Head pointer to a a list of nvif_log buffers that is created for each GPU
