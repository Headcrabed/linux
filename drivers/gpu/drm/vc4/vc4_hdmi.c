--- conflicted
+++ resolved
@@ -137,15 +137,6 @@
 		drm_default_rgb_quant_range(mode) == HDMI_QUANTIZATION_RANGE_FULL;
 }
 
-static bool vc4_hdmi_is_full_range_rgb(struct vc4_hdmi *vc4_hdmi,
-				       const struct drm_display_mode *mode)
-{
-	struct vc4_hdmi_encoder *vc4_encoder = &vc4_hdmi->encoder;
-
-	return !vc4_encoder->hdmi_monitor ||
-		drm_default_rgb_quant_range(mode) == HDMI_QUANTIZATION_RANGE_FULL;
-}
-
 static int vc4_hdmi_debugfs_regs(struct seq_file *m, void *unused)
 {
 	struct drm_info_node *node = (struct drm_info_node *)m->private;
@@ -564,10 +555,7 @@
 					   HDMI_QUANTIZATION_RANGE_FULL :
 					   HDMI_QUANTIZATION_RANGE_LIMITED);
 	drm_hdmi_avi_infoframe_colorimetry(&frame.avi, cstate);
-<<<<<<< HEAD
-=======
 	vc4_hdmi_avi_infoframe_colorspace(&frame.avi, vc4_state->output_format);
->>>>>>> 88084a3d
 	drm_hdmi_avi_infoframe_bars(&frame.avi, cstate);
 
 	vc4_hdmi_write_infoframe(encoder, &frame);
@@ -866,8 +854,6 @@
 	{ 0x0000, 0x0000, 0x1b80, 0x0400 },
 };
 
-<<<<<<< HEAD
-=======
 /*
  * Conversion between Full Range RGB and Full Range YUV422 using the
  * BT.709 Colorspace
@@ -901,7 +887,6 @@
 	{ 0x05d2, 0x1394, 0x01fa, 0x0400 },
 };
 
->>>>>>> 88084a3d
 static void vc5_hdmi_set_csc_coeffs(struct vc4_hdmi *vc4_hdmi,
 				    const u16 coeffs[3][4])
 {
@@ -919,29 +904,17 @@
 			       struct drm_connector_state *state,
 			       const struct drm_display_mode *mode)
 {
-<<<<<<< HEAD
-	unsigned long flags;
-=======
 	struct vc4_hdmi_connector_state *vc4_state =
 		conn_state_to_vc4_hdmi_conn_state(state);
 	unsigned long flags;
 	u32 if_cfg = 0;
 	u32 if_xbar = 0x543210;
 	u32 csc_chan_ctl = 0;
->>>>>>> 88084a3d
 	u32 csc_ctl = VC5_MT_CP_CSC_CTL_ENABLE | VC4_SET_FIELD(VC4_HD_CSC_CTL_MODE_CUSTOM,
 							       VC5_MT_CP_CSC_CTL_MODE);
 
 	spin_lock_irqsave(&vc4_hdmi->hw_lock, flags);
 
-<<<<<<< HEAD
-	HDMI_WRITE(HDMI_VEC_INTERFACE_XBAR, 0x354021);
-
-	if (!vc4_hdmi_is_full_range_rgb(vc4_hdmi, mode))
-		vc5_hdmi_set_csc_coeffs(vc4_hdmi, vc5_hdmi_csc_full_rgb_to_limited_rgb);
-	else
-		vc5_hdmi_set_csc_coeffs(vc4_hdmi, vc5_hdmi_csc_full_rgb_unity);
-=======
 	switch (vc4_state->output_format) {
 	case VC4_HDMI_OUTPUT_YUV444:
 		vc5_hdmi_set_csc_coeffs(vc4_hdmi, vc5_hdmi_csc_full_rgb_to_limited_yuv444_bt709);
@@ -974,7 +947,6 @@
 	default:
 		break;
 	}
->>>>>>> 88084a3d
 
 	HDMI_WRITE(HDMI_VEC_INTERFACE_CFG, if_cfg);
 	HDMI_WRITE(HDMI_VEC_INTERFACE_XBAR, if_xbar);
@@ -1396,11 +1368,8 @@
 	mutex_lock(&vc4_hdmi->mutex);
 	drm_mode_copy(&vc4_hdmi->saved_adjusted_mode,
 		      &crtc_state->adjusted_mode);
-<<<<<<< HEAD
-=======
 	vc4_hdmi->output_bpc = vc4_state->output_bpc;
 	vc4_hdmi->output_format = vc4_state->output_format;
->>>>>>> 88084a3d
 	mutex_unlock(&vc4_hdmi->mutex);
 }
 
