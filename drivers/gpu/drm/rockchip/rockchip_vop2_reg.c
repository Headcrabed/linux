// SPDX-License-Identifier: GPL-2.0-only
/*
 * Copyright (C) Rockchip Electronics Co., Ltd.
 * Author: Andy Yan <andy.yan@rock-chips.com>
 */

#include <linux/bitfield.h>
#include <linux/kernel.h>
#include <linux/component.h>
#include <linux/mod_devicetable.h>
#include <linux/platform_device.h>
#include <linux/of.h>
#include <drm/drm_blend.h>
#include <drm/drm_fourcc.h>
#include <drm/drm_framebuffer.h>
#include <drm/drm_plane.h>
#include <drm/drm_print.h>

#include "rockchip_drm_vop2.h"

union vop2_alpha_ctrl {
	u32 val;
	struct {
		/* [0:1] */
		u32 color_mode:1;
		u32 alpha_mode:1;
		/* [2:3] */
		u32 blend_mode:2;
		u32 alpha_cal_mode:1;
		/* [5:7] */
		u32 factor_mode:3;
		/* [8:9] */
		u32 alpha_en:1;
		u32 src_dst_swap:1;
		u32 reserved:6;
		/* [16:23] */
		u32 glb_alpha:8;
	} bits;
};

struct vop2_alpha {
	union vop2_alpha_ctrl src_color_ctrl;
	union vop2_alpha_ctrl dst_color_ctrl;
	union vop2_alpha_ctrl src_alpha_ctrl;
	union vop2_alpha_ctrl dst_alpha_ctrl;
};

struct vop2_alpha_config {
	bool src_premulti_en;
	bool dst_premulti_en;
	bool src_pixel_alpha_en;
	bool dst_pixel_alpha_en;
	u16 src_glb_alpha_value;
	u16 dst_glb_alpha_value;
};

static const uint32_t formats_cluster[] = {
	DRM_FORMAT_XRGB2101010,
	DRM_FORMAT_XBGR2101010,
	DRM_FORMAT_XRGB8888,
	DRM_FORMAT_ARGB8888,
	DRM_FORMAT_XBGR8888,
	DRM_FORMAT_ABGR8888,
	DRM_FORMAT_RGB888,
	DRM_FORMAT_BGR888,
	DRM_FORMAT_RGB565,
	DRM_FORMAT_BGR565,
	DRM_FORMAT_YUV420_8BIT, /* yuv420_8bit non-Linear mode only */
	DRM_FORMAT_YUV420_10BIT, /* yuv420_10bit non-Linear mode only */
	DRM_FORMAT_YUYV, /* yuv422_8bit non-Linear mode only*/
	DRM_FORMAT_Y210, /* yuv422_10bit non-Linear mode only */
};

/*
 * The cluster windows on rk3576 support:
 * RGB: linear mode and afbc
 * YUV: linear mode and rfbc
 * rfbc is a rockchip defined non-linear mode, produced by
 * Video decoder
 */
static const uint32_t formats_rk3576_cluster[] = {
	DRM_FORMAT_XRGB2101010,
	DRM_FORMAT_XBGR2101010,
	DRM_FORMAT_ARGB2101010,
	DRM_FORMAT_ABGR2101010,
	DRM_FORMAT_XRGB8888,
	DRM_FORMAT_ARGB8888,
	DRM_FORMAT_XBGR8888,
	DRM_FORMAT_ABGR8888,
	DRM_FORMAT_RGB888,
	DRM_FORMAT_BGR888,
	DRM_FORMAT_RGB565,
	DRM_FORMAT_BGR565,
	DRM_FORMAT_NV12, /* yuv420_8bit linear mode, 2 plane */
	DRM_FORMAT_NV21, /* yvu420_8bit linear mode, 2 plane */
	DRM_FORMAT_NV16, /* yuv422_8bit linear mode, 2 plane */
	DRM_FORMAT_NV61, /* yvu422_8bit linear mode, 2 plane */
	DRM_FORMAT_NV24, /* yuv444_8bit linear mode, 2 plane */
	DRM_FORMAT_NV42, /* yvu444_8bit linear mode, 2 plane */
	DRM_FORMAT_NV15, /* yuv420_10bit linear mode, 2 plane, no padding */
	DRM_FORMAT_NV20, /* yuv422_10bit linear mode, 2 plane, no padding */
	DRM_FORMAT_NV30, /* yuv444_10bit linear mode, 2 plane, no padding */
};

static const uint32_t formats_esmart[] = {
	DRM_FORMAT_XRGB8888,
	DRM_FORMAT_ARGB8888,
	DRM_FORMAT_XBGR8888,
	DRM_FORMAT_ABGR8888,
	DRM_FORMAT_RGB888,
	DRM_FORMAT_BGR888,
	DRM_FORMAT_RGB565,
	DRM_FORMAT_BGR565,
	DRM_FORMAT_NV12, /* yuv420_8bit linear mode, 2 plane */
	DRM_FORMAT_NV21, /* yvu420_8bit linear mode, 2 plane */
	DRM_FORMAT_NV16, /* yuv422_8bit linear mode, 2 plane */
	DRM_FORMAT_NV61, /* yvu422_8bit linear mode, 2 plane */
	DRM_FORMAT_NV20, /* yuv422_10bit linear mode, 2 plane, no padding */
	DRM_FORMAT_NV24, /* yuv444_8bit linear mode, 2 plane */
	DRM_FORMAT_NV42, /* yvu444_8bit linear mode, 2 plane */
	DRM_FORMAT_NV30, /* yuv444_10bit linear mode, 2 plane, no padding */
	DRM_FORMAT_NV15, /* yuv420_10bit linear mode, 2 plane, no padding */
	DRM_FORMAT_YVYU, /* yuv422_8bit[YVYU] linear mode */
	DRM_FORMAT_VYUY, /* yuv422_8bit[VYUY] linear mode */
	DRM_FORMAT_YUYV, /* yuv422_8bit[YUYV] linear mode */
	DRM_FORMAT_UYVY, /* yuv422_8bit[UYVY] linear mode */
};

static const uint32_t formats_rk356x_esmart[] = {
	DRM_FORMAT_XRGB8888,
	DRM_FORMAT_ARGB8888,
	DRM_FORMAT_XBGR8888,
	DRM_FORMAT_ABGR8888,
	DRM_FORMAT_RGB888,
	DRM_FORMAT_BGR888,
	DRM_FORMAT_RGB565,
	DRM_FORMAT_BGR565,
	DRM_FORMAT_NV12, /* yuv420_8bit linear mode, 2 plane */
	DRM_FORMAT_NV21, /* yuv420_8bit linear mode, 2 plane */
	DRM_FORMAT_NV15, /* yuv420_10bit linear mode, 2 plane, no padding */
	DRM_FORMAT_NV16, /* yuv422_8bit linear mode, 2 plane */
	DRM_FORMAT_NV61, /* yuv422_8bit linear mode, 2 plane */
	DRM_FORMAT_NV20, /* yuv422_10bit linear mode, 2 plane, no padding */
	DRM_FORMAT_NV24, /* yuv444_8bit linear mode, 2 plane */
	DRM_FORMAT_NV42, /* yuv444_8bit linear mode, 2 plane */
	DRM_FORMAT_NV30, /* yuv444_10bit linear mode, 2 plane, no padding */
	DRM_FORMAT_YVYU, /* yuv422_8bit[YVYU] linear mode */
	DRM_FORMAT_VYUY, /* yuv422_8bit[VYUY] linear mode */
};

/*
 * Add XRGB2101010/ARGB2101010ARGB1555/XRGB1555
 */
static const uint32_t formats_rk3576_esmart[] = {
	DRM_FORMAT_XRGB2101010,
	DRM_FORMAT_XBGR2101010,
	DRM_FORMAT_ARGB2101010,
	DRM_FORMAT_ABGR2101010,
	DRM_FORMAT_XRGB8888,
	DRM_FORMAT_ARGB8888,
	DRM_FORMAT_XBGR8888,
	DRM_FORMAT_ABGR8888,
	DRM_FORMAT_RGB888,
	DRM_FORMAT_BGR888,
	DRM_FORMAT_RGB565,
	DRM_FORMAT_BGR565,
	DRM_FORMAT_ARGB1555,
	DRM_FORMAT_ABGR1555,
	DRM_FORMAT_XRGB1555,
	DRM_FORMAT_XBGR1555,
	DRM_FORMAT_NV12, /* yuv420_8bit linear mode, 2 plane */
	DRM_FORMAT_NV21, /* yvu420_8bit linear mode, 2 plane */
	DRM_FORMAT_NV16, /* yuv422_8bit linear mode, 2 plane */
	DRM_FORMAT_NV61, /* yvu422_8bit linear mode, 2 plane */
	DRM_FORMAT_NV20, /* yuv422_10bit linear mode, 2 plane, no padding */
	DRM_FORMAT_NV24, /* yuv444_8bit linear mode, 2 plane */
	DRM_FORMAT_NV42, /* yvu444_8bit linear mode, 2 plane */
	DRM_FORMAT_NV30, /* yuv444_10bit linear mode, 2 plane, no padding */
	DRM_FORMAT_NV15, /* yuv420_10bit linear mode, 2 plane, no padding */
	DRM_FORMAT_YVYU, /* yuv422_8bit[YVYU] linear mode */
	DRM_FORMAT_VYUY, /* yuv422_8bit[VYUY] linear mode */
	DRM_FORMAT_YUYV, /* yuv422_8bit[YUYV] linear mode */
	DRM_FORMAT_UYVY, /* yuv422_8bit[UYVY] linear mode */
};

static const uint32_t formats_smart[] = {
	DRM_FORMAT_XRGB8888,
	DRM_FORMAT_ARGB8888,
	DRM_FORMAT_XBGR8888,
	DRM_FORMAT_ABGR8888,
	DRM_FORMAT_RGB888,
	DRM_FORMAT_BGR888,
	DRM_FORMAT_RGB565,
	DRM_FORMAT_BGR565,
};

static const uint64_t format_modifiers[] = {
	DRM_FORMAT_MOD_LINEAR,
	DRM_FORMAT_MOD_INVALID,
};

static const uint64_t format_modifiers_afbc[] = {
	DRM_FORMAT_MOD_ARM_AFBC(AFBC_FORMAT_MOD_BLOCK_SIZE_16x16),

	DRM_FORMAT_MOD_ARM_AFBC(AFBC_FORMAT_MOD_BLOCK_SIZE_16x16 |
				AFBC_FORMAT_MOD_SPARSE),

	DRM_FORMAT_MOD_ARM_AFBC(AFBC_FORMAT_MOD_BLOCK_SIZE_16x16 |
				AFBC_FORMAT_MOD_YTR),

	DRM_FORMAT_MOD_ARM_AFBC(AFBC_FORMAT_MOD_BLOCK_SIZE_16x16 |
				AFBC_FORMAT_MOD_CBR),

	DRM_FORMAT_MOD_ARM_AFBC(AFBC_FORMAT_MOD_BLOCK_SIZE_16x16 |
				AFBC_FORMAT_MOD_YTR |
				AFBC_FORMAT_MOD_SPARSE),

	DRM_FORMAT_MOD_ARM_AFBC(AFBC_FORMAT_MOD_BLOCK_SIZE_16x16 |
				AFBC_FORMAT_MOD_CBR |
				AFBC_FORMAT_MOD_SPARSE),

	DRM_FORMAT_MOD_ARM_AFBC(AFBC_FORMAT_MOD_BLOCK_SIZE_16x16 |
				AFBC_FORMAT_MOD_YTR |
				AFBC_FORMAT_MOD_CBR),

	DRM_FORMAT_MOD_ARM_AFBC(AFBC_FORMAT_MOD_BLOCK_SIZE_16x16 |
				AFBC_FORMAT_MOD_YTR |
				AFBC_FORMAT_MOD_CBR |
				AFBC_FORMAT_MOD_SPARSE),

	/* SPLIT mandates SPARSE, RGB modes mandates YTR */
	DRM_FORMAT_MOD_ARM_AFBC(AFBC_FORMAT_MOD_BLOCK_SIZE_16x16 |
				AFBC_FORMAT_MOD_YTR |
				AFBC_FORMAT_MOD_SPARSE |
				AFBC_FORMAT_MOD_SPLIT),
	DRM_FORMAT_MOD_INVALID,
};

/* used from rk3576, afbc 32*8 half mode */
static const uint64_t format_modifiers_rk3576_afbc[] = {
	DRM_FORMAT_MOD_ARM_AFBC(AFBC_FORMAT_MOD_BLOCK_SIZE_32x8 |
				AFBC_FORMAT_MOD_SPLIT),

	DRM_FORMAT_MOD_ARM_AFBC(AFBC_FORMAT_MOD_BLOCK_SIZE_32x8 |
				AFBC_FORMAT_MOD_SPARSE |
				AFBC_FORMAT_MOD_SPLIT),

	DRM_FORMAT_MOD_ARM_AFBC(AFBC_FORMAT_MOD_BLOCK_SIZE_32x8 |
				AFBC_FORMAT_MOD_YTR |
				AFBC_FORMAT_MOD_SPLIT),

	DRM_FORMAT_MOD_ARM_AFBC(AFBC_FORMAT_MOD_BLOCK_SIZE_32x8 |
				AFBC_FORMAT_MOD_CBR |
				AFBC_FORMAT_MOD_SPLIT),

	DRM_FORMAT_MOD_ARM_AFBC(AFBC_FORMAT_MOD_BLOCK_SIZE_32x8 |
				AFBC_FORMAT_MOD_CBR |
				AFBC_FORMAT_MOD_SPARSE |
				AFBC_FORMAT_MOD_SPLIT),

	DRM_FORMAT_MOD_ARM_AFBC(AFBC_FORMAT_MOD_BLOCK_SIZE_32x8 |
				AFBC_FORMAT_MOD_YTR |
				AFBC_FORMAT_MOD_CBR |
				AFBC_FORMAT_MOD_SPLIT),

	DRM_FORMAT_MOD_ARM_AFBC(AFBC_FORMAT_MOD_BLOCK_SIZE_32x8 |
				AFBC_FORMAT_MOD_YTR |
				AFBC_FORMAT_MOD_CBR |
				AFBC_FORMAT_MOD_SPARSE |
				AFBC_FORMAT_MOD_SPLIT),

	/* SPLIT mandates SPARSE, RGB modes mandates YTR */
	DRM_FORMAT_MOD_ARM_AFBC(AFBC_FORMAT_MOD_BLOCK_SIZE_32x8 |
				AFBC_FORMAT_MOD_YTR |
				AFBC_FORMAT_MOD_SPARSE |
				AFBC_FORMAT_MOD_SPLIT),
	DRM_FORMAT_MOD_LINEAR,
	DRM_FORMAT_MOD_INVALID,
};

static const struct reg_field rk3568_vop_cluster_regs[VOP2_WIN_MAX_REG] = {
	[VOP2_WIN_ENABLE] = REG_FIELD(RK3568_CLUSTER_WIN_CTRL0, 0, 0),
	[VOP2_WIN_FORMAT] = REG_FIELD(RK3568_CLUSTER_WIN_CTRL0, 1, 5),
	[VOP2_WIN_RB_SWAP] = REG_FIELD(RK3568_CLUSTER_WIN_CTRL0, 14, 14),
	[VOP2_WIN_DITHER_UP] = REG_FIELD(RK3568_CLUSTER_WIN_CTRL0, 18, 18),
	[VOP2_WIN_ACT_INFO] = REG_FIELD(RK3568_CLUSTER_WIN_ACT_INFO, 0, 31),
	[VOP2_WIN_DSP_INFO] = REG_FIELD(RK3568_CLUSTER_WIN_DSP_INFO, 0, 31),
	[VOP2_WIN_DSP_ST] = REG_FIELD(RK3568_CLUSTER_WIN_DSP_ST, 0, 31),
	[VOP2_WIN_YRGB_MST] = REG_FIELD(RK3568_CLUSTER_WIN_YRGB_MST, 0, 31),
	[VOP2_WIN_UV_MST] = REG_FIELD(RK3568_CLUSTER_WIN_CBR_MST, 0, 31),
	[VOP2_WIN_YUV_CLIP] = REG_FIELD(RK3568_CLUSTER_WIN_CTRL0, 19, 19),
	[VOP2_WIN_YRGB_VIR] = REG_FIELD(RK3568_CLUSTER_WIN_VIR, 0, 15),
	[VOP2_WIN_UV_VIR] = REG_FIELD(RK3568_CLUSTER_WIN_VIR, 16, 31),
	[VOP2_WIN_Y2R_EN] = REG_FIELD(RK3568_CLUSTER_WIN_CTRL0, 8, 8),
	[VOP2_WIN_R2Y_EN] = REG_FIELD(RK3568_CLUSTER_WIN_CTRL0, 9, 9),
	[VOP2_WIN_CSC_MODE] = REG_FIELD(RK3568_CLUSTER_WIN_CTRL0, 10, 11),
	[VOP2_WIN_AXI_YRGB_R_ID] = REG_FIELD(RK3568_CLUSTER_WIN_CTRL2, 0, 3),
	[VOP2_WIN_AXI_UV_R_ID] = REG_FIELD(RK3568_CLUSTER_WIN_CTRL2, 5, 8),
	/* RK3588 only, reserved bit on rk3568*/
	[VOP2_WIN_AXI_BUS_ID] = REG_FIELD(RK3568_CLUSTER_CTRL, 13, 13),

	/* Scale */
	[VOP2_WIN_SCALE_YRGB_X] = REG_FIELD(RK3568_CLUSTER_WIN_SCL_FACTOR_YRGB, 0, 15),
	[VOP2_WIN_SCALE_YRGB_Y] = REG_FIELD(RK3568_CLUSTER_WIN_SCL_FACTOR_YRGB, 16, 31),
	[VOP2_WIN_YRGB_VER_SCL_MODE] = REG_FIELD(RK3568_CLUSTER_WIN_CTRL1, 14, 15),
	[VOP2_WIN_YRGB_HOR_SCL_MODE] = REG_FIELD(RK3568_CLUSTER_WIN_CTRL1, 12, 13),
	[VOP2_WIN_BIC_COE_SEL] = REG_FIELD(RK3568_CLUSTER_WIN_CTRL1, 2, 3),
	[VOP2_WIN_VSD_YRGB_GT2] = REG_FIELD(RK3568_CLUSTER_WIN_CTRL1, 28, 28),
	[VOP2_WIN_VSD_YRGB_GT4] = REG_FIELD(RK3568_CLUSTER_WIN_CTRL1, 29, 29),

	/* cluster regs */
	[VOP2_WIN_AFBC_ENABLE] = REG_FIELD(RK3568_CLUSTER_CTRL, 1, 1),
	[VOP2_WIN_CLUSTER_ENABLE] = REG_FIELD(RK3568_CLUSTER_CTRL, 0, 0),
	[VOP2_WIN_CLUSTER_LB_MODE] = REG_FIELD(RK3568_CLUSTER_CTRL, 4, 7),

	/* afbc regs */
	[VOP2_WIN_AFBC_FORMAT] = REG_FIELD(RK3568_CLUSTER_WIN_AFBCD_CTRL, 2, 6),
	[VOP2_WIN_AFBC_RB_SWAP] = REG_FIELD(RK3568_CLUSTER_WIN_AFBCD_CTRL, 9, 9),
	[VOP2_WIN_AFBC_UV_SWAP] = REG_FIELD(RK3568_CLUSTER_WIN_AFBCD_CTRL, 10, 10),
	[VOP2_WIN_AFBC_AUTO_GATING_EN] = REG_FIELD(RK3568_CLUSTER_WIN_AFBCD_OUTPUT_CTRL, 4, 4),
	[VOP2_WIN_AFBC_HALF_BLOCK_EN] = REG_FIELD(RK3568_CLUSTER_WIN_AFBCD_CTRL, 7, 7),
	[VOP2_WIN_AFBC_BLOCK_SPLIT_EN] = REG_FIELD(RK3568_CLUSTER_WIN_AFBCD_CTRL, 8, 8),
	[VOP2_WIN_AFBC_HDR_PTR] = REG_FIELD(RK3568_CLUSTER_WIN_AFBCD_HDR_PTR, 0, 31),
	[VOP2_WIN_AFBC_PIC_SIZE] = REG_FIELD(RK3568_CLUSTER_WIN_AFBCD_PIC_SIZE, 0, 31),
	[VOP2_WIN_AFBC_PIC_VIR_WIDTH] = REG_FIELD(RK3568_CLUSTER_WIN_AFBCD_VIR_WIDTH, 0, 15),
	[VOP2_WIN_AFBC_TILE_NUM] = REG_FIELD(RK3568_CLUSTER_WIN_AFBCD_VIR_WIDTH, 16, 31),
	[VOP2_WIN_AFBC_PIC_OFFSET] = REG_FIELD(RK3568_CLUSTER_WIN_AFBCD_PIC_OFFSET, 0, 31),
	[VOP2_WIN_AFBC_DSP_OFFSET] = REG_FIELD(RK3568_CLUSTER_WIN_AFBCD_DSP_OFFSET, 0, 31),
	[VOP2_WIN_TRANSFORM_OFFSET] = REG_FIELD(RK3568_CLUSTER_WIN_TRANSFORM_OFFSET, 0, 31),
	[VOP2_WIN_AFBC_ROTATE_90] = REG_FIELD(RK3568_CLUSTER_WIN_AFBCD_ROTATE_MODE, 0, 0),
	[VOP2_WIN_AFBC_ROTATE_270] = REG_FIELD(RK3568_CLUSTER_WIN_AFBCD_ROTATE_MODE, 1, 1),
	[VOP2_WIN_XMIRROR] = REG_FIELD(RK3568_CLUSTER_WIN_AFBCD_ROTATE_MODE, 2, 2),
	[VOP2_WIN_YMIRROR] = REG_FIELD(RK3568_CLUSTER_WIN_AFBCD_ROTATE_MODE, 3, 3),
	[VOP2_WIN_UV_SWAP] = { .reg = 0xffffffff },
	[VOP2_WIN_COLOR_KEY] = { .reg = 0xffffffff },
	[VOP2_WIN_COLOR_KEY_EN] = { .reg = 0xffffffff },
	[VOP2_WIN_SCALE_CBCR_X] = { .reg = 0xffffffff },
	[VOP2_WIN_SCALE_CBCR_Y] = { .reg = 0xffffffff },
	[VOP2_WIN_YRGB_HSCL_FILTER_MODE] = { .reg = 0xffffffff },
	[VOP2_WIN_YRGB_VSCL_FILTER_MODE] = { .reg = 0xffffffff },
	[VOP2_WIN_CBCR_VER_SCL_MODE] = { .reg = 0xffffffff },
	[VOP2_WIN_CBCR_HSCL_FILTER_MODE] = { .reg = 0xffffffff },
	[VOP2_WIN_CBCR_HOR_SCL_MODE] = { .reg = 0xffffffff },
	[VOP2_WIN_CBCR_VSCL_FILTER_MODE] = { .reg = 0xffffffff },
	[VOP2_WIN_VSD_CBCR_GT2] = { .reg = 0xffffffff },
	[VOP2_WIN_VSD_CBCR_GT4] = { .reg = 0xffffffff },
};

static const struct reg_field rk3568_vop_smart_regs[VOP2_WIN_MAX_REG] = {
	[VOP2_WIN_ENABLE] = REG_FIELD(RK3568_SMART_REGION0_CTRL, 0, 0),
	[VOP2_WIN_FORMAT] = REG_FIELD(RK3568_SMART_REGION0_CTRL, 1, 5),
	[VOP2_WIN_DITHER_UP] = REG_FIELD(RK3568_SMART_REGION0_CTRL, 12, 12),
	[VOP2_WIN_RB_SWAP] = REG_FIELD(RK3568_SMART_REGION0_CTRL, 14, 14),
	[VOP2_WIN_UV_SWAP] = REG_FIELD(RK3568_SMART_REGION0_CTRL, 16, 16),
	[VOP2_WIN_ACT_INFO] = REG_FIELD(RK3568_SMART_REGION0_ACT_INFO, 0, 31),
	[VOP2_WIN_DSP_INFO] = REG_FIELD(RK3568_SMART_REGION0_DSP_INFO, 0, 31),
	[VOP2_WIN_DSP_ST] = REG_FIELD(RK3568_SMART_REGION0_DSP_ST, 0, 28),
	[VOP2_WIN_YRGB_MST] = REG_FIELD(RK3568_SMART_REGION0_YRGB_MST, 0, 31),
	[VOP2_WIN_UV_MST] = REG_FIELD(RK3568_SMART_REGION0_CBR_MST, 0, 31),
	[VOP2_WIN_YUV_CLIP] = REG_FIELD(RK3568_SMART_REGION0_CTRL, 17, 17),
	[VOP2_WIN_YRGB_VIR] = REG_FIELD(RK3568_SMART_REGION0_VIR, 0, 15),
	[VOP2_WIN_UV_VIR] = REG_FIELD(RK3568_SMART_REGION0_VIR, 16, 31),
	[VOP2_WIN_Y2R_EN] = REG_FIELD(RK3568_SMART_CTRL0, 0, 0),
	[VOP2_WIN_R2Y_EN] = REG_FIELD(RK3568_SMART_CTRL0, 1, 1),
	[VOP2_WIN_CSC_MODE] = REG_FIELD(RK3568_SMART_CTRL0, 2, 3),
	[VOP2_WIN_YMIRROR] = REG_FIELD(RK3568_SMART_CTRL1, 31, 31),
	[VOP2_WIN_COLOR_KEY] = REG_FIELD(RK3568_SMART_COLOR_KEY_CTRL, 0, 29),
	[VOP2_WIN_COLOR_KEY_EN] = REG_FIELD(RK3568_SMART_COLOR_KEY_CTRL, 31, 31),
	[VOP2_WIN_AXI_YRGB_R_ID] = REG_FIELD(RK3568_SMART_CTRL1, 4, 8),
	[VOP2_WIN_AXI_UV_R_ID] = REG_FIELD(RK3568_SMART_CTRL1, 12, 16),
	/* RK3588 only, reserved register on rk3568 */
	[VOP2_WIN_AXI_BUS_ID] = REG_FIELD(RK3588_SMART_AXI_CTRL, 1, 1),

	/* Scale */
	[VOP2_WIN_SCALE_YRGB_X] = REG_FIELD(RK3568_SMART_REGION0_SCL_FACTOR_YRGB, 0, 15),
	[VOP2_WIN_SCALE_YRGB_Y] = REG_FIELD(RK3568_SMART_REGION0_SCL_FACTOR_YRGB, 16, 31),
	[VOP2_WIN_SCALE_CBCR_X] = REG_FIELD(RK3568_SMART_REGION0_SCL_FACTOR_CBR, 0, 15),
	[VOP2_WIN_SCALE_CBCR_Y] = REG_FIELD(RK3568_SMART_REGION0_SCL_FACTOR_CBR, 16, 31),
	[VOP2_WIN_YRGB_HOR_SCL_MODE] = REG_FIELD(RK3568_SMART_REGION0_SCL_CTRL, 0, 1),
	[VOP2_WIN_YRGB_HSCL_FILTER_MODE] = REG_FIELD(RK3568_SMART_REGION0_SCL_CTRL, 2, 3),
	[VOP2_WIN_YRGB_VER_SCL_MODE] = REG_FIELD(RK3568_SMART_REGION0_SCL_CTRL, 4, 5),
	[VOP2_WIN_YRGB_VSCL_FILTER_MODE] = REG_FIELD(RK3568_SMART_REGION0_SCL_CTRL, 6, 7),
	[VOP2_WIN_CBCR_HOR_SCL_MODE] = REG_FIELD(RK3568_SMART_REGION0_SCL_CTRL, 8, 9),
	[VOP2_WIN_CBCR_HSCL_FILTER_MODE] = REG_FIELD(RK3568_SMART_REGION0_SCL_CTRL, 10, 11),
	[VOP2_WIN_CBCR_VER_SCL_MODE] = REG_FIELD(RK3568_SMART_REGION0_SCL_CTRL, 12, 13),
	[VOP2_WIN_CBCR_VSCL_FILTER_MODE] = REG_FIELD(RK3568_SMART_REGION0_SCL_CTRL, 14, 15),
	[VOP2_WIN_BIC_COE_SEL] = REG_FIELD(RK3568_SMART_REGION0_SCL_CTRL, 16, 17),
	[VOP2_WIN_VSD_YRGB_GT2] = REG_FIELD(RK3568_SMART_REGION0_CTRL, 8, 8),
	[VOP2_WIN_VSD_YRGB_GT4] = REG_FIELD(RK3568_SMART_REGION0_CTRL, 9, 9),
	[VOP2_WIN_VSD_CBCR_GT2] = REG_FIELD(RK3568_SMART_REGION0_CTRL, 10, 10),
	[VOP2_WIN_VSD_CBCR_GT4] = REG_FIELD(RK3568_SMART_REGION0_CTRL, 11, 11),
	[VOP2_WIN_XMIRROR] = { .reg = 0xffffffff },
	[VOP2_WIN_CLUSTER_ENABLE] = { .reg = 0xffffffff },
	[VOP2_WIN_AFBC_ENABLE] = { .reg = 0xffffffff },
	[VOP2_WIN_CLUSTER_LB_MODE] = { .reg = 0xffffffff },
	[VOP2_WIN_AFBC_FORMAT] = { .reg = 0xffffffff },
	[VOP2_WIN_AFBC_RB_SWAP] = { .reg = 0xffffffff },
	[VOP2_WIN_AFBC_UV_SWAP] = { .reg = 0xffffffff },
	[VOP2_WIN_AFBC_AUTO_GATING_EN] = { .reg = 0xffffffff },
	[VOP2_WIN_AFBC_BLOCK_SPLIT_EN] = { .reg = 0xffffffff },
	[VOP2_WIN_AFBC_PIC_VIR_WIDTH] = { .reg = 0xffffffff },
	[VOP2_WIN_AFBC_TILE_NUM] = { .reg = 0xffffffff },
	[VOP2_WIN_AFBC_PIC_OFFSET] = { .reg = 0xffffffff },
	[VOP2_WIN_AFBC_PIC_SIZE] = { .reg = 0xffffffff },
	[VOP2_WIN_AFBC_DSP_OFFSET] = { .reg = 0xffffffff },
	[VOP2_WIN_TRANSFORM_OFFSET] = { .reg = 0xffffffff },
	[VOP2_WIN_AFBC_HDR_PTR] = { .reg = 0xffffffff },
	[VOP2_WIN_AFBC_HALF_BLOCK_EN] = { .reg = 0xffffffff },
	[VOP2_WIN_AFBC_ROTATE_270] = { .reg = 0xffffffff },
	[VOP2_WIN_AFBC_ROTATE_90] = { .reg = 0xffffffff },
};

static const struct reg_field rk3576_vop_cluster_regs[VOP2_WIN_MAX_REG] = {
	[VOP2_WIN_ENABLE] = REG_FIELD(RK3568_CLUSTER_WIN_CTRL0, 0, 0),
	[VOP2_WIN_FORMAT] = REG_FIELD(RK3568_CLUSTER_WIN_CTRL0, 1, 5),
	[VOP2_WIN_RB_SWAP] = REG_FIELD(RK3568_CLUSTER_WIN_CTRL0, 14, 14),
	[VOP2_WIN_UV_SWAP] = REG_FIELD(RK3568_CLUSTER_WIN_CTRL0, 17, 17),
	[VOP2_WIN_DITHER_UP] = REG_FIELD(RK3568_CLUSTER_WIN_CTRL0, 18, 18),
	[VOP2_WIN_ACT_INFO] = REG_FIELD(RK3568_CLUSTER_WIN_ACT_INFO, 0, 31),
	[VOP2_WIN_DSP_INFO] = REG_FIELD(RK3568_CLUSTER_WIN_DSP_INFO, 0, 31),
	[VOP2_WIN_DSP_ST] = REG_FIELD(RK3568_CLUSTER_WIN_DSP_ST, 0, 31),
	[VOP2_WIN_YRGB_MST] = REG_FIELD(RK3568_CLUSTER_WIN_YRGB_MST, 0, 31),
	[VOP2_WIN_UV_MST] = REG_FIELD(RK3568_CLUSTER_WIN_CBR_MST, 0, 31),
	[VOP2_WIN_YUV_CLIP] = REG_FIELD(RK3568_CLUSTER_WIN_CTRL0, 19, 19),
	[VOP2_WIN_YRGB_VIR] = REG_FIELD(RK3568_CLUSTER_WIN_VIR, 0, 15),
	[VOP2_WIN_UV_VIR] = REG_FIELD(RK3568_CLUSTER_WIN_VIR, 16, 31),
	[VOP2_WIN_Y2R_EN] = REG_FIELD(RK3568_CLUSTER_WIN_CTRL0, 8, 8),
	[VOP2_WIN_R2Y_EN] = REG_FIELD(RK3568_CLUSTER_WIN_CTRL0, 9, 9),
	[VOP2_WIN_CSC_MODE] = REG_FIELD(RK3568_CLUSTER_WIN_CTRL0, 10, 11),
	[VOP2_WIN_AXI_YRGB_R_ID] = REG_FIELD(RK3568_CLUSTER_WIN_CTRL2, 0, 4),
	[VOP2_WIN_AXI_UV_R_ID] = REG_FIELD(RK3568_CLUSTER_WIN_CTRL2, 5, 9),
	/* Read only bit on rk3576, writing on this bit have no effect.*/
	[VOP2_WIN_AXI_BUS_ID] = REG_FIELD(RK3568_CLUSTER_CTRL, 13, 13),

	[VOP2_WIN_VP_SEL] = REG_FIELD(RK3576_CLUSTER_PORT_SEL_IMD, 0, 1),
	[VOP2_WIN_DLY_NUM] = REG_FIELD(RK3576_CLUSTER_DLY_NUM, 0, 7),

	/* Scale */
	[VOP2_WIN_SCALE_YRGB_X] = REG_FIELD(RK3568_CLUSTER_WIN_SCL_FACTOR_YRGB, 0, 15),
	[VOP2_WIN_SCALE_YRGB_Y] = REG_FIELD(RK3568_CLUSTER_WIN_SCL_FACTOR_YRGB, 16, 31),
	[VOP2_WIN_BIC_COE_SEL] = REG_FIELD(RK3568_CLUSTER_WIN_CTRL1, 2, 3),
	[VOP2_WIN_YRGB_VER_SCL_MODE] = REG_FIELD(RK3568_CLUSTER_WIN_CTRL1, 14, 15),
	[VOP2_WIN_YRGB_HOR_SCL_MODE] = REG_FIELD(RK3568_CLUSTER_WIN_CTRL1, 22, 23),
	[VOP2_WIN_VSD_YRGB_GT2] = REG_FIELD(RK3568_CLUSTER_WIN_CTRL1, 28, 28),
	[VOP2_WIN_VSD_YRGB_GT4] = REG_FIELD(RK3568_CLUSTER_WIN_CTRL1, 29, 29),

	/* cluster regs */
	[VOP2_WIN_AFBC_ENABLE] = REG_FIELD(RK3568_CLUSTER_CTRL, 1, 1),
	[VOP2_WIN_CLUSTER_ENABLE] = REG_FIELD(RK3568_CLUSTER_CTRL, 0, 0),
	[VOP2_WIN_CLUSTER_LB_MODE] = REG_FIELD(RK3568_CLUSTER_CTRL, 4, 7),

	/* afbc regs */
	[VOP2_WIN_AFBC_FORMAT] = REG_FIELD(RK3568_CLUSTER_WIN_AFBCD_CTRL, 2, 6),
	[VOP2_WIN_AFBC_RB_SWAP] = REG_FIELD(RK3568_CLUSTER_WIN_AFBCD_CTRL, 9, 9),
	[VOP2_WIN_AFBC_UV_SWAP] = REG_FIELD(RK3568_CLUSTER_WIN_AFBCD_CTRL, 10, 10),
	[VOP2_WIN_AFBC_AUTO_GATING_EN] = REG_FIELD(RK3568_CLUSTER_WIN_AFBCD_OUTPUT_CTRL, 4, 4),
	[VOP2_WIN_AFBC_HALF_BLOCK_EN] = REG_FIELD(RK3568_CLUSTER_WIN_AFBCD_CTRL, 7, 7),
	[VOP2_WIN_AFBC_BLOCK_SPLIT_EN] = REG_FIELD(RK3568_CLUSTER_WIN_AFBCD_CTRL, 8, 8),
	[VOP2_WIN_AFBC_PLD_OFFSET_EN] = REG_FIELD(RK3568_CLUSTER_WIN_AFBCD_CTRL, 16, 16),
	[VOP2_WIN_AFBC_HDR_PTR] = REG_FIELD(RK3568_CLUSTER_WIN_AFBCD_HDR_PTR, 0, 31),
	[VOP2_WIN_AFBC_PIC_SIZE] = REG_FIELD(RK3568_CLUSTER_WIN_AFBCD_PIC_SIZE, 0, 31),
	[VOP2_WIN_AFBC_PIC_VIR_WIDTH] = REG_FIELD(RK3568_CLUSTER_WIN_AFBCD_VIR_WIDTH, 0, 15),
	[VOP2_WIN_AFBC_TILE_NUM] = REG_FIELD(RK3568_CLUSTER_WIN_AFBCD_VIR_WIDTH, 16, 31),
	[VOP2_WIN_AFBC_PIC_OFFSET] = REG_FIELD(RK3568_CLUSTER_WIN_AFBCD_PIC_OFFSET, 0, 31),
	[VOP2_WIN_AFBC_DSP_OFFSET] = REG_FIELD(RK3568_CLUSTER_WIN_AFBCD_DSP_OFFSET, 0, 31),
	[VOP2_WIN_AFBC_PLD_OFFSET] = REG_FIELD(RK3576_CLUSTER_WIN_AFBCD_PLD_PTR_OFFSET, 0, 31),
	[VOP2_WIN_TRANSFORM_OFFSET] = REG_FIELD(RK3568_CLUSTER_WIN_TRANSFORM_OFFSET, 0, 31),
	[VOP2_WIN_AFBC_ROTATE_90] = REG_FIELD(RK3568_CLUSTER_WIN_AFBCD_ROTATE_MODE, 0, 0),
	[VOP2_WIN_AFBC_ROTATE_270] = REG_FIELD(RK3568_CLUSTER_WIN_AFBCD_ROTATE_MODE, 1, 1),
	[VOP2_WIN_XMIRROR] = REG_FIELD(RK3568_CLUSTER_WIN_AFBCD_ROTATE_MODE, 2, 2),
	[VOP2_WIN_YMIRROR] = REG_FIELD(RK3568_CLUSTER_WIN_AFBCD_ROTATE_MODE, 3, 3),
	[VOP2_WIN_COLOR_KEY] = { .reg = 0xffffffff },
	[VOP2_WIN_COLOR_KEY_EN] = { .reg = 0xffffffff },
	[VOP2_WIN_SCALE_CBCR_X] = { .reg = 0xffffffff },
	[VOP2_WIN_SCALE_CBCR_Y] = { .reg = 0xffffffff },
	[VOP2_WIN_YRGB_HSCL_FILTER_MODE] = { .reg = 0xffffffff },
	[VOP2_WIN_YRGB_VSCL_FILTER_MODE] = { .reg = 0xffffffff },
	[VOP2_WIN_CBCR_VER_SCL_MODE] = { .reg = 0xffffffff },
	[VOP2_WIN_CBCR_HSCL_FILTER_MODE] = { .reg = 0xffffffff },
	[VOP2_WIN_CBCR_HOR_SCL_MODE] = { .reg = 0xffffffff },
	[VOP2_WIN_CBCR_VSCL_FILTER_MODE] = { .reg = 0xffffffff },
	[VOP2_WIN_VSD_CBCR_GT2] = { .reg = 0xffffffff },
	[VOP2_WIN_VSD_CBCR_GT4] = { .reg = 0xffffffff },
};

static const struct reg_field rk3576_vop_smart_regs[VOP2_WIN_MAX_REG] = {
	[VOP2_WIN_ENABLE] = REG_FIELD(RK3568_SMART_REGION0_CTRL, 0, 0),
	[VOP2_WIN_FORMAT] = REG_FIELD(RK3568_SMART_REGION0_CTRL, 1, 5),
	[VOP2_WIN_DITHER_UP] = REG_FIELD(RK3568_SMART_REGION0_CTRL, 12, 12),
	[VOP2_WIN_RB_SWAP] = REG_FIELD(RK3568_SMART_REGION0_CTRL, 14, 14),
	[VOP2_WIN_UV_SWAP] = REG_FIELD(RK3568_SMART_REGION0_CTRL, 16, 16),
	[VOP2_WIN_ACT_INFO] = REG_FIELD(RK3568_SMART_REGION0_ACT_INFO, 0, 31),
	[VOP2_WIN_DSP_INFO] = REG_FIELD(RK3568_SMART_REGION0_DSP_INFO, 0, 31),
	[VOP2_WIN_DSP_ST] = REG_FIELD(RK3568_SMART_REGION0_DSP_ST, 0, 28),
	[VOP2_WIN_YRGB_MST] = REG_FIELD(RK3568_SMART_REGION0_YRGB_MST, 0, 31),
	[VOP2_WIN_UV_MST] = REG_FIELD(RK3568_SMART_REGION0_CBR_MST, 0, 31),
	[VOP2_WIN_YUV_CLIP] = REG_FIELD(RK3568_SMART_REGION0_CTRL, 17, 17),
	[VOP2_WIN_YRGB_VIR] = REG_FIELD(RK3568_SMART_REGION0_VIR, 0, 15),
	[VOP2_WIN_UV_VIR] = REG_FIELD(RK3568_SMART_REGION0_VIR, 16, 31),
	[VOP2_WIN_Y2R_EN] = REG_FIELD(RK3568_SMART_CTRL0, 0, 0),
	[VOP2_WIN_R2Y_EN] = REG_FIELD(RK3568_SMART_CTRL0, 1, 1),
	[VOP2_WIN_CSC_MODE] = REG_FIELD(RK3568_SMART_CTRL0, 2, 3),
	[VOP2_WIN_YMIRROR] = REG_FIELD(RK3568_SMART_CTRL1, 31, 31),
	[VOP2_WIN_COLOR_KEY] = REG_FIELD(RK3568_SMART_COLOR_KEY_CTRL, 0, 29),
	[VOP2_WIN_COLOR_KEY_EN] = REG_FIELD(RK3568_SMART_COLOR_KEY_CTRL, 31, 31),
	[VOP2_WIN_VP_SEL] = REG_FIELD(RK3576_SMART_PORT_SEL_IMD, 0, 1),
	[VOP2_WIN_DLY_NUM] = REG_FIELD(RK3576_SMART_DLY_NUM, 0, 7),
	[VOP2_WIN_AXI_YRGB_R_ID] = REG_FIELD(RK3568_SMART_CTRL1, 4, 8),
	[VOP2_WIN_AXI_UV_R_ID] = REG_FIELD(RK3568_SMART_CTRL1, 12, 16),
	[VOP2_WIN_AXI_BUS_ID] = REG_FIELD(RK3588_SMART_AXI_CTRL, 1, 1),

	/* Scale */
	[VOP2_WIN_SCALE_YRGB_X] = REG_FIELD(RK3568_SMART_REGION0_SCL_FACTOR_YRGB, 0, 15),
	[VOP2_WIN_SCALE_YRGB_Y] = REG_FIELD(RK3568_SMART_REGION0_SCL_FACTOR_YRGB, 16, 31),
	[VOP2_WIN_YRGB_HOR_SCL_MODE] = REG_FIELD(RK3568_SMART_REGION0_SCL_CTRL, 0, 1),
	[VOP2_WIN_YRGB_HSCL_FILTER_MODE] = REG_FIELD(RK3568_SMART_REGION0_SCL_CTRL, 2, 3),
	[VOP2_WIN_YRGB_VER_SCL_MODE] = REG_FIELD(RK3568_SMART_REGION0_SCL_CTRL, 4, 5),
	[VOP2_WIN_YRGB_VSCL_FILTER_MODE] = REG_FIELD(RK3568_SMART_REGION0_SCL_CTRL, 6, 7),
	[VOP2_WIN_BIC_COE_SEL] = REG_FIELD(RK3568_SMART_REGION0_SCL_CTRL, 16, 17),
	[VOP2_WIN_VSD_YRGB_GT2] = REG_FIELD(RK3568_SMART_REGION0_CTRL, 8, 8),
	[VOP2_WIN_VSD_YRGB_GT4] = REG_FIELD(RK3568_SMART_REGION0_CTRL, 9, 9),
	[VOP2_WIN_VSD_CBCR_GT2] = REG_FIELD(RK3568_SMART_REGION0_CTRL, 10, 10),
	[VOP2_WIN_VSD_CBCR_GT4] = REG_FIELD(RK3568_SMART_REGION0_CTRL, 11, 11),
	[VOP2_WIN_XMIRROR] = { .reg = 0xffffffff },

	/* CBCR share the same scale factor as YRGB */
	[VOP2_WIN_SCALE_CBCR_X] = { .reg = 0xffffffff },
	[VOP2_WIN_SCALE_CBCR_Y] = { .reg = 0xffffffff },
	[VOP2_WIN_CBCR_HOR_SCL_MODE] = { .reg = 0xffffffff },
	[VOP2_WIN_CBCR_HSCL_FILTER_MODE] = { .reg = 0xffffffff},
	[VOP2_WIN_CBCR_VER_SCL_MODE] = { .reg = 0xffffffff},
	[VOP2_WIN_CBCR_VSCL_FILTER_MODE] = { .reg = 0xffffffff},

	[VOP2_WIN_CLUSTER_ENABLE] = { .reg = 0xffffffff },
	[VOP2_WIN_AFBC_ENABLE] = { .reg = 0xffffffff },
	[VOP2_WIN_CLUSTER_LB_MODE] = { .reg = 0xffffffff },
	[VOP2_WIN_AFBC_FORMAT] = { .reg = 0xffffffff },
	[VOP2_WIN_AFBC_RB_SWAP] = { .reg = 0xffffffff },
	[VOP2_WIN_AFBC_UV_SWAP] = { .reg = 0xffffffff },
	[VOP2_WIN_AFBC_AUTO_GATING_EN] = { .reg = 0xffffffff },
	[VOP2_WIN_AFBC_BLOCK_SPLIT_EN] = { .reg = 0xffffffff },
	[VOP2_WIN_AFBC_PIC_VIR_WIDTH] = { .reg = 0xffffffff },
	[VOP2_WIN_AFBC_TILE_NUM] = { .reg = 0xffffffff },
	[VOP2_WIN_AFBC_PIC_OFFSET] = { .reg = 0xffffffff },
	[VOP2_WIN_AFBC_PIC_SIZE] = { .reg = 0xffffffff },
	[VOP2_WIN_AFBC_DSP_OFFSET] = { .reg = 0xffffffff },
	[VOP2_WIN_TRANSFORM_OFFSET] = { .reg = 0xffffffff },
	[VOP2_WIN_AFBC_HDR_PTR] = { .reg = 0xffffffff },
	[VOP2_WIN_AFBC_HALF_BLOCK_EN] = { .reg = 0xffffffff },
	[VOP2_WIN_AFBC_ROTATE_270] = { .reg = 0xffffffff },
	[VOP2_WIN_AFBC_ROTATE_90] = { .reg = 0xffffffff },
};

static const struct vop2_video_port_data rk3568_vop_video_ports[] = {
	{
		.id = 0,
		.feature = VOP2_VP_FEATURE_OUTPUT_10BIT,
		.gamma_lut_len = 1024,
		.cubic_lut_len = 9 * 9 * 9,
		.max_output = { 4096, 2304 },
		.pre_scan_max_dly = { 69, 53, 53, 42 },
		.offset = 0xc00,
	}, {
		.id = 1,
		.gamma_lut_len = 1024,
		.max_output = { 2048, 1536 },
		.pre_scan_max_dly = { 40, 40, 40, 40 },
		.offset = 0xd00,
	}, {
		.id = 2,
		.gamma_lut_len = 1024,
		.max_output = { 1920, 1080 },
		.pre_scan_max_dly = { 40, 40, 40, 40 },
		.offset = 0xe00,
	},
};

/*
 * rk3568 vop with 2 cluster, 2 esmart win, 2 smart win.
 * Every cluster can work as 4K win or split into two win.
 * All win in cluster support AFBCD.
 *
 * Every esmart win and smart win support 4 Multi-region.
 *
 * Scale filter mode:
 *
 * * Cluster:  bicubic for horizontal scale up, others use bilinear
 * * ESmart:
 *    * nearest-neighbor/bilinear/bicubic for scale up
 *    * nearest-neighbor/bilinear/average for scale down
 *
 *
 * @TODO describe the wind like cpu-map dt nodes;
 */
static const struct vop2_win_data rk3568_vop_win_data[] = {
	{
		.name = "Smart0-win0",
		.phys_id = ROCKCHIP_VOP2_SMART0,
		.base = 0x1c00,
		.possible_vp_mask = BIT(0) | BIT(1) | BIT(2),
		.formats = formats_smart,
		.nformats = ARRAY_SIZE(formats_smart),
		.format_modifiers = format_modifiers,
		/* 0xf means this layer can't attached to this VP */
		.layer_sel_id = { 3, 3, 3, 0xf },
		.supported_rotations = DRM_MODE_REFLECT_Y,
		.type = DRM_PLANE_TYPE_PRIMARY,
		.max_upscale_factor = 8,
		.max_downscale_factor = 8,
		.dly = { 20, 47, 41 },
	}, {
		.name = "Smart1-win0",
		.phys_id = ROCKCHIP_VOP2_SMART1,
		.possible_vp_mask = BIT(0) | BIT(1) | BIT(2),
		.formats = formats_smart,
		.nformats = ARRAY_SIZE(formats_smart),
		.format_modifiers = format_modifiers,
		.base = 0x1e00,
		.layer_sel_id = { 7, 7, 7, 0xf },
		.supported_rotations = DRM_MODE_REFLECT_Y,
		.type = DRM_PLANE_TYPE_PRIMARY,
		.max_upscale_factor = 8,
		.max_downscale_factor = 8,
		.dly = { 20, 47, 41 },
	}, {
		.name = "Esmart1-win0",
		.phys_id = ROCKCHIP_VOP2_ESMART1,
		.possible_vp_mask = BIT(0) | BIT(1) | BIT(2),
		.formats = formats_rk356x_esmart,
		.nformats = ARRAY_SIZE(formats_rk356x_esmart),
		.format_modifiers = format_modifiers,
		.base = 0x1a00,
		.layer_sel_id = { 6, 6, 6, 0xf },
		.supported_rotations = DRM_MODE_REFLECT_Y,
		.type = DRM_PLANE_TYPE_PRIMARY,
		.max_upscale_factor = 8,
		.max_downscale_factor = 8,
		.dly = { 20, 47, 41 },
	}, {
		.name = "Esmart0-win0",
		.phys_id = ROCKCHIP_VOP2_ESMART0,
		.possible_vp_mask = BIT(0) | BIT(1) | BIT(2),
		.formats = formats_rk356x_esmart,
		.nformats = ARRAY_SIZE(formats_rk356x_esmart),
		.format_modifiers = format_modifiers,
		.base = 0x1800,
		.layer_sel_id = { 2, 2, 2, 0xf },
		.supported_rotations = DRM_MODE_REFLECT_Y,
		.type = DRM_PLANE_TYPE_PRIMARY,
		.max_upscale_factor = 8,
		.max_downscale_factor = 8,
		.dly = { 20, 47, 41 },
	}, {
		.name = "Cluster0-win0",
		.phys_id = ROCKCHIP_VOP2_CLUSTER0,
		.base = 0x1000,
		.possible_vp_mask = BIT(0) | BIT(1) | BIT(2),
		.formats = formats_cluster,
		.nformats = ARRAY_SIZE(formats_cluster),
		.format_modifiers = format_modifiers_afbc,
		.layer_sel_id = { 0, 0, 0, 0xf },
		.supported_rotations = DRM_MODE_ROTATE_90 | DRM_MODE_ROTATE_270 |
					DRM_MODE_REFLECT_X | DRM_MODE_REFLECT_Y,
		.max_upscale_factor = 4,
		.max_downscale_factor = 4,
		.dly = { 0, 27, 21 },
		.type = DRM_PLANE_TYPE_OVERLAY,
		.feature = WIN_FEATURE_AFBDC | WIN_FEATURE_CLUSTER,
	}, {
		.name = "Cluster1-win0",
		.phys_id = ROCKCHIP_VOP2_CLUSTER1,
		.base = 0x1200,
		.possible_vp_mask = BIT(0) | BIT(1) | BIT(2),
		.formats = formats_cluster,
		.nformats = ARRAY_SIZE(formats_cluster),
		.format_modifiers = format_modifiers_afbc,
		.layer_sel_id = { 1, 1, 1, 0xf },
		.supported_rotations = DRM_MODE_ROTATE_90 | DRM_MODE_ROTATE_270 |
					DRM_MODE_REFLECT_X | DRM_MODE_REFLECT_Y,
		.type = DRM_PLANE_TYPE_OVERLAY,
		.max_upscale_factor = 4,
		.max_downscale_factor = 4,
		.dly = { 0, 27, 21 },
		.feature = WIN_FEATURE_AFBDC | WIN_FEATURE_CLUSTER,
	},
};

static const struct vop2_regs_dump rk3568_regs_dump[] = {
	{
		.name = "SYS",
		.base = RK3568_REG_CFG_DONE,
		.size = 0x100,
		.en_reg  = 0,
		.en_val = 0,
		.en_mask = 0
	}, {
		.name = "OVL",
		.base = RK3568_OVL_CTRL,
		.size = 0x100,
		.en_reg = 0,
		.en_val = 0,
		.en_mask = 0,
	}, {
		.name = "VP0",
		.base = RK3568_VP0_CTRL_BASE,
		.size = 0x100,
		.en_reg = RK3568_VP_DSP_CTRL,
		.en_val = 0,
		.en_mask = RK3568_VP_DSP_CTRL__STANDBY,
	}, {
		.name = "VP1",
		.base = RK3568_VP1_CTRL_BASE,
		.size = 0x100,
		.en_reg = RK3568_VP_DSP_CTRL,
		.en_val = 0,
		.en_mask = RK3568_VP_DSP_CTRL__STANDBY,
	}, {
		.name = "VP2",
		.base = RK3568_VP2_CTRL_BASE,
		.size = 0x100,
		.en_reg = RK3568_VP_DSP_CTRL,
		.en_val = 0,
		.en_mask = RK3568_VP_DSP_CTRL__STANDBY,

	}, {
		.name = "Cluster0",
		.base = RK3568_CLUSTER0_CTRL_BASE,
		.size = 0x110,
		.en_reg = RK3568_CLUSTER_WIN_CTRL0,
		.en_val = RK3568_CLUSTER_WIN_CTRL0__WIN0_EN,
		.en_mask = RK3568_CLUSTER_WIN_CTRL0__WIN0_EN,
	}, {
		.name = "Cluster1",
		.base = RK3568_CLUSTER1_CTRL_BASE,
		.size = 0x110,
		.en_reg = RK3568_CLUSTER_WIN_CTRL0,
		.en_val = RK3568_CLUSTER_WIN_CTRL0__WIN0_EN,
		.en_mask = RK3568_CLUSTER_WIN_CTRL0__WIN0_EN,
	}, {
		.name = "Esmart0",
		.base = RK3568_ESMART0_CTRL_BASE,
		.size = 0xf0,
		.en_reg = RK3568_SMART_REGION0_CTRL,
		.en_val = RK3568_SMART_REGION0_CTRL__WIN0_EN,
		.en_mask = RK3568_SMART_REGION0_CTRL__WIN0_EN,
	}, {
		.name = "Esmart1",
		.base = RK3568_ESMART1_CTRL_BASE,
		.size = 0xf0,
		.en_reg = RK3568_SMART_REGION0_CTRL,
		.en_val = RK3568_SMART_REGION0_CTRL__WIN0_EN,
		.en_mask = RK3568_SMART_REGION0_CTRL__WIN0_EN,
	}, {
		.name = "Smart0",
		.base = RK3568_SMART0_CTRL_BASE,
		.size = 0xf0,
		.en_reg = RK3568_SMART_REGION0_CTRL,
		.en_val = RK3568_SMART_REGION0_CTRL__WIN0_EN,
		.en_mask = RK3568_SMART_REGION0_CTRL__WIN0_EN,
	}, {
		.name = "Smart1",
		.base = RK3568_SMART1_CTRL_BASE,
		.size = 0xf0,
		.en_reg = RK3568_SMART_REGION0_CTRL,
		.en_val = RK3568_SMART_REGION0_CTRL__WIN0_EN,
		.en_mask = RK3568_SMART_REGION0_CTRL__WIN0_EN,
	},
};

<<<<<<< HEAD
=======
static const struct vop2_video_port_data rk3576_vop_video_ports[] = {
	{
		.id = 0,
		.feature = VOP2_VP_FEATURE_OUTPUT_10BIT,
		.gamma_lut_len = 1024,
		.cubic_lut_len = 9 * 9 * 9, /* 9x9x9 */
		.max_output = { 4096, 2304 },
		/* win layer_mix hdr  */
		.pre_scan_max_dly = { 10, 8, 2, 0 },
		.offset = 0xc00,
		.pixel_rate = 2,
	}, {
		.id = 1,
		.feature = VOP2_VP_FEATURE_OUTPUT_10BIT,
		.gamma_lut_len = 1024,
		.cubic_lut_len = 729, /* 9x9x9 */
		.max_output = { 2560, 1600 },
		/* win layer_mix hdr  */
		.pre_scan_max_dly = { 10, 6, 0, 0 },
		.offset = 0xd00,
		.pixel_rate = 1,
	}, {
		.id = 2,
		.gamma_lut_len = 1024,
		.max_output = { 1920, 1080 },
		/* win layer_mix hdr  */
		.pre_scan_max_dly = { 10, 6, 0, 0 },
		.offset = 0xe00,
		.pixel_rate = 1,
	},
};

/*
 * rk3576 vop with 2 cluster, 4 esmart win.
 * Every cluster can work as 4K win or split into two 2K win.
 * All win in cluster support AFBCD.
 *
 * Every esmart win support 4 Multi-region.
 *
 * VP0 can use Cluster0/1 and Esmart0/2
 * VP1 can use Cluster0/1 and Esmart1/3
 * VP2 can use Esmart0/1/2/3
 *
 * Scale filter mode:
 *
 * * Cluster:
 * * Support prescale down:
 * * H/V: gt2/avg2 or gt4/avg4
 * * After prescale down:
 *	* nearest-neighbor/bilinear/multi-phase filter for scale up
 *	* nearest-neighbor/bilinear/multi-phase filter for scale down
 *
 * * Esmart:
 * * Support prescale down:
 * * H: gt2/avg2 or gt4/avg4
 * * V: gt2 or gt4
 * * After prescale down:
 *	* nearest-neighbor/bilinear/bicubic for scale up
 *	* nearest-neighbor/bilinear for scale down
 *
 * AXI config::
 *
 * * Cluster0 win0: 0xa,  0xb       [AXI0]
 * * Cluster0 win1: 0xc,  0xd       [AXI0]
 * * Cluster1 win0: 0x6,  0x7       [AXI0]
 * * Cluster1 win1: 0x8,  0x9       [AXI0]
 * * Esmart0:       0x10, 0x11      [AXI0]
 * * Esmart1:       0x12, 0x13      [AXI0]
 * * Esmart2:       0xa,  0xb       [AXI1]
 * * Esmart3:       0xc,  0xd       [AXI1]
 * * Lut dma rid:   0x1,  0x2,  0x3 [AXI0]
 * * DCI dma rid:   0x4             [AXI0]
 * * Metadata rid:  0x5             [AXI0]
 *
 * * Limit:
 * * (1) Cluster0/1 are fixed on AXI0 by IC design
 * * (2) 0x0 and 0xf can't be used;
 * * (3) 5 Bits ID for eache axi bus
 * * (3) cluster and lut/dci/metadata rid must smaller than 0xf,
 * *     if Cluster rid is bigger than 0xf, VOP will dead at the
 * *     system bandwidth very terrible scene.
 */
static const struct vop2_win_data rk3576_vop_win_data[] = {
	{
		.name = "Cluster0-win0",
		.phys_id = ROCKCHIP_VOP2_CLUSTER0,
		.base = 0x1000,
		.possible_vp_mask = BIT(0) | BIT(1),
		.formats = formats_rk3576_cluster,
		.nformats = ARRAY_SIZE(formats_rk3576_cluster),
		.format_modifiers = format_modifiers_rk3576_afbc,
		.layer_sel_id = { 0, 0, 0xf, 0xf },
		.supported_rotations =  DRM_MODE_REFLECT_X | DRM_MODE_REFLECT_Y,
		.type = DRM_PLANE_TYPE_PRIMARY,
		.axi_bus_id = 0,
		.axi_yrgb_r_id = 0xa,
		.axi_uv_r_id = 0xb,
		.max_upscale_factor = 4,
		.max_downscale_factor = 4,
		.feature = WIN_FEATURE_AFBDC | WIN_FEATURE_CLUSTER,
	}, {
		.name = "Cluster1-win0",
		.phys_id = ROCKCHIP_VOP2_CLUSTER1,
		.base = 0x1200,
		.possible_vp_mask = BIT(0) | BIT(1),
		.formats = formats_rk3576_cluster,
		.nformats = ARRAY_SIZE(formats_rk3576_cluster),
		.format_modifiers = format_modifiers_rk3576_afbc,
		.layer_sel_id = { 1, 1, 0xf, 0xf },
		.supported_rotations =  DRM_MODE_REFLECT_X | DRM_MODE_REFLECT_Y,
		.type = DRM_PLANE_TYPE_PRIMARY,
		.axi_bus_id = 0,
		.axi_yrgb_r_id = 6,
		.axi_uv_r_id = 7,
		.max_upscale_factor = 4,
		.max_downscale_factor = 4,
		.feature = WIN_FEATURE_AFBDC | WIN_FEATURE_CLUSTER,
	}, {
		.name = "Esmart0-win0",
		.phys_id = ROCKCHIP_VOP2_ESMART0,
		.base = 0x1800,
		.possible_vp_mask = BIT(0) | BIT(2),
		.formats = formats_rk3576_esmart,
		.nformats = ARRAY_SIZE(formats_rk3576_esmart),
		.format_modifiers = format_modifiers,
		.layer_sel_id = { 2, 0xf, 0, 0xf },
		.supported_rotations = DRM_MODE_REFLECT_Y,
		.type = DRM_PLANE_TYPE_OVERLAY,
		.axi_bus_id = 0,
		.axi_yrgb_r_id = 0x10,
		.axi_uv_r_id = 0x11,
		.max_upscale_factor = 8,
		.max_downscale_factor = 8,
	}, {
		.name = "Esmart1-win0",
		.phys_id = ROCKCHIP_VOP2_ESMART1,
		.base = 0x1a00,
		.possible_vp_mask = BIT(1) | BIT(2),
		.formats = formats_rk3576_esmart,
		.nformats = ARRAY_SIZE(formats_rk3576_esmart),
		.format_modifiers = format_modifiers,
		.layer_sel_id = { 0xf, 2, 1, 0xf },
		.supported_rotations = DRM_MODE_REFLECT_Y,
		.type = DRM_PLANE_TYPE_OVERLAY,
		.axi_bus_id = 0,
		.axi_yrgb_r_id = 0x12,
		.axi_uv_r_id = 0x13,
		.max_upscale_factor = 8,
		.max_downscale_factor = 8,
	}, {
		.name = "Esmart2-win0",
		.phys_id = ROCKCHIP_VOP2_ESMART2,
		.base = 0x1c00,
		.possible_vp_mask = BIT(0) | BIT(2),
		.formats = formats_rk3576_esmart,
		.nformats = ARRAY_SIZE(formats_rk3576_esmart),
		.format_modifiers = format_modifiers,
		.layer_sel_id = { 3, 0xf, 2, 0xf },
		.supported_rotations = DRM_MODE_REFLECT_Y,
		.type = DRM_PLANE_TYPE_OVERLAY,
		.axi_bus_id = 1,
		.axi_yrgb_r_id = 0x0a,
		.axi_uv_r_id = 0x0b,
		.max_upscale_factor = 8,
		.max_downscale_factor = 8,
	}, {
		.name = "Esmart3-win0",
		.phys_id = ROCKCHIP_VOP2_ESMART3,
		.base = 0x1e00,
		.possible_vp_mask = BIT(1) | BIT(2),
		.formats = formats_rk3576_esmart,
		.nformats = ARRAY_SIZE(formats_rk3576_esmart),
		.format_modifiers = format_modifiers,
		.layer_sel_id = { 0xf, 3, 3, 0xf },
		.supported_rotations = DRM_MODE_REFLECT_Y,
		.type = DRM_PLANE_TYPE_OVERLAY,
		.axi_bus_id = 1,
		.axi_yrgb_r_id = 0x0c,
		.axi_uv_r_id = 0x0d,
		.max_upscale_factor = 8,
		.max_downscale_factor = 8,
	},
};

static const struct vop2_regs_dump rk3576_regs_dump[] = {
	{
		.name = "SYS",
		.base = RK3568_REG_CFG_DONE,
		.size = 0x200,
		.en_reg  = 0,
		.en_val = 0,
		.en_mask = 0
	}, {
		.name = "OVL_SYS",
		.base = RK3576_SYS_EXTRA_ALPHA_CTRL,
		.size = 0x50,
		.en_reg = 0,
		.en_val = 0,
		.en_mask = 0,
	}, {
		.name = "OVL_VP0",
		.base = RK3576_OVL_CTRL(0),
		.size = 0x80,
		.en_reg = 0,
		.en_val = 0,
		.en_mask = 0,
	}, {
		.name = "OVL_VP1",
		.base = RK3576_OVL_CTRL(1),
		.size = 0x80,
		.en_reg = 0,
		.en_val = 0,
		.en_mask = 0,
	}, {
		.name = "OVL_VP2",
		.base = RK3576_OVL_CTRL(2),
		.size = 0x80,
		.en_reg = 0,
		.en_val = 0,
		.en_mask = 0,
	}, {
		.name = "VP0",
		.base = RK3568_VP0_CTRL_BASE,
		.size = 0x100,
		.en_reg = RK3568_VP_DSP_CTRL,
		.en_val = 0,
		.en_mask = RK3568_VP_DSP_CTRL__STANDBY,
	}, {
		.name = "VP1",
		.base = RK3568_VP1_CTRL_BASE,
		.size = 0x100,
		.en_reg = RK3568_VP_DSP_CTRL,
		.en_val = 0,
		.en_mask = RK3568_VP_DSP_CTRL__STANDBY,
	}, {
		.name = "VP2",
		.base = RK3568_VP2_CTRL_BASE,
		.size = 0x100,
		.en_reg = RK3568_VP_DSP_CTRL,
		.en_val = 0,
		.en_mask = RK3568_VP_DSP_CTRL__STANDBY,
	}, {
		.name = "Cluster0",
		.base = RK3568_CLUSTER0_CTRL_BASE,
		.size = 0x200,
		.en_reg = RK3568_CLUSTER_WIN_CTRL0,
		.en_val = RK3568_CLUSTER_WIN_CTRL0__WIN0_EN,
		.en_mask = RK3568_CLUSTER_WIN_CTRL0__WIN0_EN,
	}, {
		.name = "Cluster1",
		.base = RK3568_CLUSTER1_CTRL_BASE,
		.size = 0x200,
		.en_reg = RK3568_CLUSTER_WIN_CTRL0,
		.en_val = RK3568_CLUSTER_WIN_CTRL0__WIN0_EN,
		.en_mask = RK3568_CLUSTER_WIN_CTRL0__WIN0_EN,
	}, {
		.name = "Esmart0",
		.base = RK3568_ESMART0_CTRL_BASE,
		.size = 0xf0,
		.en_reg = RK3568_SMART_REGION0_CTRL,
		.en_val = RK3568_SMART_REGION0_CTRL__WIN0_EN,
		.en_mask = RK3568_SMART_REGION0_CTRL__WIN0_EN,
	}, {
		.name = "Esmart1",
		.base = RK3568_ESMART1_CTRL_BASE,
		.size = 0xf0,
		.en_reg = RK3568_SMART_REGION0_CTRL,
		.en_val = RK3568_SMART_REGION0_CTRL__WIN0_EN,
		.en_mask = RK3568_SMART_REGION0_CTRL__WIN0_EN,
	}, {
		.name = "Esmart2",
		.base = RK3588_ESMART2_CTRL_BASE,
		.size = 0xf0,
		.en_reg = RK3568_SMART_REGION0_CTRL,
		.en_val = RK3568_SMART_REGION0_CTRL__WIN0_EN,
		.en_mask = RK3568_SMART_REGION0_CTRL__WIN0_EN,
	}, {
		.name = "Esmart3",
		.base = RK3588_ESMART3_CTRL_BASE,
		.size = 0xf0,
		.en_reg = RK3568_SMART_REGION0_CTRL,
		.en_val = RK3568_SMART_REGION0_CTRL__WIN0_EN,
		.en_mask = RK3568_SMART_REGION0_CTRL__WIN0_EN,
	},
};

>>>>>>> e8a457b7
static const struct vop2_video_port_data rk3588_vop_video_ports[] = {
	{
		.id = 0,
		.feature = VOP2_VP_FEATURE_OUTPUT_10BIT,
		.gamma_lut_len = 1024,
		.cubic_lut_len = 9 * 9 * 9, /* 9x9x9 */
		.max_output = { 4096, 2304 },
		/* hdr2sdr sdr2hdr hdr2hdr sdr2sdr */
		.pre_scan_max_dly = { 76, 65, 65, 54 },
		.offset = 0xc00,
	}, {
		.id = 1,
		.feature = VOP2_VP_FEATURE_OUTPUT_10BIT,
		.gamma_lut_len = 1024,
		.cubic_lut_len = 729, /* 9x9x9 */
		.max_output = { 4096, 2304 },
		.pre_scan_max_dly = { 76, 65, 65, 54 },
		.offset = 0xd00,
	}, {
		.id = 2,
		.feature = VOP2_VP_FEATURE_OUTPUT_10BIT,
		.gamma_lut_len = 1024,
		.cubic_lut_len = 17 * 17 * 17, /* 17x17x17 */
		.max_output = { 4096, 2304 },
		.pre_scan_max_dly = { 52, 52, 52, 52 },
		.offset = 0xe00,
	}, {
		.id = 3,
		.gamma_lut_len = 1024,
		.max_output = { 2048, 1536 },
		.pre_scan_max_dly = { 52, 52, 52, 52 },
		.offset = 0xf00,
	},
};

/*
 * rk3588 vop with 4 cluster, 4 esmart win.
 * Every cluster can work as 4K win or split into two win.
 * All win in cluster support AFBCD.
 *
 * Every esmart win and smart win support 4 Multi-region.
 *
 * Scale filter mode:
 *
 * * Cluster:  bicubic for horizontal scale up, others use bilinear
 * * ESmart:
 *    * nearest-neighbor/bilinear/bicubic for scale up
 *    * nearest-neighbor/bilinear/average for scale down
 *
 * AXI Read ID assignment:
 * Two AXI bus:
 * AXI0 is a read/write bus with a higher performance.
 * AXI1 is a read only bus.
 *
 * Every window on a AXI bus must assigned two unique
 * read id(yrgb_r_id/uv_r_id, valid id are 0x1~0xe).
 *
 * AXI0:
 * Cluster0/1, Esmart0/1, WriteBack
 *
 * AXI 1:
 * Cluster2/3, Esmart2/3
 *
 */
static const struct vop2_win_data rk3588_vop_win_data[] = {
	{
		.name = "Cluster0-win0",
		.phys_id = ROCKCHIP_VOP2_CLUSTER0,
		.base = 0x1000,
		.possible_vp_mask = BIT(0) | BIT(1) | BIT(2) | BIT(3),
		.formats = formats_cluster,
		.nformats = ARRAY_SIZE(formats_cluster),
		.format_modifiers = format_modifiers_afbc,
		.layer_sel_id = { 0, 0, 0, 0 },
		.supported_rotations = DRM_MODE_ROTATE_90 | DRM_MODE_ROTATE_270 |
				       DRM_MODE_REFLECT_X | DRM_MODE_REFLECT_Y,
		.axi_bus_id = 0,
		.axi_yrgb_r_id = 2,
		.axi_uv_r_id = 3,
		.max_upscale_factor = 4,
		.max_downscale_factor = 4,
		.dly = { 4, 26, 29 },
		.type = DRM_PLANE_TYPE_PRIMARY,
		.feature = WIN_FEATURE_AFBDC | WIN_FEATURE_CLUSTER,
	}, {
		.name = "Cluster1-win0",
		.phys_id = ROCKCHIP_VOP2_CLUSTER1,
		.base = 0x1200,
		.possible_vp_mask = BIT(0) | BIT(1) | BIT(2) | BIT(3),
		.formats = formats_cluster,
		.nformats = ARRAY_SIZE(formats_cluster),
		.format_modifiers = format_modifiers_afbc,
		.layer_sel_id = { 1, 1, 1, 1 },
		.supported_rotations = DRM_MODE_ROTATE_90 | DRM_MODE_ROTATE_270 |
				       DRM_MODE_REFLECT_X | DRM_MODE_REFLECT_Y,
		.type = DRM_PLANE_TYPE_PRIMARY,
		.axi_bus_id = 0,
		.axi_yrgb_r_id = 6,
		.axi_uv_r_id = 7,
		.max_upscale_factor = 4,
		.max_downscale_factor = 4,
		.dly = { 4, 26, 29 },
		.feature = WIN_FEATURE_AFBDC | WIN_FEATURE_CLUSTER,
	}, {
		.name = "Cluster2-win0",
		.phys_id = ROCKCHIP_VOP2_CLUSTER2,
		.base = 0x1400,
		.possible_vp_mask = BIT(0) | BIT(1) | BIT(2) | BIT(3),
		.formats = formats_cluster,
		.nformats = ARRAY_SIZE(formats_cluster),
		.format_modifiers = format_modifiers_afbc,
		.layer_sel_id = { 4, 4, 4, 4 },
		.supported_rotations = DRM_MODE_ROTATE_90 | DRM_MODE_ROTATE_270 |
				       DRM_MODE_REFLECT_X | DRM_MODE_REFLECT_Y,
		.type = DRM_PLANE_TYPE_PRIMARY,
		.axi_bus_id = 1,
		.axi_yrgb_r_id = 2,
		.axi_uv_r_id = 3,
		.max_upscale_factor = 4,
		.max_downscale_factor = 4,
		.dly = { 4, 26, 29 },
		.feature = WIN_FEATURE_AFBDC | WIN_FEATURE_CLUSTER,
	}, {
		.name = "Cluster3-win0",
		.phys_id = ROCKCHIP_VOP2_CLUSTER3,
		.base = 0x1600,
		.possible_vp_mask = BIT(0) | BIT(1) | BIT(2) | BIT(3),
		.formats = formats_cluster,
		.nformats = ARRAY_SIZE(formats_cluster),
		.format_modifiers = format_modifiers_afbc,
		.layer_sel_id =  { 5, 5, 5, 5 },
		.supported_rotations = DRM_MODE_ROTATE_90 | DRM_MODE_ROTATE_270 |
				       DRM_MODE_REFLECT_X | DRM_MODE_REFLECT_Y,
		.type = DRM_PLANE_TYPE_PRIMARY,
		.axi_bus_id = 1,
		.axi_yrgb_r_id = 6,
		.axi_uv_r_id = 7,
		.max_upscale_factor = 4,
		.max_downscale_factor = 4,
		.dly = { 4, 26, 29 },
		.feature = WIN_FEATURE_AFBDC | WIN_FEATURE_CLUSTER,
	}, {
		.name = "Esmart0-win0",
		.phys_id = ROCKCHIP_VOP2_ESMART0,
		.possible_vp_mask = BIT(0) | BIT(1) | BIT(2) | BIT(3),
		.formats = formats_esmart,
		.nformats = ARRAY_SIZE(formats_esmart),
		.format_modifiers = format_modifiers,
		.base = 0x1800,
		.layer_sel_id = { 2, 2, 2, 2 },
		.supported_rotations = DRM_MODE_REFLECT_Y,
		.type = DRM_PLANE_TYPE_OVERLAY,
		.axi_bus_id = 0,
		.axi_yrgb_r_id = 0x0a,
		.axi_uv_r_id = 0x0b,
		.max_upscale_factor = 8,
		.max_downscale_factor = 8,
		.dly = { 23, 45, 48 },
	}, {
		.name = "Esmart1-win0",
		.phys_id = ROCKCHIP_VOP2_ESMART1,
		.possible_vp_mask = BIT(0) | BIT(1) | BIT(2) | BIT(3),
		.formats = formats_esmart,
		.nformats = ARRAY_SIZE(formats_esmart),
		.format_modifiers = format_modifiers,
		.base = 0x1a00,
		.layer_sel_id = { 3, 3, 3, 3 },
		.supported_rotations = DRM_MODE_REFLECT_Y,
		.type = DRM_PLANE_TYPE_OVERLAY,
		.axi_bus_id = 0,
		.axi_yrgb_r_id = 0x0c,
		.axi_uv_r_id = 0x01,
		.max_upscale_factor = 8,
		.max_downscale_factor = 8,
		.dly = { 23, 45, 48 },
	}, {
		.name = "Esmart2-win0",
		.phys_id = ROCKCHIP_VOP2_ESMART2,
		.base = 0x1c00,
		.possible_vp_mask = BIT(0) | BIT(1) | BIT(2) | BIT(3),
		.formats = formats_esmart,
		.nformats = ARRAY_SIZE(formats_esmart),
		.format_modifiers = format_modifiers,
		.layer_sel_id =  { 6, 6, 6, 6 },
		.supported_rotations = DRM_MODE_REFLECT_Y,
		.type = DRM_PLANE_TYPE_OVERLAY,
		.axi_bus_id = 1,
		.axi_yrgb_r_id = 0x0a,
		.axi_uv_r_id = 0x0b,
		.max_upscale_factor = 8,
		.max_downscale_factor = 8,
		.dly = { 23, 45, 48 },
	}, {
		.name = "Esmart3-win0",
		.phys_id = ROCKCHIP_VOP2_ESMART3,
		.possible_vp_mask = BIT(0) | BIT(1) | BIT(2) | BIT(3),
		.formats = formats_esmart,
		.nformats = ARRAY_SIZE(formats_esmart),
		.format_modifiers = format_modifiers,
		.base = 0x1e00,
		.layer_sel_id =  { 7, 7, 7, 7 },
		.supported_rotations = DRM_MODE_REFLECT_Y,
		.type = DRM_PLANE_TYPE_OVERLAY,
		.axi_bus_id = 1,
		.axi_yrgb_r_id = 0x0c,
		.axi_uv_r_id = 0x0d,
		.max_upscale_factor = 8,
		.max_downscale_factor = 8,
		.dly = { 23, 45, 48 },
	},
};

static const struct vop2_regs_dump rk3588_regs_dump[] = {
	{
		.name = "SYS",
		.base = RK3568_REG_CFG_DONE,
		.size = 0x100,
		.en_reg  = 0,
		.en_val = 0,
		.en_mask = 0
	}, {
		.name = "OVL",
		.base = RK3568_OVL_CTRL,
		.size = 0x100,
		.en_reg = 0,
		.en_val = 0,
		.en_mask = 0,
	}, {
		.name = "VP0",
		.base = RK3568_VP0_CTRL_BASE,
		.size = 0x100,
		.en_reg = RK3568_VP_DSP_CTRL,
		.en_val = 0,
		.en_mask = RK3568_VP_DSP_CTRL__STANDBY,
	}, {
		.name = "VP1",
		.base = RK3568_VP1_CTRL_BASE,
		.size = 0x100,
		.en_reg = RK3568_VP_DSP_CTRL,
		.en_val = 0,
		.en_mask = RK3568_VP_DSP_CTRL__STANDBY,
	}, {
		.name = "VP2",
		.base = RK3568_VP2_CTRL_BASE,
		.size = 0x100,
		.en_reg = RK3568_VP_DSP_CTRL,
		.en_val = 0,
		.en_mask = RK3568_VP_DSP_CTRL__STANDBY,

	}, {
		.name = "VP3",
		.base = RK3588_VP3_CTRL_BASE,
		.size = 0x100,
		.en_reg = RK3568_VP_DSP_CTRL,
		.en_val = 0,
		.en_mask = RK3568_VP_DSP_CTRL__STANDBY,
	}, {
		.name = "Cluster0",
		.base = RK3568_CLUSTER0_CTRL_BASE,
		.size = 0x110,
		.en_reg = RK3568_CLUSTER_WIN_CTRL0,
		.en_val = RK3568_CLUSTER_WIN_CTRL0__WIN0_EN,
		.en_mask = RK3568_CLUSTER_WIN_CTRL0__WIN0_EN,
	}, {
		.name = "Cluster1",
		.base = RK3568_CLUSTER1_CTRL_BASE,
		.size = 0x110,
		.en_reg = RK3568_CLUSTER_WIN_CTRL0,
		.en_val = RK3568_CLUSTER_WIN_CTRL0__WIN0_EN,
		.en_mask = RK3568_CLUSTER_WIN_CTRL0__WIN0_EN,
	}, {
		.name = "Cluster2",
		.base = RK3588_CLUSTER2_CTRL_BASE,
		.size = 0x110,
		.en_reg = RK3568_CLUSTER_WIN_CTRL0,
		.en_val = RK3568_CLUSTER_WIN_CTRL0__WIN0_EN,
		.en_mask = RK3568_CLUSTER_WIN_CTRL0__WIN0_EN,
	}, {
		.name = "Cluster3",
		.base = RK3588_CLUSTER3_CTRL_BASE,
		.size = 0x110,
		.en_reg = RK3568_CLUSTER_WIN_CTRL0,
		.en_val = RK3568_CLUSTER_WIN_CTRL0__WIN0_EN,
		.en_mask = RK3568_CLUSTER_WIN_CTRL0__WIN0_EN,
	}, {
		.name = "Esmart0",
		.base = RK3568_ESMART0_CTRL_BASE,
		.size = 0xf0,
		.en_reg = RK3568_SMART_REGION0_CTRL,
		.en_val = RK3568_SMART_REGION0_CTRL__WIN0_EN,
		.en_mask = RK3568_SMART_REGION0_CTRL__WIN0_EN,
	}, {
		.name = "Esmart1",
		.base = RK3568_ESMART1_CTRL_BASE,
		.size = 0xf0,
		.en_reg = RK3568_SMART_REGION0_CTRL,
		.en_val = RK3568_SMART_REGION0_CTRL__WIN0_EN,
		.en_mask = RK3568_SMART_REGION0_CTRL__WIN0_EN,
	}, {
		.name = "Esmart2",
		.base = RK3588_ESMART2_CTRL_BASE,
		.size = 0xf0,
		.en_reg = RK3568_SMART_REGION0_CTRL,
		.en_val = RK3568_SMART_REGION0_CTRL__WIN0_EN,
		.en_mask = RK3568_SMART_REGION0_CTRL__WIN0_EN,
	}, {
		.name = "Esmart3",
		.base = RK3588_ESMART3_CTRL_BASE,
		.size = 0xf0,
		.en_reg = RK3568_SMART_REGION0_CTRL,
		.en_val = RK3568_SMART_REGION0_CTRL__WIN0_EN,
		.en_mask = RK3568_SMART_REGION0_CTRL__WIN0_EN,
	},
};

<<<<<<< HEAD
=======
static unsigned long rk3568_set_intf_mux(struct vop2_video_port *vp, int id, u32 polflags)
{
	struct vop2 *vop2 = vp->vop2;
	struct drm_crtc *crtc = &vp->crtc;
	u32 die, dip;

	die = vop2_readl(vop2, RK3568_DSP_IF_EN);
	dip = vop2_readl(vop2, RK3568_DSP_IF_POL);

	switch (id) {
	case ROCKCHIP_VOP2_EP_RGB0:
		die &= ~RK3568_SYS_DSP_INFACE_EN_RGB_MUX;
		die |= RK3568_SYS_DSP_INFACE_EN_RGB |
			   FIELD_PREP(RK3568_SYS_DSP_INFACE_EN_RGB_MUX, vp->id);
		dip &= ~RK3568_DSP_IF_POL__RGB_LVDS_PIN_POL;
		dip |= FIELD_PREP(RK3568_DSP_IF_POL__RGB_LVDS_PIN_POL, polflags);
		if (polflags & POLFLAG_DCLK_INV)
			regmap_write(vop2->sys_grf, RK3568_GRF_VO_CON1, BIT(3 + 16) | BIT(3));
		else
			regmap_write(vop2->sys_grf, RK3568_GRF_VO_CON1, BIT(3 + 16));
		break;
	case ROCKCHIP_VOP2_EP_HDMI0:
		die &= ~RK3568_SYS_DSP_INFACE_EN_HDMI_MUX;
		die |= RK3568_SYS_DSP_INFACE_EN_HDMI |
			   FIELD_PREP(RK3568_SYS_DSP_INFACE_EN_HDMI_MUX, vp->id);
		dip &= ~RK3568_DSP_IF_POL__HDMI_PIN_POL;
		dip |= FIELD_PREP(RK3568_DSP_IF_POL__HDMI_PIN_POL, polflags);
		break;
	case ROCKCHIP_VOP2_EP_EDP0:
		die &= ~RK3568_SYS_DSP_INFACE_EN_EDP_MUX;
		die |= RK3568_SYS_DSP_INFACE_EN_EDP |
			   FIELD_PREP(RK3568_SYS_DSP_INFACE_EN_EDP_MUX, vp->id);
		dip &= ~RK3568_DSP_IF_POL__EDP_PIN_POL;
		dip |= FIELD_PREP(RK3568_DSP_IF_POL__EDP_PIN_POL, polflags);
		break;
	case ROCKCHIP_VOP2_EP_MIPI0:
		die &= ~RK3568_SYS_DSP_INFACE_EN_MIPI0_MUX;
		die |= RK3568_SYS_DSP_INFACE_EN_MIPI0 |
			   FIELD_PREP(RK3568_SYS_DSP_INFACE_EN_MIPI0_MUX, vp->id);
		dip &= ~RK3568_DSP_IF_POL__MIPI_PIN_POL;
		dip |= FIELD_PREP(RK3568_DSP_IF_POL__MIPI_PIN_POL, polflags);
		break;
	case ROCKCHIP_VOP2_EP_MIPI1:
		die &= ~RK3568_SYS_DSP_INFACE_EN_MIPI1_MUX;
		die |= RK3568_SYS_DSP_INFACE_EN_MIPI1 |
			   FIELD_PREP(RK3568_SYS_DSP_INFACE_EN_MIPI1_MUX, vp->id);
		dip &= ~RK3568_DSP_IF_POL__MIPI_PIN_POL;
		dip |= FIELD_PREP(RK3568_DSP_IF_POL__MIPI_PIN_POL, polflags);
		break;
	case ROCKCHIP_VOP2_EP_LVDS0:
		die &= ~RK3568_SYS_DSP_INFACE_EN_LVDS0_MUX;
		die |= RK3568_SYS_DSP_INFACE_EN_LVDS0 |
			   FIELD_PREP(RK3568_SYS_DSP_INFACE_EN_LVDS0_MUX, vp->id);
		dip &= ~RK3568_DSP_IF_POL__RGB_LVDS_PIN_POL;
		dip |= FIELD_PREP(RK3568_DSP_IF_POL__RGB_LVDS_PIN_POL, polflags);
		break;
	case ROCKCHIP_VOP2_EP_LVDS1:
		die &= ~RK3568_SYS_DSP_INFACE_EN_LVDS1_MUX;
		die |= RK3568_SYS_DSP_INFACE_EN_LVDS1 |
			   FIELD_PREP(RK3568_SYS_DSP_INFACE_EN_LVDS1_MUX, vp->id);
		dip &= ~RK3568_DSP_IF_POL__RGB_LVDS_PIN_POL;
		dip |= FIELD_PREP(RK3568_DSP_IF_POL__RGB_LVDS_PIN_POL, polflags);
		break;
	default:
		drm_err(vop2->drm, "Invalid interface id %d on vp%d\n", id, vp->id);
		return 0;
	}

	dip |= RK3568_DSP_IF_POL__CFG_DONE_IMD;

	vop2_writel(vop2, RK3568_DSP_IF_EN, die);
	vop2_writel(vop2, RK3568_DSP_IF_POL, dip);

	return crtc->state->adjusted_mode.crtc_clock  * 1000LL;
}

static unsigned long rk3576_set_intf_mux(struct vop2_video_port *vp, int id, u32 polflags)
{
	struct vop2 *vop2 = vp->vop2;
	struct drm_crtc *crtc = &vp->crtc;
	struct drm_display_mode *adjusted_mode = &crtc->state->adjusted_mode;
	struct rockchip_crtc_state *vcstate = to_rockchip_crtc_state(crtc->state);
	u8 port_pix_rate = vp->data->pixel_rate;
	int dclk_core_div, dclk_out_div, if_pixclk_div, if_dclk_sel;
	u32 ctrl, vp_clk_div, reg, dclk_div;
	unsigned long dclk_in_rate, dclk_core_rate;

	if (vcstate->output_mode == ROCKCHIP_OUT_MODE_YUV420 || adjusted_mode->crtc_clock > 600000)
		dclk_div = 2;
	else
		dclk_div = 1;

	if (adjusted_mode->flags & DRM_MODE_FLAG_DBLCLK)
		dclk_core_rate = adjusted_mode->crtc_clock / 2;
	else
		dclk_core_rate = adjusted_mode->crtc_clock / port_pix_rate;

	dclk_in_rate = adjusted_mode->crtc_clock / dclk_div;

	dclk_core_div = dclk_in_rate > dclk_core_rate ? 1 : 0;

	if (vop2_output_if_is_edp(id))
		if_pixclk_div = port_pix_rate == 2 ? RK3576_DSP_IF_PCLK_DIV : 0;
	else
		if_pixclk_div = port_pix_rate == 1 ? RK3576_DSP_IF_PCLK_DIV : 0;

	if (vcstate->output_mode == ROCKCHIP_OUT_MODE_YUV420) {
		if_dclk_sel = RK3576_DSP_IF_DCLK_SEL_OUT;
		dclk_out_div = 1;
	} else {
		if_dclk_sel = 0;
		dclk_out_div = 0;
	}

	switch (id) {
	case ROCKCHIP_VOP2_EP_HDMI0:
		reg = RK3576_HDMI0_IF_CTRL;
		break;
	case ROCKCHIP_VOP2_EP_EDP0:
		reg = RK3576_EDP0_IF_CTRL;
		break;
	case ROCKCHIP_VOP2_EP_MIPI0:
		reg = RK3576_MIPI0_IF_CTRL;
		break;
	case ROCKCHIP_VOP2_EP_DP0:
		reg = RK3576_DP0_IF_CTRL;
		break;
	case ROCKCHIP_VOP2_EP_DP1:
		reg = RK3576_DP1_IF_CTRL;
		break;
	default:
		drm_err(vop2->drm, "Invalid interface id %d on vp%d\n", id, vp->id);
		return 0;
	}

	ctrl = vop2_readl(vop2, reg);
	ctrl &= ~RK3576_DSP_IF_DCLK_SEL_OUT;
	ctrl &= ~RK3576_DSP_IF_PCLK_DIV;
	ctrl &= ~RK3576_DSP_IF_MUX;
	ctrl |= RK3576_DSP_IF_CFG_DONE_IMD;
	ctrl |= if_dclk_sel | if_pixclk_div;
	ctrl |= RK3576_DSP_IF_CLK_OUT_EN | RK3576_DSP_IF_EN;
	ctrl |= FIELD_PREP(RK3576_DSP_IF_MUX, vp->id);
	ctrl |= FIELD_PREP(RK3576_DSP_IF_PIN_POL, polflags);
	vop2_writel(vop2, reg, ctrl);

	vp_clk_div = FIELD_PREP(RK3588_VP_CLK_CTRL__DCLK_CORE_DIV, dclk_core_div);
	vp_clk_div |= FIELD_PREP(RK3588_VP_CLK_CTRL__DCLK_OUT_DIV, dclk_out_div);

	vop2_vp_write(vp, RK3588_VP_CLK_CTRL, vp_clk_div);

	return dclk_in_rate * 1000LL;
}

/*
 * calc the dclk on rk3588
 * the available div of dclk is 1, 2, 4
 */
static unsigned long rk3588_calc_dclk(unsigned long child_clk, unsigned long max_dclk)
{
	if (child_clk * 4 <= max_dclk)
		return child_clk * 4;
	else if (child_clk * 2 <= max_dclk)
		return child_clk * 2;
	else if (child_clk <= max_dclk)
		return child_clk;
	else
		return 0;
}

/*
 * 4 pixclk/cycle on rk3588
 * RGB/eDP/HDMI: if_pixclk >= dclk_core
 * DP: dp_pixclk = dclk_out <= dclk_core
 * DSI: mipi_pixclk <= dclk_out <= dclk_core
 */
static unsigned long rk3588_calc_cru_cfg(struct vop2_video_port *vp, int id,
					 int *dclk_core_div, int *dclk_out_div,
					 int *if_pixclk_div, int *if_dclk_div)
{
	struct vop2 *vop2 = vp->vop2;
	struct drm_crtc *crtc = &vp->crtc;
	struct drm_display_mode *adjusted_mode = &crtc->state->adjusted_mode;
	struct rockchip_crtc_state *vcstate = to_rockchip_crtc_state(crtc->state);
	int output_mode = vcstate->output_mode;
	unsigned long v_pixclk = adjusted_mode->crtc_clock * 1000LL; /* video timing pixclk */
	unsigned long dclk_core_rate = v_pixclk >> 2;
	unsigned long dclk_rate = v_pixclk;
	unsigned long dclk_out_rate;
	unsigned long if_pixclk_rate;
	int K = 1;

	if (vop2_output_if_is_hdmi(id)) {
		/*
		 * K = 2: dclk_core = if_pixclk_rate > if_dclk_rate
		 * K = 1: dclk_core = hdmie_edp_dclk > if_pixclk_rate
		 */
		if (output_mode == ROCKCHIP_OUT_MODE_YUV420) {
			dclk_rate = dclk_rate >> 1;
			K = 2;
		}

		/*
		 * if_pixclk_rate = (dclk_core_rate << 1) / K;
		 * if_dclk_rate = dclk_core_rate / K;
		 * *if_pixclk_div = dclk_rate / if_pixclk_rate;
		 * *if_dclk_div = dclk_rate / if_dclk_rate;
		 */
		*if_pixclk_div = 2;
		*if_dclk_div = 4;
	} else if (vop2_output_if_is_edp(id)) {
		/*
		 * edp_pixclk = edp_dclk > dclk_core
		 */
		if_pixclk_rate = v_pixclk / K;
		dclk_rate = if_pixclk_rate * K;
		/*
		 * *if_pixclk_div = dclk_rate / if_pixclk_rate;
		 * *if_dclk_div = *if_pixclk_div;
		 */
		*if_pixclk_div = K;
		*if_dclk_div = K;
	} else if (vop2_output_if_is_dp(id)) {
		if (output_mode == ROCKCHIP_OUT_MODE_YUV420)
			dclk_out_rate = v_pixclk >> 3;
		else
			dclk_out_rate = v_pixclk >> 2;

		dclk_rate = rk3588_calc_dclk(dclk_out_rate, 600000000);
		if (!dclk_rate) {
			drm_err(vop2->drm, "DP dclk_out_rate out of range, dclk_out_rate: %ld Hz\n",
				dclk_out_rate);
			return 0;
		}
		*dclk_out_div = dclk_rate / dclk_out_rate;
	} else if (vop2_output_if_is_mipi(id)) {
		if_pixclk_rate = dclk_core_rate / K;
		/*
		 * dclk_core = dclk_out * K = if_pixclk * K = v_pixclk / 4
		 */
		dclk_out_rate = if_pixclk_rate;
		/*
		 * dclk_rate = N * dclk_core_rate N = (1,2,4 ),
		 * we get a little factor here
		 */
		dclk_rate = rk3588_calc_dclk(dclk_out_rate, 600000000);
		if (!dclk_rate) {
			drm_err(vop2->drm, "MIPI dclk out of range, dclk_out_rate: %ld Hz\n",
				dclk_out_rate);
			return 0;
		}
		*dclk_out_div = dclk_rate / dclk_out_rate;
		/*
		 * mipi pixclk == dclk_out
		 */
		*if_pixclk_div = 1;
	} else if (vop2_output_if_is_dpi(id)) {
		dclk_rate = v_pixclk;
	}

	*dclk_core_div = dclk_rate / dclk_core_rate;
	*if_pixclk_div = ilog2(*if_pixclk_div);
	*if_dclk_div = ilog2(*if_dclk_div);
	*dclk_core_div = ilog2(*dclk_core_div);
	*dclk_out_div = ilog2(*dclk_out_div);

	drm_dbg(vop2->drm, "dclk: %ld, pixclk_div: %d, dclk_div: %d\n",
		dclk_rate, *if_pixclk_div, *if_dclk_div);

	return dclk_rate;
}

/*
 * MIPI port mux on rk3588:
 * 0: Video Port2
 * 1: Video Port3
 * 3: Video Port 1(MIPI1 only)
 */
static u32 rk3588_get_mipi_port_mux(int vp_id)
{
	if (vp_id == 1)
		return 3;
	else if (vp_id == 3)
		return 1;
	else
		return 0;
}

static u32 rk3588_get_hdmi_pol(u32 flags)
{
	u32 val;

	val = (flags & DRM_MODE_FLAG_NHSYNC) ? BIT(HSYNC_POSITIVE) : 0;
	val |= (flags & DRM_MODE_FLAG_NVSYNC) ? BIT(VSYNC_POSITIVE) : 0;

	return val;
}

static unsigned long rk3588_set_intf_mux(struct vop2_video_port *vp, int id, u32 polflags)
{
	struct vop2 *vop2 = vp->vop2;
	int dclk_core_div, dclk_out_div, if_pixclk_div, if_dclk_div;
	unsigned long clock;
	u32 die, dip, div, vp_clk_div, val;

	clock = rk3588_calc_cru_cfg(vp, id, &dclk_core_div, &dclk_out_div,
				    &if_pixclk_div, &if_dclk_div);
	if (!clock)
		return 0;

	vp_clk_div = FIELD_PREP(RK3588_VP_CLK_CTRL__DCLK_CORE_DIV, dclk_core_div);
	vp_clk_div |= FIELD_PREP(RK3588_VP_CLK_CTRL__DCLK_OUT_DIV, dclk_out_div);

	die = vop2_readl(vop2, RK3568_DSP_IF_EN);
	dip = vop2_readl(vop2, RK3568_DSP_IF_POL);
	div = vop2_readl(vop2, RK3568_DSP_IF_CTRL);

	switch (id) {
	case ROCKCHIP_VOP2_EP_HDMI0:
		div &= ~RK3588_DSP_IF_EDP_HDMI0_DCLK_DIV;
		div &= ~RK3588_DSP_IF_EDP_HDMI0_PCLK_DIV;
		div |= FIELD_PREP(RK3588_DSP_IF_EDP_HDMI0_DCLK_DIV, if_dclk_div);
		div |= FIELD_PREP(RK3588_DSP_IF_EDP_HDMI0_PCLK_DIV, if_pixclk_div);
		die &= ~RK3588_SYS_DSP_INFACE_EN_EDP_HDMI0_MUX;
		die |= RK3588_SYS_DSP_INFACE_EN_HDMI0 |
			    FIELD_PREP(RK3588_SYS_DSP_INFACE_EN_EDP_HDMI0_MUX, vp->id);
		val = rk3588_get_hdmi_pol(polflags);
		regmap_write(vop2->vop_grf, RK3588_GRF_VOP_CON2, HIWORD_UPDATE(1, 1, 1));
		regmap_write(vop2->vo1_grf, RK3588_GRF_VO1_CON0, HIWORD_UPDATE(val, 6, 5));
		break;
	case ROCKCHIP_VOP2_EP_HDMI1:
		div &= ~RK3588_DSP_IF_EDP_HDMI1_DCLK_DIV;
		div &= ~RK3588_DSP_IF_EDP_HDMI1_PCLK_DIV;
		div |= FIELD_PREP(RK3588_DSP_IF_EDP_HDMI1_DCLK_DIV, if_dclk_div);
		div |= FIELD_PREP(RK3588_DSP_IF_EDP_HDMI1_PCLK_DIV, if_pixclk_div);
		die &= ~RK3588_SYS_DSP_INFACE_EN_EDP_HDMI1_MUX;
		die |= RK3588_SYS_DSP_INFACE_EN_HDMI1 |
			    FIELD_PREP(RK3588_SYS_DSP_INFACE_EN_EDP_HDMI1_MUX, vp->id);
		val = rk3588_get_hdmi_pol(polflags);
		regmap_write(vop2->vop_grf, RK3588_GRF_VOP_CON2, HIWORD_UPDATE(1, 4, 4));
		regmap_write(vop2->vo1_grf, RK3588_GRF_VO1_CON0, HIWORD_UPDATE(val, 8, 7));
		break;
	case ROCKCHIP_VOP2_EP_EDP0:
		div &= ~RK3588_DSP_IF_EDP_HDMI0_DCLK_DIV;
		div &= ~RK3588_DSP_IF_EDP_HDMI0_PCLK_DIV;
		div |= FIELD_PREP(RK3588_DSP_IF_EDP_HDMI0_DCLK_DIV, if_dclk_div);
		div |= FIELD_PREP(RK3588_DSP_IF_EDP_HDMI0_PCLK_DIV, if_pixclk_div);
		die &= ~RK3588_SYS_DSP_INFACE_EN_EDP_HDMI0_MUX;
		die |= RK3588_SYS_DSP_INFACE_EN_EDP0 |
			   FIELD_PREP(RK3588_SYS_DSP_INFACE_EN_EDP_HDMI0_MUX, vp->id);
		regmap_write(vop2->vop_grf, RK3588_GRF_VOP_CON2, HIWORD_UPDATE(1, 0, 0));
		break;
	case ROCKCHIP_VOP2_EP_EDP1:
		div &= ~RK3588_DSP_IF_EDP_HDMI1_DCLK_DIV;
		div &= ~RK3588_DSP_IF_EDP_HDMI1_PCLK_DIV;
		div |= FIELD_PREP(RK3588_DSP_IF_EDP_HDMI0_DCLK_DIV, if_dclk_div);
		div |= FIELD_PREP(RK3588_DSP_IF_EDP_HDMI0_PCLK_DIV, if_pixclk_div);
		die &= ~RK3588_SYS_DSP_INFACE_EN_EDP_HDMI1_MUX;
		die |= RK3588_SYS_DSP_INFACE_EN_EDP1 |
			   FIELD_PREP(RK3588_SYS_DSP_INFACE_EN_EDP_HDMI1_MUX, vp->id);
		regmap_write(vop2->vop_grf, RK3588_GRF_VOP_CON2, HIWORD_UPDATE(1, 3, 3));
		break;
	case ROCKCHIP_VOP2_EP_MIPI0:
		div &= ~RK3588_DSP_IF_MIPI0_PCLK_DIV;
		div |= FIELD_PREP(RK3588_DSP_IF_MIPI0_PCLK_DIV, if_pixclk_div);
		die &= ~RK3588_SYS_DSP_INFACE_EN_MIPI0_MUX;
		val = rk3588_get_mipi_port_mux(vp->id);
		die |= RK3588_SYS_DSP_INFACE_EN_MIPI0 |
			   FIELD_PREP(RK3588_SYS_DSP_INFACE_EN_MIPI0_MUX, !!val);
		break;
	case ROCKCHIP_VOP2_EP_MIPI1:
		div &= ~RK3588_DSP_IF_MIPI1_PCLK_DIV;
		div |= FIELD_PREP(RK3588_DSP_IF_MIPI1_PCLK_DIV, if_pixclk_div);
		die &= ~RK3588_SYS_DSP_INFACE_EN_MIPI1_MUX;
		val = rk3588_get_mipi_port_mux(vp->id);
		die |= RK3588_SYS_DSP_INFACE_EN_MIPI1 |
			   FIELD_PREP(RK3588_SYS_DSP_INFACE_EN_MIPI1_MUX, val);
		break;
	case ROCKCHIP_VOP2_EP_DP0:
		die &= ~RK3588_SYS_DSP_INFACE_EN_DP0_MUX;
		die |= RK3588_SYS_DSP_INFACE_EN_DP0 |
			   FIELD_PREP(RK3588_SYS_DSP_INFACE_EN_DP0_MUX, vp->id);
		dip &= ~RK3588_DSP_IF_POL__DP0_PIN_POL;
		dip |= FIELD_PREP(RK3588_DSP_IF_POL__DP0_PIN_POL, polflags);
		break;
	case ROCKCHIP_VOP2_EP_DP1:
		die &= ~RK3588_SYS_DSP_INFACE_EN_MIPI1_MUX;
		die |= RK3588_SYS_DSP_INFACE_EN_MIPI1 |
			   FIELD_PREP(RK3588_SYS_DSP_INFACE_EN_MIPI1_MUX, vp->id);
		dip &= ~RK3588_DSP_IF_POL__DP1_PIN_POL;
		dip |= FIELD_PREP(RK3588_DSP_IF_POL__DP1_PIN_POL, polflags);
		break;
	default:
		drm_err(vop2->drm, "Invalid interface id %d on vp%d\n", id, vp->id);
		return 0;
	}

	dip |= RK3568_DSP_IF_POL__CFG_DONE_IMD;

	vop2_vp_write(vp, RK3588_VP_CLK_CTRL, vp_clk_div);
	vop2_writel(vop2, RK3568_DSP_IF_EN, die);
	vop2_writel(vop2, RK3568_DSP_IF_CTRL, div);
	vop2_writel(vop2, RK3568_DSP_IF_POL, dip);

	return clock;
}

static bool is_opaque(u16 alpha)
{
	return (alpha >> 8) == 0xff;
}

static void vop2_parse_alpha(struct vop2_alpha_config *alpha_config,
			     struct vop2_alpha *alpha)
{
	int src_glb_alpha_en = is_opaque(alpha_config->src_glb_alpha_value) ? 0 : 1;
	int dst_glb_alpha_en = is_opaque(alpha_config->dst_glb_alpha_value) ? 0 : 1;
	int src_color_mode = alpha_config->src_premulti_en ?
				ALPHA_SRC_PRE_MUL : ALPHA_SRC_NO_PRE_MUL;
	int dst_color_mode = alpha_config->dst_premulti_en ?
				ALPHA_SRC_PRE_MUL : ALPHA_SRC_NO_PRE_MUL;

	alpha->src_color_ctrl.val = 0;
	alpha->dst_color_ctrl.val = 0;
	alpha->src_alpha_ctrl.val = 0;
	alpha->dst_alpha_ctrl.val = 0;

	if (!alpha_config->src_pixel_alpha_en)
		alpha->src_color_ctrl.bits.blend_mode = ALPHA_GLOBAL;
	else if (alpha_config->src_pixel_alpha_en && !src_glb_alpha_en)
		alpha->src_color_ctrl.bits.blend_mode = ALPHA_PER_PIX;
	else
		alpha->src_color_ctrl.bits.blend_mode = ALPHA_PER_PIX_GLOBAL;

	alpha->src_color_ctrl.bits.alpha_en = 1;

	if (alpha->src_color_ctrl.bits.blend_mode == ALPHA_GLOBAL) {
		alpha->src_color_ctrl.bits.color_mode = src_color_mode;
		alpha->src_color_ctrl.bits.factor_mode = SRC_FAC_ALPHA_SRC_GLOBAL;
	} else if (alpha->src_color_ctrl.bits.blend_mode == ALPHA_PER_PIX) {
		alpha->src_color_ctrl.bits.color_mode = src_color_mode;
		alpha->src_color_ctrl.bits.factor_mode = SRC_FAC_ALPHA_ONE;
	} else {
		alpha->src_color_ctrl.bits.color_mode = ALPHA_SRC_PRE_MUL;
		alpha->src_color_ctrl.bits.factor_mode = SRC_FAC_ALPHA_SRC_GLOBAL;
	}
	alpha->src_color_ctrl.bits.glb_alpha = alpha_config->src_glb_alpha_value >> 8;
	alpha->src_color_ctrl.bits.alpha_mode = ALPHA_STRAIGHT;
	alpha->src_color_ctrl.bits.alpha_cal_mode = ALPHA_SATURATION;

	alpha->dst_color_ctrl.bits.alpha_mode = ALPHA_STRAIGHT;
	alpha->dst_color_ctrl.bits.alpha_cal_mode = ALPHA_SATURATION;
	alpha->dst_color_ctrl.bits.blend_mode = ALPHA_GLOBAL;
	alpha->dst_color_ctrl.bits.glb_alpha = alpha_config->dst_glb_alpha_value >> 8;
	alpha->dst_color_ctrl.bits.color_mode = dst_color_mode;
	alpha->dst_color_ctrl.bits.factor_mode = ALPHA_SRC_INVERSE;

	alpha->src_alpha_ctrl.bits.alpha_mode = ALPHA_STRAIGHT;
	alpha->src_alpha_ctrl.bits.blend_mode = alpha->src_color_ctrl.bits.blend_mode;
	alpha->src_alpha_ctrl.bits.alpha_cal_mode = ALPHA_SATURATION;
	alpha->src_alpha_ctrl.bits.factor_mode = ALPHA_ONE;

	alpha->dst_alpha_ctrl.bits.alpha_mode = ALPHA_STRAIGHT;
	if (alpha_config->dst_pixel_alpha_en && !dst_glb_alpha_en)
		alpha->dst_alpha_ctrl.bits.blend_mode = ALPHA_PER_PIX;
	else
		alpha->dst_alpha_ctrl.bits.blend_mode = ALPHA_PER_PIX_GLOBAL;
	alpha->dst_alpha_ctrl.bits.alpha_cal_mode = ALPHA_NO_SATURATION;
	alpha->dst_alpha_ctrl.bits.factor_mode = ALPHA_SRC_INVERSE;
}

static int vop2_find_start_mixer_id_for_vp(struct vop2 *vop2, u8 port_id)
{
	struct vop2_video_port *vp;
	int used_layer = 0;
	int i;

	for (i = 0; i < port_id; i++) {
		vp = &vop2->vps[i];
		used_layer += hweight32(vp->win_mask);
	}

	return used_layer;
}

static void vop2_setup_cluster_alpha(struct vop2 *vop2, struct vop2_win *main_win)
{
	struct vop2_alpha_config alpha_config;
	struct vop2_alpha alpha;
	struct drm_plane_state *bottom_win_pstate;
	bool src_pixel_alpha_en = false;
	u16 src_glb_alpha_val, dst_glb_alpha_val;
	u32 src_color_ctrl_reg, dst_color_ctrl_reg, src_alpha_ctrl_reg, dst_alpha_ctrl_reg;
	u32 offset = 0;
	bool premulti_en = false;
	bool swap = false;

	/* At one win mode, win0 is dst/bottom win, and win1 is a all zero src/top win */
	bottom_win_pstate = main_win->base.state;
	src_glb_alpha_val = 0;
	dst_glb_alpha_val = main_win->base.state->alpha;

	if (!bottom_win_pstate->fb)
		return;

	alpha_config.src_premulti_en = premulti_en;
	alpha_config.dst_premulti_en = false;
	alpha_config.src_pixel_alpha_en = src_pixel_alpha_en;
	alpha_config.dst_pixel_alpha_en = true; /* alpha value need transfer to next mix */
	alpha_config.src_glb_alpha_value = src_glb_alpha_val;
	alpha_config.dst_glb_alpha_value = dst_glb_alpha_val;
	vop2_parse_alpha(&alpha_config, &alpha);

	alpha.src_color_ctrl.bits.src_dst_swap = swap;

	switch (main_win->data->phys_id) {
	case ROCKCHIP_VOP2_CLUSTER0:
		offset = 0x0;
		break;
	case ROCKCHIP_VOP2_CLUSTER1:
		offset = 0x10;
		break;
	case ROCKCHIP_VOP2_CLUSTER2:
		offset = 0x20;
		break;
	case ROCKCHIP_VOP2_CLUSTER3:
		offset = 0x30;
		break;
	}

	if (vop2->version <= VOP_VERSION_RK3588) {
		src_color_ctrl_reg = RK3568_CLUSTER0_MIX_SRC_COLOR_CTRL;
		dst_color_ctrl_reg = RK3568_CLUSTER0_MIX_DST_COLOR_CTRL;
		src_alpha_ctrl_reg = RK3568_CLUSTER0_MIX_SRC_ALPHA_CTRL;
		dst_alpha_ctrl_reg = RK3568_CLUSTER0_MIX_DST_ALPHA_CTRL;
	} else {
		src_color_ctrl_reg = RK3576_CLUSTER0_MIX_SRC_COLOR_CTRL;
		dst_color_ctrl_reg = RK3576_CLUSTER0_MIX_DST_COLOR_CTRL;
		src_alpha_ctrl_reg = RK3576_CLUSTER0_MIX_SRC_ALPHA_CTRL;
		dst_alpha_ctrl_reg = RK3576_CLUSTER0_MIX_DST_ALPHA_CTRL;
	}

	vop2_writel(vop2, src_color_ctrl_reg + offset, alpha.src_color_ctrl.val);
	vop2_writel(vop2, dst_color_ctrl_reg + offset, alpha.dst_color_ctrl.val);
	vop2_writel(vop2, src_alpha_ctrl_reg + offset, alpha.src_alpha_ctrl.val);
	vop2_writel(vop2, dst_alpha_ctrl_reg + offset, alpha.dst_alpha_ctrl.val);
}

static void vop2_setup_alpha(struct vop2_video_port *vp)
{
	struct vop2 *vop2 = vp->vop2;
	struct drm_framebuffer *fb;
	struct vop2_alpha_config alpha_config;
	struct vop2_alpha alpha;
	struct drm_plane *plane;
	int pixel_alpha_en;
	int premulti_en, gpremulti_en = 0;
	int mixer_id;
	u32 src_color_ctrl_reg, dst_color_ctrl_reg, src_alpha_ctrl_reg, dst_alpha_ctrl_reg;
	u32 offset;
	bool bottom_layer_alpha_en = false;
	u32 dst_global_alpha = DRM_BLEND_ALPHA_OPAQUE;

	if (vop2->version <= VOP_VERSION_RK3588)
		mixer_id = vop2_find_start_mixer_id_for_vp(vop2, vp->id);
	else
		mixer_id = 0;

	alpha_config.dst_pixel_alpha_en = true; /* alpha value need transfer to next mix */

	drm_atomic_crtc_for_each_plane(plane, &vp->crtc) {
		struct vop2_win *win = to_vop2_win(plane);

		if (plane->state->normalized_zpos == 0 &&
		    !is_opaque(plane->state->alpha) &&
		    !vop2_cluster_window(win)) {
			/*
			 * If bottom layer have global alpha effect [except cluster layer,
			 * because cluster have deal with bottom layer global alpha value
			 * at cluster mix], bottom layer mix need deal with global alpha.
			 */
			bottom_layer_alpha_en = true;
			dst_global_alpha = plane->state->alpha;
		}
	}

	if (vop2->version <= VOP_VERSION_RK3588) {
		src_color_ctrl_reg = RK3568_MIX0_SRC_COLOR_CTRL;
		dst_color_ctrl_reg = RK3568_MIX0_DST_COLOR_CTRL;
		src_alpha_ctrl_reg = RK3568_MIX0_SRC_ALPHA_CTRL;
		dst_alpha_ctrl_reg = RK3568_MIX0_DST_ALPHA_CTRL;
	} else {
		src_color_ctrl_reg = RK3576_OVL_MIX0_SRC_COLOR_CTRL(vp->id);
		dst_color_ctrl_reg = RK3576_OVL_MIX0_DST_COLOR_CTRL(vp->id);
		src_alpha_ctrl_reg = RK3576_OVL_MIX0_SRC_ALPHA_CTRL(vp->id);
		dst_alpha_ctrl_reg = RK3576_OVL_MIX0_DST_ALPHA_CTRL(vp->id);
	}

	drm_atomic_crtc_for_each_plane(plane, &vp->crtc) {
		struct vop2_win *win = to_vop2_win(plane);
		int zpos = plane->state->normalized_zpos;

		/*
		 * Need to configure alpha from second layer.
		 */
		if (zpos == 0)
			continue;

		if (plane->state->pixel_blend_mode == DRM_MODE_BLEND_PREMULTI)
			premulti_en = 1;
		else
			premulti_en = 0;

		plane = &win->base;
		fb = plane->state->fb;

		pixel_alpha_en = fb->format->has_alpha;

		alpha_config.src_premulti_en = premulti_en;

		if (bottom_layer_alpha_en && zpos == 1) {
			gpremulti_en = premulti_en;
			/* Cd = Cs + (1 - As) * Cd * Agd */
			alpha_config.dst_premulti_en = false;
			alpha_config.src_pixel_alpha_en = pixel_alpha_en;
			alpha_config.src_glb_alpha_value = plane->state->alpha;
			alpha_config.dst_glb_alpha_value = dst_global_alpha;
		} else if (vop2_cluster_window(win)) {
			/* Mix output data only have pixel alpha */
			alpha_config.dst_premulti_en = true;
			alpha_config.src_pixel_alpha_en = true;
			alpha_config.src_glb_alpha_value = DRM_BLEND_ALPHA_OPAQUE;
			alpha_config.dst_glb_alpha_value = DRM_BLEND_ALPHA_OPAQUE;
		} else {
			/* Cd = Cs + (1 - As) * Cd */
			alpha_config.dst_premulti_en = true;
			alpha_config.src_pixel_alpha_en = pixel_alpha_en;
			alpha_config.src_glb_alpha_value = plane->state->alpha;
			alpha_config.dst_glb_alpha_value = DRM_BLEND_ALPHA_OPAQUE;
		}

		vop2_parse_alpha(&alpha_config, &alpha);

		offset = (mixer_id + zpos - 1) * 0x10;

		vop2_writel(vop2, src_color_ctrl_reg + offset, alpha.src_color_ctrl.val);
		vop2_writel(vop2, dst_color_ctrl_reg + offset, alpha.dst_color_ctrl.val);
		vop2_writel(vop2, src_alpha_ctrl_reg + offset, alpha.src_alpha_ctrl.val);
		vop2_writel(vop2, dst_alpha_ctrl_reg + offset, alpha.dst_alpha_ctrl.val);
	}

	if (vp->id == 0) {
		if (vop2->version <= VOP_VERSION_RK3588) {
			src_color_ctrl_reg = RK3568_HDR0_SRC_COLOR_CTRL;
			dst_color_ctrl_reg = RK3568_HDR0_DST_COLOR_CTRL;
			src_alpha_ctrl_reg = RK3568_HDR0_SRC_ALPHA_CTRL;
			dst_alpha_ctrl_reg = RK3568_HDR0_DST_ALPHA_CTRL;
		} else {
			src_color_ctrl_reg = RK3576_OVL_HDR_SRC_COLOR_CTRL(vp->id);
			dst_color_ctrl_reg = RK3576_OVL_HDR_DST_COLOR_CTRL(vp->id);
			src_alpha_ctrl_reg = RK3576_OVL_HDR_SRC_ALPHA_CTRL(vp->id);
			dst_alpha_ctrl_reg = RK3576_OVL_HDR_DST_ALPHA_CTRL(vp->id);
		}

		if (bottom_layer_alpha_en) {
			/* Transfer pixel alpha to hdr mix */
			alpha_config.src_premulti_en = gpremulti_en;
			alpha_config.dst_premulti_en = true;
			alpha_config.src_pixel_alpha_en = true;
			alpha_config.src_glb_alpha_value = DRM_BLEND_ALPHA_OPAQUE;
			alpha_config.dst_glb_alpha_value = DRM_BLEND_ALPHA_OPAQUE;

			vop2_parse_alpha(&alpha_config, &alpha);

			vop2_writel(vop2, src_color_ctrl_reg, alpha.src_color_ctrl.val);
			vop2_writel(vop2, dst_color_ctrl_reg, alpha.dst_color_ctrl.val);
			vop2_writel(vop2, src_alpha_ctrl_reg, alpha.src_alpha_ctrl.val);
			vop2_writel(vop2, dst_alpha_ctrl_reg, alpha.dst_alpha_ctrl.val);
		} else {
			vop2_writel(vop2, src_color_ctrl_reg, 0);
		}
	}
}

static void rk3568_vop2_setup_layer_mixer(struct vop2_video_port *vp)
{
	struct vop2 *vop2 = vp->vop2;
	struct drm_plane *plane;
	u32 layer_sel = 0;
	u32 port_sel;
	u8 layer_id;
	u8 old_layer_id;
	u8 layer_sel_id;
	unsigned int ofs;
	u32 ovl_ctrl;
	int i;
	struct vop2_video_port *vp0 = &vop2->vps[0];
	struct vop2_video_port *vp1 = &vop2->vps[1];
	struct vop2_video_port *vp2 = &vop2->vps[2];
	struct rockchip_crtc_state *vcstate = to_rockchip_crtc_state(vp->crtc.state);

	ovl_ctrl = vop2_readl(vop2, RK3568_OVL_CTRL);
	ovl_ctrl |= RK3568_OVL_CTRL__LAYERSEL_REGDONE_IMD;
	if (vcstate->yuv_overlay)
		ovl_ctrl |= RK3568_OVL_CTRL__YUV_MODE(vp->id);
	else
		ovl_ctrl &= ~RK3568_OVL_CTRL__YUV_MODE(vp->id);

	vop2_writel(vop2, RK3568_OVL_CTRL, ovl_ctrl);

	port_sel = vop2_readl(vop2, RK3568_OVL_PORT_SEL);
	port_sel &= RK3568_OVL_PORT_SEL__SEL_PORT;

	if (vp0->nlayers)
		port_sel |= FIELD_PREP(RK3568_OVL_PORT_SET__PORT0_MUX,
				     vp0->nlayers - 1);
	else
		port_sel |= FIELD_PREP(RK3568_OVL_PORT_SET__PORT0_MUX, 8);

	if (vp1->nlayers)
		port_sel |= FIELD_PREP(RK3568_OVL_PORT_SET__PORT1_MUX,
				     (vp0->nlayers + vp1->nlayers - 1));
	else
		port_sel |= FIELD_PREP(RK3568_OVL_PORT_SET__PORT1_MUX, 8);

	if (vp2->nlayers)
		port_sel |= FIELD_PREP(RK3568_OVL_PORT_SET__PORT2_MUX,
			(vp2->nlayers + vp1->nlayers + vp0->nlayers - 1));
	else
		port_sel |= FIELD_PREP(RK3568_OVL_PORT_SET__PORT2_MUX, 8);

	layer_sel = vop2_readl(vop2, RK3568_OVL_LAYER_SEL);

	ofs = 0;
	for (i = 0; i < vp->id; i++)
		ofs += vop2->vps[i].nlayers;

	drm_atomic_crtc_for_each_plane(plane, &vp->crtc) {
		struct vop2_win *win = to_vop2_win(plane);
		struct vop2_win *old_win;

		layer_id = (u8)(plane->state->normalized_zpos + ofs);
		/*
		 * Find the layer this win bind in old state.
		 */
		for (old_layer_id = 0; old_layer_id < vop2->data->win_size; old_layer_id++) {
			layer_sel_id = (layer_sel >> (4 * old_layer_id)) & 0xf;
			if (layer_sel_id == win->data->layer_sel_id[vp->id])
				break;
		}

		/*
		 * Find the win bind to this layer in old state
		 */
		for (i = 0; i < vop2->data->win_size; i++) {
			old_win = &vop2->win[i];
			layer_sel_id = (layer_sel >> (4 * layer_id)) & 0xf;
			if (layer_sel_id == old_win->data->layer_sel_id[vp->id])
				break;
		}

		switch (win->data->phys_id) {
		case ROCKCHIP_VOP2_CLUSTER0:
			port_sel &= ~RK3568_OVL_PORT_SEL__CLUSTER0;
			port_sel |= FIELD_PREP(RK3568_OVL_PORT_SEL__CLUSTER0, vp->id);
			break;
		case ROCKCHIP_VOP2_CLUSTER1:
			port_sel &= ~RK3568_OVL_PORT_SEL__CLUSTER1;
			port_sel |= FIELD_PREP(RK3568_OVL_PORT_SEL__CLUSTER1, vp->id);
			break;
		case ROCKCHIP_VOP2_CLUSTER2:
			port_sel &= ~RK3588_OVL_PORT_SEL__CLUSTER2;
			port_sel |= FIELD_PREP(RK3588_OVL_PORT_SEL__CLUSTER2, vp->id);
			break;
		case ROCKCHIP_VOP2_CLUSTER3:
			port_sel &= ~RK3588_OVL_PORT_SEL__CLUSTER3;
			port_sel |= FIELD_PREP(RK3588_OVL_PORT_SEL__CLUSTER3, vp->id);
			break;
		case ROCKCHIP_VOP2_ESMART0:
			port_sel &= ~RK3568_OVL_PORT_SEL__ESMART0;
			port_sel |= FIELD_PREP(RK3568_OVL_PORT_SEL__ESMART0, vp->id);
			break;
		case ROCKCHIP_VOP2_ESMART1:
			port_sel &= ~RK3568_OVL_PORT_SEL__ESMART1;
			port_sel |= FIELD_PREP(RK3568_OVL_PORT_SEL__ESMART1, vp->id);
			break;
		case ROCKCHIP_VOP2_ESMART2:
			port_sel &= ~RK3588_OVL_PORT_SEL__ESMART2;
			port_sel |= FIELD_PREP(RK3588_OVL_PORT_SEL__ESMART2, vp->id);
			break;
		case ROCKCHIP_VOP2_ESMART3:
			port_sel &= ~RK3588_OVL_PORT_SEL__ESMART3;
			port_sel |= FIELD_PREP(RK3588_OVL_PORT_SEL__ESMART3, vp->id);
			break;
		case ROCKCHIP_VOP2_SMART0:
			port_sel &= ~RK3568_OVL_PORT_SEL__SMART0;
			port_sel |= FIELD_PREP(RK3568_OVL_PORT_SEL__SMART0, vp->id);
			break;
		case ROCKCHIP_VOP2_SMART1:
			port_sel &= ~RK3568_OVL_PORT_SEL__SMART1;
			port_sel |= FIELD_PREP(RK3568_OVL_PORT_SEL__SMART1, vp->id);
			break;
		}

		layer_sel &= ~RK3568_OVL_LAYER_SEL__LAYER(layer_id, 0x7);
		layer_sel |= RK3568_OVL_LAYER_SEL__LAYER(layer_id, win->data->layer_sel_id[vp->id]);
		/*
		 * When we bind a window from layerM to layerN, we also need to move the old
		 * window on layerN to layerM to avoid one window selected by two or more layers.
		 */
		layer_sel &= ~RK3568_OVL_LAYER_SEL__LAYER(old_layer_id, 0x7);
		layer_sel |= RK3568_OVL_LAYER_SEL__LAYER(old_layer_id,
			     old_win->data->layer_sel_id[vp->id]);
	}

	vop2_writel(vop2, RK3568_OVL_LAYER_SEL, layer_sel);
	vop2_writel(vop2, RK3568_OVL_PORT_SEL, port_sel);
}

static void rk3568_vop2_setup_dly_for_windows(struct vop2_video_port *vp)
{
	struct vop2 *vop2 = vp->vop2;
	struct vop2_win *win;
	int i = 0;
	u32 cdly = 0, sdly = 0;

	for (i = 0; i < vop2->data->win_size; i++) {
		u32 dly;

		win = &vop2->win[i];
		dly = win->delay;

		switch (win->data->phys_id) {
		case ROCKCHIP_VOP2_CLUSTER0:
			cdly |= FIELD_PREP(RK3568_CLUSTER_DLY_NUM__CLUSTER0_0, dly);
			cdly |= FIELD_PREP(RK3568_CLUSTER_DLY_NUM__CLUSTER0_1, dly);
			break;
		case ROCKCHIP_VOP2_CLUSTER1:
			cdly |= FIELD_PREP(RK3568_CLUSTER_DLY_NUM__CLUSTER1_0, dly);
			cdly |= FIELD_PREP(RK3568_CLUSTER_DLY_NUM__CLUSTER1_1, dly);
			break;
		case ROCKCHIP_VOP2_ESMART0:
			sdly |= FIELD_PREP(RK3568_SMART_DLY_NUM__ESMART0, dly);
			break;
		case ROCKCHIP_VOP2_ESMART1:
			sdly |= FIELD_PREP(RK3568_SMART_DLY_NUM__ESMART1, dly);
			break;
		case ROCKCHIP_VOP2_SMART0:
		case ROCKCHIP_VOP2_ESMART2:
			sdly |= FIELD_PREP(RK3568_SMART_DLY_NUM__SMART0, dly);
			break;
		case ROCKCHIP_VOP2_SMART1:
		case ROCKCHIP_VOP2_ESMART3:
			sdly |= FIELD_PREP(RK3568_SMART_DLY_NUM__SMART1, dly);
			break;
		}
	}

	vop2_writel(vop2, RK3568_CLUSTER_DLY_NUM, cdly);
	vop2_writel(vop2, RK3568_SMART_DLY_NUM, sdly);
}

static void rk3568_vop2_setup_overlay(struct vop2_video_port *vp)
{
	struct vop2 *vop2 = vp->vop2;
	struct drm_crtc *crtc = &vp->crtc;
	struct drm_plane *plane;

	vp->win_mask = 0;

	drm_atomic_crtc_for_each_plane(plane, crtc) {
		struct vop2_win *win = to_vop2_win(plane);

		win->delay = win->data->dly[VOP2_DLY_MODE_DEFAULT];

		vp->win_mask |= BIT(win->data->phys_id);

		if (vop2_cluster_window(win))
			vop2_setup_cluster_alpha(vop2, win);
	}

	if (!vp->win_mask)
		return;

	rk3568_vop2_setup_layer_mixer(vp);
	vop2_setup_alpha(vp);
	rk3568_vop2_setup_dly_for_windows(vp);
}

static void rk3576_vop2_setup_layer_mixer(struct vop2_video_port *vp)
{
	struct rockchip_crtc_state *vcstate = to_rockchip_crtc_state(vp->crtc.state);
	struct vop2 *vop2 = vp->vop2;
	struct drm_plane *plane;
	u32 layer_sel = 0xffff; /* 0xf means this layer is disabled */
	u32 ovl_ctrl;

	ovl_ctrl = vop2_readl(vop2, RK3576_OVL_CTRL(vp->id));
	if (vcstate->yuv_overlay)
		ovl_ctrl |= RK3576_OVL_CTRL__YUV_MODE;
	else
		ovl_ctrl &= ~RK3576_OVL_CTRL__YUV_MODE;

	vop2_writel(vop2, RK3576_OVL_CTRL(vp->id), ovl_ctrl);

	drm_atomic_crtc_for_each_plane(plane, &vp->crtc) {
		struct vop2_win *win = to_vop2_win(plane);

		layer_sel &= ~RK3568_OVL_LAYER_SEL__LAYER(plane->state->normalized_zpos,
							  0xf);
		layer_sel |= RK3568_OVL_LAYER_SEL__LAYER(plane->state->normalized_zpos,
							 win->data->layer_sel_id[vp->id]);
	}

	vop2_writel(vop2, RK3576_OVL_LAYER_SEL(vp->id), layer_sel);
}

static void rk3576_vop2_setup_dly_for_windows(struct vop2_video_port *vp)
{
	struct drm_plane *plane;
	struct vop2_win *win;

	drm_atomic_crtc_for_each_plane(plane, &vp->crtc) {
		win = to_vop2_win(plane);
		vop2_win_write(win, VOP2_WIN_DLY_NUM, 0);
	}
}

static void rk3576_vop2_setup_overlay(struct vop2_video_port *vp)
{
	struct vop2 *vop2 = vp->vop2;
	struct drm_crtc *crtc = &vp->crtc;
	struct drm_plane *plane;

	vp->win_mask = 0;

	drm_atomic_crtc_for_each_plane(plane, crtc) {
		struct vop2_win *win = to_vop2_win(plane);

		win->delay = win->data->dly[VOP2_DLY_MODE_DEFAULT];
		vp->win_mask |= BIT(win->data->phys_id);

		if (vop2_cluster_window(win))
			vop2_setup_cluster_alpha(vop2, win);
	}

	if (!vp->win_mask)
		return;

	rk3576_vop2_setup_layer_mixer(vp);
	vop2_setup_alpha(vp);
	rk3576_vop2_setup_dly_for_windows(vp);
}

static void rk3568_vop2_setup_bg_dly(struct vop2_video_port *vp)
{
	struct drm_crtc *crtc = &vp->crtc;
	struct drm_display_mode *mode = &crtc->state->adjusted_mode;
	u16 hdisplay = mode->crtc_hdisplay;
	u16 hsync_len = mode->crtc_hsync_end - mode->crtc_hsync_start;
	u32 bg_dly;
	u32 pre_scan_dly;

	bg_dly = vp->data->pre_scan_max_dly[3];
	vop2_writel(vp->vop2, RK3568_VP_BG_MIX_CTRL(vp->id),
		    FIELD_PREP(RK3568_VP_BG_MIX_CTRL__BG_DLY, bg_dly));

	pre_scan_dly = ((bg_dly + (hdisplay >> 1) - 1) << 16) | hsync_len;
	vop2_vp_write(vp, RK3568_VP_PRE_SCAN_HTIMING, pre_scan_dly);
}

static void rk3576_vop2_setup_bg_dly(struct vop2_video_port *vp)
{
	struct drm_crtc *crtc = &vp->crtc;
	struct drm_display_mode *mode = &crtc->state->adjusted_mode;
	u16 hdisplay = mode->crtc_hdisplay;
	u16 hsync_len = mode->crtc_hsync_end - mode->crtc_hsync_start;
	u32 bg_dly;
	u32 pre_scan_dly;

	bg_dly = vp->data->pre_scan_max_dly[VOP2_DLY_WIN] +
		 vp->data->pre_scan_max_dly[VOP2_DLY_LAYER_MIX] +
		 vp->data->pre_scan_max_dly[VOP2_DLY_HDR_MIX];

	vop2_writel(vp->vop2, RK3576_OVL_BG_MIX_CTRL(vp->id),
		    FIELD_PREP(RK3576_OVL_BG_MIX_CTRL__BG_DLY, bg_dly));

	pre_scan_dly = ((bg_dly + (hdisplay >> 1) - 1) << 16) | hsync_len;
	vop2_vp_write(vp, RK3568_VP_PRE_SCAN_HTIMING, pre_scan_dly);
}

static const struct vop2_ops rk3568_vop_ops = {
	.setup_intf_mux = rk3568_set_intf_mux,
	.setup_bg_dly = rk3568_vop2_setup_bg_dly,
	.setup_overlay = rk3568_vop2_setup_overlay,
};

static const struct vop2_ops rk3576_vop_ops = {
	.setup_intf_mux = rk3576_set_intf_mux,
	.setup_bg_dly = rk3576_vop2_setup_bg_dly,
	.setup_overlay = rk3576_vop2_setup_overlay,
};

static const struct vop2_ops rk3588_vop_ops = {
	.setup_intf_mux = rk3588_set_intf_mux,
	.setup_bg_dly = rk3568_vop2_setup_bg_dly,
	.setup_overlay = rk3568_vop2_setup_overlay,
};

>>>>>>> e8a457b7
static const struct vop2_data rk3566_vop = {
	.version = VOP_VERSION_RK3568,
	.feature = VOP2_FEATURE_HAS_SYS_GRF,
	.nr_vps = 3,
	.max_input = { 4096, 2304 },
	.max_output = { 4096, 2304 },
	.vp = rk3568_vop_video_ports,
	.win = rk3568_vop_win_data,
	.win_size = ARRAY_SIZE(rk3568_vop_win_data),
<<<<<<< HEAD
	.regs_dump = rk3568_regs_dump,
	.regs_dump_size = ARRAY_SIZE(rk3568_regs_dump),
=======
	.cluster_reg = rk3568_vop_cluster_regs,
	.nr_cluster_regs = ARRAY_SIZE(rk3568_vop_cluster_regs),
	.smart_reg = rk3568_vop_smart_regs,
	.nr_smart_regs = ARRAY_SIZE(rk3568_vop_smart_regs),
	.regs_dump = rk3568_regs_dump,
	.regs_dump_size = ARRAY_SIZE(rk3568_regs_dump),
	.ops = &rk3568_vop_ops,
>>>>>>> e8a457b7
	.soc_id = 3566,
};

static const struct vop2_data rk3568_vop = {
	.version = VOP_VERSION_RK3568,
	.feature = VOP2_FEATURE_HAS_SYS_GRF,
	.nr_vps = 3,
	.max_input = { 4096, 2304 },
	.max_output = { 4096, 2304 },
	.vp = rk3568_vop_video_ports,
	.win = rk3568_vop_win_data,
	.win_size = ARRAY_SIZE(rk3568_vop_win_data),
<<<<<<< HEAD
	.regs_dump = rk3568_regs_dump,
	.regs_dump_size = ARRAY_SIZE(rk3568_regs_dump),
=======
	.cluster_reg = rk3568_vop_cluster_regs,
	.nr_cluster_regs = ARRAY_SIZE(rk3568_vop_cluster_regs),
	.smart_reg = rk3568_vop_smart_regs,
	.nr_smart_regs = ARRAY_SIZE(rk3568_vop_smart_regs),
	.regs_dump = rk3568_regs_dump,
	.regs_dump_size = ARRAY_SIZE(rk3568_regs_dump),
	.ops = &rk3568_vop_ops,
>>>>>>> e8a457b7
	.soc_id = 3568,
};

static const struct vop2_data rk3576_vop = {
	.version = VOP_VERSION_RK3576,
	.feature = VOP2_FEATURE_HAS_SYS_PMU,
	.nr_vps = 3,
	.max_input = { 4096, 4320 },
	.max_output = { 4096, 4320 },
	.vp = rk3576_vop_video_ports,
	.win = rk3576_vop_win_data,
	.win_size = ARRAY_SIZE(rk3576_vop_win_data),
	.cluster_reg = rk3576_vop_cluster_regs,
	.nr_cluster_regs = ARRAY_SIZE(rk3576_vop_cluster_regs),
	.smart_reg = rk3576_vop_smart_regs,
	.nr_smart_regs = ARRAY_SIZE(rk3576_vop_smart_regs),
	.regs_dump = rk3576_regs_dump,
	.regs_dump_size = ARRAY_SIZE(rk3576_regs_dump),
	.ops = &rk3576_vop_ops,
	.soc_id = 3576,
};

static const struct vop2_data rk3588_vop = {
	.version = VOP_VERSION_RK3588,
	.feature = VOP2_FEATURE_HAS_SYS_GRF | VOP2_FEATURE_HAS_VO1_GRF |
		   VOP2_FEATURE_HAS_VOP_GRF | VOP2_FEATURE_HAS_SYS_PMU,
	.nr_vps = 4,
	.max_input = { 4096, 4320 },
	.max_output = { 4096, 4320 },
	.vp = rk3588_vop_video_ports,
	.win = rk3588_vop_win_data,
	.win_size = ARRAY_SIZE(rk3588_vop_win_data),
<<<<<<< HEAD
	.regs_dump = rk3588_regs_dump,
	.regs_dump_size = ARRAY_SIZE(rk3588_regs_dump),
=======
	.cluster_reg = rk3568_vop_cluster_regs,
	.nr_cluster_regs = ARRAY_SIZE(rk3568_vop_cluster_regs),
	.smart_reg = rk3568_vop_smart_regs,
	.nr_smart_regs = ARRAY_SIZE(rk3568_vop_smart_regs),
	.regs_dump = rk3588_regs_dump,
	.regs_dump_size = ARRAY_SIZE(rk3588_regs_dump),
	.ops = &rk3588_vop_ops,
>>>>>>> e8a457b7
	.soc_id = 3588,
};

static const struct of_device_id vop2_dt_match[] = {
	{
		.compatible = "rockchip,rk3566-vop",
		.data = &rk3566_vop,
	}, {
		.compatible = "rockchip,rk3568-vop",
		.data = &rk3568_vop,
	}, {
		.compatible = "rockchip,rk3576-vop",
		.data = &rk3576_vop,
	}, {
		.compatible = "rockchip,rk3588-vop",
		.data = &rk3588_vop
	}, {
	},
};
MODULE_DEVICE_TABLE(of, vop2_dt_match);

static int vop2_probe(struct platform_device *pdev)
{
	struct device *dev = &pdev->dev;

	return component_add(dev, &vop2_component_ops);
}

static void vop2_remove(struct platform_device *pdev)
{
	component_del(&pdev->dev, &vop2_component_ops);
}

struct platform_driver vop2_platform_driver = {
	.probe = vop2_probe,
	.remove = vop2_remove,
	.driver = {
		.name = "rockchip-vop2",
		.of_match_table = vop2_dt_match,
	},
};<|MERGE_RESOLUTION|>--- conflicted
+++ resolved
@@ -767,8 +767,6 @@
 	},
 };
 
-<<<<<<< HEAD
-=======
 static const struct vop2_video_port_data rk3576_vop_video_ports[] = {
 	{
 		.id = 0,
@@ -1055,7 +1053,6 @@
 	},
 };
 
->>>>>>> e8a457b7
 static const struct vop2_video_port_data rk3588_vop_video_ports[] = {
 	{
 		.id = 0,
@@ -1371,8 +1368,6 @@
 	},
 };
 
-<<<<<<< HEAD
-=======
 static unsigned long rk3568_set_intf_mux(struct vop2_video_port *vp, int id, u32 polflags)
 {
 	struct vop2 *vop2 = vp->vop2;
@@ -2382,7 +2377,6 @@
 	.setup_overlay = rk3568_vop2_setup_overlay,
 };
 
->>>>>>> e8a457b7
 static const struct vop2_data rk3566_vop = {
 	.version = VOP_VERSION_RK3568,
 	.feature = VOP2_FEATURE_HAS_SYS_GRF,
@@ -2392,10 +2386,6 @@
 	.vp = rk3568_vop_video_ports,
 	.win = rk3568_vop_win_data,
 	.win_size = ARRAY_SIZE(rk3568_vop_win_data),
-<<<<<<< HEAD
-	.regs_dump = rk3568_regs_dump,
-	.regs_dump_size = ARRAY_SIZE(rk3568_regs_dump),
-=======
 	.cluster_reg = rk3568_vop_cluster_regs,
 	.nr_cluster_regs = ARRAY_SIZE(rk3568_vop_cluster_regs),
 	.smart_reg = rk3568_vop_smart_regs,
@@ -2403,7 +2393,6 @@
 	.regs_dump = rk3568_regs_dump,
 	.regs_dump_size = ARRAY_SIZE(rk3568_regs_dump),
 	.ops = &rk3568_vop_ops,
->>>>>>> e8a457b7
 	.soc_id = 3566,
 };
 
@@ -2416,10 +2405,6 @@
 	.vp = rk3568_vop_video_ports,
 	.win = rk3568_vop_win_data,
 	.win_size = ARRAY_SIZE(rk3568_vop_win_data),
-<<<<<<< HEAD
-	.regs_dump = rk3568_regs_dump,
-	.regs_dump_size = ARRAY_SIZE(rk3568_regs_dump),
-=======
 	.cluster_reg = rk3568_vop_cluster_regs,
 	.nr_cluster_regs = ARRAY_SIZE(rk3568_vop_cluster_regs),
 	.smart_reg = rk3568_vop_smart_regs,
@@ -2427,7 +2412,6 @@
 	.regs_dump = rk3568_regs_dump,
 	.regs_dump_size = ARRAY_SIZE(rk3568_regs_dump),
 	.ops = &rk3568_vop_ops,
->>>>>>> e8a457b7
 	.soc_id = 3568,
 };
 
@@ -2460,10 +2444,6 @@
 	.vp = rk3588_vop_video_ports,
 	.win = rk3588_vop_win_data,
 	.win_size = ARRAY_SIZE(rk3588_vop_win_data),
-<<<<<<< HEAD
-	.regs_dump = rk3588_regs_dump,
-	.regs_dump_size = ARRAY_SIZE(rk3588_regs_dump),
-=======
 	.cluster_reg = rk3568_vop_cluster_regs,
 	.nr_cluster_regs = ARRAY_SIZE(rk3568_vop_cluster_regs),
 	.smart_reg = rk3568_vop_smart_regs,
@@ -2471,7 +2451,6 @@
 	.regs_dump = rk3588_regs_dump,
 	.regs_dump_size = ARRAY_SIZE(rk3588_regs_dump),
 	.ops = &rk3588_vop_ops,
->>>>>>> e8a457b7
 	.soc_id = 3588,
 };
 
