--- conflicted
+++ resolved
@@ -111,85 +111,6 @@
 	const char *name;
 };
 
-<<<<<<< HEAD
-struct vop2 {
-	struct device *dev;
-	struct drm_device *drm;
-	struct vop2_video_port vps[ROCKCHIP_MAX_CRTC];
-
-	const struct vop2_data *data;
-	/*
-	 * Number of windows that are registered as plane, may be less than the
-	 * total number of hardware windows.
-	 */
-	u32 registered_num_wins;
-
-	struct resource *res;
-	void __iomem *regs;
-	struct regmap *map;
-
-	struct regmap *sys_grf;
-	struct regmap *vop_grf;
-	struct regmap *vo1_grf;
-	struct regmap *sys_pmu;
-
-	/* physical map length of vop2 register */
-	u32 len;
-
-	void __iomem *lut_regs;
-
-	/* protects crtc enable/disable */
-	struct mutex vop2_lock;
-
-	int irq;
-
-	/*
-	 * Some global resources are shared between all video ports(crtcs), so
-	 * we need a ref counter here.
-	 */
-	unsigned int enable_count;
-	struct clk *hclk;
-	struct clk *aclk;
-	struct clk *pclk;
-
-	/* optional internal rgb encoder */
-	struct rockchip_rgb *rgb;
-
-	/* must be put at the end of the struct */
-	struct vop2_win win[];
-=======
-static const struct drm_bus_format_enum_list drm_bus_format_enum_list[] = {
-	{ DRM_MODE_CONNECTOR_Unknown, "Unknown" },
-	{ MEDIA_BUS_FMT_RGB565_1X16, "RGB565_1X16" },
-	{ MEDIA_BUS_FMT_RGB666_1X18, "RGB666_1X18" },
-	{ MEDIA_BUS_FMT_RGB666_1X24_CPADHI, "RGB666_1X24_CPADHI" },
-	{ MEDIA_BUS_FMT_RGB666_1X7X3_SPWG, "RGB666_1X7X3_SPWG" },
-	{ MEDIA_BUS_FMT_YUV8_1X24, "YUV8_1X24" },
-	{ MEDIA_BUS_FMT_UYYVYY8_0_5X24, "UYYVYY8_0_5X24" },
-	{ MEDIA_BUS_FMT_YUV10_1X30, "YUV10_1X30" },
-	{ MEDIA_BUS_FMT_UYYVYY10_0_5X30, "UYYVYY10_0_5X30" },
-	{ MEDIA_BUS_FMT_RGB888_3X8, "RGB888_3X8" },
-	{ MEDIA_BUS_FMT_RGB888_1X24, "RGB888_1X24" },
-	{ MEDIA_BUS_FMT_RGB888_1X7X4_SPWG, "RGB888_1X7X4_SPWG" },
-	{ MEDIA_BUS_FMT_RGB888_1X7X4_JEIDA, "RGB888_1X7X4_JEIDA" },
-	{ MEDIA_BUS_FMT_UYVY8_2X8, "UYVY8_2X8" },
-	{ MEDIA_BUS_FMT_YUYV8_1X16, "YUYV8_1X16" },
-	{ MEDIA_BUS_FMT_UYVY8_1X16, "UYVY8_1X16" },
-	{ MEDIA_BUS_FMT_RGB101010_1X30, "RGB101010_1X30" },
-	{ MEDIA_BUS_FMT_YUYV10_1X20, "YUYV10_1X20" },
->>>>>>> e8a457b7
-};
-
-static DRM_ENUM_NAME_FN(drm_get_bus_format_name, drm_bus_format_enum_list)
-
-/*
- * bus-format types.
- */
-struct drm_bus_format_enum_list {
-	int type;
-	const char *name;
-};
-
 static const struct drm_bus_format_enum_list drm_bus_format_enum_list[] = {
 	{ DRM_MODE_CONNECTOR_Unknown, "Unknown" },
 	{ MEDIA_BUS_FMT_RGB565_1X16, "RGB565_1X16" },
@@ -225,47 +146,6 @@
 	mutex_unlock(&vop2->vop2_lock);
 }
 
-<<<<<<< HEAD
-static void vop2_writel(struct vop2 *vop2, u32 offset, u32 v)
-{
-	regmap_write(vop2->map, offset, v);
-}
-
-static void vop2_vp_write(struct vop2_video_port *vp, u32 offset, u32 v)
-{
-	regmap_write(vp->vop2->map, vp->data->offset + offset, v);
-}
-
-static u32 vop2_readl(struct vop2 *vop2, u32 offset)
-{
-	u32 val;
-
-	regmap_read(vop2->map, offset, &val);
-
-	return val;
-}
-
-static u32 vop2_vp_read(struct vop2_video_port *vp, u32 offset)
-{
-	u32 val;
-
-	regmap_read(vp->vop2->map, vp->data->offset + offset, &val);
-
-	return val;
-}
-
-static void vop2_win_write(const struct vop2_win *win, unsigned int reg, u32 v)
-{
-	regmap_field_write(win->reg[reg], v);
-}
-
-static bool vop2_cluster_window(const struct vop2_win *win)
-{
-	return win->data->feature & WIN_FEATURE_CLUSTER;
-}
-
-=======
->>>>>>> e8a457b7
 /*
  * Note:
  * The write mask function is documented but missing on rk3566/8, writes
@@ -528,11 +408,7 @@
 	if (modifier == DRM_FORMAT_MOD_INVALID)
 		return false;
 
-<<<<<<< HEAD
-	if (vop2->data->soc_id == 3568 || vop2->data->soc_id == 3566) {
-=======
 	if (vop2->version == VOP_VERSION_RK3568) {
->>>>>>> e8a457b7
 		if (vop2_cluster_window(win)) {
 			if (modifier == DRM_FORMAT_MOD_LINEAR) {
 				drm_dbg_kms(vop2->drm,
@@ -543,11 +419,7 @@
 	}
 
 	if (format == DRM_FORMAT_XRGB2101010 || format == DRM_FORMAT_XBGR2101010) {
-<<<<<<< HEAD
-		if (vop2->data->soc_id == 3588) {
-=======
 		if (vop2->version == VOP_VERSION_RK3588) {
->>>>>>> e8a457b7
 			if (!rockchip_afbc(plane, modifier)) {
 				drm_dbg_kms(vop2->drm, "Only support 32 bpp format with afbc\n");
 				return false;
@@ -1060,11 +932,7 @@
 
 static inline bool vop2_supports_seamless_gamma_lut_update(struct vop2 *vop2)
 {
-<<<<<<< HEAD
-	return (vop2->data->soc_id != 3566 && vop2->data->soc_id != 3568);
-=======
 	return vop2->version != VOP_VERSION_RK3568;
->>>>>>> e8a457b7
 }
 
 static bool vop2_gamma_lut_in_use(struct vop2 *vop2, struct vop2_video_port *vp)
@@ -1406,22 +1274,15 @@
 		&fb->format->format,
 		afbc_en ? "AFBC" : "", &yrgb_mst);
 
-<<<<<<< HEAD
-	if (vop2->data->soc_id > 3568) {
-=======
 	if (vop2->version > VOP_VERSION_RK3568) {
->>>>>>> e8a457b7
 		vop2_win_write(win, VOP2_WIN_AXI_BUS_ID, win->data->axi_bus_id);
 		vop2_win_write(win, VOP2_WIN_AXI_YRGB_R_ID, win->data->axi_yrgb_r_id);
 		vop2_win_write(win, VOP2_WIN_AXI_UV_R_ID, win->data->axi_uv_r_id);
 	}
 
-<<<<<<< HEAD
-=======
 	if (vop2->version >= VOP_VERSION_RK3576)
 		vop2_win_write(win, VOP2_WIN_VP_SEL, vp->id);
 
->>>>>>> e8a457b7
 	if (vop2_cluster_window(win))
 		vop2_win_write(win, VOP2_WIN_AFBC_HALF_BLOCK_EN, half_block_en);
 
@@ -1486,14 +1347,11 @@
 		else
 			vop2_win_write(win, VOP2_WIN_AFBC_BLOCK_SPLIT_EN, 0);
 
-<<<<<<< HEAD
-=======
 		if (vop2->version >= VOP_VERSION_RK3576) {
 			vop2_win_write(win, VOP2_WIN_AFBC_PLD_OFFSET_EN, 1);
 			vop2_win_write(win, VOP2_WIN_AFBC_PLD_OFFSET, yrgb_mst);
 		}
 
->>>>>>> e8a457b7
 		transform_offset = vop2_afbc_transform_offset(pstate, half_block_en);
 		vop2_win_write(win, VOP2_WIN_AFBC_HDR_PTR, yrgb_mst);
 		vop2_win_write(win, VOP2_WIN_AFBC_PIC_SIZE, act_info);
@@ -1752,350 +1610,6 @@
 	vop2_vp_write(vp, RK3568_VP_DSP_BG, 0);
 }
 
-<<<<<<< HEAD
-static unsigned long rk3568_set_intf_mux(struct vop2_video_port *vp, int id, u32 polflags)
-{
-	struct vop2 *vop2 = vp->vop2;
-	struct drm_crtc *crtc = &vp->crtc;
-	u32 die, dip;
-
-	die = vop2_readl(vop2, RK3568_DSP_IF_EN);
-	dip = vop2_readl(vop2, RK3568_DSP_IF_POL);
-
-	switch (id) {
-	case ROCKCHIP_VOP2_EP_RGB0:
-		die &= ~RK3568_SYS_DSP_INFACE_EN_RGB_MUX;
-		die |= RK3568_SYS_DSP_INFACE_EN_RGB |
-			   FIELD_PREP(RK3568_SYS_DSP_INFACE_EN_RGB_MUX, vp->id);
-		dip &= ~RK3568_DSP_IF_POL__RGB_LVDS_PIN_POL;
-		dip |= FIELD_PREP(RK3568_DSP_IF_POL__RGB_LVDS_PIN_POL, polflags);
-		if (polflags & POLFLAG_DCLK_INV)
-			regmap_write(vop2->sys_grf, RK3568_GRF_VO_CON1, BIT(3 + 16) | BIT(3));
-		else
-			regmap_write(vop2->sys_grf, RK3568_GRF_VO_CON1, BIT(3 + 16));
-		break;
-	case ROCKCHIP_VOP2_EP_HDMI0:
-		die &= ~RK3568_SYS_DSP_INFACE_EN_HDMI_MUX;
-		die |= RK3568_SYS_DSP_INFACE_EN_HDMI |
-			   FIELD_PREP(RK3568_SYS_DSP_INFACE_EN_HDMI_MUX, vp->id);
-		dip &= ~RK3568_DSP_IF_POL__HDMI_PIN_POL;
-		dip |= FIELD_PREP(RK3568_DSP_IF_POL__HDMI_PIN_POL, polflags);
-		break;
-	case ROCKCHIP_VOP2_EP_EDP0:
-		die &= ~RK3568_SYS_DSP_INFACE_EN_EDP_MUX;
-		die |= RK3568_SYS_DSP_INFACE_EN_EDP |
-			   FIELD_PREP(RK3568_SYS_DSP_INFACE_EN_EDP_MUX, vp->id);
-		dip &= ~RK3568_DSP_IF_POL__EDP_PIN_POL;
-		dip |= FIELD_PREP(RK3568_DSP_IF_POL__EDP_PIN_POL, polflags);
-		break;
-	case ROCKCHIP_VOP2_EP_MIPI0:
-		die &= ~RK3568_SYS_DSP_INFACE_EN_MIPI0_MUX;
-		die |= RK3568_SYS_DSP_INFACE_EN_MIPI0 |
-			   FIELD_PREP(RK3568_SYS_DSP_INFACE_EN_MIPI0_MUX, vp->id);
-		dip &= ~RK3568_DSP_IF_POL__MIPI_PIN_POL;
-		dip |= FIELD_PREP(RK3568_DSP_IF_POL__MIPI_PIN_POL, polflags);
-		break;
-	case ROCKCHIP_VOP2_EP_MIPI1:
-		die &= ~RK3568_SYS_DSP_INFACE_EN_MIPI1_MUX;
-		die |= RK3568_SYS_DSP_INFACE_EN_MIPI1 |
-			   FIELD_PREP(RK3568_SYS_DSP_INFACE_EN_MIPI1_MUX, vp->id);
-		dip &= ~RK3568_DSP_IF_POL__MIPI_PIN_POL;
-		dip |= FIELD_PREP(RK3568_DSP_IF_POL__MIPI_PIN_POL, polflags);
-		break;
-	case ROCKCHIP_VOP2_EP_LVDS0:
-		die &= ~RK3568_SYS_DSP_INFACE_EN_LVDS0_MUX;
-		die |= RK3568_SYS_DSP_INFACE_EN_LVDS0 |
-			   FIELD_PREP(RK3568_SYS_DSP_INFACE_EN_LVDS0_MUX, vp->id);
-		dip &= ~RK3568_DSP_IF_POL__RGB_LVDS_PIN_POL;
-		dip |= FIELD_PREP(RK3568_DSP_IF_POL__RGB_LVDS_PIN_POL, polflags);
-		break;
-	case ROCKCHIP_VOP2_EP_LVDS1:
-		die &= ~RK3568_SYS_DSP_INFACE_EN_LVDS1_MUX;
-		die |= RK3568_SYS_DSP_INFACE_EN_LVDS1 |
-			   FIELD_PREP(RK3568_SYS_DSP_INFACE_EN_LVDS1_MUX, vp->id);
-		dip &= ~RK3568_DSP_IF_POL__RGB_LVDS_PIN_POL;
-		dip |= FIELD_PREP(RK3568_DSP_IF_POL__RGB_LVDS_PIN_POL, polflags);
-		break;
-	default:
-		drm_err(vop2->drm, "Invalid interface id %d on vp%d\n", id, vp->id);
-		return 0;
-	}
-
-	dip |= RK3568_DSP_IF_POL__CFG_DONE_IMD;
-
-	vop2_writel(vop2, RK3568_DSP_IF_EN, die);
-	vop2_writel(vop2, RK3568_DSP_IF_POL, dip);
-
-	return crtc->state->adjusted_mode.crtc_clock  * 1000LL;
-}
-
-/*
- * calc the dclk on rk3588
- * the available div of dclk is 1, 2, 4
- */
-static unsigned long rk3588_calc_dclk(unsigned long child_clk, unsigned long max_dclk)
-{
-	if (child_clk * 4 <= max_dclk)
-		return child_clk * 4;
-	else if (child_clk * 2 <= max_dclk)
-		return child_clk * 2;
-	else if (child_clk <= max_dclk)
-		return child_clk;
-	else
-		return 0;
-}
-
-/*
- * 4 pixclk/cycle on rk3588
- * RGB/eDP/HDMI: if_pixclk >= dclk_core
- * DP: dp_pixclk = dclk_out <= dclk_core
- * DSI: mipi_pixclk <= dclk_out <= dclk_core
- */
-static unsigned long rk3588_calc_cru_cfg(struct vop2_video_port *vp, int id,
-					 int *dclk_core_div, int *dclk_out_div,
-					 int *if_pixclk_div, int *if_dclk_div)
-{
-	struct vop2 *vop2 = vp->vop2;
-	struct drm_crtc *crtc = &vp->crtc;
-	struct drm_display_mode *adjusted_mode = &crtc->state->adjusted_mode;
-	struct rockchip_crtc_state *vcstate = to_rockchip_crtc_state(crtc->state);
-	int output_mode = vcstate->output_mode;
-	unsigned long v_pixclk = adjusted_mode->crtc_clock * 1000LL; /* video timing pixclk */
-	unsigned long dclk_core_rate = v_pixclk >> 2;
-	unsigned long dclk_rate = v_pixclk;
-	unsigned long dclk_out_rate;
-	unsigned long if_pixclk_rate;
-	int K = 1;
-
-	if (vop2_output_if_is_hdmi(id)) {
-		/*
-		 * K = 2: dclk_core = if_pixclk_rate > if_dclk_rate
-		 * K = 1: dclk_core = hdmie_edp_dclk > if_pixclk_rate
-		 */
-		if (output_mode == ROCKCHIP_OUT_MODE_YUV420) {
-			dclk_rate = dclk_rate >> 1;
-			K = 2;
-		}
-
-		if_pixclk_rate = (dclk_core_rate << 1) / K;
-		/*
-		 * if_dclk_rate = dclk_core_rate / K;
-		 * *if_pixclk_div = dclk_rate / if_pixclk_rate;
-		 * *if_dclk_div = dclk_rate / if_dclk_rate;
-		 */
-		*if_pixclk_div = 2;
-		*if_dclk_div = 4;
-	} else if (vop2_output_if_is_edp(id)) {
-		/*
-		 * edp_pixclk = edp_dclk > dclk_core
-		 */
-		if_pixclk_rate = v_pixclk / K;
-		dclk_rate = if_pixclk_rate * K;
-		/*
-		 * *if_pixclk_div = dclk_rate / if_pixclk_rate;
-		 * *if_dclk_div = *if_pixclk_div;
-		 */
-		*if_pixclk_div = K;
-		*if_dclk_div = K;
-	} else if (vop2_output_if_is_dp(id)) {
-		if (output_mode == ROCKCHIP_OUT_MODE_YUV420)
-			dclk_out_rate = v_pixclk >> 3;
-		else
-			dclk_out_rate = v_pixclk >> 2;
-
-		dclk_rate = rk3588_calc_dclk(dclk_out_rate, 600000000);
-		if (!dclk_rate) {
-			drm_err(vop2->drm, "DP dclk_out_rate out of range, dclk_out_rate: %ld Hz\n",
-				dclk_out_rate);
-			return 0;
-		}
-		*dclk_out_div = dclk_rate / dclk_out_rate;
-	} else if (vop2_output_if_is_mipi(id)) {
-		if_pixclk_rate = dclk_core_rate / K;
-		/*
-		 * dclk_core = dclk_out * K = if_pixclk * K = v_pixclk / 4
-		 */
-		dclk_out_rate = if_pixclk_rate;
-		/*
-		 * dclk_rate = N * dclk_core_rate N = (1,2,4 ),
-		 * we get a little factor here
-		 */
-		dclk_rate = rk3588_calc_dclk(dclk_out_rate, 600000000);
-		if (!dclk_rate) {
-			drm_err(vop2->drm, "MIPI dclk out of range, dclk_out_rate: %ld Hz\n",
-				dclk_out_rate);
-			return 0;
-		}
-		*dclk_out_div = dclk_rate / dclk_out_rate;
-		/*
-		 * mipi pixclk == dclk_out
-		 */
-		*if_pixclk_div = 1;
-	} else if (vop2_output_if_is_dpi(id)) {
-		dclk_rate = v_pixclk;
-	}
-
-	*dclk_core_div = dclk_rate / dclk_core_rate;
-	*if_pixclk_div = ilog2(*if_pixclk_div);
-	*if_dclk_div = ilog2(*if_dclk_div);
-	*dclk_core_div = ilog2(*dclk_core_div);
-	*dclk_out_div = ilog2(*dclk_out_div);
-
-	drm_dbg(vop2->drm, "dclk: %ld, pixclk_div: %d, dclk_div: %d\n",
-		dclk_rate, *if_pixclk_div, *if_dclk_div);
-
-	return dclk_rate;
-}
-
-/*
- * MIPI port mux on rk3588:
- * 0: Video Port2
- * 1: Video Port3
- * 3: Video Port 1(MIPI1 only)
- */
-static u32 rk3588_get_mipi_port_mux(int vp_id)
-{
-	if (vp_id == 1)
-		return 3;
-	else if (vp_id == 3)
-		return 1;
-	else
-		return 0;
-}
-
-static u32 rk3588_get_hdmi_pol(u32 flags)
-{
-	u32 val;
-
-	val = (flags & DRM_MODE_FLAG_NHSYNC) ? BIT(HSYNC_POSITIVE) : 0;
-	val |= (flags & DRM_MODE_FLAG_NVSYNC) ? BIT(VSYNC_POSITIVE) : 0;
-
-	return val;
-}
-
-static unsigned long rk3588_set_intf_mux(struct vop2_video_port *vp, int id, u32 polflags)
-{
-	struct vop2 *vop2 = vp->vop2;
-	int dclk_core_div, dclk_out_div, if_pixclk_div, if_dclk_div;
-	unsigned long clock;
-	u32 die, dip, div, vp_clk_div, val;
-
-	clock = rk3588_calc_cru_cfg(vp, id, &dclk_core_div, &dclk_out_div,
-				    &if_pixclk_div, &if_dclk_div);
-	if (!clock)
-		return 0;
-
-	vp_clk_div = FIELD_PREP(RK3588_VP_CLK_CTRL__DCLK_CORE_DIV, dclk_core_div);
-	vp_clk_div |= FIELD_PREP(RK3588_VP_CLK_CTRL__DCLK_OUT_DIV, dclk_out_div);
-
-	die = vop2_readl(vop2, RK3568_DSP_IF_EN);
-	dip = vop2_readl(vop2, RK3568_DSP_IF_POL);
-	div = vop2_readl(vop2, RK3568_DSP_IF_CTRL);
-
-	switch (id) {
-	case ROCKCHIP_VOP2_EP_HDMI0:
-		div &= ~RK3588_DSP_IF_EDP_HDMI0_DCLK_DIV;
-		div &= ~RK3588_DSP_IF_EDP_HDMI0_PCLK_DIV;
-		div |= FIELD_PREP(RK3588_DSP_IF_EDP_HDMI0_DCLK_DIV, if_dclk_div);
-		div |= FIELD_PREP(RK3588_DSP_IF_EDP_HDMI0_PCLK_DIV, if_pixclk_div);
-		die &= ~RK3588_SYS_DSP_INFACE_EN_EDP_HDMI0_MUX;
-		die |= RK3588_SYS_DSP_INFACE_EN_HDMI0 |
-			    FIELD_PREP(RK3588_SYS_DSP_INFACE_EN_EDP_HDMI0_MUX, vp->id);
-		val = rk3588_get_hdmi_pol(polflags);
-		regmap_write(vop2->vop_grf, RK3588_GRF_VOP_CON2, HIWORD_UPDATE(1, 1, 1));
-		regmap_write(vop2->vo1_grf, RK3588_GRF_VO1_CON0, HIWORD_UPDATE(val, 6, 5));
-		break;
-	case ROCKCHIP_VOP2_EP_HDMI1:
-		div &= ~RK3588_DSP_IF_EDP_HDMI1_DCLK_DIV;
-		div &= ~RK3588_DSP_IF_EDP_HDMI1_PCLK_DIV;
-		div |= FIELD_PREP(RK3588_DSP_IF_EDP_HDMI1_DCLK_DIV, if_dclk_div);
-		div |= FIELD_PREP(RK3588_DSP_IF_EDP_HDMI1_PCLK_DIV, if_pixclk_div);
-		die &= ~RK3588_SYS_DSP_INFACE_EN_EDP_HDMI1_MUX;
-		die |= RK3588_SYS_DSP_INFACE_EN_HDMI1 |
-			    FIELD_PREP(RK3588_SYS_DSP_INFACE_EN_EDP_HDMI1_MUX, vp->id);
-		val = rk3588_get_hdmi_pol(polflags);
-		regmap_write(vop2->vop_grf, RK3588_GRF_VOP_CON2, HIWORD_UPDATE(1, 4, 4));
-		regmap_write(vop2->vo1_grf, RK3588_GRF_VO1_CON0, HIWORD_UPDATE(val, 8, 7));
-		break;
-	case ROCKCHIP_VOP2_EP_EDP0:
-		div &= ~RK3588_DSP_IF_EDP_HDMI0_DCLK_DIV;
-		div &= ~RK3588_DSP_IF_EDP_HDMI0_PCLK_DIV;
-		div |= FIELD_PREP(RK3588_DSP_IF_EDP_HDMI0_DCLK_DIV, if_dclk_div);
-		div |= FIELD_PREP(RK3588_DSP_IF_EDP_HDMI0_PCLK_DIV, if_pixclk_div);
-		die &= ~RK3588_SYS_DSP_INFACE_EN_EDP_HDMI0_MUX;
-		die |= RK3588_SYS_DSP_INFACE_EN_EDP0 |
-			   FIELD_PREP(RK3588_SYS_DSP_INFACE_EN_EDP_HDMI0_MUX, vp->id);
-		regmap_write(vop2->vop_grf, RK3588_GRF_VOP_CON2, HIWORD_UPDATE(1, 0, 0));
-		break;
-	case ROCKCHIP_VOP2_EP_EDP1:
-		div &= ~RK3588_DSP_IF_EDP_HDMI1_DCLK_DIV;
-		div &= ~RK3588_DSP_IF_EDP_HDMI1_PCLK_DIV;
-		div |= FIELD_PREP(RK3588_DSP_IF_EDP_HDMI0_DCLK_DIV, if_dclk_div);
-		div |= FIELD_PREP(RK3588_DSP_IF_EDP_HDMI0_PCLK_DIV, if_pixclk_div);
-		die &= ~RK3588_SYS_DSP_INFACE_EN_EDP_HDMI1_MUX;
-		die |= RK3588_SYS_DSP_INFACE_EN_EDP1 |
-			   FIELD_PREP(RK3588_SYS_DSP_INFACE_EN_EDP_HDMI1_MUX, vp->id);
-		regmap_write(vop2->vop_grf, RK3588_GRF_VOP_CON2, HIWORD_UPDATE(1, 3, 3));
-		break;
-	case ROCKCHIP_VOP2_EP_MIPI0:
-		div &= ~RK3588_DSP_IF_MIPI0_PCLK_DIV;
-		div |= FIELD_PREP(RK3588_DSP_IF_MIPI0_PCLK_DIV, if_pixclk_div);
-		die &= ~RK3588_SYS_DSP_INFACE_EN_MIPI0_MUX;
-		val = rk3588_get_mipi_port_mux(vp->id);
-		die |= RK3588_SYS_DSP_INFACE_EN_MIPI0 |
-			   FIELD_PREP(RK3588_SYS_DSP_INFACE_EN_MIPI0_MUX, !!val);
-		break;
-	case ROCKCHIP_VOP2_EP_MIPI1:
-		div &= ~RK3588_DSP_IF_MIPI1_PCLK_DIV;
-		div |= FIELD_PREP(RK3588_DSP_IF_MIPI1_PCLK_DIV, if_pixclk_div);
-		die &= ~RK3588_SYS_DSP_INFACE_EN_MIPI1_MUX;
-		val = rk3588_get_mipi_port_mux(vp->id);
-		die |= RK3588_SYS_DSP_INFACE_EN_MIPI1 |
-			   FIELD_PREP(RK3588_SYS_DSP_INFACE_EN_MIPI1_MUX, val);
-		break;
-	case ROCKCHIP_VOP2_EP_DP0:
-		die &= ~RK3588_SYS_DSP_INFACE_EN_DP0_MUX;
-		die |= RK3588_SYS_DSP_INFACE_EN_DP0 |
-			   FIELD_PREP(RK3588_SYS_DSP_INFACE_EN_DP0_MUX, vp->id);
-		dip &= ~RK3588_DSP_IF_POL__DP0_PIN_POL;
-		dip |= FIELD_PREP(RK3588_DSP_IF_POL__DP0_PIN_POL, polflags);
-		break;
-	case ROCKCHIP_VOP2_EP_DP1:
-		die &= ~RK3588_SYS_DSP_INFACE_EN_MIPI1_MUX;
-		die |= RK3588_SYS_DSP_INFACE_EN_MIPI1 |
-			   FIELD_PREP(RK3588_SYS_DSP_INFACE_EN_MIPI1_MUX, vp->id);
-		dip &= ~RK3588_DSP_IF_POL__DP1_PIN_POL;
-		dip |= FIELD_PREP(RK3588_DSP_IF_POL__DP1_PIN_POL, polflags);
-		break;
-	default:
-		drm_err(vop2->drm, "Invalid interface id %d on vp%d\n", id, vp->id);
-		return 0;
-	}
-
-	dip |= RK3568_DSP_IF_POL__CFG_DONE_IMD;
-
-	vop2_vp_write(vp, RK3588_VP_CLK_CTRL, vp_clk_div);
-	vop2_writel(vop2, RK3568_DSP_IF_EN, die);
-	vop2_writel(vop2, RK3568_DSP_IF_CTRL, div);
-	vop2_writel(vop2, RK3568_DSP_IF_POL, dip);
-
-	return clock;
-}
-
-static unsigned long vop2_set_intf_mux(struct vop2_video_port *vp, int ep_id, u32 polflags)
-{
-	struct vop2 *vop2 = vp->vop2;
-
-	if (vop2->data->soc_id == 3566 || vop2->data->soc_id == 3568)
-		return rk3568_set_intf_mux(vp, ep_id, polflags);
-	else if (vop2->data->soc_id == 3588)
-		return rk3588_set_intf_mux(vp, ep_id, polflags);
-	else
-		return 0;
-}
-
-=======
->>>>>>> e8a457b7
 static int us_to_vertical_line(struct drm_display_mode *mode, int us)
 {
 	return us * mode->clock / mode->htotal / 1000;
@@ -2370,26 +1884,6 @@
 	spin_unlock_irq(&crtc->dev->event_lock);
 }
 
-<<<<<<< HEAD
-static void vop2_setup_cluster_alpha(struct vop2 *vop2, struct vop2_win *main_win)
-{
-	struct vop2_alpha_config alpha_config;
-	struct vop2_alpha alpha;
-	struct drm_plane_state *bottom_win_pstate;
-	bool src_pixel_alpha_en = false;
-	u16 src_glb_alpha_val, dst_glb_alpha_val;
-	bool premulti_en = false;
-	bool swap = false;
-	u32 offset = 0;
-
-	/* At one win mode, win0 is dst/bottom win, and win1 is a all zero src/top win */
-	bottom_win_pstate = main_win->base.state;
-	src_glb_alpha_val = 0;
-	dst_glb_alpha_val = main_win->base.state->alpha;
-
-	if (!bottom_win_pstate->fb)
-		return;
-=======
 static const struct drm_crtc_helper_funcs vop2_crtc_helper_funcs = {
 	.mode_fixup = vop2_crtc_mode_fixup,
 	.atomic_check = vop2_crtc_atomic_check,
@@ -2398,47 +1892,18 @@
 	.atomic_enable = vop2_crtc_atomic_enable,
 	.atomic_disable = vop2_crtc_atomic_disable,
 };
->>>>>>> e8a457b7
 
 static void vop2_dump_connector_on_crtc(struct drm_crtc *crtc, struct seq_file *s)
 {
 	struct drm_connector_list_iter conn_iter;
 	struct drm_connector *connector;
 
-<<<<<<< HEAD
-	alpha.src_color_ctrl.bits.src_dst_swap = swap;
-
-	switch (main_win->data->phys_id) {
-	case ROCKCHIP_VOP2_CLUSTER0:
-		offset = 0x0;
-		break;
-	case ROCKCHIP_VOP2_CLUSTER1:
-		offset = 0x10;
-		break;
-	case ROCKCHIP_VOP2_CLUSTER2:
-		offset = 0x20;
-		break;
-	case ROCKCHIP_VOP2_CLUSTER3:
-		offset = 0x30;
-		break;
-	}
-
-	vop2_writel(vop2, RK3568_CLUSTER0_MIX_SRC_COLOR_CTRL + offset,
-		    alpha.src_color_ctrl.val);
-	vop2_writel(vop2, RK3568_CLUSTER0_MIX_DST_COLOR_CTRL + offset,
-		    alpha.dst_color_ctrl.val);
-	vop2_writel(vop2, RK3568_CLUSTER0_MIX_SRC_ALPHA_CTRL + offset,
-		    alpha.src_alpha_ctrl.val);
-	vop2_writel(vop2, RK3568_CLUSTER0_MIX_DST_ALPHA_CTRL + offset,
-		    alpha.dst_alpha_ctrl.val);
-=======
 	drm_connector_list_iter_begin(crtc->dev, &conn_iter);
 	drm_for_each_connector_iter(connector, &conn_iter) {
 		if (crtc->state->connector_mask & drm_connector_mask(connector))
 			seq_printf(s, "    Connector: %s\n", connector->name);
 	}
 	drm_connector_list_iter_end(&conn_iter);
->>>>>>> e8a457b7
 }
 
 static int vop2_plane_state_dump(struct seq_file *s, struct drm_plane *plane)
@@ -2459,49 +1924,8 @@
 	seq_printf(s, "    %s: %s\n", win->data->name, !pstate ?
 		   "DISABLED" : pstate->crtc ? "ACTIVE" : "DISABLED");
 
-<<<<<<< HEAD
-		/*
-		 * Need to configure alpha from second layer.
-		 */
-		if (zpos == 0)
-			continue;
-
-		if (plane->state->pixel_blend_mode == DRM_MODE_BLEND_PREMULTI)
-			premulti_en = 1;
-		else
-			premulti_en = 0;
-
-		plane = &win->base;
-		fb = plane->state->fb;
-
-		pixel_alpha_en = fb->format->has_alpha;
-
-		alpha_config.src_premulti_en = premulti_en;
-
-		if (bottom_layer_alpha_en && zpos == 1) {
-			gpremulti_en = premulti_en;
-			/* Cd = Cs + (1 - As) * Cd * Agd */
-			alpha_config.dst_premulti_en = false;
-			alpha_config.src_pixel_alpha_en = pixel_alpha_en;
-			alpha_config.src_glb_alpha_value = plane->state->alpha;
-			alpha_config.dst_glb_alpha_value = dst_global_alpha;
-		} else if (vop2_cluster_window(win)) {
-			/* Mix output data only have pixel alpha */
-			alpha_config.dst_premulti_en = true;
-			alpha_config.src_pixel_alpha_en = true;
-			alpha_config.src_glb_alpha_value = DRM_BLEND_ALPHA_OPAQUE;
-			alpha_config.dst_glb_alpha_value = DRM_BLEND_ALPHA_OPAQUE;
-		} else {
-			/* Cd = Cs + (1 - As) * Cd */
-			alpha_config.dst_premulti_en = true;
-			alpha_config.src_pixel_alpha_en = pixel_alpha_en;
-			alpha_config.src_glb_alpha_value = plane->state->alpha;
-			alpha_config.dst_glb_alpha_value = DRM_BLEND_ALPHA_OPAQUE;
-		}
-=======
 	if (!pstate || !pstate->fb)
 		return 0;
->>>>>>> e8a457b7
 
 	fb = pstate->fb;
 	src = &pstate->src;
@@ -2545,22 +1969,7 @@
 	struct rockchip_crtc_state *vcstate;
 	struct drm_display_mode *mode;
 	struct drm_plane *plane;
-<<<<<<< HEAD
-	u32 layer_sel = 0;
-	u32 port_sel;
-	u8 layer_id;
-	u8 old_layer_id;
-	u8 layer_sel_id;
-	unsigned int ofs;
-	u32 ovl_ctrl;
-	int i;
-	struct vop2_video_port *vp0 = &vop2->vps[0];
-	struct vop2_video_port *vp1 = &vop2->vps[1];
-	struct vop2_video_port *vp2 = &vop2->vps[2];
-	struct rockchip_crtc_state *vcstate = to_rockchip_crtc_state(vp->crtc.state);
-=======
 	bool interlaced;
->>>>>>> e8a457b7
 
 	seq_printf(s, "Video Port%d: %s\n", vp->id, !cstate ?
 		   "DISABLED" : cstate->active ? "ACTIVE" : "DISABLED");
@@ -2607,35 +2016,8 @@
 	}
 	drm_modeset_unlock_all(drm_dev);
 
-<<<<<<< HEAD
-	drm_atomic_crtc_for_each_plane(plane, &vp->crtc) {
-		struct vop2_win *win = to_vop2_win(plane);
-		struct vop2_win *old_win;
-
-		layer_id = (u8)(plane->state->normalized_zpos + ofs);
-
-		/*
-		 * Find the layer this win bind in old state.
-		 */
-		for (old_layer_id = 0; old_layer_id < vop2->data->win_size; old_layer_id++) {
-			layer_sel_id = (layer_sel >> (4 * old_layer_id)) & 0xf;
-			if (layer_sel_id == win->data->layer_sel_id)
-				break;
-		}
-
-		/*
-		 * Find the win bind to this layer in old state
-		 */
-		for (i = 0; i < vop2->data->win_size; i++) {
-			old_win = &vop2->win[i];
-			layer_sel_id = (layer_sel >> (4 * layer_id)) & 0xf;
-			if (layer_sel_id == old_win->data->layer_sel_id)
-				break;
-		}
-=======
 	return 0;
 }
->>>>>>> e8a457b7
 
 static void vop2_regs_print(struct vop2 *vop2, struct seq_file *s,
 			    const struct vop2_regs_dump *dump, bool active_only)
@@ -2644,17 +2026,6 @@
 	u32 val;
 	int i;
 
-<<<<<<< HEAD
-		layer_sel &= ~RK3568_OVL_LAYER_SEL__LAYER(layer_id, 0x7);
-		layer_sel |= RK3568_OVL_LAYER_SEL__LAYER(layer_id, win->data->layer_sel_id);
-		/*
-		 * When we bind a window from layerM to layerN, we also need to move the old
-		 * window on layerN to layerM to avoid one window selected by two or more layers.
-		 */
-		layer_sel &= ~RK3568_OVL_LAYER_SEL__LAYER(old_layer_id, 0x7);
-		layer_sel |= RK3568_OVL_LAYER_SEL__LAYER(old_layer_id, old_win->data->layer_sel_id);
-	}
-=======
 	if (dump->en_mask && active_only) {
 		val = vop2_readl(vop2, dump->base + dump->en_reg);
 		if ((val & dump->en_mask) != dump->en_val)
@@ -2662,7 +2033,6 @@
 	}
 
 	seq_printf(s, "\n%s:\n", dump->name);
->>>>>>> e8a457b7
 
 	start = vop2->res->start + dump->base;
 	for (i = 0; i < dump->size >> 2; i += 4) {
@@ -2687,272 +2057,6 @@
 
 	regcache_drop_region(vop2->map, 0, vop2_regmap_config.max_register);
 
-<<<<<<< HEAD
-		switch (win->data->phys_id) {
-		case ROCKCHIP_VOP2_CLUSTER0:
-			cdly |= FIELD_PREP(RK3568_CLUSTER_DLY_NUM__CLUSTER0_0, dly);
-			cdly |= FIELD_PREP(RK3568_CLUSTER_DLY_NUM__CLUSTER0_1, dly);
-			break;
-		case ROCKCHIP_VOP2_CLUSTER1:
-			cdly |= FIELD_PREP(RK3568_CLUSTER_DLY_NUM__CLUSTER1_0, dly);
-			cdly |= FIELD_PREP(RK3568_CLUSTER_DLY_NUM__CLUSTER1_1, dly);
-			break;
-		case ROCKCHIP_VOP2_ESMART0:
-			sdly |= FIELD_PREP(RK3568_SMART_DLY_NUM__ESMART0, dly);
-			break;
-		case ROCKCHIP_VOP2_ESMART1:
-			sdly |= FIELD_PREP(RK3568_SMART_DLY_NUM__ESMART1, dly);
-			break;
-		case ROCKCHIP_VOP2_SMART0:
-		case ROCKCHIP_VOP2_ESMART2:
-			sdly |= FIELD_PREP(RK3568_SMART_DLY_NUM__SMART0, dly);
-			break;
-		case ROCKCHIP_VOP2_SMART1:
-		case ROCKCHIP_VOP2_ESMART3:
-			sdly |= FIELD_PREP(RK3568_SMART_DLY_NUM__SMART1, dly);
-			break;
-=======
-	if (vop2->enable_count) {
-		for (i = 0; i < vop2->data->regs_dump_size; i++) {
-			dump = &vop2->data->regs_dump[i];
-			vop2_regs_print(vop2, s, dump, active_only);
->>>>>>> e8a457b7
-		}
-	} else {
-		seq_puts(s, "VOP disabled\n");
-	}
-	drm_modeset_unlock_all(drm_dev);
-}
-
-static int vop2_regs_show(struct seq_file *s, void *arg)
-{
-	__vop2_regs_dump(s, false);
-
-	return 0;
-}
-
-static int vop2_active_regs_show(struct seq_file *s, void *data)
-{
-	__vop2_regs_dump(s, true);
-
-	return 0;
-}
-
-static struct drm_info_list vop2_debugfs_list[] = {
-	{ "summary", vop2_summary_show, 0, NULL },
-	{ "active_regs", vop2_active_regs_show,   0, NULL },
-	{ "regs", vop2_regs_show,   0, NULL },
-};
-
-static void vop2_debugfs_init(struct vop2 *vop2, struct drm_minor *minor)
-{
-	struct dentry *root;
-	unsigned int i;
-
-	root = debugfs_create_dir("vop2", minor->debugfs_root);
-	if (!IS_ERR(root)) {
-		for (i = 0; i < ARRAY_SIZE(vop2_debugfs_list); i++)
-			vop2_debugfs_list[i].data = vop2;
-
-		drm_debugfs_create_files(vop2_debugfs_list,
-					 ARRAY_SIZE(vop2_debugfs_list),
-					 root, minor);
-	}
-}
-
-static int vop2_crtc_late_register(struct drm_crtc *crtc)
-{
-	struct drm_crtc_state *crtc_state = drm_atomic_get_new_crtc_state(state, crtc);
-	struct vop2_video_port *vp = to_vop2_video_port(crtc);
-	struct vop2 *vop2 = vp->vop2;
-<<<<<<< HEAD
-
-	/* In case of modeset, gamma lut update already happened in atomic enable */
-	if (!drm_atomic_crtc_needs_modeset(crtc_state) && crtc_state->color_mgmt_changed)
-		vop2_crtc_atomic_try_set_gamma_locked(vop2, vp, crtc, crtc_state);
-=======
->>>>>>> e8a457b7
-
-	if (drm_crtc_index(crtc) == 0)
-		vop2_debugfs_init(vop2, crtc->dev->primary);
-
-	return 0;
-}
-
-<<<<<<< HEAD
-static const struct drm_crtc_helper_funcs vop2_crtc_helper_funcs = {
-	.mode_fixup = vop2_crtc_mode_fixup,
-	.atomic_check = vop2_crtc_atomic_check,
-	.atomic_begin = vop2_crtc_atomic_begin,
-	.atomic_flush = vop2_crtc_atomic_flush,
-	.atomic_enable = vop2_crtc_atomic_enable,
-	.atomic_disable = vop2_crtc_atomic_disable,
-};
-
-static void vop2_dump_connector_on_crtc(struct drm_crtc *crtc, struct seq_file *s)
-{
-	struct drm_connector_list_iter conn_iter;
-	struct drm_connector *connector;
-
-	drm_connector_list_iter_begin(crtc->dev, &conn_iter);
-	drm_for_each_connector_iter(connector, &conn_iter) {
-		if (crtc->state->connector_mask & drm_connector_mask(connector))
-			seq_printf(s, "    Connector: %s\n", connector->name);
-	}
-	drm_connector_list_iter_end(&conn_iter);
-}
-
-static int vop2_plane_state_dump(struct seq_file *s, struct drm_plane *plane)
-{
-	struct vop2_win *win = to_vop2_win(plane);
-	struct drm_plane_state *pstate = plane->state;
-	struct drm_rect *src, *dst;
-	struct drm_framebuffer *fb;
-	struct drm_gem_object *obj;
-	struct rockchip_gem_object *rk_obj;
-	bool xmirror;
-	bool ymirror;
-	bool rotate_270;
-	bool rotate_90;
-	dma_addr_t fb_addr;
-	int i;
-
-	seq_printf(s, "    %s: %s\n", win->data->name, !pstate ?
-		   "DISABLED" : pstate->crtc ? "ACTIVE" : "DISABLED");
-
-	if (!pstate || !pstate->fb)
-		return 0;
-
-	fb = pstate->fb;
-	src = &pstate->src;
-	dst = &pstate->dst;
-	xmirror = pstate->rotation & DRM_MODE_REFLECT_X ? true : false;
-	ymirror = pstate->rotation & DRM_MODE_REFLECT_Y ? true : false;
-	rotate_270 = pstate->rotation & DRM_MODE_ROTATE_270;
-	rotate_90 = pstate->rotation & DRM_MODE_ROTATE_90;
-
-	seq_printf(s, "\twin_id: %d\n", win->win_id);
-
-	seq_printf(s, "\tformat: %p4cc%s glb_alpha[0x%x]\n",
-		   &fb->format->format,
-		   drm_is_afbc(fb->modifier) ? "[AFBC]" : "",
-		   pstate->alpha >> 8);
-	seq_printf(s, "\trotate: xmirror: %d ymirror: %d rotate_90: %d rotate_270: %d\n",
-		   xmirror, ymirror, rotate_90, rotate_270);
-	seq_printf(s, "\tzpos: %d\n", pstate->normalized_zpos);
-	seq_printf(s, "\tsrc: pos[%d, %d] rect[%d x %d]\n", src->x1 >> 16,
-		   src->y1 >> 16, drm_rect_width(src) >> 16,
-		   drm_rect_height(src) >> 16);
-	seq_printf(s, "\tdst: pos[%d, %d] rect[%d x %d]\n", dst->x1, dst->y1,
-		   drm_rect_width(dst), drm_rect_height(dst));
-
-	for (i = 0; i < fb->format->num_planes; i++) {
-		obj = fb->obj[i];
-		rk_obj = to_rockchip_obj(obj);
-		fb_addr = rk_obj->dma_addr + fb->offsets[i];
-
-		seq_printf(s, "\tbuf[%d]: addr: %pad pitch: %d offset: %d\n",
-			   i, &fb_addr, fb->pitches[i], fb->offsets[i]);
-	}
-
-	return 0;
-}
-
-static int vop2_crtc_state_dump(struct drm_crtc *crtc, struct seq_file *s)
-{
-	struct vop2_video_port *vp = to_vop2_video_port(crtc);
-	struct drm_crtc_state *cstate = crtc->state;
-	struct rockchip_crtc_state *vcstate;
-	struct drm_display_mode *mode;
-	struct drm_plane *plane;
-	bool interlaced;
-
-	seq_printf(s, "Video Port%d: %s\n", vp->id, !cstate ?
-		   "DISABLED" : cstate->active ? "ACTIVE" : "DISABLED");
-
-	if (!cstate || !cstate->active)
-		return 0;
-
-	mode = &crtc->state->adjusted_mode;
-	vcstate = to_rockchip_crtc_state(cstate);
-	interlaced = !!(mode->flags & DRM_MODE_FLAG_INTERLACE);
-
-	vop2_dump_connector_on_crtc(crtc, s);
-	seq_printf(s, "\tbus_format[%x]: %s\n", vcstate->bus_format,
-		   drm_get_bus_format_name(vcstate->bus_format));
-	seq_printf(s, "\toutput_mode[%x]", vcstate->output_mode);
-	seq_printf(s, " color_space[%d]\n", vcstate->color_space);
-	seq_printf(s, "    Display mode: %dx%d%s%d\n",
-		   mode->hdisplay, mode->vdisplay, interlaced ? "i" : "p",
-		   drm_mode_vrefresh(mode));
-	seq_printf(s, "\tclk[%d] real_clk[%d] type[%x] flag[%x]\n",
-		   mode->clock, mode->crtc_clock, mode->type, mode->flags);
-	seq_printf(s, "\tH: %d %d %d %d\n", mode->hdisplay, mode->hsync_start,
-		   mode->hsync_end, mode->htotal);
-	seq_printf(s, "\tV: %d %d %d %d\n", mode->vdisplay, mode->vsync_start,
-		   mode->vsync_end, mode->vtotal);
-
-	drm_atomic_crtc_for_each_plane(plane, crtc) {
-		vop2_plane_state_dump(s, plane);
-	}
-
-	return 0;
-}
-
-static int vop2_summary_show(struct seq_file *s, void *data)
-{
-	struct drm_info_node *node = s->private;
-	struct drm_minor *minor = node->minor;
-	struct drm_device *drm_dev = minor->dev;
-	struct drm_crtc *crtc;
-
-	drm_modeset_lock_all(drm_dev);
-	drm_for_each_crtc(crtc, drm_dev) {
-		vop2_crtc_state_dump(crtc, s);
-	}
-	drm_modeset_unlock_all(drm_dev);
-
-	return 0;
-}
-
-static void vop2_regs_print(struct vop2 *vop2, struct seq_file *s,
-			    const struct vop2_regs_dump *dump, bool active_only)
-{
-	resource_size_t start;
-	u32 val;
-	int i;
-
-	if (dump->en_mask && active_only) {
-		val = vop2_readl(vop2, dump->base + dump->en_reg);
-		if ((val & dump->en_mask) != dump->en_val)
-			return;
-	}
-
-	seq_printf(s, "\n%s:\n", dump->name);
-
-	start = vop2->res->start + dump->base;
-	for (i = 0; i < dump->size >> 2; i += 4) {
-		seq_printf(s, "%08x:  %08x %08x %08x %08x\n", (u32)start + i * 4,
-			   vop2_readl(vop2, dump->base + (4 * i)),
-			   vop2_readl(vop2, dump->base + (4 * (i + 1))),
-			   vop2_readl(vop2, dump->base + (4 * (i + 2))),
-			   vop2_readl(vop2, dump->base + (4 * (i + 3))));
-	}
-}
-
-static void __vop2_regs_dump(struct seq_file *s, bool active_only)
-{
-	struct drm_info_node *node = s->private;
-	struct vop2 *vop2 = node->info_ent->data;
-	struct drm_minor *minor = node->minor;
-	struct drm_device *drm_dev = minor->dev;
-	const struct vop2_regs_dump *dump;
-	unsigned int i;
-
-	drm_modeset_lock_all(drm_dev);
-
-	regcache_drop_region(vop2->map, 0, vop2_regmap_config.max_register);
-
 	if (vop2->enable_count) {
 		for (i = 0; i < vop2->data->regs_dump_size; i++) {
 			dump = &vop2->data->regs_dump[i];
@@ -3011,8 +2115,6 @@
 	return 0;
 }
 
-=======
->>>>>>> e8a457b7
 static struct drm_crtc_state *vop2_crtc_duplicate_state(struct drm_crtc *crtc)
 {
 	struct rockchip_crtc_state *vcstate;
@@ -3434,168 +2536,8 @@
 	return -ENOENT;
 }
 
-<<<<<<< HEAD
-static struct reg_field vop2_cluster_regs[VOP2_WIN_MAX_REG] = {
-	[VOP2_WIN_ENABLE] = REG_FIELD(RK3568_CLUSTER_WIN_CTRL0, 0, 0),
-	[VOP2_WIN_FORMAT] = REG_FIELD(RK3568_CLUSTER_WIN_CTRL0, 1, 5),
-	[VOP2_WIN_RB_SWAP] = REG_FIELD(RK3568_CLUSTER_WIN_CTRL0, 14, 14),
-	[VOP2_WIN_DITHER_UP] = REG_FIELD(RK3568_CLUSTER_WIN_CTRL0, 18, 18),
-	[VOP2_WIN_ACT_INFO] = REG_FIELD(RK3568_CLUSTER_WIN_ACT_INFO, 0, 31),
-	[VOP2_WIN_DSP_INFO] = REG_FIELD(RK3568_CLUSTER_WIN_DSP_INFO, 0, 31),
-	[VOP2_WIN_DSP_ST] = REG_FIELD(RK3568_CLUSTER_WIN_DSP_ST, 0, 31),
-	[VOP2_WIN_YRGB_MST] = REG_FIELD(RK3568_CLUSTER_WIN_YRGB_MST, 0, 31),
-	[VOP2_WIN_UV_MST] = REG_FIELD(RK3568_CLUSTER_WIN_CBR_MST, 0, 31),
-	[VOP2_WIN_YUV_CLIP] = REG_FIELD(RK3568_CLUSTER_WIN_CTRL0, 19, 19),
-	[VOP2_WIN_YRGB_VIR] = REG_FIELD(RK3568_CLUSTER_WIN_VIR, 0, 15),
-	[VOP2_WIN_UV_VIR] = REG_FIELD(RK3568_CLUSTER_WIN_VIR, 16, 31),
-	[VOP2_WIN_Y2R_EN] = REG_FIELD(RK3568_CLUSTER_WIN_CTRL0, 8, 8),
-	[VOP2_WIN_R2Y_EN] = REG_FIELD(RK3568_CLUSTER_WIN_CTRL0, 9, 9),
-	[VOP2_WIN_CSC_MODE] = REG_FIELD(RK3568_CLUSTER_WIN_CTRL0, 10, 11),
-	[VOP2_WIN_AXI_YRGB_R_ID] = REG_FIELD(RK3568_CLUSTER_WIN_CTRL2, 0, 3),
-	[VOP2_WIN_AXI_UV_R_ID] = REG_FIELD(RK3568_CLUSTER_WIN_CTRL2, 5, 8),
-	/* RK3588 only, reserved bit on rk3568*/
-	[VOP2_WIN_AXI_BUS_ID] = REG_FIELD(RK3568_CLUSTER_CTRL, 13, 13),
-
-	/* Scale */
-	[VOP2_WIN_SCALE_YRGB_X] = REG_FIELD(RK3568_CLUSTER_WIN_SCL_FACTOR_YRGB, 0, 15),
-	[VOP2_WIN_SCALE_YRGB_Y] = REG_FIELD(RK3568_CLUSTER_WIN_SCL_FACTOR_YRGB, 16, 31),
-	[VOP2_WIN_YRGB_VER_SCL_MODE] = REG_FIELD(RK3568_CLUSTER_WIN_CTRL1, 14, 15),
-	[VOP2_WIN_YRGB_HOR_SCL_MODE] = REG_FIELD(RK3568_CLUSTER_WIN_CTRL1, 12, 13),
-	[VOP2_WIN_BIC_COE_SEL] = REG_FIELD(RK3568_CLUSTER_WIN_CTRL1, 2, 3),
-	[VOP2_WIN_VSD_YRGB_GT2] = REG_FIELD(RK3568_CLUSTER_WIN_CTRL1, 28, 28),
-	[VOP2_WIN_VSD_YRGB_GT4] = REG_FIELD(RK3568_CLUSTER_WIN_CTRL1, 29, 29),
-
-	/* cluster regs */
-	[VOP2_WIN_AFBC_ENABLE] = REG_FIELD(RK3568_CLUSTER_CTRL, 1, 1),
-	[VOP2_WIN_CLUSTER_ENABLE] = REG_FIELD(RK3568_CLUSTER_CTRL, 0, 0),
-	[VOP2_WIN_CLUSTER_LB_MODE] = REG_FIELD(RK3568_CLUSTER_CTRL, 4, 7),
-
-	/* afbc regs */
-	[VOP2_WIN_AFBC_FORMAT] = REG_FIELD(RK3568_CLUSTER_WIN_AFBCD_CTRL, 2, 6),
-	[VOP2_WIN_AFBC_RB_SWAP] = REG_FIELD(RK3568_CLUSTER_WIN_AFBCD_CTRL, 9, 9),
-	[VOP2_WIN_AFBC_UV_SWAP] = REG_FIELD(RK3568_CLUSTER_WIN_AFBCD_CTRL, 10, 10),
-	[VOP2_WIN_AFBC_AUTO_GATING_EN] = REG_FIELD(RK3568_CLUSTER_WIN_AFBCD_OUTPUT_CTRL, 4, 4),
-	[VOP2_WIN_AFBC_HALF_BLOCK_EN] = REG_FIELD(RK3568_CLUSTER_WIN_AFBCD_CTRL, 7, 7),
-	[VOP2_WIN_AFBC_BLOCK_SPLIT_EN] = REG_FIELD(RK3568_CLUSTER_WIN_AFBCD_CTRL, 8, 8),
-	[VOP2_WIN_AFBC_HDR_PTR] = REG_FIELD(RK3568_CLUSTER_WIN_AFBCD_HDR_PTR, 0, 31),
-	[VOP2_WIN_AFBC_PIC_SIZE] = REG_FIELD(RK3568_CLUSTER_WIN_AFBCD_PIC_SIZE, 0, 31),
-	[VOP2_WIN_AFBC_PIC_VIR_WIDTH] = REG_FIELD(RK3568_CLUSTER_WIN_AFBCD_VIR_WIDTH, 0, 15),
-	[VOP2_WIN_AFBC_TILE_NUM] = REG_FIELD(RK3568_CLUSTER_WIN_AFBCD_VIR_WIDTH, 16, 31),
-	[VOP2_WIN_AFBC_PIC_OFFSET] = REG_FIELD(RK3568_CLUSTER_WIN_AFBCD_PIC_OFFSET, 0, 31),
-	[VOP2_WIN_AFBC_DSP_OFFSET] = REG_FIELD(RK3568_CLUSTER_WIN_AFBCD_DSP_OFFSET, 0, 31),
-	[VOP2_WIN_AFBC_TRANSFORM_OFFSET] = REG_FIELD(RK3568_CLUSTER_WIN_AFBCD_TRANSFORM_OFFSET, 0, 31),
-	[VOP2_WIN_AFBC_ROTATE_90] = REG_FIELD(RK3568_CLUSTER_WIN_AFBCD_ROTATE_MODE, 0, 0),
-	[VOP2_WIN_AFBC_ROTATE_270] = REG_FIELD(RK3568_CLUSTER_WIN_AFBCD_ROTATE_MODE, 1, 1),
-	[VOP2_WIN_XMIRROR] = REG_FIELD(RK3568_CLUSTER_WIN_AFBCD_ROTATE_MODE, 2, 2),
-	[VOP2_WIN_YMIRROR] = REG_FIELD(RK3568_CLUSTER_WIN_AFBCD_ROTATE_MODE, 3, 3),
-	[VOP2_WIN_UV_SWAP] = { .reg = 0xffffffff },
-	[VOP2_WIN_COLOR_KEY] = { .reg = 0xffffffff },
-	[VOP2_WIN_COLOR_KEY_EN] = { .reg = 0xffffffff },
-	[VOP2_WIN_SCALE_CBCR_X] = { .reg = 0xffffffff },
-	[VOP2_WIN_SCALE_CBCR_Y] = { .reg = 0xffffffff },
-	[VOP2_WIN_YRGB_HSCL_FILTER_MODE] = { .reg = 0xffffffff },
-	[VOP2_WIN_YRGB_VSCL_FILTER_MODE] = { .reg = 0xffffffff },
-	[VOP2_WIN_CBCR_VER_SCL_MODE] = { .reg = 0xffffffff },
-	[VOP2_WIN_CBCR_HSCL_FILTER_MODE] = { .reg = 0xffffffff },
-	[VOP2_WIN_CBCR_HOR_SCL_MODE] = { .reg = 0xffffffff },
-	[VOP2_WIN_CBCR_VSCL_FILTER_MODE] = { .reg = 0xffffffff },
-	[VOP2_WIN_VSD_CBCR_GT2] = { .reg = 0xffffffff },
-	[VOP2_WIN_VSD_CBCR_GT4] = { .reg = 0xffffffff },
-};
-
-static int vop2_cluster_init(struct vop2_win *win)
-{
-	struct vop2 *vop2 = win->vop2;
-	struct reg_field *cluster_regs;
-	int ret, i;
-
-	cluster_regs = kmemdup(vop2_cluster_regs, sizeof(vop2_cluster_regs),
-			       GFP_KERNEL);
-	if (!cluster_regs)
-		return -ENOMEM;
-
-	for (i = 0; i < ARRAY_SIZE(vop2_cluster_regs); i++)
-		if (cluster_regs[i].reg != 0xffffffff)
-			cluster_regs[i].reg += win->offset;
-
-	ret = devm_regmap_field_bulk_alloc(vop2->dev, vop2->map, win->reg,
-					   cluster_regs,
-					   ARRAY_SIZE(vop2_cluster_regs));
-
-	kfree(cluster_regs);
-
-	return ret;
-};
-
-static struct reg_field vop2_esmart_regs[VOP2_WIN_MAX_REG] = {
-	[VOP2_WIN_ENABLE] = REG_FIELD(RK3568_SMART_REGION0_CTRL, 0, 0),
-	[VOP2_WIN_FORMAT] = REG_FIELD(RK3568_SMART_REGION0_CTRL, 1, 5),
-	[VOP2_WIN_DITHER_UP] = REG_FIELD(RK3568_SMART_REGION0_CTRL, 12, 12),
-	[VOP2_WIN_RB_SWAP] = REG_FIELD(RK3568_SMART_REGION0_CTRL, 14, 14),
-	[VOP2_WIN_UV_SWAP] = REG_FIELD(RK3568_SMART_REGION0_CTRL, 16, 16),
-	[VOP2_WIN_ACT_INFO] = REG_FIELD(RK3568_SMART_REGION0_ACT_INFO, 0, 31),
-	[VOP2_WIN_DSP_INFO] = REG_FIELD(RK3568_SMART_REGION0_DSP_INFO, 0, 31),
-	[VOP2_WIN_DSP_ST] = REG_FIELD(RK3568_SMART_REGION0_DSP_ST, 0, 28),
-	[VOP2_WIN_YRGB_MST] = REG_FIELD(RK3568_SMART_REGION0_YRGB_MST, 0, 31),
-	[VOP2_WIN_UV_MST] = REG_FIELD(RK3568_SMART_REGION0_CBR_MST, 0, 31),
-	[VOP2_WIN_YUV_CLIP] = REG_FIELD(RK3568_SMART_REGION0_CTRL, 17, 17),
-	[VOP2_WIN_YRGB_VIR] = REG_FIELD(RK3568_SMART_REGION0_VIR, 0, 15),
-	[VOP2_WIN_UV_VIR] = REG_FIELD(RK3568_SMART_REGION0_VIR, 16, 31),
-	[VOP2_WIN_Y2R_EN] = REG_FIELD(RK3568_SMART_CTRL0, 0, 0),
-	[VOP2_WIN_R2Y_EN] = REG_FIELD(RK3568_SMART_CTRL0, 1, 1),
-	[VOP2_WIN_CSC_MODE] = REG_FIELD(RK3568_SMART_CTRL0, 2, 3),
-	[VOP2_WIN_YMIRROR] = REG_FIELD(RK3568_SMART_CTRL1, 31, 31),
-	[VOP2_WIN_COLOR_KEY] = REG_FIELD(RK3568_SMART_COLOR_KEY_CTRL, 0, 29),
-	[VOP2_WIN_COLOR_KEY_EN] = REG_FIELD(RK3568_SMART_COLOR_KEY_CTRL, 31, 31),
-	[VOP2_WIN_AXI_YRGB_R_ID] = REG_FIELD(RK3568_SMART_CTRL1, 4, 8),
-	[VOP2_WIN_AXI_UV_R_ID] = REG_FIELD(RK3568_SMART_CTRL1, 12, 16),
-	/* RK3588 only, reserved register on rk3568 */
-	[VOP2_WIN_AXI_BUS_ID] = REG_FIELD(RK3588_SMART_AXI_CTRL, 1, 1),
-
-	/* Scale */
-	[VOP2_WIN_SCALE_YRGB_X] = REG_FIELD(RK3568_SMART_REGION0_SCL_FACTOR_YRGB, 0, 15),
-	[VOP2_WIN_SCALE_YRGB_Y] = REG_FIELD(RK3568_SMART_REGION0_SCL_FACTOR_YRGB, 16, 31),
-	[VOP2_WIN_SCALE_CBCR_X] = REG_FIELD(RK3568_SMART_REGION0_SCL_FACTOR_CBR, 0, 15),
-	[VOP2_WIN_SCALE_CBCR_Y] = REG_FIELD(RK3568_SMART_REGION0_SCL_FACTOR_CBR, 16, 31),
-	[VOP2_WIN_YRGB_HOR_SCL_MODE] = REG_FIELD(RK3568_SMART_REGION0_SCL_CTRL, 0, 1),
-	[VOP2_WIN_YRGB_HSCL_FILTER_MODE] = REG_FIELD(RK3568_SMART_REGION0_SCL_CTRL, 2, 3),
-	[VOP2_WIN_YRGB_VER_SCL_MODE] = REG_FIELD(RK3568_SMART_REGION0_SCL_CTRL, 4, 5),
-	[VOP2_WIN_YRGB_VSCL_FILTER_MODE] = REG_FIELD(RK3568_SMART_REGION0_SCL_CTRL, 6, 7),
-	[VOP2_WIN_CBCR_HOR_SCL_MODE] = REG_FIELD(RK3568_SMART_REGION0_SCL_CTRL, 8, 9),
-	[VOP2_WIN_CBCR_HSCL_FILTER_MODE] = REG_FIELD(RK3568_SMART_REGION0_SCL_CTRL, 10, 11),
-	[VOP2_WIN_CBCR_VER_SCL_MODE] = REG_FIELD(RK3568_SMART_REGION0_SCL_CTRL, 12, 13),
-	[VOP2_WIN_CBCR_VSCL_FILTER_MODE] = REG_FIELD(RK3568_SMART_REGION0_SCL_CTRL, 14, 15),
-	[VOP2_WIN_BIC_COE_SEL] = REG_FIELD(RK3568_SMART_REGION0_SCL_CTRL, 16, 17),
-	[VOP2_WIN_VSD_YRGB_GT2] = REG_FIELD(RK3568_SMART_REGION0_CTRL, 8, 8),
-	[VOP2_WIN_VSD_YRGB_GT4] = REG_FIELD(RK3568_SMART_REGION0_CTRL, 9, 9),
-	[VOP2_WIN_VSD_CBCR_GT2] = REG_FIELD(RK3568_SMART_REGION0_CTRL, 10, 10),
-	[VOP2_WIN_VSD_CBCR_GT4] = REG_FIELD(RK3568_SMART_REGION0_CTRL, 11, 11),
-	[VOP2_WIN_XMIRROR] = { .reg = 0xffffffff },
-	[VOP2_WIN_CLUSTER_ENABLE] = { .reg = 0xffffffff },
-	[VOP2_WIN_AFBC_ENABLE] = { .reg = 0xffffffff },
-	[VOP2_WIN_CLUSTER_LB_MODE] = { .reg = 0xffffffff },
-	[VOP2_WIN_AFBC_FORMAT] = { .reg = 0xffffffff },
-	[VOP2_WIN_AFBC_RB_SWAP] = { .reg = 0xffffffff },
-	[VOP2_WIN_AFBC_UV_SWAP] = { .reg = 0xffffffff },
-	[VOP2_WIN_AFBC_AUTO_GATING_EN] = { .reg = 0xffffffff },
-	[VOP2_WIN_AFBC_BLOCK_SPLIT_EN] = { .reg = 0xffffffff },
-	[VOP2_WIN_AFBC_PIC_VIR_WIDTH] = { .reg = 0xffffffff },
-	[VOP2_WIN_AFBC_TILE_NUM] = { .reg = 0xffffffff },
-	[VOP2_WIN_AFBC_PIC_OFFSET] = { .reg = 0xffffffff },
-	[VOP2_WIN_AFBC_PIC_SIZE] = { .reg = 0xffffffff },
-	[VOP2_WIN_AFBC_DSP_OFFSET] = { .reg = 0xffffffff },
-	[VOP2_WIN_AFBC_TRANSFORM_OFFSET] = { .reg = 0xffffffff },
-	[VOP2_WIN_AFBC_HDR_PTR] = { .reg = 0xffffffff },
-	[VOP2_WIN_AFBC_HALF_BLOCK_EN] = { .reg = 0xffffffff },
-	[VOP2_WIN_AFBC_ROTATE_270] = { .reg = 0xffffffff },
-	[VOP2_WIN_AFBC_ROTATE_90] = { .reg = 0xffffffff },
-};
-
-static int vop2_esmart_init(struct vop2_win *win)
-=======
 static int vop2_regmap_init(struct vop2_win *win, const struct reg_field *regs,
 			    int nr_regs)
->>>>>>> e8a457b7
 {
 	struct vop2 *vop2 = win->vop2;
 	int i;
