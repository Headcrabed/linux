--- conflicted
+++ resolved
@@ -487,12 +487,8 @@
 	if (component_master_is_bound(&pdev->dev, &rockchip_drm_ops)) {
 		struct drm_device *drm = platform_get_drvdata(pdev);
 
-<<<<<<< HEAD
-	drm_atomic_helper_shutdown(drm);
-=======
 		drm_atomic_helper_shutdown(drm);
 	}
->>>>>>> e8a457b7
 }
 
 static const struct of_device_id rockchip_drm_dt_ids[] = {
