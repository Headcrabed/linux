--- conflicted
+++ resolved
@@ -83,23 +83,6 @@
 	  please refer to the KUnit documentation in
 	  Documentation/dev-tools/kunit/.
 
-<<<<<<< HEAD
-config DRM_KUNIT_TEST
-	tristate "KUnit tests for DRM" if !KUNIT_ALL_TESTS
-	depends on DRM && KUNIT=y
-	select DRM_KMS_HELPER
-	default KUNIT_ALL_TESTS
-	help
-	  This builds unit tests for DRM. This option is not useful for
-	  distributions or general kernels, but only for kernel
-	  developers working on DRM and associated drivers.
-
-	  For more information on KUnit and unit tests in general,
-	  please refer to the KUnit documentation in
-	  Documentation/dev-tools/kunit/.
-
-=======
->>>>>>> 7365df19
 	  If in doubt, say "N".
 
 config DRM_KMS_HELPER
@@ -296,8 +279,6 @@
 	select BACKLIGHT_CLASS_DEVICE
 	select INTERVAL_TREE
 	select DRM_BUDDY
-<<<<<<< HEAD
-=======
 	# amdgpu depends on ACPI_VIDEO when ACPI is enabled, for select to work
 	# ACPI_VIDEO's dependencies must also be selected.
 	select INPUT if ACPI
@@ -305,7 +286,6 @@
 	# On x86 ACPI_VIDEO also needs ACPI_WMI
 	select X86_PLATFORM_DEVICES if ACPI && X86
 	select ACPI_WMI if ACPI && X86
->>>>>>> 7365df19
 	help
 	  Choose this option if you have a recent AMD Radeon graphics card.
 
