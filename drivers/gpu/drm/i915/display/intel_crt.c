/*
 * Copyright © 2006-2007 Intel Corporation
 *
 * Permission is hereby granted, free of charge, to any person obtaining a
 * copy of this software and associated documentation files (the "Software"),
 * to deal in the Software without restriction, including without limitation
 * the rights to use, copy, modify, merge, publish, distribute, sublicense,
 * and/or sell copies of the Software, and to permit persons to whom the
 * Software is furnished to do so, subject to the following conditions:
 *
 * The above copyright notice and this permission notice (including the next
 * paragraph) shall be included in all copies or substantial portions of the
 * Software.
 *
 * THE SOFTWARE IS PROVIDED "AS IS", WITHOUT WARRANTY OF ANY KIND, EXPRESS OR
 * IMPLIED, INCLUDING BUT NOT LIMITED TO THE WARRANTIES OF MERCHANTABILITY,
 * FITNESS FOR A PARTICULAR PURPOSE AND NONINFRINGEMENT.  IN NO EVENT SHALL
 * THE AUTHORS OR COPYRIGHT HOLDERS BE LIABLE FOR ANY CLAIM, DAMAGES OR OTHER
 * LIABILITY, WHETHER IN AN ACTION OF CONTRACT, TORT OR OTHERWISE, ARISING
 * FROM, OUT OF OR IN CONNECTION WITH THE SOFTWARE OR THE USE OR OTHER
 * DEALINGS IN THE SOFTWARE.
 *
 * Authors:
 *	Eric Anholt <eric@anholt.net>
 */

#include <linux/dmi.h>
#include <linux/i2c.h>
#include <linux/slab.h>

#include <drm/drm_atomic_helper.h>
#include <drm/drm_crtc.h>
#include <drm/drm_edid.h>
#include <drm/drm_probe_helper.h>

#include "i915_drv.h"
#include "i915_irq.h"
#include "i915_reg.h"
#include "intel_connector.h"
#include "intel_crt.h"
#include "intel_crt_regs.h"
#include "intel_crtc.h"
#include "intel_ddi.h"
#include "intel_ddi_buf_trans.h"
#include "intel_de.h"
#include "intel_display_driver.h"
#include "intel_display_types.h"
#include "intel_fdi.h"
#include "intel_fdi_regs.h"
#include "intel_fifo_underrun.h"
#include "intel_gmbus.h"
#include "intel_hotplug.h"
#include "intel_hotplug_irq.h"
#include "intel_load_detect.h"
#include "intel_pch_display.h"
#include "intel_pch_refclk.h"
#include "intel_pfit.h"

/* Here's the desired hotplug mode */
#define ADPA_HOTPLUG_BITS (ADPA_CRT_HOTPLUG_ENABLE |			\
			   ADPA_CRT_HOTPLUG_PERIOD_128 |		\
			   ADPA_CRT_HOTPLUG_WARMUP_10MS |		\
			   ADPA_CRT_HOTPLUG_SAMPLE_4S |			\
			   ADPA_CRT_HOTPLUG_VOLTAGE_50 |		\
			   ADPA_CRT_HOTPLUG_VOLREF_325MV)
#define ADPA_HOTPLUG_MASK (ADPA_CRT_HOTPLUG_MONITOR_MASK |		\
			   ADPA_CRT_HOTPLUG_ENABLE |			\
			   ADPA_CRT_HOTPLUG_PERIOD_MASK |		\
			   ADPA_CRT_HOTPLUG_WARMUP_MASK |		\
			   ADPA_CRT_HOTPLUG_SAMPLE_MASK |		\
			   ADPA_CRT_HOTPLUG_VOLTAGE_MASK |		\
			   ADPA_CRT_HOTPLUG_VOLREF_MASK |		\
			   ADPA_CRT_HOTPLUG_FORCE_TRIGGER)

struct intel_crt {
	struct intel_encoder base;
	bool force_hotplug_required;
	i915_reg_t adpa_reg;
};

static struct intel_crt *intel_encoder_to_crt(struct intel_encoder *encoder)
{
	return container_of(encoder, struct intel_crt, base);
}

static struct intel_crt *intel_attached_crt(struct intel_connector *connector)
{
	return intel_encoder_to_crt(intel_attached_encoder(connector));
}

bool intel_crt_port_enabled(struct intel_display *display,
			    i915_reg_t adpa_reg, enum pipe *pipe)
{
	struct drm_i915_private *dev_priv = to_i915(display->drm);
	u32 val;

	val = intel_de_read(display, adpa_reg);

	/* asserts want to know the pipe even if the port is disabled */
	if (HAS_PCH_CPT(dev_priv))
		*pipe = REG_FIELD_GET(ADPA_PIPE_SEL_MASK_CPT, val);
	else
		*pipe = REG_FIELD_GET(ADPA_PIPE_SEL_MASK, val);

	return val & ADPA_DAC_ENABLE;
}

static bool intel_crt_get_hw_state(struct intel_encoder *encoder,
				   enum pipe *pipe)
{
	struct intel_display *display = to_intel_display(encoder);
	struct intel_crt *crt = intel_encoder_to_crt(encoder);
	intel_wakeref_t wakeref;
	bool ret;

	wakeref = intel_display_power_get_if_enabled(display,
						     encoder->power_domain);
	if (!wakeref)
		return false;

	ret = intel_crt_port_enabled(display, crt->adpa_reg, pipe);

	intel_display_power_put(display, encoder->power_domain, wakeref);

	return ret;
}

static unsigned int intel_crt_get_flags(struct intel_encoder *encoder)
{
	struct intel_display *display = to_intel_display(encoder);
	struct intel_crt *crt = intel_encoder_to_crt(encoder);
	u32 tmp, flags = 0;

	tmp = intel_de_read(display, crt->adpa_reg);

	if (tmp & ADPA_HSYNC_ACTIVE_HIGH)
		flags |= DRM_MODE_FLAG_PHSYNC;
	else
		flags |= DRM_MODE_FLAG_NHSYNC;

	if (tmp & ADPA_VSYNC_ACTIVE_HIGH)
		flags |= DRM_MODE_FLAG_PVSYNC;
	else
		flags |= DRM_MODE_FLAG_NVSYNC;

	return flags;
}

static void intel_crt_get_config(struct intel_encoder *encoder,
				 struct intel_crtc_state *crtc_state)
{
	crtc_state->output_types |= BIT(INTEL_OUTPUT_ANALOG);

	crtc_state->hw.adjusted_mode.flags |= intel_crt_get_flags(encoder);

	crtc_state->hw.adjusted_mode.crtc_clock = crtc_state->port_clock;
}

static void hsw_crt_get_config(struct intel_encoder *encoder,
			       struct intel_crtc_state *crtc_state)
{
	lpt_pch_get_config(crtc_state);

	hsw_ddi_get_config(encoder, crtc_state);

	crtc_state->hw.adjusted_mode.flags &= ~(DRM_MODE_FLAG_PHSYNC |
						DRM_MODE_FLAG_NHSYNC |
						DRM_MODE_FLAG_PVSYNC |
						DRM_MODE_FLAG_NVSYNC);
	crtc_state->hw.adjusted_mode.flags |= intel_crt_get_flags(encoder);
}

/* Note: The caller is required to filter out dpms modes not supported by the
 * platform. */
static void intel_crt_set_dpms(struct intel_encoder *encoder,
			       const struct intel_crtc_state *crtc_state,
			       int mode)
{
	struct intel_display *display = to_intel_display(encoder);
	struct drm_i915_private *dev_priv = to_i915(encoder->base.dev);
	struct intel_crt *crt = intel_encoder_to_crt(encoder);
	struct intel_crtc *crtc = to_intel_crtc(crtc_state->uapi.crtc);
	const struct drm_display_mode *adjusted_mode = &crtc_state->hw.adjusted_mode;
	u32 adpa;

	if (DISPLAY_VER(display) >= 5)
		adpa = ADPA_HOTPLUG_BITS;
	else
		adpa = 0;

	if (adjusted_mode->flags & DRM_MODE_FLAG_PHSYNC)
		adpa |= ADPA_HSYNC_ACTIVE_HIGH;
	if (adjusted_mode->flags & DRM_MODE_FLAG_PVSYNC)
		adpa |= ADPA_VSYNC_ACTIVE_HIGH;

	/* For CPT allow 3 pipe config, for others just use A or B */
	if (HAS_PCH_LPT(dev_priv))
		; /* Those bits don't exist here */
	else if (HAS_PCH_CPT(dev_priv))
		adpa |= ADPA_PIPE_SEL_CPT(crtc->pipe);
	else
		adpa |= ADPA_PIPE_SEL(crtc->pipe);

	if (!HAS_PCH_SPLIT(dev_priv))
		intel_de_write(display, BCLRPAT(display, crtc->pipe), 0);

	switch (mode) {
	case DRM_MODE_DPMS_ON:
		adpa |= ADPA_DAC_ENABLE;
		break;
	case DRM_MODE_DPMS_STANDBY:
		adpa |= ADPA_DAC_ENABLE | ADPA_HSYNC_CNTL_DISABLE;
		break;
	case DRM_MODE_DPMS_SUSPEND:
		adpa |= ADPA_DAC_ENABLE | ADPA_VSYNC_CNTL_DISABLE;
		break;
	case DRM_MODE_DPMS_OFF:
		adpa |= ADPA_HSYNC_CNTL_DISABLE | ADPA_VSYNC_CNTL_DISABLE;
		break;
	}

	intel_de_write(display, crt->adpa_reg, adpa);
}

static void intel_disable_crt(struct intel_atomic_state *state,
			      struct intel_encoder *encoder,
			      const struct intel_crtc_state *old_crtc_state,
			      const struct drm_connector_state *old_conn_state)
{
	intel_crt_set_dpms(encoder, old_crtc_state, DRM_MODE_DPMS_OFF);
}

static void pch_disable_crt(struct intel_atomic_state *state,
			    struct intel_encoder *encoder,
			    const struct intel_crtc_state *old_crtc_state,
			    const struct drm_connector_state *old_conn_state)
{
}

static void pch_post_disable_crt(struct intel_atomic_state *state,
				 struct intel_encoder *encoder,
				 const struct intel_crtc_state *old_crtc_state,
				 const struct drm_connector_state *old_conn_state)
{
	intel_disable_crt(state, encoder, old_crtc_state, old_conn_state);
}

static void hsw_disable_crt(struct intel_atomic_state *state,
			    struct intel_encoder *encoder,
			    const struct intel_crtc_state *old_crtc_state,
			    const struct drm_connector_state *old_conn_state)
{
	struct intel_display *display = to_intel_display(encoder);
<<<<<<< HEAD
	struct drm_i915_private *dev_priv = to_i915(encoder->base.dev);
=======
>>>>>>> e8a457b7

	drm_WARN_ON(display->drm, !old_crtc_state->has_pch_encoder);

	intel_set_pch_fifo_underrun_reporting(display, PIPE_A, false);
}

static void hsw_post_disable_crt(struct intel_atomic_state *state,
				 struct intel_encoder *encoder,
				 const struct intel_crtc_state *old_crtc_state,
				 const struct drm_connector_state *old_conn_state)
{
	struct intel_display *display = to_intel_display(encoder);
	struct intel_crtc *crtc = to_intel_crtc(old_crtc_state->uapi.crtc);

	intel_crtc_vblank_off(old_crtc_state);

	intel_disable_transcoder(old_crtc_state);

	intel_ddi_disable_transcoder_func(old_crtc_state);

	ilk_pfit_disable(old_crtc_state);

	intel_ddi_disable_transcoder_clock(old_crtc_state);

	pch_post_disable_crt(state, encoder, old_crtc_state, old_conn_state);

	lpt_pch_disable(state, crtc);

	hsw_fdi_disable(encoder);

	drm_WARN_ON(display->drm, !old_crtc_state->has_pch_encoder);

	intel_set_pch_fifo_underrun_reporting(display, PIPE_A, true);
}

static void hsw_pre_pll_enable_crt(struct intel_atomic_state *state,
				   struct intel_encoder *encoder,
				   const struct intel_crtc_state *crtc_state,
				   const struct drm_connector_state *conn_state)
{
	struct intel_display *display = to_intel_display(encoder);
<<<<<<< HEAD
	struct drm_i915_private *dev_priv = to_i915(encoder->base.dev);
=======
>>>>>>> e8a457b7

	drm_WARN_ON(display->drm, !crtc_state->has_pch_encoder);

	intel_set_pch_fifo_underrun_reporting(display, PIPE_A, false);
}

static void hsw_pre_enable_crt(struct intel_atomic_state *state,
			       struct intel_encoder *encoder,
			       const struct intel_crtc_state *crtc_state,
			       const struct drm_connector_state *conn_state)
{
	struct intel_display *display = to_intel_display(encoder);
<<<<<<< HEAD
	struct drm_i915_private *dev_priv = to_i915(encoder->base.dev);
=======
>>>>>>> e8a457b7
	struct intel_crtc *crtc = to_intel_crtc(crtc_state->uapi.crtc);
	enum pipe pipe = crtc->pipe;

	drm_WARN_ON(display->drm, !crtc_state->has_pch_encoder);

	intel_set_cpu_fifo_underrun_reporting(display, pipe, false);

	hsw_fdi_link_train(encoder, crtc_state);

	intel_ddi_enable_transcoder_clock(encoder, crtc_state);
}

static void hsw_enable_crt(struct intel_atomic_state *state,
			   struct intel_encoder *encoder,
			   const struct intel_crtc_state *crtc_state,
			   const struct drm_connector_state *conn_state)
{
	struct intel_display *display = to_intel_display(encoder);
<<<<<<< HEAD
	struct drm_i915_private *dev_priv = to_i915(encoder->base.dev);
=======
>>>>>>> e8a457b7
	struct intel_crtc *crtc = to_intel_crtc(crtc_state->uapi.crtc);
	enum pipe pipe = crtc->pipe;

	drm_WARN_ON(display->drm, !crtc_state->has_pch_encoder);

	intel_ddi_enable_transcoder_func(encoder, crtc_state);

	intel_enable_transcoder(crtc_state);

	lpt_pch_enable(state, crtc);

	intel_crtc_vblank_on(crtc_state);

	intel_crt_set_dpms(encoder, crtc_state, DRM_MODE_DPMS_ON);

	intel_crtc_wait_for_next_vblank(crtc);
	intel_crtc_wait_for_next_vblank(crtc);
	intel_set_cpu_fifo_underrun_reporting(display, pipe, true);
	intel_set_pch_fifo_underrun_reporting(display, PIPE_A, true);
}

static void intel_enable_crt(struct intel_atomic_state *state,
			     struct intel_encoder *encoder,
			     const struct intel_crtc_state *crtc_state,
			     const struct drm_connector_state *conn_state)
{
	intel_crt_set_dpms(encoder, crtc_state, DRM_MODE_DPMS_ON);
}

static enum drm_mode_status
intel_crt_mode_valid(struct drm_connector *connector,
		     const struct drm_display_mode *mode)
{
	struct intel_display *display = to_intel_display(connector->dev);
	struct drm_i915_private *dev_priv = to_i915(connector->dev);
	int max_dotclk = display->cdclk.max_dotclk_freq;
	enum drm_mode_status status;
	int max_clock;

	status = intel_cpu_transcoder_mode_valid(display, mode);
	if (status != MODE_OK)
		return status;

	if (mode->clock < 25000)
		return MODE_CLOCK_LOW;

	if (HAS_PCH_LPT(dev_priv))
		max_clock = 180000;
	else if (IS_VALLEYVIEW(dev_priv))
		/*
		 * 270 MHz due to current DPLL limits,
		 * DAC limit supposedly 355 MHz.
		 */
		max_clock = 270000;
	else if (IS_DISPLAY_VER(display, 3, 4))
		max_clock = 400000;
	else
		max_clock = 350000;
	if (mode->clock > max_clock)
		return MODE_CLOCK_HIGH;

	if (mode->clock > max_dotclk)
		return MODE_CLOCK_HIGH;

	/* The FDI receiver on LPT only supports 8bpc and only has 2 lanes. */
	if (HAS_PCH_LPT(dev_priv) &&
	    ilk_get_lanes_required(mode->clock, 270000, 24) > 2)
		return MODE_CLOCK_HIGH;

	/* HSW/BDW FDI limited to 4k */
	if (mode->hdisplay > 4096)
		return MODE_H_ILLEGAL;

	return MODE_OK;
}

static int intel_crt_compute_config(struct intel_encoder *encoder,
				    struct intel_crtc_state *crtc_state,
				    struct drm_connector_state *conn_state)
{
	struct drm_display_mode *adjusted_mode =
		&crtc_state->hw.adjusted_mode;

	if (adjusted_mode->flags & DRM_MODE_FLAG_DBLSCAN)
		return -EINVAL;

	crtc_state->sink_format = INTEL_OUTPUT_FORMAT_RGB;
	crtc_state->output_format = INTEL_OUTPUT_FORMAT_RGB;

	return 0;
}

static int pch_crt_compute_config(struct intel_encoder *encoder,
				  struct intel_crtc_state *crtc_state,
				  struct drm_connector_state *conn_state)
{
	struct drm_display_mode *adjusted_mode =
		&crtc_state->hw.adjusted_mode;

	if (adjusted_mode->flags & DRM_MODE_FLAG_DBLSCAN)
		return -EINVAL;

	crtc_state->has_pch_encoder = true;
	if (!intel_fdi_compute_pipe_bpp(crtc_state))
		return -EINVAL;

	crtc_state->output_format = INTEL_OUTPUT_FORMAT_RGB;

	return 0;
}

static int hsw_crt_compute_config(struct intel_encoder *encoder,
				  struct intel_crtc_state *crtc_state,
				  struct drm_connector_state *conn_state)
{
	struct intel_display *display = to_intel_display(encoder);
	struct drm_i915_private *dev_priv = to_i915(encoder->base.dev);
	struct drm_display_mode *adjusted_mode =
		&crtc_state->hw.adjusted_mode;

	if (adjusted_mode->flags & DRM_MODE_FLAG_DBLSCAN)
		return -EINVAL;

	/* HSW/BDW FDI limited to 4k */
	if (adjusted_mode->crtc_hdisplay > 4096 ||
	    adjusted_mode->crtc_hblank_start > 4096)
		return -EINVAL;

	crtc_state->has_pch_encoder = true;
	if (!intel_fdi_compute_pipe_bpp(crtc_state))
		return -EINVAL;

	crtc_state->output_format = INTEL_OUTPUT_FORMAT_RGB;

	/* LPT FDI RX only supports 8bpc. */
	if (HAS_PCH_LPT(dev_priv)) {
		/* TODO: Check crtc_state->max_link_bpp_x16 instead of bw_constrained */
		if (crtc_state->bw_constrained && crtc_state->pipe_bpp < 24) {
			drm_dbg_kms(display->drm,
				    "LPT only supports 24bpp\n");
			return -EINVAL;
		}

		crtc_state->pipe_bpp = 24;
	}

	/* FDI must always be 2.7 GHz */
	crtc_state->port_clock = 135000 * 2;

	crtc_state->enhanced_framing = true;

	adjusted_mode->crtc_clock = lpt_iclkip(crtc_state);

	return 0;
}

static bool ilk_crt_detect_hotplug(struct drm_connector *connector)
{
	struct intel_display *display = to_intel_display(connector->dev);
	struct intel_crt *crt = intel_attached_crt(to_intel_connector(connector));
	struct drm_i915_private *dev_priv = to_i915(connector->dev);
	u32 adpa;
	bool ret;

	/* The first time through, trigger an explicit detection cycle */
	if (crt->force_hotplug_required) {
		bool turn_off_dac = HAS_PCH_SPLIT(dev_priv);
		u32 save_adpa;

		crt->force_hotplug_required = false;

		save_adpa = adpa = intel_de_read(display, crt->adpa_reg);
		drm_dbg_kms(display->drm,
			    "trigger hotplug detect cycle: adpa=0x%x\n", adpa);

		adpa |= ADPA_CRT_HOTPLUG_FORCE_TRIGGER;
		if (turn_off_dac)
			adpa &= ~ADPA_DAC_ENABLE;

		intel_de_write(display, crt->adpa_reg, adpa);

		if (intel_de_wait_for_clear(display,
					    crt->adpa_reg,
					    ADPA_CRT_HOTPLUG_FORCE_TRIGGER,
					    1000))
			drm_dbg_kms(display->drm,
				    "timed out waiting for FORCE_TRIGGER");

		if (turn_off_dac) {
			intel_de_write(display, crt->adpa_reg, save_adpa);
			intel_de_posting_read(display, crt->adpa_reg);
		}
	}

	/* Check the status to see if both blue and green are on now */
	adpa = intel_de_read(display, crt->adpa_reg);
	if ((adpa & ADPA_CRT_HOTPLUG_MONITOR_MASK) != 0)
		ret = true;
	else
		ret = false;
	drm_dbg_kms(display->drm, "ironlake hotplug adpa=0x%x, result %d\n",
		    adpa, ret);

	return ret;
}

static bool valleyview_crt_detect_hotplug(struct drm_connector *connector)
{
	struct intel_display *display = to_intel_display(connector->dev);
	struct intel_crt *crt = intel_attached_crt(to_intel_connector(connector));
	struct drm_i915_private *dev_priv = to_i915(connector->dev);
	bool reenable_hpd;
	u32 adpa;
	bool ret;
	u32 save_adpa;

	/*
	 * Doing a force trigger causes a hpd interrupt to get sent, which can
	 * get us stuck in a loop if we're polling:
	 *  - We enable power wells and reset the ADPA
	 *  - output_poll_exec does force probe on VGA, triggering a hpd
	 *  - HPD handler waits for poll to unlock dev->mode_config.mutex
	 *  - output_poll_exec shuts off the ADPA, unlocks
	 *    dev->mode_config.mutex
	 *  - HPD handler runs, resets ADPA and brings us back to the start
	 *
	 * Just disable HPD interrupts here to prevent this
	 */
	reenable_hpd = intel_hpd_disable(dev_priv, crt->base.hpd_pin);

	save_adpa = adpa = intel_de_read(display, crt->adpa_reg);
	drm_dbg_kms(display->drm,
		    "trigger hotplug detect cycle: adpa=0x%x\n", adpa);

	adpa |= ADPA_CRT_HOTPLUG_FORCE_TRIGGER;

	intel_de_write(display, crt->adpa_reg, adpa);

	if (intel_de_wait_for_clear(display, crt->adpa_reg,
				    ADPA_CRT_HOTPLUG_FORCE_TRIGGER, 1000)) {
		drm_dbg_kms(display->drm,
			    "timed out waiting for FORCE_TRIGGER");
		intel_de_write(display, crt->adpa_reg, save_adpa);
	}

	/* Check the status to see if both blue and green are on now */
	adpa = intel_de_read(display, crt->adpa_reg);
	if ((adpa & ADPA_CRT_HOTPLUG_MONITOR_MASK) != 0)
		ret = true;
	else
		ret = false;

	drm_dbg_kms(display->drm,
		    "valleyview hotplug adpa=0x%x, result %d\n", adpa, ret);

	if (reenable_hpd)
		intel_hpd_enable(dev_priv, crt->base.hpd_pin);

	return ret;
}

static bool intel_crt_detect_hotplug(struct drm_connector *connector)
{
	struct intel_display *display = to_intel_display(connector->dev);
	struct drm_i915_private *dev_priv = to_i915(connector->dev);
	u32 stat;
	bool ret = false;
	int i, tries = 0;

	if (HAS_PCH_SPLIT(dev_priv))
		return ilk_crt_detect_hotplug(connector);

	if (IS_VALLEYVIEW(dev_priv))
		return valleyview_crt_detect_hotplug(connector);

	/*
	 * On 4 series desktop, CRT detect sequence need to be done twice
	 * to get a reliable result.
	 */

	if (IS_G45(dev_priv))
		tries = 2;
	else
		tries = 1;

	for (i = 0; i < tries ; i++) {
		/* turn on the FORCE_DETECT */
		i915_hotplug_interrupt_update(dev_priv,
					      CRT_HOTPLUG_FORCE_DETECT,
					      CRT_HOTPLUG_FORCE_DETECT);
		/* wait for FORCE_DETECT to go off */
		if (intel_de_wait_for_clear(display, PORT_HOTPLUG_EN(display),
					    CRT_HOTPLUG_FORCE_DETECT, 1000))
			drm_dbg_kms(display->drm,
				    "timed out waiting for FORCE_DETECT to go off");
	}

	stat = intel_de_read(display, PORT_HOTPLUG_STAT(display));
	if ((stat & CRT_HOTPLUG_MONITOR_MASK) != CRT_HOTPLUG_MONITOR_NONE)
		ret = true;

	/* clear the interrupt we just generated, if any */
	intel_de_write(display, PORT_HOTPLUG_STAT(display),
		       CRT_HOTPLUG_INT_STATUS);

	i915_hotplug_interrupt_update(dev_priv, CRT_HOTPLUG_FORCE_DETECT, 0);

	return ret;
}

static const struct drm_edid *intel_crt_get_edid(struct drm_connector *connector,
						 struct i2c_adapter *ddc)
{
	const struct drm_edid *drm_edid;

	drm_edid = drm_edid_read_ddc(connector, ddc);

	if (!drm_edid && !intel_gmbus_is_forced_bit(ddc)) {
		drm_dbg_kms(connector->dev,
			    "CRT GMBUS EDID read failed, retry using GPIO bit-banging\n");
		intel_gmbus_force_bit(ddc, true);
		drm_edid = drm_edid_read_ddc(connector, ddc);
		intel_gmbus_force_bit(ddc, false);
	}

	return drm_edid;
}

/* local version of intel_ddc_get_modes() to use intel_crt_get_edid() */
static int intel_crt_ddc_get_modes(struct drm_connector *connector,
				   struct i2c_adapter *ddc)
{
	const struct drm_edid *drm_edid;
	int ret;

	drm_edid = intel_crt_get_edid(connector, ddc);
	if (!drm_edid)
		return 0;

	ret = intel_connector_update_modes(connector, drm_edid);

	drm_edid_free(drm_edid);

	return ret;
}

static bool intel_crt_detect_ddc(struct drm_connector *connector)
{
	struct intel_display *display = to_intel_display(connector->dev);
	const struct drm_edid *drm_edid;
	bool ret = false;

	drm_edid = intel_crt_get_edid(connector, connector->ddc);

	if (drm_edid) {
		/*
		 * This may be a DVI-I connector with a shared DDC
		 * link between analog and digital outputs, so we
		 * have to check the EDID input spec of the attached device.
		 */
		if (drm_edid_is_digital(drm_edid)) {
			drm_dbg_kms(display->drm,
				    "CRT not detected via DDC:0x50 [EDID reports a digital panel]\n");
		} else {
			drm_dbg_kms(display->drm,
				    "CRT detected via DDC:0x50 [EDID]\n");
			ret = true;
		}
	} else {
		drm_dbg_kms(display->drm,
			    "CRT not detected via DDC:0x50 [no valid EDID found]\n");
	}

	drm_edid_free(drm_edid);

	return ret;
}

static enum drm_connector_status
intel_crt_load_detect(struct intel_crt *crt, enum pipe pipe)
{
	struct intel_display *display = to_intel_display(&crt->base);
	enum transcoder cpu_transcoder = (enum transcoder)pipe;
	u32 save_bclrpat;
	u32 save_vtotal;
	u32 vtotal, vactive;
	u32 vsample;
	u32 vblank, vblank_start, vblank_end;
	u32 dsl;
	u8 st00;
	enum drm_connector_status status;

	drm_dbg_kms(display->drm, "starting load-detect on CRT\n");

	save_bclrpat = intel_de_read(display,
				     BCLRPAT(display, cpu_transcoder));
	save_vtotal = intel_de_read(display,
				    TRANS_VTOTAL(display, cpu_transcoder));
	vblank = intel_de_read(display,
			       TRANS_VBLANK(display, cpu_transcoder));

	vtotal = REG_FIELD_GET(VTOTAL_MASK, save_vtotal) + 1;
	vactive = REG_FIELD_GET(VACTIVE_MASK, save_vtotal) + 1;

	vblank_start = REG_FIELD_GET(VBLANK_START_MASK, vblank) + 1;
	vblank_end = REG_FIELD_GET(VBLANK_END_MASK, vblank) + 1;

	/* Set the border color to purple. */
	intel_de_write(display, BCLRPAT(display, cpu_transcoder), 0x500050);

	if (DISPLAY_VER(display) != 2) {
		u32 transconf = intel_de_read(display,
					      TRANSCONF(display, cpu_transcoder));

		intel_de_write(display, TRANSCONF(display, cpu_transcoder),
			       transconf | TRANSCONF_FORCE_BORDER);
		intel_de_posting_read(display,
				      TRANSCONF(display, cpu_transcoder));
		/*
		 * Wait for next Vblank to substitute
		 * border color for Color info.
		 */
		intel_crtc_wait_for_next_vblank(intel_crtc_for_pipe(display, pipe));
		st00 = intel_de_read8(display, _VGA_MSR_WRITE);
		status = ((st00 & (1 << 4)) != 0) ?
			connector_status_connected :
			connector_status_disconnected;

		intel_de_write(display, TRANSCONF(display, cpu_transcoder),
			       transconf);
	} else {
		bool restore_vblank = false;
		int count, detect;

		/*
		* If there isn't any border, add some.
		* Yes, this will flicker
		*/
		if (vblank_start <= vactive && vblank_end >= vtotal) {
			u32 vsync = intel_de_read(display,
						  TRANS_VSYNC(display, cpu_transcoder));
			u32 vsync_start = REG_FIELD_GET(VSYNC_START_MASK, vsync) + 1;

			vblank_start = vsync_start;
			intel_de_write(display,
				       TRANS_VBLANK(display, cpu_transcoder),
				       VBLANK_START(vblank_start - 1) |
				       VBLANK_END(vblank_end - 1));
			restore_vblank = true;
		}
		/* sample in the vertical border, selecting the larger one */
		if (vblank_start - vactive >= vtotal - vblank_end)
			vsample = (vblank_start + vactive) >> 1;
		else
			vsample = (vtotal + vblank_end) >> 1;

		/*
		 * Wait for the border to be displayed
		 */
		while (intel_de_read(display, PIPEDSL(display, pipe)) >= vactive)
			;
		while ((dsl = intel_de_read(display, PIPEDSL(display, pipe))) <= vsample)
			;
		/*
		 * Watch ST00 for an entire scanline
		 */
		detect = 0;
		count = 0;
		do {
			count++;
			/* Read the ST00 VGA status register */
			st00 = intel_de_read8(display, _VGA_MSR_WRITE);
			if (st00 & (1 << 4))
				detect++;
		} while ((intel_de_read(display, PIPEDSL(display, pipe)) == dsl));

		/* restore vblank if necessary */
		if (restore_vblank)
			intel_de_write(display,
				       TRANS_VBLANK(display, cpu_transcoder),
				       vblank);
		/*
		 * If more than 3/4 of the scanline detected a monitor,
		 * then it is assumed to be present. This works even on i830,
		 * where there isn't any way to force the border color across
		 * the screen
		 */
		status = detect * 4 > count * 3 ?
			 connector_status_connected :
			 connector_status_disconnected;
	}

	/* Restore previous settings */
	intel_de_write(display, BCLRPAT(display, cpu_transcoder),
		       save_bclrpat);

	return status;
}

static int intel_spurious_crt_detect_dmi_callback(const struct dmi_system_id *id)
{
	DRM_DEBUG_DRIVER("Skipping CRT detection for %s\n", id->ident);
	return 1;
}

static const struct dmi_system_id intel_spurious_crt_detect[] = {
	{
		.callback = intel_spurious_crt_detect_dmi_callback,
		.ident = "ACER ZGB",
		.matches = {
			DMI_MATCH(DMI_SYS_VENDOR, "ACER"),
			DMI_MATCH(DMI_PRODUCT_NAME, "ZGB"),
		},
	},
	{
		.callback = intel_spurious_crt_detect_dmi_callback,
		.ident = "Intel DZ77BH-55K",
		.matches = {
			DMI_MATCH(DMI_BOARD_VENDOR, "Intel Corporation"),
			DMI_MATCH(DMI_BOARD_NAME, "DZ77BH-55K"),
		},
	},
	{ }
};

static int
intel_crt_detect(struct drm_connector *connector,
		 struct drm_modeset_acquire_ctx *ctx,
		 bool force)
{
	struct intel_display *display = to_intel_display(connector->dev);
	struct intel_crt *crt = intel_attached_crt(to_intel_connector(connector));
	struct intel_encoder *encoder = &crt->base;
	struct drm_atomic_state *state;
	intel_wakeref_t wakeref;
	int status;

	drm_dbg_kms(display->drm, "[CONNECTOR:%d:%s] force=%d\n",
		    connector->base.id, connector->name,
		    force);

	if (!intel_display_device_enabled(display))
		return connector_status_disconnected;

	if (!intel_display_driver_check_access(display))
		return connector->status;

	if (display->params.load_detect_test) {
<<<<<<< HEAD
		wakeref = intel_display_power_get(dev_priv, encoder->power_domain);
=======
		wakeref = intel_display_power_get(display, encoder->power_domain);
>>>>>>> e8a457b7
		goto load_detect;
	}

	/* Skip machines without VGA that falsely report hotplug events */
	if (dmi_check_system(intel_spurious_crt_detect))
		return connector_status_disconnected;

<<<<<<< HEAD
	wakeref = intel_display_power_get(dev_priv, encoder->power_domain);
=======
	wakeref = intel_display_power_get(display, encoder->power_domain);
>>>>>>> e8a457b7

	if (I915_HAS_HOTPLUG(display)) {
		/* We can not rely on the HPD pin always being correctly wired
		 * up, for example many KVM do not pass it through, and so
		 * only trust an assertion that the monitor is connected.
		 */
		if (intel_crt_detect_hotplug(connector)) {
			drm_dbg_kms(display->drm,
				    "CRT detected via hotplug\n");
			status = connector_status_connected;
			goto out;
		} else
			drm_dbg_kms(display->drm,
				    "CRT not detected via hotplug\n");
	}

	if (intel_crt_detect_ddc(connector)) {
		status = connector_status_connected;
		goto out;
	}

	/* Load detection is broken on HPD capable machines. Whoever wants a
	 * broken monitor (without edid) to work behind a broken kvm (that fails
	 * to have the right resistors for HP detection) needs to fix this up.
	 * For now just bail out. */
	if (I915_HAS_HOTPLUG(display)) {
		status = connector_status_disconnected;
		goto out;
	}

load_detect:
	if (!force) {
		status = connector->status;
		goto out;
	}

	/* for pre-945g platforms use load detect */
	state = intel_load_detect_get_pipe(connector, ctx);
	if (IS_ERR(state)) {
		status = PTR_ERR(state);
	} else if (!state) {
		status = connector_status_unknown;
	} else {
		if (intel_crt_detect_ddc(connector))
			status = connector_status_connected;
		else if (DISPLAY_VER(display) < 4)
			status = intel_crt_load_detect(crt,
				to_intel_crtc(connector->state->crtc)->pipe);
		else if (display->params.load_detect_test)
			status = connector_status_disconnected;
		else
			status = connector_status_unknown;
		intel_load_detect_release_pipe(connector, state, ctx);
	}

out:
<<<<<<< HEAD
	intel_display_power_put(dev_priv, encoder->power_domain, wakeref);
=======
	intel_display_power_put(display, encoder->power_domain, wakeref);
>>>>>>> e8a457b7

	return status;
}

static int intel_crt_get_modes(struct drm_connector *connector)
{
	struct intel_display *display = to_intel_display(connector->dev);
	struct drm_i915_private *dev_priv = to_i915(connector->dev);
	struct intel_crt *crt = intel_attached_crt(to_intel_connector(connector));
	struct intel_encoder *encoder = &crt->base;
	intel_wakeref_t wakeref;
	struct i2c_adapter *ddc;
	int ret;

	if (!intel_display_driver_check_access(display))
		return drm_edid_connector_add_modes(connector);

<<<<<<< HEAD
	wakeref = intel_display_power_get(dev_priv, encoder->power_domain);
=======
	wakeref = intel_display_power_get(display, encoder->power_domain);
>>>>>>> e8a457b7

	ret = intel_crt_ddc_get_modes(connector, connector->ddc);
	if (ret || !IS_G4X(dev_priv))
		goto out;

	/* Try to probe digital port for output in DVI-I -> VGA mode. */
	ddc = intel_gmbus_get_adapter(display, GMBUS_PIN_DPB);
	ret = intel_crt_ddc_get_modes(connector, ddc);

out:
<<<<<<< HEAD
	intel_display_power_put(dev_priv, encoder->power_domain, wakeref);
=======
	intel_display_power_put(display, encoder->power_domain, wakeref);
>>>>>>> e8a457b7

	return ret;
}

void intel_crt_reset(struct drm_encoder *encoder)
{
	struct intel_display *display = to_intel_display(encoder->dev);
	struct intel_crt *crt = intel_encoder_to_crt(to_intel_encoder(encoder));

	if (DISPLAY_VER(display) >= 5) {
		u32 adpa;

		adpa = intel_de_read(display, crt->adpa_reg);
		adpa &= ~ADPA_HOTPLUG_MASK;
		adpa |= ADPA_HOTPLUG_BITS;
		intel_de_write(display, crt->adpa_reg, adpa);
		intel_de_posting_read(display, crt->adpa_reg);

		drm_dbg_kms(display->drm, "crt adpa set to 0x%x\n", adpa);
		crt->force_hotplug_required = true;
	}

}

/*
 * Routines for controlling stuff on the analog port
 */

static const struct drm_connector_funcs intel_crt_connector_funcs = {
	.fill_modes = drm_helper_probe_single_connector_modes,
	.late_register = intel_connector_register,
	.early_unregister = intel_connector_unregister,
	.destroy = intel_connector_destroy,
	.atomic_destroy_state = drm_atomic_helper_connector_destroy_state,
	.atomic_duplicate_state = drm_atomic_helper_connector_duplicate_state,
};

static const struct drm_connector_helper_funcs intel_crt_connector_helper_funcs = {
	.detect_ctx = intel_crt_detect,
	.mode_valid = intel_crt_mode_valid,
	.get_modes = intel_crt_get_modes,
};

static const struct drm_encoder_funcs intel_crt_enc_funcs = {
	.reset = intel_crt_reset,
	.destroy = intel_encoder_destroy,
};

void intel_crt_init(struct intel_display *display)
{
	struct drm_i915_private *dev_priv = to_i915(display->drm);
	struct intel_connector *connector;
	struct intel_crt *crt;
	i915_reg_t adpa_reg;
	u8 ddc_pin;
	u32 adpa;

	if (HAS_PCH_SPLIT(dev_priv))
		adpa_reg = PCH_ADPA;
	else if (IS_VALLEYVIEW(dev_priv))
		adpa_reg = VLV_ADPA;
	else
		adpa_reg = ADPA;

	adpa = intel_de_read(display, adpa_reg);
	if ((adpa & ADPA_DAC_ENABLE) == 0) {
		/*
		 * On some machines (some IVB at least) CRT can be
		 * fused off, but there's no known fuse bit to
		 * indicate that. On these machine the ADPA register
		 * works normally, except the DAC enable bit won't
		 * take. So the only way to tell is attempt to enable
		 * it and see what happens.
		 */
		intel_de_write(display, adpa_reg,
			       adpa | ADPA_DAC_ENABLE |
			       ADPA_HSYNC_CNTL_DISABLE |
			       ADPA_VSYNC_CNTL_DISABLE);
		if ((intel_de_read(display, adpa_reg) & ADPA_DAC_ENABLE) == 0)
			return;
		intel_de_write(display, adpa_reg, adpa);
	}

	crt = kzalloc(sizeof(struct intel_crt), GFP_KERNEL);
	if (!crt)
		return;

	connector = intel_connector_alloc();
	if (!connector) {
		kfree(crt);
		return;
	}

	ddc_pin = display->vbt.crt_ddc_pin;

	drm_connector_init_with_ddc(display->drm, &connector->base,
				    &intel_crt_connector_funcs,
				    DRM_MODE_CONNECTOR_VGA,
				    intel_gmbus_get_adapter(display, ddc_pin));

	drm_encoder_init(display->drm, &crt->base.base, &intel_crt_enc_funcs,
			 DRM_MODE_ENCODER_DAC, "CRT");

	intel_connector_attach_encoder(connector, &crt->base);

	crt->base.type = INTEL_OUTPUT_ANALOG;
	crt->base.cloneable = BIT(INTEL_OUTPUT_DVO) | BIT(INTEL_OUTPUT_HDMI);
	if (IS_I830(dev_priv))
		crt->base.pipe_mask = BIT(PIPE_A);
	else
		crt->base.pipe_mask = ~0;

	if (DISPLAY_VER(display) != 2)
		connector->base.interlace_allowed = true;

	crt->adpa_reg = adpa_reg;

	crt->base.power_domain = POWER_DOMAIN_PORT_CRT;

	if (I915_HAS_HOTPLUG(display) &&
	    !dmi_check_system(intel_spurious_crt_detect)) {
		crt->base.hpd_pin = HPD_CRT;
		crt->base.hotplug = intel_encoder_hotplug;
		connector->polled = DRM_CONNECTOR_POLL_HPD;
	} else {
		connector->polled = DRM_CONNECTOR_POLL_CONNECT;
	}
	connector->base.polled = connector->polled;

	if (HAS_DDI(display)) {
		assert_port_valid(display, PORT_E);

		crt->base.port = PORT_E;
		crt->base.get_config = hsw_crt_get_config;
		crt->base.get_hw_state = intel_ddi_get_hw_state;
		crt->base.compute_config = hsw_crt_compute_config;
		crt->base.pre_pll_enable = hsw_pre_pll_enable_crt;
		crt->base.pre_enable = hsw_pre_enable_crt;
		crt->base.enable = hsw_enable_crt;
		crt->base.disable = hsw_disable_crt;
		crt->base.post_disable = hsw_post_disable_crt;
		crt->base.enable_clock = hsw_ddi_enable_clock;
		crt->base.disable_clock = hsw_ddi_disable_clock;
		crt->base.is_clock_enabled = hsw_ddi_is_clock_enabled;

		intel_ddi_buf_trans_init(&crt->base);
	} else {
		if (HAS_PCH_SPLIT(dev_priv)) {
			crt->base.compute_config = pch_crt_compute_config;
			crt->base.disable = pch_disable_crt;
			crt->base.post_disable = pch_post_disable_crt;
		} else {
			crt->base.compute_config = intel_crt_compute_config;
			crt->base.disable = intel_disable_crt;
		}
		crt->base.port = PORT_NONE;
		crt->base.get_config = intel_crt_get_config;
		crt->base.get_hw_state = intel_crt_get_hw_state;
		crt->base.enable = intel_enable_crt;
	}
	connector->get_hw_state = intel_connector_get_hw_state;

	drm_connector_helper_add(&connector->base, &intel_crt_connector_helper_funcs);

	/*
	 * TODO: find a proper way to discover whether we need to set the the
	 * polarity and link reversal bits or not, instead of relying on the
	 * BIOS.
	 */
	if (HAS_PCH_LPT(dev_priv)) {
		u32 fdi_config = FDI_RX_POLARITY_REVERSED_LPT |
				 FDI_RX_LINK_REVERSAL_OVERRIDE;

		display->fdi.rx_config = intel_de_read(display,
						       FDI_RX_CTL(PIPE_A)) & fdi_config;
	}

	intel_crt_reset(&crt->base.base);
}<|MERGE_RESOLUTION|>--- conflicted
+++ resolved
@@ -251,10 +251,6 @@
 			    const struct drm_connector_state *old_conn_state)
 {
 	struct intel_display *display = to_intel_display(encoder);
-<<<<<<< HEAD
-	struct drm_i915_private *dev_priv = to_i915(encoder->base.dev);
-=======
->>>>>>> e8a457b7
 
 	drm_WARN_ON(display->drm, !old_crtc_state->has_pch_encoder);
 
@@ -296,10 +292,6 @@
 				   const struct drm_connector_state *conn_state)
 {
 	struct intel_display *display = to_intel_display(encoder);
-<<<<<<< HEAD
-	struct drm_i915_private *dev_priv = to_i915(encoder->base.dev);
-=======
->>>>>>> e8a457b7
 
 	drm_WARN_ON(display->drm, !crtc_state->has_pch_encoder);
 
@@ -312,10 +304,6 @@
 			       const struct drm_connector_state *conn_state)
 {
 	struct intel_display *display = to_intel_display(encoder);
-<<<<<<< HEAD
-	struct drm_i915_private *dev_priv = to_i915(encoder->base.dev);
-=======
->>>>>>> e8a457b7
 	struct intel_crtc *crtc = to_intel_crtc(crtc_state->uapi.crtc);
 	enum pipe pipe = crtc->pipe;
 
@@ -334,10 +322,6 @@
 			   const struct drm_connector_state *conn_state)
 {
 	struct intel_display *display = to_intel_display(encoder);
-<<<<<<< HEAD
-	struct drm_i915_private *dev_priv = to_i915(encoder->base.dev);
-=======
->>>>>>> e8a457b7
 	struct intel_crtc *crtc = to_intel_crtc(crtc_state->uapi.crtc);
 	enum pipe pipe = crtc->pipe;
 
@@ -886,11 +870,7 @@
 		return connector->status;
 
 	if (display->params.load_detect_test) {
-<<<<<<< HEAD
-		wakeref = intel_display_power_get(dev_priv, encoder->power_domain);
-=======
 		wakeref = intel_display_power_get(display, encoder->power_domain);
->>>>>>> e8a457b7
 		goto load_detect;
 	}
 
@@ -898,11 +878,7 @@
 	if (dmi_check_system(intel_spurious_crt_detect))
 		return connector_status_disconnected;
 
-<<<<<<< HEAD
-	wakeref = intel_display_power_get(dev_priv, encoder->power_domain);
-=======
 	wakeref = intel_display_power_get(display, encoder->power_domain);
->>>>>>> e8a457b7
 
 	if (I915_HAS_HOTPLUG(display)) {
 		/* We can not rely on the HPD pin always being correctly wired
@@ -959,11 +935,7 @@
 	}
 
 out:
-<<<<<<< HEAD
-	intel_display_power_put(dev_priv, encoder->power_domain, wakeref);
-=======
 	intel_display_power_put(display, encoder->power_domain, wakeref);
->>>>>>> e8a457b7
 
 	return status;
 }
@@ -981,11 +953,7 @@
 	if (!intel_display_driver_check_access(display))
 		return drm_edid_connector_add_modes(connector);
 
-<<<<<<< HEAD
-	wakeref = intel_display_power_get(dev_priv, encoder->power_domain);
-=======
 	wakeref = intel_display_power_get(display, encoder->power_domain);
->>>>>>> e8a457b7
 
 	ret = intel_crt_ddc_get_modes(connector, connector->ddc);
 	if (ret || !IS_G4X(dev_priv))
@@ -996,11 +964,7 @@
 	ret = intel_crt_ddc_get_modes(connector, ddc);
 
 out:
-<<<<<<< HEAD
-	intel_display_power_put(dev_priv, encoder->power_domain, wakeref);
-=======
 	intel_display_power_put(display, encoder->power_domain, wakeref);
->>>>>>> e8a457b7
 
 	return ret;
 }
