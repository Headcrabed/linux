/*
 * Copyright 2008 Intel Corporation <hong.liu@intel.com>
 * Copyright 2008 Red Hat <mjg@redhat.com>
 *
 * Permission is hereby granted, free of charge, to any person obtaining
 * a copy of this software and associated documentation files (the
 * "Software"), to deal in the Software without restriction, including
 * without limitation the rights to use, copy, modify, merge, publish,
 * distribute, sub license, and/or sell copies of the Software, and to
 * permit persons to whom the Software is furnished to do so, subject to
 * the following conditions:
 *
 * The above copyright notice and this permission notice (including the
 * next paragraph) shall be included in all copies or substantial
 * portions of the Software.
 *
 * THE SOFTWARE IS PROVIDED "AS IS", WITHOUT WARRANTY OF ANY KIND,
 * EXPRESS OR IMPLIED, INCLUDING BUT NOT LIMITED TO THE WARRANTIES OF
 * MERCHANTABILITY, FITNESS FOR A PARTICULAR PURPOSE AND
 * NON-INFRINGEMENT.  IN NO EVENT SHALL INTEL AND/OR ITS SUPPLIERS BE
 * LIABLE FOR ANY CLAIM, DAMAGES OR OTHER LIABILITY, WHETHER IN AN
 * ACTION OF CONTRACT, TORT OR OTHERWISE, ARISING FROM, OUT OF OR IN
 * CONNECTION WITH THE SOFTWARE OR THE USE OR OTHER DEALINGS IN THE
 * SOFTWARE.
 *
 */

#include <linux/acpi.h>
#include <linux/dmi.h>
#include <acpi/video.h>

#include <drm/drm_edid.h>

#include "i915_drv.h"
#include "intel_acpi.h"
#include "intel_backlight.h"
#include "intel_display_types.h"
#include "intel_opregion.h"
#include "intel_pci_config.h"

#define OPREGION_HEADER_OFFSET 0
#define OPREGION_ACPI_OFFSET   0x100
#define   ACPI_CLID 0x01ac /* current lid state indicator */
#define   ACPI_CDCK 0x01b0 /* current docking state indicator */
#define OPREGION_SWSCI_OFFSET  0x200
#define OPREGION_ASLE_OFFSET   0x300
#define OPREGION_VBT_OFFSET    0x400
#define OPREGION_ASLE_EXT_OFFSET	0x1C00

#define OPREGION_SIGNATURE "IntelGraphicsMem"
#define MBOX_ACPI		BIT(0)	/* Mailbox #1 */
#define MBOX_SWSCI		BIT(1)	/* Mailbox #2 (obsolete from v2.x) */
#define MBOX_ASLE		BIT(2)	/* Mailbox #3 */
#define MBOX_ASLE_EXT		BIT(4)	/* Mailbox #5 */
#define MBOX_BACKLIGHT		BIT(5)	/* Mailbox #2 (valid from v3.x) */

#define PCON_HEADLESS_SKU	BIT(13)

struct opregion_header {
	u8 signature[16];
	u32 size;
	struct {
		u8 rsvd;
		u8 revision;
		u8 minor;
		u8 major;
	}  __packed over;
	u8 bios_ver[32];
	u8 vbios_ver[16];
	u8 driver_ver[16];
	u32 mboxes;
	u32 driver_model;
	u32 pcon;
	u8 dver[32];
	u8 rsvd[124];
} __packed;

/* OpRegion mailbox #1: public ACPI methods */
struct opregion_acpi {
	u32 drdy;       /* driver readiness */
	u32 csts;       /* notification status */
	u32 cevt;       /* current event */
	u8 rsvd1[20];
	u32 didl[8];    /* supported display devices ID list */
	u32 cpdl[8];    /* currently presented display list */
	u32 cadl[8];    /* currently active display list */
	u32 nadl[8];    /* next active devices list */
	u32 aslp;       /* ASL sleep time-out */
	u32 tidx;       /* toggle table index */
	u32 chpd;       /* current hotplug enable indicator */
	u32 clid;       /* current lid state*/
	u32 cdck;       /* current docking state */
	u32 sxsw;       /* Sx state resume */
	u32 evts;       /* ASL supported events */
	u32 cnot;       /* current OS notification */
	u32 nrdy;       /* driver status */
	u32 did2[7];	/* extended supported display devices ID list */
	u32 cpd2[7];	/* extended attached display devices list */
	u8 rsvd2[4];
} __packed;

/* OpRegion mailbox #2: SWSCI */
struct opregion_swsci {
	u32 scic;       /* SWSCI command|status|data */
	u32 parm;       /* command parameters */
	u32 dslp;       /* driver sleep time-out */
	u8 rsvd[244];
} __packed;

/* OpRegion mailbox #3: ASLE */
struct opregion_asle {
	u32 ardy;       /* driver readiness */
	u32 aslc;       /* ASLE interrupt command */
	u32 tche;       /* technology enabled indicator */
	u32 alsi;       /* current ALS illuminance reading */
	u32 bclp;       /* backlight brightness to set */
	u32 pfit;       /* panel fitting state */
	u32 cblv;       /* current brightness level */
	u16 bclm[20];   /* backlight level duty cycle mapping table */
	u32 cpfm;       /* current panel fitting mode */
	u32 epfm;       /* enabled panel fitting modes */
	u8 plut[74];    /* panel LUT and identifier */
	u32 pfmb;       /* PWM freq and min brightness */
	u32 cddv;       /* color correction default values */
	u32 pcft;       /* power conservation features */
	u32 srot;       /* supported rotation angles */
	u32 iuer;       /* IUER events */
	u64 fdss;
	u32 fdsp;
	u32 stat;
	u64 rvda;	/* Physical (2.0) or relative from opregion (2.1+)
			 * address of raw VBT data. */
	u32 rvds;	/* Size of raw vbt data */
	u8 rsvd[58];
} __packed;

/* OpRegion mailbox #5: ASLE ext */
struct opregion_asle_ext {
	u32 phed;	/* Panel Header */
	u8 bddc[256];	/* Panel EDID */
	u8 rsvd[764];
} __packed;

/* Driver readiness indicator */
#define ASLE_ARDY_READY		(1 << 0)
#define ASLE_ARDY_NOT_READY	(0 << 0)

/* ASLE Interrupt Command (ASLC) bits */
#define ASLC_SET_ALS_ILLUM		(1 << 0)
#define ASLC_SET_BACKLIGHT		(1 << 1)
#define ASLC_SET_PFIT			(1 << 2)
#define ASLC_SET_PWM_FREQ		(1 << 3)
#define ASLC_SUPPORTED_ROTATION_ANGLES	(1 << 4)
#define ASLC_BUTTON_ARRAY		(1 << 5)
#define ASLC_CONVERTIBLE_INDICATOR	(1 << 6)
#define ASLC_DOCKING_INDICATOR		(1 << 7)
#define ASLC_ISCT_STATE_CHANGE		(1 << 8)
#define ASLC_REQ_MSK			0x1ff
/* response bits */
#define ASLC_ALS_ILLUM_FAILED		(1 << 10)
#define ASLC_BACKLIGHT_FAILED		(1 << 12)
#define ASLC_PFIT_FAILED		(1 << 14)
#define ASLC_PWM_FREQ_FAILED		(1 << 16)
#define ASLC_ROTATION_ANGLES_FAILED	(1 << 18)
#define ASLC_BUTTON_ARRAY_FAILED	(1 << 20)
#define ASLC_CONVERTIBLE_FAILED		(1 << 22)
#define ASLC_DOCKING_FAILED		(1 << 24)
#define ASLC_ISCT_STATE_FAILED		(1 << 26)

/* Technology enabled indicator */
#define ASLE_TCHE_ALS_EN	(1 << 0)
#define ASLE_TCHE_BLC_EN	(1 << 1)
#define ASLE_TCHE_PFIT_EN	(1 << 2)
#define ASLE_TCHE_PFMB_EN	(1 << 3)

/* ASLE backlight brightness to set */
#define ASLE_BCLP_VALID                (1<<31)
#define ASLE_BCLP_MSK          (~(1<<31))

/* ASLE panel fitting request */
#define ASLE_PFIT_VALID         (1<<31)
#define ASLE_PFIT_CENTER (1<<0)
#define ASLE_PFIT_STRETCH_TEXT (1<<1)
#define ASLE_PFIT_STRETCH_GFX (1<<2)

/* PWM frequency and minimum brightness */
#define ASLE_PFMB_BRIGHTNESS_MASK (0xff)
#define ASLE_PFMB_BRIGHTNESS_VALID (1<<8)
#define ASLE_PFMB_PWM_MASK (0x7ffffe00)
#define ASLE_PFMB_PWM_VALID (1<<31)

#define ASLE_CBLV_VALID         (1<<31)

/* IUER */
#define ASLE_IUER_DOCKING		(1 << 7)
#define ASLE_IUER_CONVERTIBLE		(1 << 6)
#define ASLE_IUER_ROTATION_LOCK_BTN	(1 << 4)
#define ASLE_IUER_VOLUME_DOWN_BTN	(1 << 3)
#define ASLE_IUER_VOLUME_UP_BTN		(1 << 2)
#define ASLE_IUER_WINDOWS_BTN		(1 << 1)
#define ASLE_IUER_POWER_BTN		(1 << 0)

#define ASLE_PHED_EDID_VALID_MASK	0x3

/* Software System Control Interrupt (SWSCI) */
#define SWSCI_SCIC_INDICATOR		(1 << 0)
#define SWSCI_SCIC_MAIN_FUNCTION_SHIFT	1
#define SWSCI_SCIC_MAIN_FUNCTION_MASK	(0xf << 1)
#define SWSCI_SCIC_SUB_FUNCTION_SHIFT	8
#define SWSCI_SCIC_SUB_FUNCTION_MASK	(0xff << 8)
#define SWSCI_SCIC_EXIT_PARAMETER_SHIFT	8
#define SWSCI_SCIC_EXIT_PARAMETER_MASK	(0xff << 8)
#define SWSCI_SCIC_EXIT_STATUS_SHIFT	5
#define SWSCI_SCIC_EXIT_STATUS_MASK	(7 << 5)
#define SWSCI_SCIC_EXIT_STATUS_SUCCESS	1

#define SWSCI_FUNCTION_CODE(main, sub) \
	((main) << SWSCI_SCIC_MAIN_FUNCTION_SHIFT | \
	 (sub) << SWSCI_SCIC_SUB_FUNCTION_SHIFT)

/* SWSCI: Get BIOS Data (GBDA) */
#define SWSCI_GBDA			4
#define SWSCI_GBDA_SUPPORTED_CALLS	SWSCI_FUNCTION_CODE(SWSCI_GBDA, 0)
#define SWSCI_GBDA_REQUESTED_CALLBACKS	SWSCI_FUNCTION_CODE(SWSCI_GBDA, 1)
#define SWSCI_GBDA_BOOT_DISPLAY_PREF	SWSCI_FUNCTION_CODE(SWSCI_GBDA, 4)
#define SWSCI_GBDA_PANEL_DETAILS	SWSCI_FUNCTION_CODE(SWSCI_GBDA, 5)
#define SWSCI_GBDA_TV_STANDARD		SWSCI_FUNCTION_CODE(SWSCI_GBDA, 6)
#define SWSCI_GBDA_INTERNAL_GRAPHICS	SWSCI_FUNCTION_CODE(SWSCI_GBDA, 7)
#define SWSCI_GBDA_SPREAD_SPECTRUM	SWSCI_FUNCTION_CODE(SWSCI_GBDA, 10)

/* SWSCI: System BIOS Callbacks (SBCB) */
#define SWSCI_SBCB			6
#define SWSCI_SBCB_SUPPORTED_CALLBACKS	SWSCI_FUNCTION_CODE(SWSCI_SBCB, 0)
#define SWSCI_SBCB_INIT_COMPLETION	SWSCI_FUNCTION_CODE(SWSCI_SBCB, 1)
#define SWSCI_SBCB_PRE_HIRES_SET_MODE	SWSCI_FUNCTION_CODE(SWSCI_SBCB, 3)
#define SWSCI_SBCB_POST_HIRES_SET_MODE	SWSCI_FUNCTION_CODE(SWSCI_SBCB, 4)
#define SWSCI_SBCB_DISPLAY_SWITCH	SWSCI_FUNCTION_CODE(SWSCI_SBCB, 5)
#define SWSCI_SBCB_SET_TV_FORMAT	SWSCI_FUNCTION_CODE(SWSCI_SBCB, 6)
#define SWSCI_SBCB_ADAPTER_POWER_STATE	SWSCI_FUNCTION_CODE(SWSCI_SBCB, 7)
#define SWSCI_SBCB_DISPLAY_POWER_STATE	SWSCI_FUNCTION_CODE(SWSCI_SBCB, 8)
#define SWSCI_SBCB_SET_BOOT_DISPLAY	SWSCI_FUNCTION_CODE(SWSCI_SBCB, 9)
#define SWSCI_SBCB_SET_PANEL_DETAILS	SWSCI_FUNCTION_CODE(SWSCI_SBCB, 10)
#define SWSCI_SBCB_SET_INTERNAL_GFX	SWSCI_FUNCTION_CODE(SWSCI_SBCB, 11)
#define SWSCI_SBCB_POST_HIRES_TO_DOS_FS	SWSCI_FUNCTION_CODE(SWSCI_SBCB, 16)
#define SWSCI_SBCB_SUSPEND_RESUME	SWSCI_FUNCTION_CODE(SWSCI_SBCB, 17)
#define SWSCI_SBCB_SET_SPREAD_SPECTRUM	SWSCI_FUNCTION_CODE(SWSCI_SBCB, 18)
#define SWSCI_SBCB_POST_VBE_PM		SWSCI_FUNCTION_CODE(SWSCI_SBCB, 19)
#define SWSCI_SBCB_ENABLE_DISABLE_AUDIO	SWSCI_FUNCTION_CODE(SWSCI_SBCB, 21)

#define MAX_DSLP	1500

#define OPREGION_SIZE	(8 * 1024)

struct intel_opregion {
	struct drm_i915_private *i915;

	struct opregion_header *header;
	struct opregion_acpi *acpi;
	struct opregion_swsci *swsci;
	u32 swsci_gbda_sub_functions;
	u32 swsci_sbcb_sub_functions;
	struct opregion_asle *asle;
	struct opregion_asle_ext *asle_ext;
	void *rvda;
<<<<<<< HEAD
	void *vbt_firmware;
=======
>>>>>>> 0c383648
	const void *vbt;
	u32 vbt_size;
	struct work_struct asle_work;
	struct notifier_block acpi_notifier;
};

static int check_swsci_function(struct drm_i915_private *i915, u32 function)
{
	struct intel_opregion *opregion = i915->display.opregion;
	struct opregion_swsci *swsci;
	u32 main_function, sub_function;

	if (!opregion)
		return -ENODEV;

	swsci = opregion->swsci;
	if (!swsci)
		return -ENODEV;

	main_function = (function & SWSCI_SCIC_MAIN_FUNCTION_MASK) >>
		SWSCI_SCIC_MAIN_FUNCTION_SHIFT;
	sub_function = (function & SWSCI_SCIC_SUB_FUNCTION_MASK) >>
		SWSCI_SCIC_SUB_FUNCTION_SHIFT;

	/* Check if we can call the function. See swsci_setup for details. */
	if (main_function == SWSCI_SBCB) {
		if ((opregion->swsci_sbcb_sub_functions &
		     (1 << sub_function)) == 0)
			return -EINVAL;
	} else if (main_function == SWSCI_GBDA) {
		if ((opregion->swsci_gbda_sub_functions &
		     (1 << sub_function)) == 0)
			return -EINVAL;
	}

	return 0;
}

static int swsci(struct drm_i915_private *dev_priv,
		 u32 function, u32 parm, u32 *parm_out)
{
	struct opregion_swsci *swsci;
	struct pci_dev *pdev = to_pci_dev(dev_priv->drm.dev);
	u32 scic, dslp;
	u16 swsci_val;
	int ret;

	ret = check_swsci_function(dev_priv, function);
	if (ret)
		return ret;

	swsci = dev_priv->display.opregion->swsci;

	/* Driver sleep timeout in ms. */
	dslp = swsci->dslp;
	if (!dslp) {
		/* The spec says 2ms should be the default, but it's too small
		 * for some machines. */
		dslp = 50;
	} else if (dslp > MAX_DSLP) {
		/* Hey bios, trust must be earned. */
		DRM_INFO_ONCE("ACPI BIOS requests an excessive sleep of %u ms, "
			      "using %u ms instead\n", dslp, MAX_DSLP);
		dslp = MAX_DSLP;
	}

	/* The spec tells us to do this, but we are the only user... */
	scic = swsci->scic;
	if (scic & SWSCI_SCIC_INDICATOR) {
		drm_dbg(&dev_priv->drm, "SWSCI request already in progress\n");
		return -EBUSY;
	}

	scic = function | SWSCI_SCIC_INDICATOR;

	swsci->parm = parm;
	swsci->scic = scic;

	/* Ensure SCI event is selected and event trigger is cleared. */
	pci_read_config_word(pdev, SWSCI, &swsci_val);
	if (!(swsci_val & SWSCI_SCISEL) || (swsci_val & SWSCI_GSSCIE)) {
		swsci_val |= SWSCI_SCISEL;
		swsci_val &= ~SWSCI_GSSCIE;
		pci_write_config_word(pdev, SWSCI, swsci_val);
	}

	/* Use event trigger to tell bios to check the mail. */
	swsci_val |= SWSCI_GSSCIE;
	pci_write_config_word(pdev, SWSCI, swsci_val);

	/* Poll for the result. */
#define C (((scic = swsci->scic) & SWSCI_SCIC_INDICATOR) == 0)
	if (wait_for(C, dslp)) {
		drm_dbg(&dev_priv->drm, "SWSCI request timed out\n");
		return -ETIMEDOUT;
	}

	scic = (scic & SWSCI_SCIC_EXIT_STATUS_MASK) >>
		SWSCI_SCIC_EXIT_STATUS_SHIFT;

	/* Note: scic == 0 is an error! */
	if (scic != SWSCI_SCIC_EXIT_STATUS_SUCCESS) {
		drm_dbg(&dev_priv->drm, "SWSCI request error %u\n", scic);
		return -EIO;
	}

	if (parm_out)
		*parm_out = swsci->parm;

	return 0;

#undef C
}

#define DISPLAY_TYPE_CRT			0
#define DISPLAY_TYPE_TV				1
#define DISPLAY_TYPE_EXTERNAL_FLAT_PANEL	2
#define DISPLAY_TYPE_INTERNAL_FLAT_PANEL	3

int intel_opregion_notify_encoder(struct intel_encoder *intel_encoder,
				  bool enable)
{
	struct drm_i915_private *dev_priv = to_i915(intel_encoder->base.dev);
	u32 parm = 0;
	u32 type = 0;
	u32 port;
	int ret;

	/* don't care about old stuff for now */
	if (!HAS_DDI(dev_priv))
		return 0;

	/* Avoid port out of bounds checks if SWSCI isn't there. */
	ret = check_swsci_function(dev_priv, SWSCI_SBCB_DISPLAY_POWER_STATE);
	if (ret)
		return ret;

	if (intel_encoder->type == INTEL_OUTPUT_DSI)
		port = 0;
	else
		port = intel_encoder->port;

	if (port == PORT_E)  {
		port = 0;
	} else {
		parm |= 1 << port;
		port++;
	}

	/*
	 * The port numbering and mapping here is bizarre. The now-obsolete
	 * swsci spec supports ports numbered [0..4]. Port E is handled as a
	 * special case, but port F and beyond are not. The functionality is
	 * supposed to be obsolete for new platforms. Just bail out if the port
	 * number is out of bounds after mapping.
	 */
	if (port > 4) {
		drm_dbg_kms(&dev_priv->drm,
			    "[ENCODER:%d:%s] port %c (index %u) out of bounds for display power state notification\n",
			    intel_encoder->base.base.id, intel_encoder->base.name,
			    port_name(intel_encoder->port), port);
		return -EINVAL;
	}

	if (!enable)
		parm |= 4 << 8;

	switch (intel_encoder->type) {
	case INTEL_OUTPUT_ANALOG:
		type = DISPLAY_TYPE_CRT;
		break;
	case INTEL_OUTPUT_DDI:
	case INTEL_OUTPUT_DP:
	case INTEL_OUTPUT_HDMI:
	case INTEL_OUTPUT_DP_MST:
		type = DISPLAY_TYPE_EXTERNAL_FLAT_PANEL;
		break;
	case INTEL_OUTPUT_EDP:
	case INTEL_OUTPUT_DSI:
		type = DISPLAY_TYPE_INTERNAL_FLAT_PANEL;
		break;
	default:
		drm_WARN_ONCE(&dev_priv->drm, 1,
			      "unsupported intel_encoder type %d\n",
			      intel_encoder->type);
		return -EINVAL;
	}

	parm |= type << (16 + port * 3);

	return swsci(dev_priv, SWSCI_SBCB_DISPLAY_POWER_STATE, parm, NULL);
}

static const struct {
	pci_power_t pci_power_state;
	u32 parm;
} power_state_map[] = {
	{ PCI_D0,	0x00 },
	{ PCI_D1,	0x01 },
	{ PCI_D2,	0x02 },
	{ PCI_D3hot,	0x04 },
	{ PCI_D3cold,	0x04 },
};

int intel_opregion_notify_adapter(struct drm_i915_private *dev_priv,
				  pci_power_t state)
{
	int i;

	if (!HAS_DDI(dev_priv))
		return 0;

	for (i = 0; i < ARRAY_SIZE(power_state_map); i++) {
		if (state == power_state_map[i].pci_power_state)
			return swsci(dev_priv, SWSCI_SBCB_ADAPTER_POWER_STATE,
				     power_state_map[i].parm, NULL);
	}

	return -EINVAL;
}

static u32 asle_set_backlight(struct drm_i915_private *dev_priv, u32 bclp)
{
	struct intel_connector *connector;
	struct drm_connector_list_iter conn_iter;
	struct opregion_asle *asle = dev_priv->display.opregion->asle;

	drm_dbg(&dev_priv->drm, "bclp = 0x%08x\n", bclp);

	if (acpi_video_get_backlight_type() == acpi_backlight_native) {
		drm_dbg_kms(&dev_priv->drm,
			    "opregion backlight request ignored\n");
		return 0;
	}

	if (!(bclp & ASLE_BCLP_VALID))
		return ASLC_BACKLIGHT_FAILED;

	bclp &= ASLE_BCLP_MSK;
	if (bclp > 255)
		return ASLC_BACKLIGHT_FAILED;

	drm_modeset_lock(&dev_priv->drm.mode_config.connection_mutex, NULL);

	/*
	 * Update backlight on all connectors that support backlight (usually
	 * only one).
	 */
	drm_dbg_kms(&dev_priv->drm, "updating opregion backlight %d/255\n",
		    bclp);
	drm_connector_list_iter_begin(&dev_priv->drm, &conn_iter);
	for_each_intel_connector_iter(connector, &conn_iter)
		intel_backlight_set_acpi(connector->base.state, bclp, 255);
	drm_connector_list_iter_end(&conn_iter);
	asle->cblv = DIV_ROUND_UP(bclp * 100, 255) | ASLE_CBLV_VALID;

	drm_modeset_unlock(&dev_priv->drm.mode_config.connection_mutex);


	return 0;
}

static u32 asle_set_als_illum(struct drm_i915_private *dev_priv, u32 alsi)
{
	/* alsi is the current ALS reading in lux. 0 indicates below sensor
	   range, 0xffff indicates above sensor range. 1-0xfffe are valid */
	drm_dbg(&dev_priv->drm, "Illum is not supported\n");
	return ASLC_ALS_ILLUM_FAILED;
}

static u32 asle_set_pwm_freq(struct drm_i915_private *dev_priv, u32 pfmb)
{
	drm_dbg(&dev_priv->drm, "PWM freq is not supported\n");
	return ASLC_PWM_FREQ_FAILED;
}

static u32 asle_set_pfit(struct drm_i915_private *dev_priv, u32 pfit)
{
	/* Panel fitting is currently controlled by the X code, so this is a
	   noop until modesetting support works fully */
	drm_dbg(&dev_priv->drm, "Pfit is not supported\n");
	return ASLC_PFIT_FAILED;
}

static u32 asle_set_supported_rotation_angles(struct drm_i915_private *dev_priv, u32 srot)
{
	drm_dbg(&dev_priv->drm, "SROT is not supported\n");
	return ASLC_ROTATION_ANGLES_FAILED;
}

static u32 asle_set_button_array(struct drm_i915_private *dev_priv, u32 iuer)
{
	if (!iuer)
		drm_dbg(&dev_priv->drm,
			"Button array event is not supported (nothing)\n");
	if (iuer & ASLE_IUER_ROTATION_LOCK_BTN)
		drm_dbg(&dev_priv->drm,
			"Button array event is not supported (rotation lock)\n");
	if (iuer & ASLE_IUER_VOLUME_DOWN_BTN)
		drm_dbg(&dev_priv->drm,
			"Button array event is not supported (volume down)\n");
	if (iuer & ASLE_IUER_VOLUME_UP_BTN)
		drm_dbg(&dev_priv->drm,
			"Button array event is not supported (volume up)\n");
	if (iuer & ASLE_IUER_WINDOWS_BTN)
		drm_dbg(&dev_priv->drm,
			"Button array event is not supported (windows)\n");
	if (iuer & ASLE_IUER_POWER_BTN)
		drm_dbg(&dev_priv->drm,
			"Button array event is not supported (power)\n");

	return ASLC_BUTTON_ARRAY_FAILED;
}

static u32 asle_set_convertible(struct drm_i915_private *dev_priv, u32 iuer)
{
	if (iuer & ASLE_IUER_CONVERTIBLE)
		drm_dbg(&dev_priv->drm,
			"Convertible is not supported (clamshell)\n");
	else
		drm_dbg(&dev_priv->drm,
			"Convertible is not supported (slate)\n");

	return ASLC_CONVERTIBLE_FAILED;
}

static u32 asle_set_docking(struct drm_i915_private *dev_priv, u32 iuer)
{
	if (iuer & ASLE_IUER_DOCKING)
		drm_dbg(&dev_priv->drm, "Docking is not supported (docked)\n");
	else
		drm_dbg(&dev_priv->drm,
			"Docking is not supported (undocked)\n");

	return ASLC_DOCKING_FAILED;
}

static u32 asle_isct_state(struct drm_i915_private *dev_priv)
{
	drm_dbg(&dev_priv->drm, "ISCT is not supported\n");
	return ASLC_ISCT_STATE_FAILED;
}

static void asle_work(struct work_struct *work)
{
	struct intel_opregion *opregion =
		container_of(work, struct intel_opregion, asle_work);
	struct drm_i915_private *dev_priv = opregion->i915;
	struct opregion_asle *asle = opregion->asle;
	u32 aslc_stat = 0;
	u32 aslc_req;

	if (!asle)
		return;

	aslc_req = asle->aslc;

	if (!(aslc_req & ASLC_REQ_MSK)) {
		drm_dbg(&dev_priv->drm,
			"No request on ASLC interrupt 0x%08x\n", aslc_req);
		return;
	}

	if (aslc_req & ASLC_SET_ALS_ILLUM)
		aslc_stat |= asle_set_als_illum(dev_priv, asle->alsi);

	if (aslc_req & ASLC_SET_BACKLIGHT)
		aslc_stat |= asle_set_backlight(dev_priv, asle->bclp);

	if (aslc_req & ASLC_SET_PFIT)
		aslc_stat |= asle_set_pfit(dev_priv, asle->pfit);

	if (aslc_req & ASLC_SET_PWM_FREQ)
		aslc_stat |= asle_set_pwm_freq(dev_priv, asle->pfmb);

	if (aslc_req & ASLC_SUPPORTED_ROTATION_ANGLES)
		aslc_stat |= asle_set_supported_rotation_angles(dev_priv,
							asle->srot);

	if (aslc_req & ASLC_BUTTON_ARRAY)
		aslc_stat |= asle_set_button_array(dev_priv, asle->iuer);

	if (aslc_req & ASLC_CONVERTIBLE_INDICATOR)
		aslc_stat |= asle_set_convertible(dev_priv, asle->iuer);

	if (aslc_req & ASLC_DOCKING_INDICATOR)
		aslc_stat |= asle_set_docking(dev_priv, asle->iuer);

	if (aslc_req & ASLC_ISCT_STATE_CHANGE)
		aslc_stat |= asle_isct_state(dev_priv);

	asle->aslc = aslc_stat;
}

bool intel_opregion_asle_present(struct drm_i915_private *i915)
<<<<<<< HEAD
{
	return i915->display.opregion && i915->display.opregion->asle;
}

void intel_opregion_asle_intr(struct drm_i915_private *i915)
{
=======
{
	return i915->display.opregion && i915->display.opregion->asle;
}

void intel_opregion_asle_intr(struct drm_i915_private *i915)
{
>>>>>>> 0c383648
	struct intel_opregion *opregion = i915->display.opregion;

	if (opregion && opregion->asle)
		queue_work(i915->unordered_wq, &opregion->asle_work);
}

#define ACPI_EV_DISPLAY_SWITCH (1<<0)
#define ACPI_EV_LID            (1<<1)
#define ACPI_EV_DOCK           (1<<2)

/*
 * The only video events relevant to opregion are 0x80. These indicate either a
 * docking event, lid switch or display switch request. In Linux, these are
 * handled by the dock, button and video drivers.
 */
static int intel_opregion_video_event(struct notifier_block *nb,
				      unsigned long val, void *data)
{
	struct intel_opregion *opregion = container_of(nb, struct intel_opregion,
						       acpi_notifier);
	struct acpi_bus_event *event = data;
	struct opregion_acpi *acpi;
	int ret = NOTIFY_OK;

	if (strcmp(event->device_class, ACPI_VIDEO_CLASS) != 0)
		return NOTIFY_DONE;

	acpi = opregion->acpi;

	if (event->type == 0x80 && ((acpi->cevt & 1) == 0))
		ret = NOTIFY_BAD;

	acpi->csts = 0;

	return ret;
}

/*
 * Initialise the DIDL field in opregion. This passes a list of devices to
 * the firmware. Values are defined by section B.4.2 of the ACPI specification
 * (version 3)
 */

static void set_did(struct intel_opregion *opregion, int i, u32 val)
{
	if (i < ARRAY_SIZE(opregion->acpi->didl)) {
		opregion->acpi->didl[i] = val;
	} else {
		i -= ARRAY_SIZE(opregion->acpi->didl);

		if (WARN_ON(i >= ARRAY_SIZE(opregion->acpi->did2)))
			return;

		opregion->acpi->did2[i] = val;
	}
}

static void intel_didl_outputs(struct drm_i915_private *dev_priv)
{
	struct intel_opregion *opregion = dev_priv->display.opregion;
	struct intel_connector *connector;
	struct drm_connector_list_iter conn_iter;
	int i = 0, max_outputs;

	/*
	 * In theory, did2, the extended didl, gets added at opregion version
	 * 3.0. In practice, however, we're supposed to set it for earlier
	 * versions as well, since a BIOS that doesn't understand did2 should
	 * not look at it anyway. Use a variable so we can tweak this if a need
	 * arises later.
	 */
	max_outputs = ARRAY_SIZE(opregion->acpi->didl) +
		ARRAY_SIZE(opregion->acpi->did2);

	intel_acpi_device_id_update(dev_priv);

	drm_connector_list_iter_begin(&dev_priv->drm, &conn_iter);
	for_each_intel_connector_iter(connector, &conn_iter) {
		if (i < max_outputs)
			set_did(opregion, i, connector->acpi_device_id);
		i++;
	}
	drm_connector_list_iter_end(&conn_iter);

	drm_dbg_kms(&dev_priv->drm, "%d outputs detected\n", i);

	if (i > max_outputs)
		drm_err(&dev_priv->drm,
			"More than %d outputs in connector list\n",
			max_outputs);

	/* If fewer than max outputs, the list must be null terminated */
	if (i < max_outputs)
		set_did(opregion, i, 0);
}

static void intel_setup_cadls(struct drm_i915_private *dev_priv)
{
	struct intel_opregion *opregion = dev_priv->display.opregion;
	struct intel_connector *connector;
	struct drm_connector_list_iter conn_iter;
	int i = 0;

	/*
	 * Initialize the CADL field from the connector device ids. This is
	 * essentially the same as copying from the DIDL. Technically, this is
	 * not always correct as display outputs may exist, but not active. This
	 * initialization is necessary for some Clevo laptops that check this
	 * field before processing the brightness and display switching hotkeys.
	 *
	 * Note that internal panels should be at the front of the connector
	 * list already, ensuring they're not left out.
	 */
	drm_connector_list_iter_begin(&dev_priv->drm, &conn_iter);
	for_each_intel_connector_iter(connector, &conn_iter) {
		if (i >= ARRAY_SIZE(opregion->acpi->cadl))
			break;
		opregion->acpi->cadl[i++] = connector->acpi_device_id;
	}
	drm_connector_list_iter_end(&conn_iter);

	/* If fewer than 8 active devices, the list must be null terminated */
	if (i < ARRAY_SIZE(opregion->acpi->cadl))
		opregion->acpi->cadl[i] = 0;
}

static void swsci_setup(struct drm_i915_private *dev_priv)
{
	struct intel_opregion *opregion = dev_priv->display.opregion;
	bool requested_callbacks = false;
	u32 tmp;

	/* Sub-function code 0 is okay, let's allow them. */
	opregion->swsci_gbda_sub_functions = 1;
	opregion->swsci_sbcb_sub_functions = 1;

	/* We use GBDA to ask for supported GBDA calls. */
	if (swsci(dev_priv, SWSCI_GBDA_SUPPORTED_CALLS, 0, &tmp) == 0) {
		/* make the bits match the sub-function codes */
		tmp <<= 1;
		opregion->swsci_gbda_sub_functions |= tmp;
	}

	/*
	 * We also use GBDA to ask for _requested_ SBCB callbacks. The driver
	 * must not call interfaces that are not specifically requested by the
	 * bios.
	 */
	if (swsci(dev_priv, SWSCI_GBDA_REQUESTED_CALLBACKS, 0, &tmp) == 0) {
		/* here, the bits already match sub-function codes */
		opregion->swsci_sbcb_sub_functions |= tmp;
		requested_callbacks = true;
	}

	/*
	 * But we use SBCB to ask for _supported_ SBCB calls. This does not mean
	 * the callback is _requested_. But we still can't call interfaces that
	 * are not requested.
	 */
	if (swsci(dev_priv, SWSCI_SBCB_SUPPORTED_CALLBACKS, 0, &tmp) == 0) {
		/* make the bits match the sub-function codes */
		u32 low = tmp & 0x7ff;
		u32 high = tmp & ~0xfff; /* bit 11 is reserved */
		tmp = (high << 4) | (low << 1) | 1;

		/* best guess what to do with supported wrt requested */
		if (requested_callbacks) {
			u32 req = opregion->swsci_sbcb_sub_functions;
			if ((req & tmp) != req)
				drm_dbg(&dev_priv->drm,
					"SWSCI BIOS requested (%08x) SBCB callbacks that are not supported (%08x)\n",
					req, tmp);
			/* XXX: for now, trust the requested callbacks */
			/* opregion->swsci_sbcb_sub_functions &= tmp; */
		} else {
			opregion->swsci_sbcb_sub_functions |= tmp;
		}
	}

	drm_dbg(&dev_priv->drm,
		"SWSCI GBDA callbacks %08x, SBCB callbacks %08x\n",
		opregion->swsci_gbda_sub_functions,
		opregion->swsci_sbcb_sub_functions);
}

static int intel_no_opregion_vbt_callback(const struct dmi_system_id *id)
{
	DRM_DEBUG_KMS("Falling back to manually reading VBT from "
		      "VBIOS ROM for %s\n", id->ident);
	return 1;
}

static const struct dmi_system_id intel_no_opregion_vbt[] = {
	{
		.callback = intel_no_opregion_vbt_callback,
		.ident = "ThinkCentre A57",
		.matches = {
			DMI_MATCH(DMI_SYS_VENDOR, "LENOVO"),
			DMI_MATCH(DMI_PRODUCT_NAME, "97027RG"),
		},
	},
	{ }
};

<<<<<<< HEAD
static int intel_load_vbt_firmware(struct drm_i915_private *dev_priv)
{
	struct intel_opregion *opregion = dev_priv->display.opregion;
	const struct firmware *fw = NULL;
	const char *name = dev_priv->display.params.vbt_firmware;
	int ret;

	if (!name || !*name)
		return -ENOENT;

	ret = request_firmware(&fw, name, dev_priv->drm.dev);
	if (ret) {
		drm_err(&dev_priv->drm,
			"Requesting VBT firmware \"%s\" failed (%d)\n",
			name, ret);
		return ret;
	}

	if (intel_bios_is_valid_vbt(dev_priv, fw->data, fw->size)) {
		opregion->vbt_firmware = kmemdup(fw->data, fw->size, GFP_KERNEL);
		if (opregion->vbt_firmware) {
			drm_dbg_kms(&dev_priv->drm,
				    "Found valid VBT firmware \"%s\"\n", name);
			opregion->vbt = opregion->vbt_firmware;
			opregion->vbt_size = fw->size;
			ret = 0;
		} else {
			ret = -ENOMEM;
		}
	} else {
		drm_dbg_kms(&dev_priv->drm, "Invalid VBT firmware \"%s\"\n",
			    name);
		ret = -EINVAL;
	}

	release_firmware(fw);

	return ret;
}

=======
>>>>>>> 0c383648
int intel_opregion_setup(struct drm_i915_private *dev_priv)
{
	struct intel_opregion *opregion;
	struct pci_dev *pdev = to_pci_dev(dev_priv->drm.dev);
	u32 asls, mboxes;
	char buf[sizeof(OPREGION_SIGNATURE)];
	int err = 0;
	void *base;
	const void *vbt;
	u32 vbt_size;

	BUILD_BUG_ON(sizeof(struct opregion_header) != 0x100);
	BUILD_BUG_ON(sizeof(struct opregion_acpi) != 0x100);
	BUILD_BUG_ON(sizeof(struct opregion_swsci) != 0x100);
	BUILD_BUG_ON(sizeof(struct opregion_asle) != 0x100);
	BUILD_BUG_ON(sizeof(struct opregion_asle_ext) != 0x400);

	pci_read_config_dword(pdev, ASLS, &asls);
	drm_dbg(&dev_priv->drm, "graphic opregion physical addr: 0x%x\n",
		asls);
	if (asls == 0) {
		drm_dbg(&dev_priv->drm, "ACPI OpRegion not supported!\n");
		return -ENOTSUPP;
	}

	opregion = kzalloc(sizeof(*opregion), GFP_KERNEL);
	if (!opregion)
		return -ENOMEM;

	opregion->i915 = dev_priv;
	dev_priv->display.opregion = opregion;

	INIT_WORK(&opregion->asle_work, asle_work);

	base = memremap(asls, OPREGION_SIZE, MEMREMAP_WB);
	if (!base) {
		err = -ENOMEM;
		goto err_memremap;
	}

	memcpy(buf, base, sizeof(buf));

	if (memcmp(buf, OPREGION_SIGNATURE, 16)) {
		drm_dbg(&dev_priv->drm, "opregion signature mismatch\n");
		err = -EINVAL;
		goto err_out;
	}
	opregion->header = base;

	drm_dbg(&dev_priv->drm, "ACPI OpRegion version %u.%u.%u\n",
		opregion->header->over.major,
		opregion->header->over.minor,
		opregion->header->over.revision);

	mboxes = opregion->header->mboxes;
	if (mboxes & MBOX_ACPI) {
		drm_dbg(&dev_priv->drm, "Public ACPI methods supported\n");
		opregion->acpi = base + OPREGION_ACPI_OFFSET;
		/*
		 * Indicate we handle monitor hotplug events ourselves so we do
		 * not need ACPI notifications for them. Disabling these avoids
		 * triggering the AML code doing the notifation, which may be
		 * broken as Windows also seems to disable these.
		 */
		opregion->acpi->chpd = 1;
	}

	if (mboxes & MBOX_SWSCI) {
		u8 major = opregion->header->over.major;

		if (major >= 3) {
			drm_err(&dev_priv->drm, "SWSCI Mailbox #2 present for opregion v3.x, ignoring\n");
		} else {
			if (major >= 2)
				drm_dbg(&dev_priv->drm, "SWSCI Mailbox #2 present for opregion v2.x\n");
			drm_dbg(&dev_priv->drm, "SWSCI supported\n");
			opregion->swsci = base + OPREGION_SWSCI_OFFSET;
			swsci_setup(dev_priv);
		}
	}

	if (mboxes & MBOX_ASLE) {
		drm_dbg(&dev_priv->drm, "ASLE supported\n");
		opregion->asle = base + OPREGION_ASLE_OFFSET;

		opregion->asle->ardy = ASLE_ARDY_NOT_READY;
	}

	if (mboxes & MBOX_ASLE_EXT) {
		drm_dbg(&dev_priv->drm, "ASLE extension supported\n");
		opregion->asle_ext = base + OPREGION_ASLE_EXT_OFFSET;
	}

	if (mboxes & MBOX_BACKLIGHT) {
		drm_dbg(&dev_priv->drm, "Mailbox #2 for backlight present\n");
	}

	if (dmi_check_system(intel_no_opregion_vbt))
		goto out;

	if (opregion->header->over.major >= 2 && opregion->asle &&
	    opregion->asle->rvda && opregion->asle->rvds) {
		resource_size_t rvda = opregion->asle->rvda;

		/*
		 * opregion 2.0: rvda is the physical VBT address.
		 *
		 * opregion 2.1+: rvda is unsigned, relative offset from
		 * opregion base, and should never point within opregion.
		 */
		if (opregion->header->over.major > 2 ||
		    opregion->header->over.minor >= 1) {
			drm_WARN_ON(&dev_priv->drm, rvda < OPREGION_SIZE);

			rvda += asls;
		}

		opregion->rvda = memremap(rvda, opregion->asle->rvds,
					  MEMREMAP_WB);

		vbt = opregion->rvda;
		vbt_size = opregion->asle->rvds;
		if (intel_bios_is_valid_vbt(dev_priv, vbt, vbt_size)) {
			drm_dbg_kms(&dev_priv->drm,
				    "Found valid VBT in ACPI OpRegion (RVDA)\n");
			opregion->vbt = vbt;
			opregion->vbt_size = vbt_size;
			goto out;
		} else {
			drm_dbg_kms(&dev_priv->drm,
				    "Invalid VBT in ACPI OpRegion (RVDA)\n");
			memunmap(opregion->rvda);
			opregion->rvda = NULL;
		}
	}

	vbt = base + OPREGION_VBT_OFFSET;
	/*
	 * The VBT specification says that if the ASLE ext mailbox is not used
	 * its area is reserved, but on some CHT boards the VBT extends into the
	 * ASLE ext area. Allow this even though it is against the spec, so we
	 * do not end up rejecting the VBT on those boards (and end up not
	 * finding the LCD panel because of this).
	 */
	vbt_size = (mboxes & MBOX_ASLE_EXT) ?
		OPREGION_ASLE_EXT_OFFSET : OPREGION_SIZE;
	vbt_size -= OPREGION_VBT_OFFSET;
	if (intel_bios_is_valid_vbt(dev_priv, vbt, vbt_size)) {
		drm_dbg_kms(&dev_priv->drm,
			    "Found valid VBT in ACPI OpRegion (Mailbox #4)\n");
		opregion->vbt = vbt;
		opregion->vbt_size = vbt_size;
	} else {
		drm_dbg_kms(&dev_priv->drm,
			    "Invalid VBT in ACPI OpRegion (Mailbox #4)\n");
	}

out:
	return 0;

err_out:
	memunmap(base);
err_memremap:
	kfree(opregion);
	dev_priv->display.opregion = NULL;

	return err;
}

static int intel_use_opregion_panel_type_callback(const struct dmi_system_id *id)
{
	DRM_INFO("Using panel type from OpRegion on %s\n", id->ident);
	return 1;
}

static const struct dmi_system_id intel_use_opregion_panel_type[] = {
	{
		.callback = intel_use_opregion_panel_type_callback,
		.ident = "Conrac GmbH IX45GM2",
		.matches = {DMI_MATCH(DMI_SYS_VENDOR, "Conrac GmbH"),
			    DMI_MATCH(DMI_PRODUCT_NAME, "IX45GM2"),
		},
	},
	{ }
};

int
intel_opregion_get_panel_type(struct drm_i915_private *dev_priv)
{
	u32 panel_details;
	int ret;

	ret = swsci(dev_priv, SWSCI_GBDA_PANEL_DETAILS, 0x0, &panel_details);
	if (ret)
		return ret;

	ret = (panel_details >> 8) & 0xff;
	if (ret > 0x10) {
		drm_dbg_kms(&dev_priv->drm,
			    "Invalid OpRegion panel type 0x%x\n", ret);
		return -EINVAL;
	}

	/* fall back to VBT panel type? */
	if (ret == 0x0) {
		drm_dbg_kms(&dev_priv->drm, "No panel type in OpRegion\n");
		return -ENODEV;
	}

	/*
	 * So far we know that some machined must use it, others must not use it.
	 * There doesn't seem to be any way to determine which way to go, except
	 * via a quirk list :(
	 */
	if (!dmi_check_system(intel_use_opregion_panel_type)) {
		drm_dbg_kms(&dev_priv->drm,
			    "Ignoring OpRegion panel type (%d)\n", ret - 1);
		return -ENODEV;
	}

	return ret - 1;
}

/**
 * intel_opregion_get_edid - Fetch EDID from ACPI OpRegion mailbox #5
 * @intel_connector: eDP connector
 *
 * This reads the ACPI Opregion mailbox #5 to extract the EDID that is passed
 * to it.
 *
 * Returns:
 * The EDID in the OpRegion, or NULL if there is none or it's invalid.
 *
 */
const struct drm_edid *intel_opregion_get_edid(struct intel_connector *intel_connector)
{
	struct drm_connector *connector = &intel_connector->base;
	struct drm_i915_private *i915 = to_i915(connector->dev);
	struct intel_opregion *opregion = i915->display.opregion;
	const struct drm_edid *drm_edid;
	const void *edid;
	int len;

	if (!opregion || !opregion->asle_ext)
		return NULL;

	edid = opregion->asle_ext->bddc;

	/* Validity corresponds to number of 128-byte blocks */
	len = (opregion->asle_ext->phed & ASLE_PHED_EDID_VALID_MASK) * 128;
	if (!len || !memchr_inv(edid, 0, len))
		return NULL;

	drm_edid = drm_edid_alloc(edid, len);

	if (!drm_edid_valid(drm_edid)) {
		drm_dbg_kms(&i915->drm, "Invalid EDID in ACPI OpRegion (Mailbox #5)\n");
		drm_edid_free(drm_edid);
		drm_edid = NULL;
	}

	return drm_edid;
}

<<<<<<< HEAD
=======
bool intel_opregion_vbt_present(struct drm_i915_private *i915)
{
	struct intel_opregion *opregion = i915->display.opregion;

	if (!opregion || !opregion->vbt)
		return false;

	return true;
}

>>>>>>> 0c383648
const void *intel_opregion_get_vbt(struct drm_i915_private *i915, size_t *size)
{
	struct intel_opregion *opregion = i915->display.opregion;

	if (!opregion || !opregion->vbt)
		return NULL;

	if (size)
		*size = opregion->vbt_size;

<<<<<<< HEAD
	return opregion->vbt;
=======
	return kmemdup(opregion->vbt, opregion->vbt_size, GFP_KERNEL);
>>>>>>> 0c383648
}

bool intel_opregion_headless_sku(struct drm_i915_private *i915)
{
	struct intel_opregion *opregion = i915->display.opregion;
	struct opregion_header *header;

	if (!opregion)
		return false;

	header = opregion->header;

	if (!header || header->over.major < 2 ||
	    (header->over.major == 2 && header->over.minor < 3))
		return false;

	return opregion->header->pcon & PCON_HEADLESS_SKU;
}

void intel_opregion_register(struct drm_i915_private *i915)
{
	struct intel_opregion *opregion = i915->display.opregion;

	if (!opregion)
		return;

	if (opregion->acpi) {
		opregion->acpi_notifier.notifier_call =
			intel_opregion_video_event;
		register_acpi_notifier(&opregion->acpi_notifier);
	}

	intel_opregion_resume(i915);
}

static void intel_opregion_resume_display(struct drm_i915_private *i915)
{
	struct intel_opregion *opregion = i915->display.opregion;

	if (opregion->acpi) {
		intel_didl_outputs(i915);
		intel_setup_cadls(i915);

		/*
		 * Notify BIOS we are ready to handle ACPI video ext notifs.
		 * Right now, all the events are handled by the ACPI video
		 * module. We don't actually need to do anything with them.
		 */
		opregion->acpi->csts = 0;
		opregion->acpi->drdy = 1;
	}

	if (opregion->asle) {
		opregion->asle->tche = ASLE_TCHE_BLC_EN;
		opregion->asle->ardy = ASLE_ARDY_READY;
	}

	/* Some platforms abuse the _DSM to enable MUX */
	intel_dsm_get_bios_data_funcs_supported(i915);
}

void intel_opregion_resume(struct drm_i915_private *i915)
{
	struct intel_opregion *opregion = i915->display.opregion;

	if (!opregion)
		return;

	if (HAS_DISPLAY(i915))
		intel_opregion_resume_display(i915);

	intel_opregion_notify_adapter(i915, PCI_D0);
}

static void intel_opregion_suspend_display(struct drm_i915_private *i915)
{
	struct intel_opregion *opregion = i915->display.opregion;

	if (opregion->asle)
		opregion->asle->ardy = ASLE_ARDY_NOT_READY;

	cancel_work_sync(&opregion->asle_work);

	if (opregion->acpi)
		opregion->acpi->drdy = 0;
}

void intel_opregion_suspend(struct drm_i915_private *i915, pci_power_t state)
{
	struct intel_opregion *opregion = i915->display.opregion;

	if (!opregion)
		return;

	intel_opregion_notify_adapter(i915, state);

	if (HAS_DISPLAY(i915))
		intel_opregion_suspend_display(i915);
}

void intel_opregion_unregister(struct drm_i915_private *i915)
{
	struct intel_opregion *opregion = i915->display.opregion;

	intel_opregion_suspend(i915, PCI_D1);

	if (!opregion)
		return;

	if (opregion->acpi_notifier.notifier_call) {
		unregister_acpi_notifier(&opregion->acpi_notifier);
		opregion->acpi_notifier.notifier_call = NULL;
	}
}

void intel_opregion_cleanup(struct drm_i915_private *i915)
{
	struct intel_opregion *opregion = i915->display.opregion;

	if (!opregion)
		return;

	memunmap(opregion->header);
	if (opregion->rvda)
		memunmap(opregion->rvda);
<<<<<<< HEAD
	kfree(opregion->vbt_firmware);
=======
>>>>>>> 0c383648
	kfree(opregion);
	i915->display.opregion = NULL;
}

static int intel_opregion_show(struct seq_file *m, void *unused)
{
	struct drm_i915_private *i915 = m->private;
	struct intel_opregion *opregion = i915->display.opregion;

	if (opregion)
		seq_write(m, opregion->header, OPREGION_SIZE);

	return 0;
}

DEFINE_SHOW_ATTRIBUTE(intel_opregion);

void intel_opregion_debugfs_register(struct drm_i915_private *i915)
{
	struct drm_minor *minor = i915->drm.primary;

	debugfs_create_file("i915_opregion", 0444, minor->debugfs_root,
			    i915, &intel_opregion_fops);
}<|MERGE_RESOLUTION|>--- conflicted
+++ resolved
@@ -262,10 +262,6 @@
 	struct opregion_asle *asle;
 	struct opregion_asle_ext *asle_ext;
 	void *rvda;
-<<<<<<< HEAD
-	void *vbt_firmware;
-=======
->>>>>>> 0c383648
 	const void *vbt;
 	u32 vbt_size;
 	struct work_struct asle_work;
@@ -661,21 +657,12 @@
 }
 
 bool intel_opregion_asle_present(struct drm_i915_private *i915)
-<<<<<<< HEAD
 {
 	return i915->display.opregion && i915->display.opregion->asle;
 }
 
 void intel_opregion_asle_intr(struct drm_i915_private *i915)
 {
-=======
-{
-	return i915->display.opregion && i915->display.opregion->asle;
-}
-
-void intel_opregion_asle_intr(struct drm_i915_private *i915)
-{
->>>>>>> 0c383648
 	struct intel_opregion *opregion = i915->display.opregion;
 
 	if (opregion && opregion->asle)
@@ -880,49 +867,6 @@
 	{ }
 };
 
-<<<<<<< HEAD
-static int intel_load_vbt_firmware(struct drm_i915_private *dev_priv)
-{
-	struct intel_opregion *opregion = dev_priv->display.opregion;
-	const struct firmware *fw = NULL;
-	const char *name = dev_priv->display.params.vbt_firmware;
-	int ret;
-
-	if (!name || !*name)
-		return -ENOENT;
-
-	ret = request_firmware(&fw, name, dev_priv->drm.dev);
-	if (ret) {
-		drm_err(&dev_priv->drm,
-			"Requesting VBT firmware \"%s\" failed (%d)\n",
-			name, ret);
-		return ret;
-	}
-
-	if (intel_bios_is_valid_vbt(dev_priv, fw->data, fw->size)) {
-		opregion->vbt_firmware = kmemdup(fw->data, fw->size, GFP_KERNEL);
-		if (opregion->vbt_firmware) {
-			drm_dbg_kms(&dev_priv->drm,
-				    "Found valid VBT firmware \"%s\"\n", name);
-			opregion->vbt = opregion->vbt_firmware;
-			opregion->vbt_size = fw->size;
-			ret = 0;
-		} else {
-			ret = -ENOMEM;
-		}
-	} else {
-		drm_dbg_kms(&dev_priv->drm, "Invalid VBT firmware \"%s\"\n",
-			    name);
-		ret = -EINVAL;
-	}
-
-	release_firmware(fw);
-
-	return ret;
-}
-
-=======
->>>>>>> 0c383648
 int intel_opregion_setup(struct drm_i915_private *dev_priv)
 {
 	struct intel_opregion *opregion;
@@ -1187,8 +1131,6 @@
 	return drm_edid;
 }
 
-<<<<<<< HEAD
-=======
 bool intel_opregion_vbt_present(struct drm_i915_private *i915)
 {
 	struct intel_opregion *opregion = i915->display.opregion;
@@ -1199,7 +1141,6 @@
 	return true;
 }
 
->>>>>>> 0c383648
 const void *intel_opregion_get_vbt(struct drm_i915_private *i915, size_t *size)
 {
 	struct intel_opregion *opregion = i915->display.opregion;
@@ -1210,11 +1151,7 @@
 	if (size)
 		*size = opregion->vbt_size;
 
-<<<<<<< HEAD
-	return opregion->vbt;
-=======
 	return kmemdup(opregion->vbt, opregion->vbt_size, GFP_KERNEL);
->>>>>>> 0c383648
 }
 
 bool intel_opregion_headless_sku(struct drm_i915_private *i915)
@@ -1340,10 +1277,6 @@
 	memunmap(opregion->header);
 	if (opregion->rvda)
 		memunmap(opregion->rvda);
-<<<<<<< HEAD
-	kfree(opregion->vbt_firmware);
-=======
->>>>>>> 0c383648
 	kfree(opregion);
 	i915->display.opregion = NULL;
 }
