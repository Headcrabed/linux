/*
 * Copyright © 2008 Intel Corporation
 *             2014 Red Hat Inc.
 *
 * Permission is hereby granted, free of charge, to any person obtaining a
 * copy of this software and associated documentation files (the "Software"),
 * to deal in the Software without restriction, including without limitation
 * the rights to use, copy, modify, merge, publish, distribute, sublicense,
 * and/or sell copies of the Software, and to permit persons to whom the
 * Software is furnished to do so, subject to the following conditions:
 *
 * The above copyright notice and this permission notice (including the next
 * paragraph) shall be included in all copies or substantial portions of the
 * Software.
 *
 * THE SOFTWARE IS PROVIDED "AS IS", WITHOUT WARRANTY OF ANY KIND, EXPRESS OR
 * IMPLIED, INCLUDING BUT NOT LIMITED TO THE WARRANTIES OF MERCHANTABILITY,
 * FITNESS FOR A PARTICULAR PURPOSE AND NONINFRINGEMENT.  IN NO EVENT SHALL
 * THE AUTHORS OR COPYRIGHT HOLDERS BE LIABLE FOR ANY CLAIM, DAMAGES OR OTHER
 * LIABILITY, WHETHER IN AN ACTION OF CONTRACT, TORT OR OTHERWISE, ARISING
 * FROM, OUT OF OR IN CONNECTION WITH THE SOFTWARE OR THE USE OR OTHER DEALINGS
 * IN THE SOFTWARE.
 *
 */

#include <drm/drm_atomic.h>
#include <drm/drm_atomic_helper.h>
#include <drm/drm_edid.h>
#include <drm/drm_fixed.h>
#include <drm/drm_probe_helper.h>

#include "i915_drv.h"
#include "i915_reg.h"
#include "intel_atomic.h"
#include "intel_audio.h"
#include "intel_connector.h"
#include "intel_crtc.h"
#include "intel_ddi.h"
#include "intel_de.h"
#include "intel_display_driver.h"
#include "intel_display_types.h"
#include "intel_dp.h"
#include "intel_dp_hdcp.h"
#include "intel_dp_link_training.h"
#include "intel_dp_mst.h"
#include "intel_dp_test.h"
#include "intel_dp_tunnel.h"
#include "intel_dpio_phy.h"
#include "intel_hdcp.h"
#include "intel_hotplug.h"
#include "intel_link_bw.h"
#include "intel_psr.h"
#include "intel_vdsc.h"
#include "skl_scaler.h"

/*
 * DP MST (DisplayPort Multi-Stream Transport)
 *
 * MST support on the source depends on the platform and port. DP initialization
 * sets up MST for each MST capable encoder. This will become the primary
 * encoder for the port.
 *
 * MST initialization of each primary encoder creates MST stream encoders, one
 * per pipe, and initializes the MST topology manager. The MST stream encoders
 * are sometimes called "fake encoders", because they're virtual, not
 * physical. Thus there are (number of MST capable ports) x (number of pipes)
 * MST stream encoders in total.
 *
 * Decision to use MST for a sink happens at detect on the connector attached to
 * the primary encoder, and this will not change while the sink is connected. We
 * always use MST when possible, including for SST sinks with sideband messaging
 * support.
 *
 * The connectors for the MST streams are added and removed dynamically by the
 * topology manager. Their connection status is also determined by the topology
 * manager.
 *
 * On hardware, each transcoder may be associated with a single DDI
 * port. Multiple transcoders may be associated with the same DDI port only if
 * the port is in MST mode.
 *
 * On TGL+, all the transcoders streaming on the same DDI port will indicate a
 * primary transcoder; the TGL_DP_TP_CTL and TGL_DP_TP_STATUS registers are
 * relevant only on the primary transcoder. Prior to that, they are port
 * registers.
 */

/* From fake MST stream encoder to primary encoder */
static struct intel_encoder *to_primary_encoder(struct intel_encoder *encoder)
{
	struct intel_dp_mst_encoder *intel_mst = enc_to_mst(encoder);
	struct intel_digital_port *dig_port = intel_mst->primary;

	return &dig_port->base;
}

/* From fake MST stream encoder to primary DP */
static struct intel_dp *to_primary_dp(struct intel_encoder *encoder)
{
	struct intel_dp_mst_encoder *intel_mst = enc_to_mst(encoder);
	struct intel_digital_port *dig_port = intel_mst->primary;

	return &dig_port->dp;
}

static int intel_dp_mst_max_dpt_bpp(const struct intel_crtc_state *crtc_state,
				    bool dsc)
{
	struct intel_display *display = to_intel_display(crtc_state);
	const struct drm_display_mode *adjusted_mode =
		&crtc_state->hw.adjusted_mode;

	if (!intel_dp_is_uhbr(crtc_state) || DISPLAY_VER(display) >= 20 || !dsc)
		return INT_MAX;

	/*
	 * DSC->DPT interface width:
	 *   ICL-MTL: 72 bits (each branch has 72 bits, only left branch is used)
	 *   LNL+:    144 bits (not a bottleneck in any config)
	 *
	 * Bspec/49259 suggests that the FEC overhead needs to be
	 * applied here, though HW people claim that neither this FEC
	 * or any other overhead is applicable here (that is the actual
	 * available_bw is just symbol_clock * 72). However based on
	 * testing on MTL-P the
	 * - DELL U3224KBA display
	 * - Unigraf UCD-500 CTS test sink
	 * devices the
	 * - 5120x2880/995.59Mhz
	 * - 6016x3384/1357.23Mhz
	 * - 6144x3456/1413.39Mhz
	 * modes (all the ones having a DPT limit on the above devices),
	 * both the channel coding efficiency and an additional 3%
	 * overhead needs to be accounted for.
	 */
	return div64_u64(mul_u32_u32(intel_dp_link_symbol_clock(crtc_state->port_clock) * 72,
				     drm_dp_bw_channel_coding_efficiency(true)),
			 mul_u32_u32(adjusted_mode->crtc_clock, 1030000));
}

static int intel_dp_mst_bw_overhead(const struct intel_crtc_state *crtc_state,
				    bool ssc, int dsc_slice_count, int bpp_x16)
{
	const struct drm_display_mode *adjusted_mode =
		&crtc_state->hw.adjusted_mode;
	unsigned long flags = DRM_DP_BW_OVERHEAD_MST;
	int overhead;

	flags |= intel_dp_is_uhbr(crtc_state) ? DRM_DP_BW_OVERHEAD_UHBR : 0;
	flags |= ssc ? DRM_DP_BW_OVERHEAD_SSC_REF_CLK : 0;
	flags |= crtc_state->fec_enable ? DRM_DP_BW_OVERHEAD_FEC : 0;

	if (dsc_slice_count)
		flags |= DRM_DP_BW_OVERHEAD_DSC;

	overhead = drm_dp_bw_overhead(crtc_state->lane_count,
				      adjusted_mode->hdisplay,
				      dsc_slice_count,
				      bpp_x16,
				      flags);

	/*
	 * TODO: clarify whether a minimum required by the fixed FEC overhead
	 * in the bspec audio programming sequence is required here.
	 */
	return max(overhead, intel_dp_bw_fec_overhead(crtc_state->fec_enable));
}

static void intel_dp_mst_compute_m_n(const struct intel_crtc_state *crtc_state,
				     int overhead,
				     int bpp_x16,
				     struct intel_link_m_n *m_n)
{
	const struct drm_display_mode *adjusted_mode =
		&crtc_state->hw.adjusted_mode;

	/* TODO: Check WA 14013163432 to set data M/N for full BW utilization. */
	intel_link_compute_m_n(bpp_x16, crtc_state->lane_count,
			       adjusted_mode->crtc_clock,
			       crtc_state->port_clock,
			       overhead,
			       m_n);

	m_n->tu = DIV_ROUND_UP_ULL(mul_u32_u32(m_n->data_m, 64), m_n->data_n);
}

static int intel_dp_mst_calc_pbn(int pixel_clock, int bpp_x16, int bw_overhead)
{
	int effective_data_rate =
		intel_dp_effective_data_rate(pixel_clock, bpp_x16, bw_overhead);

	/*
	 * TODO: Use drm_dp_calc_pbn_mode() instead, once it's converted
	 * to calculate PBN with the BW overhead passed to it.
	 */
	return DIV_ROUND_UP(effective_data_rate * 64, 54 * 1000);
}

static int intel_dp_mst_dsc_get_slice_count(const struct intel_connector *connector,
					    const struct intel_crtc_state *crtc_state)
{
	const struct drm_display_mode *adjusted_mode =
		&crtc_state->hw.adjusted_mode;
	int num_joined_pipes = intel_crtc_num_joined_pipes(crtc_state);

	return intel_dp_dsc_get_slice_count(connector,
					    adjusted_mode->clock,
					    adjusted_mode->hdisplay,
					    num_joined_pipes);
}

int intel_dp_mtp_tu_compute_config(struct intel_dp *intel_dp,
				   struct intel_crtc_state *crtc_state,
				   int max_bpp, int min_bpp,
				   struct drm_connector_state *conn_state,
				   int step, bool dsc)
{
	struct intel_display *display = to_intel_display(intel_dp);
	struct drm_atomic_state *state = crtc_state->uapi.state;
	struct intel_connector *connector =
		to_intel_connector(conn_state->connector);
	const struct drm_display_mode *adjusted_mode =
		&crtc_state->hw.adjusted_mode;
	fixed20_12 pbn_div;
	int bpp, slots = -EINVAL;
	int dsc_slice_count = 0;
	int max_dpt_bpp;

	if (dsc) {
		if (!intel_dp_supports_fec(intel_dp, connector, crtc_state))
			return -EINVAL;

		crtc_state->fec_enable = !intel_dp_is_uhbr(crtc_state);
	}

	pbn_div = drm_dp_get_vc_payload_bw(crtc_state->port_clock,
					   crtc_state->lane_count);

	max_dpt_bpp = intel_dp_mst_max_dpt_bpp(crtc_state, dsc);
	if (max_bpp > max_dpt_bpp) {
		drm_dbg_kms(display->drm, "Limiting bpp to max DPT bpp (%d -> %d)\n",
			    max_bpp, max_dpt_bpp);
		max_bpp = max_dpt_bpp;
	}

	drm_dbg_kms(display->drm, "Looking for slots in range min bpp %d max bpp %d\n",
		    min_bpp, max_bpp);

	if (dsc) {
		dsc_slice_count = intel_dp_mst_dsc_get_slice_count(connector, crtc_state);
		if (!dsc_slice_count) {
			drm_dbg_kms(display->drm, "Can't get valid DSC slice count\n");

			return -ENOSPC;
		}
	}

	for (bpp = max_bpp; bpp >= min_bpp; bpp -= step) {
		int local_bw_overhead;
		int link_bpp_x16;

		drm_dbg_kms(display->drm, "Trying bpp %d\n", bpp);

		link_bpp_x16 = fxp_q4_from_int(dsc ? bpp :
					       intel_dp_output_bpp(crtc_state->output_format, bpp));

		local_bw_overhead = intel_dp_mst_bw_overhead(crtc_state,
							     false, dsc_slice_count, link_bpp_x16);
		intel_dp_mst_compute_m_n(crtc_state,
					 local_bw_overhead,
					 link_bpp_x16,
					 &crtc_state->dp_m_n);

		if (intel_dp->is_mst) {
			int remote_bw_overhead;
			int remote_tu;
			fixed20_12 pbn;

			remote_bw_overhead = intel_dp_mst_bw_overhead(crtc_state,
								      true, dsc_slice_count, link_bpp_x16);

			/*
			 * The TU size programmed to the HW determines which slots in
			 * an MTP frame are used for this stream, which needs to match
			 * the payload size programmed to the first downstream branch
			 * device's payload table.
			 *
			 * Note that atm the payload's PBN value DRM core sends via
			 * the ALLOCATE_PAYLOAD side-band message matches the payload
			 * size (which it calculates from the PBN value) it programs
			 * to the first branch device's payload table. The allocation
			 * in the payload table could be reduced though (to
			 * crtc_state->dp_m_n.tu), provided that the driver doesn't
			 * enable SSC on the corresponding link.
			 */
			pbn.full = dfixed_const(intel_dp_mst_calc_pbn(adjusted_mode->crtc_clock,
								      link_bpp_x16,
								      remote_bw_overhead));
			remote_tu = DIV_ROUND_UP(pbn.full, pbn_div.full);

			/*
			 * Aligning the TUs ensures that symbols consisting of multiple
			 * (4) symbol cycles don't get split between two consecutive
			 * MTPs, as required by Bspec.
			 * TODO: remove the alignment restriction for 128b/132b links
			 * on some platforms, where Bspec allows this.
			 */
			remote_tu = ALIGN(remote_tu, 4 / crtc_state->lane_count);

			/*
			 * Also align PBNs accordingly, since MST core will derive its
			 * own copy of TU from the PBN in drm_dp_atomic_find_time_slots().
			 * The above comment about the difference between the PBN
			 * allocated for the whole path and the TUs allocated for the
			 * first branch device's link also applies here.
			 */
			pbn.full = remote_tu * pbn_div.full;

			drm_WARN_ON(display->drm, remote_tu < crtc_state->dp_m_n.tu);
			crtc_state->dp_m_n.tu = remote_tu;

			slots = drm_dp_atomic_find_time_slots(state, &intel_dp->mst_mgr,
							      connector->port,
							      dfixed_trunc(pbn));
		} else {
			/* Same as above for remote_tu */
			crtc_state->dp_m_n.tu = ALIGN(crtc_state->dp_m_n.tu,
						      4 / crtc_state->lane_count);

			if (crtc_state->dp_m_n.tu <= 64)
				slots = crtc_state->dp_m_n.tu;
			else
				slots = -EINVAL;
		}

		if (slots == -EDEADLK)
			return slots;

		if (slots >= 0) {
			drm_WARN_ON(display->drm, slots != crtc_state->dp_m_n.tu);

			break;
		}

<<<<<<< HEAD
=======
		/* Allow using zero step to indicate one try */
		if (!step)
			break;
	}

>>>>>>> cdbc9346
	if (slots < 0) {
		drm_dbg_kms(display->drm, "failed finding vcpi slots:%d\n",
			    slots);
		return slots;
	}

	if (!dsc)
		crtc_state->pipe_bpp = bpp;
	else
		crtc_state->dsc.compressed_bpp_x16 = fxp_q4_from_int(bpp);

	drm_dbg_kms(display->drm, "Got %d slots for pipe bpp %d dsc %d\n",
		    slots, bpp, dsc);

	return 0;
}

static int mst_stream_find_vcpi_slots_for_bpp(struct intel_dp *intel_dp,
					      struct intel_crtc_state *crtc_state,
					      int max_bpp, int min_bpp,
					      struct link_config_limits *limits,
					      struct drm_connector_state *conn_state,
					      int step, bool dsc)
{
	struct drm_atomic_state *state = crtc_state->uapi.state;
	struct drm_dp_mst_topology_state *mst_state;
<<<<<<< HEAD

	mst_state = drm_atomic_get_mst_topology_state(state, &intel_dp->mst_mgr);
	if (IS_ERR(mst_state))
		return PTR_ERR(mst_state);

	crtc_state->lane_count = limits->max_lane_count;
	crtc_state->port_clock = limits->max_rate;

	mst_state->pbn_div = drm_dp_get_vc_payload_bw(crtc_state->port_clock,
						      crtc_state->lane_count);

=======

	mst_state = drm_atomic_get_mst_topology_state(state, &intel_dp->mst_mgr);
	if (IS_ERR(mst_state))
		return PTR_ERR(mst_state);

	crtc_state->lane_count = limits->max_lane_count;
	crtc_state->port_clock = limits->max_rate;

	mst_state->pbn_div = drm_dp_get_vc_payload_bw(crtc_state->port_clock,
						      crtc_state->lane_count);

>>>>>>> cdbc9346
	return intel_dp_mtp_tu_compute_config(intel_dp, crtc_state,
					      max_bpp, min_bpp,
					      conn_state, step, dsc);
}

static int mst_stream_compute_link_config(struct intel_dp *intel_dp,
					  struct intel_crtc_state *crtc_state,
					  struct drm_connector_state *conn_state,
					  struct link_config_limits *limits)
{
	/*
	 * FIXME: allocate the BW according to link_bpp, which in the case of
	 * YUV420 is only half of the pipe bpp value.
	 */
	return mst_stream_find_vcpi_slots_for_bpp(intel_dp, crtc_state,
						  fxp_q4_to_int(limits->link.max_bpp_x16),
						  fxp_q4_to_int(limits->link.min_bpp_x16),
						  limits,
						  conn_state, 2 * 3, false);
}

static int mst_stream_dsc_compute_link_config(struct intel_dp *intel_dp,
					      struct intel_crtc_state *crtc_state,
					      struct drm_connector_state *conn_state,
					      struct link_config_limits *limits)
{
	struct intel_display *display = to_intel_display(intel_dp);
	struct intel_connector *connector = to_intel_connector(conn_state->connector);
	int i, num_bpc;
	u8 dsc_bpc[3] = {};
	int min_bpp, max_bpp, sink_min_bpp, sink_max_bpp;
	int min_compressed_bpp, max_compressed_bpp;

	max_bpp = limits->pipe.max_bpp;
	min_bpp = limits->pipe.min_bpp;

	num_bpc = drm_dp_dsc_sink_supported_input_bpcs(connector->dp.dsc_dpcd,
						       dsc_bpc);

	drm_dbg_kms(display->drm, "DSC Source supported min bpp %d max bpp %d\n",
		    min_bpp, max_bpp);

	sink_max_bpp = dsc_bpc[0] * 3;
	sink_min_bpp = sink_max_bpp;

	for (i = 1; i < num_bpc; i++) {
		if (sink_min_bpp > dsc_bpc[i] * 3)
			sink_min_bpp = dsc_bpc[i] * 3;
		if (sink_max_bpp < dsc_bpc[i] * 3)
			sink_max_bpp = dsc_bpc[i] * 3;
	}

	drm_dbg_kms(display->drm, "DSC Sink supported min bpp %d max bpp %d\n",
		    sink_min_bpp, sink_max_bpp);

	if (min_bpp < sink_min_bpp)
		min_bpp = sink_min_bpp;

	if (max_bpp > sink_max_bpp)
		max_bpp = sink_max_bpp;

	crtc_state->pipe_bpp = max_bpp;

	max_compressed_bpp = fxp_q4_to_int(limits->link.max_bpp_x16);
	min_compressed_bpp = fxp_q4_to_int_roundup(limits->link.min_bpp_x16);

	drm_dbg_kms(display->drm, "DSC Sink supported compressed min bpp %d compressed max bpp %d\n",
		    min_compressed_bpp, max_compressed_bpp);

	/* Align compressed bpps according to our own constraints */
	max_compressed_bpp = intel_dp_dsc_nearest_valid_bpp(display, max_compressed_bpp,
							    crtc_state->pipe_bpp);
	min_compressed_bpp = intel_dp_dsc_nearest_valid_bpp(display, min_compressed_bpp,
							    crtc_state->pipe_bpp);

	return mst_stream_find_vcpi_slots_for_bpp(intel_dp, crtc_state, max_compressed_bpp,
						  min_compressed_bpp, limits,
						  conn_state, 1, true);
}

static int mst_stream_update_slots(struct intel_dp *intel_dp,
				   struct intel_crtc_state *crtc_state,
				   struct drm_connector_state *conn_state)
{
	struct intel_display *display = to_intel_display(intel_dp);
	struct drm_dp_mst_topology_mgr *mgr = &intel_dp->mst_mgr;
	struct drm_dp_mst_topology_state *topology_state;
	u8 link_coding_cap = intel_dp_is_uhbr(crtc_state) ?
		DP_CAP_ANSI_128B132B : DP_CAP_ANSI_8B10B;

	topology_state = drm_atomic_get_mst_topology_state(conn_state->state, mgr);
	if (IS_ERR(topology_state)) {
		drm_dbg_kms(display->drm, "slot update failed\n");
		return PTR_ERR(topology_state);
	}

	drm_dp_mst_update_slots(topology_state, link_coding_cap);

	return 0;
}

static int mode_hblank_period_ns(const struct drm_display_mode *mode)
{
	return DIV_ROUND_CLOSEST_ULL(mul_u32_u32(mode->htotal - mode->hdisplay,
						 NSEC_PER_SEC / 1000),
				     mode->crtc_clock);
}

static bool
hblank_expansion_quirk_needs_dsc(const struct intel_connector *connector,
				 const struct intel_crtc_state *crtc_state,
				 const struct link_config_limits *limits)
{
	const struct drm_display_mode *adjusted_mode =
		&crtc_state->hw.adjusted_mode;
	bool is_uhbr_sink = connector->mst_port &&
			    drm_dp_128b132b_supported(connector->mst_port->dpcd);
	int hblank_limit = is_uhbr_sink ? 500 : 300;

	if (!connector->dp.dsc_hblank_expansion_quirk)
		return false;

	if (is_uhbr_sink && !drm_dp_is_uhbr_rate(limits->max_rate))
		return false;

	if (mode_hblank_period_ns(adjusted_mode) > hblank_limit)
		return false;

	if (!intel_dp_mst_dsc_get_slice_count(connector, crtc_state))
		return false;

	return true;
}

static bool
adjust_limits_for_dsc_hblank_expansion_quirk(struct intel_dp *intel_dp,
					     const struct intel_connector *connector,
					     const struct intel_crtc_state *crtc_state,
					     struct link_config_limits *limits,
					     bool dsc)
{
	struct intel_display *display = to_intel_display(connector);
	const struct intel_crtc *crtc = to_intel_crtc(crtc_state->uapi.crtc);
	int min_bpp_x16 = limits->link.min_bpp_x16;

	if (!hblank_expansion_quirk_needs_dsc(connector, crtc_state, limits))
		return true;

	if (!dsc) {
		if (intel_dp_supports_dsc(intel_dp, connector, crtc_state)) {
			drm_dbg_kms(display->drm,
				    "[CRTC:%d:%s][CONNECTOR:%d:%s] DSC needed by hblank expansion quirk\n",
				    crtc->base.base.id, crtc->base.name,
				    connector->base.base.id, connector->base.name);
			return false;
		}

		drm_dbg_kms(display->drm,
			    "[CRTC:%d:%s][CONNECTOR:%d:%s] Increasing link min bpp to 24 due to hblank expansion quirk\n",
			    crtc->base.base.id, crtc->base.name,
			    connector->base.base.id, connector->base.name);

		if (limits->link.max_bpp_x16 < fxp_q4_from_int(24))
			return false;

		limits->link.min_bpp_x16 = fxp_q4_from_int(24);

		return true;
	}

	drm_WARN_ON(display->drm, limits->min_rate != limits->max_rate);

	if (limits->max_rate < 540000)
		min_bpp_x16 = fxp_q4_from_int(13);
	else if (limits->max_rate < 810000)
		min_bpp_x16 = fxp_q4_from_int(10);

	if (limits->link.min_bpp_x16 >= min_bpp_x16)
		return true;

	drm_dbg_kms(display->drm,
		    "[CRTC:%d:%s][CONNECTOR:%d:%s] Increasing link min bpp to " FXP_Q4_FMT " in DSC mode due to hblank expansion quirk\n",
		    crtc->base.base.id, crtc->base.name,
		    connector->base.base.id, connector->base.name,
		    FXP_Q4_ARGS(min_bpp_x16));

	if (limits->link.max_bpp_x16 < min_bpp_x16)
		return false;

	limits->link.min_bpp_x16 = min_bpp_x16;

	return true;
}

static bool
mst_stream_compute_config_limits(struct intel_dp *intel_dp,
				 const struct intel_connector *connector,
				 struct intel_crtc_state *crtc_state,
				 bool dsc,
				 struct link_config_limits *limits)
{
	if (!intel_dp_compute_config_limits(intel_dp, crtc_state, false, dsc,
					    limits))
		return false;

	return adjust_limits_for_dsc_hblank_expansion_quirk(intel_dp,
							    connector,
							    crtc_state,
							    limits,
							    dsc);
}

static int mst_stream_compute_config(struct intel_encoder *encoder,
				     struct intel_crtc_state *pipe_config,
				     struct drm_connector_state *conn_state)
{
	struct intel_display *display = to_intel_display(encoder);
	struct intel_atomic_state *state = to_intel_atomic_state(conn_state->state);
	struct intel_crtc *crtc = to_intel_crtc(pipe_config->uapi.crtc);
	struct intel_dp *intel_dp = to_primary_dp(encoder);
	struct intel_connector *connector =
		to_intel_connector(conn_state->connector);
	const struct drm_display_mode *adjusted_mode =
		&pipe_config->hw.adjusted_mode;
	struct link_config_limits limits;
	bool dsc_needed, joiner_needs_dsc;
	int num_joined_pipes;
	int ret = 0;

	if (pipe_config->fec_enable &&
	    !intel_dp_supports_fec(intel_dp, connector, pipe_config))
		return -EINVAL;

	if (adjusted_mode->flags & DRM_MODE_FLAG_DBLSCAN)
		return -EINVAL;

	num_joined_pipes = intel_dp_num_joined_pipes(intel_dp, connector,
						     adjusted_mode->crtc_hdisplay,
						     adjusted_mode->crtc_clock);
	if (num_joined_pipes > 1)
		pipe_config->joiner_pipes = GENMASK(crtc->pipe + num_joined_pipes - 1, crtc->pipe);

	pipe_config->sink_format = INTEL_OUTPUT_FORMAT_RGB;
	pipe_config->output_format = INTEL_OUTPUT_FORMAT_RGB;
	pipe_config->has_pch_encoder = false;

	joiner_needs_dsc = intel_dp_joiner_needs_dsc(display, num_joined_pipes);

	dsc_needed = joiner_needs_dsc || intel_dp->force_dsc_en ||
		!mst_stream_compute_config_limits(intel_dp, connector,
						  pipe_config, false, &limits);

	if (!dsc_needed) {
		ret = mst_stream_compute_link_config(intel_dp, pipe_config,
						     conn_state, &limits);

		if (ret == -EDEADLK)
			return ret;

		if (ret)
			dsc_needed = true;
	}

	if (dsc_needed && !intel_dp_supports_dsc(intel_dp, connector, pipe_config)) {
		drm_dbg_kms(display->drm, "DSC required but not available\n");
		return -EINVAL;
	}

	/* enable compression if the mode doesn't fit available BW */
	if (dsc_needed) {
		drm_dbg_kms(display->drm, "Try DSC (fallback=%s, joiner=%s, force=%s)\n",
			    str_yes_no(ret), str_yes_no(joiner_needs_dsc),
			    str_yes_no(intel_dp->force_dsc_en));


		if (!mst_stream_compute_config_limits(intel_dp, connector,
						      pipe_config, true,
						      &limits))
			return -EINVAL;

		/*
		 * FIXME: As bpc is hardcoded to 8, as mentioned above,
		 * WARN and ignore the debug flag force_dsc_bpc for now.
		 */
		drm_WARN(display->drm, intel_dp->force_dsc_bpc,
			 "Cannot Force BPC for MST\n");
		/*
		 * Try to get at least some timeslots and then see, if
		 * we can fit there with DSC.
		 */
		drm_dbg_kms(display->drm, "Trying to find VCPI slots in DSC mode\n");

		ret = mst_stream_dsc_compute_link_config(intel_dp, pipe_config,
							 conn_state, &limits);
		if (ret < 0)
			return ret;

		ret = intel_dp_dsc_compute_config(intel_dp, pipe_config,
						  conn_state, &limits,
						  pipe_config->dp_m_n.tu, false);
	}

	if (ret)
		return ret;

	ret = mst_stream_update_slots(intel_dp, pipe_config, conn_state);
	if (ret)
		return ret;

	pipe_config->limited_color_range =
		intel_dp_limited_color_range(pipe_config, conn_state);

	if (display->platform.geminilake || display->platform.broxton)
		pipe_config->lane_lat_optim_mask =
			bxt_dpio_phy_calc_lane_lat_optim_mask(pipe_config->lane_count);

	intel_dp_audio_compute_config(encoder, pipe_config, conn_state);

	intel_ddi_compute_min_voltage_level(pipe_config);

	intel_psr_compute_config(intel_dp, pipe_config, conn_state);

	return intel_dp_tunnel_atomic_compute_stream_bw(state, intel_dp, connector,
							pipe_config);
}

/*
 * Iterate over all connectors and return a mask of
 * all CPU transcoders streaming over the same DP link.
 */
static unsigned int
intel_dp_mst_transcoder_mask(struct intel_atomic_state *state,
			     struct intel_dp *mst_port)
{
	struct intel_display *display = to_intel_display(state);
	const struct intel_digital_connector_state *conn_state;
	struct intel_connector *connector;
	u8 transcoders = 0;
	int i;

	if (DISPLAY_VER(display) < 12)
		return 0;

	for_each_new_intel_connector_in_state(state, connector, conn_state, i) {
		const struct intel_crtc_state *crtc_state;
		struct intel_crtc *crtc;

		if (connector->mst_port != mst_port || !conn_state->base.crtc)
			continue;

		crtc = to_intel_crtc(conn_state->base.crtc);
		crtc_state = intel_atomic_get_new_crtc_state(state, crtc);

		if (!crtc_state->hw.active)
			continue;

		transcoders |= BIT(crtc_state->cpu_transcoder);
	}

	return transcoders;
}

static u8 get_pipes_downstream_of_mst_port(struct intel_atomic_state *state,
					   struct drm_dp_mst_topology_mgr *mst_mgr,
					   struct drm_dp_mst_port *parent_port)
{
	const struct intel_digital_connector_state *conn_state;
	struct intel_connector *connector;
	u8 mask = 0;
	int i;

	for_each_new_intel_connector_in_state(state, connector, conn_state, i) {
		if (!conn_state->base.crtc)
			continue;

		if (&connector->mst_port->mst_mgr != mst_mgr)
			continue;

		if (connector->port != parent_port &&
		    !drm_dp_mst_port_downstream_of_parent(mst_mgr,
							  connector->port,
							  parent_port))
			continue;

		mask |= BIT(to_intel_crtc(conn_state->base.crtc)->pipe);
	}

	return mask;
}

static int intel_dp_mst_check_fec_change(struct intel_atomic_state *state,
					 struct drm_dp_mst_topology_mgr *mst_mgr,
					 struct intel_link_bw_limits *limits)
{
	struct intel_display *display = to_intel_display(state);
	struct intel_crtc *crtc;
	u8 mst_pipe_mask;
	u8 fec_pipe_mask = 0;
	int ret;

	mst_pipe_mask = get_pipes_downstream_of_mst_port(state, mst_mgr, NULL);

	for_each_intel_crtc_in_pipe_mask(display->drm, crtc, mst_pipe_mask) {
		struct intel_crtc_state *crtc_state =
			intel_atomic_get_new_crtc_state(state, crtc);

		/* Atomic connector check should've added all the MST CRTCs. */
		if (drm_WARN_ON(display->drm, !crtc_state))
			return -EINVAL;

		if (crtc_state->fec_enable)
			fec_pipe_mask |= BIT(crtc->pipe);
	}

	if (!fec_pipe_mask || mst_pipe_mask == fec_pipe_mask)
		return 0;

	limits->force_fec_pipes |= mst_pipe_mask;

	ret = intel_modeset_pipes_in_mask_early(state, "MST FEC",
						mst_pipe_mask);

	return ret ? : -EAGAIN;
}

static int intel_dp_mst_check_bw(struct intel_atomic_state *state,
				 struct drm_dp_mst_topology_mgr *mst_mgr,
				 struct drm_dp_mst_topology_state *mst_state,
				 struct intel_link_bw_limits *limits)
{
	struct drm_dp_mst_port *mst_port;
	u8 mst_port_pipes;
	int ret;

	ret = drm_dp_mst_atomic_check_mgr(&state->base, mst_mgr, mst_state, &mst_port);
	if (ret != -ENOSPC)
		return ret;

	mst_port_pipes = get_pipes_downstream_of_mst_port(state, mst_mgr, mst_port);

	ret = intel_link_bw_reduce_bpp(state, limits,
				       mst_port_pipes, "MST link BW");

	return ret ? : -EAGAIN;
}

/**
 * intel_dp_mst_atomic_check_link - check all modeset MST link configuration
 * @state: intel atomic state
 * @limits: link BW limits
 *
 * Check the link configuration for all modeset MST outputs. If the
 * configuration is invalid @limits will be updated if possible to
 * reduce the total BW, after which the configuration for all CRTCs in
 * @state must be recomputed with the updated @limits.
 *
 * Returns:
 *   - 0 if the confugration is valid
 *   - %-EAGAIN, if the configuration is invalid and @limits got updated
 *     with fallback values with which the configuration of all CRTCs in
 *     @state must be recomputed
 *   - Other negative error, if the configuration is invalid without a
 *     fallback possibility, or the check failed for another reason
 */
int intel_dp_mst_atomic_check_link(struct intel_atomic_state *state,
				   struct intel_link_bw_limits *limits)
{
	struct drm_dp_mst_topology_mgr *mgr;
	struct drm_dp_mst_topology_state *mst_state;
	int ret;
	int i;

	for_each_new_mst_mgr_in_state(&state->base, mgr, mst_state, i) {
		ret = intel_dp_mst_check_fec_change(state, mgr, limits);
		if (ret)
			return ret;

		ret = intel_dp_mst_check_bw(state, mgr, mst_state,
					    limits);
		if (ret)
			return ret;
	}

	return 0;
}

static int mst_stream_compute_config_late(struct intel_encoder *encoder,
					  struct intel_crtc_state *crtc_state,
					  struct drm_connector_state *conn_state)
{
	struct intel_atomic_state *state = to_intel_atomic_state(conn_state->state);
	struct intel_dp *intel_dp = to_primary_dp(encoder);

	/* lowest numbered transcoder will be designated master */
	crtc_state->mst_master_transcoder =
		ffs(intel_dp_mst_transcoder_mask(state, intel_dp)) - 1;

	return 0;
}

/*
 * If one of the connectors in a MST stream needs a modeset, mark all CRTCs
 * that shares the same MST stream as mode changed,
 * intel_modeset_pipe_config()+intel_crtc_check_fastset() will take care to do
 * a fastset when possible.
 *
 * On TGL+ this is required since each stream go through a master transcoder,
 * so if the master transcoder needs modeset, all other streams in the
 * topology need a modeset. All platforms need to add the atomic state
 * for all streams in the topology, since a modeset on one may require
 * changing the MST link BW usage of the others, which in turn needs a
 * recomputation of the corresponding CRTC states.
 */
static int
mst_connector_atomic_topology_check(struct intel_connector *connector,
				    struct intel_atomic_state *state)
{
	struct intel_display *display = to_intel_display(connector);
	struct drm_connector_list_iter connector_list_iter;
	struct intel_connector *connector_iter;
	int ret = 0;

	if (!intel_connector_needs_modeset(state, &connector->base))
		return 0;

	drm_connector_list_iter_begin(display->drm, &connector_list_iter);
	for_each_intel_connector_iter(connector_iter, &connector_list_iter) {
		struct intel_digital_connector_state *conn_iter_state;
		struct intel_crtc_state *crtc_state;
		struct intel_crtc *crtc;

		if (connector_iter->mst_port != connector->mst_port ||
		    connector_iter == connector)
			continue;

		conn_iter_state = intel_atomic_get_digital_connector_state(state,
									   connector_iter);
		if (IS_ERR(conn_iter_state)) {
			ret = PTR_ERR(conn_iter_state);
			break;
		}

		if (!conn_iter_state->base.crtc)
			continue;

		crtc = to_intel_crtc(conn_iter_state->base.crtc);
		crtc_state = intel_atomic_get_crtc_state(&state->base, crtc);
		if (IS_ERR(crtc_state)) {
			ret = PTR_ERR(crtc_state);
			break;
		}

		ret = drm_atomic_add_affected_planes(&state->base, &crtc->base);
		if (ret)
			break;
		crtc_state->uapi.mode_changed = true;
	}
	drm_connector_list_iter_end(&connector_list_iter);

	return ret;
}

static int
mst_connector_atomic_check(struct drm_connector *connector,
			   struct drm_atomic_state *_state)
{
	struct intel_atomic_state *state = to_intel_atomic_state(_state);
	struct intel_connector *intel_connector =
		to_intel_connector(connector);
	int ret;

	ret = intel_digital_connector_atomic_check(connector, &state->base);
	if (ret)
		return ret;

	ret = mst_connector_atomic_topology_check(intel_connector, state);
	if (ret)
		return ret;

	if (intel_connector_needs_modeset(state, connector)) {
		ret = intel_dp_tunnel_atomic_check_state(state,
							 intel_connector->mst_port,
							 intel_connector);
		if (ret)
			return ret;
	}

	return drm_dp_atomic_release_time_slots(&state->base,
						&intel_connector->mst_port->mst_mgr,
						intel_connector->port);
}

static void mst_stream_disable(struct intel_atomic_state *state,
			       struct intel_encoder *encoder,
			       const struct intel_crtc_state *old_crtc_state,
			       const struct drm_connector_state *old_conn_state)
{
	struct intel_display *display = to_intel_display(state);
	struct intel_dp_mst_encoder *intel_mst = enc_to_mst(encoder);
	struct intel_dp *intel_dp = to_primary_dp(encoder);
	struct intel_connector *connector =
		to_intel_connector(old_conn_state->connector);

	drm_dbg_kms(display->drm, "active links %d\n",
		    intel_dp->active_mst_links);

	if (intel_dp->active_mst_links == 1)
		intel_dp->link_trained = false;

	intel_hdcp_disable(intel_mst->connector);

	intel_dp_sink_disable_decompression(state, connector, old_crtc_state);
}

static void mst_stream_post_disable(struct intel_atomic_state *state,
				    struct intel_encoder *encoder,
				    const struct intel_crtc_state *old_crtc_state,
				    const struct drm_connector_state *old_conn_state)
{
	struct intel_display *display = to_intel_display(encoder);
	struct intel_dp_mst_encoder *intel_mst = enc_to_mst(encoder);
	struct intel_encoder *primary_encoder = to_primary_encoder(encoder);
	struct intel_dp *intel_dp = to_primary_dp(encoder);
	struct intel_connector *connector =
		to_intel_connector(old_conn_state->connector);
	struct drm_dp_mst_topology_state *old_mst_state =
		drm_atomic_get_old_mst_topology_state(&state->base, &intel_dp->mst_mgr);
	struct drm_dp_mst_topology_state *new_mst_state =
		drm_atomic_get_new_mst_topology_state(&state->base, &intel_dp->mst_mgr);
	const struct drm_dp_mst_atomic_payload *old_payload =
		drm_atomic_get_mst_payload_state(old_mst_state, connector->port);
	struct drm_dp_mst_atomic_payload *new_payload =
		drm_atomic_get_mst_payload_state(new_mst_state, connector->port);
	struct intel_crtc *pipe_crtc;
	bool last_mst_stream;
	int i;

	intel_dp->active_mst_links--;
	last_mst_stream = intel_dp->active_mst_links == 0;
	drm_WARN_ON(display->drm, DISPLAY_VER(display) >= 12 && last_mst_stream &&
		    !intel_dp_mst_is_master_trans(old_crtc_state));

	for_each_pipe_crtc_modeset_disable(display, pipe_crtc, old_crtc_state, i) {
		const struct intel_crtc_state *old_pipe_crtc_state =
			intel_atomic_get_old_crtc_state(state, pipe_crtc);

		intel_crtc_vblank_off(old_pipe_crtc_state);
	}

	intel_disable_transcoder(old_crtc_state);

	drm_dp_remove_payload_part1(&intel_dp->mst_mgr, new_mst_state, new_payload);

	intel_ddi_clear_act_sent(encoder, old_crtc_state);

	intel_de_rmw(display,
		     TRANS_DDI_FUNC_CTL(display, old_crtc_state->cpu_transcoder),
		     TRANS_DDI_DP_VC_PAYLOAD_ALLOC, 0);

	intel_ddi_wait_for_act_sent(encoder, old_crtc_state);
	drm_dp_check_act_status(&intel_dp->mst_mgr);

	drm_dp_remove_payload_part2(&intel_dp->mst_mgr, new_mst_state,
				    old_payload, new_payload);

	intel_ddi_disable_transcoder_func(old_crtc_state);

	for_each_pipe_crtc_modeset_disable(display, pipe_crtc, old_crtc_state, i) {
		const struct intel_crtc_state *old_pipe_crtc_state =
			intel_atomic_get_old_crtc_state(state, pipe_crtc);

		intel_dsc_disable(old_pipe_crtc_state);

		if (DISPLAY_VER(display) >= 9)
			skl_scaler_disable(old_pipe_crtc_state);
		else
			ilk_pfit_disable(old_pipe_crtc_state);
	}

	/*
	 * Power down mst path before disabling the port, otherwise we end
	 * up getting interrupts from the sink upon detecting link loss.
	 */
	drm_dp_send_power_updown_phy(&intel_dp->mst_mgr, connector->port,
				     false);

	/*
	 * BSpec 4287: disable DIP after the transcoder is disabled and before
	 * the transcoder clock select is set to none.
	 */
	intel_dp_set_infoframes(primary_encoder, false, old_crtc_state, NULL);
	/*
	 * From TGL spec: "If multi-stream slave transcoder: Configure
	 * Transcoder Clock Select to direct no clock to the transcoder"
	 *
	 * From older GENs spec: "Configure Transcoder Clock Select to direct
	 * no clock to the transcoder"
	 */
	if (DISPLAY_VER(display) < 12 || !last_mst_stream)
		intel_ddi_disable_transcoder_clock(old_crtc_state);


	intel_mst->connector = NULL;
	if (last_mst_stream)
		primary_encoder->post_disable(state, primary_encoder,
					      old_crtc_state, NULL);

	drm_dbg_kms(display->drm, "active links %d\n",
		    intel_dp->active_mst_links);
}

static void mst_stream_post_pll_disable(struct intel_atomic_state *state,
					struct intel_encoder *encoder,
					const struct intel_crtc_state *old_crtc_state,
					const struct drm_connector_state *old_conn_state)
{
	struct intel_encoder *primary_encoder = to_primary_encoder(encoder);
	struct intel_dp *intel_dp = to_primary_dp(encoder);

	if (intel_dp->active_mst_links == 0 &&
	    primary_encoder->post_pll_disable)
		primary_encoder->post_pll_disable(state, primary_encoder, old_crtc_state, old_conn_state);
}

static void mst_stream_pre_pll_enable(struct intel_atomic_state *state,
				      struct intel_encoder *encoder,
				      const struct intel_crtc_state *pipe_config,
				      const struct drm_connector_state *conn_state)
{
	struct intel_encoder *primary_encoder = to_primary_encoder(encoder);
	struct intel_dp *intel_dp = to_primary_dp(encoder);

	if (intel_dp->active_mst_links == 0)
		primary_encoder->pre_pll_enable(state, primary_encoder,
						pipe_config, NULL);
	else
		/*
		 * The port PLL state needs to get updated for secondary
		 * streams as for the primary stream.
		 */
		intel_ddi_update_active_dpll(state, primary_encoder,
					     to_intel_crtc(pipe_config->uapi.crtc));
}

static bool intel_mst_probed_link_params_valid(struct intel_dp *intel_dp,
					       int link_rate, int lane_count)
{
	return intel_dp->link.mst_probed_rate == link_rate &&
		intel_dp->link.mst_probed_lane_count == lane_count;
}

static void intel_mst_set_probed_link_params(struct intel_dp *intel_dp,
					     int link_rate, int lane_count)
{
	intel_dp->link.mst_probed_rate = link_rate;
	intel_dp->link.mst_probed_lane_count = lane_count;
}

static void intel_mst_reprobe_topology(struct intel_dp *intel_dp,
				       const struct intel_crtc_state *crtc_state)
{
	if (intel_mst_probed_link_params_valid(intel_dp,
					       crtc_state->port_clock, crtc_state->lane_count))
		return;

	drm_dp_mst_topology_queue_probe(&intel_dp->mst_mgr);

	intel_mst_set_probed_link_params(intel_dp,
					 crtc_state->port_clock, crtc_state->lane_count);
}

static void mst_stream_pre_enable(struct intel_atomic_state *state,
				  struct intel_encoder *encoder,
				  const struct intel_crtc_state *pipe_config,
				  const struct drm_connector_state *conn_state)
{
	struct intel_display *display = to_intel_display(state);
	struct intel_dp_mst_encoder *intel_mst = enc_to_mst(encoder);
	struct intel_encoder *primary_encoder = to_primary_encoder(encoder);
	struct intel_dp *intel_dp = to_primary_dp(encoder);
	struct intel_connector *connector =
		to_intel_connector(conn_state->connector);
	struct drm_dp_mst_topology_state *mst_state =
		drm_atomic_get_new_mst_topology_state(&state->base, &intel_dp->mst_mgr);
	int ret;
	bool first_mst_stream;

	/* MST encoders are bound to a crtc, not to a connector,
	 * force the mapping here for get_hw_state.
	 */
	connector->encoder = encoder;
	intel_mst->connector = connector;
	first_mst_stream = intel_dp->active_mst_links == 0;
	drm_WARN_ON(display->drm, DISPLAY_VER(display) >= 12 && first_mst_stream &&
		    !intel_dp_mst_is_master_trans(pipe_config));

	drm_dbg_kms(display->drm, "active links %d\n",
		    intel_dp->active_mst_links);

	if (first_mst_stream)
		intel_dp_set_power(intel_dp, DP_SET_POWER_D0);

	drm_dp_send_power_updown_phy(&intel_dp->mst_mgr, connector->port, true);

	intel_dp_sink_enable_decompression(state, connector, pipe_config);

	if (first_mst_stream) {
		primary_encoder->pre_enable(state, primary_encoder,
					    pipe_config, NULL);

		intel_mst_reprobe_topology(intel_dp, pipe_config);
	}

	intel_dp->active_mst_links++;

	ret = drm_dp_add_payload_part1(&intel_dp->mst_mgr, mst_state,
				       drm_atomic_get_mst_payload_state(mst_state, connector->port));
	if (ret < 0)
		intel_dp_queue_modeset_retry_for_link(state, primary_encoder, pipe_config);

	/*
	 * Before Gen 12 this is not done as part of
	 * primary_encoder->pre_enable() and should be done here. For
	 * Gen 12+ the step in which this should be done is different for the
	 * first MST stream, so it's done on the DDI for the first stream and
	 * here for the following ones.
	 */
	if (DISPLAY_VER(display) < 12 || !first_mst_stream)
		intel_ddi_enable_transcoder_clock(encoder, pipe_config);

	if (DISPLAY_VER(display) >= 13 && !first_mst_stream)
		intel_ddi_config_transcoder_func(encoder, pipe_config);

	intel_dsc_dp_pps_write(primary_encoder, pipe_config);
	intel_ddi_set_dp_msa(pipe_config, conn_state);
}

static void enable_bs_jitter_was(const struct intel_crtc_state *crtc_state)
{
	struct intel_display *display = to_intel_display(crtc_state);
	struct drm_i915_private *i915 = to_i915(crtc_state->uapi.crtc->dev);
	u32 clear = 0;
	u32 set = 0;

	if (!IS_ALDERLAKE_P(i915))
		return;

	if (!IS_DISPLAY_STEP(display, STEP_D0, STEP_FOREVER))
		return;

	/* Wa_14013163432:adlp */
	if (crtc_state->fec_enable || intel_dp_is_uhbr(crtc_state))
		set |= DP_MST_FEC_BS_JITTER_WA(crtc_state->cpu_transcoder);

	/* Wa_14014143976:adlp */
	if (IS_DISPLAY_STEP(display, STEP_E0, STEP_FOREVER)) {
		if (intel_dp_is_uhbr(crtc_state))
			set |= DP_MST_SHORT_HBLANK_WA(crtc_state->cpu_transcoder);
		else if (crtc_state->fec_enable)
			clear |= DP_MST_SHORT_HBLANK_WA(crtc_state->cpu_transcoder);

		if (crtc_state->fec_enable || intel_dp_is_uhbr(crtc_state))
			set |= DP_MST_DPT_DPTP_ALIGN_WA(crtc_state->cpu_transcoder);
	}

	if (!clear && !set)
		return;

	intel_de_rmw(display, CHICKEN_MISC_3, clear, set);
}

static void mst_stream_enable(struct intel_atomic_state *state,
			      struct intel_encoder *encoder,
			      const struct intel_crtc_state *pipe_config,
			      const struct drm_connector_state *conn_state)
{
	struct intel_display *display = to_intel_display(encoder);
	struct intel_encoder *primary_encoder = to_primary_encoder(encoder);
	struct intel_dp *intel_dp = to_primary_dp(encoder);
	struct intel_connector *connector = to_intel_connector(conn_state->connector);
	struct drm_dp_mst_topology_state *mst_state =
		drm_atomic_get_new_mst_topology_state(&state->base, &intel_dp->mst_mgr);
	enum transcoder trans = pipe_config->cpu_transcoder;
	bool first_mst_stream = intel_dp->active_mst_links == 1;
	struct intel_crtc *pipe_crtc;
	int ret, i;

	drm_WARN_ON(display->drm, pipe_config->has_pch_encoder);

	if (intel_dp_is_uhbr(pipe_config)) {
		const struct drm_display_mode *adjusted_mode =
			&pipe_config->hw.adjusted_mode;
		u64 crtc_clock_hz = KHz(adjusted_mode->crtc_clock);

		intel_de_write(display, TRANS_DP2_VFREQHIGH(pipe_config->cpu_transcoder),
			       TRANS_DP2_VFREQ_PIXEL_CLOCK(crtc_clock_hz >> 24));
		intel_de_write(display, TRANS_DP2_VFREQLOW(pipe_config->cpu_transcoder),
			       TRANS_DP2_VFREQ_PIXEL_CLOCK(crtc_clock_hz & 0xffffff));
	}

	enable_bs_jitter_was(pipe_config);

	intel_ddi_enable_transcoder_func(encoder, pipe_config);

	intel_ddi_clear_act_sent(encoder, pipe_config);

	intel_de_rmw(display, TRANS_DDI_FUNC_CTL(display, trans), 0,
		     TRANS_DDI_DP_VC_PAYLOAD_ALLOC);

	drm_dbg_kms(display->drm, "active links %d\n",
		    intel_dp->active_mst_links);

	intel_ddi_wait_for_act_sent(encoder, pipe_config);
	drm_dp_check_act_status(&intel_dp->mst_mgr);

	if (first_mst_stream)
		intel_ddi_wait_for_fec_status(encoder, pipe_config, true);

	ret = drm_dp_add_payload_part2(&intel_dp->mst_mgr,
				       drm_atomic_get_mst_payload_state(mst_state,
									connector->port));
	if (ret < 0)
		intel_dp_queue_modeset_retry_for_link(state, primary_encoder, pipe_config);

	if (DISPLAY_VER(display) >= 12)
		intel_de_rmw(display, CHICKEN_TRANS(display, trans),
			     FECSTALL_DIS_DPTSTREAM_DPTTG,
			     pipe_config->fec_enable ? FECSTALL_DIS_DPTSTREAM_DPTTG : 0);

	intel_audio_sdp_split_update(pipe_config);

	intel_enable_transcoder(pipe_config);

	for_each_pipe_crtc_modeset_enable(display, pipe_crtc, pipe_config, i) {
		const struct intel_crtc_state *pipe_crtc_state =
			intel_atomic_get_new_crtc_state(state, pipe_crtc);

		intel_crtc_vblank_on(pipe_crtc_state);
	}

	intel_hdcp_enable(state, encoder, pipe_config, conn_state);
}

static bool mst_stream_get_hw_state(struct intel_encoder *encoder,
				    enum pipe *pipe)
{
	struct intel_dp_mst_encoder *intel_mst = enc_to_mst(encoder);
	*pipe = intel_mst->pipe;
	if (intel_mst->connector)
		return true;
	return false;
}

static void mst_stream_get_config(struct intel_encoder *encoder,
				  struct intel_crtc_state *pipe_config)
{
	struct intel_encoder *primary_encoder = to_primary_encoder(encoder);

	primary_encoder->get_config(primary_encoder, pipe_config);
}

static bool mst_stream_initial_fastset_check(struct intel_encoder *encoder,
					     struct intel_crtc_state *crtc_state)
{
	struct intel_encoder *primary_encoder = to_primary_encoder(encoder);

	return intel_dp_initial_fastset_check(primary_encoder, crtc_state);
}

static int mst_connector_get_ddc_modes(struct drm_connector *connector)
{
	struct intel_display *display = to_intel_display(connector->dev);
	struct intel_connector *intel_connector = to_intel_connector(connector);
	struct intel_dp *intel_dp = intel_connector->mst_port;
	const struct drm_edid *drm_edid;
	int ret;

	if (drm_connector_is_unregistered(connector))
		return intel_connector_update_modes(connector, NULL);

	if (!intel_display_driver_check_access(display))
		return drm_edid_connector_add_modes(connector);

	drm_edid = drm_dp_mst_edid_read(connector, &intel_dp->mst_mgr, intel_connector->port);

	ret = intel_connector_update_modes(connector, drm_edid);

	drm_edid_free(drm_edid);

	return ret;
}

static int
mst_connector_late_register(struct drm_connector *connector)
{
	struct intel_connector *intel_connector = to_intel_connector(connector);
	int ret;

	ret = drm_dp_mst_connector_late_register(connector,
						 intel_connector->port);
	if (ret < 0)
		return ret;

	ret = intel_connector_register(connector);
	if (ret < 0)
		drm_dp_mst_connector_early_unregister(connector,
						      intel_connector->port);

	return ret;
}

static void
mst_connector_early_unregister(struct drm_connector *connector)
{
	struct intel_connector *intel_connector = to_intel_connector(connector);

	intel_connector_unregister(connector);
	drm_dp_mst_connector_early_unregister(connector,
					      intel_connector->port);
}

static const struct drm_connector_funcs mst_connector_funcs = {
	.fill_modes = drm_helper_probe_single_connector_modes,
	.atomic_get_property = intel_digital_connector_atomic_get_property,
	.atomic_set_property = intel_digital_connector_atomic_set_property,
	.late_register = mst_connector_late_register,
	.early_unregister = mst_connector_early_unregister,
	.destroy = intel_connector_destroy,
	.atomic_destroy_state = drm_atomic_helper_connector_destroy_state,
	.atomic_duplicate_state = intel_digital_connector_duplicate_state,
};

static int mst_connector_get_modes(struct drm_connector *connector)
{
	return mst_connector_get_ddc_modes(connector);
}

static int
mst_connector_mode_valid_ctx(struct drm_connector *connector,
			     struct drm_display_mode *mode,
			     struct drm_modeset_acquire_ctx *ctx,
			     enum drm_mode_status *status)
{
	struct intel_display *display = to_intel_display(connector->dev);
	struct drm_i915_private *dev_priv = to_i915(connector->dev);
	struct intel_connector *intel_connector = to_intel_connector(connector);
	struct intel_dp *intel_dp = intel_connector->mst_port;
	struct drm_dp_mst_topology_mgr *mgr = &intel_dp->mst_mgr;
	struct drm_dp_mst_port *port = intel_connector->port;
	const int min_bpp = 18;
	int max_dotclk = display->cdclk.max_dotclk_freq;
	int max_rate, mode_rate, max_lanes, max_link_clock;
	int ret;
	bool dsc = false;
	u16 dsc_max_compressed_bpp = 0;
	u8 dsc_slice_count = 0;
	int target_clock = mode->clock;
	int num_joined_pipes;

	if (drm_connector_is_unregistered(connector)) {
		*status = MODE_ERROR;
		return 0;
	}

	*status = intel_cpu_transcoder_mode_valid(dev_priv, mode);
	if (*status != MODE_OK)
		return 0;

	if (mode->flags & DRM_MODE_FLAG_DBLCLK) {
		*status = MODE_H_ILLEGAL;
		return 0;
	}

	if (mode->clock < 10000) {
		*status = MODE_CLOCK_LOW;
		return 0;
	}

	max_link_clock = intel_dp_max_link_rate(intel_dp);
	max_lanes = intel_dp_max_lane_count(intel_dp);

	max_rate = intel_dp_max_link_data_rate(intel_dp,
					       max_link_clock, max_lanes);
	mode_rate = intel_dp_link_required(mode->clock, min_bpp);

	/*
	 * TODO:
	 * - Also check if compression would allow for the mode
	 * - Calculate the overhead using drm_dp_bw_overhead() /
	 *   drm_dp_bw_channel_coding_efficiency(), similarly to the
	 *   compute config code, as drm_dp_calc_pbn_mode() doesn't
	 *   account with all the overheads.
	 * - Check here and during compute config the BW reported by
	 *   DFP_Link_Available_Payload_Bandwidth_Number (or the
	 *   corresponding link capabilities of the sink) in case the
	 *   stream is uncompressed for it by the last branch device.
	 */
	num_joined_pipes = intel_dp_num_joined_pipes(intel_dp, intel_connector,
						     mode->hdisplay, target_clock);
	max_dotclk *= num_joined_pipes;

	ret = drm_modeset_lock(&mgr->base.lock, ctx);
	if (ret)
		return ret;

	if (mode_rate > max_rate || mode->clock > max_dotclk ||
	    drm_dp_calc_pbn_mode(mode->clock, min_bpp << 4) > port->full_pbn) {
		*status = MODE_CLOCK_HIGH;
		return 0;
	}

	if (intel_dp_has_dsc(intel_connector)) {
		/*
		 * TBD pass the connector BPC,
		 * for now U8_MAX so that max BPC on that platform would be picked
		 */
		int pipe_bpp = intel_dp_dsc_compute_max_bpp(intel_connector, U8_MAX);

		if (drm_dp_sink_supports_fec(intel_connector->dp.fec_capability)) {
			dsc_max_compressed_bpp =
				intel_dp_dsc_get_max_compressed_bpp(display,
								    max_link_clock,
								    max_lanes,
								    target_clock,
								    mode->hdisplay,
								    num_joined_pipes,
								    INTEL_OUTPUT_FORMAT_RGB,
								    pipe_bpp, 64);
			dsc_slice_count =
				intel_dp_dsc_get_slice_count(intel_connector,
							     target_clock,
							     mode->hdisplay,
							     num_joined_pipes);
		}

		dsc = dsc_max_compressed_bpp && dsc_slice_count;
	}

	if (intel_dp_joiner_needs_dsc(display, num_joined_pipes) && !dsc) {
		*status = MODE_CLOCK_HIGH;
		return 0;
	}

	if (mode_rate > max_rate && !dsc) {
		*status = MODE_CLOCK_HIGH;
		return 0;
	}

	*status = intel_mode_valid_max_plane_size(dev_priv, mode, num_joined_pipes);
	return 0;
}

static struct drm_encoder *
mst_connector_atomic_best_encoder(struct drm_connector *connector,
				  struct drm_atomic_state *state)
{
	struct drm_connector_state *connector_state = drm_atomic_get_new_connector_state(state,
											 connector);
	struct intel_connector *intel_connector = to_intel_connector(connector);
	struct intel_dp *intel_dp = intel_connector->mst_port;
	struct intel_crtc *crtc = to_intel_crtc(connector_state->crtc);

	return &intel_dp->mst_encoders[crtc->pipe]->base.base;
}

static int
mst_connector_detect_ctx(struct drm_connector *connector,
			 struct drm_modeset_acquire_ctx *ctx, bool force)
{
	struct intel_display *display = to_intel_display(connector->dev);
	struct intel_connector *intel_connector = to_intel_connector(connector);
	struct intel_dp *intel_dp = intel_connector->mst_port;

	if (!intel_display_device_enabled(display))
		return connector_status_disconnected;

	if (drm_connector_is_unregistered(connector))
		return connector_status_disconnected;

	if (!intel_display_driver_check_access(display))
		return connector->status;

	intel_dp_flush_connector_commits(intel_connector);

	return drm_dp_mst_detect_port(connector, ctx, &intel_dp->mst_mgr,
				      intel_connector->port);
}

static const struct drm_connector_helper_funcs mst_connector_helper_funcs = {
	.get_modes = mst_connector_get_modes,
	.mode_valid_ctx = mst_connector_mode_valid_ctx,
	.atomic_best_encoder = mst_connector_atomic_best_encoder,
	.atomic_check = mst_connector_atomic_check,
	.detect_ctx = mst_connector_detect_ctx,
};

static void mst_stream_encoder_destroy(struct drm_encoder *encoder)
{
	struct intel_dp_mst_encoder *intel_mst = enc_to_mst(to_intel_encoder(encoder));

	drm_encoder_cleanup(encoder);
	kfree(intel_mst);
}

static const struct drm_encoder_funcs mst_stream_encoder_funcs = {
	.destroy = mst_stream_encoder_destroy,
};

static bool mst_connector_get_hw_state(struct intel_connector *connector)
{
	/* This is the MST stream encoder set in ->pre_enable, if any */
	struct intel_encoder *encoder = intel_attached_encoder(connector);
	enum pipe pipe;

	if (!encoder || !connector->base.state->crtc)
		return false;

	return encoder->get_hw_state(encoder, &pipe);
}

static int mst_topology_add_connector_properties(struct intel_dp *intel_dp,
						 struct drm_connector *connector,
						 const char *pathprop)
{
	struct intel_display *display = to_intel_display(intel_dp);

	drm_object_attach_property(&connector->base,
				   display->drm->mode_config.path_property, 0);
	drm_object_attach_property(&connector->base,
				   display->drm->mode_config.tile_property, 0);

	intel_attach_force_audio_property(connector);
	intel_attach_broadcast_rgb_property(connector);

	/*
	 * Reuse the prop from the SST connector because we're
	 * not allowed to create new props after device registration.
	 */
	connector->max_bpc_property =
		intel_dp->attached_connector->base.max_bpc_property;
	if (connector->max_bpc_property)
		drm_connector_attach_max_bpc_property(connector, 6, 12);

	return drm_connector_set_path_property(connector, pathprop);
}

static void
intel_dp_mst_read_decompression_port_dsc_caps(struct intel_dp *intel_dp,
					      struct intel_connector *connector)
{
	u8 dpcd_caps[DP_RECEIVER_CAP_SIZE];

	if (!connector->dp.dsc_decompression_aux)
		return;

	if (drm_dp_read_dpcd_caps(connector->dp.dsc_decompression_aux, dpcd_caps) < 0)
		return;

	intel_dp_get_dsc_sink_cap(dpcd_caps[DP_DPCD_REV], connector);
}

static bool detect_dsc_hblank_expansion_quirk(const struct intel_connector *connector)
{
	struct intel_display *display = to_intel_display(connector);
	struct drm_dp_aux *aux = connector->dp.dsc_decompression_aux;
	struct drm_dp_desc desc;
	u8 dpcd[DP_RECEIVER_CAP_SIZE];

	if (!aux)
		return false;

	/*
	 * A logical port's OUI (at least for affected sinks) is all 0, so
	 * instead of that the parent port's OUI is used for identification.
	 */
	if (drm_dp_mst_port_is_logical(connector->port)) {
		aux = drm_dp_mst_aux_for_parent(connector->port);
		if (!aux)
			aux = &connector->mst_port->aux;
	}

	if (drm_dp_read_dpcd_caps(aux, dpcd) < 0)
		return false;

	if (drm_dp_read_desc(aux, &desc, drm_dp_is_branch(dpcd)) < 0)
		return false;

	if (!drm_dp_has_quirk(&desc,
			      DP_DPCD_QUIRK_HBLANK_EXPANSION_REQUIRES_DSC))
		return false;

	/*
	 * UHBR (MST sink) devices requiring this quirk don't advertise the
	 * HBLANK expansion support. Presuming that they perform HBLANK
	 * expansion internally, or are affected by this issue on modes with a
	 * short HBLANK for other reasons.
	 */
	if (!drm_dp_128b132b_supported(dpcd) &&
	    !(dpcd[DP_RECEIVE_PORT_0_CAP_0] & DP_HBLANK_EXPANSION_CAPABLE))
		return false;

	drm_dbg_kms(display->drm,
		    "[CONNECTOR:%d:%s] DSC HBLANK expansion quirk detected\n",
		    connector->base.base.id, connector->base.name);

	return true;
}

static struct drm_connector *
mst_topology_add_connector(struct drm_dp_mst_topology_mgr *mgr,
			   struct drm_dp_mst_port *port,
			   const char *pathprop)
{
	struct intel_dp *intel_dp = container_of(mgr, struct intel_dp, mst_mgr);
	struct intel_display *display = to_intel_display(intel_dp);
	struct intel_digital_port *dig_port = dp_to_dig_port(intel_dp);
	struct intel_connector *intel_connector;
	struct drm_connector *connector;
	enum pipe pipe;
	int ret;

	intel_connector = intel_connector_alloc();
	if (!intel_connector)
		return NULL;

	connector = &intel_connector->base;

	intel_connector->get_hw_state = mst_connector_get_hw_state;
	intel_connector->sync_state = intel_dp_connector_sync_state;
	intel_connector->mst_port = intel_dp;
	intel_connector->port = port;
	drm_dp_mst_get_port_malloc(port);

	intel_dp_init_modeset_retry_work(intel_connector);

	ret = drm_connector_dynamic_init(display->drm, connector, &mst_connector_funcs,
					 DRM_MODE_CONNECTOR_DisplayPort, NULL);
	if (ret) {
		drm_dp_mst_put_port_malloc(port);
		intel_connector_free(intel_connector);
		return NULL;
	}

	intel_connector->dp.dsc_decompression_aux = drm_dp_mst_dsc_aux_for_port(port);
	intel_dp_mst_read_decompression_port_dsc_caps(intel_dp, intel_connector);
	intel_connector->dp.dsc_hblank_expansion_quirk =
		detect_dsc_hblank_expansion_quirk(intel_connector);

	drm_connector_helper_add(connector, &mst_connector_helper_funcs);

	for_each_pipe(display, pipe) {
		struct drm_encoder *enc =
			&intel_dp->mst_encoders[pipe]->base.base;

		ret = drm_connector_attach_encoder(&intel_connector->base, enc);
		if (ret)
			goto err;
	}

	ret = mst_topology_add_connector_properties(intel_dp, connector, pathprop);
	if (ret)
		goto err;

	ret = intel_dp_hdcp_init(dig_port, intel_connector);
	if (ret)
		drm_dbg_kms(display->drm, "[%s:%d] HDCP MST init failed, skipping.\n",
			    connector->name, connector->base.id);

	return connector;

err:
	drm_connector_cleanup(connector);
	return NULL;
}

static void
mst_topology_poll_hpd_irq(struct drm_dp_mst_topology_mgr *mgr)
{
	struct intel_dp *intel_dp = container_of(mgr, struct intel_dp, mst_mgr);

	intel_hpd_trigger_irq(dp_to_dig_port(intel_dp));
}

static const struct drm_dp_mst_topology_cbs mst_topology_cbs = {
	.add_connector = mst_topology_add_connector,
	.poll_hpd_irq = mst_topology_poll_hpd_irq,
};

/* Create a fake encoder for an individual MST stream */
static struct intel_dp_mst_encoder *
mst_stream_encoder_create(struct intel_digital_port *dig_port, enum pipe pipe)
{
	struct intel_display *display = to_intel_display(dig_port);
	struct intel_encoder *primary_encoder = &dig_port->base;
	struct intel_dp_mst_encoder *intel_mst;
	struct intel_encoder *encoder;

	intel_mst = kzalloc(sizeof(*intel_mst), GFP_KERNEL);

	if (!intel_mst)
		return NULL;

	intel_mst->pipe = pipe;
	encoder = &intel_mst->base;
	intel_mst->primary = dig_port;

	drm_encoder_init(display->drm, &encoder->base, &mst_stream_encoder_funcs,
			 DRM_MODE_ENCODER_DPMST, "DP-MST %c", pipe_name(pipe));

	encoder->type = INTEL_OUTPUT_DP_MST;
	encoder->power_domain = primary_encoder->power_domain;
	encoder->port = primary_encoder->port;
	encoder->cloneable = 0;
	/*
	 * This is wrong, but broken userspace uses the intersection
	 * of possible_crtcs of all the encoders of a given connector
	 * to figure out which crtcs can drive said connector. What
	 * should be used instead is the union of possible_crtcs.
	 * To keep such userspace functioning we must misconfigure
	 * this to make sure the intersection is not empty :(
	 */
	encoder->pipe_mask = ~0;

	encoder->compute_config = mst_stream_compute_config;
	encoder->compute_config_late = mst_stream_compute_config_late;
	encoder->disable = mst_stream_disable;
	encoder->post_disable = mst_stream_post_disable;
	encoder->post_pll_disable = mst_stream_post_pll_disable;
	encoder->update_pipe = intel_ddi_update_pipe;
	encoder->pre_pll_enable = mst_stream_pre_pll_enable;
	encoder->pre_enable = mst_stream_pre_enable;
	encoder->enable = mst_stream_enable;
	encoder->audio_enable = intel_audio_codec_enable;
	encoder->audio_disable = intel_audio_codec_disable;
	encoder->get_hw_state = mst_stream_get_hw_state;
	encoder->get_config = mst_stream_get_config;
	encoder->initial_fastset_check = mst_stream_initial_fastset_check;

	return intel_mst;

}

/* Create the fake encoders for MST streams */
static bool
mst_stream_encoders_create(struct intel_digital_port *dig_port)
{
	struct intel_display *display = to_intel_display(dig_port);
	struct intel_dp *intel_dp = &dig_port->dp;
	enum pipe pipe;

	for_each_pipe(display, pipe)
		intel_dp->mst_encoders[pipe] = mst_stream_encoder_create(dig_port, pipe);
	return true;
}

int
intel_dp_mst_encoder_active_links(struct intel_digital_port *dig_port)
{
	return dig_port->dp.active_mst_links;
}

int
intel_dp_mst_encoder_init(struct intel_digital_port *dig_port, int conn_base_id)
{
	struct intel_display *display = to_intel_display(dig_port);
	struct intel_dp *intel_dp = &dig_port->dp;
	enum port port = dig_port->base.port;
	int ret;

	if (!HAS_DP_MST(display) || intel_dp_is_edp(intel_dp))
		return 0;

	if (DISPLAY_VER(display) < 12 && port == PORT_A)
		return 0;

	if (DISPLAY_VER(display) < 11 && port == PORT_E)
		return 0;

	intel_dp->mst_mgr.cbs = &mst_topology_cbs;

	/* create encoders */
	mst_stream_encoders_create(dig_port);
	ret = drm_dp_mst_topology_mgr_init(&intel_dp->mst_mgr, display->drm,
					   &intel_dp->aux, 16, 3, conn_base_id);
	if (ret) {
		intel_dp->mst_mgr.cbs = NULL;
		return ret;
	}

	return 0;
}

bool intel_dp_mst_source_support(struct intel_dp *intel_dp)
{
	return intel_dp->mst_mgr.cbs;
}

void
intel_dp_mst_encoder_cleanup(struct intel_digital_port *dig_port)
{
	struct intel_dp *intel_dp = &dig_port->dp;

	if (!intel_dp_mst_source_support(intel_dp))
		return;

	drm_dp_mst_topology_mgr_destroy(&intel_dp->mst_mgr);
	/* encoders will get killed by normal cleanup */

	intel_dp->mst_mgr.cbs = NULL;
}

bool intel_dp_mst_is_master_trans(const struct intel_crtc_state *crtc_state)
{
	return crtc_state->mst_master_transcoder == crtc_state->cpu_transcoder;
}

bool intel_dp_mst_is_slave_trans(const struct intel_crtc_state *crtc_state)
{
	return crtc_state->mst_master_transcoder != INVALID_TRANSCODER &&
	       crtc_state->mst_master_transcoder != crtc_state->cpu_transcoder;
}

/**
 * intel_dp_mst_add_topology_state_for_connector - add MST topology state for a connector
 * @state: atomic state
 * @connector: connector to add the state for
 * @crtc: the CRTC @connector is attached to
 *
 * Add the MST topology state for @connector to @state.
 *
 * Returns 0 on success, negative error code on failure.
 */
static int
intel_dp_mst_add_topology_state_for_connector(struct intel_atomic_state *state,
					      struct intel_connector *connector,
					      struct intel_crtc *crtc)
{
	struct drm_dp_mst_topology_state *mst_state;

	if (!connector->mst_port)
		return 0;

	mst_state = drm_atomic_get_mst_topology_state(&state->base,
						      &connector->mst_port->mst_mgr);
	if (IS_ERR(mst_state))
		return PTR_ERR(mst_state);

	mst_state->pending_crtc_mask |= drm_crtc_mask(&crtc->base);

	return 0;
}

/**
 * intel_dp_mst_add_topology_state_for_crtc - add MST topology state for a CRTC
 * @state: atomic state
 * @crtc: CRTC to add the state for
 *
 * Add the MST topology state for @crtc to @state.
 *
 * Returns 0 on success, negative error code on failure.
 */
int intel_dp_mst_add_topology_state_for_crtc(struct intel_atomic_state *state,
					     struct intel_crtc *crtc)
{
	struct drm_connector *_connector;
	struct drm_connector_state *conn_state;
	int i;

	for_each_new_connector_in_state(&state->base, _connector, conn_state, i) {
		struct intel_connector *connector = to_intel_connector(_connector);
		int ret;

		if (conn_state->crtc != &crtc->base)
			continue;

		ret = intel_dp_mst_add_topology_state_for_connector(state, connector, crtc);
		if (ret)
			return ret;
	}

	return 0;
}

static struct intel_connector *
get_connector_in_state_for_crtc(struct intel_atomic_state *state,
				const struct intel_crtc *crtc)
{
	struct drm_connector_state *old_conn_state;
	struct drm_connector_state *new_conn_state;
	struct drm_connector *_connector;
	int i;

	for_each_oldnew_connector_in_state(&state->base, _connector,
					   old_conn_state, new_conn_state, i) {
		struct intel_connector *connector =
			to_intel_connector(_connector);

		if (old_conn_state->crtc == &crtc->base ||
		    new_conn_state->crtc == &crtc->base)
			return connector;
	}

	return NULL;
}

/**
 * intel_dp_mst_crtc_needs_modeset - check if changes in topology need to modeset the given CRTC
 * @state: atomic state
 * @crtc: CRTC for which to check the modeset requirement
 *
 * Check if any change in a MST topology requires a forced modeset on @crtc in
 * this topology. One such change is enabling/disabling the DSC decompression
 * state in the first branch device's UFP DPCD as required by one CRTC, while
 * the other @crtc in the same topology is still active, requiring a full modeset
 * on @crtc.
 */
bool intel_dp_mst_crtc_needs_modeset(struct intel_atomic_state *state,
				     struct intel_crtc *crtc)
{
	const struct intel_connector *crtc_connector;
	const struct drm_connector_state *conn_state;
	const struct drm_connector *_connector;
	int i;

	if (!intel_crtc_has_type(intel_atomic_get_new_crtc_state(state, crtc),
				 INTEL_OUTPUT_DP_MST))
		return false;

	crtc_connector = get_connector_in_state_for_crtc(state, crtc);

	if (!crtc_connector)
		/* None of the connectors in the topology needs modeset */
		return false;

	for_each_new_connector_in_state(&state->base, _connector, conn_state, i) {
		const struct intel_connector *connector =
			to_intel_connector(_connector);
		const struct intel_crtc_state *new_crtc_state;
		const struct intel_crtc_state *old_crtc_state;
		struct intel_crtc *crtc_iter;

		if (connector->mst_port != crtc_connector->mst_port ||
		    !conn_state->crtc)
			continue;

		crtc_iter = to_intel_crtc(conn_state->crtc);

		new_crtc_state = intel_atomic_get_new_crtc_state(state, crtc_iter);
		old_crtc_state = intel_atomic_get_old_crtc_state(state, crtc_iter);

		if (!intel_crtc_needs_modeset(new_crtc_state))
			continue;

		if (old_crtc_state->dsc.compression_enable ==
		    new_crtc_state->dsc.compression_enable)
			continue;
		/*
		 * Toggling the decompression flag because of this stream in
		 * the first downstream branch device's UFP DPCD may reset the
		 * whole branch device. To avoid the reset while other streams
		 * are also active modeset the whole MST topology in this
		 * case.
		 */
		if (connector->dp.dsc_decompression_aux ==
		    &connector->mst_port->aux)
			return true;
	}

	return false;
}

/**
 * intel_dp_mst_prepare_probe - Prepare an MST link for topology probing
 * @intel_dp: DP port object
 *
 * Prepare an MST link for topology probing, programming the target
 * link parameters to DPCD. This step is a requirement of the enumaration
 * of path resources during probing.
 */
void intel_dp_mst_prepare_probe(struct intel_dp *intel_dp)
{
	int link_rate = intel_dp_max_link_rate(intel_dp);
	int lane_count = intel_dp_max_lane_count(intel_dp);
	u8 rate_select;
	u8 link_bw;

	if (intel_dp->link_trained)
		return;

	if (intel_mst_probed_link_params_valid(intel_dp, link_rate, lane_count))
		return;

	intel_dp_compute_rate(intel_dp, link_rate, &link_bw, &rate_select);

	intel_dp_link_training_set_mode(intel_dp, link_rate, false);
	intel_dp_link_training_set_bw(intel_dp, link_bw, rate_select, lane_count,
				      drm_dp_enhanced_frame_cap(intel_dp->dpcd));

	intel_mst_set_probed_link_params(intel_dp, link_rate, lane_count);
}

/*
 * intel_dp_mst_verify_dpcd_state - verify the MST SW enabled state wrt. the DPCD
 * @intel_dp: DP port object
 *
 * Verify if @intel_dp's MST enabled SW state matches the corresponding DPCD
 * state. A long HPD pulse - not long enough to be detected as a disconnected
 * state - could've reset the DPCD state, which requires tearing
 * down/recreating the MST topology.
 *
 * Returns %true if the SW MST enabled and DPCD states match, %false
 * otherwise.
 */
bool intel_dp_mst_verify_dpcd_state(struct intel_dp *intel_dp)
{
	struct intel_display *display = to_intel_display(intel_dp);
	struct intel_connector *connector = intel_dp->attached_connector;
	struct intel_digital_port *dig_port = dp_to_dig_port(intel_dp);
	struct intel_encoder *encoder = &dig_port->base;
	int ret;
	u8 val;

	if (!intel_dp->is_mst)
		return true;

	ret = drm_dp_dpcd_readb(intel_dp->mst_mgr.aux, DP_MSTM_CTRL, &val);

	/* Adjust the expected register value for SST + SideBand. */
	if (ret < 0 || val != (DP_MST_EN | DP_UP_REQ_EN | DP_UPSTREAM_IS_SRC)) {
		drm_dbg_kms(display->drm,
			    "[CONNECTOR:%d:%s][ENCODER:%d:%s] MST mode got reset, removing topology (ret=%d, ctrl=0x%02x)\n",
			    connector->base.base.id, connector->base.name,
			    encoder->base.base.id, encoder->base.name,
			    ret, val);

		return false;
	}

	return true;
}<|MERGE_RESOLUTION|>--- conflicted
+++ resolved
@@ -342,14 +342,11 @@
 			break;
 		}
 
-<<<<<<< HEAD
-=======
 		/* Allow using zero step to indicate one try */
 		if (!step)
 			break;
 	}
 
->>>>>>> cdbc9346
 	if (slots < 0) {
 		drm_dbg_kms(display->drm, "failed finding vcpi slots:%d\n",
 			    slots);
@@ -376,7 +373,6 @@
 {
 	struct drm_atomic_state *state = crtc_state->uapi.state;
 	struct drm_dp_mst_topology_state *mst_state;
-<<<<<<< HEAD
 
 	mst_state = drm_atomic_get_mst_topology_state(state, &intel_dp->mst_mgr);
 	if (IS_ERR(mst_state))
@@ -388,19 +384,6 @@
 	mst_state->pbn_div = drm_dp_get_vc_payload_bw(crtc_state->port_clock,
 						      crtc_state->lane_count);
 
-=======
-
-	mst_state = drm_atomic_get_mst_topology_state(state, &intel_dp->mst_mgr);
-	if (IS_ERR(mst_state))
-		return PTR_ERR(mst_state);
-
-	crtc_state->lane_count = limits->max_lane_count;
-	crtc_state->port_clock = limits->max_rate;
-
-	mst_state->pbn_div = drm_dp_get_vc_payload_bw(crtc_state->port_clock,
-						      crtc_state->lane_count);
-
->>>>>>> cdbc9346
 	return intel_dp_mtp_tu_compute_config(intel_dp, crtc_state,
 					      max_bpp, min_bpp,
 					      conn_state, step, dsc);
