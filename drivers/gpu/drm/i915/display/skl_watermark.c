--- conflicted
+++ resolved
@@ -3290,11 +3290,7 @@
 	 * WaWmMemoryReadLatency
 	 *
 	 * punit doesn't take into account the read latency so we need
-<<<<<<< HEAD
-	 * to add proper adjustement to each valid level we retrieve
-=======
 	 * to add proper adjustment to each valid level we retrieve
->>>>>>> e8a457b7
 	 * from the punit when level 0 response data is 0us.
 	 */
 	if (wm[0] == 0) {
@@ -3372,7 +3368,6 @@
 static void skl_setup_wm_latency(struct drm_i915_private *i915)
 {
 	struct intel_display *display = &i915->display;
-<<<<<<< HEAD
 
 	if (HAS_HW_SAGV_WM(display))
 		display->wm.num_levels = 6;
@@ -3382,17 +3377,6 @@
 	if (DISPLAY_VER(display) >= 14)
 		mtl_read_wm_latency(i915, display->wm.skl_latency);
 	else
-=======
-
-	if (HAS_HW_SAGV_WM(display))
-		display->wm.num_levels = 6;
-	else
-		display->wm.num_levels = 8;
-
-	if (DISPLAY_VER(display) >= 14)
-		mtl_read_wm_latency(i915, display->wm.skl_latency);
-	else
->>>>>>> e8a457b7
 		skl_read_wm_latency(i915, display->wm.skl_latency);
 
 	intel_print_wm_latency(i915, "Gen9 Plane", display->wm.skl_latency);
@@ -3627,7 +3611,6 @@
 static void mbus_ctl_join_update(struct drm_i915_private *i915,
 				 const struct intel_dbuf_state *dbuf_state,
 				 enum pipe pipe)
-<<<<<<< HEAD
 {
 	u32 mbus_ctl;
 
@@ -3644,41 +3627,6 @@
 	intel_de_rmw(i915, MBUS_CTL,
 		     MBUS_HASHING_MODE_MASK | MBUS_JOIN |
 		     MBUS_JOIN_PIPE_SELECT_MASK, mbus_ctl);
-=======
-{
-	u32 mbus_ctl;
-
-	if (dbuf_state->joined_mbus)
-		mbus_ctl = MBUS_HASHING_MODE_1x4 | MBUS_JOIN;
-	else
-		mbus_ctl = MBUS_HASHING_MODE_2x2;
-
-	if (pipe != INVALID_PIPE)
-		mbus_ctl |= MBUS_JOIN_PIPE_SELECT(pipe);
-	else
-		mbus_ctl |= MBUS_JOIN_PIPE_SELECT_NONE;
-
-	intel_de_rmw(i915, MBUS_CTL,
-		     MBUS_HASHING_MODE_MASK | MBUS_JOIN |
-		     MBUS_JOIN_PIPE_SELECT_MASK, mbus_ctl);
-}
-
-static void intel_dbuf_mbus_join_update(struct intel_atomic_state *state,
-					enum pipe pipe)
-{
-	struct drm_i915_private *i915 = to_i915(state->base.dev);
-	const struct intel_dbuf_state *old_dbuf_state =
-		intel_atomic_get_old_dbuf_state(state);
-	const struct intel_dbuf_state *new_dbuf_state =
-		intel_atomic_get_new_dbuf_state(state);
-
-	drm_dbg_kms(&i915->drm, "Changing mbus joined: %s -> %s (pipe: %c)\n",
-		    str_yes_no(old_dbuf_state->joined_mbus),
-		    str_yes_no(new_dbuf_state->joined_mbus),
-		    pipe != INVALID_PIPE ? pipe_name(pipe) : '*');
-
-	mbus_ctl_join_update(i915, new_dbuf_state, pipe);
->>>>>>> e8a457b7
 }
 
 static void intel_dbuf_mbus_join_update(struct intel_atomic_state *state,
@@ -4082,245 +4030,6 @@
 	i915->display.funcs.wm = &skl_wm_funcs;
 }
 
-static void skl_mbus_sanitize(struct drm_i915_private *i915)
-{
-	struct intel_display *display = &i915->display;
-	struct intel_dbuf_state *dbuf_state =
-		to_intel_dbuf_state(display->dbuf.obj.state);
-
-	if (!HAS_MBUS_JOINING(display))
-		return;
-
-	if (!dbuf_state->joined_mbus ||
-	    adlp_check_mbus_joined(dbuf_state->active_pipes))
-		return;
-
-	drm_dbg_kms(display->drm, "Disabling redundant MBUS joining (active pipes 0x%x)\n",
-		    dbuf_state->active_pipes);
-
-	dbuf_state->joined_mbus = false;
-	intel_dbuf_mdclk_cdclk_ratio_update(i915,
-					    dbuf_state->mdclk_cdclk_ratio,
-					    dbuf_state->joined_mbus);
-	pipe_mbus_dbox_ctl_update(i915, dbuf_state);
-	mbus_ctl_join_update(i915, dbuf_state, INVALID_PIPE);
-}
-
-static bool skl_dbuf_is_misconfigured(struct drm_i915_private *i915)
-{
-	const struct intel_dbuf_state *dbuf_state =
-		to_intel_dbuf_state(i915->display.dbuf.obj.state);
-	struct skl_ddb_entry entries[I915_MAX_PIPES] = {};
-	struct intel_crtc *crtc;
-
-	for_each_intel_crtc(&i915->drm, crtc) {
-		const struct intel_crtc_state *crtc_state =
-			to_intel_crtc_state(crtc->base.state);
-
-		entries[crtc->pipe] = crtc_state->wm.skl.ddb;
-	}
-
-	for_each_intel_crtc(&i915->drm, crtc) {
-		const struct intel_crtc_state *crtc_state =
-			to_intel_crtc_state(crtc->base.state);
-		u8 slices;
-
-		slices = skl_compute_dbuf_slices(crtc, dbuf_state->active_pipes,
-						 dbuf_state->joined_mbus);
-		if (dbuf_state->slices[crtc->pipe] & ~slices)
-			return true;
-
-		if (skl_ddb_allocation_overlaps(&crtc_state->wm.skl.ddb, entries,
-						I915_MAX_PIPES, crtc->pipe))
-			return true;
-	}
-
-	return false;
-}
-
-static void skl_dbuf_sanitize(struct drm_i915_private *i915)
-{
-	struct intel_crtc *crtc;
-
-	/*
-	 * On TGL/RKL (at least) the BIOS likes to assign the planes
-	 * to the wrong DBUF slices. This will cause an infinite loop
-	 * in skl_commit_modeset_enables() as it can't find a way to
-	 * transition between the old bogus DBUF layout to the new
-	 * proper DBUF layout without DBUF allocation overlaps between
-	 * the planes (which cannot be allowed or else the hardware
-	 * may hang). If we detect a bogus DBUF layout just turn off
-	 * all the planes so that skl_commit_modeset_enables() can
-	 * simply ignore them.
-	 */
-	if (!skl_dbuf_is_misconfigured(i915))
-		return;
-
-	drm_dbg_kms(&i915->drm, "BIOS has misprogrammed the DBUF, disabling all planes\n");
-
-	for_each_intel_crtc(&i915->drm, crtc) {
-		struct intel_plane *plane = to_intel_plane(crtc->base.primary);
-		const struct intel_plane_state *plane_state =
-			to_intel_plane_state(plane->base.state);
-		struct intel_crtc_state *crtc_state =
-			to_intel_crtc_state(crtc->base.state);
-
-		if (plane_state->uapi.visible)
-			intel_plane_disable_noatomic(crtc, plane);
-
-		drm_WARN_ON(&i915->drm, crtc_state->active_planes != 0);
-
-		memset(&crtc_state->wm.skl.ddb, 0, sizeof(crtc_state->wm.skl.ddb));
-	}
-}
-
-static void skl_wm_get_hw_state_and_sanitize(struct drm_i915_private *i915)
-{
-	skl_wm_get_hw_state(i915);
-
-	skl_mbus_sanitize(i915);
-	skl_dbuf_sanitize(i915);
-}
-
-void intel_wm_state_verify(struct intel_atomic_state *state,
-			   struct intel_crtc *crtc)
-{
-	struct intel_display *display = to_intel_display(state);
-	struct drm_i915_private *i915 = to_i915(state->base.dev);
-	const struct intel_crtc_state *new_crtc_state =
-		intel_atomic_get_new_crtc_state(state, crtc);
-	struct skl_hw_state {
-		struct skl_ddb_entry ddb[I915_MAX_PLANES];
-		struct skl_ddb_entry ddb_y[I915_MAX_PLANES];
-		u16 min_ddb[I915_MAX_PLANES];
-		u16 interim_ddb[I915_MAX_PLANES];
-		struct skl_pipe_wm wm;
-	} *hw;
-	const struct skl_pipe_wm *sw_wm = &new_crtc_state->wm.skl.optimal;
-	struct intel_plane *plane;
-	u8 hw_enabled_slices;
-	int level;
-
-	if (DISPLAY_VER(i915) < 9 || !new_crtc_state->hw.active)
-		return;
-
-	hw = kzalloc(sizeof(*hw), GFP_KERNEL);
-	if (!hw)
-		return;
-
-	skl_pipe_wm_get_hw_state(crtc, &hw->wm);
-
-	skl_pipe_ddb_get_hw_state(crtc, hw->ddb, hw->ddb_y, hw->min_ddb, hw->interim_ddb);
-
-	hw_enabled_slices = intel_enabled_dbuf_slices_mask(i915);
-
-	if (DISPLAY_VER(i915) >= 11 &&
-	    hw_enabled_slices != i915->display.dbuf.enabled_slices)
-		drm_err(&i915->drm,
-			"mismatch in DBUF Slices (expected 0x%x, got 0x%x)\n",
-			i915->display.dbuf.enabled_slices,
-			hw_enabled_slices);
-
-	for_each_intel_plane_on_crtc(&i915->drm, crtc, plane) {
-		const struct skl_ddb_entry *hw_ddb_entry, *sw_ddb_entry;
-		const struct skl_wm_level *hw_wm_level, *sw_wm_level;
-
-		/* Watermarks */
-		for (level = 0; level < i915->display.wm.num_levels; level++) {
-			hw_wm_level = &hw->wm.planes[plane->id].wm[level];
-			sw_wm_level = skl_plane_wm_level(sw_wm, plane->id, level);
-
-			if (skl_wm_level_equals(hw_wm_level, sw_wm_level))
-				continue;
-
-			drm_err(&i915->drm,
-				"[PLANE:%d:%s] mismatch in WM%d (expected e=%d b=%u l=%u, got e=%d b=%u l=%u)\n",
-				plane->base.base.id, plane->base.name, level,
-				sw_wm_level->enable,
-				sw_wm_level->blocks,
-				sw_wm_level->lines,
-				hw_wm_level->enable,
-				hw_wm_level->blocks,
-				hw_wm_level->lines);
-		}
-
-		hw_wm_level = &hw->wm.planes[plane->id].trans_wm;
-		sw_wm_level = skl_plane_trans_wm(sw_wm, plane->id);
-
-		if (!skl_wm_level_equals(hw_wm_level, sw_wm_level)) {
-			drm_err(&i915->drm,
-				"[PLANE:%d:%s] mismatch in trans WM (expected e=%d b=%u l=%u, got e=%d b=%u l=%u)\n",
-				plane->base.base.id, plane->base.name,
-				sw_wm_level->enable,
-				sw_wm_level->blocks,
-				sw_wm_level->lines,
-				hw_wm_level->enable,
-				hw_wm_level->blocks,
-				hw_wm_level->lines);
-		}
-
-		hw_wm_level = &hw->wm.planes[plane->id].sagv.wm0;
-		sw_wm_level = &sw_wm->planes[plane->id].sagv.wm0;
-
-		if (HAS_HW_SAGV_WM(display) &&
-		    !skl_wm_level_equals(hw_wm_level, sw_wm_level)) {
-			drm_err(&i915->drm,
-				"[PLANE:%d:%s] mismatch in SAGV WM (expected e=%d b=%u l=%u, got e=%d b=%u l=%u)\n",
-				plane->base.base.id, plane->base.name,
-				sw_wm_level->enable,
-				sw_wm_level->blocks,
-				sw_wm_level->lines,
-				hw_wm_level->enable,
-				hw_wm_level->blocks,
-				hw_wm_level->lines);
-		}
-
-		hw_wm_level = &hw->wm.planes[plane->id].sagv.trans_wm;
-		sw_wm_level = &sw_wm->planes[plane->id].sagv.trans_wm;
-
-		if (HAS_HW_SAGV_WM(display) &&
-		    !skl_wm_level_equals(hw_wm_level, sw_wm_level)) {
-			drm_err(&i915->drm,
-				"[PLANE:%d:%s] mismatch in SAGV trans WM (expected e=%d b=%u l=%u, got e=%d b=%u l=%u)\n",
-				plane->base.base.id, plane->base.name,
-				sw_wm_level->enable,
-				sw_wm_level->blocks,
-				sw_wm_level->lines,
-				hw_wm_level->enable,
-				hw_wm_level->blocks,
-				hw_wm_level->lines);
-		}
-
-		/* DDB */
-		hw_ddb_entry = &hw->ddb[PLANE_CURSOR];
-		sw_ddb_entry = &new_crtc_state->wm.skl.plane_ddb[PLANE_CURSOR];
-
-		if (!skl_ddb_entry_equal(hw_ddb_entry, sw_ddb_entry)) {
-			drm_err(&i915->drm,
-				"[PLANE:%d:%s] mismatch in DDB (expected (%u,%u), found (%u,%u))\n",
-				plane->base.base.id, plane->base.name,
-				sw_ddb_entry->start, sw_ddb_entry->end,
-				hw_ddb_entry->start, hw_ddb_entry->end);
-		}
-	}
-
-	kfree(hw);
-}
-
-static const struct intel_wm_funcs skl_wm_funcs = {
-	.compute_global_watermarks = skl_compute_wm,
-	.get_hw_state = skl_wm_get_hw_state_and_sanitize,
-};
-
-void skl_wm_init(struct drm_i915_private *i915)
-{
-	intel_sagv_init(i915);
-
-	skl_setup_wm_latency(i915);
-
-	i915->display.funcs.wm = &skl_wm_funcs;
-}
-
 static int skl_watermark_ipc_status_show(struct seq_file *m, void *data)
 {
 	struct drm_i915_private *i915 = m->private;
