--- conflicted
+++ resolved
@@ -285,12 +285,9 @@
 	if (pipe_config->has_audio)
 		drm_print_hex_dump(&p, "ELD: ", pipe_config->eld,
 				   drm_eld_size(pipe_config->eld));
-<<<<<<< HEAD
-=======
 
 	drm_printf(&p, "scanline offset: %d\n",
 		   intel_crtc_scanline_offset(pipe_config));
->>>>>>> e8a457b7
 
 	drm_printf(&p, "vblank delay: %d, framestart delay: %d, MSA timing delay: %d\n",
 		   pipe_config->hw.adjusted_mode.crtc_vblank_start -
