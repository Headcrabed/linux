// SPDX-License-Identifier: MIT
/*
 * Copyright © 2020 Intel Corporation
 *
 * HDMI support for G4x,ILK,SNB,IVB,VLV,CHV (HSW+ handled by the DDI code).
 */

#include "g4x_hdmi.h"
#include "i915_drv.h"
#include "i915_reg.h"
#include "intel_atomic.h"
#include "intel_audio.h"
#include "intel_connector.h"
#include "intel_crtc.h"
#include "intel_de.h"
#include "intel_display_power.h"
#include "intel_display_types.h"
#include "intel_dp_aux.h"
#include "intel_dpio_phy.h"
#include "intel_fdi.h"
#include "intel_fifo_underrun.h"
#include "intel_hdmi.h"
#include "intel_hotplug.h"
#include "intel_sdvo.h"
#include "vlv_sideband.h"

static void intel_hdmi_prepare(struct intel_encoder *encoder,
			       const struct intel_crtc_state *crtc_state)
{
	struct intel_display *display = to_intel_display(encoder);
	struct drm_i915_private *dev_priv = to_i915(display->drm);
	struct intel_crtc *crtc = to_intel_crtc(crtc_state->uapi.crtc);
	struct intel_hdmi *intel_hdmi = enc_to_intel_hdmi(encoder);
	const struct drm_display_mode *adjusted_mode = &crtc_state->hw.adjusted_mode;
	u32 hdmi_val;

	intel_dp_dual_mode_set_tmds_output(intel_hdmi, true);

	hdmi_val = SDVO_ENCODING_HDMI;
	if (!HAS_PCH_SPLIT(dev_priv) && crtc_state->limited_color_range)
		hdmi_val |= HDMI_COLOR_RANGE_16_235;
	if (adjusted_mode->flags & DRM_MODE_FLAG_PVSYNC)
		hdmi_val |= SDVO_VSYNC_ACTIVE_HIGH;
	if (adjusted_mode->flags & DRM_MODE_FLAG_PHSYNC)
		hdmi_val |= SDVO_HSYNC_ACTIVE_HIGH;

	if (crtc_state->pipe_bpp > 24)
		hdmi_val |= HDMI_COLOR_FORMAT_12bpc;
	else
		hdmi_val |= SDVO_COLOR_FORMAT_8bpc;

	if (crtc_state->has_hdmi_sink)
		hdmi_val |= HDMI_MODE_SELECT_HDMI;

	if (HAS_PCH_CPT(dev_priv))
		hdmi_val |= SDVO_PIPE_SEL_CPT(crtc->pipe);
	else if (display->platform.cherryview)
		hdmi_val |= SDVO_PIPE_SEL_CHV(crtc->pipe);
	else
		hdmi_val |= SDVO_PIPE_SEL(crtc->pipe);

	intel_de_write(display, intel_hdmi->hdmi_reg, hdmi_val);
	intel_de_posting_read(display, intel_hdmi->hdmi_reg);
}

static bool intel_hdmi_get_hw_state(struct intel_encoder *encoder,
				    enum pipe *pipe)
{
	struct intel_display *display = to_intel_display(encoder);
	struct intel_hdmi *intel_hdmi = enc_to_intel_hdmi(encoder);
	intel_wakeref_t wakeref;
	bool ret;

	wakeref = intel_display_power_get_if_enabled(display,
						     encoder->power_domain);
	if (!wakeref)
		return false;

	ret = intel_sdvo_port_enabled(display, intel_hdmi->hdmi_reg, pipe);

	intel_display_power_put(display, encoder->power_domain, wakeref);

	return ret;
}

static bool connector_is_hdmi(struct drm_connector *connector)
{
	struct intel_encoder *encoder =
		intel_attached_encoder(to_intel_connector(connector));

	return encoder && encoder->type == INTEL_OUTPUT_HDMI;
}

static bool g4x_compute_has_hdmi_sink(struct intel_atomic_state *state,
				      struct intel_crtc *this_crtc)
{
	const struct drm_connector_state *conn_state;
	struct drm_connector *connector;
	int i;

	/*
	 * On g4x only one HDMI port can transmit infoframes/audio at
	 * any given time. Select the first suitable port for this duty.
	 *
	 * See also g4x_hdmi_connector_atomic_check().
	 */
	for_each_new_connector_in_state(&state->base, connector, conn_state, i) {
		struct intel_encoder *encoder = to_intel_encoder(conn_state->best_encoder);
		const struct intel_crtc_state *crtc_state;
		struct intel_crtc *crtc;

		if (!connector_is_hdmi(connector))
			continue;

		crtc = to_intel_crtc(conn_state->crtc);
		if (!crtc)
			continue;

		crtc_state = intel_atomic_get_new_crtc_state(state, crtc);

		if (!intel_hdmi_compute_has_hdmi_sink(encoder, crtc_state, conn_state))
			continue;

		return crtc == this_crtc;
	}

	return false;
}

static int g4x_hdmi_compute_config(struct intel_encoder *encoder,
				   struct intel_crtc_state *crtc_state,
				   struct drm_connector_state *conn_state)
{
	struct intel_display *display = to_intel_display(encoder);
	struct intel_atomic_state *state = to_intel_atomic_state(crtc_state->uapi.state);
	struct intel_crtc *crtc = to_intel_crtc(crtc_state->uapi.crtc);
	struct drm_i915_private *i915 = to_i915(encoder->base.dev);

	if (HAS_PCH_SPLIT(i915)) {
		crtc_state->has_pch_encoder = true;
		if (!intel_fdi_compute_pipe_bpp(crtc_state))
			return -EINVAL;
	}

	if (display->platform.g4x)
		crtc_state->has_hdmi_sink = g4x_compute_has_hdmi_sink(state, crtc);
	else
		crtc_state->has_hdmi_sink =
			intel_hdmi_compute_has_hdmi_sink(encoder, crtc_state, conn_state);

	return intel_hdmi_compute_config(encoder, crtc_state, conn_state);
}

static void intel_hdmi_get_config(struct intel_encoder *encoder,
				  struct intel_crtc_state *pipe_config)
{
	struct intel_display *display = to_intel_display(encoder);
	struct drm_i915_private *dev_priv = to_i915(display->drm);
	struct intel_hdmi *intel_hdmi = enc_to_intel_hdmi(encoder);
	u32 tmp, flags = 0;
	int dotclock;

	pipe_config->output_types |= BIT(INTEL_OUTPUT_HDMI);

	tmp = intel_de_read(display, intel_hdmi->hdmi_reg);

	if (tmp & SDVO_HSYNC_ACTIVE_HIGH)
		flags |= DRM_MODE_FLAG_PHSYNC;
	else
		flags |= DRM_MODE_FLAG_NHSYNC;

	if (tmp & SDVO_VSYNC_ACTIVE_HIGH)
		flags |= DRM_MODE_FLAG_PVSYNC;
	else
		flags |= DRM_MODE_FLAG_NVSYNC;

	if (tmp & HDMI_MODE_SELECT_HDMI)
		pipe_config->has_hdmi_sink = true;

	pipe_config->infoframes.enable |=
		intel_hdmi_infoframes_enabled(encoder, pipe_config);

	if (pipe_config->infoframes.enable)
		pipe_config->has_infoframe = true;

	if (tmp & HDMI_AUDIO_ENABLE)
		pipe_config->has_audio = true;

	if (!HAS_PCH_SPLIT(dev_priv) &&
	    tmp & HDMI_COLOR_RANGE_16_235)
		pipe_config->limited_color_range = true;

	pipe_config->hw.adjusted_mode.flags |= flags;

	if ((tmp & SDVO_COLOR_FORMAT_MASK) == HDMI_COLOR_FORMAT_12bpc)
		dotclock = DIV_ROUND_CLOSEST(pipe_config->port_clock * 2, 3);
	else
		dotclock = pipe_config->port_clock;

	if (pipe_config->pixel_multiplier)
		dotclock /= pipe_config->pixel_multiplier;

	pipe_config->hw.adjusted_mode.crtc_clock = dotclock;

	pipe_config->lane_count = 4;

	intel_hdmi_read_gcp_infoframe(encoder, pipe_config);

	intel_read_infoframe(encoder, pipe_config,
			     HDMI_INFOFRAME_TYPE_AVI,
			     &pipe_config->infoframes.avi);
	intel_read_infoframe(encoder, pipe_config,
			     HDMI_INFOFRAME_TYPE_SPD,
			     &pipe_config->infoframes.spd);
	intel_read_infoframe(encoder, pipe_config,
			     HDMI_INFOFRAME_TYPE_VENDOR,
			     &pipe_config->infoframes.hdmi);

	intel_audio_codec_get_config(encoder, pipe_config);
}

static void g4x_hdmi_enable_port(struct intel_encoder *encoder,
				 const struct intel_crtc_state *pipe_config)
{
	struct intel_display *display = to_intel_display(encoder);
	struct intel_hdmi *intel_hdmi = enc_to_intel_hdmi(encoder);
	u32 temp;

	temp = intel_de_read(display, intel_hdmi->hdmi_reg);

	temp |= SDVO_ENABLE;

	intel_de_write(display, intel_hdmi->hdmi_reg, temp);
	intel_de_posting_read(display, intel_hdmi->hdmi_reg);
}

static void g4x_hdmi_audio_enable(struct intel_encoder *encoder,
				  const struct intel_crtc_state *crtc_state,
				  const struct drm_connector_state *conn_state)
{
	struct intel_display *display = to_intel_display(encoder);
	struct intel_hdmi *hdmi = enc_to_intel_hdmi(encoder);

	if (!crtc_state->has_audio)
		return;

	drm_WARN_ON(display->drm, !crtc_state->has_hdmi_sink);

	/* Enable audio presence detect */
	intel_de_rmw(display, hdmi->hdmi_reg, 0, HDMI_AUDIO_ENABLE);

	intel_audio_codec_enable(encoder, crtc_state, conn_state);
}

static void g4x_hdmi_audio_disable(struct intel_encoder *encoder,
				   const struct intel_crtc_state *old_crtc_state,
				   const struct drm_connector_state *old_conn_state)
{
	struct intel_display *display = to_intel_display(encoder);
	struct intel_hdmi *hdmi = enc_to_intel_hdmi(encoder);

	if (!old_crtc_state->has_audio)
		return;

	intel_audio_codec_disable(encoder, old_crtc_state, old_conn_state);

	/* Disable audio presence detect */
	intel_de_rmw(display, hdmi->hdmi_reg, HDMI_AUDIO_ENABLE, 0);
}

static void g4x_enable_hdmi(struct intel_atomic_state *state,
			    struct intel_encoder *encoder,
			    const struct intel_crtc_state *pipe_config,
			    const struct drm_connector_state *conn_state)
{
	g4x_hdmi_enable_port(encoder, pipe_config);
}

static void ibx_enable_hdmi(struct intel_atomic_state *state,
			    struct intel_encoder *encoder,
			    const struct intel_crtc_state *pipe_config,
			    const struct drm_connector_state *conn_state)
{
	struct intel_display *display = to_intel_display(encoder);
	struct intel_hdmi *intel_hdmi = enc_to_intel_hdmi(encoder);
	u32 temp;

	temp = intel_de_read(display, intel_hdmi->hdmi_reg);

	temp |= SDVO_ENABLE;

	/*
	 * HW workaround, need to write this twice for issue
	 * that may result in first write getting masked.
	 */
	intel_de_write(display, intel_hdmi->hdmi_reg, temp);
	intel_de_posting_read(display, intel_hdmi->hdmi_reg);
	intel_de_write(display, intel_hdmi->hdmi_reg, temp);
	intel_de_posting_read(display, intel_hdmi->hdmi_reg);

	/*
	 * HW workaround, need to toggle enable bit off and on
	 * for 12bpc with pixel repeat.
	 *
	 * FIXME: BSpec says this should be done at the end of
	 * the modeset sequence, so not sure if this isn't too soon.
	 */
	if (pipe_config->pipe_bpp > 24 &&
	    pipe_config->pixel_multiplier > 1) {
		intel_de_write(display, intel_hdmi->hdmi_reg,
			       temp & ~SDVO_ENABLE);
		intel_de_posting_read(display, intel_hdmi->hdmi_reg);

		/*
		 * HW workaround, need to write this twice for issue
		 * that may result in first write getting masked.
		 */
		intel_de_write(display, intel_hdmi->hdmi_reg, temp);
		intel_de_posting_read(display, intel_hdmi->hdmi_reg);
		intel_de_write(display, intel_hdmi->hdmi_reg, temp);
		intel_de_posting_read(display, intel_hdmi->hdmi_reg);
	}
}

static void cpt_enable_hdmi(struct intel_atomic_state *state,
			    struct intel_encoder *encoder,
			    const struct intel_crtc_state *pipe_config,
			    const struct drm_connector_state *conn_state)
{
	struct intel_display *display = to_intel_display(encoder);
	struct intel_crtc *crtc = to_intel_crtc(pipe_config->uapi.crtc);
	struct intel_hdmi *intel_hdmi = enc_to_intel_hdmi(encoder);
	enum pipe pipe = crtc->pipe;
	u32 temp;

	temp = intel_de_read(display, intel_hdmi->hdmi_reg);

	temp |= SDVO_ENABLE;

	/*
	 * WaEnableHDMI8bpcBefore12bpc:snb,ivb
	 *
	 * The procedure for 12bpc is as follows:
	 * 1. disable HDMI clock gating
	 * 2. enable HDMI with 8bpc
	 * 3. enable HDMI with 12bpc
	 * 4. enable HDMI clock gating
	 */

	if (pipe_config->pipe_bpp > 24) {
		intel_de_rmw(display, TRANS_CHICKEN1(pipe),
			     0, TRANS_CHICKEN1_HDMIUNIT_GC_DISABLE);

		temp &= ~SDVO_COLOR_FORMAT_MASK;
		temp |= SDVO_COLOR_FORMAT_8bpc;
	}

	intel_de_write(display, intel_hdmi->hdmi_reg, temp);
	intel_de_posting_read(display, intel_hdmi->hdmi_reg);

	if (pipe_config->pipe_bpp > 24) {
		temp &= ~SDVO_COLOR_FORMAT_MASK;
		temp |= HDMI_COLOR_FORMAT_12bpc;

		intel_de_write(display, intel_hdmi->hdmi_reg, temp);
		intel_de_posting_read(display, intel_hdmi->hdmi_reg);

		intel_de_rmw(display, TRANS_CHICKEN1(pipe),
			     TRANS_CHICKEN1_HDMIUNIT_GC_DISABLE, 0);
	}
}

static void vlv_enable_hdmi(struct intel_atomic_state *state,
			    struct intel_encoder *encoder,
			    const struct intel_crtc_state *pipe_config,
			    const struct drm_connector_state *conn_state)
{
}

static void intel_disable_hdmi(struct intel_atomic_state *state,
			       struct intel_encoder *encoder,
			       const struct intel_crtc_state *old_crtc_state,
			       const struct drm_connector_state *old_conn_state)
{
	struct intel_display *display = to_intel_display(encoder);
	struct drm_i915_private *dev_priv = to_i915(display->drm);
	struct intel_hdmi *intel_hdmi = enc_to_intel_hdmi(encoder);
	struct intel_digital_port *dig_port =
		hdmi_to_dig_port(intel_hdmi);
	struct intel_crtc *crtc = to_intel_crtc(old_crtc_state->uapi.crtc);
	u32 temp;

	temp = intel_de_read(display, intel_hdmi->hdmi_reg);

	temp &= ~SDVO_ENABLE;
	intel_de_write(display, intel_hdmi->hdmi_reg, temp);
	intel_de_posting_read(display, intel_hdmi->hdmi_reg);

	/*
	 * HW workaround for IBX, we need to move the port
	 * to transcoder A after disabling it to allow the
	 * matching DP port to be enabled on transcoder A.
	 */
	if (HAS_PCH_IBX(dev_priv) && crtc->pipe == PIPE_B) {
		/*
		 * We get CPU/PCH FIFO underruns on the other pipe when
		 * doing the workaround. Sweep them under the rug.
		 */
		intel_set_cpu_fifo_underrun_reporting(display, PIPE_A, false);
		intel_set_pch_fifo_underrun_reporting(display, PIPE_A, false);

		temp &= ~SDVO_PIPE_SEL_MASK;
		temp |= SDVO_ENABLE | SDVO_PIPE_SEL(PIPE_A);
		/*
		 * HW workaround, need to write this twice for issue
		 * that may result in first write getting masked.
		 */
		intel_de_write(display, intel_hdmi->hdmi_reg, temp);
		intel_de_posting_read(display, intel_hdmi->hdmi_reg);
		intel_de_write(display, intel_hdmi->hdmi_reg, temp);
		intel_de_posting_read(display, intel_hdmi->hdmi_reg);

		temp &= ~SDVO_ENABLE;
		intel_de_write(display, intel_hdmi->hdmi_reg, temp);
		intel_de_posting_read(display, intel_hdmi->hdmi_reg);

		intel_wait_for_vblank_if_active(display, PIPE_A);
		intel_set_cpu_fifo_underrun_reporting(display, PIPE_A, true);
		intel_set_pch_fifo_underrun_reporting(display, PIPE_A, true);
	}

	dig_port->set_infoframes(encoder,
				       false,
				       old_crtc_state, old_conn_state);

	intel_dp_dual_mode_set_tmds_output(intel_hdmi, false);
}

static void g4x_disable_hdmi(struct intel_atomic_state *state,
			     struct intel_encoder *encoder,
			     const struct intel_crtc_state *old_crtc_state,
			     const struct drm_connector_state *old_conn_state)
{
	intel_disable_hdmi(state, encoder, old_crtc_state, old_conn_state);
}

static void pch_disable_hdmi(struct intel_atomic_state *state,
			     struct intel_encoder *encoder,
			     const struct intel_crtc_state *old_crtc_state,
			     const struct drm_connector_state *old_conn_state)
{
}

static void pch_post_disable_hdmi(struct intel_atomic_state *state,
				  struct intel_encoder *encoder,
				  const struct intel_crtc_state *old_crtc_state,
				  const struct drm_connector_state *old_conn_state)
{
	intel_disable_hdmi(state, encoder, old_crtc_state, old_conn_state);
}

static void intel_hdmi_pre_enable(struct intel_atomic_state *state,
				  struct intel_encoder *encoder,
				  const struct intel_crtc_state *pipe_config,
				  const struct drm_connector_state *conn_state)
{
	struct intel_digital_port *dig_port =
		enc_to_dig_port(encoder);

	intel_hdmi_prepare(encoder, pipe_config);

	dig_port->set_infoframes(encoder,
				       pipe_config->has_infoframe,
				       pipe_config, conn_state);
}

static void vlv_hdmi_pre_enable(struct intel_atomic_state *state,
				struct intel_encoder *encoder,
				const struct intel_crtc_state *pipe_config,
				const struct drm_connector_state *conn_state)
{
	struct intel_digital_port *dig_port = enc_to_dig_port(encoder);

	vlv_phy_pre_encoder_enable(encoder, pipe_config);

	/* HDMI 1.0V-2dB */
	vlv_set_phy_signal_level(encoder, pipe_config,
				 0x2b245f5f, 0x00002000,
				 0x5578b83a, 0x2b247878);

	dig_port->set_infoframes(encoder,
			      pipe_config->has_infoframe,
			      pipe_config, conn_state);

	g4x_hdmi_enable_port(encoder, pipe_config);

	vlv_wait_port_ready(encoder, 0x0);
}

static void vlv_hdmi_pre_pll_enable(struct intel_atomic_state *state,
				    struct intel_encoder *encoder,
				    const struct intel_crtc_state *pipe_config,
				    const struct drm_connector_state *conn_state)
{
	intel_hdmi_prepare(encoder, pipe_config);

	vlv_phy_pre_pll_enable(encoder, pipe_config);
}

static void chv_hdmi_pre_pll_enable(struct intel_atomic_state *state,
				    struct intel_encoder *encoder,
				    const struct intel_crtc_state *pipe_config,
				    const struct drm_connector_state *conn_state)
{
	intel_hdmi_prepare(encoder, pipe_config);

	chv_phy_pre_pll_enable(encoder, pipe_config);
}

static void chv_hdmi_post_pll_disable(struct intel_atomic_state *state,
				      struct intel_encoder *encoder,
				      const struct intel_crtc_state *old_crtc_state,
				      const struct drm_connector_state *old_conn_state)
{
	chv_phy_post_pll_disable(encoder, old_crtc_state);
}

static void vlv_hdmi_post_disable(struct intel_atomic_state *state,
				  struct intel_encoder *encoder,
				  const struct intel_crtc_state *old_crtc_state,
				  const struct drm_connector_state *old_conn_state)
{
	/* Reset lanes to avoid HDMI flicker (VLV w/a) */
	vlv_phy_reset_lanes(encoder, old_crtc_state);
}

static void chv_hdmi_post_disable(struct intel_atomic_state *state,
				  struct intel_encoder *encoder,
				  const struct intel_crtc_state *old_crtc_state,
				  const struct drm_connector_state *old_conn_state)
{
	struct intel_display *display = to_intel_display(encoder);
	struct drm_i915_private *dev_priv = to_i915(display->drm);

	vlv_dpio_get(dev_priv);

	/* Assert data lane reset */
	chv_data_lane_soft_reset(encoder, old_crtc_state, true);

	vlv_dpio_put(dev_priv);
}

static void chv_hdmi_pre_enable(struct intel_atomic_state *state,
				struct intel_encoder *encoder,
				const struct intel_crtc_state *pipe_config,
				const struct drm_connector_state *conn_state)
{
	struct intel_digital_port *dig_port = enc_to_dig_port(encoder);

	chv_phy_pre_encoder_enable(encoder, pipe_config);

	/* FIXME: Program the support xxx V-dB */
	/* Use 800mV-0dB */
	chv_set_phy_signal_level(encoder, pipe_config, 128, 102, false);

	dig_port->set_infoframes(encoder,
			      pipe_config->has_infoframe,
			      pipe_config, conn_state);

	g4x_hdmi_enable_port(encoder, pipe_config);

	vlv_wait_port_ready(encoder, 0x0);

	/* Second common lane will stay alive on its own now */
	chv_phy_release_cl2_override(encoder);
}

static const struct drm_encoder_funcs intel_hdmi_enc_funcs = {
	.destroy = intel_encoder_destroy,
};

static enum intel_hotplug_state
intel_hdmi_hotplug(struct intel_encoder *encoder,
		   struct intel_connector *connector)
{
	enum intel_hotplug_state state;

	state = intel_encoder_hotplug(encoder, connector);

	/*
	 * On many platforms the HDMI live state signal is known to be
	 * unreliable, so we can't use it to detect if a sink is connected or
	 * not. Instead we detect if it's connected based on whether we can
	 * read the EDID or not. That in turn has a problem during disconnect,
	 * since the HPD interrupt may be raised before the DDC lines get
	 * disconnected (due to how the required length of DDC vs. HPD
	 * connector pins are specified) and so we'll still be able to get a
	 * valid EDID. To solve this schedule another detection cycle if this
	 * time around we didn't detect any change in the sink's connection
	 * status.
	 */
	if (state == INTEL_HOTPLUG_UNCHANGED && !connector->hotplug_retries)
		state = INTEL_HOTPLUG_RETRY;

	return state;
}

int g4x_hdmi_connector_atomic_check(struct drm_connector *connector,
				    struct drm_atomic_state *state)
{
	struct intel_display *display = to_intel_display(connector->dev);
	struct drm_connector_list_iter conn_iter;
	struct drm_connector *conn;
	int ret;

	ret = intel_digital_connector_atomic_check(connector, state);
	if (ret)
		return ret;

	if (!display->platform.g4x)
		return 0;

	if (!intel_connector_needs_modeset(to_intel_atomic_state(state), connector))
		return 0;

	/*
	 * On g4x only one HDMI port can transmit infoframes/audio
	 * at any given time. Make sure all enabled HDMI ports are
	 * included in the state so that it's possible to select
	 * one of them for this duty.
	 *
	 * See also g4x_compute_has_hdmi_sink().
	 */
	drm_connector_list_iter_begin(display->drm, &conn_iter);
	drm_for_each_connector_iter(conn, &conn_iter) {
		struct drm_connector_state *conn_state;
		struct drm_crtc_state *crtc_state;
		struct drm_crtc *crtc;

		if (!connector_is_hdmi(conn))
			continue;

		drm_dbg_kms(display->drm, "Adding [CONNECTOR:%d:%s]\n",
			    conn->base.id, conn->name);

		conn_state = drm_atomic_get_connector_state(state, conn);
		if (IS_ERR(conn_state)) {
			ret = PTR_ERR(conn_state);
			break;
		}

		crtc = conn_state->crtc;
		if (!crtc)
			continue;

		crtc_state = drm_atomic_get_new_crtc_state(state, crtc);
		crtc_state->mode_changed = true;

		ret = drm_atomic_add_affected_planes(state, crtc);
		if (ret)
			break;
	}
	drm_connector_list_iter_end(&conn_iter);

	return ret;
}

static bool is_hdmi_port_valid(struct intel_display *display, enum port port)
{
	if (display->platform.g4x || display->platform.valleyview)
		return port == PORT_B || port == PORT_C;
	else
		return port == PORT_B || port == PORT_C || port == PORT_D;
}

static bool assert_hdmi_port_valid(struct intel_display *display, enum port port)
{
	return !drm_WARN(display->drm, !is_hdmi_port_valid(display, port),
			 "Platform does not support HDMI %c\n", port_name(port));
}

<<<<<<< HEAD
bool g4x_hdmi_init(struct drm_i915_private *dev_priv,
=======
bool g4x_hdmi_init(struct intel_display *display,
>>>>>>> e8a457b7
		   i915_reg_t hdmi_reg, enum port port)
{
	struct drm_i915_private *dev_priv = to_i915(display->drm);
	const struct intel_bios_encoder_data *devdata;
	struct intel_digital_port *dig_port;
	struct intel_encoder *intel_encoder;
	struct intel_connector *intel_connector;

<<<<<<< HEAD
	if (!assert_port_valid(dev_priv, port))
		return false;

	if (!assert_hdmi_port_valid(dev_priv, port))
=======
	if (!assert_port_valid(display, port))
		return false;

	if (!assert_hdmi_port_valid(display, port))
>>>>>>> e8a457b7
		return false;

	devdata = intel_bios_encoder_data_lookup(display, port);

	/* FIXME bail? */
	if (!devdata)
		drm_dbg_kms(display->drm, "No VBT child device for HDMI-%c\n",
			    port_name(port));

	dig_port = kzalloc(sizeof(*dig_port), GFP_KERNEL);
	if (!dig_port)
		return false;

	dig_port->aux_ch = AUX_CH_NONE;

	intel_connector = intel_connector_alloc();
	if (!intel_connector)
		goto err_connector_alloc;

	intel_encoder = &dig_port->base;

	intel_encoder->devdata = devdata;

	mutex_init(&dig_port->hdcp.mutex);

<<<<<<< HEAD
	if (drm_encoder_init(&dev_priv->drm, &intel_encoder->base,
=======
	if (drm_encoder_init(display->drm, &intel_encoder->base,
>>>>>>> e8a457b7
			     &intel_hdmi_enc_funcs, DRM_MODE_ENCODER_TMDS,
			     "HDMI %c", port_name(port)))
		goto err_encoder_init;

	intel_encoder->hotplug = intel_hdmi_hotplug;
	intel_encoder->compute_config = g4x_hdmi_compute_config;
	if (HAS_PCH_SPLIT(dev_priv)) {
		intel_encoder->disable = pch_disable_hdmi;
		intel_encoder->post_disable = pch_post_disable_hdmi;
	} else {
		intel_encoder->disable = g4x_disable_hdmi;
	}
	intel_encoder->get_hw_state = intel_hdmi_get_hw_state;
	intel_encoder->get_config = intel_hdmi_get_config;
	if (display->platform.cherryview) {
		intel_encoder->pre_pll_enable = chv_hdmi_pre_pll_enable;
		intel_encoder->pre_enable = chv_hdmi_pre_enable;
		intel_encoder->enable = vlv_enable_hdmi;
		intel_encoder->post_disable = chv_hdmi_post_disable;
		intel_encoder->post_pll_disable = chv_hdmi_post_pll_disable;
	} else if (display->platform.valleyview) {
		intel_encoder->pre_pll_enable = vlv_hdmi_pre_pll_enable;
		intel_encoder->pre_enable = vlv_hdmi_pre_enable;
		intel_encoder->enable = vlv_enable_hdmi;
		intel_encoder->post_disable = vlv_hdmi_post_disable;
	} else {
		intel_encoder->pre_enable = intel_hdmi_pre_enable;
		if (HAS_PCH_CPT(dev_priv))
			intel_encoder->enable = cpt_enable_hdmi;
		else if (HAS_PCH_IBX(dev_priv))
			intel_encoder->enable = ibx_enable_hdmi;
		else
			intel_encoder->enable = g4x_enable_hdmi;
	}
	intel_encoder->audio_enable = g4x_hdmi_audio_enable;
	intel_encoder->audio_disable = g4x_hdmi_audio_disable;
	intel_encoder->shutdown = intel_hdmi_encoder_shutdown;

	intel_encoder->type = INTEL_OUTPUT_HDMI;
	intel_encoder->power_domain = intel_display_power_ddi_lanes_domain(display, port);
	intel_encoder->port = port;
	if (display->platform.cherryview) {
		if (port == PORT_D)
			intel_encoder->pipe_mask = BIT(PIPE_C);
		else
			intel_encoder->pipe_mask = BIT(PIPE_A) | BIT(PIPE_B);
	} else {
		intel_encoder->pipe_mask = ~0;
	}
	intel_encoder->cloneable = BIT(INTEL_OUTPUT_ANALOG);
	intel_encoder->hpd_pin = intel_hpd_pin_default(port);
	/*
	 * BSpec is unclear about HDMI+HDMI cloning on g4x, but it seems
	 * to work on real hardware. And since g4x can send infoframes to
	 * only one port anyway, nothing is lost by allowing it.
	 */
	if (display->platform.g4x)
		intel_encoder->cloneable |= BIT(INTEL_OUTPUT_HDMI);

	dig_port->hdmi.hdmi_reg = hdmi_reg;
	dig_port->dp.output_reg = INVALID_MMIO_REG;
	dig_port->max_lanes = 4;

	intel_infoframe_init(dig_port);

	if (!intel_hdmi_init_connector(dig_port, intel_connector))
		goto err_init_connector;

	return true;

err_init_connector:
	drm_encoder_cleanup(&intel_encoder->base);
err_encoder_init:
	kfree(intel_connector);
err_connector_alloc:
	kfree(dig_port);

	return false;
}<|MERGE_RESOLUTION|>--- conflicted
+++ resolved
@@ -679,11 +679,7 @@
 			 "Platform does not support HDMI %c\n", port_name(port));
 }
 
-<<<<<<< HEAD
-bool g4x_hdmi_init(struct drm_i915_private *dev_priv,
-=======
 bool g4x_hdmi_init(struct intel_display *display,
->>>>>>> e8a457b7
 		   i915_reg_t hdmi_reg, enum port port)
 {
 	struct drm_i915_private *dev_priv = to_i915(display->drm);
@@ -692,17 +688,10 @@
 	struct intel_encoder *intel_encoder;
 	struct intel_connector *intel_connector;
 
-<<<<<<< HEAD
-	if (!assert_port_valid(dev_priv, port))
-		return false;
-
-	if (!assert_hdmi_port_valid(dev_priv, port))
-=======
 	if (!assert_port_valid(display, port))
 		return false;
 
 	if (!assert_hdmi_port_valid(display, port))
->>>>>>> e8a457b7
 		return false;
 
 	devdata = intel_bios_encoder_data_lookup(display, port);
@@ -728,11 +717,7 @@
 
 	mutex_init(&dig_port->hdcp.mutex);
 
-<<<<<<< HEAD
-	if (drm_encoder_init(&dev_priv->drm, &intel_encoder->base,
-=======
 	if (drm_encoder_init(display->drm, &intel_encoder->base,
->>>>>>> e8a457b7
 			     &intel_hdmi_enc_funcs, DRM_MODE_ENCODER_TMDS,
 			     "HDMI %c", port_name(port)))
 		goto err_encoder_init;
