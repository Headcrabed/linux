--- conflicted
+++ resolved
@@ -553,11 +553,7 @@
 		return 0;
 	case XE_PL_VRAM0:
 	case XE_PL_VRAM1: {
-<<<<<<< HEAD
-		struct xe_mem_region *vram = res_to_mem_region(mem);
-=======
 		struct xe_vram_region *vram = res_to_mem_region(mem);
->>>>>>> e8a457b7
 
 		if (!xe_ttm_resource_visible(mem))
 			return -EINVAL;
@@ -1373,11 +1369,7 @@
 	struct xe_device *xe = ttm_to_xe_device(ttm_bo->bdev);
 	struct iosys_map vmap;
 	struct xe_res_cursor cursor;
-<<<<<<< HEAD
-	struct xe_mem_region *vram;
-=======
 	struct xe_vram_region *vram;
->>>>>>> e8a457b7
 	int bytes_left = len;
 
 	xe_bo_assert_held(bo);
