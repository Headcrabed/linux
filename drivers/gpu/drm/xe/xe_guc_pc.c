// SPDX-License-Identifier: MIT
/*
 * Copyright © 2022 Intel Corporation
 */

#include "xe_guc_pc.h"

#include <linux/delay.h>

#include <drm/drm_managed.h>

#include "abi/guc_actions_abi.h"
#include "abi/guc_actions_slpc_abi.h"
#include "regs/xe_gt_regs.h"
#include "regs/xe_regs.h"
#include "xe_bo.h"
#include "xe_device.h"
#include "xe_force_wake.h"
#include "xe_gt.h"
#include "xe_gt_idle.h"
#include "xe_gt_sysfs.h"
#include "xe_gt_types.h"
#include "xe_guc_ct.h"
#include "xe_map.h"
#include "xe_mmio.h"
#include "xe_pcode.h"

#define MCHBAR_MIRROR_BASE_SNB	0x140000

#define RP_STATE_CAP		XE_REG(MCHBAR_MIRROR_BASE_SNB + 0x5998)
#define   RP0_MASK		REG_GENMASK(7, 0)
#define   RP1_MASK		REG_GENMASK(15, 8)
#define   RPN_MASK		REG_GENMASK(23, 16)

#define FREQ_INFO_REC	XE_REG(MCHBAR_MIRROR_BASE_SNB + 0x5ef0)
#define   RPE_MASK		REG_GENMASK(15, 8)

#define GT_PERF_STATUS		XE_REG(0x1381b4)
#define   CAGF_MASK	REG_GENMASK(19, 11)

#define GT_FREQUENCY_MULTIPLIER	50
#define GT_FREQUENCY_SCALER	3

/**
 * DOC: GuC Power Conservation (PC)
 *
 * GuC Power Conservation (PC) supports multiple features for the most
 * efficient and performing use of the GT when GuC submission is enabled,
 * including frequency management, Render-C states management, and various
 * algorithms for power balancing.
 *
 * Single Loop Power Conservation (SLPC) is the name given to the suite of
 * connected power conservation features in the GuC firmware. The firmware
 * exposes a programming interface to the host for the control of SLPC.
 *
 * Frequency management:
 * =====================
 *
 * Xe driver enables SLPC with all of its defaults features and frequency
 * selection, which varies per platform.
 *
 * Render-C States:
 * ================
 *
 * Render-C states is also a GuC PC feature that is now enabled in Xe for
 * all platforms.
 *
 */

static struct xe_guc *
pc_to_guc(struct xe_guc_pc *pc)
{
	return container_of(pc, struct xe_guc, pc);
}

static struct xe_device *
pc_to_xe(struct xe_guc_pc *pc)
{
	struct xe_guc *guc = pc_to_guc(pc);
	struct xe_gt *gt = container_of(guc, struct xe_gt, uc.guc);

	return gt_to_xe(gt);
}

static struct xe_gt *
pc_to_gt(struct xe_guc_pc *pc)
{
	return container_of(pc, struct xe_gt, uc.guc.pc);
}

static struct iosys_map *
pc_to_maps(struct xe_guc_pc *pc)
{
	return &pc->bo->vmap;
}

#define slpc_shared_data_read(pc_, field_) \
	xe_map_rd_field(pc_to_xe(pc_), pc_to_maps(pc_), 0, \
			struct slpc_shared_data, field_)

#define slpc_shared_data_write(pc_, field_, val_) \
	xe_map_wr_field(pc_to_xe(pc_), pc_to_maps(pc_), 0, \
			struct slpc_shared_data, field_, val_)

#define SLPC_EVENT(id, count) \
	(FIELD_PREP(HOST2GUC_PC_SLPC_REQUEST_MSG_1_EVENT_ID, id) | \
	 FIELD_PREP(HOST2GUC_PC_SLPC_REQUEST_MSG_1_EVENT_ARGC, count))

static int wait_for_pc_state(struct xe_guc_pc *pc,
			     enum slpc_global_state state)
{
	int timeout_us = 5000; /* rought 5ms, but no need for precision */
	int slept, wait = 10;

	xe_device_assert_mem_access(pc_to_xe(pc));

	for (slept = 0; slept < timeout_us;) {
		if (slpc_shared_data_read(pc, header.global_state) == state)
			return 0;

		usleep_range(wait, wait << 1);
		slept += wait;
		wait <<= 1;
		if (slept + wait > timeout_us)
			wait = timeout_us - slept;
	}

	return -ETIMEDOUT;
}

static int pc_action_reset(struct xe_guc_pc *pc)
{
	struct  xe_guc_ct *ct = &pc_to_guc(pc)->ct;
	int ret;
	u32 action[] = {
		GUC_ACTION_HOST2GUC_PC_SLPC_REQUEST,
		SLPC_EVENT(SLPC_EVENT_RESET, 2),
		xe_bo_ggtt_addr(pc->bo),
		0,
	};

	ret = xe_guc_ct_send(ct, action, ARRAY_SIZE(action), 0, 0);
	if (ret)
		drm_err(&pc_to_xe(pc)->drm, "GuC PC reset: %pe", ERR_PTR(ret));

	return ret;
}

static int pc_action_query_task_state(struct xe_guc_pc *pc)
{
	struct xe_guc_ct *ct = &pc_to_guc(pc)->ct;
	int ret;
	u32 action[] = {
		GUC_ACTION_HOST2GUC_PC_SLPC_REQUEST,
		SLPC_EVENT(SLPC_EVENT_QUERY_TASK_STATE, 2),
		xe_bo_ggtt_addr(pc->bo),
		0,
	};

	if (wait_for_pc_state(pc, SLPC_GLOBAL_STATE_RUNNING))
		return -EAGAIN;

	/* Blocking here to ensure the results are ready before reading them */
	ret = xe_guc_ct_send_block(ct, action, ARRAY_SIZE(action));
	if (ret)
		drm_err(&pc_to_xe(pc)->drm,
			"GuC PC query task state failed: %pe", ERR_PTR(ret));

	return ret;
}

static int pc_action_set_param(struct xe_guc_pc *pc, u8 id, u32 value)
{
	struct xe_guc_ct *ct = &pc_to_guc(pc)->ct;
	int ret;
	u32 action[] = {
		GUC_ACTION_HOST2GUC_PC_SLPC_REQUEST,
		SLPC_EVENT(SLPC_EVENT_PARAMETER_SET, 2),
		id,
		value,
	};

	if (wait_for_pc_state(pc, SLPC_GLOBAL_STATE_RUNNING))
		return -EAGAIN;

	ret = xe_guc_ct_send(ct, action, ARRAY_SIZE(action), 0, 0);
	if (ret)
		drm_err(&pc_to_xe(pc)->drm, "GuC PC set param failed: %pe",
			ERR_PTR(ret));

	return ret;
}

static int pc_action_setup_gucrc(struct xe_guc_pc *pc, u32 mode)
{
	struct xe_guc_ct *ct = &pc_to_guc(pc)->ct;
	u32 action[] = {
		XE_GUC_ACTION_SETUP_PC_GUCRC,
		mode,
	};
	int ret;

	ret = xe_guc_ct_send(ct, action, ARRAY_SIZE(action), 0, 0);
	if (ret)
		drm_err(&pc_to_xe(pc)->drm, "GuC RC enable failed: %pe",
			ERR_PTR(ret));
	return ret;
}

static u32 decode_freq(u32 raw)
{
	return DIV_ROUND_CLOSEST(raw * GT_FREQUENCY_MULTIPLIER,
				 GT_FREQUENCY_SCALER);
}

static u32 encode_freq(u32 freq)
{
	return DIV_ROUND_CLOSEST(freq * GT_FREQUENCY_SCALER,
				 GT_FREQUENCY_MULTIPLIER);
}

static u32 pc_get_min_freq(struct xe_guc_pc *pc)
{
	u32 freq;

	freq = FIELD_GET(SLPC_MIN_UNSLICE_FREQ_MASK,
			 slpc_shared_data_read(pc, task_state_data.freq));

	return decode_freq(freq);
}

static void pc_set_manual_rp_ctrl(struct xe_guc_pc *pc, bool enable)
{
	struct xe_gt *gt = pc_to_gt(pc);
	u32 state = enable ? RPSWCTL_ENABLE : RPSWCTL_DISABLE;

	/* Allow/Disallow punit to process software freq requests */
	xe_mmio_write32(gt, RP_CONTROL, state);
}

static void pc_set_cur_freq(struct xe_guc_pc *pc, u32 freq)
{
	struct xe_gt *gt = pc_to_gt(pc);
	u32 rpnswreq;

	pc_set_manual_rp_ctrl(pc, true);

	/* Req freq is in units of 16.66 Mhz */
	rpnswreq = REG_FIELD_PREP(REQ_RATIO_MASK, encode_freq(freq));
	xe_mmio_write32(gt, RPNSWREQ, rpnswreq);

	/* Sleep for a small time to allow pcode to respond */
	usleep_range(100, 300);

	pc_set_manual_rp_ctrl(pc, false);
}

static int pc_set_min_freq(struct xe_guc_pc *pc, u32 freq)
{
	/*
	 * Let's only check for the rpn-rp0 range. If max < min,
	 * min becomes a fixed request.
	 */
	if (freq < pc->rpn_freq || freq > pc->rp0_freq)
		return -EINVAL;

	/*
	 * GuC policy is to elevate minimum frequency to the efficient levels
	 * Our goal is to have the admin choices respected.
	 */
	pc_action_set_param(pc, SLPC_PARAM_IGNORE_EFFICIENT_FREQUENCY,
			    freq < pc->rpe_freq);

	return pc_action_set_param(pc,
				   SLPC_PARAM_GLOBAL_MIN_GT_UNSLICE_FREQ_MHZ,
				   freq);
}

static int pc_get_max_freq(struct xe_guc_pc *pc)
{
	u32 freq;

	freq = FIELD_GET(SLPC_MAX_UNSLICE_FREQ_MASK,
			 slpc_shared_data_read(pc, task_state_data.freq));

	return decode_freq(freq);
}

static int pc_set_max_freq(struct xe_guc_pc *pc, u32 freq)
{
	/*
	 * Let's only check for the rpn-rp0 range. If max < min,
	 * min becomes a fixed request.
	 * Also, overclocking is not supported.
	 */
	if (freq < pc->rpn_freq || freq > pc->rp0_freq)
		return -EINVAL;

	return pc_action_set_param(pc,
				   SLPC_PARAM_GLOBAL_MAX_GT_UNSLICE_FREQ_MHZ,
				   freq);
}

static void mtl_update_rpe_value(struct xe_guc_pc *pc)
{
	struct xe_gt *gt = pc_to_gt(pc);
	u32 reg;

	if (xe_gt_is_media_type(gt))
		reg = xe_mmio_read32(gt, MTL_MPE_FREQUENCY);
	else
		reg = xe_mmio_read32(gt, MTL_GT_RPE_FREQUENCY);

	pc->rpe_freq = decode_freq(REG_FIELD_GET(MTL_RPE_MASK, reg));
}

static void tgl_update_rpe_value(struct xe_guc_pc *pc)
{
	struct xe_gt *gt = pc_to_gt(pc);
	struct xe_device *xe = gt_to_xe(gt);
	u32 reg;

	/*
	 * For PVC we still need to use fused RP1 as the approximation for RPe
	 * For other platforms than PVC we get the resolved RPe directly from
	 * PCODE at a different register
	 */
	if (xe->info.platform == XE_PVC)
		reg = xe_mmio_read32(gt, PVC_RP_STATE_CAP);
	else
		reg = xe_mmio_read32(gt, FREQ_INFO_REC);

	pc->rpe_freq = REG_FIELD_GET(RPE_MASK, reg) * GT_FREQUENCY_MULTIPLIER;
}

static void pc_update_rp_values(struct xe_guc_pc *pc)
{
	struct xe_gt *gt = pc_to_gt(pc);
	struct xe_device *xe = gt_to_xe(gt);

	if (GRAPHICS_VERx100(xe) >= 1270)
		mtl_update_rpe_value(pc);
	else
		tgl_update_rpe_value(pc);

	/*
	 * RPe is decided at runtime by PCODE. In the rare case where that's
	 * smaller than the fused min, we will trust the PCODE and use that
	 * as our minimum one.
	 */
	pc->rpn_freq = min(pc->rpn_freq, pc->rpe_freq);
}

/**
 * xe_guc_pc_get_act_freq - Get Actual running frequency
 * @pc: The GuC PC
 *
 * Returns: The Actual running frequency. Which might be 0 if GT is in Render-C sleep state (RC6).
 */
u32 xe_guc_pc_get_act_freq(struct xe_guc_pc *pc)
{
	struct xe_gt *gt = pc_to_gt(pc);
	struct xe_device *xe = gt_to_xe(gt);
	u32 freq;

	/* When in RC6, actual frequency reported will be 0. */
	if (GRAPHICS_VERx100(xe) >= 1270) {
		freq = xe_mmio_read32(gt, MTL_MIRROR_TARGET_WP1);
		freq = REG_FIELD_GET(MTL_CAGF_MASK, freq);
	} else {
		freq = xe_mmio_read32(gt, GT_PERF_STATUS);
		freq = REG_FIELD_GET(CAGF_MASK, freq);
	}

	freq = decode_freq(freq);

	return freq;
}

/**
 * xe_guc_pc_get_cur_freq - Get Current requested frequency
 * @pc: The GuC PC
 * @freq: A pointer to a u32 where the freq value will be returned
 *
 * Returns: 0 on success,
 *         -EAGAIN if GuC PC not ready (likely in middle of a reset).
 */
int xe_guc_pc_get_cur_freq(struct xe_guc_pc *pc, u32 *freq)
{
	struct xe_gt *gt = pc_to_gt(pc);
	int ret;

	/*
	 * GuC SLPC plays with cur freq request when GuCRC is enabled
	 * Block RC6 for a more reliable read.
	 */
	ret = xe_force_wake_get(gt_to_fw(gt), XE_FORCEWAKE_ALL);
	if (ret)
		return ret;

	*freq = xe_mmio_read32(gt, RPNSWREQ);

	*freq = REG_FIELD_GET(REQ_RATIO_MASK, *freq);
	*freq = decode_freq(*freq);

	XE_WARN_ON(xe_force_wake_put(gt_to_fw(gt), XE_FORCEWAKE_ALL));
	return 0;
}

/**
 * xe_guc_pc_get_rp0_freq - Get the RP0 freq
 * @pc: The GuC PC
 *
 * Returns: RP0 freq.
 */
u32 xe_guc_pc_get_rp0_freq(struct xe_guc_pc *pc)
{
	return pc->rp0_freq;
}

/**
 * xe_guc_pc_get_rpe_freq - Get the RPe freq
 * @pc: The GuC PC
 *
 * Returns: RPe freq.
 */
u32 xe_guc_pc_get_rpe_freq(struct xe_guc_pc *pc)
{
	pc_update_rp_values(pc);

	return pc->rpe_freq;
}

/**
 * xe_guc_pc_get_rpn_freq - Get the RPn freq
 * @pc: The GuC PC
 *
 * Returns: RPn freq.
 */
u32 xe_guc_pc_get_rpn_freq(struct xe_guc_pc *pc)
{
	return pc->rpn_freq;
}

/**
 * xe_guc_pc_get_min_freq - Get the min operational frequency
 * @pc: The GuC PC
 * @freq: A pointer to a u32 where the freq value will be returned
 *
 * Returns: 0 on success,
 *         -EAGAIN if GuC PC not ready (likely in middle of a reset).
 */
int xe_guc_pc_get_min_freq(struct xe_guc_pc *pc, u32 *freq)
{
	struct xe_gt *gt = pc_to_gt(pc);
	int ret;

	mutex_lock(&pc->freq_lock);
	if (!pc->freq_ready) {
		/* Might be in the middle of a gt reset */
		ret = -EAGAIN;
		goto out;
	}

	/*
	 * GuC SLPC plays with min freq request when GuCRC is enabled
	 * Block RC6 for a more reliable read.
	 */
	ret = xe_force_wake_get(gt_to_fw(gt), XE_FORCEWAKE_ALL);
	if (ret)
		goto out;

	ret = pc_action_query_task_state(pc);
	if (ret)
		goto fw;

	*freq = pc_get_min_freq(pc);

fw:
	XE_WARN_ON(xe_force_wake_put(gt_to_fw(gt), XE_FORCEWAKE_ALL));
out:
	mutex_unlock(&pc->freq_lock);
	return ret;
}

/**
 * xe_guc_pc_set_min_freq - Set the minimal operational frequency
 * @pc: The GuC PC
 * @freq: The selected minimal frequency
 *
 * Returns: 0 on success,
 *         -EAGAIN if GuC PC not ready (likely in middle of a reset),
 *         -EINVAL if value out of bounds.
 */
int xe_guc_pc_set_min_freq(struct xe_guc_pc *pc, u32 freq)
{
	int ret;

	mutex_lock(&pc->freq_lock);
	if (!pc->freq_ready) {
		/* Might be in the middle of a gt reset */
		ret = -EAGAIN;
		goto out;
	}

	ret = pc_set_min_freq(pc, freq);
	if (ret)
		goto out;

	pc->user_requested_min = freq;

out:
	mutex_unlock(&pc->freq_lock);
	return ret;
}

/**
 * xe_guc_pc_get_max_freq - Get Maximum operational frequency
 * @pc: The GuC PC
 * @freq: A pointer to a u32 where the freq value will be returned
 *
 * Returns: 0 on success,
 *         -EAGAIN if GuC PC not ready (likely in middle of a reset).
 */
int xe_guc_pc_get_max_freq(struct xe_guc_pc *pc, u32 *freq)
{
	int ret;

	mutex_lock(&pc->freq_lock);
	if (!pc->freq_ready) {
		/* Might be in the middle of a gt reset */
		ret = -EAGAIN;
		goto out;
	}

	ret = pc_action_query_task_state(pc);
	if (ret)
		goto out;

	*freq = pc_get_max_freq(pc);

out:
	mutex_unlock(&pc->freq_lock);
	return ret;
}

/**
 * xe_guc_pc_set_max_freq - Set the maximum operational frequency
 * @pc: The GuC PC
 * @freq: The selected maximum frequency value
 *
 * Returns: 0 on success,
 *         -EAGAIN if GuC PC not ready (likely in middle of a reset),
 *         -EINVAL if value out of bounds.
 */
int xe_guc_pc_set_max_freq(struct xe_guc_pc *pc, u32 freq)
{
	int ret;

	mutex_lock(&pc->freq_lock);
	if (!pc->freq_ready) {
		/* Might be in the middle of a gt reset */
		ret = -EAGAIN;
		goto out;
	}

	ret = pc_set_max_freq(pc, freq);
	if (ret)
		goto out;

	pc->user_requested_max = freq;

out:
	mutex_unlock(&pc->freq_lock);
	return ret;
}

/**
 * xe_guc_pc_c_status - get the current GT C state
 * @pc: XE_GuC_PC instance
 */
enum xe_gt_idle_state xe_guc_pc_c_status(struct xe_guc_pc *pc)
{
	struct xe_gt *gt = pc_to_gt(pc);
	u32 reg, gt_c_state;

	if (GRAPHICS_VERx100(gt_to_xe(gt)) >= 1270) {
		reg = xe_mmio_read32(gt, MTL_MIRROR_TARGET_WP1);
		gt_c_state = REG_FIELD_GET(MTL_CC_MASK, reg);
	} else {
		reg = xe_mmio_read32(gt, GT_CORE_STATUS);
		gt_c_state = REG_FIELD_GET(RCN_MASK, reg);
	}

	switch (gt_c_state) {
	case GT_C6:
		return GT_IDLE_C6;
	case GT_C0:
		return GT_IDLE_C0;
	default:
		return GT_IDLE_UNKNOWN;
	}
}

/**
 * xe_guc_pc_rc6_residency - rc6 residency counter
 * @pc: Xe_GuC_PC instance
 */
u64 xe_guc_pc_rc6_residency(struct xe_guc_pc *pc)
{
	struct xe_gt *gt = pc_to_gt(pc);
	u32 reg;

	reg = xe_mmio_read32(gt, GT_GFX_RC6);

	return reg;
}

/**
 * xe_guc_pc_mc6_residency - mc6 residency counter
 * @pc: Xe_GuC_PC instance
 */
u64 xe_guc_pc_mc6_residency(struct xe_guc_pc *pc)
{
	struct xe_gt *gt = pc_to_gt(pc);
	u64 reg;

	reg = xe_mmio_read32(gt, MTL_MEDIA_MC6);

	return reg;
}

static void mtl_init_fused_rp_values(struct xe_guc_pc *pc)
{
	struct xe_gt *gt = pc_to_gt(pc);
	u32 reg;

	xe_device_assert_mem_access(pc_to_xe(pc));

	if (xe_gt_is_media_type(gt))
		reg = xe_mmio_read32(gt, MTL_MEDIAP_STATE_CAP);
	else
		reg = xe_mmio_read32(gt, MTL_RP_STATE_CAP);

	pc->rp0_freq = decode_freq(REG_FIELD_GET(MTL_RP0_CAP_MASK, reg));

	pc->rpn_freq = decode_freq(REG_FIELD_GET(MTL_RPN_CAP_MASK, reg));
}

static void tgl_init_fused_rp_values(struct xe_guc_pc *pc)
{
	struct xe_gt *gt = pc_to_gt(pc);
	struct xe_device *xe = gt_to_xe(gt);
	u32 reg;

	xe_device_assert_mem_access(pc_to_xe(pc));

	if (xe->info.platform == XE_PVC)
		reg = xe_mmio_read32(gt, PVC_RP_STATE_CAP);
	else
		reg = xe_mmio_read32(gt, RP_STATE_CAP);
	pc->rp0_freq = REG_FIELD_GET(RP0_MASK, reg) * GT_FREQUENCY_MULTIPLIER;
	pc->rpn_freq = REG_FIELD_GET(RPN_MASK, reg) * GT_FREQUENCY_MULTIPLIER;
}

static void pc_init_fused_rp_values(struct xe_guc_pc *pc)
{
	struct xe_gt *gt = pc_to_gt(pc);
	struct xe_device *xe = gt_to_xe(gt);

	if (GRAPHICS_VERx100(xe) >= 1270)
		mtl_init_fused_rp_values(pc);
	else
		tgl_init_fused_rp_values(pc);
}

/**
 * xe_guc_pc_init_early - Initialize RPx values and request a higher GT
 * frequency to allow faster GuC load times
 * @pc: Xe_GuC_PC instance
 */
void xe_guc_pc_init_early(struct xe_guc_pc *pc)
{
	struct xe_gt *gt = pc_to_gt(pc);

	xe_force_wake_assert_held(gt_to_fw(gt), XE_FW_GT);
	pc_init_fused_rp_values(pc);
	pc_set_cur_freq(pc, pc->rp0_freq);
}

static int pc_adjust_freq_bounds(struct xe_guc_pc *pc)
{
	int ret;

	lockdep_assert_held(&pc->freq_lock);

	ret = pc_action_query_task_state(pc);
	if (ret)
		goto out;

	/*
	 * GuC defaults to some RPmax that is not actually achievable without
	 * overclocking. Let's adjust it to the Hardware RP0, which is the
	 * regular maximum
	 */
	if (pc_get_max_freq(pc) > pc->rp0_freq) {
		ret = pc_set_max_freq(pc, pc->rp0_freq);
		if (ret)
			goto out;
	}

	/*
	 * Same thing happens for Server platforms where min is listed as
	 * RPMax
	 */
	if (pc_get_min_freq(pc) > pc->rp0_freq)
		ret = pc_set_min_freq(pc, pc->rp0_freq);

out:
	return ret;
}

static int pc_adjust_requested_freq(struct xe_guc_pc *pc)
{
	int ret = 0;

	lockdep_assert_held(&pc->freq_lock);

	if (pc->user_requested_min != 0) {
		ret = pc_set_min_freq(pc, pc->user_requested_min);
		if (ret)
			return ret;
	}

	if (pc->user_requested_max != 0) {
		ret = pc_set_max_freq(pc, pc->user_requested_max);
		if (ret)
			return ret;
	}

	return ret;
}

/**
 * xe_guc_pc_gucrc_disable - Disable GuC RC
 * @pc: Xe_GuC_PC instance
 *
 * Disables GuC RC by taking control of RC6 back from GuC.
 *
 * Return: 0 on success, negative error code on error.
 */
int xe_guc_pc_gucrc_disable(struct xe_guc_pc *pc)
{
	struct xe_device *xe = pc_to_xe(pc);
	struct xe_gt *gt = pc_to_gt(pc);
	int ret = 0;

	if (xe->info.skip_guc_pc)
		return 0;

	ret = pc_action_setup_gucrc(pc, XE_GUCRC_HOST_CONTROL);
	if (ret)
		return ret;

	ret = xe_force_wake_get(gt_to_fw(gt), XE_FORCEWAKE_ALL);
	if (ret)
		return ret;

	xe_gt_idle_disable_c6(gt);

	XE_WARN_ON(xe_force_wake_put(gt_to_fw(gt), XE_FORCEWAKE_ALL));

	return 0;
}

static void pc_init_pcode_freq(struct xe_guc_pc *pc)
{
	u32 min = DIV_ROUND_CLOSEST(pc->rpn_freq, GT_FREQUENCY_MULTIPLIER);
	u32 max = DIV_ROUND_CLOSEST(pc->rp0_freq, GT_FREQUENCY_MULTIPLIER);

	XE_WARN_ON(xe_pcode_init_min_freq_table(pc_to_gt(pc), min, max));
}

static int pc_init_freqs(struct xe_guc_pc *pc)
{
	int ret;

	mutex_lock(&pc->freq_lock);

	ret = pc_adjust_freq_bounds(pc);
	if (ret)
		goto out;

	ret = pc_adjust_requested_freq(pc);
	if (ret)
		goto out;

	pc_update_rp_values(pc);

	pc_init_pcode_freq(pc);

	/*
	 * The frequencies are really ready for use only after the user
	 * requested ones got restored.
	 */
	pc->freq_ready = true;

out:
	mutex_unlock(&pc->freq_lock);
	return ret;
}

/**
 * xe_guc_pc_start - Start GuC's Power Conservation component
 * @pc: Xe_GuC_PC instance
 */
int xe_guc_pc_start(struct xe_guc_pc *pc)
{
	struct xe_device *xe = pc_to_xe(pc);
	struct xe_gt *gt = pc_to_gt(pc);
	u32 size = PAGE_ALIGN(sizeof(struct slpc_shared_data));
	int ret;

	xe_gt_assert(gt, xe_device_uc_enabled(xe));

	ret = xe_force_wake_get(gt_to_fw(gt), XE_FORCEWAKE_ALL);
	if (ret)
		return ret;

	if (xe->info.skip_guc_pc) {
		if (xe->info.platform != XE_PVC)
			xe_gt_idle_enable_c6(gt);

		/* Request max possible since dynamic freq mgmt is not enabled */
		pc_set_cur_freq(pc, UINT_MAX);

		ret = 0;
		goto out;
	}

	memset(pc->bo->vmap.vaddr, 0, size);
	slpc_shared_data_write(pc, header.size, size);

	ret = pc_action_reset(pc);
	if (ret)
		goto out;

	if (wait_for_pc_state(pc, SLPC_GLOBAL_STATE_RUNNING)) {
		drm_err(&pc_to_xe(pc)->drm, "GuC PC Start failed\n");
		ret = -EIO;
		goto out;
	}

	ret = pc_init_freqs(pc);
	if (ret)
		goto out;

	if (xe->info.platform == XE_PVC) {
		xe_guc_pc_gucrc_disable(pc);
		ret = 0;
		goto out;
	}

	ret = pc_action_setup_gucrc(pc, XE_GUCRC_FIRMWARE_CONTROL);

out:
	XE_WARN_ON(xe_force_wake_put(gt_to_fw(gt), XE_FORCEWAKE_ALL));
	return ret;
}

/**
 * xe_guc_pc_stop - Stop GuC's Power Conservation component
 * @pc: Xe_GuC_PC instance
 */
int xe_guc_pc_stop(struct xe_guc_pc *pc)
{
	struct xe_device *xe = pc_to_xe(pc);

	if (xe->info.skip_guc_pc) {
		xe_gt_idle_disable_c6(pc_to_gt(pc));
		return 0;
	}

	mutex_lock(&pc->freq_lock);
	pc->freq_ready = false;
	mutex_unlock(&pc->freq_lock);

	return 0;
}

/**
 * xe_guc_pc_fini_hw - Finalize GuC's Power Conservation component
 * @arg: opaque pointer that should point to Xe_GuC_PC instance
 */
static void xe_guc_pc_fini_hw(void *arg)
{
	struct xe_guc_pc *pc = arg;
<<<<<<< HEAD
=======
	struct xe_device *xe = pc_to_xe(pc);

	if (xe_device_wedged(xe))
		return;
>>>>>>> 541b1b0a

	XE_WARN_ON(xe_force_wake_get(gt_to_fw(pc_to_gt(pc)), XE_FORCEWAKE_ALL));
	XE_WARN_ON(xe_guc_pc_gucrc_disable(pc));
	XE_WARN_ON(xe_guc_pc_stop(pc));
	xe_force_wake_put(gt_to_fw(pc_to_gt(pc)), XE_FORCEWAKE_ALL);
}

/**
 * xe_guc_pc_init - Initialize GuC's Power Conservation component
 * @pc: Xe_GuC_PC instance
 */
int xe_guc_pc_init(struct xe_guc_pc *pc)
{
	struct xe_gt *gt = pc_to_gt(pc);
	struct xe_tile *tile = gt_to_tile(gt);
	struct xe_device *xe = gt_to_xe(gt);
	struct xe_bo *bo;
	u32 size = PAGE_ALIGN(sizeof(struct slpc_shared_data));
	int err;

	if (xe->info.skip_guc_pc)
		return 0;

	err = drmm_mutex_init(&xe->drm, &pc->freq_lock);
	if (err)
		return err;

	bo = xe_managed_bo_create_pin_map(xe, tile, size,
					  XE_BO_FLAG_VRAM_IF_DGFX(tile) |
					  XE_BO_FLAG_GGTT |
					  XE_BO_FLAG_GGTT_INVALIDATE);
	if (IS_ERR(bo))
		return PTR_ERR(bo);

	pc->bo = bo;

	return devm_add_action_or_reset(xe->drm.dev, xe_guc_pc_fini_hw, pc);
}<|MERGE_RESOLUTION|>--- conflicted
+++ resolved
@@ -895,13 +895,10 @@
 static void xe_guc_pc_fini_hw(void *arg)
 {
 	struct xe_guc_pc *pc = arg;
-<<<<<<< HEAD
-=======
 	struct xe_device *xe = pc_to_xe(pc);
 
 	if (xe_device_wedged(xe))
 		return;
->>>>>>> 541b1b0a
 
 	XE_WARN_ON(xe_force_wake_get(gt_to_fw(pc_to_gt(pc)), XE_FORCEWAKE_ALL));
 	XE_WARN_ON(xe_guc_pc_gucrc_disable(pc));
