--- conflicted
+++ resolved
@@ -721,18 +721,8 @@
 	struct drm_framebuffer *fb;
 	struct dpu_encoder_virt *dpu_enc = to_dpu_encoder_virt(drm_enc);
 
-<<<<<<< HEAD
-		if (!crtc_state->active_changed || crtc_state->enable)
-			ret = dpu_rm_reserve(&dpu_kms->rm, global_state,
-					drm_enc, crtc_state, &topology);
-		if (!ret)
-			dpu_encoder_assign_crtc_resources(dpu_kms, drm_enc,
-							  global_state, crtc_state);
-	}
-=======
 	if (!drm_enc || !state)
 		return false;
->>>>>>> e8a457b7
 
 	connector = drm_atomic_get_new_connector_for_encoder(state, drm_enc);
 	if (!connector)
