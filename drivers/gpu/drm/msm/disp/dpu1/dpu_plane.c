--- conflicted
+++ resolved
@@ -1044,8 +1044,6 @@
 				max_linewidth);
 		return -E2BIG;
 	}
-<<<<<<< HEAD
-=======
 
 	return dpu_plane_atomic_check_sspp(plane, state, crtc_state);
 }
@@ -1155,123 +1153,10 @@
 		r_pipe->multirect_index = DPU_SSPP_RECT_SOLO;
 		r_pipe->multirect_mode = DPU_SSPP_MULTIRECT_NONE;
 	}
->>>>>>> bd67c1c3
 
 	return dpu_plane_atomic_check_sspp(plane, state, crtc_state);
 }
 
-<<<<<<< HEAD
-static int dpu_plane_virtual_atomic_check(struct drm_plane *plane,
-					  struct drm_atomic_state *state)
-{
-	struct drm_plane_state *plane_state =
-		drm_atomic_get_plane_state(state, plane);
-	struct drm_plane_state *old_plane_state =
-		drm_atomic_get_old_plane_state(state, plane);
-	struct dpu_plane_state *pstate = to_dpu_plane_state(plane_state);
-	struct drm_crtc_state *crtc_state;
-	int ret;
-
-	if (plane_state->crtc)
-		crtc_state = drm_atomic_get_new_crtc_state(state,
-							   plane_state->crtc);
-
-	ret = dpu_plane_atomic_check_nosspp(plane, plane_state, crtc_state);
-	if (ret)
-		return ret;
-
-	if (!plane_state->visible) {
-		/*
-		 * resources are freed by dpu_crtc_assign_plane_resources(),
-		 * but clean them here.
-		 */
-		pstate->pipe.sspp = NULL;
-		pstate->r_pipe.sspp = NULL;
-
-		return 0;
-	}
-
-	/*
-	 * Force resource reallocation if the format of FB or src/dst have
-	 * changed. We might need to allocate different SSPP or SSPPs for this
-	 * plane than the one used previously.
-	 */
-	if (!old_plane_state || !old_plane_state->fb ||
-	    old_plane_state->src_w != plane_state->src_w ||
-	    old_plane_state->src_h != plane_state->src_h ||
-	    old_plane_state->src_w != plane_state->src_w ||
-	    old_plane_state->crtc_h != plane_state->crtc_h ||
-	    msm_framebuffer_format(old_plane_state->fb) !=
-	    msm_framebuffer_format(plane_state->fb))
-		crtc_state->planes_changed = true;
-
-	return 0;
-}
-
-static int dpu_plane_virtual_assign_resources(struct drm_crtc *crtc,
-					      struct dpu_global_state *global_state,
-					      struct drm_atomic_state *state,
-					      struct drm_plane_state *plane_state)
-{
-	const struct drm_crtc_state *crtc_state = NULL;
-	struct drm_plane *plane = plane_state->plane;
-	struct dpu_kms *dpu_kms = _dpu_plane_get_kms(plane);
-	struct dpu_rm_sspp_requirements reqs;
-	struct dpu_plane_state *pstate;
-	struct dpu_sw_pipe *pipe;
-	struct dpu_sw_pipe *r_pipe;
-	struct dpu_sw_pipe_cfg *pipe_cfg;
-	struct dpu_sw_pipe_cfg *r_pipe_cfg;
-	const struct msm_format *fmt;
-
-	if (plane_state->crtc)
-		crtc_state = drm_atomic_get_new_crtc_state(state,
-							   plane_state->crtc);
-
-	pstate = to_dpu_plane_state(plane_state);
-	pipe = &pstate->pipe;
-	r_pipe = &pstate->r_pipe;
-	pipe_cfg = &pstate->pipe_cfg;
-	r_pipe_cfg = &pstate->r_pipe_cfg;
-
-	pipe->sspp = NULL;
-	r_pipe->sspp = NULL;
-
-	if (!plane_state->fb)
-		return -EINVAL;
-
-	fmt = msm_framebuffer_format(plane_state->fb);
-	reqs.yuv = MSM_FORMAT_IS_YUV(fmt);
-	reqs.scale = (plane_state->src_w >> 16 != plane_state->crtc_w) ||
-		(plane_state->src_h >> 16 != plane_state->crtc_h);
-
-	reqs.rot90 = drm_rotation_90_or_270(plane_state->rotation);
-
-	pipe->sspp = dpu_rm_reserve_sspp(&dpu_kms->rm, global_state, crtc, &reqs);
-	if (!pipe->sspp)
-		return -ENODEV;
-
-	if (!dpu_plane_try_multirect_parallel(pipe, pipe_cfg, r_pipe, r_pipe_cfg,
-					      pipe->sspp,
-					      msm_framebuffer_format(plane_state->fb),
-					      dpu_kms->catalog->caps->max_linewidth)) {
-		/* multirect is not possible, use two SSPP blocks */
-		r_pipe->sspp = dpu_rm_reserve_sspp(&dpu_kms->rm, global_state, crtc, &reqs);
-		if (!r_pipe->sspp)
-			return -ENODEV;
-
-		pipe->multirect_index = DPU_SSPP_RECT_SOLO;
-		pipe->multirect_mode = DPU_SSPP_MULTIRECT_NONE;
-
-		r_pipe->multirect_index = DPU_SSPP_RECT_SOLO;
-		r_pipe->multirect_mode = DPU_SSPP_MULTIRECT_NONE;
-	}
-
-	return dpu_plane_atomic_check_sspp(plane, state, crtc_state);
-}
-
-=======
->>>>>>> bd67c1c3
 int dpu_assign_plane_resources(struct dpu_global_state *global_state,
 			       struct drm_atomic_state *state,
 			       struct drm_crtc *crtc,
@@ -1279,10 +1164,6 @@
 			       unsigned int num_planes)
 {
 	unsigned int i;
-<<<<<<< HEAD
-	int ret;
-=======
->>>>>>> bd67c1c3
 
 	for (i = 0; i < num_planes; i++) {
 		struct drm_plane_state *plane_state = states[i];
@@ -1291,15 +1172,6 @@
 		    !plane_state->visible)
 			continue;
 
-<<<<<<< HEAD
-		ret = dpu_plane_virtual_assign_resources(crtc, global_state,
-							 state, plane_state);
-		if (ret)
-			break;
-	}
-
-	return ret;
-=======
 		int ret = dpu_plane_virtual_assign_resources(crtc, global_state,
 							 state, plane_state);
 		if (ret)
@@ -1307,7 +1179,6 @@
 	}
 
 	return 0;
->>>>>>> bd67c1c3
 }
 
 static void dpu_plane_flush_csc(struct dpu_plane *pdpu, struct dpu_sw_pipe *pipe)
