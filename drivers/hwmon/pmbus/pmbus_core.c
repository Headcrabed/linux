--- conflicted
+++ resolved
@@ -3567,14 +3567,6 @@
 
 	/*
 	 * Allocate the max possible entries we need.
-<<<<<<< HEAD
-	 * 7 entries device-specific
-	 * 10 entries page-specific
-	 */
-	entries = devm_kcalloc(data->dev,
-			       7 + data->info->pages * 10, sizeof(*entries),
-			       GFP_KERNEL);
-=======
 	 * device specific:
 	 *	ARRAY_SIZE(pmbus_debugfs_block_data) + 2
 	 * page specific:
@@ -3584,7 +3576,6 @@
 			       ARRAY_SIZE(pmbus_debugfs_block_data) + 2 +
 			       data->info->pages * (ARRAY_SIZE(pmbus_debugfs_status_data) + 1),
 			       sizeof(*entries), GFP_KERNEL);
->>>>>>> e8a457b7
 	if (!entries)
 		return;
 
@@ -3596,39 +3587,8 @@
 	 * assume that values of the following registers are the same for all
 	 * pages and report values only for page 0.
 	 */
-<<<<<<< HEAD
-	if (pmbus_check_byte_register(client, 0, PMBUS_REVISION)) {
-		entries[idx].client = client;
-		entries[idx].page = 0;
-		entries[idx].reg = PMBUS_REVISION;
-		debugfs_create_file("revision", 0444, data->debugfs,
-				    &entries[idx++],
-				    &pmbus_debugfs_ops);
-	}
-
-	if (pmbus_check_block_register(client, 0, PMBUS_MFR_ID)) {
-		entries[idx].client = client;
-		entries[idx].page = 0;
-		entries[idx].reg = PMBUS_MFR_ID;
-		debugfs_create_file("mfr_id", 0444, data->debugfs,
-				    &entries[idx++],
-				    &pmbus_debugfs_ops_mfr);
-	}
-
-	if (pmbus_check_block_register(client, 0, PMBUS_MFR_MODEL)) {
-		entries[idx].client = client;
-		entries[idx].page = 0;
-		entries[idx].reg = PMBUS_MFR_MODEL;
-		debugfs_create_file("mfr_model", 0444, data->debugfs,
-				    &entries[idx++],
-				    &pmbus_debugfs_ops_mfr);
-	}
-
-	if (pmbus_check_block_register(client, 0, PMBUS_MFR_REVISION)) {
-=======
 	if (!(data->flags & PMBUS_NO_CAPABILITY) &&
 	    pmbus_check_byte_register(client, 0, PMBUS_CAPABILITY)) {
->>>>>>> e8a457b7
 		entries[idx].client = client;
 		entries[idx].page = 0;
 		entries[idx].reg = PMBUS_CAPABILITY;
