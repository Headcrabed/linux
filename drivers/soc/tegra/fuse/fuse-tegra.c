// SPDX-License-Identifier: GPL-2.0-only
/*
<<<<<<< HEAD
 * Copyright (c) 2013-2021, NVIDIA CORPORATION.  All rights reserved.
=======
 * Copyright (c) 2013-2022, NVIDIA CORPORATION.  All rights reserved.
>>>>>>> 88084a3d
 */

#include <linux/clk.h>
#include <linux/device.h>
#include <linux/kobject.h>
#include <linux/init.h>
#include <linux/io.h>
#include <linux/nvmem-consumer.h>
#include <linux/nvmem-provider.h>
#include <linux/of.h>
#include <linux/of_address.h>
#include <linux/platform_device.h>
#include <linux/pm_runtime.h>
#include <linux/reset.h>
#include <linux/slab.h>
#include <linux/sys_soc.h>

#include <soc/tegra/common.h>
#include <soc/tegra/fuse.h>

#include "fuse.h"

struct tegra_sku_info tegra_sku_info;
EXPORT_SYMBOL(tegra_sku_info);

static const char *tegra_revision_name[TEGRA_REVISION_MAX] = {
	[TEGRA_REVISION_UNKNOWN] = "unknown",
	[TEGRA_REVISION_A01]     = "A01",
	[TEGRA_REVISION_A02]     = "A02",
	[TEGRA_REVISION_A03]     = "A03",
	[TEGRA_REVISION_A03p]    = "A03 prime",
	[TEGRA_REVISION_A04]     = "A04",
};

static const struct of_device_id car_match[] __initconst = {
	{ .compatible = "nvidia,tegra20-car", },
	{ .compatible = "nvidia,tegra30-car", },
	{ .compatible = "nvidia,tegra114-car", },
	{ .compatible = "nvidia,tegra124-car", },
	{ .compatible = "nvidia,tegra132-car", },
	{ .compatible = "nvidia,tegra210-car", },
	{},
};

static struct tegra_fuse *fuse = &(struct tegra_fuse) {
	.base = NULL,
	.soc = NULL,
};

static const struct of_device_id tegra_fuse_match[] = {
#ifdef CONFIG_ARCH_TEGRA_234_SOC
	{ .compatible = "nvidia,tegra234-efuse", .data = &tegra234_fuse_soc },
#endif
#ifdef CONFIG_ARCH_TEGRA_194_SOC
	{ .compatible = "nvidia,tegra194-efuse", .data = &tegra194_fuse_soc },
#endif
#ifdef CONFIG_ARCH_TEGRA_186_SOC
	{ .compatible = "nvidia,tegra186-efuse", .data = &tegra186_fuse_soc },
#endif
#ifdef CONFIG_ARCH_TEGRA_210_SOC
	{ .compatible = "nvidia,tegra210-efuse", .data = &tegra210_fuse_soc },
#endif
#ifdef CONFIG_ARCH_TEGRA_132_SOC
	{ .compatible = "nvidia,tegra132-efuse", .data = &tegra124_fuse_soc },
#endif
#ifdef CONFIG_ARCH_TEGRA_124_SOC
	{ .compatible = "nvidia,tegra124-efuse", .data = &tegra124_fuse_soc },
#endif
#ifdef CONFIG_ARCH_TEGRA_114_SOC
	{ .compatible = "nvidia,tegra114-efuse", .data = &tegra114_fuse_soc },
#endif
#ifdef CONFIG_ARCH_TEGRA_3x_SOC
	{ .compatible = "nvidia,tegra30-efuse", .data = &tegra30_fuse_soc },
#endif
#ifdef CONFIG_ARCH_TEGRA_2x_SOC
	{ .compatible = "nvidia,tegra20-efuse", .data = &tegra20_fuse_soc },
#endif
	{ /* sentinel */ }
};

static int tegra_fuse_read(void *priv, unsigned int offset, void *value,
			   size_t bytes)
{
	unsigned int count = bytes / 4, i;
	struct tegra_fuse *fuse = priv;
	u32 *buffer = value;

	for (i = 0; i < count; i++)
		buffer[i] = fuse->read(fuse, offset + i * 4);

	return 0;
}

static const struct nvmem_cell_info tegra_fuse_cells[] = {
	{
		.name = "tsensor-cpu1",
		.offset = 0x084,
		.bytes = 4,
		.bit_offset = 0,
		.nbits = 32,
	}, {
		.name = "tsensor-cpu2",
		.offset = 0x088,
		.bytes = 4,
		.bit_offset = 0,
		.nbits = 32,
	}, {
		.name = "tsensor-cpu0",
		.offset = 0x098,
		.bytes = 4,
		.bit_offset = 0,
		.nbits = 32,
	}, {
		.name = "xusb-pad-calibration",
		.offset = 0x0f0,
		.bytes = 4,
		.bit_offset = 0,
		.nbits = 32,
	}, {
		.name = "tsensor-cpu3",
		.offset = 0x12c,
		.bytes = 4,
		.bit_offset = 0,
		.nbits = 32,
	}, {
		.name = "sata-calibration",
		.offset = 0x124,
		.bytes = 1,
		.bit_offset = 0,
		.nbits = 2,
	}, {
		.name = "tsensor-gpu",
		.offset = 0x154,
		.bytes = 4,
		.bit_offset = 0,
		.nbits = 32,
	}, {
		.name = "tsensor-mem0",
		.offset = 0x158,
		.bytes = 4,
		.bit_offset = 0,
		.nbits = 32,
	}, {
		.name = "tsensor-mem1",
		.offset = 0x15c,
		.bytes = 4,
		.bit_offset = 0,
		.nbits = 32,
	}, {
		.name = "tsensor-pllx",
		.offset = 0x160,
		.bytes = 4,
		.bit_offset = 0,
		.nbits = 32,
	}, {
		.name = "tsensor-common",
		.offset = 0x180,
		.bytes = 4,
		.bit_offset = 0,
		.nbits = 32,
	}, {
<<<<<<< HEAD
		.name = "gcplex-config-fuse",
=======
		.name = "gpu-gcplex-config-fuse",
>>>>>>> 88084a3d
		.offset = 0x1c8,
		.bytes = 4,
		.bit_offset = 0,
		.nbits = 32,
	}, {
		.name = "tsensor-realignment",
		.offset = 0x1fc,
		.bytes = 4,
		.bit_offset = 0,
		.nbits = 32,
	}, {
		.name = "gpu-calibration",
		.offset = 0x204,
		.bytes = 4,
		.bit_offset = 0,
		.nbits = 32,
	}, {
		.name = "xusb-pad-calibration-ext",
		.offset = 0x250,
		.bytes = 4,
		.bit_offset = 0,
		.nbits = 32,
	}, {
<<<<<<< HEAD
		.name = "pdi0",
=======
		.name = "gpu-pdi0",
>>>>>>> 88084a3d
		.offset = 0x300,
		.bytes = 4,
		.bit_offset = 0,
		.nbits = 32,
	}, {
<<<<<<< HEAD
		.name = "pdi1",
=======
		.name = "gpu-pdi1",
>>>>>>> 88084a3d
		.offset = 0x304,
		.bytes = 4,
		.bit_offset = 0,
		.nbits = 32,
	},
};

static void tegra_fuse_restore(void *base)
{
	fuse->base = (void __iomem *)base;
	fuse->clk = NULL;
}

static int tegra_fuse_probe(struct platform_device *pdev)
{
	void __iomem *base = fuse->base;
	struct nvmem_config nvmem;
	struct resource *res;
	int err;

	err = devm_add_action(&pdev->dev, tegra_fuse_restore, (void __force *)base);
	if (err)
		return err;

	/* take over the memory region from the early initialization */
	res = platform_get_resource(pdev, IORESOURCE_MEM, 0);
	fuse->phys = res->start;
	fuse->base = devm_ioremap_resource(&pdev->dev, res);
	if (IS_ERR(fuse->base)) {
		err = PTR_ERR(fuse->base);
		return err;
	}

	fuse->clk = devm_clk_get(&pdev->dev, "fuse");
	if (IS_ERR(fuse->clk)) {
		if (PTR_ERR(fuse->clk) != -EPROBE_DEFER)
			dev_err(&pdev->dev, "failed to get FUSE clock: %ld",
				PTR_ERR(fuse->clk));

		return PTR_ERR(fuse->clk);
	}

	platform_set_drvdata(pdev, fuse);
	fuse->dev = &pdev->dev;

	err = devm_pm_runtime_enable(&pdev->dev);
	if (err)
		return err;

	if (fuse->soc->probe) {
		err = fuse->soc->probe(fuse);
		if (err < 0)
			return err;
	}

	memset(&nvmem, 0, sizeof(nvmem));
	nvmem.dev = &pdev->dev;
	nvmem.name = "fuse";
	nvmem.id = -1;
	nvmem.owner = THIS_MODULE;
	nvmem.cells = tegra_fuse_cells;
	nvmem.ncells = ARRAY_SIZE(tegra_fuse_cells);
	nvmem.type = NVMEM_TYPE_OTP;
	nvmem.read_only = true;
	nvmem.root_only = true;
	nvmem.reg_read = tegra_fuse_read;
	nvmem.size = fuse->soc->info->size;
	nvmem.word_size = 4;
	nvmem.stride = 4;
	nvmem.priv = fuse;

	fuse->nvmem = devm_nvmem_register(&pdev->dev, &nvmem);
	if (IS_ERR(fuse->nvmem)) {
		err = PTR_ERR(fuse->nvmem);
		dev_err(&pdev->dev, "failed to register NVMEM device: %d\n",
			err);
		return err;
	}

	fuse->rst = devm_reset_control_get_optional(&pdev->dev, "fuse");
	if (IS_ERR(fuse->rst)) {
		err = PTR_ERR(fuse->rst);
		dev_err(&pdev->dev, "failed to get FUSE reset: %pe\n",
			fuse->rst);
		return err;
	}

	/*
	 * FUSE clock is enabled at a boot time, hence this resume/suspend
	 * disables the clock besides the h/w resetting.
	 */
	err = pm_runtime_resume_and_get(&pdev->dev);
	if (err)
		return err;

	err = reset_control_reset(fuse->rst);
	pm_runtime_put(&pdev->dev);

	if (err < 0) {
		dev_err(&pdev->dev, "failed to reset FUSE: %d\n", err);
		return err;
	}

	/* release the early I/O memory mapping */
	iounmap(base);

	return 0;
}

static int __maybe_unused tegra_fuse_runtime_resume(struct device *dev)
{
	int err;

	err = clk_prepare_enable(fuse->clk);
	if (err < 0) {
		dev_err(dev, "failed to enable FUSE clock: %d\n", err);
		return err;
	}

	return 0;
}

static int __maybe_unused tegra_fuse_runtime_suspend(struct device *dev)
{
	clk_disable_unprepare(fuse->clk);

	return 0;
}

static int __maybe_unused tegra_fuse_suspend(struct device *dev)
{
	int ret;

	/*
	 * Critical for RAM re-repair operation, which must occur on resume
	 * from LP1 system suspend and as part of CCPLEX cluster switching.
	 */
	if (fuse->soc->clk_suspend_on)
		ret = pm_runtime_resume_and_get(dev);
	else
		ret = pm_runtime_force_suspend(dev);

	return ret;
}

static int __maybe_unused tegra_fuse_resume(struct device *dev)
{
	int ret = 0;

	if (fuse->soc->clk_suspend_on)
		pm_runtime_put(dev);
	else
		ret = pm_runtime_force_resume(dev);

	return ret;
}

static const struct dev_pm_ops tegra_fuse_pm = {
	SET_RUNTIME_PM_OPS(tegra_fuse_runtime_suspend, tegra_fuse_runtime_resume,
			   NULL)
	SET_SYSTEM_SLEEP_PM_OPS(tegra_fuse_suspend, tegra_fuse_resume)
};

static struct platform_driver tegra_fuse_driver = {
	.driver = {
		.name = "tegra-fuse",
		.of_match_table = tegra_fuse_match,
		.pm = &tegra_fuse_pm,
		.suppress_bind_attrs = true,
	},
	.probe = tegra_fuse_probe,
};
builtin_platform_driver(tegra_fuse_driver);

u32 __init tegra_fuse_read_spare(unsigned int spare)
{
	unsigned int offset = fuse->soc->info->spare + spare * 4;

	return fuse->read_early(fuse, offset) & 1;
}

u32 __init tegra_fuse_read_early(unsigned int offset)
{
	return fuse->read_early(fuse, offset);
}

int tegra_fuse_readl(unsigned long offset, u32 *value)
{
	if (!fuse->read || !fuse->clk)
		return -EPROBE_DEFER;

	if (IS_ERR(fuse->clk))
		return PTR_ERR(fuse->clk);

	*value = fuse->read(fuse, offset);

	return 0;
}
EXPORT_SYMBOL(tegra_fuse_readl);

static void tegra_enable_fuse_clk(void __iomem *base)
{
	u32 reg;

	reg = readl_relaxed(base + 0x48);
	reg |= 1 << 28;
	writel(reg, base + 0x48);

	/*
	 * Enable FUSE clock. This needs to be hardcoded because the clock
	 * subsystem is not active during early boot.
	 */
	reg = readl(base + 0x14);
	reg |= 1 << 7;
	writel(reg, base + 0x14);
}

static ssize_t major_show(struct device *dev, struct device_attribute *attr,
			     char *buf)
{
	return sprintf(buf, "%d\n", tegra_get_major_rev());
}

static DEVICE_ATTR_RO(major);

static ssize_t minor_show(struct device *dev, struct device_attribute *attr,
			     char *buf)
{
	return sprintf(buf, "%d\n", tegra_get_minor_rev());
}

static DEVICE_ATTR_RO(minor);

static struct attribute *tegra_soc_attr[] = {
	&dev_attr_major.attr,
	&dev_attr_minor.attr,
	NULL,
};

const struct attribute_group tegra_soc_attr_group = {
	.attrs = tegra_soc_attr,
};

#if IS_ENABLED(CONFIG_ARCH_TEGRA_194_SOC) || \
    IS_ENABLED(CONFIG_ARCH_TEGRA_234_SOC)
static ssize_t platform_show(struct device *dev, struct device_attribute *attr,
			     char *buf)
{
	/*
	 * Displays the value in the 'pre_si_platform' field of the HIDREV
	 * register for Tegra194 devices. A value of 0 indicates that the
	 * platform type is silicon and all other non-zero values indicate
	 * the type of simulation platform is being used.
	 */
	return sprintf(buf, "%d\n", tegra_get_platform());
}

static DEVICE_ATTR_RO(platform);

static struct attribute *tegra194_soc_attr[] = {
	&dev_attr_major.attr,
	&dev_attr_minor.attr,
	&dev_attr_platform.attr,
	NULL,
};

const struct attribute_group tegra194_soc_attr_group = {
	.attrs = tegra194_soc_attr,
};
#endif

struct device * __init tegra_soc_device_register(void)
{
	struct soc_device_attribute *attr;
	struct soc_device *dev;

	attr = kzalloc(sizeof(*attr), GFP_KERNEL);
	if (!attr)
		return NULL;

	attr->family = kasprintf(GFP_KERNEL, "Tegra");
	attr->revision = kasprintf(GFP_KERNEL, "%s",
		tegra_revision_name[tegra_sku_info.revision]);
	attr->soc_id = kasprintf(GFP_KERNEL, "%u", tegra_get_chip_id());
	attr->custom_attr_group = fuse->soc->soc_attr_group;

	dev = soc_device_register(attr);
	if (IS_ERR(dev)) {
		kfree(attr->soc_id);
		kfree(attr->revision);
		kfree(attr->family);
		kfree(attr);
		return ERR_CAST(dev);
	}

	return soc_device_to_device(dev);
}

static int __init tegra_init_fuse(void)
{
	const struct of_device_id *match;
	struct device_node *np;
	struct resource regs;

	tegra_init_apbmisc();

	np = of_find_matching_node_and_match(NULL, tegra_fuse_match, &match);
	if (!np) {
		/*
		 * Fall back to legacy initialization for 32-bit ARM only. All
		 * 64-bit ARM device tree files for Tegra are required to have
		 * a FUSE node.
		 *
		 * This is for backwards-compatibility with old device trees
		 * that didn't contain a FUSE node.
		 */
		if (IS_ENABLED(CONFIG_ARM) && soc_is_tegra()) {
			u8 chip = tegra_get_chip_id();

			regs.start = 0x7000f800;
			regs.end = 0x7000fbff;
			regs.flags = IORESOURCE_MEM;

			switch (chip) {
#ifdef CONFIG_ARCH_TEGRA_2x_SOC
			case TEGRA20:
				fuse->soc = &tegra20_fuse_soc;
				break;
#endif

#ifdef CONFIG_ARCH_TEGRA_3x_SOC
			case TEGRA30:
				fuse->soc = &tegra30_fuse_soc;
				break;
#endif

#ifdef CONFIG_ARCH_TEGRA_114_SOC
			case TEGRA114:
				fuse->soc = &tegra114_fuse_soc;
				break;
#endif

#ifdef CONFIG_ARCH_TEGRA_124_SOC
			case TEGRA124:
				fuse->soc = &tegra124_fuse_soc;
				break;
#endif

			default:
				pr_warn("Unsupported SoC: %02x\n", chip);
				break;
			}
		} else {
			/*
			 * At this point we're not running on Tegra, so play
			 * nice with multi-platform kernels.
			 */
			return 0;
		}
	} else {
		/*
		 * Extract information from the device tree if we've found a
		 * matching node.
		 */
		if (of_address_to_resource(np, 0, &regs) < 0) {
			pr_err("failed to get FUSE register\n");
			return -ENXIO;
		}

		fuse->soc = match->data;
	}

	np = of_find_matching_node(NULL, car_match);
	if (np) {
		void __iomem *base = of_iomap(np, 0);
		if (base) {
			tegra_enable_fuse_clk(base);
			iounmap(base);
		} else {
			pr_err("failed to map clock registers\n");
			return -ENXIO;
		}
	}

	fuse->base = ioremap(regs.start, resource_size(&regs));
	if (!fuse->base) {
		pr_err("failed to map FUSE registers\n");
		return -ENXIO;
	}

	fuse->soc->init(fuse);

	pr_info("Tegra Revision: %s SKU: %d CPU Process: %d SoC Process: %d\n",
		tegra_revision_name[tegra_sku_info.revision],
		tegra_sku_info.sku_id, tegra_sku_info.cpu_process_id,
		tegra_sku_info.soc_process_id);
	pr_debug("Tegra CPU Speedo ID %d, SoC Speedo ID %d\n",
		 tegra_sku_info.cpu_speedo_id, tegra_sku_info.soc_speedo_id);

	if (fuse->soc->lookups) {
		size_t size = sizeof(*fuse->lookups) * fuse->soc->num_lookups;

		fuse->lookups = kmemdup(fuse->soc->lookups, size, GFP_KERNEL);
		if (fuse->lookups)
			nvmem_add_cell_lookups(fuse->lookups, fuse->soc->num_lookups);
	}

	return 0;
}
early_initcall(tegra_init_fuse);

#ifdef CONFIG_ARM64
static int __init tegra_init_soc(void)
{
	struct device_node *np;
	struct device *soc;

	/* make sure we're running on Tegra */
	np = of_find_matching_node(NULL, tegra_fuse_match);
	if (!np)
		return 0;

	of_node_put(np);

	soc = tegra_soc_device_register();
	if (IS_ERR(soc)) {
		pr_err("failed to register SoC device: %ld\n", PTR_ERR(soc));
		return PTR_ERR(soc);
	}

	return 0;
}
device_initcall(tegra_init_soc);
#endif<|MERGE_RESOLUTION|>--- conflicted
+++ resolved
@@ -1,10 +1,6 @@
 // SPDX-License-Identifier: GPL-2.0-only
 /*
-<<<<<<< HEAD
- * Copyright (c) 2013-2021, NVIDIA CORPORATION.  All rights reserved.
-=======
  * Copyright (c) 2013-2022, NVIDIA CORPORATION.  All rights reserved.
->>>>>>> 88084a3d
  */
 
 #include <linux/clk.h>
@@ -166,11 +162,7 @@
 		.bit_offset = 0,
 		.nbits = 32,
 	}, {
-<<<<<<< HEAD
-		.name = "gcplex-config-fuse",
-=======
 		.name = "gpu-gcplex-config-fuse",
->>>>>>> 88084a3d
 		.offset = 0x1c8,
 		.bytes = 4,
 		.bit_offset = 0,
@@ -194,21 +186,13 @@
 		.bit_offset = 0,
 		.nbits = 32,
 	}, {
-<<<<<<< HEAD
-		.name = "pdi0",
-=======
 		.name = "gpu-pdi0",
->>>>>>> 88084a3d
 		.offset = 0x300,
 		.bytes = 4,
 		.bit_offset = 0,
 		.nbits = 32,
 	}, {
-<<<<<<< HEAD
-		.name = "pdi1",
-=======
 		.name = "gpu-pdi1",
->>>>>>> 88084a3d
 		.offset = 0x304,
 		.bytes = 4,
 		.bit_offset = 0,
