/* SPDX-License-Identifier: GPL-2.0 OR Linux-OpenIB */
/*
 * Copyright (c) 2013-2020, Mellanox Technologies inc. All rights reserved.
 * Copyright (c) 2020, Intel Corporation. All rights reserved.
 */

#ifndef MLX5_IB_H
#define MLX5_IB_H

#include <linux/kernel.h>
#include <linux/sched.h>
#include <rdma/ib_verbs.h>
#include <rdma/ib_umem.h>
#include <rdma/ib_smi.h>
#include <linux/mlx5/driver.h>
#include <linux/mlx5/cq.h>
#include <linux/mlx5/fs.h>
#include <linux/mlx5/qp.h>
#include <linux/types.h>
#include <linux/mlx5/transobj.h>
#include <rdma/ib_user_verbs.h>
#include <rdma/mlx5-abi.h>
#include <rdma/uverbs_ioctl.h>
#include <rdma/mlx5_user_ioctl_cmds.h>
#include <rdma/mlx5_user_ioctl_verbs.h>

#include "srq.h"

#define mlx5_ib_dbg(_dev, format, arg...)                                      \
	dev_dbg(&(_dev)->ib_dev.dev, "%s:%d:(pid %d): " format, __func__,      \
		__LINE__, current->pid, ##arg)

#define mlx5_ib_err(_dev, format, arg...)                                      \
	dev_err(&(_dev)->ib_dev.dev, "%s:%d:(pid %d): " format, __func__,      \
		__LINE__, current->pid, ##arg)

#define mlx5_ib_warn(_dev, format, arg...)                                     \
	dev_warn(&(_dev)->ib_dev.dev, "%s:%d:(pid %d): " format, __func__,     \
		 __LINE__, current->pid, ##arg)

#define MLX5_IB_DEFAULT_UIDX 0xffffff
#define MLX5_USER_ASSIGNED_UIDX_MASK __mlx5_mask(qpc, user_index)

static __always_inline unsigned long
__mlx5_log_page_size_to_bitmap(unsigned int log_pgsz_bits,
			       unsigned int pgsz_shift)
{
	unsigned int largest_pg_shift =
		min_t(unsigned long, (1ULL << log_pgsz_bits) - 1 + pgsz_shift,
		      BITS_PER_LONG - 1);

	/*
	 * Despite a command allowing it, the device does not support lower than
	 * 4k page size.
	 */
	pgsz_shift = max_t(unsigned int, MLX5_ADAPTER_PAGE_SHIFT, pgsz_shift);
	return GENMASK(largest_pg_shift, pgsz_shift);
}

/*
 * For mkc users, instead of a page_offset the command has a start_iova which
 * specifies both the page_offset and the on-the-wire IOVA
 */
#define mlx5_umem_find_best_pgsz(umem, typ, log_pgsz_fld, pgsz_shift, iova)    \
	ib_umem_find_best_pgsz(umem,                                           \
			       __mlx5_log_page_size_to_bitmap(                 \
				       __mlx5_bit_sz(typ, log_pgsz_fld),       \
				       pgsz_shift),                            \
			       iova)

static __always_inline unsigned long
__mlx5_page_offset_to_bitmask(unsigned int page_offset_bits,
			      unsigned int offset_shift)
{
	unsigned int largest_offset_shift =
		min_t(unsigned long, page_offset_bits - 1 + offset_shift,
		      BITS_PER_LONG - 1);

	return GENMASK(largest_offset_shift, offset_shift);
}

/*
 * QP/CQ/WQ/etc type commands take a page offset that satisifies:
 *   page_offset_quantized * (page_size/scale) = page_offset
 * Which restricts allowed page sizes to ones that satisify the above.
 */
unsigned long __mlx5_umem_find_best_quantized_pgoff(
	struct ib_umem *umem, unsigned long pgsz_bitmap,
	unsigned int page_offset_bits, u64 pgoff_bitmask, unsigned int scale,
	unsigned int *page_offset_quantized);
#define mlx5_umem_find_best_quantized_pgoff(umem, typ, log_pgsz_fld,           \
					    pgsz_shift, page_offset_fld,       \
					    scale, page_offset_quantized)      \
	__mlx5_umem_find_best_quantized_pgoff(                                 \
		umem,                                                          \
		__mlx5_log_page_size_to_bitmap(                                \
			__mlx5_bit_sz(typ, log_pgsz_fld), pgsz_shift),         \
		__mlx5_bit_sz(typ, page_offset_fld),                           \
		GENMASK(31, order_base_2(scale)), scale,                       \
		page_offset_quantized)

#define mlx5_umem_find_best_cq_quantized_pgoff(umem, typ, log_pgsz_fld,        \
					       pgsz_shift, page_offset_fld,    \
					       scale, page_offset_quantized)   \
	__mlx5_umem_find_best_quantized_pgoff(                                 \
		umem,                                                          \
		__mlx5_log_page_size_to_bitmap(                                \
			__mlx5_bit_sz(typ, log_pgsz_fld), pgsz_shift),         \
		__mlx5_bit_sz(typ, page_offset_fld), 0, scale,                 \
		page_offset_quantized)

enum {
	MLX5_IB_MMAP_OFFSET_START = 9,
	MLX5_IB_MMAP_OFFSET_END = 255,
};

enum {
	MLX5_IB_MMAP_CMD_SHIFT	= 8,
	MLX5_IB_MMAP_CMD_MASK	= 0xff,
};

enum {
	MLX5_RES_SCAT_DATA32_CQE	= 0x1,
	MLX5_RES_SCAT_DATA64_CQE	= 0x2,
	MLX5_REQ_SCAT_DATA32_CQE	= 0x11,
	MLX5_REQ_SCAT_DATA64_CQE	= 0x22,
};

enum mlx5_ib_mad_ifc_flags {
	MLX5_MAD_IFC_IGNORE_MKEY	= 1,
	MLX5_MAD_IFC_IGNORE_BKEY	= 2,
	MLX5_MAD_IFC_NET_VIEW		= 4,
};

enum {
	MLX5_CROSS_CHANNEL_BFREG         = 0,
};

enum {
	MLX5_CQE_VERSION_V0,
	MLX5_CQE_VERSION_V1,
};

enum {
	MLX5_TM_MAX_RNDV_MSG_SIZE	= 64,
	MLX5_TM_MAX_SGE			= 1,
};

enum {
	MLX5_IB_INVALID_UAR_INDEX	= BIT(31),
	MLX5_IB_INVALID_BFREG		= BIT(31),
};

enum {
	MLX5_MAX_MEMIC_PAGES = 0x100,
	MLX5_MEMIC_ALLOC_SIZE_MASK = 0x3f,
};

enum {
	MLX5_MEMIC_BASE_ALIGN	= 6,
	MLX5_MEMIC_BASE_SIZE	= 1 << MLX5_MEMIC_BASE_ALIGN,
};

enum mlx5_ib_mmap_type {
	MLX5_IB_MMAP_TYPE_MEMIC = 1,
	MLX5_IB_MMAP_TYPE_VAR = 2,
	MLX5_IB_MMAP_TYPE_UAR_WC = 3,
	MLX5_IB_MMAP_TYPE_UAR_NC = 4,
	MLX5_IB_MMAP_TYPE_MEMIC_OP = 5,
};

struct mlx5_bfreg_info {
	u32 *sys_pages;
	int num_low_latency_bfregs;
	unsigned int *count;

	/*
	 * protect bfreg allocation data structs
	 */
	struct mutex lock;
	u32 ver;
	u8 lib_uar_4k : 1;
	u8 lib_uar_dyn : 1;
	u32 num_sys_pages;
	u32 num_static_sys_pages;
	u32 total_num_bfregs;
	u32 num_dyn_bfregs;
};

struct mlx5_ib_ucontext {
	struct ib_ucontext	ibucontext;
	struct list_head	db_page_list;

	/* protect doorbell record alloc/free
	 */
	struct mutex		db_page_mutex;
	struct mlx5_bfreg_info	bfregi;
	u8			cqe_version;
	/* Transport Domain number */
	u32			tdn;

	u64			lib_caps;
	u16			devx_uid;
	/* For RoCE LAG TX affinity */
	atomic_t		tx_port_affinity;
};

static inline struct mlx5_ib_ucontext *to_mucontext(struct ib_ucontext *ibucontext)
{
	return container_of(ibucontext, struct mlx5_ib_ucontext, ibucontext);
}

struct mlx5_ib_pd {
	struct ib_pd		ibpd;
	u32			pdn;
	u16			uid;
};

enum {
	MLX5_IB_FLOW_ACTION_MODIFY_HEADER,
	MLX5_IB_FLOW_ACTION_PACKET_REFORMAT,
	MLX5_IB_FLOW_ACTION_DECAP,
};

#define MLX5_IB_FLOW_MCAST_PRIO		(MLX5_BY_PASS_NUM_PRIOS - 1)
#define MLX5_IB_FLOW_LAST_PRIO		(MLX5_BY_PASS_NUM_REGULAR_PRIOS - 1)
#if (MLX5_IB_FLOW_LAST_PRIO <= 0)
#error "Invalid number of bypass priorities"
#endif
#define MLX5_IB_FLOW_LEFTOVERS_PRIO	(MLX5_IB_FLOW_MCAST_PRIO + 1)

#define MLX5_IB_NUM_FLOW_FT		(MLX5_IB_FLOW_LEFTOVERS_PRIO + 1)
#define MLX5_IB_NUM_SNIFFER_FTS		2
#define MLX5_IB_NUM_EGRESS_FTS		1
#define MLX5_IB_NUM_FDB_FTS		MLX5_BY_PASS_NUM_REGULAR_PRIOS
struct mlx5_ib_flow_prio {
	struct mlx5_flow_table		*flow_table;
	unsigned int			refcount;
};

struct mlx5_ib_flow_handler {
	struct list_head		list;
	struct ib_flow			ibflow;
	struct mlx5_ib_flow_prio	*prio;
	struct mlx5_flow_handle		*rule;
	struct ib_counters		*ibcounters;
	struct mlx5_ib_dev		*dev;
	struct mlx5_ib_flow_matcher	*flow_matcher;
};

struct mlx5_ib_flow_matcher {
	struct mlx5_ib_match_params matcher_mask;
	int			mask_len;
	enum mlx5_ib_flow_type	flow_type;
	enum mlx5_flow_namespace_type ns_type;
	u16			priority;
	struct mlx5_core_dev	*mdev;
	atomic_t		usecnt;
	u8			match_criteria_enable;
};

struct mlx5_ib_steering_anchor {
	struct mlx5_ib_flow_prio *ft_prio;
	struct mlx5_ib_dev *dev;
	atomic_t usecnt;
};

struct mlx5_ib_pp {
	u16 index;
	struct mlx5_core_dev *mdev;
};

enum mlx5_ib_optional_counter_type {
	MLX5_IB_OPCOUNTER_CC_RX_CE_PKTS,
	MLX5_IB_OPCOUNTER_CC_RX_CNP_PKTS,
	MLX5_IB_OPCOUNTER_CC_TX_CNP_PKTS,

	MLX5_IB_OPCOUNTER_MAX,
};

struct mlx5_ib_flow_db {
	struct mlx5_ib_flow_prio	prios[MLX5_IB_NUM_FLOW_FT];
	struct mlx5_ib_flow_prio	egress_prios[MLX5_IB_NUM_FLOW_FT];
	struct mlx5_ib_flow_prio	sniffer[MLX5_IB_NUM_SNIFFER_FTS];
	struct mlx5_ib_flow_prio	egress[MLX5_IB_NUM_EGRESS_FTS];
	struct mlx5_ib_flow_prio	fdb[MLX5_IB_NUM_FDB_FTS];
	struct mlx5_ib_flow_prio	rdma_rx[MLX5_IB_NUM_FLOW_FT];
	struct mlx5_ib_flow_prio	rdma_tx[MLX5_IB_NUM_FLOW_FT];
	struct mlx5_ib_flow_prio	opfcs[MLX5_IB_OPCOUNTER_MAX];
	struct mlx5_flow_table		*lag_demux_ft;
	/* Protect flow steering bypass flow tables
	 * when add/del flow rules.
	 * only single add/removal of flow steering rule could be done
	 * simultaneously.
	 */
	struct mutex			lock;
};

/* Use macros here so that don't have to duplicate
 * enum ib_qp_type for low-level driver
 */

#define MLX5_IB_QPT_REG_UMR	IB_QPT_RESERVED1
/*
 * IB_QPT_GSI creates the software wrapper around GSI, and MLX5_IB_QPT_HW_GSI
 * creates the actual hardware QP.
 */
#define MLX5_IB_QPT_HW_GSI	IB_QPT_RESERVED2
#define MLX5_IB_QPT_DCI		IB_QPT_RESERVED3
#define MLX5_IB_QPT_DCT		IB_QPT_RESERVED4
#define MLX5_IB_WR_UMR		IB_WR_RESERVED1

#define MLX5_IB_UPD_XLT_ZAP	      BIT(0)
#define MLX5_IB_UPD_XLT_ENABLE	      BIT(1)
#define MLX5_IB_UPD_XLT_ATOMIC	      BIT(2)
#define MLX5_IB_UPD_XLT_ADDR	      BIT(3)
#define MLX5_IB_UPD_XLT_PD	      BIT(4)
#define MLX5_IB_UPD_XLT_ACCESS	      BIT(5)
#define MLX5_IB_UPD_XLT_INDIRECT      BIT(6)

/* Private QP creation flags to be passed in ib_qp_init_attr.create_flags.
 *
 * These flags are intended for internal use by the mlx5_ib driver, and they
 * rely on the range reserved for that use in the ib_qp_create_flags enum.
 */
#define MLX5_IB_QP_CREATE_SQPN_QP1	IB_QP_CREATE_RESERVED_START
#define MLX5_IB_QP_CREATE_WC_TEST	(IB_QP_CREATE_RESERVED_START << 1)

struct wr_list {
	u16	opcode;
	u16	next;
};

enum mlx5_ib_rq_flags {
	MLX5_IB_RQ_CVLAN_STRIPPING	= 1 << 0,
	MLX5_IB_RQ_PCI_WRITE_END_PADDING	= 1 << 1,
};

struct mlx5_ib_wq {
	struct mlx5_frag_buf_ctrl fbc;
	u64		       *wrid;
	u32		       *wr_data;
	struct wr_list	       *w_list;
	unsigned	       *wqe_head;
	u16		        unsig_count;

	/* serialize post to the work queue
	 */
	spinlock_t		lock;
	int			wqe_cnt;
	int			max_post;
	int			max_gs;
	int			offset;
	int			wqe_shift;
	unsigned		head;
	unsigned		tail;
	u16			cur_post;
	u16			last_poll;
	void			*cur_edge;
};

enum mlx5_ib_wq_flags {
	MLX5_IB_WQ_FLAGS_DELAY_DROP = 0x1,
	MLX5_IB_WQ_FLAGS_STRIDING_RQ = 0x2,
};

#define MLX5_MIN_SINGLE_WQE_LOG_NUM_STRIDES 9
#define MLX5_MAX_SINGLE_WQE_LOG_NUM_STRIDES 16
#define MLX5_MIN_SINGLE_STRIDE_LOG_NUM_BYTES 6
#define MLX5_MAX_SINGLE_STRIDE_LOG_NUM_BYTES 13
#define MLX5_EXT_MIN_SINGLE_WQE_LOG_NUM_STRIDES 3

struct mlx5_ib_rwq {
	struct ib_wq		ibwq;
	struct mlx5_core_qp	core_qp;
	u32			rq_num_pas;
	u32			log_rq_stride;
	u32			log_rq_size;
	u32			rq_page_offset;
	u32			log_page_size;
	u32			log_num_strides;
	u32			two_byte_shift_en;
	u32			single_stride_log_num_of_bytes;
	struct ib_umem		*umem;
	size_t			buf_size;
	unsigned int		page_shift;
	struct mlx5_db		db;
	u32			user_index;
	u32			wqe_count;
	u32			wqe_shift;
	int			wq_sig;
	u32			create_flags; /* Use enum mlx5_ib_wq_flags */
};

struct mlx5_ib_rwq_ind_table {
	struct ib_rwq_ind_table ib_rwq_ind_tbl;
	u32			rqtn;
	u16			uid;
};

struct mlx5_ib_ubuffer {
	struct ib_umem	       *umem;
	int			buf_size;
	u64			buf_addr;
};

struct mlx5_ib_qp_base {
	struct mlx5_ib_qp	*container_mibqp;
	struct mlx5_core_qp	mqp;
	struct mlx5_ib_ubuffer	ubuffer;
};

struct mlx5_ib_qp_trans {
	struct mlx5_ib_qp_base	base;
	u16			xrcdn;
	u32			alt_port;
	u8			atomic_rd_en;
	u8			resp_depth;
};

struct mlx5_ib_rss_qp {
	u32	tirn;
};

struct mlx5_ib_rq {
	struct mlx5_ib_qp_base base;
	struct mlx5_ib_wq	*rq;
	struct mlx5_ib_ubuffer	ubuffer;
	struct mlx5_db		*doorbell;
	u32			tirn;
	u8			state;
	u32			flags;
};

struct mlx5_ib_sq {
	struct mlx5_ib_qp_base base;
	struct mlx5_ib_wq	*sq;
	struct mlx5_ib_ubuffer  ubuffer;
	struct mlx5_db		*doorbell;
	struct mlx5_flow_handle	*flow_rule;
	u32			tisn;
	u8			state;
};

struct mlx5_ib_raw_packet_qp {
	struct mlx5_ib_sq sq;
	struct mlx5_ib_rq rq;
};

struct mlx5_bf {
	int			buf_size;
	unsigned long		offset;
	struct mlx5_sq_bfreg   *bfreg;
};

struct mlx5_ib_dct {
	struct mlx5_core_dct    mdct;
	u32                     *in;
};

struct mlx5_ib_gsi_qp {
	struct ib_qp *rx_qp;
	u32 port_num;
	struct ib_qp_cap cap;
	struct ib_cq *cq;
	struct mlx5_ib_gsi_wr *outstanding_wrs;
	u32 outstanding_pi, outstanding_ci;
	int num_qps;
	/* Protects access to the tx_qps. Post send operations synchronize
	 * with tx_qp creation in setup_qp(). Also protects the
	 * outstanding_wrs array and indices.
	 */
	spinlock_t lock;
	struct ib_qp **tx_qps;
};

struct mlx5_ib_qp {
	struct ib_qp		ibqp;
	union {
		struct mlx5_ib_qp_trans trans_qp;
		struct mlx5_ib_raw_packet_qp raw_packet_qp;
		struct mlx5_ib_rss_qp rss_qp;
		struct mlx5_ib_dct dct;
		struct mlx5_ib_gsi_qp gsi;
	};
	struct mlx5_frag_buf	buf;

	struct mlx5_db		db;
	struct mlx5_ib_wq	rq;

	u8			sq_signal_bits;
	u8			next_fence;
	struct mlx5_ib_wq	sq;

	/* serialize qp state modifications
	 */
	struct mutex		mutex;
	/* cached variant of create_flags from struct ib_qp_init_attr */
	u32			flags;
	u32			port;
	u8			state;
	int			max_inline_data;
	struct mlx5_bf	        bf;
	u8			has_rq:1;
	u8			is_rss:1;

	/* only for user space QPs. For kernel
	 * we have it from the bf object
	 */
	int			bfregn;

	struct list_head	qps_list;
	struct list_head	cq_recv_list;
	struct list_head	cq_send_list;
	struct mlx5_rate_limit	rl;
	u32                     underlay_qpn;
	u32			flags_en;
	/*
	 * IB/core doesn't store low-level QP types, so
	 * store both MLX and IBTA types in the field below.
	 */
	enum ib_qp_type		type;
	/* A flag to indicate if there's a new counter is configured
	 * but not take effective
	 */
	u32                     counter_pending;
	u16			gsi_lag_port;
};

struct mlx5_ib_cq_buf {
	struct mlx5_frag_buf_ctrl fbc;
	struct mlx5_frag_buf    frag_buf;
	struct ib_umem		*umem;
	int			cqe_size;
	int			nent;
};

enum mlx5_ib_cq_pr_flags {
	MLX5_IB_CQ_PR_FLAGS_CQE_128_PAD	= 1 << 0,
	MLX5_IB_CQ_PR_FLAGS_REAL_TIME_TS = 1 << 1,
};

struct mlx5_ib_cq {
	struct ib_cq		ibcq;
	struct mlx5_core_cq	mcq;
	struct mlx5_ib_cq_buf	buf;
	struct mlx5_db		db;

	/* serialize access to the CQ
	 */
	spinlock_t		lock;

	/* protect resize cq
	 */
	struct mutex		resize_mutex;
	struct mlx5_ib_cq_buf  *resize_buf;
	struct ib_umem	       *resize_umem;
	int			cqe_size;
	struct list_head	list_send_qp;
	struct list_head	list_recv_qp;
	u32			create_flags;
	struct list_head	wc_list;
	enum ib_cq_notify_flags notify_flags;
	struct work_struct	notify_work;
	u16			private_flags; /* Use mlx5_ib_cq_pr_flags */
};

struct mlx5_ib_wc {
	struct ib_wc wc;
	struct list_head list;
};

struct mlx5_ib_srq {
	struct ib_srq		ibsrq;
	struct mlx5_core_srq	msrq;
	struct mlx5_frag_buf	buf;
	struct mlx5_db		db;
	struct mlx5_frag_buf_ctrl fbc;
	u64		       *wrid;
	/* protect SRQ hanlding
	 */
	spinlock_t		lock;
	int			head;
	int			tail;
	u16			wqe_ctr;
	struct ib_umem	       *umem;
	/* serialize arming a SRQ
	 */
	struct mutex		mutex;
	int			wq_sig;
};

struct mlx5_ib_xrcd {
	struct ib_xrcd		ibxrcd;
	u32			xrcdn;
};

enum mlx5_ib_mtt_access_flags {
	MLX5_IB_MTT_READ  = (1 << 0),
	MLX5_IB_MTT_WRITE = (1 << 1),
};

struct mlx5_user_mmap_entry {
	struct rdma_user_mmap_entry rdma_entry;
	u8 mmap_flag;
	u64 address;
	u32 page_idx;
};

enum mlx5_mkey_type {
	MLX5_MKEY_MR = 1,
	MLX5_MKEY_MW,
	MLX5_MKEY_INDIRECT_DEVX,
};

struct mlx5_ib_mkey {
	u32 key;
	enum mlx5_mkey_type type;
	unsigned int ndescs;
	struct wait_queue_head wait;
	refcount_t usecount;
	struct mlx5_cache_ent *cache_ent;
};

#define MLX5_IB_MTT_PRESENT (MLX5_IB_MTT_READ | MLX5_IB_MTT_WRITE)

#define MLX5_IB_DM_MEMIC_ALLOWED_ACCESS (IB_ACCESS_LOCAL_WRITE   |\
					 IB_ACCESS_REMOTE_WRITE  |\
					 IB_ACCESS_REMOTE_READ   |\
					 IB_ACCESS_REMOTE_ATOMIC |\
					 IB_ZERO_BASED)

#define MLX5_IB_DM_SW_ICM_ALLOWED_ACCESS (IB_ACCESS_LOCAL_WRITE   |\
					  IB_ACCESS_REMOTE_WRITE  |\
					  IB_ACCESS_REMOTE_READ   |\
					  IB_ZERO_BASED)

#define mlx5_update_odp_stats(mr, counter_name, value)		\
	atomic64_add(value, &((mr)->odp_stats.counter_name))

struct mlx5_ib_mr {
	struct ib_mr ibmr;
	struct mlx5_ib_mkey mmkey;

	struct ib_umem *umem;

	union {
		/* Used only by kernel MRs (umem == NULL) */
		struct {
			void *descs;
			void *descs_alloc;
			dma_addr_t desc_map;
			int max_descs;
			int desc_size;
			int access_mode;

			/* For Kernel IB_MR_TYPE_INTEGRITY */
			struct mlx5_core_sig_ctx *sig;
			struct mlx5_ib_mr *pi_mr;
			struct mlx5_ib_mr *klm_mr;
			struct mlx5_ib_mr *mtt_mr;
			u64 data_iova;
			u64 pi_iova;
			int meta_ndescs;
			int meta_length;
			int data_length;
		};

		/* Used only by User MRs (umem != NULL) */
		struct {
			unsigned int page_shift;
			/* Current access_flags */
			int access_flags;

			/* For User ODP */
			struct mlx5_ib_mr *parent;
			struct xarray implicit_children;
			union {
				struct work_struct work;
			} odp_destroy;
			struct ib_odp_counters odp_stats;
			bool is_odp_implicit;
		};
	};
};

static inline bool is_odp_mr(struct mlx5_ib_mr *mr)
{
	return IS_ENABLED(CONFIG_INFINIBAND_ON_DEMAND_PAGING) && mr->umem &&
	       mr->umem->is_odp;
}

static inline bool is_dmabuf_mr(struct mlx5_ib_mr *mr)
{
	return IS_ENABLED(CONFIG_INFINIBAND_ON_DEMAND_PAGING) && mr->umem &&
	       mr->umem->is_dmabuf;
}

struct mlx5_ib_mw {
	struct ib_mw		ibmw;
	struct mlx5_ib_mkey	mmkey;
};

struct mlx5_ib_umr_context {
	struct ib_cqe		cqe;
	enum ib_wc_status	status;
	struct completion	done;
};

enum {
<<<<<<< HEAD
=======
	MLX5_UMR_STATE_UNINIT,
>>>>>>> 7365df19
	MLX5_UMR_STATE_ACTIVE,
	MLX5_UMR_STATE_RECOVER,
	MLX5_UMR_STATE_ERR,
};

struct umr_common {
	struct ib_pd	*pd;
	struct ib_cq	*cq;
	struct ib_qp	*qp;
	/* Protects from UMR QP overflow
	 */
	struct semaphore	sem;
	/* Protects from using UMR while the UMR is not active
	 */
	struct mutex lock;
	unsigned int state;
};

struct mlx5_cache_ent {
	struct xarray		mkeys;
	unsigned long		stored;
	unsigned long		reserved;

	char                    name[4];
	u32                     order;
	u32			access_mode;
	u32			page;
	unsigned int		ndescs;

	u8 disabled:1;
	u8 fill_to_high_water:1;

	/*
	 * - limit is the low water mark for stored mkeys, 2* limit is the
	 *   upper water mark.
	 */
	u32 in_use;
	u32 limit;

	/* Statistics */
	u32                     miss;

	struct mlx5_ib_dev     *dev;
	struct delayed_work	dwork;
};

struct mlx5r_async_create_mkey {
	union {
		u32 in[MLX5_ST_SZ_BYTES(create_mkey_in)];
		u32 out[MLX5_ST_SZ_DW(create_mkey_out)];
	};
	struct mlx5_async_work cb_work;
	struct mlx5_cache_ent *ent;
	u32 mkey;
};

struct mlx5_mkey_cache {
	struct workqueue_struct *wq;
	struct mlx5_cache_ent	ent[MAX_MKEY_CACHE_ENTRIES];
	struct dentry		*root;
	unsigned long		last_add;
};

struct mlx5_ib_port_resources {
	struct mlx5_ib_gsi_qp *gsi;
	struct work_struct pkey_change_work;
};

struct mlx5_ib_resources {
	struct ib_cq	*c0;
	u32 xrcdn0;
	u32 xrcdn1;
	struct ib_pd	*p0;
	struct ib_srq	*s0;
	struct ib_srq	*s1;
	struct mlx5_ib_port_resources ports[2];
};

#define MAX_OPFC_RULES 2

struct mlx5_ib_op_fc {
	struct mlx5_fc *fc;
	struct mlx5_flow_handle *rule[MAX_OPFC_RULES];
};

struct mlx5_ib_counters {
	struct rdma_stat_desc *descs;
	size_t *offsets;
	u32 num_q_counters;
	u32 num_cong_counters;
	u32 num_ext_ppcnt_counters;
	u32 num_op_counters;
	u16 set_id;
	struct mlx5_ib_op_fc opfcs[MLX5_IB_OPCOUNTER_MAX];
};

int mlx5_ib_fs_add_op_fc(struct mlx5_ib_dev *dev, u32 port_num,
			 struct mlx5_ib_op_fc *opfc,
			 enum mlx5_ib_optional_counter_type type);

void mlx5_ib_fs_remove_op_fc(struct mlx5_ib_dev *dev,
			     struct mlx5_ib_op_fc *opfc,
			     enum mlx5_ib_optional_counter_type type);

struct mlx5_ib_multiport_info;

struct mlx5_ib_multiport {
	struct mlx5_ib_multiport_info *mpi;
	/* To be held when accessing the multiport info */
	spinlock_t mpi_lock;
};

struct mlx5_roce {
	/* Protect mlx5_ib_get_netdev from invoking dev_hold() with a NULL
	 * netdev pointer
	 */
	rwlock_t		netdev_lock;
	struct net_device	*netdev;
	struct notifier_block	nb;
	atomic_t		tx_port_affinity;
	enum ib_port_state last_port_state;
	struct mlx5_ib_dev	*dev;
	u32			native_port_num;
};

struct mlx5_ib_port {
	struct mlx5_ib_counters cnts;
	struct mlx5_ib_multiport mp;
	struct mlx5_ib_dbg_cc_params *dbg_cc_params;
	struct mlx5_roce roce;
	struct mlx5_eswitch_rep		*rep;
};

struct mlx5_ib_dbg_param {
	int			offset;
	struct mlx5_ib_dev	*dev;
	struct dentry		*dentry;
	u32			port_num;
};

enum mlx5_ib_dbg_cc_types {
	MLX5_IB_DBG_CC_RP_CLAMP_TGT_RATE,
	MLX5_IB_DBG_CC_RP_CLAMP_TGT_RATE_ATI,
	MLX5_IB_DBG_CC_RP_TIME_RESET,
	MLX5_IB_DBG_CC_RP_BYTE_RESET,
	MLX5_IB_DBG_CC_RP_THRESHOLD,
	MLX5_IB_DBG_CC_RP_AI_RATE,
	MLX5_IB_DBG_CC_RP_MAX_RATE,
	MLX5_IB_DBG_CC_RP_HAI_RATE,
	MLX5_IB_DBG_CC_RP_MIN_DEC_FAC,
	MLX5_IB_DBG_CC_RP_MIN_RATE,
	MLX5_IB_DBG_CC_RP_RATE_TO_SET_ON_FIRST_CNP,
	MLX5_IB_DBG_CC_RP_DCE_TCP_G,
	MLX5_IB_DBG_CC_RP_DCE_TCP_RTT,
	MLX5_IB_DBG_CC_RP_RATE_REDUCE_MONITOR_PERIOD,
	MLX5_IB_DBG_CC_RP_INITIAL_ALPHA_VALUE,
	MLX5_IB_DBG_CC_RP_GD,
	MLX5_IB_DBG_CC_NP_MIN_TIME_BETWEEN_CNPS,
	MLX5_IB_DBG_CC_NP_CNP_DSCP,
	MLX5_IB_DBG_CC_NP_CNP_PRIO_MODE,
	MLX5_IB_DBG_CC_NP_CNP_PRIO,
	MLX5_IB_DBG_CC_MAX,
};

struct mlx5_ib_dbg_cc_params {
	struct dentry			*root;
	struct mlx5_ib_dbg_param	params[MLX5_IB_DBG_CC_MAX];
};

enum {
	MLX5_MAX_DELAY_DROP_TIMEOUT_MS = 100,
};

struct mlx5_ib_delay_drop {
	struct mlx5_ib_dev     *dev;
	struct work_struct	delay_drop_work;
	/* serialize setting of delay drop */
	struct mutex		lock;
	u32			timeout;
	bool			activate;
	atomic_t		events_cnt;
	atomic_t		rqs_cnt;
	struct dentry		*dir_debugfs;
};

enum mlx5_ib_stages {
	MLX5_IB_STAGE_INIT,
	MLX5_IB_STAGE_FS,
	MLX5_IB_STAGE_CAPS,
	MLX5_IB_STAGE_NON_DEFAULT_CB,
	MLX5_IB_STAGE_ROCE,
	MLX5_IB_STAGE_QP,
	MLX5_IB_STAGE_SRQ,
	MLX5_IB_STAGE_DEVICE_RESOURCES,
	MLX5_IB_STAGE_DEVICE_NOTIFIER,
	MLX5_IB_STAGE_ODP,
	MLX5_IB_STAGE_COUNTERS,
	MLX5_IB_STAGE_CONG_DEBUGFS,
	MLX5_IB_STAGE_UAR,
	MLX5_IB_STAGE_BFREG,
	MLX5_IB_STAGE_PRE_IB_REG_UMR,
	MLX5_IB_STAGE_WHITELIST_UID,
	MLX5_IB_STAGE_IB_REG,
	MLX5_IB_STAGE_POST_IB_REG_UMR,
	MLX5_IB_STAGE_DELAY_DROP,
	MLX5_IB_STAGE_RESTRACK,
	MLX5_IB_STAGE_MAX,
};

struct mlx5_ib_stage {
	int (*init)(struct mlx5_ib_dev *dev);
	void (*cleanup)(struct mlx5_ib_dev *dev);
};

#define STAGE_CREATE(_stage, _init, _cleanup) \
	.stage[_stage] = {.init = _init, .cleanup = _cleanup}

struct mlx5_ib_profile {
	struct mlx5_ib_stage stage[MLX5_IB_STAGE_MAX];
};

struct mlx5_ib_multiport_info {
	struct list_head list;
	struct mlx5_ib_dev *ibdev;
	struct mlx5_core_dev *mdev;
	struct notifier_block mdev_events;
	struct completion unref_comp;
	u64 sys_image_guid;
	u32 mdev_refcnt;
	bool is_master;
	bool unaffiliate;
};

struct mlx5_ib_flow_action {
	struct ib_flow_action		ib_action;
	union {
		struct {
			u64			    ib_flags;
			struct mlx5_accel_esp_xfrm *ctx;
		} esp_aes_gcm;
		struct {
			struct mlx5_ib_dev *dev;
			u32 sub_type;
			union {
				struct mlx5_modify_hdr *modify_hdr;
				struct mlx5_pkt_reformat *pkt_reformat;
			};
		} flow_action_raw;
	};
};

struct mlx5_dm {
	struct mlx5_core_dev *dev;
	/* This lock is used to protect the access to the shared
	 * allocation map when concurrent requests by different
	 * processes are handled.
	 */
	spinlock_t lock;
	DECLARE_BITMAP(memic_alloc_pages, MLX5_MAX_MEMIC_PAGES);
};

struct mlx5_read_counters_attr {
	struct mlx5_fc *hw_cntrs_hndl;
	u64 *out;
	u32 flags;
};

enum mlx5_ib_counters_type {
	MLX5_IB_COUNTERS_FLOW,
};

struct mlx5_ib_mcounters {
	struct ib_counters ibcntrs;
	enum mlx5_ib_counters_type type;
	/* number of counters supported for this counters type */
	u32 counters_num;
	struct mlx5_fc *hw_cntrs_hndl;
	/* read function for this counters type */
	int (*read_counters)(struct ib_device *ibdev,
			     struct mlx5_read_counters_attr *read_attr);
	/* max index set as part of create_flow */
	u32 cntrs_max_index;
	/* number of counters data entries (<description,index> pair) */
	u32 ncounters;
	/* counters data array for descriptions and indexes */
	struct mlx5_ib_flow_counters_desc *counters_data;
	/* protects access to mcounters internal data */
	struct mutex mcntrs_mutex;
};

static inline struct mlx5_ib_mcounters *
to_mcounters(struct ib_counters *ibcntrs)
{
	return container_of(ibcntrs, struct mlx5_ib_mcounters, ibcntrs);
}

int parse_flow_flow_action(struct mlx5_ib_flow_action *maction,
			   bool is_egress,
			   struct mlx5_flow_act *action);
struct mlx5_ib_lb_state {
	/* protect the user_td */
	struct mutex		mutex;
	u32			user_td;
	int			qps;
	bool			enabled;
};

struct mlx5_ib_pf_eq {
	struct notifier_block irq_nb;
	struct mlx5_ib_dev *dev;
	struct mlx5_eq *core;
	struct work_struct work;
	spinlock_t lock; /* Pagefaults spinlock */
	struct workqueue_struct *wq;
	mempool_t *pool;
};

struct mlx5_devx_event_table {
	struct mlx5_nb devx_nb;
	/* serialize updating the event_xa */
	struct mutex event_xa_lock;
	struct xarray event_xa;
};

struct mlx5_var_table {
	/* serialize updating the bitmap */
	struct mutex bitmap_lock;
	unsigned long *bitmap;
	u64 hw_start_addr;
	u32 stride_size;
	u64 num_var_hw_entries;
};

struct mlx5_port_caps {
	bool has_smi;
	u8 ext_port_cap;
};

struct mlx5_ib_dev {
	struct ib_device		ib_dev;
	struct mlx5_core_dev		*mdev;
	struct notifier_block		mdev_events;
	int				num_ports;
	/* serialize update of capability mask
	 */
	struct mutex			cap_mask_mutex;
	u8				ib_active:1;
	u8				is_rep:1;
	u8				lag_active:1;
	u8				wc_support:1;
	u8				fill_delay;
	struct umr_common		umrc;
	/* sync used page count stats
	 */
	struct mlx5_ib_resources	devr;

	atomic_t			mkey_var;
	struct mlx5_mkey_cache		cache;
	struct timer_list		delay_timer;
	/* Prevents soft lock on massive reg MRs */
	struct mutex			slow_path_mutex;
	struct ib_odp_caps	odp_caps;
	u64			odp_max_size;
	struct mutex		odp_eq_mutex;
	struct mlx5_ib_pf_eq	odp_pf_eq;

	struct xarray		odp_mkeys;

	u32			null_mkey;
	struct mlx5_ib_flow_db	*flow_db;
	/* protect resources needed as part of reset flow */
	spinlock_t		reset_flow_resource_lock;
	struct list_head	qp_list;
	/* Array with num_ports elements */
	struct mlx5_ib_port	*port;
	struct mlx5_sq_bfreg	bfreg;
	struct mlx5_sq_bfreg	wc_bfreg;
	struct mlx5_sq_bfreg	fp_bfreg;
	struct mlx5_ib_delay_drop	delay_drop;
	const struct mlx5_ib_profile	*profile;

	struct mlx5_ib_lb_state		lb;
	u8			umr_fence;
	struct list_head	ib_dev_list;
	u64			sys_image_guid;
	struct mlx5_dm		dm;
	u16			devx_whitelist_uid;
	struct mlx5_srq_table   srq_table;
	struct mlx5_qp_table    qp_table;
	struct mlx5_async_ctx   async_ctx;
	struct mlx5_devx_event_table devx_event_table;
	struct mlx5_var_table var_table;

	struct xarray sig_mrs;
	struct mlx5_port_caps port_caps[MLX5_MAX_PORTS];
	u16 pkey_table_len;
	u8 lag_ports;
};

static inline struct mlx5_ib_cq *to_mibcq(struct mlx5_core_cq *mcq)
{
	return container_of(mcq, struct mlx5_ib_cq, mcq);
}

static inline struct mlx5_ib_xrcd *to_mxrcd(struct ib_xrcd *ibxrcd)
{
	return container_of(ibxrcd, struct mlx5_ib_xrcd, ibxrcd);
}

static inline struct mlx5_ib_dev *to_mdev(struct ib_device *ibdev)
{
	return container_of(ibdev, struct mlx5_ib_dev, ib_dev);
}

static inline struct mlx5_ib_dev *mr_to_mdev(struct mlx5_ib_mr *mr)
{
	return to_mdev(mr->ibmr.device);
}

static inline struct mlx5_ib_dev *mlx5_udata_to_mdev(struct ib_udata *udata)
{
	struct mlx5_ib_ucontext *context = rdma_udata_to_drv_context(
		udata, struct mlx5_ib_ucontext, ibucontext);

	return to_mdev(context->ibucontext.device);
}

static inline struct mlx5_ib_cq *to_mcq(struct ib_cq *ibcq)
{
	return container_of(ibcq, struct mlx5_ib_cq, ibcq);
}

static inline struct mlx5_ib_qp *to_mibqp(struct mlx5_core_qp *mqp)
{
	return container_of(mqp, struct mlx5_ib_qp_base, mqp)->container_mibqp;
}

static inline struct mlx5_ib_rwq *to_mibrwq(struct mlx5_core_qp *core_qp)
{
	return container_of(core_qp, struct mlx5_ib_rwq, core_qp);
}

static inline struct mlx5_ib_pd *to_mpd(struct ib_pd *ibpd)
{
	return container_of(ibpd, struct mlx5_ib_pd, ibpd);
}

static inline struct mlx5_ib_srq *to_msrq(struct ib_srq *ibsrq)
{
	return container_of(ibsrq, struct mlx5_ib_srq, ibsrq);
}

static inline struct mlx5_ib_qp *to_mqp(struct ib_qp *ibqp)
{
	return container_of(ibqp, struct mlx5_ib_qp, ibqp);
}

static inline struct mlx5_ib_rwq *to_mrwq(struct ib_wq *ibwq)
{
	return container_of(ibwq, struct mlx5_ib_rwq, ibwq);
}

static inline struct mlx5_ib_rwq_ind_table *to_mrwq_ind_table(struct ib_rwq_ind_table *ib_rwq_ind_tbl)
{
	return container_of(ib_rwq_ind_tbl, struct mlx5_ib_rwq_ind_table, ib_rwq_ind_tbl);
}

static inline struct mlx5_ib_srq *to_mibsrq(struct mlx5_core_srq *msrq)
{
	return container_of(msrq, struct mlx5_ib_srq, msrq);
}

static inline struct mlx5_ib_mr *to_mmr(struct ib_mr *ibmr)
{
	return container_of(ibmr, struct mlx5_ib_mr, ibmr);
}

static inline struct mlx5_ib_mw *to_mmw(struct ib_mw *ibmw)
{
	return container_of(ibmw, struct mlx5_ib_mw, ibmw);
}

static inline struct mlx5_ib_flow_action *
to_mflow_act(struct ib_flow_action *ibact)
{
	return container_of(ibact, struct mlx5_ib_flow_action, ib_action);
}

static inline struct mlx5_user_mmap_entry *
to_mmmap(struct rdma_user_mmap_entry *rdma_entry)
{
	return container_of(rdma_entry,
		struct mlx5_user_mmap_entry, rdma_entry);
}

int mlx5_ib_db_map_user(struct mlx5_ib_ucontext *context, unsigned long virt,
			struct mlx5_db *db);
void mlx5_ib_db_unmap_user(struct mlx5_ib_ucontext *context, struct mlx5_db *db);
void __mlx5_ib_cq_clean(struct mlx5_ib_cq *cq, u32 qpn, struct mlx5_ib_srq *srq);
void mlx5_ib_cq_clean(struct mlx5_ib_cq *cq, u32 qpn, struct mlx5_ib_srq *srq);
void mlx5_ib_free_srq_wqe(struct mlx5_ib_srq *srq, int wqe_index);
int mlx5_ib_create_ah(struct ib_ah *ah, struct rdma_ah_init_attr *init_attr,
		      struct ib_udata *udata);
int mlx5_ib_query_ah(struct ib_ah *ibah, struct rdma_ah_attr *ah_attr);
static inline int mlx5_ib_destroy_ah(struct ib_ah *ah, u32 flags)
{
	return 0;
}
int mlx5_ib_create_srq(struct ib_srq *srq, struct ib_srq_init_attr *init_attr,
		       struct ib_udata *udata);
int mlx5_ib_modify_srq(struct ib_srq *ibsrq, struct ib_srq_attr *attr,
		       enum ib_srq_attr_mask attr_mask, struct ib_udata *udata);
int mlx5_ib_query_srq(struct ib_srq *ibsrq, struct ib_srq_attr *srq_attr);
int mlx5_ib_destroy_srq(struct ib_srq *srq, struct ib_udata *udata);
int mlx5_ib_post_srq_recv(struct ib_srq *ibsrq, const struct ib_recv_wr *wr,
			  const struct ib_recv_wr **bad_wr);
int mlx5_ib_enable_lb(struct mlx5_ib_dev *dev, bool td, bool qp);
void mlx5_ib_disable_lb(struct mlx5_ib_dev *dev, bool td, bool qp);
int mlx5_ib_create_qp(struct ib_qp *qp, struct ib_qp_init_attr *init_attr,
		      struct ib_udata *udata);
int mlx5_ib_modify_qp(struct ib_qp *ibqp, struct ib_qp_attr *attr,
		      int attr_mask, struct ib_udata *udata);
int mlx5_ib_query_qp(struct ib_qp *ibqp, struct ib_qp_attr *qp_attr, int qp_attr_mask,
		     struct ib_qp_init_attr *qp_init_attr);
int mlx5_ib_destroy_qp(struct ib_qp *qp, struct ib_udata *udata);
void mlx5_ib_drain_sq(struct ib_qp *qp);
void mlx5_ib_drain_rq(struct ib_qp *qp);
int mlx5_ib_read_wqe_sq(struct mlx5_ib_qp *qp, int wqe_index, void *buffer,
			size_t buflen, size_t *bc);
int mlx5_ib_read_wqe_rq(struct mlx5_ib_qp *qp, int wqe_index, void *buffer,
			size_t buflen, size_t *bc);
int mlx5_ib_read_wqe_srq(struct mlx5_ib_srq *srq, int wqe_index, void *buffer,
			 size_t buflen, size_t *bc);
int mlx5_ib_create_cq(struct ib_cq *ibcq, const struct ib_cq_init_attr *attr,
		      struct ib_udata *udata);
int mlx5_ib_destroy_cq(struct ib_cq *cq, struct ib_udata *udata);
int mlx5_ib_poll_cq(struct ib_cq *ibcq, int num_entries, struct ib_wc *wc);
int mlx5_ib_arm_cq(struct ib_cq *ibcq, enum ib_cq_notify_flags flags);
int mlx5_ib_modify_cq(struct ib_cq *cq, u16 cq_count, u16 cq_period);
int mlx5_ib_resize_cq(struct ib_cq *ibcq, int entries, struct ib_udata *udata);
struct ib_mr *mlx5_ib_get_dma_mr(struct ib_pd *pd, int acc);
struct ib_mr *mlx5_ib_reg_user_mr(struct ib_pd *pd, u64 start, u64 length,
				  u64 virt_addr, int access_flags,
				  struct ib_udata *udata);
struct ib_mr *mlx5_ib_reg_user_mr_dmabuf(struct ib_pd *pd, u64 start,
					 u64 length, u64 virt_addr,
					 int fd, int access_flags,
					 struct ib_udata *udata);
int mlx5_ib_advise_mr(struct ib_pd *pd,
		      enum ib_uverbs_advise_mr_advice advice,
		      u32 flags,
		      struct ib_sge *sg_list,
		      u32 num_sge,
		      struct uverbs_attr_bundle *attrs);
int mlx5_ib_alloc_mw(struct ib_mw *mw, struct ib_udata *udata);
int mlx5_ib_dealloc_mw(struct ib_mw *mw);
struct mlx5_ib_mr *mlx5_ib_alloc_implicit_mr(struct mlx5_ib_pd *pd,
					     int access_flags);
void mlx5_ib_free_implicit_mr(struct mlx5_ib_mr *mr);
void mlx5_ib_free_odp_mr(struct mlx5_ib_mr *mr);
struct ib_mr *mlx5_ib_rereg_user_mr(struct ib_mr *ib_mr, int flags, u64 start,
				    u64 length, u64 virt_addr, int access_flags,
				    struct ib_pd *pd, struct ib_udata *udata);
int mlx5_ib_dereg_mr(struct ib_mr *ibmr, struct ib_udata *udata);
struct ib_mr *mlx5_ib_alloc_mr(struct ib_pd *pd, enum ib_mr_type mr_type,
			       u32 max_num_sg);
struct ib_mr *mlx5_ib_alloc_mr_integrity(struct ib_pd *pd,
					 u32 max_num_sg,
					 u32 max_num_meta_sg);
int mlx5_ib_map_mr_sg(struct ib_mr *ibmr, struct scatterlist *sg, int sg_nents,
		      unsigned int *sg_offset);
int mlx5_ib_map_mr_sg_pi(struct ib_mr *ibmr, struct scatterlist *data_sg,
			 int data_sg_nents, unsigned int *data_sg_offset,
			 struct scatterlist *meta_sg, int meta_sg_nents,
			 unsigned int *meta_sg_offset);
int mlx5_ib_process_mad(struct ib_device *ibdev, int mad_flags, u32 port_num,
			const struct ib_wc *in_wc, const struct ib_grh *in_grh,
			const struct ib_mad *in, struct ib_mad *out,
			size_t *out_mad_size, u16 *out_mad_pkey_index);
int mlx5_ib_alloc_xrcd(struct ib_xrcd *xrcd, struct ib_udata *udata);
int mlx5_ib_dealloc_xrcd(struct ib_xrcd *xrcd, struct ib_udata *udata);
int mlx5_query_ext_port_caps(struct mlx5_ib_dev *dev, unsigned int port);
int mlx5_query_mad_ifc_system_image_guid(struct ib_device *ibdev,
					 __be64 *sys_image_guid);
int mlx5_query_mad_ifc_max_pkeys(struct ib_device *ibdev,
				 u16 *max_pkeys);
int mlx5_query_mad_ifc_vendor_id(struct ib_device *ibdev,
				 u32 *vendor_id);
int mlx5_query_mad_ifc_node_desc(struct mlx5_ib_dev *dev, char *node_desc);
int mlx5_query_mad_ifc_node_guid(struct mlx5_ib_dev *dev, __be64 *node_guid);
int mlx5_query_mad_ifc_pkey(struct ib_device *ibdev, u32 port, u16 index,
			    u16 *pkey);
int mlx5_query_mad_ifc_gids(struct ib_device *ibdev, u32 port, int index,
			    union ib_gid *gid);
int mlx5_query_mad_ifc_port(struct ib_device *ibdev, u32 port,
			    struct ib_port_attr *props);
int mlx5_ib_query_port(struct ib_device *ibdev, u32 port,
		       struct ib_port_attr *props);
void mlx5_ib_populate_pas(struct ib_umem *umem, size_t page_size, __be64 *pas,
			  u64 access_flags);
void mlx5_ib_copy_pas(u64 *old, u64 *new, int step, int num);
int mlx5_ib_get_cqe_size(struct ib_cq *ibcq);
int mlx5_mkey_cache_init(struct mlx5_ib_dev *dev);
int mlx5_mkey_cache_cleanup(struct mlx5_ib_dev *dev);

struct mlx5_ib_mr *mlx5_mr_cache_alloc(struct mlx5_ib_dev *dev,
				       struct mlx5_cache_ent *ent,
				       int access_flags);

int mlx5_ib_check_mr_status(struct ib_mr *ibmr, u32 check_mask,
			    struct ib_mr_status *mr_status);
struct ib_wq *mlx5_ib_create_wq(struct ib_pd *pd,
				struct ib_wq_init_attr *init_attr,
				struct ib_udata *udata);
int mlx5_ib_destroy_wq(struct ib_wq *wq, struct ib_udata *udata);
int mlx5_ib_modify_wq(struct ib_wq *wq, struct ib_wq_attr *wq_attr,
		      u32 wq_attr_mask, struct ib_udata *udata);
int mlx5_ib_create_rwq_ind_table(struct ib_rwq_ind_table *ib_rwq_ind_table,
				 struct ib_rwq_ind_table_init_attr *init_attr,
				 struct ib_udata *udata);
int mlx5_ib_destroy_rwq_ind_table(struct ib_rwq_ind_table *wq_ind_table);
struct ib_mr *mlx5_ib_reg_dm_mr(struct ib_pd *pd, struct ib_dm *dm,
				struct ib_dm_mr_attr *attr,
				struct uverbs_attr_bundle *attrs);

#ifdef CONFIG_INFINIBAND_ON_DEMAND_PAGING
int mlx5_ib_odp_init_one(struct mlx5_ib_dev *ibdev);
int mlx5r_odp_create_eq(struct mlx5_ib_dev *dev, struct mlx5_ib_pf_eq *eq);
void mlx5_ib_odp_cleanup_one(struct mlx5_ib_dev *ibdev);
int __init mlx5_ib_odp_init(void);
void mlx5_ib_odp_cleanup(void);
void mlx5_odp_init_mkey_cache_entry(struct mlx5_cache_ent *ent);
void mlx5_odp_populate_xlt(void *xlt, size_t idx, size_t nentries,
			   struct mlx5_ib_mr *mr, int flags);

int mlx5_ib_advise_mr_prefetch(struct ib_pd *pd,
			       enum ib_uverbs_advise_mr_advice advice,
			       u32 flags, struct ib_sge *sg_list, u32 num_sge);
int mlx5_ib_init_odp_mr(struct mlx5_ib_mr *mr);
int mlx5_ib_init_dmabuf_mr(struct mlx5_ib_mr *mr);
#else /* CONFIG_INFINIBAND_ON_DEMAND_PAGING */
static inline int mlx5_ib_odp_init_one(struct mlx5_ib_dev *ibdev) { return 0; }
static inline int mlx5r_odp_create_eq(struct mlx5_ib_dev *dev,
				      struct mlx5_ib_pf_eq *eq)
{
	return 0;
}
static inline void mlx5_ib_odp_cleanup_one(struct mlx5_ib_dev *ibdev) {}
static inline int mlx5_ib_odp_init(void) { return 0; }
static inline void mlx5_ib_odp_cleanup(void)				    {}
static inline void mlx5_odp_init_mkey_cache_entry(struct mlx5_cache_ent *ent) {}
static inline void mlx5_odp_populate_xlt(void *xlt, size_t idx, size_t nentries,
					 struct mlx5_ib_mr *mr, int flags) {}

static inline int
mlx5_ib_advise_mr_prefetch(struct ib_pd *pd,
			   enum ib_uverbs_advise_mr_advice advice, u32 flags,
			   struct ib_sge *sg_list, u32 num_sge)
{
	return -EOPNOTSUPP;
}
static inline int mlx5_ib_init_odp_mr(struct mlx5_ib_mr *mr)
{
	return -EOPNOTSUPP;
}
static inline int mlx5_ib_init_dmabuf_mr(struct mlx5_ib_mr *mr)
{
	return -EOPNOTSUPP;
}
#endif /* CONFIG_INFINIBAND_ON_DEMAND_PAGING */

extern const struct mmu_interval_notifier_ops mlx5_mn_ops;

/* Needed for rep profile */
void __mlx5_ib_remove(struct mlx5_ib_dev *dev,
		      const struct mlx5_ib_profile *profile,
		      int stage);
int __mlx5_ib_add(struct mlx5_ib_dev *dev,
		  const struct mlx5_ib_profile *profile);

int mlx5_ib_get_vf_config(struct ib_device *device, int vf,
			  u32 port, struct ifla_vf_info *info);
int mlx5_ib_set_vf_link_state(struct ib_device *device, int vf,
			      u32 port, int state);
int mlx5_ib_get_vf_stats(struct ib_device *device, int vf,
			 u32 port, struct ifla_vf_stats *stats);
int mlx5_ib_get_vf_guid(struct ib_device *device, int vf, u32 port,
			struct ifla_vf_guid *node_guid,
			struct ifla_vf_guid *port_guid);
int mlx5_ib_set_vf_guid(struct ib_device *device, int vf, u32 port,
			u64 guid, int type);

__be16 mlx5_get_roce_udp_sport_min(const struct mlx5_ib_dev *dev,
				   const struct ib_gid_attr *attr);

void mlx5_ib_cleanup_cong_debugfs(struct mlx5_ib_dev *dev, u32 port_num);
void mlx5_ib_init_cong_debugfs(struct mlx5_ib_dev *dev, u32 port_num);

/* GSI QP helper functions */
int mlx5_ib_create_gsi(struct ib_pd *pd, struct mlx5_ib_qp *mqp,
		       struct ib_qp_init_attr *attr);
int mlx5_ib_destroy_gsi(struct mlx5_ib_qp *mqp);
int mlx5_ib_gsi_modify_qp(struct ib_qp *qp, struct ib_qp_attr *attr,
			  int attr_mask);
int mlx5_ib_gsi_query_qp(struct ib_qp *qp, struct ib_qp_attr *qp_attr,
			 int qp_attr_mask,
			 struct ib_qp_init_attr *qp_init_attr);
int mlx5_ib_gsi_post_send(struct ib_qp *qp, const struct ib_send_wr *wr,
			  const struct ib_send_wr **bad_wr);
int mlx5_ib_gsi_post_recv(struct ib_qp *qp, const struct ib_recv_wr *wr,
			  const struct ib_recv_wr **bad_wr);
void mlx5_ib_gsi_pkey_change(struct mlx5_ib_gsi_qp *gsi);

int mlx5_ib_generate_wc(struct ib_cq *ibcq, struct ib_wc *wc);

void mlx5_ib_free_bfreg(struct mlx5_ib_dev *dev, struct mlx5_bfreg_info *bfregi,
			int bfregn);
struct mlx5_ib_dev *mlx5_ib_get_ibdev_from_mpi(struct mlx5_ib_multiport_info *mpi);
struct mlx5_core_dev *mlx5_ib_get_native_port_mdev(struct mlx5_ib_dev *dev,
						   u32 ib_port_num,
						   u32 *native_port_num);
void mlx5_ib_put_native_port_mdev(struct mlx5_ib_dev *dev,
				  u32 port_num);

extern const struct uapi_definition mlx5_ib_devx_defs[];
extern const struct uapi_definition mlx5_ib_flow_defs[];
extern const struct uapi_definition mlx5_ib_qos_defs[];
extern const struct uapi_definition mlx5_ib_std_types_defs[];

static inline int is_qp1(enum ib_qp_type qp_type)
{
	return qp_type == MLX5_IB_QPT_HW_GSI || qp_type == IB_QPT_GSI;
}

static inline u32 check_cq_create_flags(u32 flags)
{
	/*
	 * It returns non-zero value for unsupported CQ
	 * create flags, otherwise it returns zero.
	 */
	return (flags & ~(IB_UVERBS_CQ_FLAGS_IGNORE_OVERRUN |
			  IB_UVERBS_CQ_FLAGS_TIMESTAMP_COMPLETION));
}

static inline int verify_assign_uidx(u8 cqe_version, u32 cmd_uidx,
				     u32 *user_index)
{
	if (cqe_version) {
		if ((cmd_uidx == MLX5_IB_DEFAULT_UIDX) ||
		    (cmd_uidx & ~MLX5_USER_ASSIGNED_UIDX_MASK))
			return -EINVAL;
		*user_index = cmd_uidx;
	} else {
		*user_index = MLX5_IB_DEFAULT_UIDX;
	}

	return 0;
}

static inline int get_qp_user_index(struct mlx5_ib_ucontext *ucontext,
				    struct mlx5_ib_create_qp *ucmd,
				    int inlen,
				    u32 *user_index)
{
	u8 cqe_version = ucontext->cqe_version;

	if ((offsetofend(typeof(*ucmd), uidx) <= inlen) && !cqe_version &&
	    (ucmd->uidx == MLX5_IB_DEFAULT_UIDX))
		return 0;

	if ((offsetofend(typeof(*ucmd), uidx) <= inlen) != !!cqe_version)
		return -EINVAL;

	return verify_assign_uidx(cqe_version, ucmd->uidx, user_index);
}

static inline int get_srq_user_index(struct mlx5_ib_ucontext *ucontext,
				     struct mlx5_ib_create_srq *ucmd,
				     int inlen,
				     u32 *user_index)
{
	u8 cqe_version = ucontext->cqe_version;

	if ((offsetofend(typeof(*ucmd), uidx) <= inlen) && !cqe_version &&
	    (ucmd->uidx == MLX5_IB_DEFAULT_UIDX))
		return 0;

	if ((offsetofend(typeof(*ucmd), uidx) <= inlen) != !!cqe_version)
		return -EINVAL;

	return verify_assign_uidx(cqe_version, ucmd->uidx, user_index);
}

static inline int get_uars_per_sys_page(struct mlx5_ib_dev *dev, bool lib_support)
{
	return lib_support && MLX5_CAP_GEN(dev->mdev, uar_4k) ?
				MLX5_UARS_IN_PAGE : 1;
}

extern void *xlt_emergency_page;

int bfregn_to_uar_index(struct mlx5_ib_dev *dev,
			struct mlx5_bfreg_info *bfregi, u32 bfregn,
			bool dyn_bfreg);

static inline int mlx5r_store_odp_mkey(struct mlx5_ib_dev *dev,
				       struct mlx5_ib_mkey *mmkey)
{
	refcount_set(&mmkey->usecount, 1);

	return xa_err(xa_store(&dev->odp_mkeys, mlx5_base_mkey(mmkey->key),
			       mmkey, GFP_KERNEL));
}

/* deref an mkey that can participate in ODP flow */
static inline void mlx5r_deref_odp_mkey(struct mlx5_ib_mkey *mmkey)
{
	if (refcount_dec_and_test(&mmkey->usecount))
		wake_up(&mmkey->wait);
}

/* deref an mkey that can participate in ODP flow and wait for relese */
static inline void mlx5r_deref_wait_odp_mkey(struct mlx5_ib_mkey *mmkey)
{
	mlx5r_deref_odp_mkey(mmkey);
	wait_event(mmkey->wait, refcount_read(&mmkey->usecount) == 0);
}

int mlx5_ib_test_wc(struct mlx5_ib_dev *dev);

static inline bool mlx5_ib_lag_should_assign_affinity(struct mlx5_ib_dev *dev)
{
	/*
	 * If the driver is in hash mode and the port_select_flow_table_bypass cap
	 * is supported, it means that the driver no longer needs to assign the port
	 * affinity by default. If a user wants to set the port affinity explicitly,
	 * the user has a dedicated API to do that, so there is no need to assign
	 * the port affinity by default.
	 */
	if (dev->lag_active &&
	    mlx5_lag_mode_is_hash(dev->mdev) &&
	    MLX5_CAP_PORT_SELECTION(dev->mdev, port_select_flow_table_bypass))
		return 0;

	return dev->lag_active ||
		(MLX5_CAP_GEN(dev->mdev, num_lag_ports) > 1 &&
		 MLX5_CAP_GEN(dev->mdev, lag_tx_port_affinity));
}

static inline bool rt_supported(int ts_cap)
{
	return ts_cap == MLX5_TIMESTAMP_FORMAT_CAP_REAL_TIME ||
	       ts_cap == MLX5_TIMESTAMP_FORMAT_CAP_FREE_RUNNING_AND_REAL_TIME;
}

/*
 * PCI Peer to Peer is a trainwreck. If no switch is present then things
 * sometimes work, depending on the pci_distance_p2p logic for excluding broken
 * root complexes. However if a switch is present in the path, then things get
 * really ugly depending on how the switch is setup. This table assumes that the
 * root complex is strict and is validating that all req/reps are matches
 * perfectly - so any scenario where it sees only half the transaction is a
 * failure.
 *
 * CR/RR/DT  ATS RO P2P
 * 00X       X   X  OK
 * 010       X   X  fails (request is routed to root but root never sees comp)
 * 011       0   X  fails (request is routed to root but root never sees comp)
 * 011       1   X  OK
 * 10X       X   1  OK
 * 101       X   0  fails (completion is routed to root but root didn't see req)
 * 110       X   0  SLOW
 * 111       0   0  SLOW
 * 111       1   0  fails (completion is routed to root but root didn't see req)
 * 111       1   1  OK
 *
 * Unfortunately we cannot reliably know if a switch is present or what the
 * CR/RR/DT ACS settings are, as in a VM that is all hidden. Assume that
 * CR/RR/DT is 111 if the ATS cap is enabled and follow the last three rows.
 *
 * For now assume if the umem is a dma_buf then it is P2P.
 */
static inline bool mlx5_umem_needs_ats(struct mlx5_ib_dev *dev,
				       struct ib_umem *umem, int access_flags)
{
	if (!MLX5_CAP_GEN(dev->mdev, ats) || !umem->is_dmabuf)
		return false;
	return access_flags & IB_ACCESS_RELAXED_ORDERING;
}

#endif /* MLX5_IB_H */<|MERGE_RESOLUTION|>--- conflicted
+++ resolved
@@ -708,10 +708,7 @@
 };
 
 enum {
-<<<<<<< HEAD
-=======
 	MLX5_UMR_STATE_UNINIT,
->>>>>>> 7365df19
 	MLX5_UMR_STATE_ACTIVE,
 	MLX5_UMR_STATE_RECOVER,
 	MLX5_UMR_STATE_ERR,
