// SPDX-License-Identifier: GPL-2.0 OR Linux-OpenIB
/*
 * Copyright (c) 2016 Mellanox Technologies Ltd. All rights reserved.
 * Copyright (c) 2015 System Fabric Works, Inc. All rights reserved.
 */

#include <rdma/rdma_netlink.h>
#include <net/addrconf.h>
#include "rxe.h"
#include "rxe_loc.h"

MODULE_AUTHOR("Bob Pearson, Frank Zago, John Groves, Kamal Heib");
MODULE_DESCRIPTION("Soft RDMA transport");
MODULE_LICENSE("Dual BSD/GPL");

/* free resources for a rxe device all objects created for this device must
 * have been destroyed
 */
void rxe_dealloc(struct ib_device *ib_dev)
{
	struct rxe_dev *rxe = container_of(ib_dev, struct rxe_dev, ib_dev);

	rxe_pool_cleanup(&rxe->uc_pool);
	rxe_pool_cleanup(&rxe->pd_pool);
	rxe_pool_cleanup(&rxe->ah_pool);
	rxe_pool_cleanup(&rxe->srq_pool);
	rxe_pool_cleanup(&rxe->qp_pool);
	rxe_pool_cleanup(&rxe->cq_pool);
	rxe_pool_cleanup(&rxe->mr_pool);
	rxe_pool_cleanup(&rxe->mw_pool);

	WARN_ON(!RB_EMPTY_ROOT(&rxe->mcg_tree));

	mutex_destroy(&rxe->usdev_lock);
}

/* initialize rxe device parameters */
static void rxe_init_device_param(struct rxe_dev *rxe, struct net_device *ndev)
{
	rxe->max_inline_data			= RXE_MAX_INLINE_DATA;

	rxe->attr.vendor_id			= RXE_VENDOR_ID;
	rxe->attr.max_mr_size			= RXE_MAX_MR_SIZE;
	rxe->attr.page_size_cap			= RXE_PAGE_SIZE_CAP;
	rxe->attr.max_qp			= RXE_MAX_QP;
	rxe->attr.max_qp_wr			= RXE_MAX_QP_WR;
	rxe->attr.device_cap_flags		= RXE_DEVICE_CAP_FLAGS;
	rxe->attr.kernel_cap_flags		= IBK_ALLOW_USER_UNREG;
	rxe->attr.max_send_sge			= RXE_MAX_SGE;
	rxe->attr.max_recv_sge			= RXE_MAX_SGE;
	rxe->attr.max_sge_rd			= RXE_MAX_SGE_RD;
	rxe->attr.max_cq			= RXE_MAX_CQ;
	rxe->attr.max_cqe			= (1 << RXE_MAX_LOG_CQE) - 1;
	rxe->attr.max_mr			= RXE_MAX_MR;
	rxe->attr.max_mw			= RXE_MAX_MW;
	rxe->attr.max_pd			= RXE_MAX_PD;
	rxe->attr.max_qp_rd_atom		= RXE_MAX_QP_RD_ATOM;
	rxe->attr.max_res_rd_atom		= RXE_MAX_RES_RD_ATOM;
	rxe->attr.max_qp_init_rd_atom		= RXE_MAX_QP_INIT_RD_ATOM;
	rxe->attr.atomic_cap			= IB_ATOMIC_HCA;
	rxe->attr.max_mcast_grp			= RXE_MAX_MCAST_GRP;
	rxe->attr.max_mcast_qp_attach		= RXE_MAX_MCAST_QP_ATTACH;
	rxe->attr.max_total_mcast_qp_attach	= RXE_MAX_TOT_MCAST_QP_ATTACH;
	rxe->attr.max_ah			= RXE_MAX_AH;
	rxe->attr.max_srq			= RXE_MAX_SRQ;
	rxe->attr.max_srq_wr			= RXE_MAX_SRQ_WR;
	rxe->attr.max_srq_sge			= RXE_MAX_SRQ_SGE;
	rxe->attr.max_fast_reg_page_list_len	= RXE_MAX_FMR_PAGE_LIST_LEN;
	rxe->attr.max_pkeys			= RXE_MAX_PKEYS;
	rxe->attr.local_ca_ack_delay		= RXE_LOCAL_CA_ACK_DELAY;

<<<<<<< HEAD
=======
	ndev = rxe_ib_device_get_netdev(&rxe->ib_dev);
	if (!ndev)
		return;

	if (ndev->addr_len) {
		memcpy(rxe->raw_gid, ndev->dev_addr,
			min_t(unsigned int, ndev->addr_len, ETH_ALEN));
	} else {
		/*
		 * This device does not have a HW address, but
		 * connection mangagement requires a unique gid.
		 */
		eth_random_addr(rxe->raw_gid);
	}

>>>>>>> 3745242a
	addrconf_addr_eui48((unsigned char *)&rxe->attr.sys_image_guid,
			rxe->raw_gid);

	rxe->max_ucontext			= RXE_MAX_UCONTEXT;

	if (IS_ENABLED(CONFIG_INFINIBAND_ON_DEMAND_PAGING)) {
		rxe->attr.kernel_cap_flags |= IBK_ON_DEMAND_PAGING;

		/* IB_ODP_SUPPORT_IMPLICIT is not supported right now. */
		rxe->attr.odp_caps.general_caps |= IB_ODP_SUPPORT;

		rxe->attr.odp_caps.per_transport_caps.ud_odp_caps |= IB_ODP_SUPPORT_SEND;
		rxe->attr.odp_caps.per_transport_caps.ud_odp_caps |= IB_ODP_SUPPORT_RECV;
		rxe->attr.odp_caps.per_transport_caps.ud_odp_caps |= IB_ODP_SUPPORT_SRQ_RECV;

		rxe->attr.odp_caps.per_transport_caps.rc_odp_caps |= IB_ODP_SUPPORT_SEND;
		rxe->attr.odp_caps.per_transport_caps.rc_odp_caps |= IB_ODP_SUPPORT_RECV;
		rxe->attr.odp_caps.per_transport_caps.rc_odp_caps |= IB_ODP_SUPPORT_WRITE;
		rxe->attr.odp_caps.per_transport_caps.rc_odp_caps |= IB_ODP_SUPPORT_READ;
		rxe->attr.odp_caps.per_transport_caps.rc_odp_caps |= IB_ODP_SUPPORT_ATOMIC;
		rxe->attr.odp_caps.per_transport_caps.rc_odp_caps |= IB_ODP_SUPPORT_SRQ_RECV;
	}
}

/* initialize port attributes */
static void rxe_init_port_param(struct rxe_port *port)
{
	port->attr.state		= IB_PORT_DOWN;
	port->attr.max_mtu		= IB_MTU_4096;
	port->attr.active_mtu		= IB_MTU_256;
	port->attr.gid_tbl_len		= RXE_PORT_GID_TBL_LEN;
	port->attr.port_cap_flags	= RXE_PORT_PORT_CAP_FLAGS;
	port->attr.max_msg_sz		= RXE_PORT_MAX_MSG_SZ;
	port->attr.bad_pkey_cntr	= RXE_PORT_BAD_PKEY_CNTR;
	port->attr.qkey_viol_cntr	= RXE_PORT_QKEY_VIOL_CNTR;
	port->attr.pkey_tbl_len		= RXE_PORT_PKEY_TBL_LEN;
	port->attr.lid			= RXE_PORT_LID;
	port->attr.sm_lid		= RXE_PORT_SM_LID;
	port->attr.lmc			= RXE_PORT_LMC;
	port->attr.max_vl_num		= RXE_PORT_MAX_VL_NUM;
	port->attr.sm_sl		= RXE_PORT_SM_SL;
	port->attr.subnet_timeout	= RXE_PORT_SUBNET_TIMEOUT;
	port->attr.init_type_reply	= RXE_PORT_INIT_TYPE_REPLY;
	port->attr.active_width		= RXE_PORT_ACTIVE_WIDTH;
	port->attr.active_speed		= RXE_PORT_ACTIVE_SPEED;
	port->attr.phys_state		= RXE_PORT_PHYS_STATE;
	port->mtu_cap			= ib_mtu_enum_to_int(IB_MTU_256);
	port->subnet_prefix		= cpu_to_be64(RXE_PORT_SUBNET_PREFIX);
}

/* initialize port state, note IB convention that HCA ports are always
 * numbered from 1
 */
static void rxe_init_ports(struct rxe_dev *rxe, struct net_device *ndev)
{
	struct rxe_port *port = &rxe->port;

	rxe_init_port_param(port);
	addrconf_addr_eui48((unsigned char *)&port->port_guid,
<<<<<<< HEAD
			    ndev->dev_addr);
=======
			    rxe->raw_gid);
	dev_put(ndev);
>>>>>>> 3745242a
	spin_lock_init(&port->port_lock);
}

/* init pools of managed objects */
static void rxe_init_pools(struct rxe_dev *rxe)
{
	rxe_pool_init(rxe, &rxe->uc_pool, RXE_TYPE_UC);
	rxe_pool_init(rxe, &rxe->pd_pool, RXE_TYPE_PD);
	rxe_pool_init(rxe, &rxe->ah_pool, RXE_TYPE_AH);
	rxe_pool_init(rxe, &rxe->srq_pool, RXE_TYPE_SRQ);
	rxe_pool_init(rxe, &rxe->qp_pool, RXE_TYPE_QP);
	rxe_pool_init(rxe, &rxe->cq_pool, RXE_TYPE_CQ);
	rxe_pool_init(rxe, &rxe->mr_pool, RXE_TYPE_MR);
	rxe_pool_init(rxe, &rxe->mw_pool, RXE_TYPE_MW);
}

/* initialize rxe device state */
static void rxe_init(struct rxe_dev *rxe, struct net_device *ndev)
{
	/* init default device parameters */
	rxe_init_device_param(rxe, ndev);

	rxe_init_ports(rxe, ndev);
	rxe_init_pools(rxe);

	/* init pending mmap list */
	spin_lock_init(&rxe->mmap_offset_lock);
	spin_lock_init(&rxe->pending_lock);
	INIT_LIST_HEAD(&rxe->pending_mmaps);

	/* init multicast support */
	spin_lock_init(&rxe->mcg_lock);
	rxe->mcg_tree = RB_ROOT;

	mutex_init(&rxe->usdev_lock);
}

void rxe_set_mtu(struct rxe_dev *rxe, unsigned int ndev_mtu)
{
	struct rxe_port *port = &rxe->port;
	enum ib_mtu mtu;

	mtu = eth_mtu_int_to_enum(ndev_mtu);

	/* Make sure that new MTU in range */
	mtu = mtu ? min_t(enum ib_mtu, mtu, IB_MTU_4096) : IB_MTU_256;

	port->attr.active_mtu = mtu;
	port->mtu_cap = ib_mtu_enum_to_int(mtu);
}

/* called by ifc layer to create new rxe device.
 * The caller should allocate memory for rxe by calling ib_alloc_device.
 */
int rxe_add(struct rxe_dev *rxe, unsigned int mtu, const char *ibdev_name,
			struct net_device *ndev)
{
	rxe_init(rxe, ndev);
	rxe_set_mtu(rxe, mtu);

	return rxe_register_device(rxe, ibdev_name, ndev);
}

static int rxe_newlink(const char *ibdev_name, struct net_device *ndev)
{
	struct rxe_dev *rxe;
	int err = 0;

	if (is_vlan_dev(ndev)) {
		rxe_err("rxe creation allowed on top of a real device only\n");
		err = -EPERM;
		goto err;
	}

	rxe = rxe_get_dev_from_net(ndev);
	if (rxe) {
		ib_device_put(&rxe->ib_dev);
		rxe_err_dev(rxe, "already configured on %s\n", ndev->name);
		err = -EEXIST;
		goto err;
	}

	err = rxe_net_add(ibdev_name, ndev);
	if (err) {
		rxe_err("failed to add %s\n", ndev->name);
		goto err;
	}
err:
	return err;
}

static struct rdma_link_ops rxe_link_ops = {
	.type = "rxe",
	.newlink = rxe_newlink,
};

static int __init rxe_module_init(void)
{
	int err;

	err = rxe_alloc_wq();
	if (err)
		return err;

	err = rxe_net_init();
	if (err) {
		rxe_destroy_wq();
		return err;
	}

	rdma_link_register(&rxe_link_ops);
	pr_info("loaded\n");
	return 0;
}

static void __exit rxe_module_exit(void)
{
	rdma_link_unregister(&rxe_link_ops);
	ib_unregister_driver(RDMA_DRIVER_RXE);
	rxe_net_exit();
	rxe_destroy_wq();

	pr_info("unloaded\n");
}

late_initcall(rxe_module_init);
module_exit(rxe_module_exit);

MODULE_ALIAS_RDMA_LINK("rxe");<|MERGE_RESOLUTION|>--- conflicted
+++ resolved
@@ -69,12 +69,6 @@
 	rxe->attr.max_pkeys			= RXE_MAX_PKEYS;
 	rxe->attr.local_ca_ack_delay		= RXE_LOCAL_CA_ACK_DELAY;
 
-<<<<<<< HEAD
-=======
-	ndev = rxe_ib_device_get_netdev(&rxe->ib_dev);
-	if (!ndev)
-		return;
-
 	if (ndev->addr_len) {
 		memcpy(rxe->raw_gid, ndev->dev_addr,
 			min_t(unsigned int, ndev->addr_len, ETH_ALEN));
@@ -86,7 +80,6 @@
 		eth_random_addr(rxe->raw_gid);
 	}
 
->>>>>>> 3745242a
 	addrconf_addr_eui48((unsigned char *)&rxe->attr.sys_image_guid,
 			rxe->raw_gid);
 
@@ -140,18 +133,13 @@
 /* initialize port state, note IB convention that HCA ports are always
  * numbered from 1
  */
-static void rxe_init_ports(struct rxe_dev *rxe, struct net_device *ndev)
+static void rxe_init_ports(struct rxe_dev *rxe)
 {
 	struct rxe_port *port = &rxe->port;
 
 	rxe_init_port_param(port);
 	addrconf_addr_eui48((unsigned char *)&port->port_guid,
-<<<<<<< HEAD
-			    ndev->dev_addr);
-=======
 			    rxe->raw_gid);
-	dev_put(ndev);
->>>>>>> 3745242a
 	spin_lock_init(&port->port_lock);
 }
 
@@ -174,7 +162,7 @@
 	/* init default device parameters */
 	rxe_init_device_param(rxe, ndev);
 
-	rxe_init_ports(rxe, ndev);
+	rxe_init_ports(rxe);
 	rxe_init_pools(rxe);
 
 	/* init pending mmap list */
