// SPDX-License-Identifier: GPL-2.0-or-later
/*
 * wm831x-i2c.c  --  I2C access for Wolfson WM831x PMICs
 *
 * Copyright 2009,2010 Wolfson Microelectronics PLC.
 *
 * Author: Mark Brown <broonie@opensource.wolfsonmicro.com>
 */

#include <linux/kernel.h>
#include <linux/init.h>
#include <linux/i2c.h>
#include <linux/delay.h>
#include <linux/mfd/core.h>
#include <linux/slab.h>
#include <linux/err.h>
#include <linux/of.h>
#include <linux/regmap.h>

#include <linux/mfd/wm831x/core.h>
#include <linux/mfd/wm831x/pdata.h>

static int wm831x_i2c_probe(struct i2c_client *i2c)
{
	struct wm831x_pdata *pdata = dev_get_platdata(&i2c->dev);
	struct wm831x *wm831x;
	enum wm831x_parent type;
	int ret;

<<<<<<< HEAD
	if (i2c->dev.of_node) {
		of_id = of_match_device(wm831x_of_match, &i2c->dev);
		if (!of_id) {
			dev_err(&i2c->dev, "Failed to match device\n");
			return -ENODEV;
		}
		type = (uintptr_t)of_id->data;
	} else {
		type = (enum wm831x_parent)id->driver_data;
=======
	type = (uintptr_t)i2c_get_match_data(i2c);
	if (!type) {
		dev_err(&i2c->dev, "Failed to match device\n");
		return -ENODEV;
>>>>>>> 5c47251e
	}

	wm831x = devm_kzalloc(&i2c->dev, sizeof(struct wm831x), GFP_KERNEL);
	if (wm831x == NULL)
		return -ENOMEM;

	i2c_set_clientdata(i2c, wm831x);
	wm831x->dev = &i2c->dev;
	wm831x->type = type;

	wm831x->regmap = devm_regmap_init_i2c(i2c, &wm831x_regmap_config);
	if (IS_ERR(wm831x->regmap)) {
		ret = PTR_ERR(wm831x->regmap);
		dev_err(wm831x->dev, "Failed to allocate register map: %d\n",
			ret);
		return ret;
	}

	if (pdata)
		memcpy(&wm831x->pdata, pdata, sizeof(*pdata));

	return wm831x_device_init(wm831x, i2c->irq);
}

static int wm831x_i2c_suspend(struct device *dev)
{
	struct wm831x *wm831x = dev_get_drvdata(dev);

	return wm831x_device_suspend(wm831x);
}

static int wm831x_i2c_poweroff(struct device *dev)
{
	struct wm831x *wm831x = dev_get_drvdata(dev);

	wm831x_device_shutdown(wm831x);

	return 0;
}

static const struct i2c_device_id wm831x_i2c_id[] = {
	{ "wm8310", WM8310 },
	{ "wm8311", WM8311 },
	{ "wm8312", WM8312 },
	{ "wm8320", WM8320 },
	{ "wm8321", WM8321 },
	{ "wm8325", WM8325 },
	{ "wm8326", WM8326 },
	{ }
};

static const struct dev_pm_ops wm831x_pm_ops = {
	.suspend = wm831x_i2c_suspend,
	.poweroff = wm831x_i2c_poweroff,
};

static struct i2c_driver wm831x_i2c_driver = {
	.driver = {
		.name = "wm831x",
		.pm = &wm831x_pm_ops,
		.of_match_table = of_match_ptr(wm831x_of_match),
		.suppress_bind_attrs = true,
	},
	.probe = wm831x_i2c_probe,
	.id_table = wm831x_i2c_id,
};

static int __init wm831x_i2c_init(void)
{
	int ret;

	ret = i2c_add_driver(&wm831x_i2c_driver);
	if (ret != 0)
		pr_err("Failed to register wm831x I2C driver: %d\n", ret);

	return ret;
}
subsys_initcall(wm831x_i2c_init);<|MERGE_RESOLUTION|>--- conflicted
+++ resolved
@@ -27,22 +27,10 @@
 	enum wm831x_parent type;
 	int ret;
 
-<<<<<<< HEAD
-	if (i2c->dev.of_node) {
-		of_id = of_match_device(wm831x_of_match, &i2c->dev);
-		if (!of_id) {
-			dev_err(&i2c->dev, "Failed to match device\n");
-			return -ENODEV;
-		}
-		type = (uintptr_t)of_id->data;
-	} else {
-		type = (enum wm831x_parent)id->driver_data;
-=======
 	type = (uintptr_t)i2c_get_match_data(i2c);
 	if (!type) {
 		dev_err(&i2c->dev, "Failed to match device\n");
 		return -ENODEV;
->>>>>>> 5c47251e
 	}
 
 	wm831x = devm_kzalloc(&i2c->dev, sizeof(struct wm831x), GFP_KERNEL);
