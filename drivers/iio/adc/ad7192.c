// SPDX-License-Identifier: GPL-2.0
/*
 * AD7192 and similar SPI ADC driver
 *
 * Copyright 2011-2015 Analog Devices Inc.
 */

#include <linux/interrupt.h>
#include <linux/bitfield.h>
#include <linux/clk.h>
#include <linux/device.h>
#include <linux/kernel.h>
#include <linux/slab.h>
#include <linux/sysfs.h>
#include <linux/spi/spi.h>
#include <linux/regulator/consumer.h>
#include <linux/err.h>
#include <linux/sched.h>
#include <linux/delay.h>
#include <linux/module.h>
#include <linux/mod_devicetable.h>
#include <linux/property.h>
#include <linux/units.h>

#include <linux/iio/iio.h>
#include <linux/iio/sysfs.h>
#include <linux/iio/buffer.h>
#include <linux/iio/trigger.h>
#include <linux/iio/trigger_consumer.h>
#include <linux/iio/triggered_buffer.h>
#include <linux/iio/adc/ad_sigma_delta.h>

/* Registers */
#define AD7192_REG_COMM		0 /* Communications Register (WO, 8-bit) */
#define AD7192_REG_STAT		0 /* Status Register	     (RO, 8-bit) */
#define AD7192_REG_MODE		1 /* Mode Register	     (RW, 24-bit */
#define AD7192_REG_CONF		2 /* Configuration Register  (RW, 24-bit) */
#define AD7192_REG_DATA		3 /* Data Register	     (RO, 24/32-bit) */
#define AD7192_REG_ID		4 /* ID Register	     (RO, 8-bit) */
#define AD7192_REG_GPOCON	5 /* GPOCON Register	     (RO, 8-bit) */
#define AD7192_REG_OFFSET	6 /* Offset Register	     (RW, 16-bit */
				  /* (AD7792)/24-bit (AD7192)) */
#define AD7192_REG_FULLSALE	7 /* Full-Scale Register */
				  /* (RW, 16-bit (AD7792)/24-bit (AD7192)) */

/* Communications Register Bit Designations (AD7192_REG_COMM) */
#define AD7192_COMM_WEN		BIT(7) /* Write Enable */
#define AD7192_COMM_WRITE	0 /* Write Operation */
#define AD7192_COMM_READ	BIT(6) /* Read Operation */
#define AD7192_COMM_ADDR_MASK	GENMASK(5, 3) /* Register Address Mask */
#define AD7192_COMM_CREAD	BIT(2) /* Continuous Read of Data Register */

/* Status Register Bit Designations (AD7192_REG_STAT) */
#define AD7192_STAT_RDY		BIT(7) /* Ready */
#define AD7192_STAT_ERR		BIT(6) /* Error (Overrange, Underrange) */
#define AD7192_STAT_NOREF	BIT(5) /* Error no external reference */
#define AD7192_STAT_PARITY	BIT(4) /* Parity */
#define AD7192_STAT_CH3		BIT(2) /* Channel 3 */
#define AD7192_STAT_CH2		BIT(1) /* Channel 2 */
#define AD7192_STAT_CH1		BIT(0) /* Channel 1 */

/* Mode Register Bit Designations (AD7192_REG_MODE) */
#define AD7192_MODE_SEL_MASK	GENMASK(23, 21) /* Operation Mode Select Mask */
#define AD7192_MODE_STA_MASK	BIT(20) /* Status Register transmission Mask */
#define AD7192_MODE_CLKSRC_MASK	GENMASK(19, 18) /* Clock Source Select Mask */
#define AD7192_MODE_AVG_MASK	GENMASK(17, 16)
		  /* Fast Settling Filter Average Select Mask (AD7193 only) */
#define AD7192_MODE_SINC3	BIT(15) /* SINC3 Filter Select */
#define AD7192_MODE_ENPAR	BIT(13) /* Parity Enable */
#define AD7192_MODE_CLKDIV	BIT(12) /* Clock divide by 2 (AD7190/2 only)*/
#define AD7192_MODE_SCYCLE	BIT(11) /* Single cycle conversion */
#define AD7192_MODE_REJ60	BIT(10) /* 50/60Hz notch filter */
				  /* Filter Update Rate Select Mask */
#define AD7192_MODE_RATE_MASK	GENMASK(9, 0)

/* Mode Register: AD7192_MODE_SEL options */
#define AD7192_MODE_CONT		0 /* Continuous Conversion Mode */
#define AD7192_MODE_SINGLE		1 /* Single Conversion Mode */
#define AD7192_MODE_IDLE		2 /* Idle Mode */
#define AD7192_MODE_PWRDN		3 /* Power-Down Mode */
#define AD7192_MODE_CAL_INT_ZERO	4 /* Internal Zero-Scale Calibration */
#define AD7192_MODE_CAL_INT_FULL	5 /* Internal Full-Scale Calibration */
#define AD7192_MODE_CAL_SYS_ZERO	6 /* System Zero-Scale Calibration */
#define AD7192_MODE_CAL_SYS_FULL	7 /* System Full-Scale Calibration */

/* Mode Register: AD7192_MODE_CLKSRC options */
#define AD7192_CLK_EXT_MCLK1_2		0 /* External 4.92 MHz Clock connected*/
					  /* from MCLK1 to MCLK2 */
#define AD7192_CLK_EXT_MCLK2		1 /* External Clock applied to MCLK2 */
#define AD7192_CLK_INT			2 /* Internal 4.92 MHz Clock not */
					  /* available at the MCLK2 pin */
#define AD7192_CLK_INT_CO		3 /* Internal 4.92 MHz Clock available*/
					  /* at the MCLK2 pin */

/* Configuration Register Bit Designations (AD7192_REG_CONF) */

#define AD7192_CONF_CHOP	BIT(23) /* CHOP enable */
#define AD7192_CONF_ACX		BIT(22) /* AC excitation enable(AD7195 only) */
#define AD7192_CONF_REFSEL	BIT(20) /* REFIN1/REFIN2 Reference Select */
#define AD7192_CONF_CHAN_MASK	GENMASK(18, 8) /* Channel select mask */
#define AD7192_CONF_BURN	BIT(7) /* Burnout current enable */
#define AD7192_CONF_REFDET	BIT(6) /* Reference detect enable */
#define AD7192_CONF_BUF		BIT(4) /* Buffered Mode Enable */
#define AD7192_CONF_UNIPOLAR	BIT(3) /* Unipolar/Bipolar Enable */
#define AD7192_CONF_GAIN_MASK	GENMASK(2, 0) /* Gain Select */

#define AD7192_CH_AIN1P_AIN2M	BIT(0) /* AIN1(+) - AIN2(-) */
#define AD7192_CH_AIN3P_AIN4M	BIT(1) /* AIN3(+) - AIN4(-) */
#define AD7192_CH_TEMP		BIT(2) /* Temp Sensor */
#define AD7192_CH_AIN2P_AIN2M	BIT(3) /* AIN2(+) - AIN2(-) */
#define AD7192_CH_AIN1		BIT(4) /* AIN1 - AINCOM */
#define AD7192_CH_AIN2		BIT(5) /* AIN2 - AINCOM */
#define AD7192_CH_AIN3		BIT(6) /* AIN3 - AINCOM */
#define AD7192_CH_AIN4		BIT(7) /* AIN4 - AINCOM */

#define AD7193_CH_AIN1P_AIN2M	0x001  /* AIN1(+) - AIN2(-) */
#define AD7193_CH_AIN3P_AIN4M	0x002  /* AIN3(+) - AIN4(-) */
#define AD7193_CH_AIN5P_AIN6M	0x004  /* AIN5(+) - AIN6(-) */
#define AD7193_CH_AIN7P_AIN8M	0x008  /* AIN7(+) - AIN8(-) */
#define AD7193_CH_TEMP		0x100 /* Temp senseor */
#define AD7193_CH_AIN2P_AIN2M	0x200 /* AIN2(+) - AIN2(-) */
#define AD7193_CH_AIN1		0x401 /* AIN1 - AINCOM */
#define AD7193_CH_AIN2		0x402 /* AIN2 - AINCOM */
#define AD7193_CH_AIN3		0x404 /* AIN3 - AINCOM */
#define AD7193_CH_AIN4		0x408 /* AIN4 - AINCOM */
#define AD7193_CH_AIN5		0x410 /* AIN5 - AINCOM */
#define AD7193_CH_AIN6		0x420 /* AIN6 - AINCOM */
#define AD7193_CH_AIN7		0x440 /* AIN7 - AINCOM */
#define AD7193_CH_AIN8		0x480 /* AIN7 - AINCOM */
#define AD7193_CH_AINCOM	0x600 /* AINCOM - AINCOM */

#define AD7194_CH_POS(x)	(((x) - 1) << 4)
#define AD7194_CH_NEG(x)	((x) - 1)

/* 10th bit corresponds to CON18(Pseudo) */
#define AD7194_CH(p)		(BIT(10) | AD7194_CH_POS(p))

#define AD7194_DIFF_CH(p, n)	(AD7194_CH_POS(p) | AD7194_CH_NEG(n))
#define AD7194_CH_TEMP		0x100
#define AD7194_CH_BASE_NR	2
#define AD7194_CH_AIN_START	1
#define AD7194_CH_AIN_NR	16
#define AD7194_CH_MAX_NR	272

/* ID Register Bit Designations (AD7192_REG_ID) */
#define CHIPID_AD7190		0x4
#define CHIPID_AD7192		0x0
#define CHIPID_AD7193		0x2
#define CHIPID_AD7194		0x3
#define CHIPID_AD7195		0x6
#define AD7192_ID_MASK		GENMASK(3, 0)

/* GPOCON Register Bit Designations (AD7192_REG_GPOCON) */
#define AD7192_GPOCON_BPDSW	BIT(6) /* Bridge power-down switch enable */
#define AD7192_GPOCON_GP32EN	BIT(5) /* Digital Output P3 and P2 enable */
#define AD7192_GPOCON_GP10EN	BIT(4) /* Digital Output P1 and P0 enable */
#define AD7192_GPOCON_P3DAT	BIT(3) /* P3 state */
#define AD7192_GPOCON_P2DAT	BIT(2) /* P2 state */
#define AD7192_GPOCON_P1DAT	BIT(1) /* P1 state */
#define AD7192_GPOCON_P0DAT	BIT(0) /* P0 state */

#define AD7192_EXT_FREQ_MHZ_MIN	2457600
#define AD7192_EXT_FREQ_MHZ_MAX	5120000
#define AD7192_INT_FREQ_MHZ	4915200

#define AD7192_NO_SYNC_FILTER	1
#define AD7192_SYNC3_FILTER	3
#define AD7192_SYNC4_FILTER	4

/* NOTE:
 * The AD7190/2/5 features a dual use data out ready DOUT/RDY output.
 * In order to avoid contentions on the SPI bus, it's therefore necessary
 * to use spi bus locking.
 *
 * The DOUT/RDY output must also be wired to an interrupt capable GPIO.
 */

enum {
	AD7192_SYSCALIB_ZERO_SCALE,
	AD7192_SYSCALIB_FULL_SCALE,
};

enum {
	ID_AD7190,
	ID_AD7192,
	ID_AD7193,
	ID_AD7194,
	ID_AD7195,
};

struct ad7192_chip_info {
	unsigned int			chip_id;
	const char			*name;
	const struct iio_chan_spec	*channels;
	u8				num_channels;
	const struct ad_sigma_delta_info	*sigma_delta_info;
	const struct iio_info		*info;
	int (*parse_channels)(struct iio_dev *indio_dev);
};

struct ad7192_state {
	const struct ad7192_chip_info	*chip_info;
	struct clk			*mclk;
	u16				int_vref_mv;
	u32				aincom_mv;
	u32				fclk;
	u32				mode;
	u32				conf;
	u32				scale_avail[8][2];
	u32				filter_freq_avail[4][2];
	u32				oversampling_ratio_avail[4];
	u8				gpocon;
	u8				clock_sel;
	struct mutex			lock;	/* protect sensor state */
	u8				syscalib_mode[8];

	struct ad_sigma_delta		sd;
};

static const char * const ad7192_syscalib_modes[] = {
	[AD7192_SYSCALIB_ZERO_SCALE] = "zero_scale",
	[AD7192_SYSCALIB_FULL_SCALE] = "full_scale",
};

static int ad7192_set_syscalib_mode(struct iio_dev *indio_dev,
				    const struct iio_chan_spec *chan,
				    unsigned int mode)
{
	struct ad7192_state *st = iio_priv(indio_dev);

	st->syscalib_mode[chan->channel] = mode;

	return 0;
}

static int ad7192_get_syscalib_mode(struct iio_dev *indio_dev,
				    const struct iio_chan_spec *chan)
{
	struct ad7192_state *st = iio_priv(indio_dev);

	return st->syscalib_mode[chan->channel];
}

static ssize_t ad7192_write_syscalib(struct iio_dev *indio_dev,
				     uintptr_t private,
				     const struct iio_chan_spec *chan,
				     const char *buf, size_t len)
{
	struct ad7192_state *st = iio_priv(indio_dev);
	bool sys_calib;
	int ret, temp;

	ret = kstrtobool(buf, &sys_calib);
	if (ret)
		return ret;

	temp = st->syscalib_mode[chan->channel];
	if (sys_calib) {
		if (temp == AD7192_SYSCALIB_ZERO_SCALE)
			ret = ad_sd_calibrate(&st->sd, AD7192_MODE_CAL_SYS_ZERO,
					      chan->address);
		else
			ret = ad_sd_calibrate(&st->sd, AD7192_MODE_CAL_SYS_FULL,
					      chan->address);
	}

	return ret ? ret : len;
}

static const struct iio_enum ad7192_syscalib_mode_enum = {
	.items = ad7192_syscalib_modes,
	.num_items = ARRAY_SIZE(ad7192_syscalib_modes),
	.set = ad7192_set_syscalib_mode,
	.get = ad7192_get_syscalib_mode
};

static const struct iio_chan_spec_ext_info ad7192_calibsys_ext_info[] = {
	{
		.name = "sys_calibration",
		.write = ad7192_write_syscalib,
		.shared = IIO_SEPARATE,
	},
	IIO_ENUM("sys_calibration_mode", IIO_SEPARATE,
		 &ad7192_syscalib_mode_enum),
	IIO_ENUM_AVAILABLE("sys_calibration_mode", IIO_SHARED_BY_TYPE,
			   &ad7192_syscalib_mode_enum),
	{}
};

static struct ad7192_state *ad_sigma_delta_to_ad7192(struct ad_sigma_delta *sd)
{
	return container_of(sd, struct ad7192_state, sd);
}

static int ad7192_set_channel(struct ad_sigma_delta *sd, unsigned int channel)
{
	struct ad7192_state *st = ad_sigma_delta_to_ad7192(sd);

	st->conf &= ~AD7192_CONF_CHAN_MASK;
	st->conf |= FIELD_PREP(AD7192_CONF_CHAN_MASK, channel);

	return ad_sd_write_reg(&st->sd, AD7192_REG_CONF, 3, st->conf);
}

static int ad7192_set_mode(struct ad_sigma_delta *sd,
			   enum ad_sigma_delta_mode mode)
{
	struct ad7192_state *st = ad_sigma_delta_to_ad7192(sd);

	st->mode &= ~AD7192_MODE_SEL_MASK;
	st->mode |= FIELD_PREP(AD7192_MODE_SEL_MASK, mode);

	return ad_sd_write_reg(&st->sd, AD7192_REG_MODE, 3, st->mode);
}

static int ad7192_append_status(struct ad_sigma_delta *sd, bool append)
{
	struct ad7192_state *st = ad_sigma_delta_to_ad7192(sd);
	unsigned int mode = st->mode;
	int ret;

	mode &= ~AD7192_MODE_STA_MASK;
	mode |= FIELD_PREP(AD7192_MODE_STA_MASK, append);

	ret = ad_sd_write_reg(&st->sd, AD7192_REG_MODE, 3, mode);
	if (ret < 0)
		return ret;

	st->mode = mode;

	return 0;
}

static int ad7192_disable_all(struct ad_sigma_delta *sd)
{
	struct ad7192_state *st = ad_sigma_delta_to_ad7192(sd);
	u32 conf = st->conf;
	int ret;

	conf &= ~AD7192_CONF_CHAN_MASK;

	ret = ad_sd_write_reg(&st->sd, AD7192_REG_CONF, 3, conf);
	if (ret < 0)
		return ret;

	st->conf = conf;

	return 0;
}

static const struct ad_sigma_delta_info ad7192_sigma_delta_info = {
	.set_channel = ad7192_set_channel,
	.append_status = ad7192_append_status,
	.disable_all = ad7192_disable_all,
	.set_mode = ad7192_set_mode,
	.has_registers = true,
	.addr_shift = 3,
	.read_mask = BIT(6),
	.status_ch_mask = GENMASK(3, 0),
	.num_slots = 4,
	.irq_flags = IRQF_TRIGGER_FALLING,
};

static const struct ad_sigma_delta_info ad7194_sigma_delta_info = {
	.set_channel = ad7192_set_channel,
	.append_status = ad7192_append_status,
	.disable_all = ad7192_disable_all,
	.set_mode = ad7192_set_mode,
	.has_registers = true,
	.addr_shift = 3,
	.read_mask = BIT(6),
	.status_ch_mask = GENMASK(3, 0),
	.irq_flags = IRQF_TRIGGER_FALLING,
};

static const struct ad_sd_calib_data ad7192_calib_arr[8] = {
	{AD7192_MODE_CAL_INT_ZERO, AD7192_CH_AIN1},
	{AD7192_MODE_CAL_INT_FULL, AD7192_CH_AIN1},
	{AD7192_MODE_CAL_INT_ZERO, AD7192_CH_AIN2},
	{AD7192_MODE_CAL_INT_FULL, AD7192_CH_AIN2},
	{AD7192_MODE_CAL_INT_ZERO, AD7192_CH_AIN3},
	{AD7192_MODE_CAL_INT_FULL, AD7192_CH_AIN3},
	{AD7192_MODE_CAL_INT_ZERO, AD7192_CH_AIN4},
	{AD7192_MODE_CAL_INT_FULL, AD7192_CH_AIN4}
};

static int ad7192_calibrate_all(struct ad7192_state *st)
{
	return ad_sd_calibrate_all(&st->sd, ad7192_calib_arr,
				   ARRAY_SIZE(ad7192_calib_arr));
}

static inline bool ad7192_valid_external_frequency(u32 freq)
{
	return (freq >= AD7192_EXT_FREQ_MHZ_MIN &&
		freq <= AD7192_EXT_FREQ_MHZ_MAX);
}

static int ad7192_clock_select(struct ad7192_state *st)
{
	struct device *dev = &st->sd.spi->dev;
	unsigned int clock_sel;

	clock_sel = AD7192_CLK_INT;

	/* use internal clock */
	if (!st->mclk) {
		if (device_property_read_bool(dev, "adi,int-clock-output-enable"))
			clock_sel = AD7192_CLK_INT_CO;
	} else {
		if (device_property_read_bool(dev, "adi,clock-xtal"))
			clock_sel = AD7192_CLK_EXT_MCLK1_2;
		else
			clock_sel = AD7192_CLK_EXT_MCLK2;
	}

	return clock_sel;
}

static int ad7192_setup(struct iio_dev *indio_dev, struct device *dev)
{
	struct ad7192_state *st = iio_priv(indio_dev);
	bool rej60_en, refin2_en;
	bool buf_en, bipolar, burnout_curr_en;
	unsigned long long scale_uv;
	int i, ret, id;

	/* reset the serial interface */
	ret = ad_sd_reset(&st->sd, 48);
	if (ret < 0)
		return ret;
	usleep_range(500, 1000); /* Wait for at least 500us */

	/* write/read test for device presence */
	ret = ad_sd_read_reg(&st->sd, AD7192_REG_ID, 1, &id);
	if (ret)
		return ret;

	id = FIELD_GET(AD7192_ID_MASK, id);

	if (id != st->chip_info->chip_id)
		dev_warn(dev, "device ID query failed (0x%X != 0x%X)\n",
			 id, st->chip_info->chip_id);

	st->mode = FIELD_PREP(AD7192_MODE_SEL_MASK, AD7192_MODE_IDLE) |
		FIELD_PREP(AD7192_MODE_CLKSRC_MASK, st->clock_sel) |
		FIELD_PREP(AD7192_MODE_RATE_MASK, 480);

	st->conf = FIELD_PREP(AD7192_CONF_GAIN_MASK, 0);

	rej60_en = device_property_read_bool(dev, "adi,rejection-60-Hz-enable");
	if (rej60_en)
		st->mode |= AD7192_MODE_REJ60;

	refin2_en = device_property_read_bool(dev, "adi,refin2-pins-enable");
	if (refin2_en && st->chip_info->chip_id != CHIPID_AD7195)
		st->conf |= AD7192_CONF_REFSEL;

	st->conf &= ~AD7192_CONF_CHOP;

	buf_en = device_property_read_bool(dev, "adi,buffer-enable");
	if (buf_en)
		st->conf |= AD7192_CONF_BUF;

	bipolar = device_property_read_bool(dev, "bipolar");
	if (!bipolar)
		st->conf |= AD7192_CONF_UNIPOLAR;

	burnout_curr_en = device_property_read_bool(dev,
						    "adi,burnout-currents-enable");
	if (burnout_curr_en && buf_en) {
		st->conf |= AD7192_CONF_BURN;
	} else if (burnout_curr_en) {
		dev_warn(dev,
			 "Can't enable burnout currents: see CHOP or buffer\n");
	}

	ret = ad_sd_write_reg(&st->sd, AD7192_REG_MODE, 3, st->mode);
	if (ret)
		return ret;

	ret = ad_sd_write_reg(&st->sd, AD7192_REG_CONF, 3, st->conf);
	if (ret)
		return ret;

	ret = ad7192_calibrate_all(st);
	if (ret)
		return ret;

	/* Populate available ADC input ranges */
	for (i = 0; i < ARRAY_SIZE(st->scale_avail); i++) {
		scale_uv = ((u64)st->int_vref_mv * 100000000)
			>> (indio_dev->channels[0].scan_type.realbits -
			!FIELD_GET(AD7192_CONF_UNIPOLAR, st->conf));
		scale_uv >>= i;

		st->scale_avail[i][1] = do_div(scale_uv, 100000000) * 10;
		st->scale_avail[i][0] = scale_uv;
	}

	st->oversampling_ratio_avail[0] = 1;
	st->oversampling_ratio_avail[1] = 2;
	st->oversampling_ratio_avail[2] = 8;
	st->oversampling_ratio_avail[3] = 16;

	st->filter_freq_avail[0][0] = 600;
	st->filter_freq_avail[1][0] = 800;
	st->filter_freq_avail[2][0] = 2300;
	st->filter_freq_avail[3][0] = 2720;

	st->filter_freq_avail[0][1] = 1000;
	st->filter_freq_avail[1][1] = 1000;
	st->filter_freq_avail[2][1] = 1000;
	st->filter_freq_avail[3][1] = 1000;

	return 0;
}

static ssize_t ad7192_show_ac_excitation(struct device *dev,
					 struct device_attribute *attr,
					 char *buf)
{
	struct iio_dev *indio_dev = dev_to_iio_dev(dev);
	struct ad7192_state *st = iio_priv(indio_dev);

	return sysfs_emit(buf, "%ld\n", FIELD_GET(AD7192_CONF_ACX, st->conf));
}

static ssize_t ad7192_show_bridge_switch(struct device *dev,
					 struct device_attribute *attr,
					 char *buf)
{
	struct iio_dev *indio_dev = dev_to_iio_dev(dev);
	struct ad7192_state *st = iio_priv(indio_dev);

	return sysfs_emit(buf, "%ld\n",
			  FIELD_GET(AD7192_GPOCON_BPDSW, st->gpocon));
}

static ssize_t ad7192_set(struct device *dev,
			  struct device_attribute *attr,
			  const char *buf,
			  size_t len)
{
	struct iio_dev *indio_dev = dev_to_iio_dev(dev);
	struct ad7192_state *st = iio_priv(indio_dev);
	struct iio_dev_attr *this_attr = to_iio_dev_attr(attr);
	int ret;
	bool val;

	ret = kstrtobool(buf, &val);
	if (ret < 0)
		return ret;

	ret = iio_device_claim_direct_mode(indio_dev);
	if (ret)
		return ret;

	switch ((u32)this_attr->address) {
	case AD7192_REG_GPOCON:
		if (val)
			st->gpocon |= AD7192_GPOCON_BPDSW;
		else
			st->gpocon &= ~AD7192_GPOCON_BPDSW;

		ad_sd_write_reg(&st->sd, AD7192_REG_GPOCON, 1, st->gpocon);
		break;
	case AD7192_REG_CONF:
		if (val)
			st->conf |= AD7192_CONF_ACX;
		else
			st->conf &= ~AD7192_CONF_ACX;

		ad_sd_write_reg(&st->sd, AD7192_REG_CONF, 3, st->conf);
		break;
	default:
		ret = -EINVAL;
	}

	iio_device_release_direct_mode(indio_dev);

	return ret ? ret : len;
}

static int ad7192_compute_f_order(struct ad7192_state *st, bool sinc3_en, bool chop_en)
{
	u8 avg_factor_selected, oversampling_ratio;

	avg_factor_selected = FIELD_GET(AD7192_MODE_AVG_MASK, st->mode);

	if (!avg_factor_selected && !chop_en)
		return 1;

	oversampling_ratio = st->oversampling_ratio_avail[avg_factor_selected];

	if (sinc3_en)
		return AD7192_SYNC3_FILTER + oversampling_ratio - 1;

	return AD7192_SYNC4_FILTER + oversampling_ratio - 1;
}

static int ad7192_get_f_order(struct ad7192_state *st)
{
	bool sinc3_en, chop_en;

	sinc3_en = FIELD_GET(AD7192_MODE_SINC3, st->mode);
	chop_en = FIELD_GET(AD7192_CONF_CHOP, st->conf);

	return ad7192_compute_f_order(st, sinc3_en, chop_en);
}

static int ad7192_compute_f_adc(struct ad7192_state *st, bool sinc3_en,
				bool chop_en)
{
	unsigned int f_order = ad7192_compute_f_order(st, sinc3_en, chop_en);

	return DIV_ROUND_CLOSEST(st->fclk,
				 f_order * FIELD_GET(AD7192_MODE_RATE_MASK, st->mode));
}

static int ad7192_get_f_adc(struct ad7192_state *st)
{
	unsigned int f_order = ad7192_get_f_order(st);

	return DIV_ROUND_CLOSEST(st->fclk,
				 f_order * FIELD_GET(AD7192_MODE_RATE_MASK, st->mode));
}

static void ad7192_update_filter_freq_avail(struct ad7192_state *st)
{
	unsigned int fadc;

	/* Formulas for filter at page 25 of the datasheet */
	fadc = ad7192_compute_f_adc(st, false, true);
	st->filter_freq_avail[0][0] = DIV_ROUND_CLOSEST(fadc * 240, 1024);

	fadc = ad7192_compute_f_adc(st, true, true);
	st->filter_freq_avail[1][0] = DIV_ROUND_CLOSEST(fadc * 240, 1024);

	fadc = ad7192_compute_f_adc(st, false, false);
	st->filter_freq_avail[2][0] = DIV_ROUND_CLOSEST(fadc * 230, 1024);

	fadc = ad7192_compute_f_adc(st, true, false);
	st->filter_freq_avail[3][0] = DIV_ROUND_CLOSEST(fadc * 272, 1024);
}

static IIO_DEVICE_ATTR(bridge_switch_en, 0644,
		       ad7192_show_bridge_switch, ad7192_set,
		       AD7192_REG_GPOCON);

static IIO_DEVICE_ATTR(ac_excitation_en, 0644,
		       ad7192_show_ac_excitation, ad7192_set,
		       AD7192_REG_CONF);

static struct attribute *ad7192_attributes[] = {
	&iio_dev_attr_bridge_switch_en.dev_attr.attr,
	NULL
};

static const struct attribute_group ad7192_attribute_group = {
	.attrs = ad7192_attributes,
};

static struct attribute *ad7195_attributes[] = {
	&iio_dev_attr_bridge_switch_en.dev_attr.attr,
	&iio_dev_attr_ac_excitation_en.dev_attr.attr,
	NULL
};

static const struct attribute_group ad7195_attribute_group = {
	.attrs = ad7195_attributes,
};

static unsigned int ad7192_get_temp_scale(bool unipolar)
{
	return unipolar ? 2815 * 2 : 2815;
}

static int ad7192_set_3db_filter_freq(struct ad7192_state *st,
				      int val, int val2)
{
	int i, ret, freq;
	unsigned int diff_new, diff_old;
	int idx = 0;

	diff_old = U32_MAX;
	freq = val * 1000 + val2;

	for (i = 0; i < ARRAY_SIZE(st->filter_freq_avail); i++) {
		diff_new = abs(freq - st->filter_freq_avail[i][0]);
		if (diff_new < diff_old) {
			diff_old = diff_new;
			idx = i;
		}
	}

	switch (idx) {
	case 0:
		st->mode &= ~AD7192_MODE_SINC3;

		st->conf |= AD7192_CONF_CHOP;
		break;
	case 1:
		st->mode |= AD7192_MODE_SINC3;

		st->conf |= AD7192_CONF_CHOP;
		break;
	case 2:
		st->mode &= ~AD7192_MODE_SINC3;

		st->conf &= ~AD7192_CONF_CHOP;
		break;
	case 3:
		st->mode |= AD7192_MODE_SINC3;

		st->conf &= ~AD7192_CONF_CHOP;
		break;
	}

	ret = ad_sd_write_reg(&st->sd, AD7192_REG_MODE, 3, st->mode);
	if (ret < 0)
		return ret;

	return ad_sd_write_reg(&st->sd, AD7192_REG_CONF, 3, st->conf);
}

static int ad7192_get_3db_filter_freq(struct ad7192_state *st)
{
	unsigned int fadc;

	fadc = ad7192_get_f_adc(st);

	if (FIELD_GET(AD7192_CONF_CHOP, st->conf))
		return DIV_ROUND_CLOSEST(fadc * 240, 1024);
	if (FIELD_GET(AD7192_MODE_SINC3, st->mode))
		return DIV_ROUND_CLOSEST(fadc * 272, 1024);
	else
		return DIV_ROUND_CLOSEST(fadc * 230, 1024);
}

static int ad7192_read_raw(struct iio_dev *indio_dev,
			   struct iio_chan_spec const *chan,
			   int *val,
			   int *val2,
			   long m)
{
	struct ad7192_state *st = iio_priv(indio_dev);
	bool unipolar = FIELD_GET(AD7192_CONF_UNIPOLAR, st->conf);
	u8 gain = FIELD_GET(AD7192_CONF_GAIN_MASK, st->conf);

	switch (m) {
	case IIO_CHAN_INFO_RAW:
		return ad_sigma_delta_single_conversion(indio_dev, chan, val);
	case IIO_CHAN_INFO_SCALE:
		switch (chan->type) {
		case IIO_VOLTAGE:
			mutex_lock(&st->lock);
			*val = st->scale_avail[gain][0];
			*val2 = st->scale_avail[gain][1];
			mutex_unlock(&st->lock);
			return IIO_VAL_INT_PLUS_NANO;
		case IIO_TEMP:
			*val = 0;
			*val2 = 1000000000 / ad7192_get_temp_scale(unipolar);
			return IIO_VAL_INT_PLUS_NANO;
		default:
			return -EINVAL;
		}
	case IIO_CHAN_INFO_OFFSET:
		if (!unipolar)
			*val = -(1 << (chan->scan_type.realbits - 1));
		else
			*val = 0;

		switch (chan->type) {
		case IIO_VOLTAGE:
			/*
			 * Only applies to pseudo-differential inputs.
			 * AINCOM voltage has to be converted to "raw" units.
			 */
			if (st->aincom_mv && !chan->differential)
				*val += DIV_ROUND_CLOSEST_ULL((u64)st->aincom_mv * NANO,
							      st->scale_avail[gain][1]);
			return IIO_VAL_INT;
		/* Kelvin to Celsius */
		case IIO_TEMP:
			*val -= 273 * ad7192_get_temp_scale(unipolar);
			return IIO_VAL_INT;
		default:
			return -EINVAL;
		}
	case IIO_CHAN_INFO_SAMP_FREQ:
		*val = DIV_ROUND_CLOSEST(ad7192_get_f_adc(st), 1024);
		return IIO_VAL_INT;
	case IIO_CHAN_INFO_LOW_PASS_FILTER_3DB_FREQUENCY:
		*val = ad7192_get_3db_filter_freq(st);
		*val2 = 1000;
		return IIO_VAL_FRACTIONAL;
	case IIO_CHAN_INFO_OVERSAMPLING_RATIO:
		*val = st->oversampling_ratio_avail[FIELD_GET(AD7192_MODE_AVG_MASK, st->mode)];
		return IIO_VAL_INT;
	}

	return -EINVAL;
}

static int ad7192_write_raw(struct iio_dev *indio_dev,
			    struct iio_chan_spec const *chan,
			    int val,
			    int val2,
			    long mask)
{
	struct ad7192_state *st = iio_priv(indio_dev);
	int ret, i, div;
	unsigned int tmp;

	ret = iio_device_claim_direct_mode(indio_dev);
	if (ret)
		return ret;

	mutex_lock(&st->lock);

	switch (mask) {
	case IIO_CHAN_INFO_SCALE:
		ret = -EINVAL;
		for (i = 0; i < ARRAY_SIZE(st->scale_avail); i++)
			if (val2 == st->scale_avail[i][1]) {
				ret = 0;
				tmp = st->conf;
				st->conf &= ~AD7192_CONF_GAIN_MASK;
				st->conf |= FIELD_PREP(AD7192_CONF_GAIN_MASK, i);
				if (tmp == st->conf)
					break;
				ad_sd_write_reg(&st->sd, AD7192_REG_CONF,
						3, st->conf);
				ad7192_calibrate_all(st);
				break;
			}
		break;
	case IIO_CHAN_INFO_SAMP_FREQ:
		if (!val) {
			ret = -EINVAL;
			break;
		}

		div = st->fclk / (val * ad7192_get_f_order(st) * 1024);
		if (div < 1 || div > 1023) {
			ret = -EINVAL;
			break;
		}

		st->mode &= ~AD7192_MODE_RATE_MASK;
		st->mode |= FIELD_PREP(AD7192_MODE_RATE_MASK, div);
		ad_sd_write_reg(&st->sd, AD7192_REG_MODE, 3, st->mode);
		ad7192_update_filter_freq_avail(st);
		break;
	case IIO_CHAN_INFO_LOW_PASS_FILTER_3DB_FREQUENCY:
		ret = ad7192_set_3db_filter_freq(st, val, val2 / 1000);
		break;
	case IIO_CHAN_INFO_OVERSAMPLING_RATIO:
		ret = -EINVAL;
		for (i = 0; i < ARRAY_SIZE(st->oversampling_ratio_avail); i++)
			if (val == st->oversampling_ratio_avail[i]) {
				ret = 0;
				tmp = st->mode;
				st->mode &= ~AD7192_MODE_AVG_MASK;
				st->mode |= FIELD_PREP(AD7192_MODE_AVG_MASK, i);
				if (tmp == st->mode)
					break;
				ad_sd_write_reg(&st->sd, AD7192_REG_MODE,
						3, st->mode);
				break;
			}
		ad7192_update_filter_freq_avail(st);
		break;
	default:
		ret = -EINVAL;
	}

	mutex_unlock(&st->lock);

	iio_device_release_direct_mode(indio_dev);

	return ret;
}

static int ad7192_write_raw_get_fmt(struct iio_dev *indio_dev,
				    struct iio_chan_spec const *chan,
				    long mask)
{
	switch (mask) {
	case IIO_CHAN_INFO_SCALE:
		return IIO_VAL_INT_PLUS_NANO;
	case IIO_CHAN_INFO_SAMP_FREQ:
		return IIO_VAL_INT;
	case IIO_CHAN_INFO_LOW_PASS_FILTER_3DB_FREQUENCY:
		return IIO_VAL_INT_PLUS_MICRO;
	case IIO_CHAN_INFO_OVERSAMPLING_RATIO:
		return IIO_VAL_INT;
	default:
		return -EINVAL;
	}
}

static int ad7192_read_avail(struct iio_dev *indio_dev,
			     struct iio_chan_spec const *chan,
			     const int **vals, int *type, int *length,
			     long mask)
{
	struct ad7192_state *st = iio_priv(indio_dev);

	switch (mask) {
	case IIO_CHAN_INFO_SCALE:
		*vals = (int *)st->scale_avail;
		*type = IIO_VAL_INT_PLUS_NANO;
		/* Values are stored in a 2D matrix  */
		*length = ARRAY_SIZE(st->scale_avail) * 2;

		return IIO_AVAIL_LIST;
	case IIO_CHAN_INFO_LOW_PASS_FILTER_3DB_FREQUENCY:
		*vals = (int *)st->filter_freq_avail;
		*type = IIO_VAL_FRACTIONAL;
		*length = ARRAY_SIZE(st->filter_freq_avail) * 2;

		return IIO_AVAIL_LIST;
	case IIO_CHAN_INFO_OVERSAMPLING_RATIO:
		*vals = (int *)st->oversampling_ratio_avail;
		*type = IIO_VAL_INT;
		*length = ARRAY_SIZE(st->oversampling_ratio_avail);

		return IIO_AVAIL_LIST;
	}

	return -EINVAL;
}

static int ad7192_update_scan_mode(struct iio_dev *indio_dev, const unsigned long *scan_mask)
{
	struct ad7192_state *st = iio_priv(indio_dev);
	u32 conf = st->conf;
	int ret;
	int i;

	conf &= ~AD7192_CONF_CHAN_MASK;
	for_each_set_bit(i, scan_mask, 8)
		conf |= FIELD_PREP(AD7192_CONF_CHAN_MASK, i);

	ret = ad_sd_write_reg(&st->sd, AD7192_REG_CONF, 3, conf);
	if (ret < 0)
		return ret;

	st->conf = conf;

	return 0;
}

static const struct iio_info ad7192_info = {
	.read_raw = ad7192_read_raw,
	.write_raw = ad7192_write_raw,
	.write_raw_get_fmt = ad7192_write_raw_get_fmt,
	.read_avail = ad7192_read_avail,
	.attrs = &ad7192_attribute_group,
	.validate_trigger = ad_sd_validate_trigger,
	.update_scan_mode = ad7192_update_scan_mode,
};

static const struct iio_info ad7194_info = {
	.read_raw = ad7192_read_raw,
	.write_raw = ad7192_write_raw,
	.write_raw_get_fmt = ad7192_write_raw_get_fmt,
	.read_avail = ad7192_read_avail,
	.validate_trigger = ad_sd_validate_trigger,
};

static const struct iio_info ad7195_info = {
	.read_raw = ad7192_read_raw,
	.write_raw = ad7192_write_raw,
	.write_raw_get_fmt = ad7192_write_raw_get_fmt,
	.read_avail = ad7192_read_avail,
	.attrs = &ad7195_attribute_group,
	.validate_trigger = ad_sd_validate_trigger,
	.update_scan_mode = ad7192_update_scan_mode,
};

#define __AD719x_CHANNEL(_si, _channel1, _channel2, _address, _type, \
	_mask_all, _mask_type_av, _mask_all_av, _ext_info) \
	{ \
		.type = (_type), \
		.differential = ((_channel2) == -1 ? 0 : 1), \
		.indexed = 1, \
		.channel = (_channel1), \
		.channel2 = (_channel2), \
		.address = (_address), \
		.info_mask_separate = BIT(IIO_CHAN_INFO_RAW) | \
			BIT(IIO_CHAN_INFO_OFFSET), \
		.info_mask_shared_by_type = BIT(IIO_CHAN_INFO_SCALE), \
		.info_mask_shared_by_all = BIT(IIO_CHAN_INFO_SAMP_FREQ) | \
			BIT(IIO_CHAN_INFO_LOW_PASS_FILTER_3DB_FREQUENCY) | \
			(_mask_all), \
		.info_mask_shared_by_type_available = (_mask_type_av), \
		.info_mask_shared_by_all_available = \
			BIT(IIO_CHAN_INFO_LOW_PASS_FILTER_3DB_FREQUENCY) | \
			(_mask_all_av), \
		.ext_info = (_ext_info), \
		.scan_index = (_si), \
		.scan_type = { \
			.sign = 'u', \
			.realbits = 24, \
			.storagebits = 32, \
			.endianness = IIO_BE, \
		}, \
	}

#define AD719x_DIFF_CHANNEL(_si, _channel1, _channel2, _address) \
	__AD719x_CHANNEL(_si, _channel1, _channel2, _address, IIO_VOLTAGE, 0, \
		BIT(IIO_CHAN_INFO_SCALE), 0, ad7192_calibsys_ext_info)

#define AD719x_CHANNEL(_si, _channel1, _address) \
	__AD719x_CHANNEL(_si, _channel1, -1, _address, IIO_VOLTAGE, 0, \
		BIT(IIO_CHAN_INFO_SCALE), 0, ad7192_calibsys_ext_info)

#define AD719x_TEMP_CHANNEL(_si, _address) \
	__AD719x_CHANNEL(_si, 0, -1, _address, IIO_TEMP, 0, 0, 0, NULL)

#define AD7193_DIFF_CHANNEL(_si, _channel1, _channel2, _address) \
	__AD719x_CHANNEL(_si, _channel1, _channel2, _address, \
		IIO_VOLTAGE, \
		BIT(IIO_CHAN_INFO_OVERSAMPLING_RATIO), \
		BIT(IIO_CHAN_INFO_SCALE), \
		BIT(IIO_CHAN_INFO_OVERSAMPLING_RATIO), \
		ad7192_calibsys_ext_info)

#define AD7193_CHANNEL(_si, _channel1, _address) \
	AD7193_DIFF_CHANNEL(_si, _channel1, -1, _address)

static const struct iio_chan_spec ad7192_channels[] = {
	AD719x_DIFF_CHANNEL(0, 1, 2, AD7192_CH_AIN1P_AIN2M),
	AD719x_DIFF_CHANNEL(1, 3, 4, AD7192_CH_AIN3P_AIN4M),
	AD719x_TEMP_CHANNEL(2, AD7192_CH_TEMP),
	AD719x_DIFF_CHANNEL(3, 2, 2, AD7192_CH_AIN2P_AIN2M),
	AD719x_CHANNEL(4, 1, AD7192_CH_AIN1),
	AD719x_CHANNEL(5, 2, AD7192_CH_AIN2),
	AD719x_CHANNEL(6, 3, AD7192_CH_AIN3),
	AD719x_CHANNEL(7, 4, AD7192_CH_AIN4),
	IIO_CHAN_SOFT_TIMESTAMP(8),
};

static const struct iio_chan_spec ad7193_channels[] = {
	AD7193_DIFF_CHANNEL(0, 1, 2, AD7193_CH_AIN1P_AIN2M),
	AD7193_DIFF_CHANNEL(1, 3, 4, AD7193_CH_AIN3P_AIN4M),
	AD7193_DIFF_CHANNEL(2, 5, 6, AD7193_CH_AIN5P_AIN6M),
	AD7193_DIFF_CHANNEL(3, 7, 8, AD7193_CH_AIN7P_AIN8M),
	AD719x_TEMP_CHANNEL(4, AD7193_CH_TEMP),
	AD7193_DIFF_CHANNEL(5, 2, 2, AD7193_CH_AIN2P_AIN2M),
	AD7193_CHANNEL(6, 1, AD7193_CH_AIN1),
	AD7193_CHANNEL(7, 2, AD7193_CH_AIN2),
	AD7193_CHANNEL(8, 3, AD7193_CH_AIN3),
	AD7193_CHANNEL(9, 4, AD7193_CH_AIN4),
	AD7193_CHANNEL(10, 5, AD7193_CH_AIN5),
	AD7193_CHANNEL(11, 6, AD7193_CH_AIN6),
	AD7193_CHANNEL(12, 7, AD7193_CH_AIN7),
	AD7193_CHANNEL(13, 8, AD7193_CH_AIN8),
	IIO_CHAN_SOFT_TIMESTAMP(14),
};

static bool ad7194_validate_ain_channel(struct device *dev, u32 ain)
{
	return in_range(ain, AD7194_CH_AIN_START, AD7194_CH_AIN_NR);
}

static int ad7194_parse_channels(struct iio_dev *indio_dev)
{
	struct device *dev = indio_dev->dev.parent;
	struct iio_chan_spec *ad7194_channels;
	const struct iio_chan_spec ad7194_chan = AD7193_CHANNEL(0, 0, 0);
	const struct iio_chan_spec ad7194_chan_diff = AD7193_DIFF_CHANNEL(0, 0, 0, 0);
	const struct iio_chan_spec ad7194_chan_temp = AD719x_TEMP_CHANNEL(0, 0);
	const struct iio_chan_spec ad7194_chan_timestamp = IIO_CHAN_SOFT_TIMESTAMP(0);
	unsigned int num_channels, index = 0;
	u32 ain[2];
	int ret;

	num_channels = device_get_child_node_count(dev);
	if (num_channels > AD7194_CH_MAX_NR)
		return dev_err_probe(dev, -EINVAL, "Too many channels: %u\n",
				     num_channels);

	num_channels += AD7194_CH_BASE_NR;

	ad7194_channels = devm_kcalloc(dev, num_channels,
				       sizeof(*ad7194_channels), GFP_KERNEL);
	if (!ad7194_channels)
		return -ENOMEM;

	indio_dev->channels = ad7194_channels;
	indio_dev->num_channels = num_channels;

	device_for_each_child_node_scoped(dev, child) {
		ret = fwnode_property_read_u32_array(child, "diff-channels",
						     ain, ARRAY_SIZE(ain));
		if (ret == 0) {
			if (!ad7194_validate_ain_channel(dev, ain[0]))
				return dev_err_probe(dev, -EINVAL,
						     "Invalid AIN channel: %u\n",
						     ain[0]);

			if (!ad7194_validate_ain_channel(dev, ain[1]))
				return dev_err_probe(dev, -EINVAL,
						     "Invalid AIN channel: %u\n",
						     ain[1]);

			*ad7194_channels = ad7194_chan_diff;
			ad7194_channels->scan_index = index++;
			ad7194_channels->channel = ain[0];
			ad7194_channels->channel2 = ain[1];
			ad7194_channels->address = AD7194_DIFF_CH(ain[0], ain[1]);
		} else {
			ret = fwnode_property_read_u32(child, "single-channel",
						       &ain[0]);
			if (ret)
				return dev_err_probe(dev, ret,
						     "Missing channel property\n");

			if (!ad7194_validate_ain_channel(dev, ain[0]))
				return dev_err_probe(dev, -EINVAL,
						     "Invalid AIN channel: %u\n",
						     ain[0]);

			*ad7194_channels = ad7194_chan;
			ad7194_channels->scan_index = index++;
			ad7194_channels->channel = ain[0];
			ad7194_channels->address = AD7194_CH(ain[0]);
		}
		ad7194_channels++;
	}

	*ad7194_channels = ad7194_chan_temp;
	ad7194_channels->scan_index = index++;
	ad7194_channels->address = AD7194_CH_TEMP;
	ad7194_channels++;

	*ad7194_channels = ad7194_chan_timestamp;
	ad7194_channels->scan_index = index;

	return 0;
}

static const struct ad7192_chip_info ad7192_chip_info_tbl[] = {
	[ID_AD7190] = {
		.chip_id = CHIPID_AD7190,
		.name = "ad7190",
		.channels = ad7192_channels,
		.num_channels = ARRAY_SIZE(ad7192_channels),
		.sigma_delta_info = &ad7192_sigma_delta_info,
		.info = &ad7192_info,
	},
	[ID_AD7192] = {
		.chip_id = CHIPID_AD7192,
		.name = "ad7192",
		.channels = ad7192_channels,
		.num_channels = ARRAY_SIZE(ad7192_channels),
		.sigma_delta_info = &ad7192_sigma_delta_info,
		.info = &ad7192_info,
	},
	[ID_AD7193] = {
		.chip_id = CHIPID_AD7193,
		.name = "ad7193",
		.channels = ad7193_channels,
		.num_channels = ARRAY_SIZE(ad7193_channels),
		.sigma_delta_info = &ad7192_sigma_delta_info,
		.info = &ad7192_info,
	},
	[ID_AD7194] = {
		.chip_id = CHIPID_AD7194,
		.name = "ad7194",
		.info = &ad7194_info,
		.sigma_delta_info = &ad7194_sigma_delta_info,
		.parse_channels = ad7194_parse_channels,
	},
	[ID_AD7195] = {
		.chip_id = CHIPID_AD7195,
		.name = "ad7195",
		.channels = ad7192_channels,
		.num_channels = ARRAY_SIZE(ad7192_channels),
		.sigma_delta_info = &ad7192_sigma_delta_info,
		.info = &ad7195_info,
	},
};

static int ad7192_probe(struct spi_device *spi)
{
	struct device *dev = &spi->dev;
	struct ad7192_state *st;
	struct iio_dev *indio_dev;
<<<<<<< HEAD
	struct regulator *aincom;
	int ret;
=======
	int ret, avdd_mv;
>>>>>>> 529d2e19

	if (!spi->irq)
		return dev_err_probe(dev, -ENODEV, "Failed to get IRQ\n");

	indio_dev = devm_iio_device_alloc(dev, sizeof(*st));
	if (!indio_dev)
		return -ENOMEM;

	st = iio_priv(indio_dev);

	mutex_init(&st->lock);

	/*
	 * Regulator aincom is optional to maintain compatibility with older DT.
	 * Newer firmware should provide a zero volt fixed supply if wired to
	 * ground.
	 */
<<<<<<< HEAD
	aincom = devm_regulator_get_optional(&spi->dev, "aincom");
	if (IS_ERR(aincom)) {
		if (PTR_ERR(aincom) != -ENODEV)
			return dev_err_probe(&spi->dev, PTR_ERR(aincom),
					     "Failed to get AINCOM supply\n");

		st->aincom_mv = 0;
	} else {
		ret = regulator_enable(aincom);
		if (ret)
			return dev_err_probe(&spi->dev, ret,
					     "Failed to enable specified AINCOM supply\n");

		ret = devm_add_action_or_reset(&spi->dev, ad7192_reg_disable, aincom);
		if (ret)
			return ret;

		ret = regulator_get_voltage(aincom);
		if (ret < 0)
			return dev_err_probe(&spi->dev, ret,
					     "Device tree error, AINCOM voltage undefined\n");
		st->aincom_mv = ret / MILLI;
	}

	st->avdd = devm_regulator_get(&spi->dev, "avdd");
	if (IS_ERR(st->avdd))
		return PTR_ERR(st->avdd);

	ret = regulator_enable(st->avdd);
	if (ret) {
		dev_err(&spi->dev, "Failed to enable specified AVdd supply\n");
		return ret;
=======
	ret = devm_regulator_get_enable_read_voltage(dev, "aincom");
	if (ret < 0 && ret != -ENODEV)
		return dev_err_probe(dev, ret, "Failed to get AINCOM voltage\n");

	st->aincom_mv = ret == -ENODEV ? 0 : ret / MILLI;

	/* AVDD can optionally be used as reference voltage */
	ret = devm_regulator_get_enable_read_voltage(dev, "avdd");
	if (ret == -ENODEV || ret == -EINVAL) {
		int ret2;

		/*
		 * We get -EINVAL if avdd is a supply with unknown voltage. We
		 * still need to enable it since it is also a power supply.
		 */
		ret2 = devm_regulator_get_enable(dev, "avdd");
		if (ret2)
			return dev_err_probe(dev, ret2,
					     "Failed to enable AVDD supply\n");
	} else if (ret < 0) {
		return dev_err_probe(dev, ret, "Failed to get AVDD voltage\n");
>>>>>>> 529d2e19
	}

	avdd_mv = ret == -ENODEV || ret == -EINVAL ? 0 : ret / MILLI;

	ret = devm_regulator_get_enable(dev, "dvdd");
	if (ret)
		return dev_err_probe(dev, ret, "Failed to enable specified DVdd supply\n");

	/*
	 * This is either REFIN1 or REFIN2 depending on adi,refin2-pins-enable.
	 * If this supply is not present, fall back to AVDD as reference.
	 */
	ret = devm_regulator_get_enable_read_voltage(dev, "vref");
	if (ret == -ENODEV) {
		if (avdd_mv == 0)
			return dev_err_probe(dev, -ENODEV,
					     "No reference voltage available\n");
	} else if (ret < 0) {
		return ret;
	}

	st->int_vref_mv = ret == -ENODEV ? avdd_mv : ret / MILLI;

	st->chip_info = spi_get_device_match_data(spi);
	indio_dev->name = st->chip_info->name;
	indio_dev->modes = INDIO_DIRECT_MODE;
	indio_dev->info = st->chip_info->info;
	if (st->chip_info->parse_channels) {
		ret = st->chip_info->parse_channels(indio_dev);
		if (ret)
			return ret;
	} else {
		indio_dev->channels = st->chip_info->channels;
		indio_dev->num_channels = st->chip_info->num_channels;
	}

	ret = ad_sd_init(&st->sd, indio_dev, spi, st->chip_info->sigma_delta_info);
	if (ret)
		return ret;

	ret = devm_ad_sd_setup_buffer_and_trigger(dev, indio_dev);
	if (ret)
		return ret;

	st->fclk = AD7192_INT_FREQ_MHZ;

	st->mclk = devm_clk_get_optional_enabled(dev, "mclk");
	if (IS_ERR(st->mclk))
		return PTR_ERR(st->mclk);

	st->clock_sel = ad7192_clock_select(st);

	if (st->clock_sel == AD7192_CLK_EXT_MCLK1_2 ||
	    st->clock_sel == AD7192_CLK_EXT_MCLK2) {
		st->fclk = clk_get_rate(st->mclk);
		if (!ad7192_valid_external_frequency(st->fclk))
			return dev_err_probe(dev, -EINVAL,
					     "External clock frequency out of bounds\n");
	}

	ret = ad7192_setup(indio_dev, dev);
	if (ret)
		return ret;

	return devm_iio_device_register(dev, indio_dev);
}

static const struct of_device_id ad7192_of_match[] = {
	{ .compatible = "adi,ad7190", .data = &ad7192_chip_info_tbl[ID_AD7190] },
	{ .compatible = "adi,ad7192", .data = &ad7192_chip_info_tbl[ID_AD7192] },
	{ .compatible = "adi,ad7193", .data = &ad7192_chip_info_tbl[ID_AD7193] },
	{ .compatible = "adi,ad7194", .data = &ad7192_chip_info_tbl[ID_AD7194] },
	{ .compatible = "adi,ad7195", .data = &ad7192_chip_info_tbl[ID_AD7195] },
	{}
};
MODULE_DEVICE_TABLE(of, ad7192_of_match);

static const struct spi_device_id ad7192_ids[] = {
	{ "ad7190", (kernel_ulong_t)&ad7192_chip_info_tbl[ID_AD7190] },
	{ "ad7192", (kernel_ulong_t)&ad7192_chip_info_tbl[ID_AD7192] },
	{ "ad7193", (kernel_ulong_t)&ad7192_chip_info_tbl[ID_AD7193] },
	{ "ad7194", (kernel_ulong_t)&ad7192_chip_info_tbl[ID_AD7194] },
	{ "ad7195", (kernel_ulong_t)&ad7192_chip_info_tbl[ID_AD7195] },
	{}
};
MODULE_DEVICE_TABLE(spi, ad7192_ids);

static struct spi_driver ad7192_driver = {
	.driver = {
		.name	= "ad7192",
		.of_match_table = ad7192_of_match,
	},
	.probe		= ad7192_probe,
	.id_table	= ad7192_ids,
};
module_spi_driver(ad7192_driver);

MODULE_AUTHOR("Michael Hennerich <michael.hennerich@analog.com>");
MODULE_DESCRIPTION("Analog Devices AD7192 and similar ADC");
MODULE_LICENSE("GPL v2");
MODULE_IMPORT_NS(IIO_AD_SIGMA_DELTA);<|MERGE_RESOLUTION|>--- conflicted
+++ resolved
@@ -1192,12 +1192,7 @@
 	struct device *dev = &spi->dev;
 	struct ad7192_state *st;
 	struct iio_dev *indio_dev;
-<<<<<<< HEAD
-	struct regulator *aincom;
-	int ret;
-=======
 	int ret, avdd_mv;
->>>>>>> 529d2e19
 
 	if (!spi->irq)
 		return dev_err_probe(dev, -ENODEV, "Failed to get IRQ\n");
@@ -1215,40 +1210,6 @@
 	 * Newer firmware should provide a zero volt fixed supply if wired to
 	 * ground.
 	 */
-<<<<<<< HEAD
-	aincom = devm_regulator_get_optional(&spi->dev, "aincom");
-	if (IS_ERR(aincom)) {
-		if (PTR_ERR(aincom) != -ENODEV)
-			return dev_err_probe(&spi->dev, PTR_ERR(aincom),
-					     "Failed to get AINCOM supply\n");
-
-		st->aincom_mv = 0;
-	} else {
-		ret = regulator_enable(aincom);
-		if (ret)
-			return dev_err_probe(&spi->dev, ret,
-					     "Failed to enable specified AINCOM supply\n");
-
-		ret = devm_add_action_or_reset(&spi->dev, ad7192_reg_disable, aincom);
-		if (ret)
-			return ret;
-
-		ret = regulator_get_voltage(aincom);
-		if (ret < 0)
-			return dev_err_probe(&spi->dev, ret,
-					     "Device tree error, AINCOM voltage undefined\n");
-		st->aincom_mv = ret / MILLI;
-	}
-
-	st->avdd = devm_regulator_get(&spi->dev, "avdd");
-	if (IS_ERR(st->avdd))
-		return PTR_ERR(st->avdd);
-
-	ret = regulator_enable(st->avdd);
-	if (ret) {
-		dev_err(&spi->dev, "Failed to enable specified AVdd supply\n");
-		return ret;
-=======
 	ret = devm_regulator_get_enable_read_voltage(dev, "aincom");
 	if (ret < 0 && ret != -ENODEV)
 		return dev_err_probe(dev, ret, "Failed to get AINCOM voltage\n");
@@ -1270,7 +1231,6 @@
 					     "Failed to enable AVDD supply\n");
 	} else if (ret < 0) {
 		return dev_err_probe(dev, ret, "Failed to get AVDD voltage\n");
->>>>>>> 529d2e19
 	}
 
 	avdd_mv = ret == -ENODEV || ret == -EINVAL ? 0 : ret / MILLI;
