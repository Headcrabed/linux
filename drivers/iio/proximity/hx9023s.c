--- conflicted
+++ resolved
@@ -1036,20 +1036,13 @@
 		return -ENOMEM;
 
 	memcpy(bin->data, fw->data, fw->size);
-<<<<<<< HEAD
-	release_firmware(fw);
-=======
->>>>>>> e8a457b7
 
 	bin->fw_size = fw->size;
 	bin->fw_ver = bin->data[FW_VER_OFFSET];
 	bin->reg_count = get_unaligned_le16(bin->data + FW_REG_CNT_OFFSET);
 
-<<<<<<< HEAD
-=======
 	release_firmware(fw);
 
->>>>>>> e8a457b7
 	return hx9023s_bin_load(data, bin);
 }
 
