// SPDX-License-Identifier: GPL-2.0-only
/*
 * Xen event channels
 *
 * Xen models interrupts with abstract event channels.  Because each
 * domain gets 1024 event channels, but NR_IRQ is not that large, we
 * must dynamically map irqs<->event channels.  The event channels
 * interface with the rest of the kernel by defining a xen interrupt
 * chip.  When an event is received, it is mapped to an irq and sent
 * through the normal interrupt processing path.
 *
 * There are four kinds of events which can be mapped to an event
 * channel:
 *
 * 1. Inter-domain notifications.  This includes all the virtual
 *    device events, since they're driven by front-ends in another domain
 *    (typically dom0).
 * 2. VIRQs, typically used for timers.  These are per-cpu events.
 * 3. IPIs.
 * 4. PIRQs - Hardware interrupts.
 *
 * Jeremy Fitzhardinge <jeremy@xensource.com>, XenSource Inc, 2007
 */

#define pr_fmt(fmt) "xen:" KBUILD_MODNAME ": " fmt

#include <linux/linkage.h>
#include <linux/interrupt.h>
#include <linux/irq.h>
#include <linux/moduleparam.h>
#include <linux/string.h>
#include <linux/memblock.h>
#include <linux/slab.h>
#include <linux/irqnr.h>
#include <linux/pci.h>
#include <linux/rcupdate.h>
#include <linux/spinlock.h>
#include <linux/cpuhotplug.h>
#include <linux/atomic.h>
#include <linux/ktime.h>

#ifdef CONFIG_X86
#include <asm/desc.h>
#include <asm/ptrace.h>
#include <asm/idtentry.h>
#include <asm/irq.h>
#include <asm/io_apic.h>
#include <asm/i8259.h>
#include <asm/xen/cpuid.h>
#include <asm/xen/pci.h>
#endif
#include <asm/sync_bitops.h>
#include <asm/xen/hypercall.h>
#include <asm/xen/hypervisor.h>
#include <xen/page.h>

#include <xen/xen.h>
#include <xen/hvm.h>
#include <xen/xen-ops.h>
#include <xen/events.h>
#include <xen/interface/xen.h>
#include <xen/interface/event_channel.h>
#include <xen/interface/hvm/hvm_op.h>
#include <xen/interface/hvm/params.h>
#include <xen/interface/physdev.h>
#include <xen/interface/sched.h>
#include <xen/interface/vcpu.h>
#include <xen/xenbus.h>
#include <asm/hw_irq.h>

#include "events_internal.h"

#undef MODULE_PARAM_PREFIX
#define MODULE_PARAM_PREFIX "xen."

/* Interrupt types. */
enum xen_irq_type {
	IRQT_UNBOUND = 0,
	IRQT_PIRQ,
	IRQT_VIRQ,
	IRQT_IPI,
	IRQT_EVTCHN
};

/*
 * Packed IRQ information:
 * type - enum xen_irq_type
 * event channel - irq->event channel mapping
 * cpu - cpu this event channel is bound to
 * index - type-specific information:
 *    PIRQ - vector, with MSB being "needs EIO", or physical IRQ of the HVM
 *           guest, or GSI (real passthrough IRQ) of the device.
 *    VIRQ - virq number
 *    IPI - IPI vector
 *    EVTCHN -
 */
struct irq_info {
	struct list_head list;
	struct list_head eoi_list;
	struct rcu_work rwork;
	short refcnt;
	u8 spurious_cnt;
	u8 is_accounted;
	short type;		/* type: IRQT_* */
	u8 mask_reason;		/* Why is event channel masked */
#define EVT_MASK_REASON_EXPLICIT	0x01
#define EVT_MASK_REASON_TEMPORARY	0x02
#define EVT_MASK_REASON_EOI_PENDING	0x04
	u8 is_active;		/* Is event just being handled? */
	unsigned irq;
	evtchn_port_t evtchn;   /* event channel */
	unsigned short cpu;     /* cpu bound */
	unsigned short eoi_cpu; /* EOI must happen on this cpu-1 */
	unsigned int irq_epoch; /* If eoi_cpu valid: irq_epoch of event */
	u64 eoi_time;           /* Time in jiffies when to EOI. */
	raw_spinlock_t lock;
	bool is_static;           /* Is event channel static */

	union {
		unsigned short virq;
		enum ipi_vector ipi;
		struct {
			unsigned short pirq;
			unsigned short gsi;
			unsigned char vector;
			unsigned char flags;
			uint16_t domid;
		} pirq;
		struct xenbus_device *interdomain;
	} u;
};

#define PIRQ_NEEDS_EOI	(1 << 0)
#define PIRQ_SHAREABLE	(1 << 1)
#define PIRQ_MSI_GROUP	(1 << 2)

static uint __read_mostly event_loop_timeout = 2;
module_param(event_loop_timeout, uint, 0644);

static uint __read_mostly event_eoi_delay = 10;
module_param(event_eoi_delay, uint, 0644);

const struct evtchn_ops *evtchn_ops;

/*
 * This lock protects updates to the following mapping and reference-count
 * arrays. The lock does not need to be acquired to read the mapping tables.
 */
static DEFINE_MUTEX(irq_mapping_update_lock);

/*
 * Lock hierarchy:
 *
 * irq_mapping_update_lock
 *   IRQ-desc lock
 *     percpu eoi_list_lock
 *       irq_info->lock
 */

static LIST_HEAD(xen_irq_list_head);

/* IRQ <-> VIRQ mapping. */
static DEFINE_PER_CPU(int [NR_VIRQS], virq_to_irq) = {[0 ... NR_VIRQS-1] = -1};

/* IRQ <-> IPI mapping */
static DEFINE_PER_CPU(int [XEN_NR_IPIS], ipi_to_irq) = {[0 ... XEN_NR_IPIS-1] = -1};
/* Cache for IPI event channels - needed for hot cpu unplug (avoid RCU usage). */
static DEFINE_PER_CPU(evtchn_port_t [XEN_NR_IPIS], ipi_to_evtchn) = {[0 ... XEN_NR_IPIS-1] = 0};

/* Event channel distribution data */
static atomic_t channels_on_cpu[NR_CPUS];

static int **evtchn_to_irq;
#ifdef CONFIG_X86
static unsigned long *pirq_eoi_map;
#endif
static bool (*pirq_needs_eoi)(struct irq_info *info);

#define EVTCHN_ROW(e)  (e / (PAGE_SIZE/sizeof(**evtchn_to_irq)))
#define EVTCHN_COL(e)  (e % (PAGE_SIZE/sizeof(**evtchn_to_irq)))
#define EVTCHN_PER_ROW (PAGE_SIZE / sizeof(**evtchn_to_irq))

/* Xen will never allocate port zero for any purpose. */
#define VALID_EVTCHN(chn)	((chn) != 0)

static struct irq_info *legacy_info_ptrs[NR_IRQS_LEGACY];

static struct irq_chip xen_dynamic_chip;
static struct irq_chip xen_lateeoi_chip;
static struct irq_chip xen_percpu_chip;
static struct irq_chip xen_pirq_chip;
static void enable_dynirq(struct irq_data *data);

static DEFINE_PER_CPU(unsigned int, irq_epoch);

static void clear_evtchn_to_irq_row(int *evtchn_row)
{
	unsigned col;

	for (col = 0; col < EVTCHN_PER_ROW; col++)
		WRITE_ONCE(evtchn_row[col], -1);
}

static void clear_evtchn_to_irq_all(void)
{
	unsigned row;

	for (row = 0; row < EVTCHN_ROW(xen_evtchn_max_channels()); row++) {
		if (evtchn_to_irq[row] == NULL)
			continue;
		clear_evtchn_to_irq_row(evtchn_to_irq[row]);
	}
}

static int set_evtchn_to_irq(evtchn_port_t evtchn, unsigned int irq)
{
	unsigned row;
	unsigned col;
	int *evtchn_row;

	if (evtchn >= xen_evtchn_max_channels())
		return -EINVAL;

	row = EVTCHN_ROW(evtchn);
	col = EVTCHN_COL(evtchn);

	if (evtchn_to_irq[row] == NULL) {
		/* Unallocated irq entries return -1 anyway */
		if (irq == -1)
			return 0;

		evtchn_row = (int *) __get_free_pages(GFP_KERNEL, 0);
		if (evtchn_row == NULL)
			return -ENOMEM;

		clear_evtchn_to_irq_row(evtchn_row);

		/*
		 * We've prepared an empty row for the mapping. If a different
		 * thread was faster inserting it, we can drop ours.
		 */
		if (cmpxchg(&evtchn_to_irq[row], NULL, evtchn_row) != NULL)
			free_page((unsigned long) evtchn_row);
	}

	WRITE_ONCE(evtchn_to_irq[row][col], irq);
	return 0;
}

/* Get info for IRQ */
static struct irq_info *info_for_irq(unsigned irq)
{
	if (irq < nr_legacy_irqs())
		return legacy_info_ptrs[irq];
	else
		return irq_get_chip_data(irq);
}

static void set_info_for_irq(unsigned int irq, struct irq_info *info)
{
	if (irq < nr_legacy_irqs())
		legacy_info_ptrs[irq] = info;
	else
		irq_set_chip_data(irq, info);
}

static struct irq_info *evtchn_to_info(evtchn_port_t evtchn)
{
	int irq;

	if (evtchn >= xen_evtchn_max_channels())
		return NULL;
	if (evtchn_to_irq[EVTCHN_ROW(evtchn)] == NULL)
		return NULL;
	irq = READ_ONCE(evtchn_to_irq[EVTCHN_ROW(evtchn)][EVTCHN_COL(evtchn)]);

	return (irq < 0) ? NULL : info_for_irq(irq);
}

/* Per CPU channel accounting */
static void channels_on_cpu_dec(struct irq_info *info)
{
	if (!info->is_accounted)
		return;

	info->is_accounted = 0;

	if (WARN_ON_ONCE(info->cpu >= nr_cpu_ids))
		return;

	WARN_ON_ONCE(!atomic_add_unless(&channels_on_cpu[info->cpu], -1 , 0));
}

static void channels_on_cpu_inc(struct irq_info *info)
{
	if (WARN_ON_ONCE(info->cpu >= nr_cpu_ids))
		return;

	if (WARN_ON_ONCE(!atomic_add_unless(&channels_on_cpu[info->cpu], 1,
					    INT_MAX)))
		return;

	info->is_accounted = 1;
}

static void xen_irq_free_desc(unsigned int irq)
{
	/* Legacy IRQ descriptors are managed by the arch. */
	if (irq >= nr_legacy_irqs())
		irq_free_desc(irq);
}

static void delayed_free_irq(struct work_struct *work)
{
	struct irq_info *info = container_of(to_rcu_work(work), struct irq_info,
					     rwork);
	unsigned int irq = info->irq;

	/* Remove the info pointer only now, with no potential users left. */
	set_info_for_irq(irq, NULL);

	kfree(info);

	xen_irq_free_desc(irq);
}

/* Constructors for packed IRQ information. */
static int xen_irq_info_common_setup(struct irq_info *info,
				     enum xen_irq_type type,
				     evtchn_port_t evtchn,
				     unsigned short cpu)
{
	int ret;

	BUG_ON(info->type != IRQT_UNBOUND && info->type != type);

	info->type = type;
	info->evtchn = evtchn;
	info->cpu = cpu;
	info->mask_reason = EVT_MASK_REASON_EXPLICIT;
	raw_spin_lock_init(&info->lock);

	ret = set_evtchn_to_irq(evtchn, info->irq);
	if (ret < 0)
		return ret;

	irq_clear_status_flags(info->irq, IRQ_NOREQUEST | IRQ_NOAUTOEN);

	return xen_evtchn_port_setup(evtchn);
}

static int xen_irq_info_evtchn_setup(struct irq_info *info,
				     evtchn_port_t evtchn,
				     struct xenbus_device *dev)
{
	int ret;

	ret = xen_irq_info_common_setup(info, IRQT_EVTCHN, evtchn, 0);
	info->u.interdomain = dev;
	if (dev)
		atomic_inc(&dev->event_channels);

	return ret;
}

static int xen_irq_info_ipi_setup(struct irq_info *info, unsigned int cpu,
				  evtchn_port_t evtchn, enum ipi_vector ipi)
{
	info->u.ipi = ipi;

	per_cpu(ipi_to_irq, cpu)[ipi] = info->irq;
	per_cpu(ipi_to_evtchn, cpu)[ipi] = evtchn;

	return xen_irq_info_common_setup(info, IRQT_IPI, evtchn, 0);
}

static int xen_irq_info_virq_setup(struct irq_info *info, unsigned int cpu,
				   evtchn_port_t evtchn, unsigned int virq)
{
	info->u.virq = virq;

	per_cpu(virq_to_irq, cpu)[virq] = info->irq;

	return xen_irq_info_common_setup(info, IRQT_VIRQ, evtchn, 0);
}

static int xen_irq_info_pirq_setup(struct irq_info *info, evtchn_port_t evtchn,
				   unsigned int pirq, unsigned int gsi,
				   uint16_t domid, unsigned char flags)
{
	info->u.pirq.pirq = pirq;
	info->u.pirq.gsi = gsi;
	info->u.pirq.domid = domid;
	info->u.pirq.flags = flags;

	return xen_irq_info_common_setup(info, IRQT_PIRQ, evtchn, 0);
}

static void xen_irq_info_cleanup(struct irq_info *info)
{
	set_evtchn_to_irq(info->evtchn, -1);
	xen_evtchn_port_remove(info->evtchn, info->cpu);
	info->evtchn = 0;
	channels_on_cpu_dec(info);
}

/*
 * Accessors for packed IRQ information.
 */
static evtchn_port_t evtchn_from_irq(unsigned int irq)
{
	const struct irq_info *info = NULL;

	if (likely(irq < nr_irqs))
		info = info_for_irq(irq);
	if (!info)
		return 0;

	return info->evtchn;
}

unsigned int irq_from_evtchn(evtchn_port_t evtchn)
{
	struct irq_info *info = evtchn_to_info(evtchn);

	return info ? info->irq : -1;
}
EXPORT_SYMBOL_GPL(irq_from_evtchn);

int irq_evtchn_from_virq(unsigned int cpu, unsigned int virq,
			 evtchn_port_t *evtchn)
{
	int irq = per_cpu(virq_to_irq, cpu)[virq];

	*evtchn = evtchn_from_irq(irq);

	return irq;
}

static enum ipi_vector ipi_from_irq(struct irq_info *info)
{
	BUG_ON(info == NULL);
	BUG_ON(info->type != IRQT_IPI);

	return info->u.ipi;
}

static unsigned int virq_from_irq(struct irq_info *info)
{
	BUG_ON(info == NULL);
	BUG_ON(info->type != IRQT_VIRQ);

	return info->u.virq;
}

static unsigned int pirq_from_irq(struct irq_info *info)
{
	BUG_ON(info == NULL);
	BUG_ON(info->type != IRQT_PIRQ);

	return info->u.pirq.pirq;
}

unsigned int cpu_from_evtchn(evtchn_port_t evtchn)
{
	struct irq_info *info = evtchn_to_info(evtchn);

	return info ? info->cpu : 0;
}

static void do_mask(struct irq_info *info, u8 reason)
{
	unsigned long flags;

	raw_spin_lock_irqsave(&info->lock, flags);

	if (!info->mask_reason)
		mask_evtchn(info->evtchn);

	info->mask_reason |= reason;

	raw_spin_unlock_irqrestore(&info->lock, flags);
}

static void do_unmask(struct irq_info *info, u8 reason)
{
	unsigned long flags;

	raw_spin_lock_irqsave(&info->lock, flags);

	info->mask_reason &= ~reason;

	if (!info->mask_reason)
		unmask_evtchn(info->evtchn);

	raw_spin_unlock_irqrestore(&info->lock, flags);
}

#ifdef CONFIG_X86
static bool pirq_check_eoi_map(struct irq_info *info)
{
	return test_bit(pirq_from_irq(info), pirq_eoi_map);
}
#endif

static bool pirq_needs_eoi_flag(struct irq_info *info)
{
	BUG_ON(info->type != IRQT_PIRQ);

	return info->u.pirq.flags & PIRQ_NEEDS_EOI;
}

static void bind_evtchn_to_cpu(struct irq_info *info, unsigned int cpu,
			       bool force_affinity)
{
	if (IS_ENABLED(CONFIG_SMP) && force_affinity) {
		struct irq_data *data = irq_get_irq_data(info->irq);

		irq_data_update_affinity(data, cpumask_of(cpu));
		irq_data_update_effective_affinity(data, cpumask_of(cpu));
	}

	xen_evtchn_port_bind_to_cpu(info->evtchn, cpu, info->cpu);

	channels_on_cpu_dec(info);
	info->cpu = cpu;
	channels_on_cpu_inc(info);
}

/**
 * notify_remote_via_irq - send event to remote end of event channel via irq
 * @irq: irq of event channel to send event to
 *
 * Unlike notify_remote_via_evtchn(), this is safe to use across
 * save/restore. Notifications on a broken connection are silently
 * dropped.
 */
void notify_remote_via_irq(int irq)
{
	evtchn_port_t evtchn = evtchn_from_irq(irq);

	if (VALID_EVTCHN(evtchn))
		notify_remote_via_evtchn(evtchn);
}
EXPORT_SYMBOL_GPL(notify_remote_via_irq);

struct lateeoi_work {
	struct delayed_work delayed;
	spinlock_t eoi_list_lock;
	struct list_head eoi_list;
};

static DEFINE_PER_CPU(struct lateeoi_work, lateeoi);

static void lateeoi_list_del(struct irq_info *info)
{
	struct lateeoi_work *eoi = &per_cpu(lateeoi, info->eoi_cpu);
	unsigned long flags;

	spin_lock_irqsave(&eoi->eoi_list_lock, flags);
	list_del_init(&info->eoi_list);
	spin_unlock_irqrestore(&eoi->eoi_list_lock, flags);
}

static void lateeoi_list_add(struct irq_info *info)
{
	struct lateeoi_work *eoi = &per_cpu(lateeoi, info->eoi_cpu);
	struct irq_info *elem;
	u64 now = get_jiffies_64();
	unsigned long delay;
	unsigned long flags;

	if (now < info->eoi_time)
		delay = info->eoi_time - now;
	else
		delay = 1;

	spin_lock_irqsave(&eoi->eoi_list_lock, flags);

	elem = list_first_entry_or_null(&eoi->eoi_list, struct irq_info,
					eoi_list);
	if (!elem || info->eoi_time < elem->eoi_time) {
		list_add(&info->eoi_list, &eoi->eoi_list);
		mod_delayed_work_on(info->eoi_cpu, system_wq,
				    &eoi->delayed, delay);
	} else {
		list_for_each_entry_reverse(elem, &eoi->eoi_list, eoi_list) {
			if (elem->eoi_time <= info->eoi_time)
				break;
		}
		list_add(&info->eoi_list, &elem->eoi_list);
	}

	spin_unlock_irqrestore(&eoi->eoi_list_lock, flags);
}

static void xen_irq_lateeoi_locked(struct irq_info *info, bool spurious)
{
	evtchn_port_t evtchn;
	unsigned int cpu;
	unsigned int delay = 0;

	evtchn = info->evtchn;
	if (!VALID_EVTCHN(evtchn) || !list_empty(&info->eoi_list))
		return;

	if (spurious) {
		struct xenbus_device *dev = info->u.interdomain;
		unsigned int threshold = 1;

		if (dev && dev->spurious_threshold)
			threshold = dev->spurious_threshold;

		if ((1 << info->spurious_cnt) < (HZ << 2)) {
			if (info->spurious_cnt != 0xFF)
				info->spurious_cnt++;
		}
		if (info->spurious_cnt > threshold) {
			delay = 1 << (info->spurious_cnt - 1 - threshold);
			if (delay > HZ)
				delay = HZ;
			if (!info->eoi_time)
				info->eoi_cpu = smp_processor_id();
			info->eoi_time = get_jiffies_64() + delay;
			if (dev)
				atomic_add(delay, &dev->jiffies_eoi_delayed);
		}
		if (dev)
			atomic_inc(&dev->spurious_events);
	} else {
		info->spurious_cnt = 0;
	}

	cpu = info->eoi_cpu;
	if (info->eoi_time &&
	    (info->irq_epoch == per_cpu(irq_epoch, cpu) || delay)) {
		lateeoi_list_add(info);
		return;
	}

	info->eoi_time = 0;

	/* is_active hasn't been reset yet, do it now. */
	smp_store_release(&info->is_active, 0);
	do_unmask(info, EVT_MASK_REASON_EOI_PENDING);
}

static void xen_irq_lateeoi_worker(struct work_struct *work)
{
	struct lateeoi_work *eoi;
	struct irq_info *info;
	u64 now = get_jiffies_64();
	unsigned long flags;

	eoi = container_of(to_delayed_work(work), struct lateeoi_work, delayed);

	rcu_read_lock();

	while (true) {
		spin_lock_irqsave(&eoi->eoi_list_lock, flags);

		info = list_first_entry_or_null(&eoi->eoi_list, struct irq_info,
						eoi_list);

		if (info == NULL)
			break;

		if (now < info->eoi_time) {
			mod_delayed_work_on(info->eoi_cpu, system_wq,
					    &eoi->delayed,
					    info->eoi_time - now);
			break;
		}

		list_del_init(&info->eoi_list);

		spin_unlock_irqrestore(&eoi->eoi_list_lock, flags);

		info->eoi_time = 0;

		xen_irq_lateeoi_locked(info, false);
	}

	spin_unlock_irqrestore(&eoi->eoi_list_lock, flags);

	rcu_read_unlock();
}

static void xen_cpu_init_eoi(unsigned int cpu)
{
	struct lateeoi_work *eoi = &per_cpu(lateeoi, cpu);

	INIT_DELAYED_WORK(&eoi->delayed, xen_irq_lateeoi_worker);
	spin_lock_init(&eoi->eoi_list_lock);
	INIT_LIST_HEAD(&eoi->eoi_list);
}

void xen_irq_lateeoi(unsigned int irq, unsigned int eoi_flags)
{
	struct irq_info *info;

	rcu_read_lock();

	info = info_for_irq(irq);

	if (info)
		xen_irq_lateeoi_locked(info, eoi_flags & XEN_EOI_FLAG_SPURIOUS);

	rcu_read_unlock();
}
EXPORT_SYMBOL_GPL(xen_irq_lateeoi);

static struct irq_info *xen_irq_init(unsigned int irq)
{
	struct irq_info *info;

	info = kzalloc(sizeof(*info), GFP_KERNEL);
	if (info) {
		info->irq = irq;
		info->type = IRQT_UNBOUND;
		info->refcnt = -1;
		INIT_RCU_WORK(&info->rwork, delayed_free_irq);

		set_info_for_irq(irq, info);
		/*
		 * Interrupt affinity setting can be immediate. No point
		 * in delaying it until an interrupt is handled.
		 */
		irq_set_status_flags(irq, IRQ_MOVE_PCNTXT);

		INIT_LIST_HEAD(&info->eoi_list);
		list_add_tail(&info->list, &xen_irq_list_head);
	}

	return info;
}

static struct irq_info *xen_allocate_irq_dynamic(void)
{
	int irq = irq_alloc_desc_from(0, -1);
	struct irq_info *info = NULL;

	if (irq >= 0) {
		info = xen_irq_init(irq);
		if (!info)
			xen_irq_free_desc(irq);
	}

	return info;
}

static struct irq_info *xen_allocate_irq_gsi(unsigned int gsi)
{
	int irq;
	struct irq_info *info;

	/*
	 * A PV guest has no concept of a GSI (since it has no ACPI
	 * nor access to/knowledge of the physical APICs). Therefore
	 * all IRQs are dynamically allocated from the entire IRQ
	 * space.
	 */
	if (xen_pv_domain() && !xen_initial_domain())
		return xen_allocate_irq_dynamic();

	/* Legacy IRQ descriptors are already allocated by the arch. */
	if (gsi < nr_legacy_irqs())
		irq = gsi;
	else
		irq = irq_alloc_desc_at(gsi, -1);

	info = xen_irq_init(irq);
	if (!info)
		xen_irq_free_desc(irq);

	return info;
}

static void xen_free_irq(struct irq_info *info)
{
	if (WARN_ON(!info))
		return;

	if (!list_empty(&info->eoi_list))
		lateeoi_list_del(info);

	list_del(&info->list);

	WARN_ON(info->refcnt > 0);

	queue_rcu_work(system_wq, &info->rwork);
}

/* Not called for lateeoi events. */
static void event_handler_exit(struct irq_info *info)
{
	smp_store_release(&info->is_active, 0);
	clear_evtchn(info->evtchn);
}

static void pirq_query_unmask(struct irq_info *info)
{
	struct physdev_irq_status_query irq_status;

	irq_status.irq = pirq_from_irq(info);
	if (HYPERVISOR_physdev_op(PHYSDEVOP_irq_status_query, &irq_status))
		irq_status.flags = 0;

	info->u.pirq.flags &= ~PIRQ_NEEDS_EOI;
	if (irq_status.flags & XENIRQSTAT_needs_eoi)
		info->u.pirq.flags |= PIRQ_NEEDS_EOI;
}

static void do_eoi_pirq(struct irq_info *info)
{
	struct physdev_eoi eoi = { .irq = pirq_from_irq(info) };
	int rc = 0;

	if (!VALID_EVTCHN(info->evtchn))
		return;

	event_handler_exit(info);

	if (pirq_needs_eoi(info)) {
		rc = HYPERVISOR_physdev_op(PHYSDEVOP_eoi, &eoi);
		WARN_ON(rc);
	}
}

static void eoi_pirq(struct irq_data *data)
{
	struct irq_info *info = info_for_irq(data->irq);

	do_eoi_pirq(info);
}

static void do_disable_dynirq(struct irq_info *info)
{
	if (VALID_EVTCHN(info->evtchn))
		do_mask(info, EVT_MASK_REASON_EXPLICIT);
}

static void disable_dynirq(struct irq_data *data)
{
	struct irq_info *info = info_for_irq(data->irq);

	if (info)
		do_disable_dynirq(info);
}

static void mask_ack_pirq(struct irq_data *data)
{
	struct irq_info *info = info_for_irq(data->irq);

	if (info) {
		do_disable_dynirq(info);
		do_eoi_pirq(info);
	}
}

static unsigned int __startup_pirq(struct irq_info *info)
{
	struct evtchn_bind_pirq bind_pirq;
	evtchn_port_t evtchn = info->evtchn;
	int rc;

	if (VALID_EVTCHN(evtchn))
		goto out;

	bind_pirq.pirq = pirq_from_irq(info);
	/* NB. We are happy to share unless we are probing. */
	bind_pirq.flags = info->u.pirq.flags & PIRQ_SHAREABLE ?
					BIND_PIRQ__WILL_SHARE : 0;
	rc = HYPERVISOR_event_channel_op(EVTCHNOP_bind_pirq, &bind_pirq);
	if (rc != 0) {
		pr_warn("Failed to obtain physical IRQ %d\n", info->irq);
		return 0;
	}
	evtchn = bind_pirq.port;

	pirq_query_unmask(info);

	rc = set_evtchn_to_irq(evtchn, info->irq);
	if (rc)
		goto err;

	info->evtchn = evtchn;
	bind_evtchn_to_cpu(info, 0, false);

	rc = xen_evtchn_port_setup(evtchn);
	if (rc)
		goto err;

out:
	do_unmask(info, EVT_MASK_REASON_EXPLICIT);

	do_eoi_pirq(info);

	return 0;

err:
	pr_err("irq%d: Failed to set port to irq mapping (%d)\n", info->irq,
	       rc);
	xen_evtchn_close(evtchn);
	return 0;
}

static unsigned int startup_pirq(struct irq_data *data)
{
	struct irq_info *info = info_for_irq(data->irq);

	return __startup_pirq(info);
}

static void shutdown_pirq(struct irq_data *data)
{
	struct irq_info *info = info_for_irq(data->irq);
	evtchn_port_t evtchn = info->evtchn;

	BUG_ON(info->type != IRQT_PIRQ);

	if (!VALID_EVTCHN(evtchn))
		return;

	do_mask(info, EVT_MASK_REASON_EXPLICIT);
	xen_evtchn_close(evtchn);
	xen_irq_info_cleanup(info);
}

static void enable_pirq(struct irq_data *data)
{
	enable_dynirq(data);
}

static void disable_pirq(struct irq_data *data)
{
	disable_dynirq(data);
}

int xen_irq_from_gsi(unsigned gsi)
{
	struct irq_info *info;

	list_for_each_entry(info, &xen_irq_list_head, list) {
		if (info->type != IRQT_PIRQ)
			continue;

		if (info->u.pirq.gsi == gsi)
			return info->irq;
	}

	return -1;
}
EXPORT_SYMBOL_GPL(xen_irq_from_gsi);

static void __unbind_from_irq(struct irq_info *info, unsigned int irq)
{
	evtchn_port_t evtchn;

	if (!info) {
		xen_irq_free_desc(irq);
		return;
	}

	if (info->refcnt > 0) {
		info->refcnt--;
		if (info->refcnt != 0)
			return;
	}

	evtchn = info->evtchn;

	if (VALID_EVTCHN(evtchn)) {
		unsigned int cpu = info->cpu;
		struct xenbus_device *dev;

		if (!info->is_static)
			xen_evtchn_close(evtchn);

		switch (info->type) {
		case IRQT_VIRQ:
			per_cpu(virq_to_irq, cpu)[virq_from_irq(info)] = -1;
			break;
		case IRQT_IPI:
			per_cpu(ipi_to_irq, cpu)[ipi_from_irq(info)] = -1;
			per_cpu(ipi_to_evtchn, cpu)[ipi_from_irq(info)] = 0;
			break;
		case IRQT_EVTCHN:
			dev = info->u.interdomain;
			if (dev)
				atomic_dec(&dev->event_channels);
			break;
		default:
			break;
		}

		xen_irq_info_cleanup(info);
	}

	xen_free_irq(info);
}

/*
 * Do not make any assumptions regarding the relationship between the
 * IRQ number returned here and the Xen pirq argument.
 *
 * Note: We don't assign an event channel until the irq actually started
 * up.  Return an existing irq if we've already got one for the gsi.
 *
 * Shareable implies level triggered, not shareable implies edge
 * triggered here.
 */
int xen_bind_pirq_gsi_to_irq(unsigned gsi,
			     unsigned pirq, int shareable, char *name)
{
	struct irq_info *info;
	struct physdev_irq irq_op;
	int ret;

	mutex_lock(&irq_mapping_update_lock);

	ret = xen_irq_from_gsi(gsi);
	if (ret != -1) {
		pr_info("%s: returning irq %d for gsi %u\n",
			__func__, ret, gsi);
		goto out;
	}

	info = xen_allocate_irq_gsi(gsi);
	if (!info)
		goto out;

	irq_op.irq = info->irq;
	irq_op.vector = 0;

	/* Only the privileged domain can do this. For non-priv, the pcifront
	 * driver provides a PCI bus that does the call to do exactly
	 * this in the priv domain. */
	if (xen_initial_domain() &&
	    HYPERVISOR_physdev_op(PHYSDEVOP_alloc_irq_vector, &irq_op)) {
		xen_free_irq(info);
		ret = -ENOSPC;
		goto out;
	}

	ret = xen_irq_info_pirq_setup(info, 0, pirq, gsi, DOMID_SELF,
			       shareable ? PIRQ_SHAREABLE : 0);
	if (ret < 0) {
		__unbind_from_irq(info, info->irq);
		goto out;
	}

	pirq_query_unmask(info);
	/* We try to use the handler with the appropriate semantic for the
	 * type of interrupt: if the interrupt is an edge triggered
	 * interrupt we use handle_edge_irq.
	 *
	 * On the other hand if the interrupt is level triggered we use
	 * handle_fasteoi_irq like the native code does for this kind of
	 * interrupts.
	 *
	 * Depending on the Xen version, pirq_needs_eoi might return true
	 * not only for level triggered interrupts but for edge triggered
	 * interrupts too. In any case Xen always honors the eoi mechanism,
	 * not injecting any more pirqs of the same kind if the first one
	 * hasn't received an eoi yet. Therefore using the fasteoi handler
	 * is the right choice either way.
	 */
	if (shareable)
		irq_set_chip_and_handler_name(info->irq, &xen_pirq_chip,
				handle_fasteoi_irq, name);
	else
		irq_set_chip_and_handler_name(info->irq, &xen_pirq_chip,
				handle_edge_irq, name);

	ret = info->irq;

out:
	mutex_unlock(&irq_mapping_update_lock);

	return ret;
}

#ifdef CONFIG_PCI_MSI
int xen_allocate_pirq_msi(struct pci_dev *dev, struct msi_desc *msidesc)
{
	int rc;
	struct physdev_get_free_pirq op_get_free_pirq;

	op_get_free_pirq.type = MAP_PIRQ_TYPE_MSI;
	rc = HYPERVISOR_physdev_op(PHYSDEVOP_get_free_pirq, &op_get_free_pirq);

	WARN_ONCE(rc == -ENOSYS,
		  "hypervisor does not support the PHYSDEVOP_get_free_pirq interface\n");

	return rc ? -1 : op_get_free_pirq.pirq;
}

int xen_bind_pirq_msi_to_irq(struct pci_dev *dev, struct msi_desc *msidesc,
			     int pirq, int nvec, const char *name, domid_t domid)
{
	int i, irq, ret;
	struct irq_info *info;

	mutex_lock(&irq_mapping_update_lock);

	irq = irq_alloc_descs(-1, 0, nvec, -1);
	if (irq < 0)
		goto out;

	for (i = 0; i < nvec; i++) {
		info = xen_irq_init(irq + i);
<<<<<<< HEAD
		if (!info)
			goto error_irq;
=======
		if (!info) {
			ret = -ENOMEM;
			goto error_irq;
		}
>>>>>>> 8e2f79f4

		irq_set_chip_and_handler_name(irq + i, &xen_pirq_chip, handle_edge_irq, name);

		ret = xen_irq_info_pirq_setup(info, 0, pirq + i, 0, domid,
					      i == 0 ? 0 : PIRQ_MSI_GROUP);
		if (ret < 0)
			goto error_irq;
	}

	ret = irq_set_msi_desc(irq, msidesc);
	if (ret < 0)
		goto error_irq;
out:
	mutex_unlock(&irq_mapping_update_lock);
	return irq;

error_irq:
	while (nvec--) {
		info = info_for_irq(irq + nvec);
		__unbind_from_irq(info, irq + nvec);
	}
	mutex_unlock(&irq_mapping_update_lock);
	return ret;
}
#endif

int xen_destroy_irq(int irq)
{
	struct physdev_unmap_pirq unmap_irq;
	struct irq_info *info = info_for_irq(irq);
	int rc = -ENOENT;

	mutex_lock(&irq_mapping_update_lock);

	/*
	 * If trying to remove a vector in a MSI group different
	 * than the first one skip the PIRQ unmap unless this vector
	 * is the first one in the group.
	 */
	if (xen_initial_domain() && !(info->u.pirq.flags & PIRQ_MSI_GROUP)) {
		unmap_irq.pirq = info->u.pirq.pirq;
		unmap_irq.domid = info->u.pirq.domid;
		rc = HYPERVISOR_physdev_op(PHYSDEVOP_unmap_pirq, &unmap_irq);
		/* If another domain quits without making the pci_disable_msix
		 * call, the Xen hypervisor takes care of freeing the PIRQs
		 * (free_domain_pirqs).
		 */
		if ((rc == -ESRCH && info->u.pirq.domid != DOMID_SELF))
			pr_info("domain %d does not have %d anymore\n",
				info->u.pirq.domid, info->u.pirq.pirq);
		else if (rc) {
			pr_warn("unmap irq failed %d\n", rc);
			goto out;
		}
	}

	xen_free_irq(info);

out:
	mutex_unlock(&irq_mapping_update_lock);
	return rc;
}

int xen_pirq_from_irq(unsigned irq)
{
	struct irq_info *info = info_for_irq(irq);

	return pirq_from_irq(info);
}
EXPORT_SYMBOL_GPL(xen_pirq_from_irq);

static int bind_evtchn_to_irq_chip(evtchn_port_t evtchn, struct irq_chip *chip,
				   struct xenbus_device *dev)
{
	int ret = -ENOMEM;
	struct irq_info *info;

	if (evtchn >= xen_evtchn_max_channels())
		return -ENOMEM;

	mutex_lock(&irq_mapping_update_lock);

	info = evtchn_to_info(evtchn);

	if (!info) {
		info = xen_allocate_irq_dynamic();
		if (!info)
			goto out;

		irq_set_chip_and_handler_name(info->irq, chip,
					      handle_edge_irq, "event");

		ret = xen_irq_info_evtchn_setup(info, evtchn, dev);
		if (ret < 0) {
			__unbind_from_irq(info, info->irq);
			goto out;
		}
		/*
		 * New interdomain events are initially bound to vCPU0 This
		 * is required to setup the event channel in the first
		 * place and also important for UP guests because the
		 * affinity setting is not invoked on them so nothing would
		 * bind the channel.
		 */
		bind_evtchn_to_cpu(info, 0, false);
	} else if (!WARN_ON(info->type != IRQT_EVTCHN)) {
		info->refcnt++;
	}

	ret = info->irq;

out:
	mutex_unlock(&irq_mapping_update_lock);

	return ret;
}

int bind_evtchn_to_irq(evtchn_port_t evtchn)
{
	return bind_evtchn_to_irq_chip(evtchn, &xen_dynamic_chip, NULL);
}
EXPORT_SYMBOL_GPL(bind_evtchn_to_irq);

int bind_evtchn_to_irq_lateeoi(evtchn_port_t evtchn)
{
	return bind_evtchn_to_irq_chip(evtchn, &xen_lateeoi_chip, NULL);
}
EXPORT_SYMBOL_GPL(bind_evtchn_to_irq_lateeoi);

static int bind_ipi_to_irq(unsigned int ipi, unsigned int cpu)
{
	struct evtchn_bind_ipi bind_ipi;
	evtchn_port_t evtchn;
	struct irq_info *info;
	int ret;

	mutex_lock(&irq_mapping_update_lock);

	ret = per_cpu(ipi_to_irq, cpu)[ipi];

	if (ret == -1) {
		info = xen_allocate_irq_dynamic();
		if (!info)
			goto out;

		irq_set_chip_and_handler_name(info->irq, &xen_percpu_chip,
					      handle_percpu_irq, "ipi");

		bind_ipi.vcpu = xen_vcpu_nr(cpu);
		if (HYPERVISOR_event_channel_op(EVTCHNOP_bind_ipi,
						&bind_ipi) != 0)
			BUG();
		evtchn = bind_ipi.port;

		ret = xen_irq_info_ipi_setup(info, cpu, evtchn, ipi);
		if (ret < 0) {
			__unbind_from_irq(info, info->irq);
			goto out;
		}
		/*
		 * Force the affinity mask to the target CPU so proc shows
		 * the correct target.
		 */
		bind_evtchn_to_cpu(info, cpu, true);
		ret = info->irq;
	} else {
		info = info_for_irq(ret);
		WARN_ON(info == NULL || info->type != IRQT_IPI);
	}

 out:
	mutex_unlock(&irq_mapping_update_lock);
	return ret;
}

static int bind_interdomain_evtchn_to_irq_chip(struct xenbus_device *dev,
					       evtchn_port_t remote_port,
					       struct irq_chip *chip)
{
	struct evtchn_bind_interdomain bind_interdomain;
	int err;

	bind_interdomain.remote_dom  = dev->otherend_id;
	bind_interdomain.remote_port = remote_port;

	err = HYPERVISOR_event_channel_op(EVTCHNOP_bind_interdomain,
					  &bind_interdomain);

	return err ? : bind_evtchn_to_irq_chip(bind_interdomain.local_port,
					       chip, dev);
}

int bind_interdomain_evtchn_to_irq_lateeoi(struct xenbus_device *dev,
					   evtchn_port_t remote_port)
{
	return bind_interdomain_evtchn_to_irq_chip(dev, remote_port,
						   &xen_lateeoi_chip);
}
EXPORT_SYMBOL_GPL(bind_interdomain_evtchn_to_irq_lateeoi);

static int find_virq(unsigned int virq, unsigned int cpu, evtchn_port_t *evtchn)
{
	struct evtchn_status status;
	evtchn_port_t port;
	int rc = -ENOENT;

	memset(&status, 0, sizeof(status));
	for (port = 0; port < xen_evtchn_max_channels(); port++) {
		status.dom = DOMID_SELF;
		status.port = port;
		rc = HYPERVISOR_event_channel_op(EVTCHNOP_status, &status);
		if (rc < 0)
			continue;
		if (status.status != EVTCHNSTAT_virq)
			continue;
		if (status.u.virq == virq && status.vcpu == xen_vcpu_nr(cpu)) {
			*evtchn = port;
			break;
		}
	}
	return rc;
}

/**
 * xen_evtchn_nr_channels - number of usable event channel ports
 *
 * This may be less than the maximum supported by the current
 * hypervisor ABI. Use xen_evtchn_max_channels() for the maximum
 * supported.
 */
unsigned xen_evtchn_nr_channels(void)
{
        return evtchn_ops->nr_channels();
}
EXPORT_SYMBOL_GPL(xen_evtchn_nr_channels);

int bind_virq_to_irq(unsigned int virq, unsigned int cpu, bool percpu)
{
	struct evtchn_bind_virq bind_virq;
	evtchn_port_t evtchn = 0;
	struct irq_info *info;
	int ret;

	mutex_lock(&irq_mapping_update_lock);

	ret = per_cpu(virq_to_irq, cpu)[virq];

	if (ret == -1) {
		info = xen_allocate_irq_dynamic();
		if (!info)
			goto out;

		if (percpu)
			irq_set_chip_and_handler_name(info->irq, &xen_percpu_chip,
						      handle_percpu_irq, "virq");
		else
			irq_set_chip_and_handler_name(info->irq, &xen_dynamic_chip,
						      handle_edge_irq, "virq");

		bind_virq.virq = virq;
		bind_virq.vcpu = xen_vcpu_nr(cpu);
		ret = HYPERVISOR_event_channel_op(EVTCHNOP_bind_virq,
						&bind_virq);
		if (ret == 0)
			evtchn = bind_virq.port;
		else {
			if (ret == -EEXIST)
				ret = find_virq(virq, cpu, &evtchn);
			BUG_ON(ret < 0);
		}

		ret = xen_irq_info_virq_setup(info, cpu, evtchn, virq);
		if (ret < 0) {
			__unbind_from_irq(info, info->irq);
			goto out;
		}

		/*
		 * Force the affinity mask for percpu interrupts so proc
		 * shows the correct target.
		 */
		bind_evtchn_to_cpu(info, cpu, percpu);
		ret = info->irq;
	} else {
		info = info_for_irq(ret);
		WARN_ON(info == NULL || info->type != IRQT_VIRQ);
	}

out:
	mutex_unlock(&irq_mapping_update_lock);

	return ret;
}

static void unbind_from_irq(unsigned int irq)
{
	struct irq_info *info;

	mutex_lock(&irq_mapping_update_lock);
	info = info_for_irq(irq);
	__unbind_from_irq(info, irq);
	mutex_unlock(&irq_mapping_update_lock);
}

static int bind_evtchn_to_irqhandler_chip(evtchn_port_t evtchn,
					  irq_handler_t handler,
					  unsigned long irqflags,
					  const char *devname, void *dev_id,
					  struct irq_chip *chip)
{
	int irq, retval;

	irq = bind_evtchn_to_irq_chip(evtchn, chip, NULL);
	if (irq < 0)
		return irq;
	retval = request_irq(irq, handler, irqflags, devname, dev_id);
	if (retval != 0) {
		unbind_from_irq(irq);
		return retval;
	}

	return irq;
}

int bind_evtchn_to_irqhandler(evtchn_port_t evtchn,
			      irq_handler_t handler,
			      unsigned long irqflags,
			      const char *devname, void *dev_id)
{
	return bind_evtchn_to_irqhandler_chip(evtchn, handler, irqflags,
					      devname, dev_id,
					      &xen_dynamic_chip);
}
EXPORT_SYMBOL_GPL(bind_evtchn_to_irqhandler);

int bind_evtchn_to_irqhandler_lateeoi(evtchn_port_t evtchn,
				      irq_handler_t handler,
				      unsigned long irqflags,
				      const char *devname, void *dev_id)
{
	return bind_evtchn_to_irqhandler_chip(evtchn, handler, irqflags,
					      devname, dev_id,
					      &xen_lateeoi_chip);
}
EXPORT_SYMBOL_GPL(bind_evtchn_to_irqhandler_lateeoi);

static int bind_interdomain_evtchn_to_irqhandler_chip(
		struct xenbus_device *dev, evtchn_port_t remote_port,
		irq_handler_t handler, unsigned long irqflags,
		const char *devname, void *dev_id, struct irq_chip *chip)
{
	int irq, retval;

	irq = bind_interdomain_evtchn_to_irq_chip(dev, remote_port, chip);
	if (irq < 0)
		return irq;

	retval = request_irq(irq, handler, irqflags, devname, dev_id);
	if (retval != 0) {
		unbind_from_irq(irq);
		return retval;
	}

	return irq;
}

int bind_interdomain_evtchn_to_irqhandler_lateeoi(struct xenbus_device *dev,
						  evtchn_port_t remote_port,
						  irq_handler_t handler,
						  unsigned long irqflags,
						  const char *devname,
						  void *dev_id)
{
	return bind_interdomain_evtchn_to_irqhandler_chip(dev,
				remote_port, handler, irqflags, devname,
				dev_id, &xen_lateeoi_chip);
}
EXPORT_SYMBOL_GPL(bind_interdomain_evtchn_to_irqhandler_lateeoi);

int bind_virq_to_irqhandler(unsigned int virq, unsigned int cpu,
			    irq_handler_t handler,
			    unsigned long irqflags, const char *devname, void *dev_id)
{
	int irq, retval;

	irq = bind_virq_to_irq(virq, cpu, irqflags & IRQF_PERCPU);
	if (irq < 0)
		return irq;
	retval = request_irq(irq, handler, irqflags, devname, dev_id);
	if (retval != 0) {
		unbind_from_irq(irq);
		return retval;
	}

	return irq;
}
EXPORT_SYMBOL_GPL(bind_virq_to_irqhandler);

int bind_ipi_to_irqhandler(enum ipi_vector ipi,
			   unsigned int cpu,
			   irq_handler_t handler,
			   unsigned long irqflags,
			   const char *devname,
			   void *dev_id)
{
	int irq, retval;

	irq = bind_ipi_to_irq(ipi, cpu);
	if (irq < 0)
		return irq;

	irqflags |= IRQF_NO_SUSPEND | IRQF_FORCE_RESUME | IRQF_EARLY_RESUME;
	retval = request_irq(irq, handler, irqflags, devname, dev_id);
	if (retval != 0) {
		unbind_from_irq(irq);
		return retval;
	}

	return irq;
}

void unbind_from_irqhandler(unsigned int irq, void *dev_id)
{
	struct irq_info *info = info_for_irq(irq);

	if (WARN_ON(!info))
		return;
	free_irq(irq, dev_id);
	unbind_from_irq(irq);
}
EXPORT_SYMBOL_GPL(unbind_from_irqhandler);

/**
 * xen_set_irq_priority() - set an event channel priority.
 * @irq:irq bound to an event channel.
 * @priority: priority between XEN_IRQ_PRIORITY_MAX and XEN_IRQ_PRIORITY_MIN.
 */
int xen_set_irq_priority(unsigned irq, unsigned priority)
{
	struct evtchn_set_priority set_priority;

	set_priority.port = evtchn_from_irq(irq);
	set_priority.priority = priority;

	return HYPERVISOR_event_channel_op(EVTCHNOP_set_priority,
					   &set_priority);
}
EXPORT_SYMBOL_GPL(xen_set_irq_priority);

int evtchn_make_refcounted(evtchn_port_t evtchn, bool is_static)
{
	struct irq_info *info = evtchn_to_info(evtchn);

	if (!info)
		return -ENOENT;

	WARN_ON(info->refcnt != -1);

	info->refcnt = 1;
	info->is_static = is_static;

	return 0;
}
EXPORT_SYMBOL_GPL(evtchn_make_refcounted);

int evtchn_get(evtchn_port_t evtchn)
{
	struct irq_info *info;
	int err = -ENOENT;

	if (evtchn >= xen_evtchn_max_channels())
		return -EINVAL;

	mutex_lock(&irq_mapping_update_lock);

	info = evtchn_to_info(evtchn);

	if (!info)
		goto done;

	err = -EINVAL;
	if (info->refcnt <= 0 || info->refcnt == SHRT_MAX)
		goto done;

	info->refcnt++;
	err = 0;
 done:
	mutex_unlock(&irq_mapping_update_lock);

	return err;
}
EXPORT_SYMBOL_GPL(evtchn_get);

void evtchn_put(evtchn_port_t evtchn)
{
	struct irq_info *info = evtchn_to_info(evtchn);

	if (WARN_ON(!info))
		return;
	unbind_from_irq(info->irq);
}
EXPORT_SYMBOL_GPL(evtchn_put);

void xen_send_IPI_one(unsigned int cpu, enum ipi_vector vector)
{
	evtchn_port_t evtchn;

#ifdef CONFIG_X86
	if (unlikely(vector == XEN_NMI_VECTOR)) {
		int rc =  HYPERVISOR_vcpu_op(VCPUOP_send_nmi, xen_vcpu_nr(cpu),
					     NULL);
		if (rc < 0)
			printk(KERN_WARNING "Sending nmi to CPU%d failed (rc:%d)\n", cpu, rc);
		return;
	}
#endif
	evtchn = per_cpu(ipi_to_evtchn, cpu)[vector];
	BUG_ON(evtchn == 0);
	notify_remote_via_evtchn(evtchn);
}

struct evtchn_loop_ctrl {
	ktime_t timeout;
	unsigned count;
	bool defer_eoi;
};

void handle_irq_for_port(evtchn_port_t port, struct evtchn_loop_ctrl *ctrl)
{
	struct irq_info *info = evtchn_to_info(port);
	struct xenbus_device *dev;

	if (!info)
		return;

	/*
	 * Check for timeout every 256 events.
	 * We are setting the timeout value only after the first 256
	 * events in order to not hurt the common case of few loop
	 * iterations. The 256 is basically an arbitrary value.
	 *
	 * In case we are hitting the timeout we need to defer all further
	 * EOIs in order to ensure to leave the event handling loop rather
	 * sooner than later.
	 */
	if (!ctrl->defer_eoi && !(++ctrl->count & 0xff)) {
		ktime_t kt = ktime_get();

		if (!ctrl->timeout) {
			kt = ktime_add_ms(kt,
					  jiffies_to_msecs(event_loop_timeout));
			ctrl->timeout = kt;
		} else if (kt > ctrl->timeout) {
			ctrl->defer_eoi = true;
		}
	}

	if (xchg_acquire(&info->is_active, 1))
		return;

	dev = (info->type == IRQT_EVTCHN) ? info->u.interdomain : NULL;
	if (dev)
		atomic_inc(&dev->events);

	if (ctrl->defer_eoi) {
		info->eoi_cpu = smp_processor_id();
		info->irq_epoch = __this_cpu_read(irq_epoch);
		info->eoi_time = get_jiffies_64() + event_eoi_delay;
	}

	generic_handle_irq(info->irq);
}

int xen_evtchn_do_upcall(void)
{
	struct vcpu_info *vcpu_info = __this_cpu_read(xen_vcpu);
	int ret = vcpu_info->evtchn_upcall_pending ? IRQ_HANDLED : IRQ_NONE;
	int cpu = smp_processor_id();
	struct evtchn_loop_ctrl ctrl = { 0 };

	/*
	 * When closing an event channel the associated IRQ must not be freed
	 * until all cpus have left the event handling loop. This is ensured
	 * by taking the rcu_read_lock() while handling events, as freeing of
	 * the IRQ is handled via queue_rcu_work() _after_ closing the event
	 * channel.
	 */
	rcu_read_lock();

	do {
		vcpu_info->evtchn_upcall_pending = 0;

		xen_evtchn_handle_events(cpu, &ctrl);

		BUG_ON(!irqs_disabled());

		virt_rmb(); /* Hypervisor can set upcall pending. */

	} while (vcpu_info->evtchn_upcall_pending);

	rcu_read_unlock();

	/*
	 * Increment irq_epoch only now to defer EOIs only for
	 * xen_irq_lateeoi() invocations occurring from inside the loop
	 * above.
	 */
	__this_cpu_inc(irq_epoch);

	return ret;
}
EXPORT_SYMBOL_GPL(xen_evtchn_do_upcall);

/* Rebind a new event channel to an existing irq. */
void rebind_evtchn_irq(evtchn_port_t evtchn, int irq)
{
	struct irq_info *info = info_for_irq(irq);

	if (WARN_ON(!info))
		return;

	/* Make sure the irq is masked, since the new event channel
	   will also be masked. */
	disable_irq(irq);

	mutex_lock(&irq_mapping_update_lock);

	/* After resume the irq<->evtchn mappings are all cleared out */
	BUG_ON(evtchn_to_info(evtchn));
	/* Expect irq to have been bound before,
	   so there should be a proper type */
	BUG_ON(info->type == IRQT_UNBOUND);

	info->irq = irq;
	(void)xen_irq_info_evtchn_setup(info, evtchn, NULL);

	mutex_unlock(&irq_mapping_update_lock);

	bind_evtchn_to_cpu(info, info->cpu, false);

	/* Unmask the event channel. */
	enable_irq(irq);
}

/* Rebind an evtchn so that it gets delivered to a specific cpu */
static int xen_rebind_evtchn_to_cpu(struct irq_info *info, unsigned int tcpu)
{
	struct evtchn_bind_vcpu bind_vcpu;
	evtchn_port_t evtchn = info ? info->evtchn : 0;

	if (!VALID_EVTCHN(evtchn))
		return -1;

	if (!xen_support_evtchn_rebind())
		return -1;

	/* Send future instances of this interrupt to other vcpu. */
	bind_vcpu.port = evtchn;
	bind_vcpu.vcpu = xen_vcpu_nr(tcpu);

	/*
	 * Mask the event while changing the VCPU binding to prevent
	 * it being delivered on an unexpected VCPU.
	 */
	do_mask(info, EVT_MASK_REASON_TEMPORARY);

	/*
	 * If this fails, it usually just indicates that we're dealing with a
	 * virq or IPI channel, which don't actually need to be rebound. Ignore
	 * it, but don't do the xenlinux-level rebind in that case.
	 */
	if (HYPERVISOR_event_channel_op(EVTCHNOP_bind_vcpu, &bind_vcpu) >= 0)
		bind_evtchn_to_cpu(info, tcpu, false);

	do_unmask(info, EVT_MASK_REASON_TEMPORARY);

	return 0;
}

/*
 * Find the CPU within @dest mask which has the least number of channels
 * assigned. This is not precise as the per cpu counts can be modified
 * concurrently.
 */
static unsigned int select_target_cpu(const struct cpumask *dest)
{
	unsigned int cpu, best_cpu = UINT_MAX, minch = UINT_MAX;

	for_each_cpu_and(cpu, dest, cpu_online_mask) {
		unsigned int curch = atomic_read(&channels_on_cpu[cpu]);

		if (curch < minch) {
			minch = curch;
			best_cpu = cpu;
		}
	}

	/*
	 * Catch the unlikely case that dest contains no online CPUs. Can't
	 * recurse.
	 */
	if (best_cpu == UINT_MAX)
		return select_target_cpu(cpu_online_mask);

	return best_cpu;
}

static int set_affinity_irq(struct irq_data *data, const struct cpumask *dest,
			    bool force)
{
	unsigned int tcpu = select_target_cpu(dest);
	int ret;

	ret = xen_rebind_evtchn_to_cpu(info_for_irq(data->irq), tcpu);
	if (!ret)
		irq_data_update_effective_affinity(data, cpumask_of(tcpu));

	return ret;
}

static void enable_dynirq(struct irq_data *data)
{
	struct irq_info *info = info_for_irq(data->irq);
	evtchn_port_t evtchn = info ? info->evtchn : 0;

	if (VALID_EVTCHN(evtchn))
		do_unmask(info, EVT_MASK_REASON_EXPLICIT);
}

static void do_ack_dynirq(struct irq_info *info)
{
	evtchn_port_t evtchn = info->evtchn;

	if (VALID_EVTCHN(evtchn))
		event_handler_exit(info);
}

static void ack_dynirq(struct irq_data *data)
{
	struct irq_info *info = info_for_irq(data->irq);

	if (info)
		do_ack_dynirq(info);
}

static void mask_ack_dynirq(struct irq_data *data)
{
	struct irq_info *info = info_for_irq(data->irq);

	if (info) {
		do_disable_dynirq(info);
		do_ack_dynirq(info);
	}
}

static void lateeoi_ack_dynirq(struct irq_data *data)
{
	struct irq_info *info = info_for_irq(data->irq);
	evtchn_port_t evtchn = info ? info->evtchn : 0;

	if (VALID_EVTCHN(evtchn)) {
		do_mask(info, EVT_MASK_REASON_EOI_PENDING);
		/*
		 * Don't call event_handler_exit().
		 * Need to keep is_active non-zero in order to ignore re-raised
		 * events after cpu affinity changes while a lateeoi is pending.
		 */
		clear_evtchn(evtchn);
	}
}

static void lateeoi_mask_ack_dynirq(struct irq_data *data)
{
	struct irq_info *info = info_for_irq(data->irq);
	evtchn_port_t evtchn = info ? info->evtchn : 0;

	if (VALID_EVTCHN(evtchn)) {
		do_mask(info, EVT_MASK_REASON_EXPLICIT);
		event_handler_exit(info);
	}
}

static int retrigger_dynirq(struct irq_data *data)
{
	struct irq_info *info = info_for_irq(data->irq);
	evtchn_port_t evtchn = info ? info->evtchn : 0;

	if (!VALID_EVTCHN(evtchn))
		return 0;

	do_mask(info, EVT_MASK_REASON_TEMPORARY);
	set_evtchn(evtchn);
	do_unmask(info, EVT_MASK_REASON_TEMPORARY);

	return 1;
}

static void restore_pirqs(void)
{
	int pirq, rc, irq, gsi;
	struct physdev_map_pirq map_irq;
	struct irq_info *info;

	list_for_each_entry(info, &xen_irq_list_head, list) {
		if (info->type != IRQT_PIRQ)
			continue;

		pirq = info->u.pirq.pirq;
		gsi = info->u.pirq.gsi;
		irq = info->irq;

		/* save/restore of PT devices doesn't work, so at this point the
		 * only devices present are GSI based emulated devices */
		if (!gsi)
			continue;

		map_irq.domid = DOMID_SELF;
		map_irq.type = MAP_PIRQ_TYPE_GSI;
		map_irq.index = gsi;
		map_irq.pirq = pirq;

		rc = HYPERVISOR_physdev_op(PHYSDEVOP_map_pirq, &map_irq);
		if (rc) {
			pr_warn("xen map irq failed gsi=%d irq=%d pirq=%d rc=%d\n",
				gsi, irq, pirq, rc);
			xen_free_irq(info);
			continue;
		}

		printk(KERN_DEBUG "xen: --> irq=%d, pirq=%d\n", irq, map_irq.pirq);

		__startup_pirq(info);
	}
}

static void restore_cpu_virqs(unsigned int cpu)
{
	struct evtchn_bind_virq bind_virq;
	evtchn_port_t evtchn;
	struct irq_info *info;
	int virq, irq;

	for (virq = 0; virq < NR_VIRQS; virq++) {
		if ((irq = per_cpu(virq_to_irq, cpu)[virq]) == -1)
			continue;
		info = info_for_irq(irq);

		BUG_ON(virq_from_irq(info) != virq);

		/* Get a new binding from Xen. */
		bind_virq.virq = virq;
		bind_virq.vcpu = xen_vcpu_nr(cpu);
		if (HYPERVISOR_event_channel_op(EVTCHNOP_bind_virq,
						&bind_virq) != 0)
			BUG();
		evtchn = bind_virq.port;

		/* Record the new mapping. */
		xen_irq_info_virq_setup(info, cpu, evtchn, virq);
		/* The affinity mask is still valid */
		bind_evtchn_to_cpu(info, cpu, false);
	}
}

static void restore_cpu_ipis(unsigned int cpu)
{
	struct evtchn_bind_ipi bind_ipi;
	evtchn_port_t evtchn;
	struct irq_info *info;
	int ipi, irq;

	for (ipi = 0; ipi < XEN_NR_IPIS; ipi++) {
		if ((irq = per_cpu(ipi_to_irq, cpu)[ipi]) == -1)
			continue;
		info = info_for_irq(irq);

		BUG_ON(ipi_from_irq(info) != ipi);

		/* Get a new binding from Xen. */
		bind_ipi.vcpu = xen_vcpu_nr(cpu);
		if (HYPERVISOR_event_channel_op(EVTCHNOP_bind_ipi,
						&bind_ipi) != 0)
			BUG();
		evtchn = bind_ipi.port;

		/* Record the new mapping. */
		xen_irq_info_ipi_setup(info, cpu, evtchn, ipi);
		/* The affinity mask is still valid */
		bind_evtchn_to_cpu(info, cpu, false);
	}
}

/* Clear an irq's pending state, in preparation for polling on it */
void xen_clear_irq_pending(int irq)
{
	struct irq_info *info = info_for_irq(irq);
	evtchn_port_t evtchn = info ? info->evtchn : 0;

	if (VALID_EVTCHN(evtchn))
		event_handler_exit(info);
}
EXPORT_SYMBOL(xen_clear_irq_pending);

bool xen_test_irq_pending(int irq)
{
	evtchn_port_t evtchn = evtchn_from_irq(irq);
	bool ret = false;

	if (VALID_EVTCHN(evtchn))
		ret = test_evtchn(evtchn);

	return ret;
}

/* Poll waiting for an irq to become pending with timeout.  In the usual case,
 * the irq will be disabled so it won't deliver an interrupt. */
void xen_poll_irq_timeout(int irq, u64 timeout)
{
	evtchn_port_t evtchn = evtchn_from_irq(irq);

	if (VALID_EVTCHN(evtchn)) {
		struct sched_poll poll;

		poll.nr_ports = 1;
		poll.timeout = timeout;
		set_xen_guest_handle(poll.ports, &evtchn);

		if (HYPERVISOR_sched_op(SCHEDOP_poll, &poll) != 0)
			BUG();
	}
}
EXPORT_SYMBOL(xen_poll_irq_timeout);
/* Poll waiting for an irq to become pending.  In the usual case, the
 * irq will be disabled so it won't deliver an interrupt. */
void xen_poll_irq(int irq)
{
	xen_poll_irq_timeout(irq, 0 /* no timeout */);
}

/* Check whether the IRQ line is shared with other guests. */
int xen_test_irq_shared(int irq)
{
	struct irq_info *info = info_for_irq(irq);
	struct physdev_irq_status_query irq_status;

	if (WARN_ON(!info))
		return -ENOENT;

	irq_status.irq = info->u.pirq.pirq;

	if (HYPERVISOR_physdev_op(PHYSDEVOP_irq_status_query, &irq_status))
		return 0;
	return !(irq_status.flags & XENIRQSTAT_shared);
}
EXPORT_SYMBOL_GPL(xen_test_irq_shared);

void xen_irq_resume(void)
{
	unsigned int cpu;
	struct irq_info *info;

	/* New event-channel space is not 'live' yet. */
	xen_evtchn_resume();

	/* No IRQ <-> event-channel mappings. */
	list_for_each_entry(info, &xen_irq_list_head, list) {
		/* Zap event-channel binding */
		info->evtchn = 0;
		/* Adjust accounting */
		channels_on_cpu_dec(info);
	}

	clear_evtchn_to_irq_all();

	for_each_possible_cpu(cpu) {
		restore_cpu_virqs(cpu);
		restore_cpu_ipis(cpu);
	}

	restore_pirqs();
}

static struct irq_chip xen_dynamic_chip __read_mostly = {
	.name			= "xen-dyn",

	.irq_disable		= disable_dynirq,
	.irq_mask		= disable_dynirq,
	.irq_unmask		= enable_dynirq,

	.irq_ack		= ack_dynirq,
	.irq_mask_ack		= mask_ack_dynirq,

	.irq_set_affinity	= set_affinity_irq,
	.irq_retrigger		= retrigger_dynirq,
};

static struct irq_chip xen_lateeoi_chip __read_mostly = {
	/* The chip name needs to contain "xen-dyn" for irqbalance to work. */
	.name			= "xen-dyn-lateeoi",

	.irq_disable		= disable_dynirq,
	.irq_mask		= disable_dynirq,
	.irq_unmask		= enable_dynirq,

	.irq_ack		= lateeoi_ack_dynirq,
	.irq_mask_ack		= lateeoi_mask_ack_dynirq,

	.irq_set_affinity	= set_affinity_irq,
	.irq_retrigger		= retrigger_dynirq,
};

static struct irq_chip xen_pirq_chip __read_mostly = {
	.name			= "xen-pirq",

	.irq_startup		= startup_pirq,
	.irq_shutdown		= shutdown_pirq,
	.irq_enable		= enable_pirq,
	.irq_disable		= disable_pirq,

	.irq_mask		= disable_dynirq,
	.irq_unmask		= enable_dynirq,

	.irq_ack		= eoi_pirq,
	.irq_eoi		= eoi_pirq,
	.irq_mask_ack		= mask_ack_pirq,

	.irq_set_affinity	= set_affinity_irq,

	.irq_retrigger		= retrigger_dynirq,
};

static struct irq_chip xen_percpu_chip __read_mostly = {
	.name			= "xen-percpu",

	.irq_disable		= disable_dynirq,
	.irq_mask		= disable_dynirq,
	.irq_unmask		= enable_dynirq,

	.irq_ack		= ack_dynirq,
};

#ifdef CONFIG_X86
#ifdef CONFIG_XEN_PVHVM
/* Vector callbacks are better than PCI interrupts to receive event
 * channel notifications because we can receive vector callbacks on any
 * vcpu and we don't need PCI support or APIC interactions. */
void xen_setup_callback_vector(void)
{
	uint64_t callback_via;

	if (xen_have_vector_callback) {
		callback_via = HVM_CALLBACK_VECTOR(HYPERVISOR_CALLBACK_VECTOR);
		if (xen_set_callback_via(callback_via)) {
			pr_err("Request for Xen HVM callback vector failed\n");
			xen_have_vector_callback = false;
		}
	}
}

/*
 * Setup per-vCPU vector-type callbacks. If this setup is unavailable,
 * fallback to the global vector-type callback.
 */
static __init void xen_init_setup_upcall_vector(void)
{
	if (!xen_have_vector_callback)
		return;

	if ((cpuid_eax(xen_cpuid_base() + 4) & XEN_HVM_CPUID_UPCALL_VECTOR) &&
	    !xen_set_upcall_vector(0))
		xen_percpu_upcall = true;
	else if (xen_feature(XENFEAT_hvm_callback_vector))
		xen_setup_callback_vector();
	else
		xen_have_vector_callback = false;
}

int xen_set_upcall_vector(unsigned int cpu)
{
	int rc;
	xen_hvm_evtchn_upcall_vector_t op = {
		.vector = HYPERVISOR_CALLBACK_VECTOR,
		.vcpu = per_cpu(xen_vcpu_id, cpu),
	};

	rc = HYPERVISOR_hvm_op(HVMOP_set_evtchn_upcall_vector, &op);
	if (rc)
		return rc;

	/* Trick toolstack to think we are enlightened. */
	if (!cpu)
		rc = xen_set_callback_via(1);

	return rc;
}

static __init void xen_alloc_callback_vector(void)
{
	if (!xen_have_vector_callback)
		return;

	pr_info("Xen HVM callback vector for event delivery is enabled\n");
	alloc_intr_gate(HYPERVISOR_CALLBACK_VECTOR, asm_sysvec_xen_hvm_callback);
}
#else
void xen_setup_callback_vector(void) {}
static inline void xen_init_setup_upcall_vector(void) {}
int xen_set_upcall_vector(unsigned int cpu) {}
static inline void xen_alloc_callback_vector(void) {}
#endif /* CONFIG_XEN_PVHVM */
#endif /* CONFIG_X86 */

bool xen_fifo_events = true;
module_param_named(fifo_events, xen_fifo_events, bool, 0);

static int xen_evtchn_cpu_prepare(unsigned int cpu)
{
	int ret = 0;

	xen_cpu_init_eoi(cpu);

	if (evtchn_ops->percpu_init)
		ret = evtchn_ops->percpu_init(cpu);

	return ret;
}

static int xen_evtchn_cpu_dead(unsigned int cpu)
{
	int ret = 0;

	if (evtchn_ops->percpu_deinit)
		ret = evtchn_ops->percpu_deinit(cpu);

	return ret;
}

void __init xen_init_IRQ(void)
{
	int ret = -EINVAL;
	evtchn_port_t evtchn;

	if (xen_fifo_events)
		ret = xen_evtchn_fifo_init();
	if (ret < 0) {
		xen_evtchn_2l_init();
		xen_fifo_events = false;
	}

	xen_cpu_init_eoi(smp_processor_id());

	cpuhp_setup_state_nocalls(CPUHP_XEN_EVTCHN_PREPARE,
				  "xen/evtchn:prepare",
				  xen_evtchn_cpu_prepare, xen_evtchn_cpu_dead);

	evtchn_to_irq = kcalloc(EVTCHN_ROW(xen_evtchn_max_channels()),
				sizeof(*evtchn_to_irq), GFP_KERNEL);
	BUG_ON(!evtchn_to_irq);

	/* No event channels are 'live' right now. */
	for (evtchn = 0; evtchn < xen_evtchn_nr_channels(); evtchn++)
		mask_evtchn(evtchn);

	pirq_needs_eoi = pirq_needs_eoi_flag;

#ifdef CONFIG_X86
	if (xen_pv_domain()) {
		if (xen_initial_domain())
			pci_xen_initial_domain();
	}
	xen_init_setup_upcall_vector();
	xen_alloc_callback_vector();


	if (xen_hvm_domain()) {
		native_init_IRQ();
		/* pci_xen_hvm_init must be called after native_init_IRQ so that
		 * __acpi_register_gsi can point at the right function */
		pci_xen_hvm_init();
	} else {
		int rc;
		struct physdev_pirq_eoi_gmfn eoi_gmfn;

		pirq_eoi_map = (void *)__get_free_page(GFP_KERNEL|__GFP_ZERO);
		eoi_gmfn.gmfn = virt_to_gfn(pirq_eoi_map);
		rc = HYPERVISOR_physdev_op(PHYSDEVOP_pirq_eoi_gmfn_v2, &eoi_gmfn);
		if (rc != 0) {
			free_page((unsigned long) pirq_eoi_map);
			pirq_eoi_map = NULL;
		} else
			pirq_needs_eoi = pirq_check_eoi_map;
	}
#endif
}<|MERGE_RESOLUTION|>--- conflicted
+++ resolved
@@ -1110,15 +1110,10 @@
 
 	for (i = 0; i < nvec; i++) {
 		info = xen_irq_init(irq + i);
-<<<<<<< HEAD
-		if (!info)
-			goto error_irq;
-=======
 		if (!info) {
 			ret = -ENOMEM;
 			goto error_irq;
 		}
->>>>>>> 8e2f79f4
 
 		irq_set_chip_and_handler_name(irq + i, &xen_pirq_chip, handle_edge_irq, name);
 
