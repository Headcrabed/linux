// SPDX-License-Identifier: GPL-2.0-only
/*
 * Mediatek MT7530 DSA Switch driver
 * Copyright (C) 2017 Sean Wang <sean.wang@mediatek.com>
 */
#include <linux/etherdevice.h>
#include <linux/if_bridge.h>
#include <linux/iopoll.h>
#include <linux/mdio.h>
#include <linux/mfd/syscon.h>
#include <linux/module.h>
#include <linux/netdevice.h>
#include <linux/of_irq.h>
#include <linux/of_mdio.h>
#include <linux/of_net.h>
#include <linux/of_platform.h>
#include <linux/phylink.h>
#include <linux/regmap.h>
#include <linux/regulator/consumer.h>
#include <linux/reset.h>
#include <linux/gpio/consumer.h>
#include <linux/gpio/driver.h>
#include <net/dsa.h>
#include <net/pkt_cls.h>

#include "mt7530.h"

static struct mt753x_pcs *pcs_to_mt753x_pcs(struct phylink_pcs *pcs)
{
	return container_of(pcs, struct mt753x_pcs, pcs);
}

/* String, offset, and register size in bytes if different from 4 bytes */
static const struct mt7530_mib_desc mt7530_mib[] = {
	MIB_DESC(1, 0x00, "TxDrop"),
	MIB_DESC(1, 0x04, "TxCrcErr"),
	MIB_DESC(1, 0x08, "TxUnicast"),
	MIB_DESC(1, 0x0c, "TxMulticast"),
	MIB_DESC(1, 0x10, "TxBroadcast"),
	MIB_DESC(1, 0x14, "TxCollision"),
	MIB_DESC(1, 0x18, "TxSingleCollision"),
	MIB_DESC(1, 0x1c, "TxMultipleCollision"),
	MIB_DESC(1, 0x20, "TxDeferred"),
	MIB_DESC(1, 0x24, "TxLateCollision"),
	MIB_DESC(1, 0x28, "TxExcessiveCollistion"),
	MIB_DESC(1, 0x2c, "TxPause"),
	MIB_DESC(1, 0x30, "TxPktSz64"),
	MIB_DESC(1, 0x34, "TxPktSz65To127"),
	MIB_DESC(1, 0x38, "TxPktSz128To255"),
	MIB_DESC(1, 0x3c, "TxPktSz256To511"),
	MIB_DESC(1, 0x40, "TxPktSz512To1023"),
	MIB_DESC(1, 0x44, "Tx1024ToMax"),
	MIB_DESC(2, 0x48, "TxBytes"),
	MIB_DESC(1, 0x60, "RxDrop"),
	MIB_DESC(1, 0x64, "RxFiltering"),
	MIB_DESC(1, 0x68, "RxUnicast"),
	MIB_DESC(1, 0x6c, "RxMulticast"),
	MIB_DESC(1, 0x70, "RxBroadcast"),
	MIB_DESC(1, 0x74, "RxAlignErr"),
	MIB_DESC(1, 0x78, "RxCrcErr"),
	MIB_DESC(1, 0x7c, "RxUnderSizeErr"),
	MIB_DESC(1, 0x80, "RxFragErr"),
	MIB_DESC(1, 0x84, "RxOverSzErr"),
	MIB_DESC(1, 0x88, "RxJabberErr"),
	MIB_DESC(1, 0x8c, "RxPause"),
	MIB_DESC(1, 0x90, "RxPktSz64"),
	MIB_DESC(1, 0x94, "RxPktSz65To127"),
	MIB_DESC(1, 0x98, "RxPktSz128To255"),
	MIB_DESC(1, 0x9c, "RxPktSz256To511"),
	MIB_DESC(1, 0xa0, "RxPktSz512To1023"),
	MIB_DESC(1, 0xa4, "RxPktSz1024ToMax"),
	MIB_DESC(2, 0xa8, "RxBytes"),
	MIB_DESC(1, 0xb0, "RxCtrlDrop"),
	MIB_DESC(1, 0xb4, "RxIngressDrop"),
	MIB_DESC(1, 0xb8, "RxArlDrop"),
};

static void
mt7530_mutex_lock(struct mt7530_priv *priv)
{
	if (priv->bus)
		mutex_lock_nested(&priv->bus->mdio_lock, MDIO_MUTEX_NESTED);
}

static void
mt7530_mutex_unlock(struct mt7530_priv *priv)
{
	if (priv->bus)
		mutex_unlock(&priv->bus->mdio_lock);
}

static void
core_write(struct mt7530_priv *priv, u32 reg, u32 val)
{
	struct mii_bus *bus = priv->bus;
	int ret;

	mt7530_mutex_lock(priv);

	/* Write the desired MMD Devad */
	ret = bus->write(bus, MT753X_CTRL_PHY_ADDR(priv->mdiodev->addr),
			 MII_MMD_CTRL, MDIO_MMD_VEND2);
	if (ret < 0)
		goto err;

	/* Write the desired MMD register address */
	ret = bus->write(bus, MT753X_CTRL_PHY_ADDR(priv->mdiodev->addr),
			 MII_MMD_DATA, reg);
	if (ret < 0)
		goto err;

	/* Select the Function : DATA with no post increment */
	ret = bus->write(bus, MT753X_CTRL_PHY_ADDR(priv->mdiodev->addr),
			 MII_MMD_CTRL, MDIO_MMD_VEND2 | MII_MMD_CTRL_NOINCR);
	if (ret < 0)
		goto err;

	/* Write the data into MMD's selected register */
	ret = bus->write(bus, MT753X_CTRL_PHY_ADDR(priv->mdiodev->addr),
			 MII_MMD_DATA, val);
err:
	if (ret < 0)
		dev_err(&bus->dev, "failed to write mmd register\n");

	mt7530_mutex_unlock(priv);
}

static void
core_rmw(struct mt7530_priv *priv, u32 reg, u32 mask, u32 set)
{
	struct mii_bus *bus = priv->bus;
	u32 val;
	int ret;

	mt7530_mutex_lock(priv);

	/* Write the desired MMD Devad */
	ret = bus->write(bus, MT753X_CTRL_PHY_ADDR(priv->mdiodev->addr),
			 MII_MMD_CTRL, MDIO_MMD_VEND2);
	if (ret < 0)
		goto err;

	/* Write the desired MMD register address */
	ret = bus->write(bus, MT753X_CTRL_PHY_ADDR(priv->mdiodev->addr),
			 MII_MMD_DATA, reg);
	if (ret < 0)
		goto err;

	/* Select the Function : DATA with no post increment */
	ret = bus->write(bus, MT753X_CTRL_PHY_ADDR(priv->mdiodev->addr),
			 MII_MMD_CTRL, MDIO_MMD_VEND2 | MII_MMD_CTRL_NOINCR);
	if (ret < 0)
		goto err;

	/* Read the content of the MMD's selected register */
	val = bus->read(bus, MT753X_CTRL_PHY_ADDR(priv->mdiodev->addr),
			MII_MMD_DATA);
	val &= ~mask;
	val |= set;
	/* Write the data into MMD's selected register */
	ret = bus->write(bus, MT753X_CTRL_PHY_ADDR(priv->mdiodev->addr),
			 MII_MMD_DATA, val);
err:
	if (ret < 0)
		dev_err(&bus->dev, "failed to write mmd register\n");

	mt7530_mutex_unlock(priv);
}

static void
core_set(struct mt7530_priv *priv, u32 reg, u32 val)
{
	core_rmw(priv, reg, 0, val);
}

static void
core_clear(struct mt7530_priv *priv, u32 reg, u32 val)
{
	core_rmw(priv, reg, val, 0);
}

static int
mt7530_mii_write(struct mt7530_priv *priv, u32 reg, u32 val)
{
	int ret;

	ret = regmap_write(priv->regmap, reg, val);

	if (ret < 0)
		dev_err(priv->dev,
			"failed to write mt7530 register\n");

	return ret;
}

static u32
mt7530_mii_read(struct mt7530_priv *priv, u32 reg)
{
	int ret;
	u32 val;

	ret = regmap_read(priv->regmap, reg, &val);
	if (ret) {
		WARN_ON_ONCE(1);
		dev_err(priv->dev,
			"failed to read mt7530 register\n");
		return 0;
	}

	return val;
}

static void
mt7530_write(struct mt7530_priv *priv, u32 reg, u32 val)
{
	mt7530_mutex_lock(priv);

	mt7530_mii_write(priv, reg, val);

	mt7530_mutex_unlock(priv);
}

static u32
_mt7530_unlocked_read(struct mt7530_dummy_poll *p)
{
	return mt7530_mii_read(p->priv, p->reg);
}

static u32
_mt7530_read(struct mt7530_dummy_poll *p)
{
	u32 val;

	mt7530_mutex_lock(p->priv);

	val = mt7530_mii_read(p->priv, p->reg);

	mt7530_mutex_unlock(p->priv);

	return val;
}

static u32
mt7530_read(struct mt7530_priv *priv, u32 reg)
{
	struct mt7530_dummy_poll p;

	INIT_MT7530_DUMMY_POLL(&p, priv, reg);
	return _mt7530_read(&p);
}

static void
mt7530_rmw(struct mt7530_priv *priv, u32 reg,
	   u32 mask, u32 set)
{
	mt7530_mutex_lock(priv);

	regmap_update_bits(priv->regmap, reg, mask, set);

	mt7530_mutex_unlock(priv);
}

static void
mt7530_set(struct mt7530_priv *priv, u32 reg, u32 val)
{
	mt7530_rmw(priv, reg, val, val);
}

static void
mt7530_clear(struct mt7530_priv *priv, u32 reg, u32 val)
{
	mt7530_rmw(priv, reg, val, 0);
}

static int
mt7530_fdb_cmd(struct mt7530_priv *priv, enum mt7530_fdb_cmd cmd, u32 *rsp)
{
	u32 val;
	int ret;
	struct mt7530_dummy_poll p;

	/* Set the command operating upon the MAC address entries */
	val = ATC_BUSY | ATC_MAT(0) | cmd;
	mt7530_write(priv, MT7530_ATC, val);

	INIT_MT7530_DUMMY_POLL(&p, priv, MT7530_ATC);
	ret = readx_poll_timeout(_mt7530_read, &p, val,
				 !(val & ATC_BUSY), 20, 20000);
	if (ret < 0) {
		dev_err(priv->dev, "reset timeout\n");
		return ret;
	}

	/* Additional sanity for read command if the specified
	 * entry is invalid
	 */
	val = mt7530_read(priv, MT7530_ATC);
	if ((cmd == MT7530_FDB_READ) && (val & ATC_INVALID))
		return -EINVAL;

	if (rsp)
		*rsp = val;

	return 0;
}

static void
mt7530_fdb_read(struct mt7530_priv *priv, struct mt7530_fdb *fdb)
{
	u32 reg[3];
	int i;

	/* Read from ARL table into an array */
	for (i = 0; i < 3; i++) {
		reg[i] = mt7530_read(priv, MT7530_TSRA1 + (i * 4));

		dev_dbg(priv->dev, "%s(%d) reg[%d]=0x%x\n",
			__func__, __LINE__, i, reg[i]);
	}

	fdb->vid = (reg[1] >> CVID) & CVID_MASK;
	fdb->aging = (reg[2] >> AGE_TIMER) & AGE_TIMER_MASK;
	fdb->port_mask = (reg[2] >> PORT_MAP) & PORT_MAP_MASK;
	fdb->mac[0] = (reg[0] >> MAC_BYTE_0) & MAC_BYTE_MASK;
	fdb->mac[1] = (reg[0] >> MAC_BYTE_1) & MAC_BYTE_MASK;
	fdb->mac[2] = (reg[0] >> MAC_BYTE_2) & MAC_BYTE_MASK;
	fdb->mac[3] = (reg[0] >> MAC_BYTE_3) & MAC_BYTE_MASK;
	fdb->mac[4] = (reg[1] >> MAC_BYTE_4) & MAC_BYTE_MASK;
	fdb->mac[5] = (reg[1] >> MAC_BYTE_5) & MAC_BYTE_MASK;
	fdb->noarp = ((reg[2] >> ENT_STATUS) & ENT_STATUS_MASK) == STATIC_ENT;
}

static void
mt7530_fdb_write(struct mt7530_priv *priv, u16 vid,
		 u8 port_mask, const u8 *mac,
		 u8 aging, u8 type)
{
	u32 reg[3] = { 0 };
	int i;

	reg[1] |= vid & CVID_MASK;
	reg[1] |= ATA2_IVL;
	reg[1] |= ATA2_FID(FID_BRIDGED);
	reg[2] |= (aging & AGE_TIMER_MASK) << AGE_TIMER;
	reg[2] |= (port_mask & PORT_MAP_MASK) << PORT_MAP;
	/* STATIC_ENT indicate that entry is static wouldn't
	 * be aged out and STATIC_EMP specified as erasing an
	 * entry
	 */
	reg[2] |= (type & ENT_STATUS_MASK) << ENT_STATUS;
	reg[1] |= mac[5] << MAC_BYTE_5;
	reg[1] |= mac[4] << MAC_BYTE_4;
	reg[0] |= mac[3] << MAC_BYTE_3;
	reg[0] |= mac[2] << MAC_BYTE_2;
	reg[0] |= mac[1] << MAC_BYTE_1;
	reg[0] |= mac[0] << MAC_BYTE_0;

	/* Write array into the ARL table */
	for (i = 0; i < 3; i++)
		mt7530_write(priv, MT7530_ATA1 + (i * 4), reg[i]);
}

/* Set up switch core clock for MT7530 */
static void mt7530_pll_setup(struct mt7530_priv *priv)
{
	/* Disable core clock */
	core_clear(priv, CORE_TRGMII_GSW_CLK_CG, REG_GSWCK_EN);

	/* Disable PLL */
	core_write(priv, CORE_GSWPLL_GRP1, 0);

	/* Set core clock into 500Mhz */
	core_write(priv, CORE_GSWPLL_GRP2,
		   RG_GSWPLL_POSDIV_500M(1) |
		   RG_GSWPLL_FBKDIV_500M(25));

	/* Enable PLL */
	core_write(priv, CORE_GSWPLL_GRP1,
		   RG_GSWPLL_EN_PRE |
		   RG_GSWPLL_POSDIV_200M(2) |
		   RG_GSWPLL_FBKDIV_200M(32));

	udelay(20);

	/* Enable core clock */
	core_set(priv, CORE_TRGMII_GSW_CLK_CG, REG_GSWCK_EN);
}

/* If port 6 is available as a CPU port, always prefer that as the default,
 * otherwise don't care.
 */
static struct dsa_port *
mt753x_preferred_default_local_cpu_port(struct dsa_switch *ds)
{
	struct dsa_port *cpu_dp = dsa_to_port(ds, 6);

	if (dsa_port_is_cpu(cpu_dp))
		return cpu_dp;

	return NULL;
}

/* Setup port 6 interface mode and TRGMII TX circuit */
static void
mt7530_setup_port6(struct dsa_switch *ds, phy_interface_t interface)
{
	struct mt7530_priv *priv = ds->priv;
	u32 ncpo1, ssc_delta, xtal;

	/* Disable the MT7530 TRGMII clocks */
	core_clear(priv, CORE_TRGMII_GSW_CLK_CG, REG_TRGMIICK_EN);

	if (interface == PHY_INTERFACE_MODE_RGMII) {
		mt7530_rmw(priv, MT7530_P6ECR, P6_INTF_MODE_MASK,
			   P6_INTF_MODE(0));
		return;
	}

	mt7530_rmw(priv, MT7530_P6ECR, P6_INTF_MODE_MASK, P6_INTF_MODE(1));

	xtal = mt7530_read(priv, MT753X_MTRAP) & MT7530_XTAL_MASK;

	if (xtal == MT7530_XTAL_25MHZ)
		ssc_delta = 0x57;
	else
		ssc_delta = 0x87;

	if (priv->id == ID_MT7621) {
		/* PLL frequency: 125MHz: 1.0GBit */
		if (xtal == MT7530_XTAL_40MHZ)
			ncpo1 = 0x0640;
		if (xtal == MT7530_XTAL_25MHZ)
			ncpo1 = 0x0a00;
	} else { /* PLL frequency: 250MHz: 2.0Gbit */
		if (xtal == MT7530_XTAL_40MHZ)
			ncpo1 = 0x0c80;
		if (xtal == MT7530_XTAL_25MHZ)
			ncpo1 = 0x1400;
	}

	/* Setup the MT7530 TRGMII Tx Clock */
	core_write(priv, CORE_PLL_GROUP5, RG_LCDDS_PCW_NCPO1(ncpo1));
	core_write(priv, CORE_PLL_GROUP6, RG_LCDDS_PCW_NCPO0(0));
	core_write(priv, CORE_PLL_GROUP10, RG_LCDDS_SSC_DELTA(ssc_delta));
	core_write(priv, CORE_PLL_GROUP11, RG_LCDDS_SSC_DELTA1(ssc_delta));
	core_write(priv, CORE_PLL_GROUP4, RG_SYSPLL_DDSFBK_EN |
		   RG_SYSPLL_BIAS_EN | RG_SYSPLL_BIAS_LPF_EN);
	core_write(priv, CORE_PLL_GROUP2, RG_SYSPLL_EN_NORMAL |
		   RG_SYSPLL_VODEN | RG_SYSPLL_POSDIV(1));
	core_write(priv, CORE_PLL_GROUP7, RG_LCDDS_PCW_NCPO_CHG |
		   RG_LCCDS_C(3) | RG_LCDDS_PWDB | RG_LCDDS_ISO_EN);

	/* Enable the MT7530 TRGMII clocks */
	core_set(priv, CORE_TRGMII_GSW_CLK_CG, REG_TRGMIICK_EN);
}

static void
mt7531_pll_setup(struct mt7530_priv *priv)
{
	enum mt7531_xtal_fsel xtal;
	u32 top_sig;
	u32 hwstrap;
	u32 val;

	val = mt7530_read(priv, MT7531_CREV);
	top_sig = mt7530_read(priv, MT7531_TOP_SIG_SR);
	hwstrap = mt7530_read(priv, MT753X_TRAP);
	if ((val & CHIP_REV_M) > 0)
		xtal = (top_sig & PAD_MCM_SMI_EN) ? MT7531_XTAL_FSEL_40MHZ :
						    MT7531_XTAL_FSEL_25MHZ;
	else
		xtal = (hwstrap & MT7531_XTAL25) ? MT7531_XTAL_FSEL_25MHZ :
						   MT7531_XTAL_FSEL_40MHZ;

	/* Step 1 : Disable MT7531 COREPLL */
	val = mt7530_read(priv, MT7531_PLLGP_EN);
	val &= ~EN_COREPLL;
	mt7530_write(priv, MT7531_PLLGP_EN, val);

	/* Step 2: switch to XTAL output */
	val = mt7530_read(priv, MT7531_PLLGP_EN);
	val |= SW_CLKSW;
	mt7530_write(priv, MT7531_PLLGP_EN, val);

	val = mt7530_read(priv, MT7531_PLLGP_CR0);
	val &= ~RG_COREPLL_EN;
	mt7530_write(priv, MT7531_PLLGP_CR0, val);

	/* Step 3: disable PLLGP and enable program PLLGP */
	val = mt7530_read(priv, MT7531_PLLGP_EN);
	val |= SW_PLLGP;
	mt7530_write(priv, MT7531_PLLGP_EN, val);

	/* Step 4: program COREPLL output frequency to 500MHz */
	val = mt7530_read(priv, MT7531_PLLGP_CR0);
	val &= ~RG_COREPLL_POSDIV_M;
	val |= 2 << RG_COREPLL_POSDIV_S;
	mt7530_write(priv, MT7531_PLLGP_CR0, val);
	usleep_range(25, 35);

	switch (xtal) {
	case MT7531_XTAL_FSEL_25MHZ:
		val = mt7530_read(priv, MT7531_PLLGP_CR0);
		val &= ~RG_COREPLL_SDM_PCW_M;
		val |= 0x140000 << RG_COREPLL_SDM_PCW_S;
		mt7530_write(priv, MT7531_PLLGP_CR0, val);
		break;
	case MT7531_XTAL_FSEL_40MHZ:
		val = mt7530_read(priv, MT7531_PLLGP_CR0);
		val &= ~RG_COREPLL_SDM_PCW_M;
		val |= 0x190000 << RG_COREPLL_SDM_PCW_S;
		mt7530_write(priv, MT7531_PLLGP_CR0, val);
		break;
	}

	/* Set feedback divide ratio update signal to high */
	val = mt7530_read(priv, MT7531_PLLGP_CR0);
	val |= RG_COREPLL_SDM_PCW_CHG;
	mt7530_write(priv, MT7531_PLLGP_CR0, val);
	/* Wait for at least 16 XTAL clocks */
	usleep_range(10, 20);

	/* Step 5: set feedback divide ratio update signal to low */
	val = mt7530_read(priv, MT7531_PLLGP_CR0);
	val &= ~RG_COREPLL_SDM_PCW_CHG;
	mt7530_write(priv, MT7531_PLLGP_CR0, val);

	/* Enable 325M clock for SGMII */
	mt7530_write(priv, MT7531_ANA_PLLGP_CR5, 0xad0000);

	/* Enable 250SSC clock for RGMII */
	mt7530_write(priv, MT7531_ANA_PLLGP_CR2, 0x4f40000);

	/* Step 6: Enable MT7531 PLL */
	val = mt7530_read(priv, MT7531_PLLGP_CR0);
	val |= RG_COREPLL_EN;
	mt7530_write(priv, MT7531_PLLGP_CR0, val);

	val = mt7530_read(priv, MT7531_PLLGP_EN);
	val |= EN_COREPLL;
	mt7530_write(priv, MT7531_PLLGP_EN, val);
	usleep_range(25, 35);
}

static void
mt7530_mib_reset(struct dsa_switch *ds)
{
	struct mt7530_priv *priv = ds->priv;

	mt7530_write(priv, MT7530_MIB_CCR, CCR_MIB_FLUSH);
	mt7530_write(priv, MT7530_MIB_CCR, CCR_MIB_ACTIVATE);
}

static int mt7530_phy_read_c22(struct mt7530_priv *priv, int port, int regnum)
{
	return mdiobus_read_nested(priv->bus, port, regnum);
}

static int mt7530_phy_write_c22(struct mt7530_priv *priv, int port, int regnum,
				u16 val)
{
	return mdiobus_write_nested(priv->bus, port, regnum, val);
}

static int mt7530_phy_read_c45(struct mt7530_priv *priv, int port,
			       int devad, int regnum)
{
	return mdiobus_c45_read_nested(priv->bus, port, devad, regnum);
}

static int mt7530_phy_write_c45(struct mt7530_priv *priv, int port, int devad,
				int regnum, u16 val)
{
	return mdiobus_c45_write_nested(priv->bus, port, devad, regnum, val);
}

static int
mt7531_ind_c45_phy_read(struct mt7530_priv *priv, int port, int devad,
			int regnum)
{
	struct mt7530_dummy_poll p;
	u32 reg, val;
	int ret;

	INIT_MT7530_DUMMY_POLL(&p, priv, MT7531_PHY_IAC);

	mt7530_mutex_lock(priv);

	ret = readx_poll_timeout(_mt7530_unlocked_read, &p, val,
				 !(val & MT7531_PHY_ACS_ST), 20, 100000);
	if (ret < 0) {
		dev_err(priv->dev, "poll timeout\n");
		goto out;
	}

	reg = MT7531_MDIO_CL45_ADDR | MT7531_MDIO_PHY_ADDR(port) |
	      MT7531_MDIO_DEV_ADDR(devad) | regnum;
	mt7530_mii_write(priv, MT7531_PHY_IAC, reg | MT7531_PHY_ACS_ST);

	ret = readx_poll_timeout(_mt7530_unlocked_read, &p, val,
				 !(val & MT7531_PHY_ACS_ST), 20, 100000);
	if (ret < 0) {
		dev_err(priv->dev, "poll timeout\n");
		goto out;
	}

	reg = MT7531_MDIO_CL45_READ | MT7531_MDIO_PHY_ADDR(port) |
	      MT7531_MDIO_DEV_ADDR(devad);
	mt7530_mii_write(priv, MT7531_PHY_IAC, reg | MT7531_PHY_ACS_ST);

	ret = readx_poll_timeout(_mt7530_unlocked_read, &p, val,
				 !(val & MT7531_PHY_ACS_ST), 20, 100000);
	if (ret < 0) {
		dev_err(priv->dev, "poll timeout\n");
		goto out;
	}

	ret = val & MT7531_MDIO_RW_DATA_MASK;
out:
	mt7530_mutex_unlock(priv);

	return ret;
}

static int
mt7531_ind_c45_phy_write(struct mt7530_priv *priv, int port, int devad,
			 int regnum, u16 data)
{
	struct mt7530_dummy_poll p;
	u32 val, reg;
	int ret;

	INIT_MT7530_DUMMY_POLL(&p, priv, MT7531_PHY_IAC);

	mt7530_mutex_lock(priv);

	ret = readx_poll_timeout(_mt7530_unlocked_read, &p, val,
				 !(val & MT7531_PHY_ACS_ST), 20, 100000);
	if (ret < 0) {
		dev_err(priv->dev, "poll timeout\n");
		goto out;
	}

	reg = MT7531_MDIO_CL45_ADDR | MT7531_MDIO_PHY_ADDR(port) |
	      MT7531_MDIO_DEV_ADDR(devad) | regnum;
	mt7530_mii_write(priv, MT7531_PHY_IAC, reg | MT7531_PHY_ACS_ST);

	ret = readx_poll_timeout(_mt7530_unlocked_read, &p, val,
				 !(val & MT7531_PHY_ACS_ST), 20, 100000);
	if (ret < 0) {
		dev_err(priv->dev, "poll timeout\n");
		goto out;
	}

	reg = MT7531_MDIO_CL45_WRITE | MT7531_MDIO_PHY_ADDR(port) |
	      MT7531_MDIO_DEV_ADDR(devad) | data;
	mt7530_mii_write(priv, MT7531_PHY_IAC, reg | MT7531_PHY_ACS_ST);

	ret = readx_poll_timeout(_mt7530_unlocked_read, &p, val,
				 !(val & MT7531_PHY_ACS_ST), 20, 100000);
	if (ret < 0) {
		dev_err(priv->dev, "poll timeout\n");
		goto out;
	}

out:
	mt7530_mutex_unlock(priv);

	return ret;
}

static int
mt7531_ind_c22_phy_read(struct mt7530_priv *priv, int port, int regnum)
{
	struct mt7530_dummy_poll p;
	int ret;
	u32 val;

	INIT_MT7530_DUMMY_POLL(&p, priv, MT7531_PHY_IAC);

	mt7530_mutex_lock(priv);

	ret = readx_poll_timeout(_mt7530_unlocked_read, &p, val,
				 !(val & MT7531_PHY_ACS_ST), 20, 100000);
	if (ret < 0) {
		dev_err(priv->dev, "poll timeout\n");
		goto out;
	}

	val = MT7531_MDIO_CL22_READ | MT7531_MDIO_PHY_ADDR(port) |
	      MT7531_MDIO_REG_ADDR(regnum);

	mt7530_mii_write(priv, MT7531_PHY_IAC, val | MT7531_PHY_ACS_ST);

	ret = readx_poll_timeout(_mt7530_unlocked_read, &p, val,
				 !(val & MT7531_PHY_ACS_ST), 20, 100000);
	if (ret < 0) {
		dev_err(priv->dev, "poll timeout\n");
		goto out;
	}

	ret = val & MT7531_MDIO_RW_DATA_MASK;
out:
	mt7530_mutex_unlock(priv);

	return ret;
}

static int
mt7531_ind_c22_phy_write(struct mt7530_priv *priv, int port, int regnum,
			 u16 data)
{
	struct mt7530_dummy_poll p;
	int ret;
	u32 reg;

	INIT_MT7530_DUMMY_POLL(&p, priv, MT7531_PHY_IAC);

	mt7530_mutex_lock(priv);

	ret = readx_poll_timeout(_mt7530_unlocked_read, &p, reg,
				 !(reg & MT7531_PHY_ACS_ST), 20, 100000);
	if (ret < 0) {
		dev_err(priv->dev, "poll timeout\n");
		goto out;
	}

	reg = MT7531_MDIO_CL22_WRITE | MT7531_MDIO_PHY_ADDR(port) |
	      MT7531_MDIO_REG_ADDR(regnum) | data;

	mt7530_mii_write(priv, MT7531_PHY_IAC, reg | MT7531_PHY_ACS_ST);

	ret = readx_poll_timeout(_mt7530_unlocked_read, &p, reg,
				 !(reg & MT7531_PHY_ACS_ST), 20, 100000);
	if (ret < 0) {
		dev_err(priv->dev, "poll timeout\n");
		goto out;
	}

out:
	mt7530_mutex_unlock(priv);

	return ret;
}

static int
mt753x_phy_read_c22(struct mii_bus *bus, int port, int regnum)
{
	struct mt7530_priv *priv = bus->priv;

	return priv->info->phy_read_c22(priv, port, regnum);
}

static int
mt753x_phy_read_c45(struct mii_bus *bus, int port, int devad, int regnum)
{
	struct mt7530_priv *priv = bus->priv;

	return priv->info->phy_read_c45(priv, port, devad, regnum);
}

static int
mt753x_phy_write_c22(struct mii_bus *bus, int port, int regnum, u16 val)
{
	struct mt7530_priv *priv = bus->priv;

	return priv->info->phy_write_c22(priv, port, regnum, val);
}

static int
mt753x_phy_write_c45(struct mii_bus *bus, int port, int devad, int regnum,
		     u16 val)
{
	struct mt7530_priv *priv = bus->priv;

	return priv->info->phy_write_c45(priv, port, devad, regnum, val);
}

static void
mt7530_get_strings(struct dsa_switch *ds, int port, u32 stringset,
		   uint8_t *data)
{
	int i;

	if (stringset != ETH_SS_STATS)
		return;

	for (i = 0; i < ARRAY_SIZE(mt7530_mib); i++)
		ethtool_puts(&data, mt7530_mib[i].name);
}

static void
mt7530_get_ethtool_stats(struct dsa_switch *ds, int port,
			 uint64_t *data)
{
	struct mt7530_priv *priv = ds->priv;
	const struct mt7530_mib_desc *mib;
	u32 reg, i;
	u64 hi;

	for (i = 0; i < ARRAY_SIZE(mt7530_mib); i++) {
		mib = &mt7530_mib[i];
		reg = MT7530_PORT_MIB_COUNTER(port) + mib->offset;

		data[i] = mt7530_read(priv, reg);
		if (mib->size == 2) {
			hi = mt7530_read(priv, reg + 4);
			data[i] |= hi << 32;
		}
	}
}

static int
mt7530_get_sset_count(struct dsa_switch *ds, int port, int sset)
{
	if (sset != ETH_SS_STATS)
		return 0;

	return ARRAY_SIZE(mt7530_mib);
}

static int
mt7530_set_ageing_time(struct dsa_switch *ds, unsigned int msecs)
{
	struct mt7530_priv *priv = ds->priv;
	unsigned int secs = msecs / 1000;
	unsigned int tmp_age_count;
	unsigned int error = -1;
	unsigned int age_count;
	unsigned int age_unit;

	/* Applied timer is (AGE_CNT + 1) * (AGE_UNIT + 1) seconds */
	if (secs < 1 || secs > (AGE_CNT_MAX + 1) * (AGE_UNIT_MAX + 1))
		return -ERANGE;

	/* iterate through all possible age_count to find the closest pair */
	for (tmp_age_count = 0; tmp_age_count <= AGE_CNT_MAX; ++tmp_age_count) {
		unsigned int tmp_age_unit = secs / (tmp_age_count + 1) - 1;

		if (tmp_age_unit <= AGE_UNIT_MAX) {
			unsigned int tmp_error = secs -
				(tmp_age_count + 1) * (tmp_age_unit + 1);

			/* found a closer pair */
			if (error > tmp_error) {
				error = tmp_error;
				age_count = tmp_age_count;
				age_unit = tmp_age_unit;
			}

			/* found the exact match, so break the loop */
			if (!error)
				break;
		}
	}

	mt7530_write(priv, MT7530_AAC, AGE_CNT(age_count) | AGE_UNIT(age_unit));

	return 0;
}

static const char *mt7530_p5_mode_str(unsigned int mode)
{
	switch (mode) {
	case MUX_PHY_P0:
		return "MUX PHY P0";
	case MUX_PHY_P4:
		return "MUX PHY P4";
	default:
		return "GMAC5";
	}
}

static void mt7530_setup_port5(struct dsa_switch *ds, phy_interface_t interface)
{
	struct mt7530_priv *priv = ds->priv;
	u8 tx_delay = 0;
	int val;

	mutex_lock(&priv->reg_mutex);

	val = mt7530_read(priv, MT753X_MTRAP);

	val &= ~MT7530_P5_PHY0_SEL & ~MT7530_P5_MAC_SEL & ~MT7530_P5_RGMII_MODE;

	switch (priv->p5_mode) {
	/* MUX_PHY_P0: P0 -> P5 -> SoC MAC */
	case MUX_PHY_P0:
		val |= MT7530_P5_PHY0_SEL;
		fallthrough;

	/* MUX_PHY_P4: P4 -> P5 -> SoC MAC */
	case MUX_PHY_P4:
		/* Setup the MAC by default for the cpu port */
		mt7530_write(priv, MT753X_PMCR_P(5), 0x56300);
		break;

	/* GMAC5: P5 -> SoC MAC or external PHY */
	default:
		val |= MT7530_P5_MAC_SEL;
		break;
	}

	/* Setup RGMII settings */
	if (phy_interface_mode_is_rgmii(interface)) {
		val |= MT7530_P5_RGMII_MODE;

		/* P5 RGMII RX Clock Control: delay setting for 1000M */
		mt7530_write(priv, MT7530_P5RGMIIRXCR, CSR_RGMII_EDGE_ALIGN);

		/* Don't set delay in DSA mode */
		if (!dsa_is_dsa_port(priv->ds, 5) &&
		    (interface == PHY_INTERFACE_MODE_RGMII_TXID ||
		     interface == PHY_INTERFACE_MODE_RGMII_ID))
			tx_delay = 4; /* n * 0.5 ns */

		/* P5 RGMII TX Clock Control: delay x */
		mt7530_write(priv, MT7530_P5RGMIITXCR,
			     CSR_RGMII_TXC_CFG(0x10 + tx_delay));

		/* reduce P5 RGMII Tx driving, 8mA */
		mt7530_write(priv, MT7530_IO_DRV_CR,
			     P5_IO_CLK_DRV(1) | P5_IO_DATA_DRV(1));
	}

	mt7530_write(priv, MT753X_MTRAP, val);

	dev_dbg(ds->dev, "Setup P5, HWTRAP=0x%x, mode=%s, phy-mode=%s\n", val,
		mt7530_p5_mode_str(priv->p5_mode), phy_modes(interface));

	mutex_unlock(&priv->reg_mutex);
}

/* In Clause 5 of IEEE Std 802-2014, two sublayers of the data link layer (DLL)
 * of the Open Systems Interconnection basic reference model (OSI/RM) are
 * described; the medium access control (MAC) and logical link control (LLC)
 * sublayers. The MAC sublayer is the one facing the physical layer.
 *
 * In 8.2 of IEEE Std 802.1Q-2022, the Bridge architecture is described. A
 * Bridge component comprises a MAC Relay Entity for interconnecting the Ports
 * of the Bridge, at least two Ports, and higher layer entities with at least a
 * Spanning Tree Protocol Entity included.
 *
 * Each Bridge Port also functions as an end station and shall provide the MAC
 * Service to an LLC Entity. Each instance of the MAC Service is provided to a
 * distinct LLC Entity that supports protocol identification, multiplexing, and
 * demultiplexing, for protocol data unit (PDU) transmission and reception by
 * one or more higher layer entities.
 *
 * It is described in 8.13.9 of IEEE Std 802.1Q-2022 that in a Bridge, the LLC
 * Entity associated with each Bridge Port is modeled as being directly
 * connected to the attached Local Area Network (LAN).
 *
 * On the switch with CPU port architecture, CPU port functions as Management
 * Port, and the Management Port functionality is provided by software which
 * functions as an end station. Software is connected to an IEEE 802 LAN that is
 * wholly contained within the system that incorporates the Bridge. Software
 * provides access to the LLC Entity associated with each Bridge Port by the
 * value of the source port field on the special tag on the frame received by
 * software.
 *
 * We call frames that carry control information to determine the active
 * topology and current extent of each Virtual Local Area Network (VLAN), i.e.,
 * spanning tree or Shortest Path Bridging (SPB) and Multiple VLAN Registration
 * Protocol Data Units (MVRPDUs), and frames from other link constrained
 * protocols, such as Extensible Authentication Protocol over LAN (EAPOL) and
 * Link Layer Discovery Protocol (LLDP), link-local frames. They are not
 * forwarded by a Bridge. Permanently configured entries in the filtering
 * database (FDB) ensure that such frames are discarded by the Forwarding
 * Process. In 8.6.3 of IEEE Std 802.1Q-2022, this is described in detail:
 *
 * Each of the reserved MAC addresses specified in Table 8-1
 * (01-80-C2-00-00-[00,01,02,03,04,05,06,07,08,09,0A,0B,0C,0D,0E,0F]) shall be
 * permanently configured in the FDB in C-VLAN components and ERs.
 *
 * Each of the reserved MAC addresses specified in Table 8-2
 * (01-80-C2-00-00-[01,02,03,04,05,06,07,08,09,0A,0E]) shall be permanently
 * configured in the FDB in S-VLAN components.
 *
 * Each of the reserved MAC addresses specified in Table 8-3
 * (01-80-C2-00-00-[01,02,04,0E]) shall be permanently configured in the FDB in
 * TPMR components.
 *
 * The FDB entries for reserved MAC addresses shall specify filtering for all
 * Bridge Ports and all VIDs. Management shall not provide the capability to
 * modify or remove entries for reserved MAC addresses.
 *
 * The addresses in Table 8-1, Table 8-2, and Table 8-3 determine the scope of
 * propagation of PDUs within a Bridged Network, as follows:
 *
 *   The Nearest Bridge group address (01-80-C2-00-00-0E) is an address that no
 *   conformant Two-Port MAC Relay (TPMR) component, Service VLAN (S-VLAN)
 *   component, Customer VLAN (C-VLAN) component, or MAC Bridge can forward.
 *   PDUs transmitted using this destination address, or any other addresses
 *   that appear in Table 8-1, Table 8-2, and Table 8-3
 *   (01-80-C2-00-00-[00,01,02,03,04,05,06,07,08,09,0A,0B,0C,0D,0E,0F]), can
 *   therefore travel no further than those stations that can be reached via a
 *   single individual LAN from the originating station.
 *
 *   The Nearest non-TPMR Bridge group address (01-80-C2-00-00-03), is an
 *   address that no conformant S-VLAN component, C-VLAN component, or MAC
 *   Bridge can forward; however, this address is relayed by a TPMR component.
 *   PDUs using this destination address, or any of the other addresses that
 *   appear in both Table 8-1 and Table 8-2 but not in Table 8-3
 *   (01-80-C2-00-00-[00,03,05,06,07,08,09,0A,0B,0C,0D,0F]), will be relayed by
 *   any TPMRs but will propagate no further than the nearest S-VLAN component,
 *   C-VLAN component, or MAC Bridge.
 *
 *   The Nearest Customer Bridge group address (01-80-C2-00-00-00) is an address
 *   that no conformant C-VLAN component, MAC Bridge can forward; however, it is
 *   relayed by TPMR components and S-VLAN components. PDUs using this
 *   destination address, or any of the other addresses that appear in Table 8-1
 *   but not in either Table 8-2 or Table 8-3 (01-80-C2-00-00-[00,0B,0C,0D,0F]),
 *   will be relayed by TPMR components and S-VLAN components but will propagate
 *   no further than the nearest C-VLAN component or MAC Bridge.
 *
 * Because the LLC Entity associated with each Bridge Port is provided via CPU
 * port, we must not filter these frames but forward them to CPU port.
 *
 * In a Bridge, the transmission Port is majorly decided by ingress and egress
 * rules, FDB, and spanning tree Port State functions of the Forwarding Process.
 * For link-local frames, only CPU port should be designated as destination port
 * in the FDB, and the other functions of the Forwarding Process must not
 * interfere with the decision of the transmission Port. We call this process
 * trapping frames to CPU port.
 *
 * Therefore, on the switch with CPU port architecture, link-local frames must
 * be trapped to CPU port, and certain link-local frames received by a Port of a
 * Bridge comprising a TPMR component or an S-VLAN component must be excluded
 * from it.
 *
 * A Bridge of the switch with CPU port architecture cannot comprise a Two-Port
 * MAC Relay (TPMR) component as a TPMR component supports only a subset of the
 * functionality of a MAC Bridge. A Bridge comprising two Ports (Management Port
 * doesn't count) of this architecture will either function as a standard MAC
 * Bridge or a standard VLAN Bridge.
 *
 * Therefore, a Bridge of this architecture can only comprise S-VLAN components,
 * C-VLAN components, or MAC Bridge components. Since there's no TPMR component,
 * we don't need to relay PDUs using the destination addresses specified on the
 * Nearest non-TPMR section, and the proportion of the Nearest Customer Bridge
 * section where they must be relayed by TPMR components.
 *
 * One option to trap link-local frames to CPU port is to add static FDB entries
 * with CPU port designated as destination port. However, because that
 * Independent VLAN Learning (IVL) is being used on every VID, each entry only
 * applies to a single VLAN Identifier (VID). For a Bridge comprising a MAC
 * Bridge component or a C-VLAN component, there would have to be 16 times 4096
 * entries. This switch intellectual property can only hold a maximum of 2048
 * entries. Using this option, there also isn't a mechanism to prevent
 * link-local frames from being discarded when the spanning tree Port State of
 * the reception Port is discarding.
 *
 * The remaining option is to utilise the BPC, RGAC1, RGAC2, RGAC3, and RGAC4
 * registers. Whilst this applies to every VID, it doesn't contain all of the
 * reserved MAC addresses without affecting the remaining Standard Group MAC
 * Addresses. The REV_UN frame tag utilised using the RGAC4 register covers the
 * remaining 01-80-C2-00-00-[04,05,06,07,08,09,0A,0B,0C,0D,0F] destination
 * addresses. It also includes the 01-80-C2-00-00-22 to 01-80-C2-00-00-FF
 * destination addresses which may be relayed by MAC Bridges or VLAN Bridges.
 * The latter option provides better but not complete conformance.
 *
 * This switch intellectual property also does not provide a mechanism to trap
 * link-local frames with specific destination addresses to CPU port by Bridge,
 * to conform to the filtering rules for the distinct Bridge components.
 *
 * Therefore, regardless of the type of the Bridge component, link-local frames
 * with these destination addresses will be trapped to CPU port:
 *
 * 01-80-C2-00-00-[00,01,02,03,0E]
 *
 * In a Bridge comprising a MAC Bridge component or a C-VLAN component:
 *
 *   Link-local frames with these destination addresses won't be trapped to CPU
 *   port which won't conform to IEEE Std 802.1Q-2022:
 *
 *   01-80-C2-00-00-[04,05,06,07,08,09,0A,0B,0C,0D,0F]
 *
 * In a Bridge comprising an S-VLAN component:
 *
 *   Link-local frames with these destination addresses will be trapped to CPU
 *   port which won't conform to IEEE Std 802.1Q-2022:
 *
 *   01-80-C2-00-00-00
 *
 *   Link-local frames with these destination addresses won't be trapped to CPU
 *   port which won't conform to IEEE Std 802.1Q-2022:
 *
 *   01-80-C2-00-00-[04,05,06,07,08,09,0A]
 *
 * To trap link-local frames to CPU port as conformant as this switch
 * intellectual property can allow, link-local frames are made to be regarded as
 * Bridge Protocol Data Units (BPDUs). This is because this switch intellectual
 * property only lets the frames regarded as BPDUs bypass the spanning tree Port
 * State function of the Forwarding Process.
 *
 * The only remaining interference is the ingress rules. When the reception Port
 * has no PVID assigned on software, VLAN-untagged frames won't be allowed in.
 * There doesn't seem to be a mechanism on the switch intellectual property to
 * have link-local frames bypass this function of the Forwarding Process.
 */
static void
mt753x_trap_frames(struct mt7530_priv *priv)
{
	/* Trap 802.1X PAE frames and BPDUs to the CPU port(s) and egress them
	 * VLAN-untagged.
	 */
	mt7530_rmw(priv, MT753X_BPC,
		   PAE_BPDU_FR | PAE_EG_TAG_MASK | PAE_PORT_FW_MASK |
			   BPDU_EG_TAG_MASK | BPDU_PORT_FW_MASK,
		   PAE_BPDU_FR | PAE_EG_TAG(MT7530_VLAN_EG_UNTAGGED) |
			   PAE_PORT_FW(TO_CPU_FW_CPU_ONLY) |
			   BPDU_EG_TAG(MT7530_VLAN_EG_UNTAGGED) |
			   TO_CPU_FW_CPU_ONLY);

	/* Trap frames with :01 and :02 MAC DAs to the CPU port(s) and egress
	 * them VLAN-untagged.
	 */
	mt7530_rmw(priv, MT753X_RGAC1,
		   R02_BPDU_FR | R02_EG_TAG_MASK | R02_PORT_FW_MASK |
			   R01_BPDU_FR | R01_EG_TAG_MASK | R01_PORT_FW_MASK,
		   R02_BPDU_FR | R02_EG_TAG(MT7530_VLAN_EG_UNTAGGED) |
			   R02_PORT_FW(TO_CPU_FW_CPU_ONLY) | R01_BPDU_FR |
			   R01_EG_TAG(MT7530_VLAN_EG_UNTAGGED) |
			   TO_CPU_FW_CPU_ONLY);

	/* Trap frames with :03 and :0E MAC DAs to the CPU port(s) and egress
	 * them VLAN-untagged.
	 */
	mt7530_rmw(priv, MT753X_RGAC2,
		   R0E_BPDU_FR | R0E_EG_TAG_MASK | R0E_PORT_FW_MASK |
			   R03_BPDU_FR | R03_EG_TAG_MASK | R03_PORT_FW_MASK,
		   R0E_BPDU_FR | R0E_EG_TAG(MT7530_VLAN_EG_UNTAGGED) |
			   R0E_PORT_FW(TO_CPU_FW_CPU_ONLY) | R03_BPDU_FR |
			   R03_EG_TAG(MT7530_VLAN_EG_UNTAGGED) |
			   TO_CPU_FW_CPU_ONLY);
}

static void
mt753x_cpu_port_enable(struct dsa_switch *ds, int port)
{
	struct mt7530_priv *priv = ds->priv;

	/* Enable Mediatek header mode on the cpu port */
	mt7530_write(priv, MT7530_PVC_P(port),
		     PORT_SPEC_TAG);

	/* Enable flooding on the CPU port */
	mt7530_set(priv, MT753X_MFC, BC_FFP(BIT(port)) | UNM_FFP(BIT(port)) |
		   UNU_FFP(BIT(port)));

	/* Add the CPU port to the CPU port bitmap for MT7531 and the switch on
	 * the MT7988 SoC. Trapped frames will be forwarded to the CPU port that
	 * is affine to the inbound user port.
	 */
	if (priv->id == ID_MT7531 || priv->id == ID_MT7988 ||
	    priv->id == ID_EN7581)
		mt7530_set(priv, MT7531_CFC, MT7531_CPU_PMAP(BIT(port)));

	/* CPU port gets connected to all user ports of
	 * the switch.
	 */
	mt7530_write(priv, MT7530_PCR_P(port),
		     PCR_MATRIX(dsa_user_ports(priv->ds)));

	/* Set to fallback mode for independent VLAN learning */
	mt7530_rmw(priv, MT7530_PCR_P(port), PCR_PORT_VLAN_MASK,
		   MT7530_PORT_FALLBACK_MODE);
}

static int
mt7530_port_enable(struct dsa_switch *ds, int port,
		   struct phy_device *phy)
{
	struct dsa_port *dp = dsa_to_port(ds, port);
	struct mt7530_priv *priv = ds->priv;

	mutex_lock(&priv->reg_mutex);

	/* Allow the user port gets connected to the cpu port and also
	 * restore the port matrix if the port is the member of a certain
	 * bridge.
	 */
	if (dsa_port_is_user(dp)) {
		struct dsa_port *cpu_dp = dp->cpu_dp;

		priv->ports[port].pm |= PCR_MATRIX(BIT(cpu_dp->index));
	}
	priv->ports[port].enable = true;
	mt7530_rmw(priv, MT7530_PCR_P(port), PCR_MATRIX_MASK,
		   priv->ports[port].pm);

	mutex_unlock(&priv->reg_mutex);

	if (priv->id != ID_MT7530 && priv->id != ID_MT7621)
		return 0;

	if (port == 5)
		mt7530_clear(priv, MT753X_MTRAP, MT7530_P5_DIS);
	else if (port == 6)
		mt7530_clear(priv, MT753X_MTRAP, MT7530_P6_DIS);

	return 0;
}

static void
mt7530_port_disable(struct dsa_switch *ds, int port)
{
	struct mt7530_priv *priv = ds->priv;

	mutex_lock(&priv->reg_mutex);

	/* Clear up all port matrix which could be restored in the next
	 * enablement for the port.
	 */
	priv->ports[port].enable = false;
	mt7530_rmw(priv, MT7530_PCR_P(port), PCR_MATRIX_MASK,
		   PCR_MATRIX_CLR);

	mutex_unlock(&priv->reg_mutex);

	if (priv->id != ID_MT7530 && priv->id != ID_MT7621)
		return;

	/* Do not set MT7530_P5_DIS when port 5 is being used for PHY muxing. */
	if (port == 5 && priv->p5_mode == GMAC5)
		mt7530_set(priv, MT753X_MTRAP, MT7530_P5_DIS);
	else if (port == 6)
		mt7530_set(priv, MT753X_MTRAP, MT7530_P6_DIS);
}

static int
mt7530_port_change_mtu(struct dsa_switch *ds, int port, int new_mtu)
{
	struct mt7530_priv *priv = ds->priv;
	int length;
	u32 val;

	/* When a new MTU is set, DSA always set the CPU port's MTU to the
	 * largest MTU of the user ports. Because the switch only has a global
	 * RX length register, only allowing CPU port here is enough.
	 */
	if (!dsa_is_cpu_port(ds, port))
		return 0;

	mt7530_mutex_lock(priv);

	val = mt7530_mii_read(priv, MT7530_GMACCR);
	val &= ~MAX_RX_PKT_LEN_MASK;

	/* RX length also includes Ethernet header, MTK tag, and FCS length */
	length = new_mtu + ETH_HLEN + MTK_HDR_LEN + ETH_FCS_LEN;
	if (length <= 1522) {
		val |= MAX_RX_PKT_LEN_1522;
	} else if (length <= 1536) {
		val |= MAX_RX_PKT_LEN_1536;
	} else if (length <= 1552) {
		val |= MAX_RX_PKT_LEN_1552;
	} else {
		val &= ~MAX_RX_JUMBO_MASK;
		val |= MAX_RX_JUMBO(DIV_ROUND_UP(length, 1024));
		val |= MAX_RX_PKT_LEN_JUMBO;
	}

	mt7530_mii_write(priv, MT7530_GMACCR, val);

	mt7530_mutex_unlock(priv);

	return 0;
}

static int
mt7530_port_max_mtu(struct dsa_switch *ds, int port)
{
	return MT7530_MAX_MTU;
}

static void
mt7530_stp_state_set(struct dsa_switch *ds, int port, u8 state)
{
	struct mt7530_priv *priv = ds->priv;
	u32 stp_state;

	switch (state) {
	case BR_STATE_DISABLED:
		stp_state = MT7530_STP_DISABLED;
		break;
	case BR_STATE_BLOCKING:
		stp_state = MT7530_STP_BLOCKING;
		break;
	case BR_STATE_LISTENING:
		stp_state = MT7530_STP_LISTENING;
		break;
	case BR_STATE_LEARNING:
		stp_state = MT7530_STP_LEARNING;
		break;
	case BR_STATE_FORWARDING:
	default:
		stp_state = MT7530_STP_FORWARDING;
		break;
	}

	mt7530_rmw(priv, MT7530_SSP_P(port), FID_PST_MASK(FID_BRIDGED),
		   FID_PST(FID_BRIDGED, stp_state));
}

static void mt7530_update_port_member(struct mt7530_priv *priv, int port,
				      const struct net_device *bridge_dev,
				      bool join) __must_hold(&priv->reg_mutex)
{
	struct dsa_port *dp = dsa_to_port(priv->ds, port), *other_dp;
	struct mt7530_port *p = &priv->ports[port], *other_p;
	struct dsa_port *cpu_dp = dp->cpu_dp;
	u32 port_bitmap = BIT(cpu_dp->index);
	int other_port;
	bool isolated;

	dsa_switch_for_each_user_port(other_dp, priv->ds) {
		other_port = other_dp->index;
		other_p = &priv->ports[other_port];

		if (dp == other_dp)
			continue;

		/* Add/remove this port to/from the port matrix of the other
		 * ports in the same bridge. If the port is disabled, port
		 * matrix is kept and not being setup until the port becomes
		 * enabled.
		 */
		if (!dsa_port_offloads_bridge_dev(other_dp, bridge_dev))
			continue;

		isolated = p->isolated && other_p->isolated;

		if (join && !isolated) {
			other_p->pm |= PCR_MATRIX(BIT(port));
			port_bitmap |= BIT(other_port);
		} else {
			other_p->pm &= ~PCR_MATRIX(BIT(port));
		}

		if (other_p->enable)
			mt7530_rmw(priv, MT7530_PCR_P(other_port),
				   PCR_MATRIX_MASK, other_p->pm);
	}

	/* Add/remove the all other ports to this port matrix. For !join
	 * (leaving the bridge), only the CPU port will remain in the port matrix
	 * of this port.
	 */
	p->pm = PCR_MATRIX(port_bitmap);
	if (priv->ports[port].enable)
		mt7530_rmw(priv, MT7530_PCR_P(port), PCR_MATRIX_MASK, p->pm);
}

static int
mt7530_port_pre_bridge_flags(struct dsa_switch *ds, int port,
			     struct switchdev_brport_flags flags,
			     struct netlink_ext_ack *extack)
{
	if (flags.mask & ~(BR_LEARNING | BR_FLOOD | BR_MCAST_FLOOD |
			   BR_BCAST_FLOOD | BR_ISOLATED))
		return -EINVAL;

	return 0;
}

static int
mt7530_port_bridge_flags(struct dsa_switch *ds, int port,
			 struct switchdev_brport_flags flags,
			 struct netlink_ext_ack *extack)
{
	struct mt7530_priv *priv = ds->priv;

	if (flags.mask & BR_LEARNING)
		mt7530_rmw(priv, MT7530_PSC_P(port), SA_DIS,
			   flags.val & BR_LEARNING ? 0 : SA_DIS);

	if (flags.mask & BR_FLOOD)
		mt7530_rmw(priv, MT753X_MFC, UNU_FFP(BIT(port)),
			   flags.val & BR_FLOOD ? UNU_FFP(BIT(port)) : 0);

	if (flags.mask & BR_MCAST_FLOOD)
		mt7530_rmw(priv, MT753X_MFC, UNM_FFP(BIT(port)),
			   flags.val & BR_MCAST_FLOOD ? UNM_FFP(BIT(port)) : 0);

	if (flags.mask & BR_BCAST_FLOOD)
		mt7530_rmw(priv, MT753X_MFC, BC_FFP(BIT(port)),
			   flags.val & BR_BCAST_FLOOD ? BC_FFP(BIT(port)) : 0);

	if (flags.mask & BR_ISOLATED) {
		struct dsa_port *dp = dsa_to_port(ds, port);
		struct net_device *bridge_dev = dsa_port_bridge_dev_get(dp);

		priv->ports[port].isolated = !!(flags.val & BR_ISOLATED);

		mutex_lock(&priv->reg_mutex);
		mt7530_update_port_member(priv, port, bridge_dev, true);
		mutex_unlock(&priv->reg_mutex);
	}

	return 0;
}

static int
mt7530_port_bridge_join(struct dsa_switch *ds, int port,
			struct dsa_bridge bridge, bool *tx_fwd_offload,
			struct netlink_ext_ack *extack)
{
	struct mt7530_priv *priv = ds->priv;

	mutex_lock(&priv->reg_mutex);

	mt7530_update_port_member(priv, port, bridge.dev, true);

	/* Set to fallback mode for independent VLAN learning */
	mt7530_rmw(priv, MT7530_PCR_P(port), PCR_PORT_VLAN_MASK,
		   MT7530_PORT_FALLBACK_MODE);

	mutex_unlock(&priv->reg_mutex);

	return 0;
}

static void
mt7530_port_set_vlan_unaware(struct dsa_switch *ds, int port)
{
	struct mt7530_priv *priv = ds->priv;
	bool all_user_ports_removed = true;
	int i;

	/* This is called after .port_bridge_leave when leaving a VLAN-aware
	 * bridge. Don't set standalone ports to fallback mode.
	 */
	if (dsa_port_bridge_dev_get(dsa_to_port(ds, port)))
		mt7530_rmw(priv, MT7530_PCR_P(port), PCR_PORT_VLAN_MASK,
			   MT7530_PORT_FALLBACK_MODE);

	mt7530_rmw(priv, MT7530_PVC_P(port),
		   VLAN_ATTR_MASK | PVC_EG_TAG_MASK | ACC_FRM_MASK,
		   VLAN_ATTR(MT7530_VLAN_TRANSPARENT) |
		   PVC_EG_TAG(MT7530_VLAN_EG_CONSISTENT) |
		   MT7530_VLAN_ACC_ALL);

	/* Set PVID to 0 */
	mt7530_rmw(priv, MT7530_PPBV1_P(port), G0_PORT_VID_MASK,
		   G0_PORT_VID_DEF);

	for (i = 0; i < priv->ds->num_ports; i++) {
		if (dsa_is_user_port(ds, i) &&
		    dsa_port_is_vlan_filtering(dsa_to_port(ds, i))) {
			all_user_ports_removed = false;
			break;
		}
	}

	/* CPU port also does the same thing until all user ports belonging to
	 * the CPU port get out of VLAN filtering mode.
	 */
	if (all_user_ports_removed) {
		struct dsa_port *dp = dsa_to_port(ds, port);
		struct dsa_port *cpu_dp = dp->cpu_dp;

		mt7530_write(priv, MT7530_PCR_P(cpu_dp->index),
			     PCR_MATRIX(dsa_user_ports(priv->ds)));
		mt7530_write(priv, MT7530_PVC_P(cpu_dp->index), PORT_SPEC_TAG
			     | PVC_EG_TAG(MT7530_VLAN_EG_CONSISTENT));
	}
}

static void
mt7530_port_set_vlan_aware(struct dsa_switch *ds, int port)
{
	struct mt7530_priv *priv = ds->priv;

	/* Trapped into security mode allows packet forwarding through VLAN
	 * table lookup.
	 */
	if (dsa_is_user_port(ds, port)) {
		mt7530_rmw(priv, MT7530_PCR_P(port), PCR_PORT_VLAN_MASK,
			   MT7530_PORT_SECURITY_MODE);
		mt7530_rmw(priv, MT7530_PPBV1_P(port), G0_PORT_VID_MASK,
			   G0_PORT_VID(priv->ports[port].pvid));

		/* Only accept tagged frames if PVID is not set */
		if (!priv->ports[port].pvid)
			mt7530_rmw(priv, MT7530_PVC_P(port), ACC_FRM_MASK,
				   MT7530_VLAN_ACC_TAGGED);

		/* Set the port as a user port which is to be able to recognize
		 * VID from incoming packets before fetching entry within the
		 * VLAN table.
		 */
		mt7530_rmw(priv, MT7530_PVC_P(port),
			   VLAN_ATTR_MASK | PVC_EG_TAG_MASK,
			   VLAN_ATTR(MT7530_VLAN_USER) |
			   PVC_EG_TAG(MT7530_VLAN_EG_DISABLED));
	} else {
		/* Also set CPU ports to the "user" VLAN port attribute, to
		 * allow VLAN classification, but keep the EG_TAG attribute as
		 * "consistent" (i.o.w. don't change its value) for packets
		 * received by the switch from the CPU, so that tagged packets
		 * are forwarded to user ports as tagged, and untagged as
		 * untagged.
		 */
		mt7530_rmw(priv, MT7530_PVC_P(port), VLAN_ATTR_MASK,
			   VLAN_ATTR(MT7530_VLAN_USER));
	}
}

static void
mt7530_port_bridge_leave(struct dsa_switch *ds, int port,
			 struct dsa_bridge bridge)
{
	struct mt7530_priv *priv = ds->priv;

	mutex_lock(&priv->reg_mutex);

	mt7530_update_port_member(priv, port, bridge.dev, false);

	/* When a port is removed from the bridge, the port would be set up
	 * back to the default as is at initial boot which is a VLAN-unaware
	 * port.
	 */
	mt7530_rmw(priv, MT7530_PCR_P(port), PCR_PORT_VLAN_MASK,
		   MT7530_PORT_MATRIX_MODE);

	mutex_unlock(&priv->reg_mutex);
}

static int
mt7530_port_fdb_add(struct dsa_switch *ds, int port,
		    const unsigned char *addr, u16 vid,
		    struct dsa_db db)
{
	struct mt7530_priv *priv = ds->priv;
	int ret;
	u8 port_mask = BIT(port);

	mutex_lock(&priv->reg_mutex);
	mt7530_fdb_write(priv, vid, port_mask, addr, -1, STATIC_ENT);
	ret = mt7530_fdb_cmd(priv, MT7530_FDB_WRITE, NULL);
	mutex_unlock(&priv->reg_mutex);

	return ret;
}

static int
mt7530_port_fdb_del(struct dsa_switch *ds, int port,
		    const unsigned char *addr, u16 vid,
		    struct dsa_db db)
{
	struct mt7530_priv *priv = ds->priv;
	int ret;
	u8 port_mask = BIT(port);

	mutex_lock(&priv->reg_mutex);
	mt7530_fdb_write(priv, vid, port_mask, addr, -1, STATIC_EMP);
	ret = mt7530_fdb_cmd(priv, MT7530_FDB_WRITE, NULL);
	mutex_unlock(&priv->reg_mutex);

	return ret;
}

static int
mt7530_port_fdb_dump(struct dsa_switch *ds, int port,
		     dsa_fdb_dump_cb_t *cb, void *data)
{
	struct mt7530_priv *priv = ds->priv;
	struct mt7530_fdb _fdb = { 0 };
	int cnt = MT7530_NUM_FDB_RECORDS;
	int ret = 0;
	u32 rsp = 0;

	mutex_lock(&priv->reg_mutex);

	ret = mt7530_fdb_cmd(priv, MT7530_FDB_START, &rsp);
	if (ret < 0)
		goto err;

	do {
		if (rsp & ATC_SRCH_HIT) {
			mt7530_fdb_read(priv, &_fdb);
			if (_fdb.port_mask & BIT(port)) {
				ret = cb(_fdb.mac, _fdb.vid, _fdb.noarp,
					 data);
				if (ret < 0)
					break;
			}
		}
	} while (--cnt &&
		 !(rsp & ATC_SRCH_END) &&
		 !mt7530_fdb_cmd(priv, MT7530_FDB_NEXT, &rsp));
err:
	mutex_unlock(&priv->reg_mutex);

	return 0;
}

static int
mt7530_port_mdb_add(struct dsa_switch *ds, int port,
		    const struct switchdev_obj_port_mdb *mdb,
		    struct dsa_db db)
{
	struct mt7530_priv *priv = ds->priv;
	const u8 *addr = mdb->addr;
	u16 vid = mdb->vid;
	u8 port_mask = 0;
	int ret;

	mutex_lock(&priv->reg_mutex);

	mt7530_fdb_write(priv, vid, 0, addr, 0, STATIC_EMP);
	if (!mt7530_fdb_cmd(priv, MT7530_FDB_READ, NULL))
		port_mask = (mt7530_read(priv, MT7530_ATRD) >> PORT_MAP)
			    & PORT_MAP_MASK;

	port_mask |= BIT(port);
	mt7530_fdb_write(priv, vid, port_mask, addr, -1, STATIC_ENT);
	ret = mt7530_fdb_cmd(priv, MT7530_FDB_WRITE, NULL);

	mutex_unlock(&priv->reg_mutex);

	return ret;
}

static int
mt7530_port_mdb_del(struct dsa_switch *ds, int port,
		    const struct switchdev_obj_port_mdb *mdb,
		    struct dsa_db db)
{
	struct mt7530_priv *priv = ds->priv;
	const u8 *addr = mdb->addr;
	u16 vid = mdb->vid;
	u8 port_mask = 0;
	int ret;

	mutex_lock(&priv->reg_mutex);

	mt7530_fdb_write(priv, vid, 0, addr, 0, STATIC_EMP);
	if (!mt7530_fdb_cmd(priv, MT7530_FDB_READ, NULL))
		port_mask = (mt7530_read(priv, MT7530_ATRD) >> PORT_MAP)
			    & PORT_MAP_MASK;

	port_mask &= ~BIT(port);
	mt7530_fdb_write(priv, vid, port_mask, addr, -1,
			 port_mask ? STATIC_ENT : STATIC_EMP);
	ret = mt7530_fdb_cmd(priv, MT7530_FDB_WRITE, NULL);

	mutex_unlock(&priv->reg_mutex);

	return ret;
}

static int
mt7530_vlan_cmd(struct mt7530_priv *priv, enum mt7530_vlan_cmd cmd, u16 vid)
{
	struct mt7530_dummy_poll p;
	u32 val;
	int ret;

	val = VTCR_BUSY | VTCR_FUNC(cmd) | vid;
	mt7530_write(priv, MT7530_VTCR, val);

	INIT_MT7530_DUMMY_POLL(&p, priv, MT7530_VTCR);
	ret = readx_poll_timeout(_mt7530_read, &p, val,
				 !(val & VTCR_BUSY), 20, 20000);
	if (ret < 0) {
		dev_err(priv->dev, "poll timeout\n");
		return ret;
	}

	val = mt7530_read(priv, MT7530_VTCR);
	if (val & VTCR_INVALID) {
		dev_err(priv->dev, "read VTCR invalid\n");
		return -EINVAL;
	}

	return 0;
}

static int
mt7530_port_vlan_filtering(struct dsa_switch *ds, int port, bool vlan_filtering,
			   struct netlink_ext_ack *extack)
{
	struct dsa_port *dp = dsa_to_port(ds, port);
	struct dsa_port *cpu_dp = dp->cpu_dp;

	if (vlan_filtering) {
		/* The port is being kept as VLAN-unaware port when bridge is
		 * set up with vlan_filtering not being set, Otherwise, the
		 * port and the corresponding CPU port is required the setup
		 * for becoming a VLAN-aware port.
		 */
		mt7530_port_set_vlan_aware(ds, port);
		mt7530_port_set_vlan_aware(ds, cpu_dp->index);
	} else {
		mt7530_port_set_vlan_unaware(ds, port);
	}

	return 0;
}

static void
mt7530_hw_vlan_add(struct mt7530_priv *priv,
		   struct mt7530_hw_vlan_entry *entry)
{
	struct dsa_port *dp = dsa_to_port(priv->ds, entry->port);
	u8 new_members;
	u32 val;

	new_members = entry->old_members | BIT(entry->port);

	/* Validate the entry with independent learning, create egress tag per
	 * VLAN and joining the port as one of the port members.
	 */
	val = IVL_MAC | VTAG_EN | PORT_MEM(new_members) | FID(FID_BRIDGED) |
	      VLAN_VALID;
	mt7530_write(priv, MT7530_VAWD1, val);

	/* Decide whether adding tag or not for those outgoing packets from the
	 * port inside the VLAN.
	 * CPU port is always taken as a tagged port for serving more than one
	 * VLANs across and also being applied with egress type stack mode for
	 * that VLAN tags would be appended after hardware special tag used as
	 * DSA tag.
	 */
	if (dsa_port_is_cpu(dp))
		val = MT7530_VLAN_EGRESS_STACK;
	else if (entry->untagged)
		val = MT7530_VLAN_EGRESS_UNTAG;
	else
		val = MT7530_VLAN_EGRESS_TAG;
	mt7530_rmw(priv, MT7530_VAWD2,
		   ETAG_CTRL_P_MASK(entry->port),
		   ETAG_CTRL_P(entry->port, val));
}

static void
mt7530_hw_vlan_del(struct mt7530_priv *priv,
		   struct mt7530_hw_vlan_entry *entry)
{
	u8 new_members;
	u32 val;

	new_members = entry->old_members & ~BIT(entry->port);

	val = mt7530_read(priv, MT7530_VAWD1);
	if (!(val & VLAN_VALID)) {
		dev_err(priv->dev,
			"Cannot be deleted due to invalid entry\n");
		return;
	}

	if (new_members) {
		val = IVL_MAC | VTAG_EN | PORT_MEM(new_members) |
		      VLAN_VALID;
		mt7530_write(priv, MT7530_VAWD1, val);
	} else {
		mt7530_write(priv, MT7530_VAWD1, 0);
		mt7530_write(priv, MT7530_VAWD2, 0);
	}
}

static void
mt7530_hw_vlan_update(struct mt7530_priv *priv, u16 vid,
		      struct mt7530_hw_vlan_entry *entry,
		      mt7530_vlan_op vlan_op)
{
	u32 val;

	/* Fetch entry */
	mt7530_vlan_cmd(priv, MT7530_VTCR_RD_VID, vid);

	val = mt7530_read(priv, MT7530_VAWD1);

	entry->old_members = (val >> PORT_MEM_SHFT) & PORT_MEM_MASK;

	/* Manipulate entry */
	vlan_op(priv, entry);

	/* Flush result to hardware */
	mt7530_vlan_cmd(priv, MT7530_VTCR_WR_VID, vid);
}

static int
mt7530_setup_vlan0(struct mt7530_priv *priv)
{
	u32 val;

	/* Validate the entry with independent learning, keep the original
	 * ingress tag attribute.
	 */
	val = IVL_MAC | EG_CON | PORT_MEM(MT7530_ALL_MEMBERS) | FID(FID_BRIDGED) |
	      VLAN_VALID;
	mt7530_write(priv, MT7530_VAWD1, val);

	return mt7530_vlan_cmd(priv, MT7530_VTCR_WR_VID, 0);
}

static int
mt7530_port_vlan_add(struct dsa_switch *ds, int port,
		     const struct switchdev_obj_port_vlan *vlan,
		     struct netlink_ext_ack *extack)
{
	bool untagged = vlan->flags & BRIDGE_VLAN_INFO_UNTAGGED;
	bool pvid = vlan->flags & BRIDGE_VLAN_INFO_PVID;
	struct mt7530_hw_vlan_entry new_entry;
	struct mt7530_priv *priv = ds->priv;

	mutex_lock(&priv->reg_mutex);

	mt7530_hw_vlan_entry_init(&new_entry, port, untagged);
	mt7530_hw_vlan_update(priv, vlan->vid, &new_entry, mt7530_hw_vlan_add);

	if (pvid) {
		priv->ports[port].pvid = vlan->vid;

		/* Accept all frames if PVID is set */
		mt7530_rmw(priv, MT7530_PVC_P(port), ACC_FRM_MASK,
			   MT7530_VLAN_ACC_ALL);

		/* Only configure PVID if VLAN filtering is enabled */
		if (dsa_port_is_vlan_filtering(dsa_to_port(ds, port)))
			mt7530_rmw(priv, MT7530_PPBV1_P(port),
				   G0_PORT_VID_MASK,
				   G0_PORT_VID(vlan->vid));
	} else if (vlan->vid && priv->ports[port].pvid == vlan->vid) {
		/* This VLAN is overwritten without PVID, so unset it */
		priv->ports[port].pvid = G0_PORT_VID_DEF;

		/* Only accept tagged frames if the port is VLAN-aware */
		if (dsa_port_is_vlan_filtering(dsa_to_port(ds, port)))
			mt7530_rmw(priv, MT7530_PVC_P(port), ACC_FRM_MASK,
				   MT7530_VLAN_ACC_TAGGED);

		mt7530_rmw(priv, MT7530_PPBV1_P(port), G0_PORT_VID_MASK,
			   G0_PORT_VID_DEF);
	}

	mutex_unlock(&priv->reg_mutex);

	return 0;
}

static int
mt7530_port_vlan_del(struct dsa_switch *ds, int port,
		     const struct switchdev_obj_port_vlan *vlan)
{
	struct mt7530_hw_vlan_entry target_entry;
	struct mt7530_priv *priv = ds->priv;

	mutex_lock(&priv->reg_mutex);

	mt7530_hw_vlan_entry_init(&target_entry, port, 0);
	mt7530_hw_vlan_update(priv, vlan->vid, &target_entry,
			      mt7530_hw_vlan_del);

	/* PVID is being restored to the default whenever the PVID port
	 * is being removed from the VLAN.
	 */
	if (priv->ports[port].pvid == vlan->vid) {
		priv->ports[port].pvid = G0_PORT_VID_DEF;

		/* Only accept tagged frames if the port is VLAN-aware */
		if (dsa_port_is_vlan_filtering(dsa_to_port(ds, port)))
			mt7530_rmw(priv, MT7530_PVC_P(port), ACC_FRM_MASK,
				   MT7530_VLAN_ACC_TAGGED);

		mt7530_rmw(priv, MT7530_PPBV1_P(port), G0_PORT_VID_MASK,
			   G0_PORT_VID_DEF);
	}


	mutex_unlock(&priv->reg_mutex);

	return 0;
}

static int mt753x_port_mirror_add(struct dsa_switch *ds, int port,
				  struct dsa_mall_mirror_tc_entry *mirror,
				  bool ingress, struct netlink_ext_ack *extack)
{
	struct mt7530_priv *priv = ds->priv;
	int monitor_port;
	u32 val;

	/* Check for existent entry */
	if ((ingress ? priv->mirror_rx : priv->mirror_tx) & BIT(port))
		return -EEXIST;

	val = mt7530_read(priv, MT753X_MIRROR_REG(priv->id));

	/* MT7530 only supports one monitor port */
	monitor_port = MT753X_MIRROR_PORT_GET(priv->id, val);
	if (val & MT753X_MIRROR_EN(priv->id) &&
	    monitor_port != mirror->to_local_port)
		return -EEXIST;

	val |= MT753X_MIRROR_EN(priv->id);
	val &= ~MT753X_MIRROR_PORT_MASK(priv->id);
	val |= MT753X_MIRROR_PORT_SET(priv->id, mirror->to_local_port);
	mt7530_write(priv, MT753X_MIRROR_REG(priv->id), val);

	val = mt7530_read(priv, MT7530_PCR_P(port));
	if (ingress) {
		val |= PORT_RX_MIR;
		priv->mirror_rx |= BIT(port);
	} else {
		val |= PORT_TX_MIR;
		priv->mirror_tx |= BIT(port);
	}
	mt7530_write(priv, MT7530_PCR_P(port), val);

	return 0;
}

static void mt753x_port_mirror_del(struct dsa_switch *ds, int port,
				   struct dsa_mall_mirror_tc_entry *mirror)
{
	struct mt7530_priv *priv = ds->priv;
	u32 val;

	val = mt7530_read(priv, MT7530_PCR_P(port));
	if (mirror->ingress) {
		val &= ~PORT_RX_MIR;
		priv->mirror_rx &= ~BIT(port);
	} else {
		val &= ~PORT_TX_MIR;
		priv->mirror_tx &= ~BIT(port);
	}
	mt7530_write(priv, MT7530_PCR_P(port), val);

	if (!priv->mirror_rx && !priv->mirror_tx) {
		val = mt7530_read(priv, MT753X_MIRROR_REG(priv->id));
		val &= ~MT753X_MIRROR_EN(priv->id);
		mt7530_write(priv, MT753X_MIRROR_REG(priv->id), val);
	}
}

static enum dsa_tag_protocol
mtk_get_tag_protocol(struct dsa_switch *ds, int port,
		     enum dsa_tag_protocol mp)
{
	return DSA_TAG_PROTO_MTK;
}

#ifdef CONFIG_GPIOLIB
static inline u32
mt7530_gpio_to_bit(unsigned int offset)
{
	/* Map GPIO offset to register bit
	 * [ 2: 0]  port 0 LED 0..2 as GPIO 0..2
	 * [ 6: 4]  port 1 LED 0..2 as GPIO 3..5
	 * [10: 8]  port 2 LED 0..2 as GPIO 6..8
	 * [14:12]  port 3 LED 0..2 as GPIO 9..11
	 * [18:16]  port 4 LED 0..2 as GPIO 12..14
	 */
	return BIT(offset + offset / 3);
}

static int
mt7530_gpio_get(struct gpio_chip *gc, unsigned int offset)
{
	struct mt7530_priv *priv = gpiochip_get_data(gc);
	u32 bit = mt7530_gpio_to_bit(offset);

	return !!(mt7530_read(priv, MT7530_LED_GPIO_DATA) & bit);
}

static void
mt7530_gpio_set(struct gpio_chip *gc, unsigned int offset, int value)
{
	struct mt7530_priv *priv = gpiochip_get_data(gc);
	u32 bit = mt7530_gpio_to_bit(offset);

	if (value)
		mt7530_set(priv, MT7530_LED_GPIO_DATA, bit);
	else
		mt7530_clear(priv, MT7530_LED_GPIO_DATA, bit);
}

static int
mt7530_gpio_get_direction(struct gpio_chip *gc, unsigned int offset)
{
	struct mt7530_priv *priv = gpiochip_get_data(gc);
	u32 bit = mt7530_gpio_to_bit(offset);

	return (mt7530_read(priv, MT7530_LED_GPIO_DIR) & bit) ?
		GPIO_LINE_DIRECTION_OUT : GPIO_LINE_DIRECTION_IN;
}

static int
mt7530_gpio_direction_input(struct gpio_chip *gc, unsigned int offset)
{
	struct mt7530_priv *priv = gpiochip_get_data(gc);
	u32 bit = mt7530_gpio_to_bit(offset);

	mt7530_clear(priv, MT7530_LED_GPIO_OE, bit);
	mt7530_clear(priv, MT7530_LED_GPIO_DIR, bit);

	return 0;
}

static int
mt7530_gpio_direction_output(struct gpio_chip *gc, unsigned int offset, int value)
{
	struct mt7530_priv *priv = gpiochip_get_data(gc);
	u32 bit = mt7530_gpio_to_bit(offset);

	mt7530_set(priv, MT7530_LED_GPIO_DIR, bit);

	if (value)
		mt7530_set(priv, MT7530_LED_GPIO_DATA, bit);
	else
		mt7530_clear(priv, MT7530_LED_GPIO_DATA, bit);

	mt7530_set(priv, MT7530_LED_GPIO_OE, bit);

	return 0;
}

static int
mt7530_setup_gpio(struct mt7530_priv *priv)
{
	struct device *dev = priv->dev;
	struct gpio_chip *gc;

	gc = devm_kzalloc(dev, sizeof(*gc), GFP_KERNEL);
	if (!gc)
		return -ENOMEM;

	mt7530_write(priv, MT7530_LED_GPIO_OE, 0);
	mt7530_write(priv, MT7530_LED_GPIO_DIR, 0);
	mt7530_write(priv, MT7530_LED_IO_MODE, 0);

	gc->label = "mt7530";
	gc->parent = dev;
	gc->owner = THIS_MODULE;
	gc->get_direction = mt7530_gpio_get_direction;
	gc->direction_input = mt7530_gpio_direction_input;
	gc->direction_output = mt7530_gpio_direction_output;
	gc->get = mt7530_gpio_get;
	gc->set = mt7530_gpio_set;
	gc->base = -1;
	gc->ngpio = 15;
	gc->can_sleep = true;

	return devm_gpiochip_add_data(dev, gc, priv);
}
#endif /* CONFIG_GPIOLIB */

static void
mt7530_setup_mdio_irq(struct mt7530_priv *priv)
{
	struct dsa_switch *ds = priv->ds;
	int p;

	for (p = 0; p < MT7530_NUM_PHYS; p++) {
		if (BIT(p) & ds->phys_mii_mask) {
			unsigned int irq;

			irq = irq_create_mapping(priv->irq_domain, p);
			ds->user_mii_bus->irq[p] = irq;
		}
	}
}

static const struct regmap_irq mt7530_irqs[] = {
	REGMAP_IRQ_REG_LINE(0, 32),  /* PHY0_LC */
	REGMAP_IRQ_REG_LINE(1, 32),  /* PHY1_LC */
	REGMAP_IRQ_REG_LINE(2, 32),  /* PHY2_LC */
	REGMAP_IRQ_REG_LINE(3, 32),  /* PHY3_LC */
	REGMAP_IRQ_REG_LINE(4, 32),  /* PHY4_LC */
	REGMAP_IRQ_REG_LINE(5, 32),  /* PHY5_LC */
	REGMAP_IRQ_REG_LINE(6, 32),  /* PHY6_LC */
	REGMAP_IRQ_REG_LINE(16, 32), /* MAC_PC */
	REGMAP_IRQ_REG_LINE(17, 32), /* BMU */
	REGMAP_IRQ_REG_LINE(18, 32), /* MIB */
	REGMAP_IRQ_REG_LINE(22, 32), /* ARL_COL_FULL_COL */
	REGMAP_IRQ_REG_LINE(23, 32), /* ARL_COL_FULL */
	REGMAP_IRQ_REG_LINE(24, 32), /* ARL_TBL_ERR */
	REGMAP_IRQ_REG_LINE(25, 32), /* ARL_PKT_QERR */
	REGMAP_IRQ_REG_LINE(26, 32), /* ARL_EQ_ERR */
	REGMAP_IRQ_REG_LINE(27, 32), /* ARL_PKT_BC */
	REGMAP_IRQ_REG_LINE(28, 32), /* ARL_SEC_IG1X */
	REGMAP_IRQ_REG_LINE(29, 32), /* ARL_SEC_VLAN */
	REGMAP_IRQ_REG_LINE(30, 32), /* ARL_SEC_TAG */
	REGMAP_IRQ_REG_LINE(31, 32), /* ACL */
};

static const struct regmap_irq_chip mt7530_regmap_irq_chip = {
	.name = KBUILD_MODNAME,
	.status_base = MT7530_SYS_INT_STS,
	.unmask_base = MT7530_SYS_INT_EN,
	.ack_base = MT7530_SYS_INT_STS,
	.init_ack_masked = true,
	.irqs = mt7530_irqs,
	.num_irqs = ARRAY_SIZE(mt7530_irqs),
	.num_regs = 1,
};

static int
mt7530_setup_irq(struct mt7530_priv *priv)
{
	struct regmap_irq_chip_data *irq_data;
	struct device *dev = priv->dev;
	struct device_node *np = dev->of_node;
	int irq, ret;

	if (!of_property_read_bool(np, "interrupt-controller")) {
		dev_info(dev, "no interrupt support\n");
		return 0;
	}

	irq = of_irq_get(np, 0);
	if (irq <= 0) {
		dev_err(dev, "failed to get parent IRQ: %d\n", irq);
		return irq ? : -EINVAL;
	}

	/* This register must be set for MT7530 to properly fire interrupts */
	if (priv->id == ID_MT7530 || priv->id == ID_MT7621)
		mt7530_set(priv, MT7530_TOP_SIG_CTRL, TOP_SIG_CTRL_NORMAL);

	ret = devm_regmap_add_irq_chip_fwnode(dev, dev_fwnode(dev),
					      priv->regmap, irq,
					      IRQF_ONESHOT,
					      0, &mt7530_regmap_irq_chip,
					      &irq_data);
	if (ret)
		return ret;

	priv->irq_domain = regmap_irq_get_domain(irq_data);

	return 0;
}

static void
mt7530_free_mdio_irq(struct mt7530_priv *priv)
{
	int p;

	for (p = 0; p < MT7530_NUM_PHYS; p++) {
		if (BIT(p) & priv->ds->phys_mii_mask) {
			unsigned int irq;

			irq = irq_find_mapping(priv->irq_domain, p);
			irq_dispose_mapping(irq);
		}
	}
}

static int
mt7530_setup_mdio(struct mt7530_priv *priv)
{
	struct device_node *mnp, *np = priv->dev->of_node;
	struct dsa_switch *ds = priv->ds;
	struct device *dev = priv->dev;
	struct mii_bus *bus;
	static int idx;
	int ret = 0;

	mnp = of_get_child_by_name(np, "mdio");

	if (mnp && !of_device_is_available(mnp))
		goto out;

	bus = devm_mdiobus_alloc(dev);
	if (!bus) {
		ret = -ENOMEM;
		goto out;
	}

	if (!mnp)
		ds->user_mii_bus = bus;

	bus->priv = priv;
	bus->name = KBUILD_MODNAME "-mii";
	snprintf(bus->id, MII_BUS_ID_SIZE, KBUILD_MODNAME "-%d", idx++);
	bus->read = mt753x_phy_read_c22;
	bus->write = mt753x_phy_write_c22;
	bus->read_c45 = mt753x_phy_read_c45;
	bus->write_c45 = mt753x_phy_write_c45;
	bus->parent = dev;
	bus->phy_mask = ~ds->phys_mii_mask;

	if (priv->irq_domain && !mnp)
		mt7530_setup_mdio_irq(priv);

	ret = devm_of_mdiobus_register(dev, bus, mnp);
	if (ret) {
		dev_err(dev, "failed to register MDIO bus: %d\n", ret);
		if (priv->irq_domain && !mnp)
			mt7530_free_mdio_irq(priv);
	}

out:
	of_node_put(mnp);
	return ret;
}

static int
mt7530_setup(struct dsa_switch *ds)
{
	struct mt7530_priv *priv = ds->priv;
	struct device_node *dn = NULL;
	struct device_node *phy_node;
	struct device_node *mac_np;
	struct mt7530_dummy_poll p;
	phy_interface_t interface;
	struct dsa_port *cpu_dp;
	u32 id, val;
	int ret, i;

	/* The parent node of conduit netdev which holds the common system
	 * controller also is the container for two GMACs nodes representing
	 * as two netdev instances.
	 */
	dsa_switch_for_each_cpu_port(cpu_dp, ds) {
		dn = cpu_dp->conduit->dev.of_node->parent;
		/* It doesn't matter which CPU port is found first,
		 * their conduits should share the same parent OF node
		 */
		break;
	}

	if (!dn) {
		dev_err(ds->dev, "parent OF node of DSA conduit not found");
		return -EINVAL;
	}

	ds->assisted_learning_on_cpu_port = true;
	ds->mtu_enforcement_ingress = true;

	if (priv->id == ID_MT7530) {
		regulator_set_voltage(priv->core_pwr, 1000000, 1000000);
		ret = regulator_enable(priv->core_pwr);
		if (ret < 0) {
			dev_err(priv->dev,
				"Failed to enable core power: %d\n", ret);
			return ret;
		}

		regulator_set_voltage(priv->io_pwr, 3300000, 3300000);
		ret = regulator_enable(priv->io_pwr);
		if (ret < 0) {
			dev_err(priv->dev, "Failed to enable io pwr: %d\n",
				ret);
			return ret;
		}
	}

	/* Reset whole chip through gpio pin or memory-mapped registers for
	 * different type of hardware
	 */
	if (priv->mcm) {
		reset_control_assert(priv->rstc);
		usleep_range(5000, 5100);
		reset_control_deassert(priv->rstc);
	} else {
		gpiod_set_value_cansleep(priv->reset, 0);
		usleep_range(5000, 5100);
		gpiod_set_value_cansleep(priv->reset, 1);
	}

	/* Waiting for MT7530 got to stable */
	INIT_MT7530_DUMMY_POLL(&p, priv, MT753X_TRAP);
	ret = readx_poll_timeout(_mt7530_read, &p, val, val != 0,
				 20, 1000000);
	if (ret < 0) {
		dev_err(priv->dev, "reset timeout\n");
		return ret;
	}

	id = mt7530_read(priv, MT7530_CREV);
	id >>= CHIP_NAME_SHIFT;
	if (id != MT7530_ID) {
		dev_err(priv->dev, "chip %x can't be supported\n", id);
		return -ENODEV;
	}

	if ((val & MT7530_XTAL_MASK) == MT7530_XTAL_20MHZ) {
		dev_err(priv->dev,
			"MT7530 with a 20MHz XTAL is not supported!\n");
		return -EINVAL;
	}

	/* Reset the switch through internal reset */
	mt7530_write(priv, MT7530_SYS_CTRL,
		     SYS_CTRL_PHY_RST | SYS_CTRL_SW_RST |
		     SYS_CTRL_REG_RST);

	/* Lower Tx driving for TRGMII path */
	for (i = 0; i < NUM_TRGMII_CTRL; i++)
		mt7530_write(priv, MT7530_TRGMII_TD_ODT(i),
			     TD_DM_DRVP(8) | TD_DM_DRVN(8));

	for (i = 0; i < NUM_TRGMII_CTRL; i++)
		mt7530_rmw(priv, MT7530_TRGMII_RD(i),
			   RD_TAP_MASK, RD_TAP(16));

	/* Allow modifying the trap and directly access PHY registers via the
	 * MDIO bus the switch is on.
	 */
	mt7530_rmw(priv, MT753X_MTRAP, MT7530_CHG_TRAP |
		   MT7530_PHY_INDIRECT_ACCESS, MT7530_CHG_TRAP);

	if ((val & MT7530_XTAL_MASK) == MT7530_XTAL_40MHZ)
		mt7530_pll_setup(priv);

	mt753x_trap_frames(priv);

	/* Enable and reset MIB counters */
	mt7530_mib_reset(ds);

	for (i = 0; i < priv->ds->num_ports; i++) {
		/* Clear link settings and enable force mode to force link down
		 * on all ports until they're enabled later.
		 */
		mt7530_rmw(priv, MT753X_PMCR_P(i),
			   PMCR_LINK_SETTINGS_MASK |
			   MT753X_FORCE_MODE(priv->id),
			   MT753X_FORCE_MODE(priv->id));

		/* Disable forwarding by default on all ports */
		mt7530_rmw(priv, MT7530_PCR_P(i), PCR_MATRIX_MASK,
			   PCR_MATRIX_CLR);

		/* Disable learning by default on all ports */
		mt7530_set(priv, MT7530_PSC_P(i), SA_DIS);

		if (dsa_is_cpu_port(ds, i)) {
			mt753x_cpu_port_enable(ds, i);
		} else {
			mt7530_port_disable(ds, i);

			/* Set default PVID to 0 on all user ports */
			mt7530_rmw(priv, MT7530_PPBV1_P(i), G0_PORT_VID_MASK,
				   G0_PORT_VID_DEF);
		}
		/* Enable consistent egress tag */
		mt7530_rmw(priv, MT7530_PVC_P(i), PVC_EG_TAG_MASK,
			   PVC_EG_TAG(MT7530_VLAN_EG_CONSISTENT));
	}

	/* Allow mirroring frames received on the local port (monitor port). */
	mt7530_set(priv, MT753X_AGC, LOCAL_EN);

	/* Setup VLAN ID 0 for VLAN-unaware bridges */
	ret = mt7530_setup_vlan0(priv);
	if (ret)
		return ret;

	/* Check for PHY muxing on port 5 */
	if (dsa_is_unused_port(ds, 5)) {
		/* Scan the ethernet nodes. Look for GMAC1, lookup the used PHY.
		 * Set priv->p5_mode to the appropriate value if PHY muxing is
		 * detected.
		 */
		for_each_child_of_node(dn, mac_np) {
			if (!of_device_is_compatible(mac_np,
						     "mediatek,eth-mac"))
				continue;

			ret = of_property_read_u32(mac_np, "reg", &id);
			if (ret < 0 || id != 1)
				continue;

			phy_node = of_parse_phandle(mac_np, "phy-handle", 0);
			if (!phy_node)
				continue;

			if (phy_node->parent == priv->dev->of_node->parent ||
			    phy_node->parent->parent == priv->dev->of_node) {
				ret = of_get_phy_mode(mac_np, &interface);
				if (ret && ret != -ENODEV) {
					of_node_put(mac_np);
					of_node_put(phy_node);
					return ret;
				}
				id = of_mdio_parse_addr(ds->dev, phy_node);
				if (id == 0)
					priv->p5_mode = MUX_PHY_P0;
				if (id == 4)
					priv->p5_mode = MUX_PHY_P4;
			}
			of_node_put(mac_np);
			of_node_put(phy_node);
			break;
		}

		if (priv->p5_mode == MUX_PHY_P0 ||
		    priv->p5_mode == MUX_PHY_P4) {
			mt7530_clear(priv, MT753X_MTRAP, MT7530_P5_DIS);
			mt7530_setup_port5(ds, interface);
		}
	}

#ifdef CONFIG_GPIOLIB
	if (of_property_read_bool(priv->dev->of_node, "gpio-controller")) {
		ret = mt7530_setup_gpio(priv);
		if (ret)
			return ret;
	}
#endif /* CONFIG_GPIOLIB */

	/* Flush the FDB table */
	ret = mt7530_fdb_cmd(priv, MT7530_FDB_FLUSH, NULL);
	if (ret < 0)
		return ret;

	return 0;
}

static int
mt7531_setup_common(struct dsa_switch *ds)
{
	struct mt7530_priv *priv = ds->priv;
	int ret, i;

	mt753x_trap_frames(priv);

	/* Enable and reset MIB counters */
	mt7530_mib_reset(ds);

	/* Disable flooding on all ports */
	mt7530_clear(priv, MT753X_MFC, BC_FFP_MASK | UNM_FFP_MASK |
		     UNU_FFP_MASK);

	for (i = 0; i < priv->ds->num_ports; i++) {
		/* Clear link settings and enable force mode to force link down
		 * on all ports until they're enabled later.
		 */
		mt7530_rmw(priv, MT753X_PMCR_P(i),
			   PMCR_LINK_SETTINGS_MASK |
			   MT753X_FORCE_MODE(priv->id),
			   MT753X_FORCE_MODE(priv->id));

		/* Disable forwarding by default on all ports */
		mt7530_rmw(priv, MT7530_PCR_P(i), PCR_MATRIX_MASK,
			   PCR_MATRIX_CLR);

		/* Disable learning by default on all ports */
		mt7530_set(priv, MT7530_PSC_P(i), SA_DIS);

		mt7530_set(priv, MT7531_DBG_CNT(i), MT7531_DIS_CLR);

		if (dsa_is_cpu_port(ds, i)) {
			mt753x_cpu_port_enable(ds, i);
		} else {
			mt7530_port_disable(ds, i);

			/* Set default PVID to 0 on all user ports */
			mt7530_rmw(priv, MT7530_PPBV1_P(i), G0_PORT_VID_MASK,
				   G0_PORT_VID_DEF);
		}

		/* Enable consistent egress tag */
		mt7530_rmw(priv, MT7530_PVC_P(i), PVC_EG_TAG_MASK,
			   PVC_EG_TAG(MT7530_VLAN_EG_CONSISTENT));
	}

	/* Allow mirroring frames received on the local port (monitor port). */
	mt7530_set(priv, MT753X_AGC, LOCAL_EN);

	/* Enable Special Tag for rx frames */
	if (priv->id == ID_EN7581)
		mt7530_write(priv, MT753X_CPORT_SPTAG_CFG,
			     CPORT_SW2FE_STAG_EN | CPORT_FE2SW_STAG_EN);

	/* Flush the FDB table */
	ret = mt7530_fdb_cmd(priv, MT7530_FDB_FLUSH, NULL);
	if (ret < 0)
		return ret;

	/* Setup VLAN ID 0 for VLAN-unaware bridges */
	return mt7530_setup_vlan0(priv);
}

static int
mt7531_setup(struct dsa_switch *ds)
{
	struct mt7530_priv *priv = ds->priv;
	struct mt7530_dummy_poll p;
	u32 val, id;
	int ret, i;

	/* Reset whole chip through gpio pin or memory-mapped registers for
	 * different type of hardware
	 */
	if (priv->mcm) {
		reset_control_assert(priv->rstc);
		usleep_range(5000, 5100);
		reset_control_deassert(priv->rstc);
	} else {
		gpiod_set_value_cansleep(priv->reset, 0);
		usleep_range(5000, 5100);
		gpiod_set_value_cansleep(priv->reset, 1);
	}

	/* Waiting for MT7530 got to stable */
	INIT_MT7530_DUMMY_POLL(&p, priv, MT753X_TRAP);
	ret = readx_poll_timeout(_mt7530_read, &p, val, val != 0,
				 20, 1000000);
	if (ret < 0) {
		dev_err(priv->dev, "reset timeout\n");
		return ret;
	}

	id = mt7530_read(priv, MT7531_CREV);
	id >>= CHIP_NAME_SHIFT;

	if (id != MT7531_ID) {
		dev_err(priv->dev, "chip %x can't be supported\n", id);
		return -ENODEV;
	}

	/* MT7531AE has got two SGMII units. One for port 5, one for port 6.
	 * MT7531BE has got only one SGMII unit which is for port 6.
	 */
	val = mt7530_read(priv, MT7531_TOP_SIG_SR);
	priv->p5_sgmii = !!(val & PAD_DUAL_SGMII_EN);

	/* Force link down on all ports before internal reset */
	for (i = 0; i < priv->ds->num_ports; i++)
		mt7530_write(priv, MT753X_PMCR_P(i), MT7531_FORCE_MODE_LNK);

	/* Reset the switch through internal reset */
	mt7530_write(priv, MT7530_SYS_CTRL, SYS_CTRL_SW_RST | SYS_CTRL_REG_RST);

	if (!priv->p5_sgmii) {
		mt7531_pll_setup(priv);
	} else {
		/* Unlike MT7531BE, the GPIO 6-12 pins are not used for RGMII on
		 * MT7531AE. Set the GPIO 11-12 pins to function as MDC and MDIO
		 * to expose the MDIO bus of the switch.
		 */
		mt7530_rmw(priv, MT7531_GPIO_MODE1, MT7531_GPIO11_RG_RXD2_MASK,
			   MT7531_EXT_P_MDC_11);
		mt7530_rmw(priv, MT7531_GPIO_MODE1, MT7531_GPIO12_RG_RXD3_MASK,
			   MT7531_EXT_P_MDIO_12);
	}

	mt7530_rmw(priv, MT7531_GPIO_MODE0, MT7531_GPIO0_MASK,
		   MT7531_GPIO0_INTERRUPT);

	/* Enable Energy-Efficient Ethernet (EEE) and PHY core PLL, since
	 * phy_device has not yet been created provided for
	 * phy_[read,write]_mmd_indirect is called, we provide our own
	 * mt7531_ind_mmd_phy_[read,write] to complete this function.
	 */
	val = mt7531_ind_c45_phy_read(priv,
				      MT753X_CTRL_PHY_ADDR(priv->mdiodev->addr),
				      MDIO_MMD_VEND2, CORE_PLL_GROUP4);
	val |= MT7531_RG_SYSPLL_DMY2 | MT7531_PHY_PLL_BYPASS_MODE;
	val &= ~MT7531_PHY_PLL_OFF;
	mt7531_ind_c45_phy_write(priv,
				 MT753X_CTRL_PHY_ADDR(priv->mdiodev->addr),
				 MDIO_MMD_VEND2, CORE_PLL_GROUP4, val);

	/* Disable EEE advertisement on the switch PHYs. */
	for (i = MT753X_CTRL_PHY_ADDR(priv->mdiodev->addr);
	     i < MT753X_CTRL_PHY_ADDR(priv->mdiodev->addr) + MT7530_NUM_PHYS;
	     i++) {
		mt7531_ind_c45_phy_write(priv, i, MDIO_MMD_AN, MDIO_AN_EEE_ADV,
					 0);
	}

	ret = mt7531_setup_common(ds);
	if (ret)
		return ret;

	ds->assisted_learning_on_cpu_port = true;
	ds->mtu_enforcement_ingress = true;

	return 0;
}

static void mt7530_mac_port_get_caps(struct dsa_switch *ds, int port,
				     struct phylink_config *config)
{
	config->mac_capabilities |= MAC_10 | MAC_100 | MAC_1000FD;

	switch (port) {
	/* Ports which are connected to switch PHYs. There is no MII pinout. */
	case 0 ... 4:
		__set_bit(PHY_INTERFACE_MODE_GMII,
			  config->supported_interfaces);
		break;

	/* Port 5 supports rgmii with delays, mii, and gmii. */
	case 5:
		phy_interface_set_rgmii(config->supported_interfaces);
		__set_bit(PHY_INTERFACE_MODE_MII,
			  config->supported_interfaces);
		__set_bit(PHY_INTERFACE_MODE_GMII,
			  config->supported_interfaces);
		break;

	/* Port 6 supports rgmii and trgmii. */
	case 6:
		__set_bit(PHY_INTERFACE_MODE_RGMII,
			  config->supported_interfaces);
		__set_bit(PHY_INTERFACE_MODE_TRGMII,
			  config->supported_interfaces);
		break;
	}
}

static void mt7531_mac_port_get_caps(struct dsa_switch *ds, int port,
				     struct phylink_config *config)
{
	struct mt7530_priv *priv = ds->priv;

	config->mac_capabilities |= MAC_10 | MAC_100 | MAC_1000FD;

	switch (port) {
	/* Ports which are connected to switch PHYs. There is no MII pinout. */
	case 0 ... 4:
		__set_bit(PHY_INTERFACE_MODE_GMII,
			  config->supported_interfaces);
		break;

	/* Port 5 supports rgmii with delays on MT7531BE, sgmii/802.3z on
	 * MT7531AE.
	 */
	case 5:
		if (!priv->p5_sgmii) {
			phy_interface_set_rgmii(config->supported_interfaces);
			break;
		}
		fallthrough;

	/* Port 6 supports sgmii/802.3z. */
	case 6:
		__set_bit(PHY_INTERFACE_MODE_SGMII,
			  config->supported_interfaces);
		__set_bit(PHY_INTERFACE_MODE_1000BASEX,
			  config->supported_interfaces);
		__set_bit(PHY_INTERFACE_MODE_2500BASEX,
			  config->supported_interfaces);

		config->mac_capabilities |= MAC_2500FD;
		break;
	}
}

static void mt7988_mac_port_get_caps(struct dsa_switch *ds, int port,
				     struct phylink_config *config)
{
	switch (port) {
	/* Ports which are connected to switch PHYs. There is no MII pinout. */
	case 0 ... 3:
		__set_bit(PHY_INTERFACE_MODE_INTERNAL,
			  config->supported_interfaces);

		config->mac_capabilities |= MAC_10 | MAC_100 | MAC_1000FD;
		break;

	/* Port 6 is connected to SoC's XGMII MAC. There is no MII pinout. */
	case 6:
		__set_bit(PHY_INTERFACE_MODE_INTERNAL,
			  config->supported_interfaces);

		config->mac_capabilities |= MAC_10000FD;
		break;
	}
}

static void en7581_mac_port_get_caps(struct dsa_switch *ds, int port,
				     struct phylink_config *config)
{
	switch (port) {
	/* Ports which are connected to switch PHYs. There is no MII pinout. */
	case 0 ... 4:
		__set_bit(PHY_INTERFACE_MODE_INTERNAL,
			  config->supported_interfaces);

		config->mac_capabilities |= MAC_10 | MAC_100 | MAC_1000FD;
		break;

	/* Port 6 is connected to SoC's XGMII MAC. There is no MII pinout. */
	case 6:
		__set_bit(PHY_INTERFACE_MODE_INTERNAL,
			  config->supported_interfaces);

		config->mac_capabilities |= MAC_10000FD;
		break;
	}
}

static void
mt7530_mac_config(struct dsa_switch *ds, int port, unsigned int mode,
		  phy_interface_t interface)
{
	struct mt7530_priv *priv = ds->priv;

	if (port == 5)
		mt7530_setup_port5(priv->ds, interface);
	else if (port == 6)
		mt7530_setup_port6(priv->ds, interface);
}

static void mt7531_rgmii_setup(struct mt7530_priv *priv,
			       phy_interface_t interface,
			       struct phy_device *phydev)
{
	u32 val;

	val = mt7530_read(priv, MT7531_CLKGEN_CTRL);
	val |= GP_CLK_EN;
	val &= ~GP_MODE_MASK;
	val |= GP_MODE(MT7531_GP_MODE_RGMII);
	val &= ~CLK_SKEW_IN_MASK;
	val |= CLK_SKEW_IN(MT7531_CLK_SKEW_NO_CHG);
	val &= ~CLK_SKEW_OUT_MASK;
	val |= CLK_SKEW_OUT(MT7531_CLK_SKEW_NO_CHG);
	val |= TXCLK_NO_REVERSE | RXCLK_NO_DELAY;

	/* Do not adjust rgmii delay when vendor phy driver presents. */
	if (!phydev || phy_driver_is_genphy(phydev)) {
		val &= ~(TXCLK_NO_REVERSE | RXCLK_NO_DELAY);
		switch (interface) {
		case PHY_INTERFACE_MODE_RGMII:
			val |= TXCLK_NO_REVERSE;
			val |= RXCLK_NO_DELAY;
			break;
		case PHY_INTERFACE_MODE_RGMII_RXID:
			val |= TXCLK_NO_REVERSE;
			break;
		case PHY_INTERFACE_MODE_RGMII_TXID:
			val |= RXCLK_NO_DELAY;
			break;
		case PHY_INTERFACE_MODE_RGMII_ID:
			break;
		default:
			break;
		}
	}

	mt7530_write(priv, MT7531_CLKGEN_CTRL, val);
}

static void
mt7531_mac_config(struct dsa_switch *ds, int port, unsigned int mode,
		  phy_interface_t interface)
{
	struct mt7530_priv *priv = ds->priv;
	struct phy_device *phydev;
	struct dsa_port *dp;

	if (phy_interface_mode_is_rgmii(interface)) {
		dp = dsa_to_port(ds, port);
		phydev = dp->user->phydev;
		mt7531_rgmii_setup(priv, interface, phydev);
	}
}

static struct phylink_pcs *
mt753x_phylink_mac_select_pcs(struct phylink_config *config,
			      phy_interface_t interface)
{
	struct dsa_port *dp = dsa_phylink_to_port(config);
	struct mt7530_priv *priv = dp->ds->priv;

	switch (interface) {
	case PHY_INTERFACE_MODE_TRGMII:
		return &priv->pcs[dp->index].pcs;
	case PHY_INTERFACE_MODE_SGMII:
	case PHY_INTERFACE_MODE_1000BASEX:
	case PHY_INTERFACE_MODE_2500BASEX:
		return priv->ports[dp->index].sgmii_pcs;
	default:
		return NULL;
	}
}

static void
mt753x_phylink_mac_config(struct phylink_config *config, unsigned int mode,
			  const struct phylink_link_state *state)
{
	struct dsa_port *dp = dsa_phylink_to_port(config);
	struct dsa_switch *ds = dp->ds;
	struct mt7530_priv *priv;
	int port = dp->index;

	priv = ds->priv;

	if ((port == 5 || port == 6) && priv->info->mac_port_config)
		priv->info->mac_port_config(ds, port, mode, state->interface);

	/* Are we connected to external phy */
	if (port == 5 && dsa_is_user_port(ds, 5))
		mt7530_set(priv, MT753X_PMCR_P(port), PMCR_EXT_PHY);
}

static void mt753x_phylink_mac_link_down(struct phylink_config *config,
					 unsigned int mode,
					 phy_interface_t interface)
{
	struct dsa_port *dp = dsa_phylink_to_port(config);
	struct mt7530_priv *priv = dp->ds->priv;

	mt7530_clear(priv, MT753X_PMCR_P(dp->index), PMCR_LINK_SETTINGS_MASK);
}

static void mt753x_phylink_mac_link_up(struct phylink_config *config,
				       struct phy_device *phydev,
				       unsigned int mode,
				       phy_interface_t interface,
				       int speed, int duplex,
				       bool tx_pause, bool rx_pause)
{
	struct dsa_port *dp = dsa_phylink_to_port(config);
	struct mt7530_priv *priv = dp->ds->priv;
	u32 mcr;

	mcr = PMCR_MAC_RX_EN | PMCR_MAC_TX_EN | PMCR_FORCE_LNK;

	switch (speed) {
	case SPEED_1000:
	case SPEED_2500:
	case SPEED_10000:
		mcr |= PMCR_FORCE_SPEED_1000;
		break;
	case SPEED_100:
		mcr |= PMCR_FORCE_SPEED_100;
		break;
	}
	if (duplex == DUPLEX_FULL) {
		mcr |= PMCR_FORCE_FDX;
		if (tx_pause)
			mcr |= PMCR_FORCE_TX_FC_EN;
		if (rx_pause)
			mcr |= PMCR_FORCE_RX_FC_EN;
	}

	mt7530_set(priv, MT753X_PMCR_P(dp->index), mcr);
}

static void mt753x_phylink_mac_disable_tx_lpi(struct phylink_config *config)
{
	struct dsa_port *dp = dsa_phylink_to_port(config);
	struct mt7530_priv *priv = dp->ds->priv;

	mt7530_clear(priv, MT753X_PMCR_P(dp->index),
		     PMCR_FORCE_EEE1G | PMCR_FORCE_EEE100);
}

static int mt753x_phylink_mac_enable_tx_lpi(struct phylink_config *config,
					    u32 timer, bool tx_clock_stop)
{
	struct dsa_port *dp = dsa_phylink_to_port(config);
	struct mt7530_priv *priv = dp->ds->priv;
	u32 val;

	/* If the timer is zero, then set LPI_MODE_EN, which allows the
	 * system to enter LPI mode immediately rather than waiting for
	 * the LPI threshold.
	 */
	if (!timer)
		val = LPI_MODE_EN;
	else if (FIELD_FIT(LPI_THRESH_MASK, timer))
		val = FIELD_PREP(LPI_THRESH_MASK, timer);
	else
		val = LPI_THRESH_MASK;

	mt7530_rmw(priv, MT753X_PMEEECR_P(dp->index),
		   LPI_THRESH_MASK | LPI_MODE_EN, val);

	mt7530_set(priv, MT753X_PMCR_P(dp->index),
		   PMCR_FORCE_EEE1G | PMCR_FORCE_EEE100);

	return 0;
}

static void mt753x_phylink_get_caps(struct dsa_switch *ds, int port,
				    struct phylink_config *config)
{
	struct mt7530_priv *priv = ds->priv;
	u32 eeecr;

	config->mac_capabilities = MAC_ASYM_PAUSE | MAC_SYM_PAUSE;

	config->lpi_capabilities = MAC_100FD | MAC_1000FD | MAC_2500FD;

	eeecr = mt7530_read(priv, MT753X_PMEEECR_P(port));
	/* tx_lpi_timer should be in microseconds. The time units for
	 * LPI threshold are unspecified.
	 */
	config->lpi_timer_default = FIELD_GET(LPI_THRESH_MASK, eeecr);

	priv->info->mac_port_get_caps(ds, port, config);
}

static int mt753x_pcs_validate(struct phylink_pcs *pcs,
			       unsigned long *supported,
			       const struct phylink_link_state *state)
{
	/* Autonegotiation is not supported in TRGMII nor 802.3z modes */
	if (state->interface == PHY_INTERFACE_MODE_TRGMII ||
	    phy_interface_mode_is_8023z(state->interface))
		phylink_clear(supported, Autoneg);

	return 0;
}

static void mt7530_pcs_get_state(struct phylink_pcs *pcs, unsigned int neg_mode,
				 struct phylink_link_state *state)
{
	struct mt7530_priv *priv = pcs_to_mt753x_pcs(pcs)->priv;
	int port = pcs_to_mt753x_pcs(pcs)->port;
	u32 pmsr;

	pmsr = mt7530_read(priv, MT7530_PMSR_P(port));

	state->link = (pmsr & PMSR_LINK);
	state->an_complete = state->link;
	state->duplex = !!(pmsr & PMSR_DPX);

	switch (pmsr & PMSR_SPEED_MASK) {
	case PMSR_SPEED_10:
		state->speed = SPEED_10;
		break;
	case PMSR_SPEED_100:
		state->speed = SPEED_100;
		break;
	case PMSR_SPEED_1000:
		state->speed = SPEED_1000;
		break;
	default:
		state->speed = SPEED_UNKNOWN;
		break;
	}

	state->pause &= ~(MLO_PAUSE_RX | MLO_PAUSE_TX);
	if (pmsr & PMSR_RX_FC)
		state->pause |= MLO_PAUSE_RX;
	if (pmsr & PMSR_TX_FC)
		state->pause |= MLO_PAUSE_TX;
}

static int mt753x_pcs_config(struct phylink_pcs *pcs, unsigned int neg_mode,
			     phy_interface_t interface,
			     const unsigned long *advertising,
			     bool permit_pause_to_mac)
{
	return 0;
}

static void mt7530_pcs_an_restart(struct phylink_pcs *pcs)
{
}

static const struct phylink_pcs_ops mt7530_pcs_ops = {
	.pcs_validate = mt753x_pcs_validate,
	.pcs_get_state = mt7530_pcs_get_state,
	.pcs_config = mt753x_pcs_config,
	.pcs_an_restart = mt7530_pcs_an_restart,
};

static int
mt753x_setup(struct dsa_switch *ds)
{
	struct mt7530_priv *priv = ds->priv;
	int ret = priv->info->sw_setup(ds);
	int i;

	if (ret)
		return ret;

	ret = mt7530_setup_irq(priv);
	if (ret)
		return ret;

	ret = mt7530_setup_mdio(priv);
	if (ret)
		return ret;

	/* Initialise the PCS devices */
	for (i = 0; i < priv->ds->num_ports; i++) {
		priv->pcs[i].pcs.ops = priv->info->pcs_ops;
		priv->pcs[i].priv = priv;
		priv->pcs[i].port = i;
	}

	if (priv->create_sgmii)
		ret = priv->create_sgmii(priv);
<<<<<<< HEAD
		if (ret && priv->irq)
			mt7530_free_irq(priv);
	}
=======

	if (ret && priv->irq_domain)
		mt7530_free_mdio_irq(priv);
>>>>>>> e8a457b7

	return ret;
}

static int mt753x_set_mac_eee(struct dsa_switch *ds, int port,
			      struct ethtool_keee *e)
{
	if (e->tx_lpi_timer > 0xFFF)
		return -EINVAL;

	return 0;
}

static void
mt753x_conduit_state_change(struct dsa_switch *ds,
			    const struct net_device *conduit,
			    bool operational)
{
	struct dsa_port *cpu_dp = conduit->dsa_ptr;
	struct mt7530_priv *priv = ds->priv;
	int val = 0;
	u8 mask;

	/* Set the CPU port to trap frames to for MT7530. Trapped frames will be
	 * forwarded to the numerically smallest CPU port whose conduit
	 * interface is up.
	 */
	if (priv->id != ID_MT7530 && priv->id != ID_MT7621)
		return;

	mask = BIT(cpu_dp->index);

	if (operational)
		priv->active_cpu_ports |= mask;
	else
		priv->active_cpu_ports &= ~mask;

	if (priv->active_cpu_ports) {
		val = MT7530_CPU_EN |
		      MT7530_CPU_PORT(__ffs(priv->active_cpu_ports));
	}

	mt7530_rmw(priv, MT753X_MFC, MT7530_CPU_EN | MT7530_CPU_PORT_MASK, val);
}

static int mt753x_tc_setup_qdisc_tbf(struct dsa_switch *ds, int port,
				     struct tc_tbf_qopt_offload *qopt)
{
	struct tc_tbf_qopt_offload_replace_params *p = &qopt->replace_params;
	struct mt7530_priv *priv = ds->priv;
	u32 rate = 0;

	switch (qopt->command) {
	case TC_TBF_REPLACE:
		rate = div_u64(p->rate.rate_bytes_ps, 1000) << 3; /* kbps */
		fallthrough;
	case TC_TBF_DESTROY: {
		u32 val, tick;

		mt7530_rmw(priv, MT753X_GERLCR, EGR_BC_MASK,
			   EGR_BC_CRC_IPG_PREAMBLE);

		/* if rate is greater than 10Mbps tick is 1/32 ms,
		 * 1ms otherwise
		 */
		tick = rate > 10000 ? 2 : 7;
		val = FIELD_PREP(ERLCR_CIR_MASK, (rate >> 5)) |
		      FIELD_PREP(ERLCR_EN_MASK, !!rate) |
		      FIELD_PREP(ERLCR_EXP_MASK, tick) |
		      ERLCR_TBF_MODE_MASK |
		      FIELD_PREP(ERLCR_MANT_MASK, 0xf);
		mt7530_write(priv, MT753X_ERLCR_P(port), val);
		break;
	}
	default:
		return -EOPNOTSUPP;
	}

	return 0;
}

static int mt753x_setup_tc(struct dsa_switch *ds, int port,
			   enum tc_setup_type type, void *type_data)
{
	switch (type) {
	case TC_SETUP_QDISC_TBF:
		return mt753x_tc_setup_qdisc_tbf(ds, port, type_data);
	default:
		return -EOPNOTSUPP;
	}
}

static int mt7988_setup(struct dsa_switch *ds)
{
	struct mt7530_priv *priv = ds->priv;

	/* Reset the switch */
	reset_control_assert(priv->rstc);
	usleep_range(20, 50);
	reset_control_deassert(priv->rstc);
	usleep_range(20, 50);

	/* Reset the switch PHYs */
	mt7530_write(priv, MT7530_SYS_CTRL, SYS_CTRL_PHY_RST);

	return mt7531_setup_common(ds);
}

const struct dsa_switch_ops mt7530_switch_ops = {
	.get_tag_protocol	= mtk_get_tag_protocol,
	.setup			= mt753x_setup,
	.preferred_default_local_cpu_port = mt753x_preferred_default_local_cpu_port,
	.get_strings		= mt7530_get_strings,
	.get_ethtool_stats	= mt7530_get_ethtool_stats,
	.get_sset_count		= mt7530_get_sset_count,
	.set_ageing_time	= mt7530_set_ageing_time,
	.port_enable		= mt7530_port_enable,
	.port_disable		= mt7530_port_disable,
	.port_change_mtu	= mt7530_port_change_mtu,
	.port_max_mtu		= mt7530_port_max_mtu,
	.port_stp_state_set	= mt7530_stp_state_set,
	.port_pre_bridge_flags	= mt7530_port_pre_bridge_flags,
	.port_bridge_flags	= mt7530_port_bridge_flags,
	.port_bridge_join	= mt7530_port_bridge_join,
	.port_bridge_leave	= mt7530_port_bridge_leave,
	.port_fdb_add		= mt7530_port_fdb_add,
	.port_fdb_del		= mt7530_port_fdb_del,
	.port_fdb_dump		= mt7530_port_fdb_dump,
	.port_mdb_add		= mt7530_port_mdb_add,
	.port_mdb_del		= mt7530_port_mdb_del,
	.port_vlan_filtering	= mt7530_port_vlan_filtering,
	.port_vlan_add		= mt7530_port_vlan_add,
	.port_vlan_del		= mt7530_port_vlan_del,
	.port_mirror_add	= mt753x_port_mirror_add,
	.port_mirror_del	= mt753x_port_mirror_del,
	.phylink_get_caps	= mt753x_phylink_get_caps,
	.support_eee		= dsa_supports_eee,
	.set_mac_eee		= mt753x_set_mac_eee,
	.conduit_state_change	= mt753x_conduit_state_change,
	.port_setup_tc		= mt753x_setup_tc,
};
EXPORT_SYMBOL_GPL(mt7530_switch_ops);

static const struct phylink_mac_ops mt753x_phylink_mac_ops = {
	.mac_select_pcs	= mt753x_phylink_mac_select_pcs,
	.mac_config	= mt753x_phylink_mac_config,
	.mac_link_down	= mt753x_phylink_mac_link_down,
	.mac_link_up	= mt753x_phylink_mac_link_up,
	.mac_disable_tx_lpi = mt753x_phylink_mac_disable_tx_lpi,
	.mac_enable_tx_lpi = mt753x_phylink_mac_enable_tx_lpi,
};

const struct mt753x_info mt753x_table[] = {
	[ID_MT7621] = {
		.id = ID_MT7621,
		.pcs_ops = &mt7530_pcs_ops,
		.sw_setup = mt7530_setup,
		.phy_read_c22 = mt7530_phy_read_c22,
		.phy_write_c22 = mt7530_phy_write_c22,
		.phy_read_c45 = mt7530_phy_read_c45,
		.phy_write_c45 = mt7530_phy_write_c45,
		.mac_port_get_caps = mt7530_mac_port_get_caps,
		.mac_port_config = mt7530_mac_config,
	},
	[ID_MT7530] = {
		.id = ID_MT7530,
		.pcs_ops = &mt7530_pcs_ops,
		.sw_setup = mt7530_setup,
		.phy_read_c22 = mt7530_phy_read_c22,
		.phy_write_c22 = mt7530_phy_write_c22,
		.phy_read_c45 = mt7530_phy_read_c45,
		.phy_write_c45 = mt7530_phy_write_c45,
		.mac_port_get_caps = mt7530_mac_port_get_caps,
		.mac_port_config = mt7530_mac_config,
	},
	[ID_MT7531] = {
		.id = ID_MT7531,
		.pcs_ops = &mt7530_pcs_ops,
		.sw_setup = mt7531_setup,
		.phy_read_c22 = mt7531_ind_c22_phy_read,
		.phy_write_c22 = mt7531_ind_c22_phy_write,
		.phy_read_c45 = mt7531_ind_c45_phy_read,
		.phy_write_c45 = mt7531_ind_c45_phy_write,
		.mac_port_get_caps = mt7531_mac_port_get_caps,
		.mac_port_config = mt7531_mac_config,
	},
	[ID_MT7988] = {
		.id = ID_MT7988,
		.pcs_ops = &mt7530_pcs_ops,
		.sw_setup = mt7988_setup,
		.phy_read_c22 = mt7531_ind_c22_phy_read,
		.phy_write_c22 = mt7531_ind_c22_phy_write,
		.phy_read_c45 = mt7531_ind_c45_phy_read,
		.phy_write_c45 = mt7531_ind_c45_phy_write,
		.mac_port_get_caps = mt7988_mac_port_get_caps,
	},
	[ID_EN7581] = {
		.id = ID_EN7581,
		.pcs_ops = &mt7530_pcs_ops,
		.sw_setup = mt7988_setup,
		.phy_read_c22 = mt7531_ind_c22_phy_read,
		.phy_write_c22 = mt7531_ind_c22_phy_write,
		.phy_read_c45 = mt7531_ind_c45_phy_read,
		.phy_write_c45 = mt7531_ind_c45_phy_write,
		.mac_port_get_caps = en7581_mac_port_get_caps,
	},
};
EXPORT_SYMBOL_GPL(mt753x_table);

int
mt7530_probe_common(struct mt7530_priv *priv)
{
	struct device *dev = priv->dev;

	priv->ds = devm_kzalloc(dev, sizeof(*priv->ds), GFP_KERNEL);
	if (!priv->ds)
		return -ENOMEM;

	priv->ds->dev = dev;
	priv->ds->num_ports = MT7530_NUM_PORTS;

	/* Get the hardware identifier from the devicetree node.
	 * We will need it for some of the clock and regulator setup.
	 */
	priv->info = of_device_get_match_data(dev);
	if (!priv->info)
		return -EINVAL;

	priv->id = priv->info->id;
	priv->dev = dev;
	priv->ds->priv = priv;
	priv->ds->ops = &mt7530_switch_ops;
	priv->ds->phylink_mac_ops = &mt753x_phylink_mac_ops;
	mutex_init(&priv->reg_mutex);
	dev_set_drvdata(dev, priv);

	return 0;
}
EXPORT_SYMBOL_GPL(mt7530_probe_common);

void
mt7530_remove_common(struct mt7530_priv *priv)
{
	if (priv->irq_domain)
		mt7530_free_mdio_irq(priv);

	dsa_unregister_switch(priv->ds);

	mutex_destroy(&priv->reg_mutex);
}
EXPORT_SYMBOL_GPL(mt7530_remove_common);

MODULE_AUTHOR("Sean Wang <sean.wang@mediatek.com>");
MODULE_DESCRIPTION("Driver for Mediatek MT7530 Switch");
MODULE_LICENSE("GPL");<|MERGE_RESOLUTION|>--- conflicted
+++ resolved
@@ -2987,15 +2987,9 @@
 
 	if (priv->create_sgmii)
 		ret = priv->create_sgmii(priv);
-<<<<<<< HEAD
-		if (ret && priv->irq)
-			mt7530_free_irq(priv);
-	}
-=======
 
 	if (ret && priv->irq_domain)
 		mt7530_free_mdio_irq(priv);
->>>>>>> e8a457b7
 
 	return ret;
 }
