--- conflicted
+++ resolved
@@ -283,8 +283,6 @@
 #define VSC73XX_MII_MPRES_NOPREAMBLE	BIT(6)
 #define VSC73XX_MII_MPRES_PRESCALEVAL	GENMASK(5, 0)
 #define VSC73XX_MII_PRESCALEVAL_MIN	3 /* min allowed mdio clock prescaler */
-
-#define VSC73XX_MII_STAT_BUSY	BIT(3)
 
 #define VSC73XX_MII_STAT_BUSY	BIT(3)
 
@@ -644,16 +642,8 @@
 	if (ret)
 		return ret;
 
-<<<<<<< HEAD
-	ret = vsc73xx_mdio_busy_check(vsc);
-	if (ret)
-		return ret;
-
-	ret = vsc73xx_read(vsc, VSC73XX_BLOCK_MII, 0, 2, &val);
-=======
 	ret = vsc73xx_read(vsc, VSC73XX_BLOCK_MII, VSC73XX_BLOCK_MII_INTERNAL,
 			   VSC73XX_MII_DATA, &val);
->>>>>>> 17b65575
 	if (ret)
 		return ret;
 	if (val & VSC73XX_MII_DATA_FAILURE) {
@@ -680,16 +670,11 @@
 	if (ret)
 		return ret;
 
-<<<<<<< HEAD
-	cmd = (phy << 21) | (regnum << 16) | val;
-	ret = vsc73xx_write(vsc, VSC73XX_BLOCK_MII, 0, 1, cmd);
-=======
 	cmd = FIELD_PREP(VSC73XX_MII_CMD_PHY_ADDR, phy) |
 	      FIELD_PREP(VSC73XX_MII_CMD_PHY_REG, regnum) |
 	      FIELD_PREP(VSC73XX_MII_CMD_WRITE_DATA, val);
 	ret = vsc73xx_write(vsc, VSC73XX_BLOCK_MII, VSC73XX_BLOCK_MII_INTERNAL,
 			    VSC73XX_MII_CMD, cmd);
->>>>>>> 17b65575
 	if (ret)
 		return ret;
 
