// SPDX-License-Identifier: GPL-2.0-or-later
/*
 *  TUN - Universal TUN/TAP device driver.
 *  Copyright (C) 1999-2002 Maxim Krasnyansky <maxk@qualcomm.com>
 *
 *  $Id: tun.c,v 1.15 2002/03/01 02:44:24 maxk Exp $
 */

/*
 *  Changes:
 *
 *  Mike Kershaw <dragorn@kismetwireless.net> 2005/08/14
 *    Add TUNSETLINK ioctl to set the link encapsulation
 *
 *  Mark Smith <markzzzsmith@yahoo.com.au>
 *    Use eth_random_addr() for tap MAC address.
 *
 *  Harald Roelle <harald.roelle@ifi.lmu.de>  2004/04/20
 *    Fixes in packet dropping, queue length setting and queue wakeup.
 *    Increased default tx queue length.
 *    Added ethtool API.
 *    Minor cleanups
 *
 *  Daniel Podlejski <underley@underley.eu.org>
 *    Modifications for 2.3.99-pre5 kernel.
 */

#define pr_fmt(fmt) KBUILD_MODNAME ": " fmt

#define DRV_NAME	"tun"
#define DRV_VERSION	"1.6"
#define DRV_DESCRIPTION	"Universal TUN/TAP device driver"
#define DRV_COPYRIGHT	"(C) 1999-2004 Max Krasnyansky <maxk@qualcomm.com>"

#include <linux/module.h>
#include <linux/errno.h>
#include <linux/kernel.h>
#include <linux/sched/signal.h>
#include <linux/major.h>
#include <linux/slab.h>
#include <linux/poll.h>
#include <linux/fcntl.h>
#include <linux/init.h>
#include <linux/skbuff.h>
#include <linux/netdevice.h>
#include <linux/etherdevice.h>
#include <linux/miscdevice.h>
#include <linux/ethtool.h>
#include <linux/rtnetlink.h>
#include <linux/compat.h>
#include <linux/if.h>
#include <linux/if_arp.h>
#include <linux/if_ether.h>
#include <linux/if_tun.h>
#include <linux/if_vlan.h>
#include <linux/crc32.h>
#include <linux/math.h>
#include <linux/nsproxy.h>
#include <linux/virtio_net.h>
#include <linux/rcupdate.h>
#include <net/net_namespace.h>
#include <net/netns/generic.h>
#include <net/rtnetlink.h>
#include <net/sock.h>
#include <net/xdp.h>
#include <net/ip_tunnels.h>
#include <linux/seq_file.h>
#include <linux/uio.h>
#include <linux/skb_array.h>
#include <linux/bpf.h>
#include <linux/bpf_trace.h>
#include <linux/mutex.h>
#include <linux/ieee802154.h>
#include <uapi/linux/if_ltalk.h>
#include <uapi/linux/if_fddi.h>
#include <uapi/linux/if_hippi.h>
#include <uapi/linux/if_fc.h>
#include <net/ax25.h>
#include <net/rose.h>
#include <net/6lowpan.h>
#include <net/rps.h>

#include <linux/uaccess.h>
#include <linux/proc_fs.h>

#include "tun_vnet.h"

static void tun_default_link_ksettings(struct net_device *dev,
				       struct ethtool_link_ksettings *cmd);

#define TUN_RX_PAD (NET_IP_ALIGN + NET_SKB_PAD)

/* TUN device flags */

/* IFF_ATTACH_QUEUE is never stored in device flags,
 * overload it to mean fasync when stored there.
 */
#define TUN_FASYNC	IFF_ATTACH_QUEUE

#define TUN_FEATURES (IFF_NO_PI | IFF_ONE_QUEUE | IFF_VNET_HDR | \
		      IFF_MULTI_QUEUE | IFF_NAPI | IFF_NAPI_FRAGS)

#define GOODCOPY_LEN 128

#define FLT_EXACT_COUNT 8
struct tap_filter {
	unsigned int    count;    /* Number of addrs. Zero means disabled */
	u32             mask[2];  /* Mask of the hashed addrs */
	unsigned char	addr[FLT_EXACT_COUNT][ETH_ALEN];
};

/* MAX_TAP_QUEUES 256 is chosen to allow rx/tx queues to be equal
 * to max number of VCPUs in guest. */
#define MAX_TAP_QUEUES 256
#define MAX_TAP_FLOWS  4096

#define TUN_FLOW_EXPIRE (3 * HZ)

/* A tun_file connects an open character device to a tuntap netdevice. It
 * also contains all socket related structures (except sock_fprog and tap_filter)
 * to serve as one transmit queue for tuntap device. The sock_fprog and
 * tap_filter were kept in tun_struct since they were used for filtering for the
 * netdevice not for a specific queue (at least I didn't see the requirement for
 * this).
 *
 * RCU usage:
 * The tun_file and tun_struct are loosely coupled, the pointer from one to the
 * other can only be read while rcu_read_lock or rtnl_lock is held.
 */
struct tun_file {
	struct sock sk;
	struct socket socket;
	struct tun_struct __rcu *tun;
	struct fasync_struct *fasync;
	/* only used for fasnyc */
	unsigned int flags;
	union {
		u16 queue_index;
		unsigned int ifindex;
	};
	struct napi_struct napi;
	bool napi_enabled;
	bool napi_frags_enabled;
	struct mutex napi_mutex;	/* Protects access to the above napi */
	struct list_head next;
	struct tun_struct *detached;
	struct ptr_ring tx_ring;
	struct xdp_rxq_info xdp_rxq;
};

struct tun_page {
	struct page *page;
	int count;
};

struct tun_flow_entry {
	struct hlist_node hash_link;
	struct rcu_head rcu;
	struct tun_struct *tun;

	u32 rxhash;
	u32 rps_rxhash;
	int queue_index;
	unsigned long updated ____cacheline_aligned_in_smp;
};

#define TUN_NUM_FLOW_ENTRIES 1024
#define TUN_MASK_FLOW_ENTRIES (TUN_NUM_FLOW_ENTRIES - 1)

struct tun_prog {
	struct rcu_head rcu;
	struct bpf_prog *prog;
};

/* Since the socket were moved to tun_file, to preserve the behavior of persist
 * device, socket filter, sndbuf and vnet header size were restore when the
 * file were attached to a persist device.
 */
struct tun_struct {
	struct tun_file __rcu	*tfiles[MAX_TAP_QUEUES];
	unsigned int            numqueues;
	unsigned int 		flags;
	kuid_t			owner;
	kgid_t			group;

	struct net_device	*dev;
	netdev_features_t	set_features;
#define TUN_USER_FEATURES (NETIF_F_HW_CSUM|NETIF_F_TSO_ECN|NETIF_F_TSO| \
			  NETIF_F_TSO6 | NETIF_F_GSO_UDP_L4)

	int			align;
	int			vnet_hdr_sz;
	int			sndbuf;
	struct tap_filter	txflt;
	struct sock_fprog	fprog;
	/* protected by rtnl lock */
	bool			filter_attached;
	u32			msg_enable;
	spinlock_t lock;
	struct hlist_head flows[TUN_NUM_FLOW_ENTRIES];
	struct timer_list flow_gc_timer;
	unsigned long ageing_time;
	unsigned int numdisabled;
	struct list_head disabled;
	void *security;
	u32 flow_count;
	u32 rx_batched;
	atomic_long_t rx_frame_errors;
	struct bpf_prog __rcu *xdp_prog;
	struct tun_prog __rcu *steering_prog;
	struct tun_prog __rcu *filter_prog;
	struct ethtool_link_ksettings link_ksettings;
	/* init args */
	struct file *file;
	struct ifreq *ifr;
};

struct veth {
	__be16 h_vlan_proto;
	__be16 h_vlan_TCI;
};

static void tun_flow_init(struct tun_struct *tun);
static void tun_flow_uninit(struct tun_struct *tun);

static int tun_napi_receive(struct napi_struct *napi, int budget)
{
	struct tun_file *tfile = container_of(napi, struct tun_file, napi);
	struct sk_buff_head *queue = &tfile->sk.sk_write_queue;
	struct sk_buff_head process_queue;
	struct sk_buff *skb;
	int received = 0;

	__skb_queue_head_init(&process_queue);

	spin_lock(&queue->lock);
	skb_queue_splice_tail_init(queue, &process_queue);
	spin_unlock(&queue->lock);

	while (received < budget && (skb = __skb_dequeue(&process_queue))) {
		napi_gro_receive(napi, skb);
		++received;
	}

	if (!skb_queue_empty(&process_queue)) {
		spin_lock(&queue->lock);
		skb_queue_splice(&process_queue, queue);
		spin_unlock(&queue->lock);
	}

	return received;
}

static int tun_napi_poll(struct napi_struct *napi, int budget)
{
	unsigned int received;

	received = tun_napi_receive(napi, budget);

	if (received < budget)
		napi_complete_done(napi, received);

	return received;
}

static void tun_napi_init(struct tun_struct *tun, struct tun_file *tfile,
			  bool napi_en, bool napi_frags)
{
	tfile->napi_enabled = napi_en;
	tfile->napi_frags_enabled = napi_en && napi_frags;
	if (napi_en) {
		netif_napi_add_tx(tun->dev, &tfile->napi, tun_napi_poll);
		napi_enable(&tfile->napi);
	}
}

static void tun_napi_enable(struct tun_file *tfile)
{
	if (tfile->napi_enabled)
		napi_enable(&tfile->napi);
}

static void tun_napi_disable(struct tun_file *tfile)
{
	if (tfile->napi_enabled)
		napi_disable(&tfile->napi);
}

static void tun_napi_del(struct tun_file *tfile)
{
	if (tfile->napi_enabled)
		netif_napi_del(&tfile->napi);
}

static bool tun_napi_frags_enabled(const struct tun_file *tfile)
{
	return tfile->napi_frags_enabled;
}

static inline u32 tun_hashfn(u32 rxhash)
{
	return rxhash & TUN_MASK_FLOW_ENTRIES;
}

static struct tun_flow_entry *tun_flow_find(struct hlist_head *head, u32 rxhash)
{
	struct tun_flow_entry *e;

	hlist_for_each_entry_rcu(e, head, hash_link) {
		if (e->rxhash == rxhash)
			return e;
	}
	return NULL;
}

static struct tun_flow_entry *tun_flow_create(struct tun_struct *tun,
					      struct hlist_head *head,
					      u32 rxhash, u16 queue_index)
{
	struct tun_flow_entry *e = kmalloc(sizeof(*e), GFP_ATOMIC);

	if (e) {
		netif_info(tun, tx_queued, tun->dev,
			   "create flow: hash %u index %u\n",
			   rxhash, queue_index);
		e->updated = jiffies;
		e->rxhash = rxhash;
		e->rps_rxhash = 0;
		e->queue_index = queue_index;
		e->tun = tun;
		hlist_add_head_rcu(&e->hash_link, head);
		++tun->flow_count;
	}
	return e;
}

static void tun_flow_delete(struct tun_struct *tun, struct tun_flow_entry *e)
{
	netif_info(tun, tx_queued, tun->dev, "delete flow: hash %u index %u\n",
		   e->rxhash, e->queue_index);
	hlist_del_rcu(&e->hash_link);
	kfree_rcu(e, rcu);
	--tun->flow_count;
}

static void tun_flow_flush(struct tun_struct *tun)
{
	int i;

	spin_lock_bh(&tun->lock);
	for (i = 0; i < TUN_NUM_FLOW_ENTRIES; i++) {
		struct tun_flow_entry *e;
		struct hlist_node *n;

		hlist_for_each_entry_safe(e, n, &tun->flows[i], hash_link)
			tun_flow_delete(tun, e);
	}
	spin_unlock_bh(&tun->lock);
}

static void tun_flow_delete_by_queue(struct tun_struct *tun, u16 queue_index)
{
	int i;

	spin_lock_bh(&tun->lock);
	for (i = 0; i < TUN_NUM_FLOW_ENTRIES; i++) {
		struct tun_flow_entry *e;
		struct hlist_node *n;

		hlist_for_each_entry_safe(e, n, &tun->flows[i], hash_link) {
			if (e->queue_index == queue_index)
				tun_flow_delete(tun, e);
		}
	}
	spin_unlock_bh(&tun->lock);
}

static void tun_flow_cleanup(struct timer_list *t)
{
	struct tun_struct *tun = from_timer(tun, t, flow_gc_timer);
	unsigned long delay = tun->ageing_time;
	unsigned long next_timer = jiffies + delay;
	unsigned long count = 0;
	int i;

	spin_lock(&tun->lock);
	for (i = 0; i < TUN_NUM_FLOW_ENTRIES; i++) {
		struct tun_flow_entry *e;
		struct hlist_node *n;

		hlist_for_each_entry_safe(e, n, &tun->flows[i], hash_link) {
			unsigned long this_timer;

			this_timer = e->updated + delay;
			if (time_before_eq(this_timer, jiffies)) {
				tun_flow_delete(tun, e);
				continue;
			}
			count++;
			if (time_before(this_timer, next_timer))
				next_timer = this_timer;
		}
	}

	if (count)
		mod_timer(&tun->flow_gc_timer, round_jiffies_up(next_timer));
	spin_unlock(&tun->lock);
}

static void tun_flow_update(struct tun_struct *tun, u32 rxhash,
			    struct tun_file *tfile)
{
	struct hlist_head *head;
	struct tun_flow_entry *e;
	unsigned long delay = tun->ageing_time;
	u16 queue_index = tfile->queue_index;

	head = &tun->flows[tun_hashfn(rxhash)];

	rcu_read_lock();

	e = tun_flow_find(head, rxhash);
	if (likely(e)) {
		/* TODO: keep queueing to old queue until it's empty? */
		if (READ_ONCE(e->queue_index) != queue_index)
			WRITE_ONCE(e->queue_index, queue_index);
		if (e->updated != jiffies)
			e->updated = jiffies;
		sock_rps_record_flow_hash(e->rps_rxhash);
	} else {
		spin_lock_bh(&tun->lock);
		if (!tun_flow_find(head, rxhash) &&
		    tun->flow_count < MAX_TAP_FLOWS)
			tun_flow_create(tun, head, rxhash, queue_index);

		if (!timer_pending(&tun->flow_gc_timer))
			mod_timer(&tun->flow_gc_timer,
				  round_jiffies_up(jiffies + delay));
		spin_unlock_bh(&tun->lock);
	}

	rcu_read_unlock();
}

/* Save the hash received in the stack receive path and update the
 * flow_hash table accordingly.
 */
static inline void tun_flow_save_rps_rxhash(struct tun_flow_entry *e, u32 hash)
{
	if (unlikely(e->rps_rxhash != hash))
		e->rps_rxhash = hash;
}

/* We try to identify a flow through its rxhash. The reason that
 * we do not check rxq no. is because some cards(e.g 82599), chooses
 * the rxq based on the txq where the last packet of the flow comes. As
 * the userspace application move between processors, we may get a
 * different rxq no. here.
 */
static u16 tun_automq_select_queue(struct tun_struct *tun, struct sk_buff *skb)
{
	struct tun_flow_entry *e;
	u32 txq, numqueues;

	numqueues = READ_ONCE(tun->numqueues);

	txq = __skb_get_hash_symmetric(skb);
	e = tun_flow_find(&tun->flows[tun_hashfn(txq)], txq);
	if (e) {
		tun_flow_save_rps_rxhash(e, txq);
		txq = e->queue_index;
	} else {
		txq = reciprocal_scale(txq, numqueues);
	}

	return txq;
}

static u16 tun_ebpf_select_queue(struct tun_struct *tun, struct sk_buff *skb)
{
	struct tun_prog *prog;
	u32 numqueues;
	u16 ret = 0;

	numqueues = READ_ONCE(tun->numqueues);
	if (!numqueues)
		return 0;

	prog = rcu_dereference(tun->steering_prog);
	if (prog)
		ret = bpf_prog_run_clear_cb(prog->prog, skb);

	return ret % numqueues;
}

static u16 tun_select_queue(struct net_device *dev, struct sk_buff *skb,
			    struct net_device *sb_dev)
{
	struct tun_struct *tun = netdev_priv(dev);
	u16 ret;

	rcu_read_lock();
	if (rcu_dereference(tun->steering_prog))
		ret = tun_ebpf_select_queue(tun, skb);
	else
		ret = tun_automq_select_queue(tun, skb);
	rcu_read_unlock();

	return ret;
}

static inline bool tun_capable(struct tun_struct *tun)
{
	const struct cred *cred = current_cred();
	struct net *net = dev_net(tun->dev);

<<<<<<< HEAD
	if (ns_capable(net->user_ns, CAP_NET_ADMIN))
		return 1;
	if (uid_valid(tun->owner) && uid_eq(cred->euid, tun->owner))
		return 1;
	if (gid_valid(tun->group) && in_egroup_p(tun->group))
		return 1;
	return 0;
=======
	return ((uid_valid(tun->owner) && !uid_eq(cred->euid, tun->owner)) ||
		(gid_valid(tun->group) && !in_egroup_p(tun->group))) &&
		!ns_capable(net->user_ns, CAP_NET_ADMIN);
>>>>>>> e8a457b7
}

static void tun_set_real_num_queues(struct tun_struct *tun)
{
	netif_set_real_num_tx_queues(tun->dev, tun->numqueues);
	netif_set_real_num_rx_queues(tun->dev, tun->numqueues);
}

static void tun_disable_queue(struct tun_struct *tun, struct tun_file *tfile)
{
	tfile->detached = tun;
	list_add_tail(&tfile->next, &tun->disabled);
	++tun->numdisabled;
}

static struct tun_struct *tun_enable_queue(struct tun_file *tfile)
{
	struct tun_struct *tun = tfile->detached;

	tfile->detached = NULL;
	list_del_init(&tfile->next);
	--tun->numdisabled;
	return tun;
}

void tun_ptr_free(void *ptr)
{
	if (!ptr)
		return;
	if (tun_is_xdp_frame(ptr)) {
		struct xdp_frame *xdpf = tun_ptr_to_xdp(ptr);

		xdp_return_frame(xdpf);
	} else {
		__skb_array_destroy_skb(ptr);
	}
}
EXPORT_SYMBOL_GPL(tun_ptr_free);

static void tun_queue_purge(struct tun_file *tfile)
{
	void *ptr;

	while ((ptr = ptr_ring_consume(&tfile->tx_ring)) != NULL)
		tun_ptr_free(ptr);

	skb_queue_purge(&tfile->sk.sk_write_queue);
	skb_queue_purge(&tfile->sk.sk_error_queue);
}

static void __tun_detach(struct tun_file *tfile, bool clean)
{
	struct tun_file *ntfile;
	struct tun_struct *tun;

	tun = rtnl_dereference(tfile->tun);

	if (tun && clean) {
		if (!tfile->detached)
			tun_napi_disable(tfile);
		tun_napi_del(tfile);
	}

	if (tun && !tfile->detached) {
		u16 index = tfile->queue_index;
		BUG_ON(index >= tun->numqueues);

		rcu_assign_pointer(tun->tfiles[index],
				   tun->tfiles[tun->numqueues - 1]);
		ntfile = rtnl_dereference(tun->tfiles[index]);
		ntfile->queue_index = index;
		ntfile->xdp_rxq.queue_index = index;
		rcu_assign_pointer(tun->tfiles[tun->numqueues - 1],
				   NULL);

		--tun->numqueues;
		if (clean) {
			RCU_INIT_POINTER(tfile->tun, NULL);
			sock_put(&tfile->sk);
		} else {
			tun_disable_queue(tun, tfile);
			tun_napi_disable(tfile);
		}

		synchronize_net();
		tun_flow_delete_by_queue(tun, tun->numqueues + 1);
		/* Drop read queue */
		tun_queue_purge(tfile);
		tun_set_real_num_queues(tun);
	} else if (tfile->detached && clean) {
		tun = tun_enable_queue(tfile);
		sock_put(&tfile->sk);
	}

	if (clean) {
		if (tun && tun->numqueues == 0 && tun->numdisabled == 0) {
			netif_carrier_off(tun->dev);

			if (!(tun->flags & IFF_PERSIST) &&
			    tun->dev->reg_state == NETREG_REGISTERED)
				unregister_netdevice(tun->dev);
		}
		if (tun)
			xdp_rxq_info_unreg(&tfile->xdp_rxq);
		ptr_ring_cleanup(&tfile->tx_ring, tun_ptr_free);
	}
}

static void tun_detach(struct tun_file *tfile, bool clean)
{
	struct tun_struct *tun;
	struct net_device *dev;

	rtnl_lock();
	tun = rtnl_dereference(tfile->tun);
	dev = tun ? tun->dev : NULL;
	__tun_detach(tfile, clean);
	if (dev)
		netdev_state_change(dev);
	rtnl_unlock();

	if (clean)
		sock_put(&tfile->sk);
}

static void tun_detach_all(struct net_device *dev)
{
	struct tun_struct *tun = netdev_priv(dev);
	struct tun_file *tfile, *tmp;
	int i, n = tun->numqueues;

	for (i = 0; i < n; i++) {
		tfile = rtnl_dereference(tun->tfiles[i]);
		BUG_ON(!tfile);
		tun_napi_disable(tfile);
		tfile->socket.sk->sk_shutdown = RCV_SHUTDOWN;
		tfile->socket.sk->sk_data_ready(tfile->socket.sk);
		RCU_INIT_POINTER(tfile->tun, NULL);
		--tun->numqueues;
	}
	list_for_each_entry(tfile, &tun->disabled, next) {
		tfile->socket.sk->sk_shutdown = RCV_SHUTDOWN;
		tfile->socket.sk->sk_data_ready(tfile->socket.sk);
		RCU_INIT_POINTER(tfile->tun, NULL);
	}
	BUG_ON(tun->numqueues != 0);

	synchronize_net();
	for (i = 0; i < n; i++) {
		tfile = rtnl_dereference(tun->tfiles[i]);
		tun_napi_del(tfile);
		/* Drop read queue */
		tun_queue_purge(tfile);
		xdp_rxq_info_unreg(&tfile->xdp_rxq);
		sock_put(&tfile->sk);
	}
	list_for_each_entry_safe(tfile, tmp, &tun->disabled, next) {
		tun_napi_del(tfile);
		tun_enable_queue(tfile);
		tun_queue_purge(tfile);
		xdp_rxq_info_unreg(&tfile->xdp_rxq);
		sock_put(&tfile->sk);
	}
	BUG_ON(tun->numdisabled != 0);

	if (tun->flags & IFF_PERSIST)
		module_put(THIS_MODULE);
}

static int tun_attach(struct tun_struct *tun, struct file *file,
		      bool skip_filter, bool napi, bool napi_frags,
		      bool publish_tun)
{
	struct tun_file *tfile = file->private_data;
	struct net_device *dev = tun->dev;
	int err;

	err = security_tun_dev_attach(tfile->socket.sk, tun->security);
	if (err < 0)
		goto out;

	err = -EINVAL;
	if (rtnl_dereference(tfile->tun) && !tfile->detached)
		goto out;

	err = -EBUSY;
	if (!(tun->flags & IFF_MULTI_QUEUE) && tun->numqueues == 1)
		goto out;

	err = -E2BIG;
	if (!tfile->detached &&
	    tun->numqueues + tun->numdisabled == MAX_TAP_QUEUES)
		goto out;

	err = 0;

	/* Re-attach the filter to persist device */
	if (!skip_filter && (tun->filter_attached == true)) {
		lock_sock(tfile->socket.sk);
		err = sk_attach_filter(&tun->fprog, tfile->socket.sk);
		release_sock(tfile->socket.sk);
		if (!err)
			goto out;
	}

	if (!tfile->detached &&
	    ptr_ring_resize(&tfile->tx_ring, dev->tx_queue_len,
			    GFP_KERNEL, tun_ptr_free)) {
		err = -ENOMEM;
		goto out;
	}

	tfile->queue_index = tun->numqueues;
	tfile->socket.sk->sk_shutdown &= ~RCV_SHUTDOWN;

	if (tfile->detached) {
		/* Re-attach detached tfile, updating XDP queue_index */
		WARN_ON(!xdp_rxq_info_is_reg(&tfile->xdp_rxq));

		if (tfile->xdp_rxq.queue_index    != tfile->queue_index)
			tfile->xdp_rxq.queue_index = tfile->queue_index;
	} else {
		/* Setup XDP RX-queue info, for new tfile getting attached */
		err = xdp_rxq_info_reg(&tfile->xdp_rxq,
				       tun->dev, tfile->queue_index, 0);
		if (err < 0)
			goto out;
		err = xdp_rxq_info_reg_mem_model(&tfile->xdp_rxq,
						 MEM_TYPE_PAGE_SHARED, NULL);
		if (err < 0) {
			xdp_rxq_info_unreg(&tfile->xdp_rxq);
			goto out;
		}
		err = 0;
	}

	if (tfile->detached) {
		tun_enable_queue(tfile);
		tun_napi_enable(tfile);
	} else {
		sock_hold(&tfile->sk);
		tun_napi_init(tun, tfile, napi, napi_frags);
	}

	if (rtnl_dereference(tun->xdp_prog))
		sock_set_flag(&tfile->sk, SOCK_XDP);

	/* device is allowed to go away first, so no need to hold extra
	 * refcnt.
	 */

	/* Publish tfile->tun and tun->tfiles only after we've fully
	 * initialized tfile; otherwise we risk using half-initialized
	 * object.
	 */
	if (publish_tun)
		rcu_assign_pointer(tfile->tun, tun);
	rcu_assign_pointer(tun->tfiles[tun->numqueues], tfile);
	tun->numqueues++;
	tun_set_real_num_queues(tun);
out:
	return err;
}

static struct tun_struct *tun_get(struct tun_file *tfile)
{
	struct tun_struct *tun;

	rcu_read_lock();
	tun = rcu_dereference(tfile->tun);
	if (tun)
		dev_hold(tun->dev);
	rcu_read_unlock();

	return tun;
}

static void tun_put(struct tun_struct *tun)
{
	dev_put(tun->dev);
}

/* TAP filtering */
static void addr_hash_set(u32 *mask, const u8 *addr)
{
	int n = ether_crc(ETH_ALEN, addr) >> 26;
	mask[n >> 5] |= (1 << (n & 31));
}

static unsigned int addr_hash_test(const u32 *mask, const u8 *addr)
{
	int n = ether_crc(ETH_ALEN, addr) >> 26;
	return mask[n >> 5] & (1 << (n & 31));
}

static int update_filter(struct tap_filter *filter, void __user *arg)
{
	struct { u8 u[ETH_ALEN]; } *addr;
	struct tun_filter uf;
	int err, alen, n, nexact;

	if (copy_from_user(&uf, arg, sizeof(uf)))
		return -EFAULT;

	if (!uf.count) {
		/* Disabled */
		filter->count = 0;
		return 0;
	}

	alen = ETH_ALEN * uf.count;
	addr = memdup_user(arg + sizeof(uf), alen);
	if (IS_ERR(addr))
		return PTR_ERR(addr);

	/* The filter is updated without holding any locks. Which is
	 * perfectly safe. We disable it first and in the worst
	 * case we'll accept a few undesired packets. */
	filter->count = 0;
	wmb();

	/* Use first set of addresses as an exact filter */
	for (n = 0; n < uf.count && n < FLT_EXACT_COUNT; n++)
		memcpy(filter->addr[n], addr[n].u, ETH_ALEN);

	nexact = n;

	/* Remaining multicast addresses are hashed,
	 * unicast will leave the filter disabled. */
	memset(filter->mask, 0, sizeof(filter->mask));
	for (; n < uf.count; n++) {
		if (!is_multicast_ether_addr(addr[n].u)) {
			err = 0; /* no filter */
			goto free_addr;
		}
		addr_hash_set(filter->mask, addr[n].u);
	}

	/* For ALLMULTI just set the mask to all ones.
	 * This overrides the mask populated above. */
	if ((uf.flags & TUN_FLT_ALLMULTI))
		memset(filter->mask, ~0, sizeof(filter->mask));

	/* Now enable the filter */
	wmb();
	filter->count = nexact;

	/* Return the number of exact filters */
	err = nexact;
free_addr:
	kfree(addr);
	return err;
}

/* Returns: 0 - drop, !=0 - accept */
static int run_filter(struct tap_filter *filter, const struct sk_buff *skb)
{
	/* Cannot use eth_hdr(skb) here because skb_mac_hdr() is incorrect
	 * at this point. */
	struct ethhdr *eh = (struct ethhdr *) skb->data;
	int i;

	/* Exact match */
	for (i = 0; i < filter->count; i++)
		if (ether_addr_equal(eh->h_dest, filter->addr[i]))
			return 1;

	/* Inexact match (multicast only) */
	if (is_multicast_ether_addr(eh->h_dest))
		return addr_hash_test(filter->mask, eh->h_dest);

	return 0;
}

/*
 * Checks whether the packet is accepted or not.
 * Returns: 0 - drop, !=0 - accept
 */
static int check_filter(struct tap_filter *filter, const struct sk_buff *skb)
{
	if (!filter->count)
		return 1;

	return run_filter(filter, skb);
}

/* Network device part of the driver */

static const struct ethtool_ops tun_ethtool_ops;

static int tun_net_init(struct net_device *dev)
{
	struct tun_struct *tun = netdev_priv(dev);
	struct ifreq *ifr = tun->ifr;
	int err;

	spin_lock_init(&tun->lock);

	err = security_tun_dev_alloc_security(&tun->security);
	if (err < 0)
		return err;

	tun_flow_init(tun);

	dev->pcpu_stat_type = NETDEV_PCPU_STAT_TSTATS;
	dev->hw_features = NETIF_F_SG | NETIF_F_FRAGLIST |
			   TUN_USER_FEATURES | NETIF_F_HW_VLAN_CTAG_TX |
			   NETIF_F_HW_VLAN_STAG_TX;
	dev->features = dev->hw_features;
	dev->vlan_features = dev->features &
			     ~(NETIF_F_HW_VLAN_CTAG_TX |
			       NETIF_F_HW_VLAN_STAG_TX);
	dev->lltx = true;

	tun->flags = (tun->flags & ~TUN_FEATURES) |
		      (ifr->ifr_flags & TUN_FEATURES);

	INIT_LIST_HEAD(&tun->disabled);
	err = tun_attach(tun, tun->file, false, ifr->ifr_flags & IFF_NAPI,
			 ifr->ifr_flags & IFF_NAPI_FRAGS, false);
	if (err < 0) {
		tun_flow_uninit(tun);
		security_tun_dev_free_security(tun->security);
		return err;
	}
	return 0;
}

/* Net device detach from fd. */
static void tun_net_uninit(struct net_device *dev)
{
	tun_detach_all(dev);
}

/* Net device open. */
static int tun_net_open(struct net_device *dev)
{
	netif_tx_start_all_queues(dev);

	return 0;
}

/* Net device close. */
static int tun_net_close(struct net_device *dev)
{
	netif_tx_stop_all_queues(dev);
	return 0;
}

/* Net device start xmit */
static void tun_automq_xmit(struct tun_struct *tun, struct sk_buff *skb)
{
#ifdef CONFIG_RPS
	if (tun->numqueues == 1 && static_branch_unlikely(&rps_needed)) {
		/* Select queue was not called for the skbuff, so we extract the
		 * RPS hash and save it into the flow_table here.
		 */
		struct tun_flow_entry *e;
		__u32 rxhash;

		rxhash = __skb_get_hash_symmetric(skb);
		e = tun_flow_find(&tun->flows[tun_hashfn(rxhash)], rxhash);
		if (e)
			tun_flow_save_rps_rxhash(e, rxhash);
	}
#endif
}

static unsigned int run_ebpf_filter(struct tun_struct *tun,
				    struct sk_buff *skb,
				    int len)
{
	struct tun_prog *prog = rcu_dereference(tun->filter_prog);

	if (prog)
		len = bpf_prog_run_clear_cb(prog->prog, skb);

	return len;
}

/* Net device start xmit */
static netdev_tx_t tun_net_xmit(struct sk_buff *skb, struct net_device *dev)
{
	struct tun_struct *tun = netdev_priv(dev);
	enum skb_drop_reason drop_reason;
	int txq = skb->queue_mapping;
	struct netdev_queue *queue;
	struct tun_file *tfile;
	int len = skb->len;

	rcu_read_lock();
	tfile = rcu_dereference(tun->tfiles[txq]);

	/* Drop packet if interface is not attached */
	if (!tfile) {
		drop_reason = SKB_DROP_REASON_DEV_READY;
		goto drop;
	}

	if (!rcu_dereference(tun->steering_prog))
		tun_automq_xmit(tun, skb);

	netif_info(tun, tx_queued, tun->dev, "%s %d\n", __func__, skb->len);

	/* Drop if the filter does not like it.
	 * This is a noop if the filter is disabled.
	 * Filter can be enabled only for the TAP devices. */
	if (!check_filter(&tun->txflt, skb)) {
		drop_reason = SKB_DROP_REASON_TAP_TXFILTER;
		goto drop;
	}

	if (tfile->socket.sk->sk_filter &&
	    sk_filter(tfile->socket.sk, skb)) {
		drop_reason = SKB_DROP_REASON_SOCKET_FILTER;
		goto drop;
	}

	len = run_ebpf_filter(tun, skb, len);
	if (len == 0) {
		drop_reason = SKB_DROP_REASON_TAP_FILTER;
		goto drop;
	}

	if (pskb_trim(skb, len)) {
		drop_reason = SKB_DROP_REASON_NOMEM;
		goto drop;
	}

	if (unlikely(skb_orphan_frags_rx(skb, GFP_ATOMIC))) {
		drop_reason = SKB_DROP_REASON_SKB_UCOPY_FAULT;
		goto drop;
	}

	skb_tx_timestamp(skb);

	/* Orphan the skb - required as we might hang on to it
	 * for indefinite time.
	 */
	skb_orphan(skb);

	nf_reset_ct(skb);

	if (ptr_ring_produce(&tfile->tx_ring, skb)) {
		drop_reason = SKB_DROP_REASON_FULL_RING;
		goto drop;
	}

	/* dev->lltx requires to do our own update of trans_start */
	queue = netdev_get_tx_queue(dev, txq);
	txq_trans_cond_update(queue);

	/* Notify and wake up reader process */
	if (tfile->flags & TUN_FASYNC)
		kill_fasync(&tfile->fasync, SIGIO, POLL_IN);
	tfile->socket.sk->sk_data_ready(tfile->socket.sk);

	rcu_read_unlock();
	return NETDEV_TX_OK;

drop:
	dev_core_stats_tx_dropped_inc(dev);
	skb_tx_error(skb);
	kfree_skb_reason(skb, drop_reason);
	rcu_read_unlock();
	return NET_XMIT_DROP;
}

static void tun_net_mclist(struct net_device *dev)
{
	/*
	 * This callback is supposed to deal with mc filter in
	 * _rx_ path and has nothing to do with the _tx_ path.
	 * In rx path we always accept everything userspace gives us.
	 */
}

static netdev_features_t tun_net_fix_features(struct net_device *dev,
	netdev_features_t features)
{
	struct tun_struct *tun = netdev_priv(dev);

	return (features & tun->set_features) | (features & ~TUN_USER_FEATURES);
}

static void tun_set_headroom(struct net_device *dev, int new_hr)
{
	struct tun_struct *tun = netdev_priv(dev);

	if (new_hr < NET_SKB_PAD)
		new_hr = NET_SKB_PAD;

	tun->align = new_hr;
}

static void
tun_net_get_stats64(struct net_device *dev, struct rtnl_link_stats64 *stats)
{
	struct tun_struct *tun = netdev_priv(dev);

	dev_get_tstats64(dev, stats);

	stats->rx_frame_errors +=
		(unsigned long)atomic_long_read(&tun->rx_frame_errors);
}

static int tun_xdp_set(struct net_device *dev, struct bpf_prog *prog,
		       struct netlink_ext_ack *extack)
{
	struct tun_struct *tun = netdev_priv(dev);
	struct tun_file *tfile;
	struct bpf_prog *old_prog;
	int i;

	old_prog = rtnl_dereference(tun->xdp_prog);
	rcu_assign_pointer(tun->xdp_prog, prog);
	if (old_prog)
		bpf_prog_put(old_prog);

	for (i = 0; i < tun->numqueues; i++) {
		tfile = rtnl_dereference(tun->tfiles[i]);
		if (prog)
			sock_set_flag(&tfile->sk, SOCK_XDP);
		else
			sock_reset_flag(&tfile->sk, SOCK_XDP);
	}
	list_for_each_entry(tfile, &tun->disabled, next) {
		if (prog)
			sock_set_flag(&tfile->sk, SOCK_XDP);
		else
			sock_reset_flag(&tfile->sk, SOCK_XDP);
	}

	return 0;
}

static int tun_xdp(struct net_device *dev, struct netdev_bpf *xdp)
{
	switch (xdp->command) {
	case XDP_SETUP_PROG:
		return tun_xdp_set(dev, xdp->prog, xdp->extack);
	default:
		return -EINVAL;
	}
}

static int tun_net_change_carrier(struct net_device *dev, bool new_carrier)
{
	if (new_carrier) {
		struct tun_struct *tun = netdev_priv(dev);

		if (!tun->numqueues)
			return -EPERM;

		netif_carrier_on(dev);
	} else {
		netif_carrier_off(dev);
	}
	return 0;
}

static const struct net_device_ops tun_netdev_ops = {
	.ndo_init		= tun_net_init,
	.ndo_uninit		= tun_net_uninit,
	.ndo_open		= tun_net_open,
	.ndo_stop		= tun_net_close,
	.ndo_start_xmit		= tun_net_xmit,
	.ndo_fix_features	= tun_net_fix_features,
	.ndo_select_queue	= tun_select_queue,
	.ndo_set_rx_headroom	= tun_set_headroom,
	.ndo_get_stats64	= tun_net_get_stats64,
	.ndo_change_carrier	= tun_net_change_carrier,
};

static void __tun_xdp_flush_tfile(struct tun_file *tfile)
{
	/* Notify and wake up reader process */
	if (tfile->flags & TUN_FASYNC)
		kill_fasync(&tfile->fasync, SIGIO, POLL_IN);
	tfile->socket.sk->sk_data_ready(tfile->socket.sk);
}

static int tun_xdp_xmit(struct net_device *dev, int n,
			struct xdp_frame **frames, u32 flags)
{
	struct tun_struct *tun = netdev_priv(dev);
	struct tun_file *tfile;
	u32 numqueues;
	int nxmit = 0;
	int i;

	if (unlikely(flags & ~XDP_XMIT_FLAGS_MASK))
		return -EINVAL;

	rcu_read_lock();

resample:
	numqueues = READ_ONCE(tun->numqueues);
	if (!numqueues) {
		rcu_read_unlock();
		return -ENXIO; /* Caller will free/return all frames */
	}

	tfile = rcu_dereference(tun->tfiles[smp_processor_id() %
					    numqueues]);
	if (unlikely(!tfile))
		goto resample;

	spin_lock(&tfile->tx_ring.producer_lock);
	for (i = 0; i < n; i++) {
		struct xdp_frame *xdp = frames[i];
		/* Encode the XDP flag into lowest bit for consumer to differ
		 * XDP buffer from sk_buff.
		 */
		void *frame = tun_xdp_to_ptr(xdp);

		if (__ptr_ring_produce(&tfile->tx_ring, frame)) {
			dev_core_stats_tx_dropped_inc(dev);
			break;
		}
		nxmit++;
	}
	spin_unlock(&tfile->tx_ring.producer_lock);

	if (flags & XDP_XMIT_FLUSH)
		__tun_xdp_flush_tfile(tfile);

	rcu_read_unlock();
	return nxmit;
}

static int tun_xdp_tx(struct net_device *dev, struct xdp_buff *xdp)
{
	struct xdp_frame *frame = xdp_convert_buff_to_frame(xdp);
	int nxmit;

	if (unlikely(!frame))
		return -EOVERFLOW;

	nxmit = tun_xdp_xmit(dev, 1, &frame, XDP_XMIT_FLUSH);
	if (!nxmit)
		xdp_return_frame_rx_napi(frame);
	return nxmit;
}

static const struct net_device_ops tap_netdev_ops = {
	.ndo_init		= tun_net_init,
	.ndo_uninit		= tun_net_uninit,
	.ndo_open		= tun_net_open,
	.ndo_stop		= tun_net_close,
	.ndo_start_xmit		= tun_net_xmit,
	.ndo_fix_features	= tun_net_fix_features,
	.ndo_set_rx_mode	= tun_net_mclist,
	.ndo_set_mac_address	= eth_mac_addr,
	.ndo_validate_addr	= eth_validate_addr,
	.ndo_select_queue	= tun_select_queue,
	.ndo_features_check	= passthru_features_check,
	.ndo_set_rx_headroom	= tun_set_headroom,
	.ndo_bpf		= tun_xdp,
	.ndo_xdp_xmit		= tun_xdp_xmit,
	.ndo_change_carrier	= tun_net_change_carrier,
};

static void tun_flow_init(struct tun_struct *tun)
{
	int i;

	for (i = 0; i < TUN_NUM_FLOW_ENTRIES; i++)
		INIT_HLIST_HEAD(&tun->flows[i]);

	tun->ageing_time = TUN_FLOW_EXPIRE;
	timer_setup(&tun->flow_gc_timer, tun_flow_cleanup, 0);
	mod_timer(&tun->flow_gc_timer,
		  round_jiffies_up(jiffies + tun->ageing_time));
}

static void tun_flow_uninit(struct tun_struct *tun)
{
	del_timer_sync(&tun->flow_gc_timer);
	tun_flow_flush(tun);
}

#define MIN_MTU 68
#define MAX_MTU 65535

/* Initialize net device. */
static void tun_net_initialize(struct net_device *dev)
{
	struct tun_struct *tun = netdev_priv(dev);

	switch (tun->flags & TUN_TYPE_MASK) {
	case IFF_TUN:
		dev->netdev_ops = &tun_netdev_ops;
		dev->header_ops = &ip_tunnel_header_ops;

		/* Point-to-Point TUN Device */
		dev->hard_header_len = 0;
		dev->addr_len = 0;
		dev->mtu = 1500;

		/* Zero header length */
		dev->type = ARPHRD_NONE;
		dev->flags = IFF_POINTOPOINT | IFF_NOARP | IFF_MULTICAST;
		break;

	case IFF_TAP:
		dev->netdev_ops = &tap_netdev_ops;
		/* Ethernet TAP Device */
		ether_setup(dev);
		dev->priv_flags &= ~IFF_TX_SKB_SHARING;
		dev->priv_flags |= IFF_LIVE_ADDR_CHANGE;

		eth_hw_addr_random(dev);

		/* Currently tun does not support XDP, only tap does. */
		dev->xdp_features = NETDEV_XDP_ACT_BASIC |
				    NETDEV_XDP_ACT_REDIRECT |
				    NETDEV_XDP_ACT_NDO_XMIT;

		break;
	}

	dev->min_mtu = MIN_MTU;
	dev->max_mtu = MAX_MTU - dev->hard_header_len;
}

static bool tun_sock_writeable(struct tun_struct *tun, struct tun_file *tfile)
{
	struct sock *sk = tfile->socket.sk;

	return (tun->dev->flags & IFF_UP) && sock_writeable(sk);
}

/* Character device part */

/* Poll */
static __poll_t tun_chr_poll(struct file *file, poll_table *wait)
{
	struct tun_file *tfile = file->private_data;
	struct tun_struct *tun = tun_get(tfile);
	struct sock *sk;
	__poll_t mask = 0;

	if (!tun)
		return EPOLLERR;

	sk = tfile->socket.sk;

	poll_wait(file, sk_sleep(sk), wait);

	if (!ptr_ring_empty(&tfile->tx_ring))
		mask |= EPOLLIN | EPOLLRDNORM;

	/* Make sure SOCKWQ_ASYNC_NOSPACE is set if not writable to
	 * guarantee EPOLLOUT to be raised by either here or
	 * tun_sock_write_space(). Then process could get notification
	 * after it writes to a down device and meets -EIO.
	 */
	if (tun_sock_writeable(tun, tfile) ||
	    (!test_and_set_bit(SOCKWQ_ASYNC_NOSPACE, &sk->sk_socket->flags) &&
	     tun_sock_writeable(tun, tfile)))
		mask |= EPOLLOUT | EPOLLWRNORM;

	if (tun->dev->reg_state != NETREG_REGISTERED)
		mask = EPOLLERR;

	tun_put(tun);
	return mask;
}

static struct sk_buff *tun_napi_alloc_frags(struct tun_file *tfile,
					    size_t len,
					    const struct iov_iter *it)
{
	struct sk_buff *skb;
	size_t linear;
	int err;
	int i;

	if (it->nr_segs > MAX_SKB_FRAGS + 1 ||
	    len > (ETH_MAX_MTU - NET_SKB_PAD - NET_IP_ALIGN))
		return ERR_PTR(-EMSGSIZE);

	local_bh_disable();
	skb = napi_get_frags(&tfile->napi);
	local_bh_enable();
	if (!skb)
		return ERR_PTR(-ENOMEM);

	linear = iov_iter_single_seg_count(it);
	err = __skb_grow(skb, linear);
	if (err)
		goto free;

	skb->len = len;
	skb->data_len = len - linear;
	skb->truesize += skb->data_len;

	for (i = 1; i < it->nr_segs; i++) {
		const struct iovec *iov = iter_iov(it) + i;
		size_t fragsz = iov->iov_len;
		struct page *page;
		void *frag;

		if (fragsz == 0 || fragsz > PAGE_SIZE) {
			err = -EINVAL;
			goto free;
		}
		frag = netdev_alloc_frag(fragsz);
		if (!frag) {
			err = -ENOMEM;
			goto free;
		}
		page = virt_to_head_page(frag);
		skb_fill_page_desc(skb, i - 1, page,
				   frag - page_address(page), fragsz);
	}

	return skb;
free:
	/* frees skb and all frags allocated with napi_alloc_frag() */
	napi_free_frags(&tfile->napi);
	return ERR_PTR(err);
}

/* prepad is the amount to reserve at front.  len is length after that.
 * linear is a hint as to how much to copy (usually headers). */
static struct sk_buff *tun_alloc_skb(struct tun_file *tfile,
				     size_t prepad, size_t len,
				     size_t linear, int noblock)
{
	struct sock *sk = tfile->socket.sk;
	struct sk_buff *skb;
	int err;

	/* Under a page?  Don't bother with paged skb. */
	if (prepad + len < PAGE_SIZE)
		linear = len;

	if (len - linear > MAX_SKB_FRAGS * (PAGE_SIZE << PAGE_ALLOC_COSTLY_ORDER))
		linear = len - MAX_SKB_FRAGS * (PAGE_SIZE << PAGE_ALLOC_COSTLY_ORDER);
	skb = sock_alloc_send_pskb(sk, prepad + linear, len - linear, noblock,
				   &err, PAGE_ALLOC_COSTLY_ORDER);
	if (!skb)
		return ERR_PTR(err);

	skb_reserve(skb, prepad);
	skb_put(skb, linear);
	skb->data_len = len - linear;
	skb->len += len - linear;

	return skb;
}

static void tun_rx_batched(struct tun_struct *tun, struct tun_file *tfile,
			   struct sk_buff *skb, int more)
{
	struct sk_buff_head *queue = &tfile->sk.sk_write_queue;
	struct sk_buff_head process_queue;
	u32 rx_batched = tun->rx_batched;
	bool rcv = false;

	if (!rx_batched || (!more && skb_queue_empty(queue))) {
		local_bh_disable();
		skb_record_rx_queue(skb, tfile->queue_index);
		netif_receive_skb(skb);
		local_bh_enable();
		return;
	}

	spin_lock(&queue->lock);
	if (!more || skb_queue_len(queue) == rx_batched) {
		__skb_queue_head_init(&process_queue);
		skb_queue_splice_tail_init(queue, &process_queue);
		rcv = true;
	} else {
		__skb_queue_tail(queue, skb);
	}
	spin_unlock(&queue->lock);

	if (rcv) {
		struct sk_buff *nskb;

		local_bh_disable();
		while ((nskb = __skb_dequeue(&process_queue))) {
			skb_record_rx_queue(nskb, tfile->queue_index);
			netif_receive_skb(nskb);
		}
		skb_record_rx_queue(skb, tfile->queue_index);
		netif_receive_skb(skb);
		local_bh_enable();
	}
}

static bool tun_can_build_skb(struct tun_struct *tun, struct tun_file *tfile,
			      int len, int noblock, bool zerocopy)
{
	if ((tun->flags & TUN_TYPE_MASK) != IFF_TAP)
		return false;

	if (tfile->socket.sk->sk_sndbuf != INT_MAX)
		return false;

	if (!noblock)
		return false;

	if (zerocopy)
		return false;

	if (SKB_DATA_ALIGN(len + TUN_RX_PAD + XDP_PACKET_HEADROOM) +
	    SKB_DATA_ALIGN(sizeof(struct skb_shared_info)) > PAGE_SIZE)
		return false;

	return true;
}

static struct sk_buff *__tun_build_skb(struct tun_file *tfile,
				       struct page_frag *alloc_frag, char *buf,
				       int buflen, int len, int pad,
				       int metasize)
{
	struct sk_buff *skb = build_skb(buf, buflen);

	if (!skb)
		return ERR_PTR(-ENOMEM);

	skb_reserve(skb, pad);
	skb_put(skb, len);
	if (metasize)
		skb_metadata_set(skb, metasize);
	skb_set_owner_w(skb, tfile->socket.sk);

	get_page(alloc_frag->page);
	alloc_frag->offset += buflen;

	return skb;
}

static int tun_xdp_act(struct tun_struct *tun, struct bpf_prog *xdp_prog,
		       struct xdp_buff *xdp, u32 act)
{
	int err;

	switch (act) {
	case XDP_REDIRECT:
		err = xdp_do_redirect(tun->dev, xdp, xdp_prog);
		if (err) {
			dev_core_stats_rx_dropped_inc(tun->dev);
			return err;
		}
		dev_sw_netstats_rx_add(tun->dev, xdp->data_end - xdp->data);
		break;
	case XDP_TX:
		err = tun_xdp_tx(tun->dev, xdp);
		if (err < 0) {
			dev_core_stats_rx_dropped_inc(tun->dev);
			return err;
		}
		dev_sw_netstats_rx_add(tun->dev, xdp->data_end - xdp->data);
		break;
	case XDP_PASS:
		break;
	default:
		bpf_warn_invalid_xdp_action(tun->dev, xdp_prog, act);
		fallthrough;
	case XDP_ABORTED:
		trace_xdp_exception(tun->dev, xdp_prog, act);
		fallthrough;
	case XDP_DROP:
		dev_core_stats_rx_dropped_inc(tun->dev);
		break;
	}

	return act;
}

static struct sk_buff *tun_build_skb(struct tun_struct *tun,
				     struct tun_file *tfile,
				     struct iov_iter *from,
				     struct virtio_net_hdr *hdr,
				     int len, int *skb_xdp)
{
	struct page_frag *alloc_frag = &current->task_frag;
	struct bpf_net_context __bpf_net_ctx, *bpf_net_ctx;
	struct bpf_prog *xdp_prog;
	int buflen = SKB_DATA_ALIGN(sizeof(struct skb_shared_info));
	char *buf;
	size_t copied;
	int pad = TUN_RX_PAD;
	int metasize = 0;
	int err = 0;

	rcu_read_lock();
	xdp_prog = rcu_dereference(tun->xdp_prog);
	if (xdp_prog)
		pad += XDP_PACKET_HEADROOM;
	buflen += SKB_DATA_ALIGN(len + pad);
	rcu_read_unlock();

	alloc_frag->offset = ALIGN((u64)alloc_frag->offset, SMP_CACHE_BYTES);
	if (unlikely(!skb_page_frag_refill(buflen, alloc_frag, GFP_KERNEL)))
		return ERR_PTR(-ENOMEM);

	buf = (char *)page_address(alloc_frag->page) + alloc_frag->offset;
	copied = copy_page_from_iter(alloc_frag->page,
				     alloc_frag->offset + pad,
				     len, from);
	if (copied != len)
		return ERR_PTR(-EFAULT);

	/* There's a small window that XDP may be set after the check
	 * of xdp_prog above, this should be rare and for simplicity
	 * we do XDP on skb in case the headroom is not enough.
	 */
	if (hdr->gso_type || !xdp_prog) {
		*skb_xdp = 1;
		return __tun_build_skb(tfile, alloc_frag, buf, buflen, len,
				       pad, metasize);
	}

	*skb_xdp = 0;

	local_bh_disable();
	rcu_read_lock();
	bpf_net_ctx = bpf_net_ctx_set(&__bpf_net_ctx);
	xdp_prog = rcu_dereference(tun->xdp_prog);
	if (xdp_prog) {
		struct xdp_buff xdp;
		u32 act;

		xdp_init_buff(&xdp, buflen, &tfile->xdp_rxq);
		xdp_prepare_buff(&xdp, buf, pad, len, true);

		act = bpf_prog_run_xdp(xdp_prog, &xdp);
		if (act == XDP_REDIRECT || act == XDP_TX) {
			get_page(alloc_frag->page);
			alloc_frag->offset += buflen;
		}
		err = tun_xdp_act(tun, xdp_prog, &xdp, act);
		if (err < 0) {
			if (act == XDP_REDIRECT || act == XDP_TX)
				put_page(alloc_frag->page);
			goto out;
		}

		if (err == XDP_REDIRECT)
			xdp_do_flush();
		if (err != XDP_PASS)
			goto out;

		pad = xdp.data - xdp.data_hard_start;
		len = xdp.data_end - xdp.data;

		/* It is known that the xdp_buff was prepared with metadata
		 * support, so the metasize will never be negative.
		 */
		metasize = xdp.data - xdp.data_meta;
	}
	bpf_net_ctx_clear(bpf_net_ctx);
	rcu_read_unlock();
	local_bh_enable();

	return __tun_build_skb(tfile, alloc_frag, buf, buflen, len, pad,
			       metasize);

out:
	bpf_net_ctx_clear(bpf_net_ctx);
	rcu_read_unlock();
	local_bh_enable();
	return NULL;
}

/* Get packet from user space buffer */
static ssize_t tun_get_user(struct tun_struct *tun, struct tun_file *tfile,
			    void *msg_control, struct iov_iter *from,
			    int noblock, bool more)
{
	struct tun_pi pi = { 0, cpu_to_be16(ETH_P_IP) };
	struct sk_buff *skb;
	size_t total_len = iov_iter_count(from);
	size_t len = total_len, align = tun->align, linear;
	struct virtio_net_hdr gso = { 0 };
	int good_linear;
	int copylen;
	int hdr_len = 0;
	bool zerocopy = false;
	int err;
	u32 rxhash = 0;
	int skb_xdp = 1;
	bool frags = tun_napi_frags_enabled(tfile);
	enum skb_drop_reason drop_reason = SKB_DROP_REASON_NOT_SPECIFIED;

	if (!(tun->flags & IFF_NO_PI)) {
		if (len < sizeof(pi))
			return -EINVAL;
		len -= sizeof(pi);

		if (!copy_from_iter_full(&pi, sizeof(pi), from))
			return -EFAULT;
	}

	if (tun->flags & IFF_VNET_HDR) {
		int vnet_hdr_sz = READ_ONCE(tun->vnet_hdr_sz);

		hdr_len = tun_vnet_hdr_get(vnet_hdr_sz, tun->flags, from, &gso);
		if (hdr_len < 0)
			return hdr_len;

		len -= vnet_hdr_sz;
	}

	if ((tun->flags & TUN_TYPE_MASK) == IFF_TAP) {
		align += NET_IP_ALIGN;
		if (unlikely(len < ETH_HLEN || (hdr_len && hdr_len < ETH_HLEN)))
			return -EINVAL;
	}

	good_linear = SKB_MAX_HEAD(align);

	if (msg_control) {
		struct iov_iter i = *from;

		/* There are 256 bytes to be copied in skb, so there is
		 * enough room for skb expand head in case it is used.
		 * The rest of the buffer is mapped from userspace.
		 */
		copylen = min(hdr_len ? hdr_len : GOODCOPY_LEN, good_linear);
		linear = copylen;
		iov_iter_advance(&i, copylen);
		if (iov_iter_npages(&i, INT_MAX) <= MAX_SKB_FRAGS)
			zerocopy = true;
	}

	if (!frags && tun_can_build_skb(tun, tfile, len, noblock, zerocopy)) {
		/* For the packet that is not easy to be processed
		 * (e.g gso or jumbo packet), we will do it at after
		 * skb was created with generic XDP routine.
		 */
		skb = tun_build_skb(tun, tfile, from, &gso, len, &skb_xdp);
		err = PTR_ERR_OR_ZERO(skb);
		if (err)
			goto drop;
		if (!skb)
			return total_len;
	} else {
		if (!zerocopy) {
			copylen = len;
			linear = min(hdr_len, good_linear);
		}

		if (frags) {
			mutex_lock(&tfile->napi_mutex);
			skb = tun_napi_alloc_frags(tfile, copylen, from);
			/* tun_napi_alloc_frags() enforces a layout for the skb.
			 * If zerocopy is enabled, then this layout will be
			 * overwritten by zerocopy_sg_from_iter().
			 */
			zerocopy = false;
		} else {
			if (!linear)
				linear = min_t(size_t, good_linear, copylen);

			skb = tun_alloc_skb(tfile, align, copylen, linear,
					    noblock);
		}

		err = PTR_ERR_OR_ZERO(skb);
		if (err)
			goto drop;

		if (zerocopy)
			err = zerocopy_sg_from_iter(skb, from);
		else
			err = skb_copy_datagram_from_iter(skb, 0, from, len);

		if (err) {
			err = -EFAULT;
			drop_reason = SKB_DROP_REASON_SKB_UCOPY_FAULT;
			goto drop;
		}
	}

	if (tun_vnet_hdr_to_skb(tun->flags, skb, &gso)) {
		atomic_long_inc(&tun->rx_frame_errors);
		err = -EINVAL;
		goto free_skb;
	}

	switch (tun->flags & TUN_TYPE_MASK) {
	case IFF_TUN:
		if (tun->flags & IFF_NO_PI) {
			u8 ip_version = skb->len ? (skb->data[0] >> 4) : 0;

			switch (ip_version) {
			case 4:
				pi.proto = htons(ETH_P_IP);
				break;
			case 6:
				pi.proto = htons(ETH_P_IPV6);
				break;
			default:
				err = -EINVAL;
				goto drop;
			}
		}

		skb_reset_mac_header(skb);
		skb->protocol = pi.proto;
		skb->dev = tun->dev;
		break;
	case IFF_TAP:
		if (frags && !pskb_may_pull(skb, ETH_HLEN)) {
			err = -ENOMEM;
			drop_reason = SKB_DROP_REASON_HDR_TRUNC;
			goto drop;
		}
		skb->protocol = eth_type_trans(skb, tun->dev);
		break;
	}

	/* copy skb_ubuf_info for callback when skb has no error */
	if (zerocopy) {
		skb_zcopy_init(skb, msg_control);
	} else if (msg_control) {
		struct ubuf_info *uarg = msg_control;
		uarg->ops->complete(NULL, uarg, false);
	}

	skb_reset_network_header(skb);
	skb_probe_transport_header(skb);
	skb_record_rx_queue(skb, tfile->queue_index);

	if (skb_xdp) {
		struct bpf_prog *xdp_prog;
		int ret;

		local_bh_disable();
		rcu_read_lock();
		xdp_prog = rcu_dereference(tun->xdp_prog);
		if (xdp_prog) {
			ret = do_xdp_generic(xdp_prog, &skb);
			if (ret != XDP_PASS) {
				rcu_read_unlock();
				local_bh_enable();
				goto unlock_frags;
			}
		}
		rcu_read_unlock();
		local_bh_enable();
	}

	/* Compute the costly rx hash only if needed for flow updates.
	 * We may get a very small possibility of OOO during switching, not
	 * worth to optimize.
	 */
	if (!rcu_access_pointer(tun->steering_prog) && tun->numqueues > 1 &&
	    !tfile->detached)
		rxhash = __skb_get_hash_symmetric(skb);

	rcu_read_lock();
	if (unlikely(!(tun->dev->flags & IFF_UP))) {
		err = -EIO;
		rcu_read_unlock();
		drop_reason = SKB_DROP_REASON_DEV_READY;
		goto drop;
	}

	if (frags) {
		u32 headlen;

		/* Exercise flow dissector code path. */
		skb_push(skb, ETH_HLEN);
		headlen = eth_get_headlen(tun->dev, skb->data,
					  skb_headlen(skb));

		if (unlikely(headlen > skb_headlen(skb))) {
			WARN_ON_ONCE(1);
			err = -ENOMEM;
			dev_core_stats_rx_dropped_inc(tun->dev);
napi_busy:
			napi_free_frags(&tfile->napi);
			rcu_read_unlock();
			mutex_unlock(&tfile->napi_mutex);
			return err;
		}

		if (likely(napi_schedule_prep(&tfile->napi))) {
			local_bh_disable();
			napi_gro_frags(&tfile->napi);
			napi_complete(&tfile->napi);
			local_bh_enable();
		} else {
			err = -EBUSY;
			goto napi_busy;
		}
		mutex_unlock(&tfile->napi_mutex);
	} else if (tfile->napi_enabled) {
		struct sk_buff_head *queue = &tfile->sk.sk_write_queue;
		int queue_len;

		spin_lock_bh(&queue->lock);

		if (unlikely(tfile->detached)) {
			spin_unlock_bh(&queue->lock);
			rcu_read_unlock();
			err = -EBUSY;
			goto free_skb;
		}

		__skb_queue_tail(queue, skb);
		queue_len = skb_queue_len(queue);
		spin_unlock(&queue->lock);

		if (!more || queue_len > NAPI_POLL_WEIGHT)
			napi_schedule(&tfile->napi);

		local_bh_enable();
	} else if (!IS_ENABLED(CONFIG_4KSTACKS)) {
		tun_rx_batched(tun, tfile, skb, more);
	} else {
		netif_rx(skb);
	}
	rcu_read_unlock();

	preempt_disable();
	dev_sw_netstats_rx_add(tun->dev, len);
	preempt_enable();

	if (rxhash)
		tun_flow_update(tun, rxhash, tfile);

	return total_len;

drop:
	if (err != -EAGAIN)
		dev_core_stats_rx_dropped_inc(tun->dev);

free_skb:
	if (!IS_ERR_OR_NULL(skb))
		kfree_skb_reason(skb, drop_reason);

unlock_frags:
	if (frags) {
		tfile->napi.skb = NULL;
		mutex_unlock(&tfile->napi_mutex);
	}

	return err ?: total_len;
}

static ssize_t tun_chr_write_iter(struct kiocb *iocb, struct iov_iter *from)
{
	struct file *file = iocb->ki_filp;
	struct tun_file *tfile = file->private_data;
	struct tun_struct *tun = tun_get(tfile);
	ssize_t result;
	int noblock = 0;

	if (!tun)
		return -EBADFD;

	if ((file->f_flags & O_NONBLOCK) || (iocb->ki_flags & IOCB_NOWAIT))
		noblock = 1;

	result = tun_get_user(tun, tfile, NULL, from, noblock, false);

	tun_put(tun);
	return result;
}

static ssize_t tun_put_user_xdp(struct tun_struct *tun,
				struct tun_file *tfile,
				struct xdp_frame *xdp_frame,
				struct iov_iter *iter)
{
	int vnet_hdr_sz = 0;
	size_t size = xdp_frame->len;
	ssize_t ret;

	if (tun->flags & IFF_VNET_HDR) {
		struct virtio_net_hdr gso = { 0 };

		vnet_hdr_sz = READ_ONCE(tun->vnet_hdr_sz);
		ret = tun_vnet_hdr_put(vnet_hdr_sz, iter, &gso);
		if (ret)
			return ret;
	}

	ret = copy_to_iter(xdp_frame->data, size, iter) + vnet_hdr_sz;

	preempt_disable();
	dev_sw_netstats_tx_add(tun->dev, 1, ret);
	preempt_enable();

	return ret;
}

/* Put packet to the user space buffer */
static ssize_t tun_put_user(struct tun_struct *tun,
			    struct tun_file *tfile,
			    struct sk_buff *skb,
			    struct iov_iter *iter)
{
	struct tun_pi pi = { 0, skb->protocol };
	ssize_t total;
	int vlan_offset = 0;
	int vlan_hlen = 0;
	int vnet_hdr_sz = 0;
	int ret;

	if (skb_vlan_tag_present(skb))
		vlan_hlen = VLAN_HLEN;

	if (tun->flags & IFF_VNET_HDR)
		vnet_hdr_sz = READ_ONCE(tun->vnet_hdr_sz);

	total = skb->len + vlan_hlen + vnet_hdr_sz;

	if (!(tun->flags & IFF_NO_PI)) {
		if (iov_iter_count(iter) < sizeof(pi))
			return -EINVAL;

		total += sizeof(pi);
		if (iov_iter_count(iter) < total) {
			/* Packet will be striped */
			pi.flags |= TUN_PKT_STRIP;
		}

		if (copy_to_iter(&pi, sizeof(pi), iter) != sizeof(pi))
			return -EFAULT;
	}

	if (vnet_hdr_sz) {
		struct virtio_net_hdr gso;

		ret = tun_vnet_hdr_from_skb(tun->flags, tun->dev, skb, &gso);
		if (ret)
			return ret;

		ret = tun_vnet_hdr_put(vnet_hdr_sz, iter, &gso);
		if (ret)
			return ret;
	}

	if (vlan_hlen) {
		int ret;
		struct veth veth;

		veth.h_vlan_proto = skb->vlan_proto;
		veth.h_vlan_TCI = htons(skb_vlan_tag_get(skb));

		vlan_offset = offsetof(struct vlan_ethhdr, h_vlan_proto);

		ret = skb_copy_datagram_iter(skb, 0, iter, vlan_offset);
		if (ret || !iov_iter_count(iter))
			goto done;

		ret = copy_to_iter(&veth, sizeof(veth), iter);
		if (ret != sizeof(veth) || !iov_iter_count(iter))
			goto done;
	}

	skb_copy_datagram_iter(skb, vlan_offset, iter, skb->len - vlan_offset);

done:
	/* caller is in process context, */
	preempt_disable();
	dev_sw_netstats_tx_add(tun->dev, 1, skb->len + vlan_hlen);
	preempt_enable();

	return total;
}

static void *tun_ring_recv(struct tun_file *tfile, int noblock, int *err)
{
	DECLARE_WAITQUEUE(wait, current);
	void *ptr = NULL;
	int error = 0;

	ptr = ptr_ring_consume(&tfile->tx_ring);
	if (ptr)
		goto out;
	if (noblock) {
		error = -EAGAIN;
		goto out;
	}

	add_wait_queue(&tfile->socket.wq.wait, &wait);

	while (1) {
		set_current_state(TASK_INTERRUPTIBLE);
		ptr = ptr_ring_consume(&tfile->tx_ring);
		if (ptr)
			break;
		if (signal_pending(current)) {
			error = -ERESTARTSYS;
			break;
		}
		if (tfile->socket.sk->sk_shutdown & RCV_SHUTDOWN) {
			error = -EFAULT;
			break;
		}

		schedule();
	}

	__set_current_state(TASK_RUNNING);
	remove_wait_queue(&tfile->socket.wq.wait, &wait);

out:
	*err = error;
	return ptr;
}

static ssize_t tun_do_read(struct tun_struct *tun, struct tun_file *tfile,
			   struct iov_iter *to,
			   int noblock, void *ptr)
{
	ssize_t ret;
	int err;

	if (!iov_iter_count(to)) {
		tun_ptr_free(ptr);
		return 0;
	}

	if (!ptr) {
		/* Read frames from ring */
		ptr = tun_ring_recv(tfile, noblock, &err);
		if (!ptr)
			return err;
	}

	if (tun_is_xdp_frame(ptr)) {
		struct xdp_frame *xdpf = tun_ptr_to_xdp(ptr);

		ret = tun_put_user_xdp(tun, tfile, xdpf, to);
		xdp_return_frame(xdpf);
	} else {
		struct sk_buff *skb = ptr;

		ret = tun_put_user(tun, tfile, skb, to);
		if (unlikely(ret < 0))
			kfree_skb(skb);
		else
			consume_skb(skb);
	}

	return ret;
}

static ssize_t tun_chr_read_iter(struct kiocb *iocb, struct iov_iter *to)
{
	struct file *file = iocb->ki_filp;
	struct tun_file *tfile = file->private_data;
	struct tun_struct *tun = tun_get(tfile);
	ssize_t len = iov_iter_count(to), ret;
	int noblock = 0;

	if (!tun)
		return -EBADFD;

	if ((file->f_flags & O_NONBLOCK) || (iocb->ki_flags & IOCB_NOWAIT))
		noblock = 1;

	ret = tun_do_read(tun, tfile, to, noblock, NULL);
	ret = min_t(ssize_t, ret, len);
	if (ret > 0)
		iocb->ki_pos = ret;
	tun_put(tun);
	return ret;
}

static void tun_prog_free(struct rcu_head *rcu)
{
	struct tun_prog *prog = container_of(rcu, struct tun_prog, rcu);

	bpf_prog_destroy(prog->prog);
	kfree(prog);
}

static int __tun_set_ebpf(struct tun_struct *tun,
			  struct tun_prog __rcu **prog_p,
			  struct bpf_prog *prog)
{
	struct tun_prog *old, *new = NULL;

	if (prog) {
		new = kmalloc(sizeof(*new), GFP_KERNEL);
		if (!new)
			return -ENOMEM;
		new->prog = prog;
	}

	spin_lock_bh(&tun->lock);
	old = rcu_dereference_protected(*prog_p,
					lockdep_is_held(&tun->lock));
	rcu_assign_pointer(*prog_p, new);
	spin_unlock_bh(&tun->lock);

	if (old)
		call_rcu(&old->rcu, tun_prog_free);

	return 0;
}

static void tun_free_netdev(struct net_device *dev)
{
	struct tun_struct *tun = netdev_priv(dev);

	BUG_ON(!(list_empty(&tun->disabled)));

	tun_flow_uninit(tun);
	security_tun_dev_free_security(tun->security);
	__tun_set_ebpf(tun, &tun->steering_prog, NULL);
	__tun_set_ebpf(tun, &tun->filter_prog, NULL);
}

static void tun_setup(struct net_device *dev)
{
	struct tun_struct *tun = netdev_priv(dev);

	tun->owner = INVALID_UID;
	tun->group = INVALID_GID;
	tun_default_link_ksettings(dev, &tun->link_ksettings);

	dev->ethtool_ops = &tun_ethtool_ops;
	dev->needs_free_netdev = true;
	dev->priv_destructor = tun_free_netdev;
	/* We prefer our own queue length */
	dev->tx_queue_len = TUN_READQ_SIZE;
}

/* Trivial set of netlink ops to allow deleting tun or tap
 * device with netlink.
 */
static int tun_validate(struct nlattr *tb[], struct nlattr *data[],
			struct netlink_ext_ack *extack)
{
	NL_SET_ERR_MSG(extack,
		       "tun/tap creation via rtnetlink is not supported.");
	return -EOPNOTSUPP;
}

static size_t tun_get_size(const struct net_device *dev)
{
	BUILD_BUG_ON(sizeof(u32) != sizeof(uid_t));
	BUILD_BUG_ON(sizeof(u32) != sizeof(gid_t));

	return nla_total_size(sizeof(uid_t)) + /* OWNER */
	       nla_total_size(sizeof(gid_t)) + /* GROUP */
	       nla_total_size(sizeof(u8)) + /* TYPE */
	       nla_total_size(sizeof(u8)) + /* PI */
	       nla_total_size(sizeof(u8)) + /* VNET_HDR */
	       nla_total_size(sizeof(u8)) + /* PERSIST */
	       nla_total_size(sizeof(u8)) + /* MULTI_QUEUE */
	       nla_total_size(sizeof(u32)) + /* NUM_QUEUES */
	       nla_total_size(sizeof(u32)) + /* NUM_DISABLED_QUEUES */
	       0;
}

static int tun_fill_info(struct sk_buff *skb, const struct net_device *dev)
{
	struct tun_struct *tun = netdev_priv(dev);

	if (nla_put_u8(skb, IFLA_TUN_TYPE, tun->flags & TUN_TYPE_MASK))
		goto nla_put_failure;
	if (uid_valid(tun->owner) &&
	    nla_put_u32(skb, IFLA_TUN_OWNER,
			from_kuid_munged(current_user_ns(), tun->owner)))
		goto nla_put_failure;
	if (gid_valid(tun->group) &&
	    nla_put_u32(skb, IFLA_TUN_GROUP,
			from_kgid_munged(current_user_ns(), tun->group)))
		goto nla_put_failure;
	if (nla_put_u8(skb, IFLA_TUN_PI, !(tun->flags & IFF_NO_PI)))
		goto nla_put_failure;
	if (nla_put_u8(skb, IFLA_TUN_VNET_HDR, !!(tun->flags & IFF_VNET_HDR)))
		goto nla_put_failure;
	if (nla_put_u8(skb, IFLA_TUN_PERSIST, !!(tun->flags & IFF_PERSIST)))
		goto nla_put_failure;
	if (nla_put_u8(skb, IFLA_TUN_MULTI_QUEUE,
		       !!(tun->flags & IFF_MULTI_QUEUE)))
		goto nla_put_failure;
	if (tun->flags & IFF_MULTI_QUEUE) {
		if (nla_put_u32(skb, IFLA_TUN_NUM_QUEUES, tun->numqueues))
			goto nla_put_failure;
		if (nla_put_u32(skb, IFLA_TUN_NUM_DISABLED_QUEUES,
				tun->numdisabled))
			goto nla_put_failure;
	}

	return 0;

nla_put_failure:
	return -EMSGSIZE;
}

static struct rtnl_link_ops tun_link_ops __read_mostly = {
	.kind		= DRV_NAME,
	.priv_size	= sizeof(struct tun_struct),
	.setup		= tun_setup,
	.validate	= tun_validate,
	.get_size       = tun_get_size,
	.fill_info      = tun_fill_info,
};

static void tun_sock_write_space(struct sock *sk)
{
	struct tun_file *tfile;
	wait_queue_head_t *wqueue;

	if (!sock_writeable(sk))
		return;

	if (!test_and_clear_bit(SOCKWQ_ASYNC_NOSPACE, &sk->sk_socket->flags))
		return;

	wqueue = sk_sleep(sk);
	if (wqueue && waitqueue_active(wqueue))
		wake_up_interruptible_sync_poll(wqueue, EPOLLOUT |
						EPOLLWRNORM | EPOLLWRBAND);

	tfile = container_of(sk, struct tun_file, sk);
	kill_fasync(&tfile->fasync, SIGIO, POLL_OUT);
}

static void tun_put_page(struct tun_page *tpage)
{
	if (tpage->page)
		__page_frag_cache_drain(tpage->page, tpage->count);
}

static int tun_xdp_one(struct tun_struct *tun,
		       struct tun_file *tfile,
		       struct xdp_buff *xdp, int *flush,
		       struct tun_page *tpage)
{
	unsigned int datasize = xdp->data_end - xdp->data;
	struct tun_xdp_hdr *hdr = xdp->data_hard_start;
	struct virtio_net_hdr *gso = &hdr->gso;
	struct bpf_prog *xdp_prog;
	struct sk_buff *skb = NULL;
	struct sk_buff_head *queue;
	u32 rxhash = 0, act;
	int buflen = hdr->buflen;
	int metasize = 0;
	int ret = 0;
	bool skb_xdp = false;
	struct page *page;

	if (unlikely(datasize < ETH_HLEN))
		return -EINVAL;

	xdp_prog = rcu_dereference(tun->xdp_prog);
	if (xdp_prog) {
		if (gso->gso_type) {
			skb_xdp = true;
			goto build;
		}

		xdp_init_buff(xdp, buflen, &tfile->xdp_rxq);

		act = bpf_prog_run_xdp(xdp_prog, xdp);
		ret = tun_xdp_act(tun, xdp_prog, xdp, act);
		if (ret < 0) {
			put_page(virt_to_head_page(xdp->data));
			return ret;
		}

		switch (ret) {
		case XDP_REDIRECT:
			*flush = true;
			fallthrough;
		case XDP_TX:
			return 0;
		case XDP_PASS:
			break;
		default:
			page = virt_to_head_page(xdp->data);
			if (tpage->page == page) {
				++tpage->count;
			} else {
				tun_put_page(tpage);
				tpage->page = page;
				tpage->count = 1;
			}
			return 0;
		}
	}

build:
	skb = build_skb(xdp->data_hard_start, buflen);
	if (!skb) {
		ret = -ENOMEM;
		goto out;
	}

	skb_reserve(skb, xdp->data - xdp->data_hard_start);
	skb_put(skb, xdp->data_end - xdp->data);

	/* The externally provided xdp_buff may have no metadata support, which
	 * is marked by xdp->data_meta being xdp->data + 1. This will lead to a
	 * metasize of -1 and is the reason why the condition checks for > 0.
	 */
	metasize = xdp->data - xdp->data_meta;
	if (metasize > 0)
		skb_metadata_set(skb, metasize);

	if (tun_vnet_hdr_to_skb(tun->flags, skb, gso)) {
		atomic_long_inc(&tun->rx_frame_errors);
		kfree_skb(skb);
		ret = -EINVAL;
		goto out;
	}

	skb->protocol = eth_type_trans(skb, tun->dev);
	skb_reset_network_header(skb);
	skb_probe_transport_header(skb);
	skb_record_rx_queue(skb, tfile->queue_index);

	if (skb_xdp) {
		ret = do_xdp_generic(xdp_prog, &skb);
		if (ret != XDP_PASS) {
			ret = 0;
			goto out;
		}
	}

	if (!rcu_dereference(tun->steering_prog) && tun->numqueues > 1 &&
	    !tfile->detached)
		rxhash = __skb_get_hash_symmetric(skb);

	if (tfile->napi_enabled) {
		queue = &tfile->sk.sk_write_queue;
		spin_lock(&queue->lock);

		if (unlikely(tfile->detached)) {
			spin_unlock(&queue->lock);
			kfree_skb(skb);
			return -EBUSY;
		}

		__skb_queue_tail(queue, skb);
		spin_unlock(&queue->lock);
		ret = 1;
	} else {
		netif_receive_skb(skb);
		ret = 0;
	}

	/* No need to disable preemption here since this function is
	 * always called with bh disabled
	 */
	dev_sw_netstats_rx_add(tun->dev, datasize);

	if (rxhash)
		tun_flow_update(tun, rxhash, tfile);

out:
	return ret;
}

static int tun_sendmsg(struct socket *sock, struct msghdr *m, size_t total_len)
{
	int ret, i;
	struct tun_file *tfile = container_of(sock, struct tun_file, socket);
	struct tun_struct *tun = tun_get(tfile);
	struct tun_msg_ctl *ctl = m->msg_control;
	struct xdp_buff *xdp;

	if (!tun)
		return -EBADFD;

	if (m->msg_controllen == sizeof(struct tun_msg_ctl) &&
	    ctl && ctl->type == TUN_MSG_PTR) {
		struct bpf_net_context __bpf_net_ctx, *bpf_net_ctx;
		struct tun_page tpage;
		int n = ctl->num;
		int flush = 0, queued = 0;

		memset(&tpage, 0, sizeof(tpage));

		local_bh_disable();
		rcu_read_lock();
		bpf_net_ctx = bpf_net_ctx_set(&__bpf_net_ctx);

		for (i = 0; i < n; i++) {
			xdp = &((struct xdp_buff *)ctl->ptr)[i];
			ret = tun_xdp_one(tun, tfile, xdp, &flush, &tpage);
			if (ret > 0)
				queued += ret;
		}

		if (flush)
			xdp_do_flush();

		if (tfile->napi_enabled && queued > 0)
			napi_schedule(&tfile->napi);

		bpf_net_ctx_clear(bpf_net_ctx);
		rcu_read_unlock();
		local_bh_enable();

		tun_put_page(&tpage);

		ret = total_len;
		goto out;
	}

	ret = tun_get_user(tun, tfile, ctl ? ctl->ptr : NULL, &m->msg_iter,
			   m->msg_flags & MSG_DONTWAIT,
			   m->msg_flags & MSG_MORE);
out:
	tun_put(tun);
	return ret;
}

static int tun_recvmsg(struct socket *sock, struct msghdr *m, size_t total_len,
		       int flags)
{
	struct tun_file *tfile = container_of(sock, struct tun_file, socket);
	struct tun_struct *tun = tun_get(tfile);
	void *ptr = m->msg_control;
	int ret;

	if (!tun) {
		ret = -EBADFD;
		goto out_free;
	}

	if (flags & ~(MSG_DONTWAIT|MSG_TRUNC|MSG_ERRQUEUE)) {
		ret = -EINVAL;
		goto out_put_tun;
	}
	if (flags & MSG_ERRQUEUE) {
		ret = sock_recv_errqueue(sock->sk, m, total_len,
					 SOL_PACKET, TUN_TX_TIMESTAMP);
		goto out;
	}
	ret = tun_do_read(tun, tfile, &m->msg_iter, flags & MSG_DONTWAIT, ptr);
	if (ret > (ssize_t)total_len) {
		m->msg_flags |= MSG_TRUNC;
		ret = flags & MSG_TRUNC ? ret : total_len;
	}
out:
	tun_put(tun);
	return ret;

out_put_tun:
	tun_put(tun);
out_free:
	tun_ptr_free(ptr);
	return ret;
}

static int tun_ptr_peek_len(void *ptr)
{
	if (likely(ptr)) {
		if (tun_is_xdp_frame(ptr)) {
			struct xdp_frame *xdpf = tun_ptr_to_xdp(ptr);

			return xdpf->len;
		}
		return __skb_array_len_with_tag(ptr);
	} else {
		return 0;
	}
}

static int tun_peek_len(struct socket *sock)
{
	struct tun_file *tfile = container_of(sock, struct tun_file, socket);
	struct tun_struct *tun;
	int ret = 0;

	tun = tun_get(tfile);
	if (!tun)
		return 0;

	ret = PTR_RING_PEEK_CALL(&tfile->tx_ring, tun_ptr_peek_len);
	tun_put(tun);

	return ret;
}

/* Ops structure to mimic raw sockets with tun */
static const struct proto_ops tun_socket_ops = {
	.peek_len = tun_peek_len,
	.sendmsg = tun_sendmsg,
	.recvmsg = tun_recvmsg,
};

static struct proto tun_proto = {
	.name		= "tun",
	.owner		= THIS_MODULE,
	.obj_size	= sizeof(struct tun_file),
};

static int tun_flags(struct tun_struct *tun)
{
	return tun->flags & (TUN_FEATURES | IFF_PERSIST | IFF_TUN | IFF_TAP);
}

static ssize_t tun_flags_show(struct device *dev, struct device_attribute *attr,
			      char *buf)
{
	struct tun_struct *tun = netdev_priv(to_net_dev(dev));
	return sysfs_emit(buf, "0x%x\n", tun_flags(tun));
}

static ssize_t owner_show(struct device *dev, struct device_attribute *attr,
			  char *buf)
{
	struct tun_struct *tun = netdev_priv(to_net_dev(dev));
	return uid_valid(tun->owner)?
		sysfs_emit(buf, "%u\n",
			   from_kuid_munged(current_user_ns(), tun->owner)) :
		sysfs_emit(buf, "-1\n");
}

static ssize_t group_show(struct device *dev, struct device_attribute *attr,
			  char *buf)
{
	struct tun_struct *tun = netdev_priv(to_net_dev(dev));
	return gid_valid(tun->group) ?
		sysfs_emit(buf, "%u\n",
			   from_kgid_munged(current_user_ns(), tun->group)) :
		sysfs_emit(buf, "-1\n");
}

static DEVICE_ATTR_RO(tun_flags);
static DEVICE_ATTR_RO(owner);
static DEVICE_ATTR_RO(group);

static struct attribute *tun_dev_attrs[] = {
	&dev_attr_tun_flags.attr,
	&dev_attr_owner.attr,
	&dev_attr_group.attr,
	NULL
};

static const struct attribute_group tun_attr_group = {
	.attrs = tun_dev_attrs
};

static int tun_set_iff(struct net *net, struct file *file, struct ifreq *ifr)
{
	struct tun_struct *tun;
	struct tun_file *tfile = file->private_data;
	struct net_device *dev;
	int err;

	if (tfile->detached)
		return -EINVAL;

	if ((ifr->ifr_flags & IFF_NAPI_FRAGS)) {
		if (!capable(CAP_NET_ADMIN))
			return -EPERM;

		if (!(ifr->ifr_flags & IFF_NAPI) ||
		    (ifr->ifr_flags & TUN_TYPE_MASK) != IFF_TAP)
			return -EINVAL;
	}

	dev = __dev_get_by_name(net, ifr->ifr_name);
	if (dev) {
		if (ifr->ifr_flags & IFF_TUN_EXCL)
			return -EBUSY;
		if ((ifr->ifr_flags & IFF_TUN) && dev->netdev_ops == &tun_netdev_ops)
			tun = netdev_priv(dev);
		else if ((ifr->ifr_flags & IFF_TAP) && dev->netdev_ops == &tap_netdev_ops)
			tun = netdev_priv(dev);
		else
			return -EINVAL;

		if (!!(ifr->ifr_flags & IFF_MULTI_QUEUE) !=
		    !!(tun->flags & IFF_MULTI_QUEUE))
			return -EINVAL;

		if (!tun_capable(tun))
			return -EPERM;
		err = security_tun_dev_open(tun->security);
		if (err < 0)
			return err;

		err = tun_attach(tun, file, ifr->ifr_flags & IFF_NOFILTER,
				 ifr->ifr_flags & IFF_NAPI,
				 ifr->ifr_flags & IFF_NAPI_FRAGS, true);
		if (err < 0)
			return err;

		if (tun->flags & IFF_MULTI_QUEUE &&
		    (tun->numqueues + tun->numdisabled > 1)) {
			/* One or more queue has already been attached, no need
			 * to initialize the device again.
			 */
			netdev_state_change(dev);
			return 0;
		}

		tun->flags = (tun->flags & ~TUN_FEATURES) |
			      (ifr->ifr_flags & TUN_FEATURES);

		netdev_state_change(dev);
	} else {
		char *name;
		unsigned long flags = 0;
		int queues = ifr->ifr_flags & IFF_MULTI_QUEUE ?
			     MAX_TAP_QUEUES : 1;

		if (!ns_capable(net->user_ns, CAP_NET_ADMIN))
			return -EPERM;
		err = security_tun_dev_create();
		if (err < 0)
			return err;

		/* Set dev type */
		if (ifr->ifr_flags & IFF_TUN) {
			/* TUN device */
			flags |= IFF_TUN;
			name = "tun%d";
		} else if (ifr->ifr_flags & IFF_TAP) {
			/* TAP device */
			flags |= IFF_TAP;
			name = "tap%d";
		} else
			return -EINVAL;

		if (*ifr->ifr_name)
			name = ifr->ifr_name;

		dev = alloc_netdev_mqs(sizeof(struct tun_struct), name,
				       NET_NAME_UNKNOWN, tun_setup, queues,
				       queues);

		if (!dev)
			return -ENOMEM;

		dev_net_set(dev, net);
		dev->rtnl_link_ops = &tun_link_ops;
		dev->ifindex = tfile->ifindex;
		dev->sysfs_groups[0] = &tun_attr_group;

		tun = netdev_priv(dev);
		tun->dev = dev;
		tun->flags = flags;
		tun->txflt.count = 0;
		tun->vnet_hdr_sz = sizeof(struct virtio_net_hdr);

		tun->align = NET_SKB_PAD;
		tun->filter_attached = false;
		tun->sndbuf = tfile->socket.sk->sk_sndbuf;
		tun->rx_batched = 0;
		RCU_INIT_POINTER(tun->steering_prog, NULL);

		tun->ifr = ifr;
		tun->file = file;

		tun_net_initialize(dev);

		err = register_netdevice(tun->dev);
		if (err < 0) {
			free_netdev(dev);
			return err;
		}
		/* free_netdev() won't check refcnt, to avoid race
		 * with dev_put() we need publish tun after registration.
		 */
		rcu_assign_pointer(tfile->tun, tun);
	}

	if (ifr->ifr_flags & IFF_NO_CARRIER)
		netif_carrier_off(tun->dev);
	else
		netif_carrier_on(tun->dev);

	/* Make sure persistent devices do not get stuck in
	 * xoff state.
	 */
	if (netif_running(tun->dev))
		netif_tx_wake_all_queues(tun->dev);

	strcpy(ifr->ifr_name, tun->dev->name);
	return 0;
}

static void tun_get_iff(struct tun_struct *tun, struct ifreq *ifr)
{
	strcpy(ifr->ifr_name, tun->dev->name);

	ifr->ifr_flags = tun_flags(tun);

}

/* This is like a cut-down ethtool ops, except done via tun fd so no
 * privs required. */
static int set_offload(struct tun_struct *tun, unsigned long arg)
{
	netdev_features_t features = 0;

	if (arg & TUN_F_CSUM) {
		features |= NETIF_F_HW_CSUM;
		arg &= ~TUN_F_CSUM;

		if (arg & (TUN_F_TSO4|TUN_F_TSO6)) {
			if (arg & TUN_F_TSO_ECN) {
				features |= NETIF_F_TSO_ECN;
				arg &= ~TUN_F_TSO_ECN;
			}
			if (arg & TUN_F_TSO4)
				features |= NETIF_F_TSO;
			if (arg & TUN_F_TSO6)
				features |= NETIF_F_TSO6;
			arg &= ~(TUN_F_TSO4|TUN_F_TSO6);
		}

		arg &= ~TUN_F_UFO;

		/* TODO: for now USO4 and USO6 should work simultaneously */
		if (arg & TUN_F_USO4 && arg & TUN_F_USO6) {
			features |= NETIF_F_GSO_UDP_L4;
			arg &= ~(TUN_F_USO4 | TUN_F_USO6);
		}
	}

	/* This gives the user a way to test for new features in future by
	 * trying to set them. */
	if (arg)
		return -EINVAL;

	tun->set_features = features;
	tun->dev->wanted_features &= ~TUN_USER_FEATURES;
	tun->dev->wanted_features |= features;
	netdev_update_features(tun->dev);

	return 0;
}

static void tun_detach_filter(struct tun_struct *tun, int n)
{
	int i;
	struct tun_file *tfile;

	for (i = 0; i < n; i++) {
		tfile = rtnl_dereference(tun->tfiles[i]);
		lock_sock(tfile->socket.sk);
		sk_detach_filter(tfile->socket.sk);
		release_sock(tfile->socket.sk);
	}

	tun->filter_attached = false;
}

static int tun_attach_filter(struct tun_struct *tun)
{
	int i, ret = 0;
	struct tun_file *tfile;

	for (i = 0; i < tun->numqueues; i++) {
		tfile = rtnl_dereference(tun->tfiles[i]);
		lock_sock(tfile->socket.sk);
		ret = sk_attach_filter(&tun->fprog, tfile->socket.sk);
		release_sock(tfile->socket.sk);
		if (ret) {
			tun_detach_filter(tun, i);
			return ret;
		}
	}

	tun->filter_attached = true;
	return ret;
}

static void tun_set_sndbuf(struct tun_struct *tun)
{
	struct tun_file *tfile;
	int i;

	for (i = 0; i < tun->numqueues; i++) {
		tfile = rtnl_dereference(tun->tfiles[i]);
		tfile->socket.sk->sk_sndbuf = tun->sndbuf;
	}
}

static int tun_set_queue(struct file *file, struct ifreq *ifr)
{
	struct tun_file *tfile = file->private_data;
	struct tun_struct *tun;
	int ret = 0;

	rtnl_lock();

	if (ifr->ifr_flags & IFF_ATTACH_QUEUE) {
		tun = tfile->detached;
		if (!tun) {
			ret = -EINVAL;
			goto unlock;
		}
		ret = security_tun_dev_attach_queue(tun->security);
		if (ret < 0)
			goto unlock;
		ret = tun_attach(tun, file, false, tun->flags & IFF_NAPI,
				 tun->flags & IFF_NAPI_FRAGS, true);
	} else if (ifr->ifr_flags & IFF_DETACH_QUEUE) {
		tun = rtnl_dereference(tfile->tun);
		if (!tun || !(tun->flags & IFF_MULTI_QUEUE) || tfile->detached)
			ret = -EINVAL;
		else
			__tun_detach(tfile, false);
	} else
		ret = -EINVAL;

	if (ret >= 0)
		netdev_state_change(tun->dev);

unlock:
	rtnl_unlock();
	return ret;
}

static int tun_set_ebpf(struct tun_struct *tun, struct tun_prog __rcu **prog_p,
			void __user *data)
{
	struct bpf_prog *prog;
	int fd;

	if (copy_from_user(&fd, data, sizeof(fd)))
		return -EFAULT;

	if (fd == -1) {
		prog = NULL;
	} else {
		prog = bpf_prog_get_type(fd, BPF_PROG_TYPE_SOCKET_FILTER);
		if (IS_ERR(prog))
			return PTR_ERR(prog);
	}

	return __tun_set_ebpf(tun, prog_p, prog);
}

/* Return correct value for tun->dev->addr_len based on tun->dev->type. */
static unsigned char tun_get_addr_len(unsigned short type)
{
	switch (type) {
	case ARPHRD_IP6GRE:
	case ARPHRD_TUNNEL6:
		return sizeof(struct in6_addr);
	case ARPHRD_IPGRE:
	case ARPHRD_TUNNEL:
	case ARPHRD_SIT:
		return 4;
	case ARPHRD_ETHER:
		return ETH_ALEN;
	case ARPHRD_IEEE802154:
	case ARPHRD_IEEE802154_MONITOR:
		return IEEE802154_EXTENDED_ADDR_LEN;
	case ARPHRD_PHONET_PIPE:
	case ARPHRD_PPP:
	case ARPHRD_NONE:
		return 0;
	case ARPHRD_6LOWPAN:
		return EUI64_ADDR_LEN;
	case ARPHRD_FDDI:
		return FDDI_K_ALEN;
	case ARPHRD_HIPPI:
		return HIPPI_ALEN;
	case ARPHRD_IEEE802:
		return FC_ALEN;
	case ARPHRD_ROSE:
		return ROSE_ADDR_LEN;
	case ARPHRD_NETROM:
		return AX25_ADDR_LEN;
	case ARPHRD_LOCALTLK:
		return LTALK_ALEN;
	default:
		return 0;
	}
}

static long __tun_chr_ioctl(struct file *file, unsigned int cmd,
			    unsigned long arg, int ifreq_len)
{
	struct tun_file *tfile = file->private_data;
	struct net *net = sock_net(&tfile->sk);
	struct tun_struct *tun;
	void __user* argp = (void __user*)arg;
	unsigned int carrier;
	struct ifreq ifr;
	kuid_t owner;
	kgid_t group;
	int ifindex;
	int sndbuf;
	int ret;
	bool do_notify = false;

	if (cmd == TUNSETIFF || cmd == TUNSETQUEUE ||
	    (_IOC_TYPE(cmd) == SOCK_IOC_TYPE && cmd != SIOCGSKNS)) {
		if (copy_from_user(&ifr, argp, ifreq_len))
			return -EFAULT;
	} else {
		memset(&ifr, 0, sizeof(ifr));
	}
	if (cmd == TUNGETFEATURES) {
		/* Currently this just means: "what IFF flags are valid?".
		 * This is needed because we never checked for invalid flags on
		 * TUNSETIFF.
		 */
		return put_user(IFF_TUN | IFF_TAP | IFF_NO_CARRIER |
				TUN_FEATURES, (unsigned int __user*)argp);
	} else if (cmd == TUNSETQUEUE) {
		return tun_set_queue(file, &ifr);
	} else if (cmd == SIOCGSKNS) {
		if (!ns_capable(net->user_ns, CAP_NET_ADMIN))
			return -EPERM;
		return open_related_ns(&net->ns, get_net_ns);
	}

	rtnl_lock();

	tun = tun_get(tfile);
	if (cmd == TUNSETIFF) {
		ret = -EEXIST;
		if (tun)
			goto unlock;

		ifr.ifr_name[IFNAMSIZ-1] = '\0';

		ret = tun_set_iff(net, file, &ifr);

		if (ret)
			goto unlock;

		if (copy_to_user(argp, &ifr, ifreq_len))
			ret = -EFAULT;
		goto unlock;
	}
	if (cmd == TUNSETIFINDEX) {
		ret = -EPERM;
		if (tun)
			goto unlock;

		ret = -EFAULT;
		if (copy_from_user(&ifindex, argp, sizeof(ifindex)))
			goto unlock;
		ret = -EINVAL;
		if (ifindex < 0)
			goto unlock;
		ret = 0;
		tfile->ifindex = ifindex;
		goto unlock;
	}

	ret = -EBADFD;
	if (!tun)
		goto unlock;

	netif_info(tun, drv, tun->dev, "tun_chr_ioctl cmd %u\n", cmd);

	net = dev_net(tun->dev);
	ret = 0;
	switch (cmd) {
	case TUNGETIFF:
		tun_get_iff(tun, &ifr);

		if (tfile->detached)
			ifr.ifr_flags |= IFF_DETACH_QUEUE;
		if (!tfile->socket.sk->sk_filter)
			ifr.ifr_flags |= IFF_NOFILTER;

		if (copy_to_user(argp, &ifr, ifreq_len))
			ret = -EFAULT;
		break;

	case TUNSETNOCSUM:
		/* Disable/Enable checksum */

		/* [unimplemented] */
		netif_info(tun, drv, tun->dev, "ignored: set checksum %s\n",
			   arg ? "disabled" : "enabled");
		break;

	case TUNSETPERSIST:
		/* Disable/Enable persist mode. Keep an extra reference to the
		 * module to prevent the module being unprobed.
		 */
		if (arg && !(tun->flags & IFF_PERSIST)) {
			tun->flags |= IFF_PERSIST;
			__module_get(THIS_MODULE);
			do_notify = true;
		}
		if (!arg && (tun->flags & IFF_PERSIST)) {
			tun->flags &= ~IFF_PERSIST;
			module_put(THIS_MODULE);
			do_notify = true;
		}

		netif_info(tun, drv, tun->dev, "persist %s\n",
			   arg ? "enabled" : "disabled");
		break;

	case TUNSETOWNER:
		/* Set owner of the device */
		owner = make_kuid(current_user_ns(), arg);
		if (!uid_valid(owner)) {
			ret = -EINVAL;
			break;
		}
		tun->owner = owner;
		do_notify = true;
		netif_info(tun, drv, tun->dev, "owner set to %u\n",
			   from_kuid(&init_user_ns, tun->owner));
		break;

	case TUNSETGROUP:
		/* Set group of the device */
		group = make_kgid(current_user_ns(), arg);
		if (!gid_valid(group)) {
			ret = -EINVAL;
			break;
		}
		tun->group = group;
		do_notify = true;
		netif_info(tun, drv, tun->dev, "group set to %u\n",
			   from_kgid(&init_user_ns, tun->group));
		break;

	case TUNSETLINK:
		/* Only allow setting the type when the interface is down */
		if (tun->dev->flags & IFF_UP) {
			netif_info(tun, drv, tun->dev,
				   "Linktype set failed because interface is up\n");
			ret = -EBUSY;
		} else {
			ret = call_netdevice_notifiers(NETDEV_PRE_TYPE_CHANGE,
						       tun->dev);
			ret = notifier_to_errno(ret);
			if (ret) {
				netif_info(tun, drv, tun->dev,
					   "Refused to change device type\n");
				break;
			}
			tun->dev->type = (int) arg;
			tun->dev->addr_len = tun_get_addr_len(tun->dev->type);
			netif_info(tun, drv, tun->dev, "linktype set to %d\n",
				   tun->dev->type);
			call_netdevice_notifiers(NETDEV_POST_TYPE_CHANGE,
						 tun->dev);
		}
		break;

	case TUNSETDEBUG:
		tun->msg_enable = (u32)arg;
		break;

	case TUNSETOFFLOAD:
		ret = set_offload(tun, arg);
		break;

	case TUNSETTXFILTER:
		/* Can be set only for TAPs */
		ret = -EINVAL;
		if ((tun->flags & TUN_TYPE_MASK) != IFF_TAP)
			break;
		ret = update_filter(&tun->txflt, (void __user *)arg);
		break;

	case SIOCGIFHWADDR:
		/* Get hw address */
		dev_get_mac_address(&ifr.ifr_hwaddr, net, tun->dev->name);
		if (copy_to_user(argp, &ifr, ifreq_len))
			ret = -EFAULT;
		break;

	case SIOCSIFHWADDR:
		/* Set hw address */
		ret = dev_set_mac_address_user(tun->dev, &ifr.ifr_hwaddr, NULL);
		break;

	case TUNGETSNDBUF:
		sndbuf = tfile->socket.sk->sk_sndbuf;
		if (copy_to_user(argp, &sndbuf, sizeof(sndbuf)))
			ret = -EFAULT;
		break;

	case TUNSETSNDBUF:
		if (copy_from_user(&sndbuf, argp, sizeof(sndbuf))) {
			ret = -EFAULT;
			break;
		}
		if (sndbuf <= 0) {
			ret = -EINVAL;
			break;
		}

		tun->sndbuf = sndbuf;
		tun_set_sndbuf(tun);
		break;

	case TUNATTACHFILTER:
		/* Can be set only for TAPs */
		ret = -EINVAL;
		if ((tun->flags & TUN_TYPE_MASK) != IFF_TAP)
			break;
		ret = -EFAULT;
		if (copy_from_user(&tun->fprog, argp, sizeof(tun->fprog)))
			break;

		ret = tun_attach_filter(tun);
		break;

	case TUNDETACHFILTER:
		/* Can be set only for TAPs */
		ret = -EINVAL;
		if ((tun->flags & TUN_TYPE_MASK) != IFF_TAP)
			break;
		ret = 0;
		tun_detach_filter(tun, tun->numqueues);
		break;

	case TUNGETFILTER:
		ret = -EINVAL;
		if ((tun->flags & TUN_TYPE_MASK) != IFF_TAP)
			break;
		ret = -EFAULT;
		if (copy_to_user(argp, &tun->fprog, sizeof(tun->fprog)))
			break;
		ret = 0;
		break;

	case TUNSETSTEERINGEBPF:
		ret = tun_set_ebpf(tun, &tun->steering_prog, argp);
		break;

	case TUNSETFILTEREBPF:
		ret = tun_set_ebpf(tun, &tun->filter_prog, argp);
		break;

	case TUNSETCARRIER:
		ret = -EFAULT;
		if (copy_from_user(&carrier, argp, sizeof(carrier)))
			goto unlock;

		ret = tun_net_change_carrier(tun->dev, (bool)carrier);
		break;

	case TUNGETDEVNETNS:
		ret = -EPERM;
		if (!ns_capable(net->user_ns, CAP_NET_ADMIN))
			goto unlock;
		ret = open_related_ns(&net->ns, get_net_ns);
		break;

	default:
		ret = tun_vnet_ioctl(&tun->vnet_hdr_sz, &tun->flags, cmd, argp);
		break;
	}

	if (do_notify)
		netdev_state_change(tun->dev);

unlock:
	rtnl_unlock();
	if (tun)
		tun_put(tun);
	return ret;
}

static long tun_chr_ioctl(struct file *file,
			  unsigned int cmd, unsigned long arg)
{
	return __tun_chr_ioctl(file, cmd, arg, sizeof (struct ifreq));
}

#ifdef CONFIG_COMPAT
static long tun_chr_compat_ioctl(struct file *file,
			 unsigned int cmd, unsigned long arg)
{
	switch (cmd) {
	case TUNSETIFF:
	case TUNGETIFF:
	case TUNSETTXFILTER:
	case TUNGETSNDBUF:
	case TUNSETSNDBUF:
	case SIOCGIFHWADDR:
	case SIOCSIFHWADDR:
		arg = (unsigned long)compat_ptr(arg);
		break;
	default:
		arg = (compat_ulong_t)arg;
		break;
	}

	/*
	 * compat_ifreq is shorter than ifreq, so we must not access beyond
	 * the end of that structure. All fields that are used in this
	 * driver are compatible though, we don't need to convert the
	 * contents.
	 */
	return __tun_chr_ioctl(file, cmd, arg, sizeof(struct compat_ifreq));
}
#endif /* CONFIG_COMPAT */

static int tun_chr_fasync(int fd, struct file *file, int on)
{
	struct tun_file *tfile = file->private_data;
	int ret;

	if (on) {
		ret = file_f_owner_allocate(file);
		if (ret)
			goto out;
	}

	if ((ret = fasync_helper(fd, file, on, &tfile->fasync)) < 0)
		goto out;

	if (on) {
		__f_setown(file, task_pid(current), PIDTYPE_TGID, 0);
		tfile->flags |= TUN_FASYNC;
	} else
		tfile->flags &= ~TUN_FASYNC;
	ret = 0;
out:
	return ret;
}

static int tun_chr_open(struct inode *inode, struct file * file)
{
	struct net *net = current->nsproxy->net_ns;
	struct tun_file *tfile;

	tfile = (struct tun_file *)sk_alloc(net, AF_UNSPEC, GFP_KERNEL,
					    &tun_proto, 0);
	if (!tfile)
		return -ENOMEM;
	if (ptr_ring_init(&tfile->tx_ring, 0, GFP_KERNEL)) {
		sk_free(&tfile->sk);
		return -ENOMEM;
	}

	mutex_init(&tfile->napi_mutex);
	RCU_INIT_POINTER(tfile->tun, NULL);
	tfile->flags = 0;
	tfile->ifindex = 0;

	init_waitqueue_head(&tfile->socket.wq.wait);

	tfile->socket.file = file;
	tfile->socket.ops = &tun_socket_ops;

	sock_init_data_uid(&tfile->socket, &tfile->sk, current_fsuid());

	tfile->sk.sk_write_space = tun_sock_write_space;
	tfile->sk.sk_sndbuf = INT_MAX;

	file->private_data = tfile;
	INIT_LIST_HEAD(&tfile->next);

	sock_set_flag(&tfile->sk, SOCK_ZEROCOPY);

	/* tun groks IOCB_NOWAIT just fine, mark it as such */
	file->f_mode |= FMODE_NOWAIT;
	return 0;
}

static int tun_chr_close(struct inode *inode, struct file *file)
{
	struct tun_file *tfile = file->private_data;

	tun_detach(tfile, true);

	return 0;
}

#ifdef CONFIG_PROC_FS
static void tun_chr_show_fdinfo(struct seq_file *m, struct file *file)
{
	struct tun_file *tfile = file->private_data;
	struct tun_struct *tun;
	struct ifreq ifr;

	memset(&ifr, 0, sizeof(ifr));

	rtnl_lock();
	tun = tun_get(tfile);
	if (tun)
		tun_get_iff(tun, &ifr);
	rtnl_unlock();

	if (tun)
		tun_put(tun);

	seq_printf(m, "iff:\t%s\n", ifr.ifr_name);
}
#endif

static const struct file_operations tun_fops = {
	.owner	= THIS_MODULE,
	.read_iter  = tun_chr_read_iter,
	.write_iter = tun_chr_write_iter,
	.poll	= tun_chr_poll,
	.unlocked_ioctl	= tun_chr_ioctl,
#ifdef CONFIG_COMPAT
	.compat_ioctl = tun_chr_compat_ioctl,
#endif
	.open	= tun_chr_open,
	.release = tun_chr_close,
	.fasync = tun_chr_fasync,
#ifdef CONFIG_PROC_FS
	.show_fdinfo = tun_chr_show_fdinfo,
#endif
};

static struct miscdevice tun_miscdev = {
	.minor = TUN_MINOR,
	.name = "tun",
	.nodename = "net/tun",
	.fops = &tun_fops,
};

/* ethtool interface */

static void tun_default_link_ksettings(struct net_device *dev,
				       struct ethtool_link_ksettings *cmd)
{
	ethtool_link_ksettings_zero_link_mode(cmd, supported);
	ethtool_link_ksettings_zero_link_mode(cmd, advertising);
	cmd->base.speed		= SPEED_10000;
	cmd->base.duplex	= DUPLEX_FULL;
	cmd->base.port		= PORT_TP;
	cmd->base.phy_address	= 0;
	cmd->base.autoneg	= AUTONEG_DISABLE;
}

static int tun_get_link_ksettings(struct net_device *dev,
				  struct ethtool_link_ksettings *cmd)
{
	struct tun_struct *tun = netdev_priv(dev);

	memcpy(cmd, &tun->link_ksettings, sizeof(*cmd));
	return 0;
}

static int tun_set_link_ksettings(struct net_device *dev,
				  const struct ethtool_link_ksettings *cmd)
{
	struct tun_struct *tun = netdev_priv(dev);

	memcpy(&tun->link_ksettings, cmd, sizeof(*cmd));
	return 0;
}

static void tun_get_drvinfo(struct net_device *dev, struct ethtool_drvinfo *info)
{
	struct tun_struct *tun = netdev_priv(dev);

	strscpy(info->driver, DRV_NAME, sizeof(info->driver));
	strscpy(info->version, DRV_VERSION, sizeof(info->version));

	switch (tun->flags & TUN_TYPE_MASK) {
	case IFF_TUN:
		strscpy(info->bus_info, "tun", sizeof(info->bus_info));
		break;
	case IFF_TAP:
		strscpy(info->bus_info, "tap", sizeof(info->bus_info));
		break;
	}
}

static u32 tun_get_msglevel(struct net_device *dev)
{
	struct tun_struct *tun = netdev_priv(dev);

	return tun->msg_enable;
}

static void tun_set_msglevel(struct net_device *dev, u32 value)
{
	struct tun_struct *tun = netdev_priv(dev);

	tun->msg_enable = value;
}

static int tun_get_coalesce(struct net_device *dev,
			    struct ethtool_coalesce *ec,
			    struct kernel_ethtool_coalesce *kernel_coal,
			    struct netlink_ext_ack *extack)
{
	struct tun_struct *tun = netdev_priv(dev);

	ec->rx_max_coalesced_frames = tun->rx_batched;

	return 0;
}

static int tun_set_coalesce(struct net_device *dev,
			    struct ethtool_coalesce *ec,
			    struct kernel_ethtool_coalesce *kernel_coal,
			    struct netlink_ext_ack *extack)
{
	struct tun_struct *tun = netdev_priv(dev);

	if (ec->rx_max_coalesced_frames > NAPI_POLL_WEIGHT)
		tun->rx_batched = NAPI_POLL_WEIGHT;
	else
		tun->rx_batched = ec->rx_max_coalesced_frames;

	return 0;
}

static void tun_get_channels(struct net_device *dev,
			     struct ethtool_channels *channels)
{
	struct tun_struct *tun = netdev_priv(dev);

	channels->combined_count = tun->numqueues;
	channels->max_combined = tun->flags & IFF_MULTI_QUEUE ? MAX_TAP_QUEUES : 1;
}

static const struct ethtool_ops tun_ethtool_ops = {
	.supported_coalesce_params = ETHTOOL_COALESCE_RX_MAX_FRAMES,
	.get_drvinfo	= tun_get_drvinfo,
	.get_msglevel	= tun_get_msglevel,
	.set_msglevel	= tun_set_msglevel,
	.get_link	= ethtool_op_get_link,
	.get_channels   = tun_get_channels,
	.get_ts_info	= ethtool_op_get_ts_info,
	.get_coalesce   = tun_get_coalesce,
	.set_coalesce   = tun_set_coalesce,
	.get_link_ksettings = tun_get_link_ksettings,
	.set_link_ksettings = tun_set_link_ksettings,
};

static int tun_queue_resize(struct tun_struct *tun)
{
	struct net_device *dev = tun->dev;
	struct tun_file *tfile;
	struct ptr_ring **rings;
	int n = tun->numqueues + tun->numdisabled;
	int ret, i;

	rings = kmalloc_array(n, sizeof(*rings), GFP_KERNEL);
	if (!rings)
		return -ENOMEM;

	for (i = 0; i < tun->numqueues; i++) {
		tfile = rtnl_dereference(tun->tfiles[i]);
		rings[i] = &tfile->tx_ring;
	}
	list_for_each_entry(tfile, &tun->disabled, next)
		rings[i++] = &tfile->tx_ring;

	ret = ptr_ring_resize_multiple_bh(rings, n,
					  dev->tx_queue_len, GFP_KERNEL,
					  tun_ptr_free);

	kfree(rings);
	return ret;
}

static int tun_device_event(struct notifier_block *unused,
			    unsigned long event, void *ptr)
{
	struct net_device *dev = netdev_notifier_info_to_dev(ptr);
	struct tun_struct *tun = netdev_priv(dev);
	int i;

	if (dev->rtnl_link_ops != &tun_link_ops)
		return NOTIFY_DONE;

	switch (event) {
	case NETDEV_CHANGE_TX_QUEUE_LEN:
		if (tun_queue_resize(tun))
			return NOTIFY_BAD;
		break;
	case NETDEV_UP:
		for (i = 0; i < tun->numqueues; i++) {
			struct tun_file *tfile;

			tfile = rtnl_dereference(tun->tfiles[i]);
			tfile->socket.sk->sk_write_space(tfile->socket.sk);
		}
		break;
	default:
		break;
	}

	return NOTIFY_DONE;
}

static struct notifier_block tun_notifier_block __read_mostly = {
	.notifier_call	= tun_device_event,
};

static int __init tun_init(void)
{
	int ret = 0;

	pr_info("%s, %s\n", DRV_DESCRIPTION, DRV_VERSION);

	ret = rtnl_link_register(&tun_link_ops);
	if (ret) {
		pr_err("Can't register link_ops\n");
		goto err_linkops;
	}

	ret = misc_register(&tun_miscdev);
	if (ret) {
		pr_err("Can't register misc device %d\n", TUN_MINOR);
		goto err_misc;
	}

	ret = register_netdevice_notifier(&tun_notifier_block);
	if (ret) {
		pr_err("Can't register netdevice notifier\n");
		goto err_notifier;
	}

	return  0;

err_notifier:
	misc_deregister(&tun_miscdev);
err_misc:
	rtnl_link_unregister(&tun_link_ops);
err_linkops:
	return ret;
}

static void __exit tun_cleanup(void)
{
	misc_deregister(&tun_miscdev);
	rtnl_link_unregister(&tun_link_ops);
	unregister_netdevice_notifier(&tun_notifier_block);
}

/* Get an underlying socket object from tun file.  Returns error unless file is
 * attached to a device.  The returned object works like a packet socket, it
 * can be used for sock_sendmsg/sock_recvmsg.  The caller is responsible for
 * holding a reference to the file for as long as the socket is in use. */
struct socket *tun_get_socket(struct file *file)
{
	struct tun_file *tfile;
	if (file->f_op != &tun_fops)
		return ERR_PTR(-EINVAL);
	tfile = file->private_data;
	if (!tfile)
		return ERR_PTR(-EBADFD);
	return &tfile->socket;
}
EXPORT_SYMBOL_GPL(tun_get_socket);

struct ptr_ring *tun_get_tx_ring(struct file *file)
{
	struct tun_file *tfile;

	if (file->f_op != &tun_fops)
		return ERR_PTR(-EINVAL);
	tfile = file->private_data;
	if (!tfile)
		return ERR_PTR(-EBADFD);
	return &tfile->tx_ring;
}
EXPORT_SYMBOL_GPL(tun_get_tx_ring);

module_init(tun_init);
module_exit(tun_cleanup);
MODULE_DESCRIPTION(DRV_DESCRIPTION);
MODULE_AUTHOR(DRV_COPYRIGHT);
MODULE_LICENSE("GPL");
MODULE_ALIAS_MISCDEV(TUN_MINOR);
MODULE_ALIAS("devname:net/tun");<|MERGE_RESOLUTION|>--- conflicted
+++ resolved
@@ -509,24 +509,14 @@
 	return ret;
 }
 
-static inline bool tun_capable(struct tun_struct *tun)
+static inline bool tun_not_capable(struct tun_struct *tun)
 {
 	const struct cred *cred = current_cred();
 	struct net *net = dev_net(tun->dev);
 
-<<<<<<< HEAD
-	if (ns_capable(net->user_ns, CAP_NET_ADMIN))
-		return 1;
-	if (uid_valid(tun->owner) && uid_eq(cred->euid, tun->owner))
-		return 1;
-	if (gid_valid(tun->group) && in_egroup_p(tun->group))
-		return 1;
-	return 0;
-=======
 	return ((uid_valid(tun->owner) && !uid_eq(cred->euid, tun->owner)) ||
 		(gid_valid(tun->group) && !in_egroup_p(tun->group))) &&
 		!ns_capable(net->user_ns, CAP_NET_ADMIN);
->>>>>>> e8a457b7
 }
 
 static void tun_set_real_num_queues(struct tun_struct *tun)
@@ -2707,7 +2697,7 @@
 		    !!(tun->flags & IFF_MULTI_QUEUE))
 			return -EINVAL;
 
-		if (!tun_capable(tun))
+		if (tun_not_capable(tun))
 			return -EPERM;
 		err = security_tun_dev_open(tun->security);
 		if (err < 0)
