/* SPDX-License-Identifier: GPL-2.0-only */
/*******************************************************************************
  Copyright (C) 2007-2009  STMicroelectronics Ltd


  Author: Giuseppe Cavallaro <peppe.cavallaro@st.com>
*******************************************************************************/

#ifndef __STMMAC_H__
#define __STMMAC_H__

#define STMMAC_RESOURCE_NAME   "stmmaceth"

#include <linux/clk.h>
#include <linux/hrtimer.h>
#include <linux/if_vlan.h>
#include <linux/stmmac.h>
#include <linux/phylink.h>
#include <linux/pci.h>
#include "common.h"
#include <linux/ptp_clock_kernel.h>
#include <linux/net_tstamp.h>
#include <linux/reset.h>
#include <net/page_pool/types.h>
#include <net/xdp.h>
#include <uapi/linux/bpf.h>

struct stmmac_resources {
	void __iomem *addr;
	u8 mac[ETH_ALEN];
	int wol_irq;
	int lpi_irq;
	int irq;
	int sfty_irq;
	int sfty_ce_irq;
	int sfty_ue_irq;
	int rx_irq[MTL_MAX_RX_QUEUES];
	int tx_irq[MTL_MAX_TX_QUEUES];
};

enum stmmac_txbuf_type {
	STMMAC_TXBUF_T_SKB,
	STMMAC_TXBUF_T_XDP_TX,
	STMMAC_TXBUF_T_XDP_NDO,
	STMMAC_TXBUF_T_XSK_TX,
};

struct stmmac_tx_info {
	dma_addr_t buf;
	bool map_as_page;
	unsigned len;
	bool last_segment;
	bool is_jumbo;
	enum stmmac_txbuf_type buf_type;
	struct xsk_tx_metadata_compl xsk_meta;
};

#define STMMAC_TBS_AVAIL	BIT(0)
#define STMMAC_TBS_EN		BIT(1)

/* Frequently used values are kept adjacent for cache effect */
struct stmmac_tx_queue {
	u32 tx_count_frames;
	int tbs;
	struct hrtimer txtimer;
	u32 queue_index;
	struct stmmac_priv *priv_data;
	struct dma_extended_desc *dma_etx ____cacheline_aligned_in_smp;
	struct dma_edesc *dma_entx;
	struct dma_desc *dma_tx;
	union {
		struct sk_buff **tx_skbuff;
		struct xdp_frame **xdpf;
	};
	struct stmmac_tx_info *tx_skbuff_dma;
	struct xsk_buff_pool *xsk_pool;
	u32 xsk_frames_done;
	unsigned int cur_tx;
	unsigned int dirty_tx;
	dma_addr_t dma_tx_phy;
	dma_addr_t tx_tail_addr;
	u32 mss;
};

struct stmmac_rx_buffer {
	union {
		struct {
			struct page *page;
			dma_addr_t addr;
			__u32 page_offset;
		};
		struct xdp_buff *xdp;
	};
	struct page *sec_page;
	dma_addr_t sec_addr;
};

struct stmmac_xdp_buff {
	struct xdp_buff xdp;
	struct stmmac_priv *priv;
	struct dma_desc *desc;
	struct dma_desc *ndesc;
};

struct stmmac_metadata_request {
	struct stmmac_priv *priv;
	struct dma_desc *tx_desc;
	bool *set_ic;
	struct dma_edesc *edesc;
	int tbs;
};

struct stmmac_xsk_tx_complete {
	struct stmmac_priv *priv;
	struct dma_desc *desc;
};

struct stmmac_rx_queue {
	u32 rx_count_frames;
	u32 queue_index;
	struct xdp_rxq_info xdp_rxq;
	struct xsk_buff_pool *xsk_pool;
	struct page_pool *page_pool;
	struct stmmac_rx_buffer *buf_pool;
	struct stmmac_priv *priv_data;
	struct dma_extended_desc *dma_erx;
	struct dma_desc *dma_rx ____cacheline_aligned_in_smp;
	unsigned int cur_rx;
	unsigned int dirty_rx;
	unsigned int buf_alloc_num;
	unsigned int napi_skb_frag_size;
	dma_addr_t dma_rx_phy;
	u32 rx_tail_addr;
	unsigned int state_saved;
	struct {
		struct sk_buff *skb;
		unsigned int len;
		unsigned int error;
	} state;
};

struct stmmac_channel {
	struct napi_struct rx_napi ____cacheline_aligned_in_smp;
	struct napi_struct tx_napi ____cacheline_aligned_in_smp;
	struct napi_struct rxtx_napi ____cacheline_aligned_in_smp;
	struct stmmac_priv *priv_data;
	spinlock_t lock;
	u32 index;
};

struct stmmac_fpe_cfg {
	/* Serialize access to MAC Merge state between ethtool requests
	 * and link state updates.
	 */
	spinlock_t lock;

	const struct stmmac_fpe_reg *reg;
	u32 fpe_csr;				/* MAC_FPE_CTRL_STS reg cache */

	enum ethtool_mm_verify_status status;
	struct timer_list verify_timer;
	bool verify_enabled;
	int verify_retries;
	bool pmac_enabled;
	u32 verify_time;
	bool tx_enabled;
};

struct stmmac_tc_entry {
	bool in_use;
	bool in_hw;
	bool is_last;
	bool is_frag;
	void *frag_ptr;
	unsigned int table_pos;
	u32 handle;
	u32 prio;
	struct {
		u32 match_data;
		u32 match_en;
		u8 af:1;
		u8 rf:1;
		u8 im:1;
		u8 nc:1;
		u8 res1:4;
		u8 frame_offset;
		u8 ok_index;
		u8 dma_ch_no;
		u32 res2;
	} __packed val;
};

#define STMMAC_PPS_MAX		4
struct stmmac_pps_cfg {
	bool available;
	struct timespec64 start;
	struct timespec64 period;
};

struct stmmac_rss {
	int enable;
	u8 key[STMMAC_RSS_HASH_KEY_SIZE];
	u32 table[STMMAC_RSS_MAX_TABLE_SIZE];
};

#define STMMAC_FLOW_ACTION_DROP		BIT(0)
struct stmmac_flow_entry {
	unsigned long cookie;
	unsigned long action;
	u8 ip_proto;
	int in_use;
	int idx;
	int is_l4;
};

/* Rx Frame Steering */
enum stmmac_rfs_type {
	STMMAC_RFS_T_VLAN,
	STMMAC_RFS_T_LLDP,
	STMMAC_RFS_T_1588,
	STMMAC_RFS_T_MAX,
};

struct stmmac_rfs_entry {
	unsigned long cookie;
	u16 etype;
	int in_use;
	int type;
	int tc;
};

struct stmmac_dma_conf {
	unsigned int dma_buf_sz;

	/* RX Queue */
	struct stmmac_rx_queue rx_queue[MTL_MAX_RX_QUEUES];
	unsigned int dma_rx_size;

	/* TX Queue */
	struct stmmac_tx_queue tx_queue[MTL_MAX_TX_QUEUES];
	unsigned int dma_tx_size;
};

#define EST_GCL         1024
struct stmmac_est {
	int enable;
	u32 btr_reserve[2];
	u32 btr_offset[2];
	u32 btr[2];
	u32 ctr[2];
	u32 ter;
	u32 gcl_unaligned[EST_GCL];
	u32 gcl[EST_GCL];
	u32 gcl_size;
	u32 max_sdu[MTL_MAX_TX_QUEUES];
};

struct stmmac_priv {
	/* Frequently used values are kept adjacent for cache effect */
	u32 tx_coal_frames[MTL_MAX_TX_QUEUES];
	u32 tx_coal_timer[MTL_MAX_TX_QUEUES];
	u32 rx_coal_frames[MTL_MAX_RX_QUEUES];

	int hwts_tx_en;
	bool tx_path_in_lpi_mode;
	bool tso;
	int sph;
	int sph_cap;
	u32 sarc_type;
<<<<<<< HEAD

	u32 rx_riwt[MTL_MAX_TX_QUEUES];
=======
	u32 rx_riwt[MTL_MAX_RX_QUEUES];
>>>>>>> e8a457b7
	int hwts_rx_en;

	void __iomem *ioaddr;
	struct net_device *dev;
	struct device *device;
	struct mac_device_info *hw;
	int (*hwif_quirks)(struct stmmac_priv *priv);
	struct mutex lock;

	struct stmmac_dma_conf dma_conf;

	/* Generic channel for NAPI */
	struct stmmac_channel channel[STMMAC_CH_MAX];

	unsigned int pause_time;
	struct mii_bus *mii;

	struct phylink_config phylink_config;
	struct phylink *phylink;

	struct stmmac_extra_stats xstats ____cacheline_aligned_in_smp;
	struct stmmac_safety_stats sstats;
	struct plat_stmmacenet_data *plat;
	/* Protect est parameters */
	struct mutex est_lock;
	struct stmmac_est *est;
	struct dma_features dma_cap;
	struct stmmac_counters mmc;
	int hw_cap_support;
	int synopsys_id;
	u32 msg_enable;
	int wolopts;
	int wol_irq;
	bool wol_irq_disabled;
	int clk_csr;
	struct timer_list eee_ctrl_timer;
	int lpi_irq;
	u32 tx_lpi_timer;
<<<<<<< HEAD
=======
	bool tx_lpi_clk_stop;
>>>>>>> e8a457b7
	bool eee_enabled;
	bool eee_active;
	bool eee_sw_timer_en;
	unsigned int mode;
	unsigned int chain_mode;
	int extend_desc;
	struct hwtstamp_config tstamp_config;
	struct ptp_clock *ptp_clock;
	struct ptp_clock_info ptp_clock_ops;
	unsigned int default_addend;
	u32 sub_second_inc;
	u32 systime_flags;
	u32 adv_ts;
	int use_riwt;
	int irq_wake;
	rwlock_t ptp_lock;
	/* Protects auxiliary snapshot registers from concurrent access. */
	struct mutex aux_ts_lock;
	wait_queue_head_t tstamp_busy_wait;

	void __iomem *mmcaddr;
	void __iomem *ptpaddr;
	void __iomem *estaddr;
	unsigned long active_vlans[BITS_TO_LONGS(VLAN_N_VID)];
	int sfty_irq;
	int sfty_ce_irq;
	int sfty_ue_irq;
	int rx_irq[MTL_MAX_RX_QUEUES];
	int tx_irq[MTL_MAX_TX_QUEUES];
	/*irq name */
	char int_name_mac[IFNAMSIZ + 9];
	char int_name_wol[IFNAMSIZ + 9];
	char int_name_lpi[IFNAMSIZ + 9];
	char int_name_sfty[IFNAMSIZ + 10];
	char int_name_sfty_ce[IFNAMSIZ + 10];
	char int_name_sfty_ue[IFNAMSIZ + 10];
	char int_name_rx_irq[MTL_MAX_RX_QUEUES][IFNAMSIZ + 14];
	char int_name_tx_irq[MTL_MAX_TX_QUEUES][IFNAMSIZ + 18];

#ifdef CONFIG_DEBUG_FS
	struct dentry *dbgfs_dir;
#endif

	unsigned long state;
	struct workqueue_struct *wq;
	struct work_struct service_task;

	/* Frame Preemption feature (FPE) */
	struct stmmac_fpe_cfg fpe_cfg;

	/* TC Handling */
	unsigned int tc_entries_max;
	unsigned int tc_off_max;
	struct stmmac_tc_entry *tc_entries;
	unsigned int flow_entries_max;
	struct stmmac_flow_entry *flow_entries;
	unsigned int rfs_entries_max[STMMAC_RFS_T_MAX];
	unsigned int rfs_entries_cnt[STMMAC_RFS_T_MAX];
	unsigned int rfs_entries_total;
	struct stmmac_rfs_entry *rfs_entries;

	/* Pulse Per Second output */
	struct stmmac_pps_cfg pps[STMMAC_PPS_MAX];

	/* Receive Side Scaling */
	struct stmmac_rss rss;

	/* XDP BPF Program */
	unsigned long *af_xdp_zc_qps;
	struct bpf_prog *xdp_prog;
};

enum stmmac_state {
	STMMAC_DOWN,
	STMMAC_RESET_REQUESTED,
	STMMAC_RESETING,
	STMMAC_SERVICE_SCHED,
};

int stmmac_mdio_unregister(struct net_device *ndev);
int stmmac_mdio_register(struct net_device *ndev);
int stmmac_mdio_reset(struct mii_bus *mii);
int stmmac_pcs_setup(struct net_device *ndev);
void stmmac_pcs_clean(struct net_device *ndev);
void stmmac_set_ethtool_ops(struct net_device *netdev);

int stmmac_init_tstamp_counter(struct stmmac_priv *priv, u32 systime_flags);
void stmmac_ptp_register(struct stmmac_priv *priv);
void stmmac_ptp_unregister(struct stmmac_priv *priv);
int stmmac_xdp_open(struct net_device *dev);
void stmmac_xdp_release(struct net_device *dev);
int stmmac_resume(struct device *dev);
int stmmac_suspend(struct device *dev);
void stmmac_dvr_remove(struct device *dev);
int stmmac_dvr_probe(struct device *device,
		     struct plat_stmmacenet_data *plat_dat,
		     struct stmmac_resources *res);
int stmmac_reinit_queues(struct net_device *dev, u32 rx_cnt, u32 tx_cnt);
int stmmac_reinit_ringparam(struct net_device *dev, u32 rx_size, u32 tx_size);
int stmmac_bus_clks_config(struct stmmac_priv *priv, bool enabled);
int stmmac_set_clk_tx_rate(void *bsp_priv, struct clk *clk_tx_i,
			   phy_interface_t interface, int speed);

static inline bool stmmac_xdp_is_enabled(struct stmmac_priv *priv)
{
	return !!priv->xdp_prog;
}

void stmmac_disable_rx_queue(struct stmmac_priv *priv, u32 queue);
void stmmac_enable_rx_queue(struct stmmac_priv *priv, u32 queue);
void stmmac_disable_tx_queue(struct stmmac_priv *priv, u32 queue);
void stmmac_enable_tx_queue(struct stmmac_priv *priv, u32 queue);
int stmmac_xsk_wakeup(struct net_device *dev, u32 queue, u32 flags);
struct timespec64 stmmac_calc_tas_basetime(ktime_t old_base_time,
					   ktime_t current_time,
					   u64 cycle_time);

#if IS_ENABLED(CONFIG_STMMAC_SELFTESTS)
void stmmac_selftest_run(struct net_device *dev,
			 struct ethtool_test *etest, u64 *buf);
void stmmac_selftest_get_strings(struct stmmac_priv *priv, u8 *data);
int stmmac_selftest_get_count(struct stmmac_priv *priv);
#else
static inline void stmmac_selftest_run(struct net_device *dev,
				       struct ethtool_test *etest, u64 *buf)
{
	/* Not enabled */
}
static inline void stmmac_selftest_get_strings(struct stmmac_priv *priv,
					       u8 *data)
{
	/* Not enabled */
}
static inline int stmmac_selftest_get_count(struct stmmac_priv *priv)
{
	return -EOPNOTSUPP;
}
#endif /* CONFIG_STMMAC_SELFTESTS */

#endif /* __STMMAC_H__ */<|MERGE_RESOLUTION|>--- conflicted
+++ resolved
@@ -267,12 +267,7 @@
 	int sph;
 	int sph_cap;
 	u32 sarc_type;
-<<<<<<< HEAD
-
-	u32 rx_riwt[MTL_MAX_TX_QUEUES];
-=======
 	u32 rx_riwt[MTL_MAX_RX_QUEUES];
->>>>>>> e8a457b7
 	int hwts_rx_en;
 
 	void __iomem *ioaddr;
@@ -311,10 +306,7 @@
 	struct timer_list eee_ctrl_timer;
 	int lpi_irq;
 	u32 tx_lpi_timer;
-<<<<<<< HEAD
-=======
 	bool tx_lpi_clk_stop;
->>>>>>> e8a457b7
 	bool eee_enabled;
 	bool eee_active;
 	bool eee_sw_timer_en;
