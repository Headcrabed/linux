--- conflicted
+++ resolved
@@ -433,30 +433,6 @@
 	writel(value, ioaddr + GMAC4_LPI_CTRL_STATUS);
 }
 
-<<<<<<< HEAD
-static void dwmac4_set_eee_lpi_entry_timer(struct mac_device_info *hw, u32 et)
-{
-	void __iomem *ioaddr = hw->pcsr;
-	u32 value = et & STMMAC_ET_MAX;
-	int regval;
-
-	/* Program LPI entry timer value into register */
-	writel(value, ioaddr + GMAC4_LPI_ENTRY_TIMER);
-
-	/* Enable/disable LPI entry timer */
-	regval = readl(ioaddr + GMAC4_LPI_CTRL_STATUS);
-	regval |= GMAC4_LPI_CTRL_STATUS_LPIEN | GMAC4_LPI_CTRL_STATUS_LPITXA;
-
-	if (et)
-		regval |= GMAC4_LPI_CTRL_STATUS_LPIATE;
-	else
-		regval &= ~GMAC4_LPI_CTRL_STATUS_LPIATE;
-
-	writel(regval, ioaddr + GMAC4_LPI_CTRL_STATUS);
-}
-
-=======
->>>>>>> e8a457b7
 static void dwmac4_set_eee_timer(struct mac_device_info *hw, int ls, int tw)
 {
 	void __iomem *ioaddr = hw->pcsr;
