/* SPDX-License-Identifier: (GPL-2.0 OR MIT) */
// Copyright (c) 2018 Synopsys, Inc. and/or its affiliates.
// stmmac HW Interface Callbacks

#ifndef __STMMAC_HWIF_H__
#define __STMMAC_HWIF_H__

#include <linux/netdevice.h>
#include <linux/stmmac.h>

#define stmmac_do_void_callback(__priv, __module, __cname,  __arg0, __args...) \
({ \
	int __result = -EINVAL; \
	if ((__priv)->hw->__module && (__priv)->hw->__module->__cname) { \
		(__priv)->hw->__module->__cname((__arg0), ##__args); \
		__result = 0; \
	} \
	__result; \
})
#define stmmac_do_callback(__priv, __module, __cname,  __arg0, __args...) \
({ \
	int __result = -EINVAL; \
	if ((__priv)->hw->__module && (__priv)->hw->__module->__cname) \
		__result = (__priv)->hw->__module->__cname((__arg0), ##__args); \
	__result; \
})

struct stmmac_extra_stats;
struct stmmac_priv;
struct stmmac_safety_stats;
struct dma_desc;
struct dma_extended_desc;
struct dma_edesc;

/* Descriptors helpers */
struct stmmac_desc_ops {
	/* DMA RX descriptor ring initialization */
	void (*init_rx_desc)(struct dma_desc *p, int disable_rx_ic, int mode,
			int end, int bfsize);
	/* DMA TX descriptor ring initialization */
	void (*init_tx_desc)(struct dma_desc *p, int mode, int end);
	/* Invoked by the xmit function to prepare the tx descriptor */
	void (*prepare_tx_desc)(struct dma_desc *p, int is_fs, int len,
			bool csum_flag, int mode, bool tx_own, bool ls,
			unsigned int tot_pkt_len);
	void (*prepare_tso_tx_desc)(struct dma_desc *p, int is_fs, int len1,
			int len2, bool tx_own, bool ls, unsigned int tcphdrlen,
			unsigned int tcppayloadlen);
	/* Set/get the owner of the descriptor */
	void (*set_tx_owner)(struct dma_desc *p);
	int (*get_tx_owner)(struct dma_desc *p);
	/* Clean the tx descriptor as soon as the tx irq is received */
	void (*release_tx_desc)(struct dma_desc *p, int mode);
	/* Clear interrupt on tx frame completion. When this bit is
	 * set an interrupt happens as soon as the frame is transmitted */
	void (*set_tx_ic)(struct dma_desc *p);
	/* Last tx segment reports the transmit status */
	int (*get_tx_ls)(struct dma_desc *p);
	/* Get the tag of the descriptor */
	u16 (*get_rx_vlan_tci)(struct dma_desc *p);
	/* Get the valid status of descriptor */
	bool (*get_rx_vlan_valid)(struct dma_desc *p);
	/* Return the transmit status looking at the TDES1 */
	int (*tx_status)(struct stmmac_extra_stats *x,
			 struct dma_desc *p, void __iomem *ioaddr);
	/* Get the buffer size from the descriptor */
	int (*get_tx_len)(struct dma_desc *p);
	/* Handle extra events on specific interrupts hw dependent */
	void (*set_rx_owner)(struct dma_desc *p, int disable_rx_ic);
	/* Get the receive frame size */
	int (*get_rx_frame_len)(struct dma_desc *p, int rx_coe_type);
	/* Return the reception status looking at the RDES1 */
	int (*rx_status)(struct stmmac_extra_stats *x,
			 struct dma_desc *p);
	void (*rx_extended_status)(struct stmmac_extra_stats *x,
				   struct dma_extended_desc *p);
	/* Set tx timestamp enable bit */
	void (*enable_tx_timestamp) (struct dma_desc *p);
	/* get tx timestamp status */
	int (*get_tx_timestamp_status) (struct dma_desc *p);
	/* get timestamp value */
	void (*get_timestamp)(void *desc, u32 ats, u64 *ts);
	/* get rx timestamp status */
	int (*get_rx_timestamp_status)(void *desc, void *next_desc, u32 ats);
	/* Display ring */
	void (*display_ring)(void *head, unsigned int size, bool rx,
			     dma_addr_t dma_rx_phy, unsigned int desc_size);
	/* set MSS via context descriptor */
	void (*set_mss)(struct dma_desc *p, unsigned int mss);
	/* set descriptor skbuff address */
	void (*set_addr)(struct dma_desc *p, dma_addr_t addr);
	/* clear descriptor */
	void (*clear)(struct dma_desc *p);
	/* RSS */
	int (*get_rx_hash)(struct dma_desc *p, u32 *hash,
			   enum pkt_hash_types *type);
	void (*get_rx_header_len)(struct dma_desc *p, unsigned int *len);
	void (*set_sec_addr)(struct dma_desc *p, dma_addr_t addr, bool buf2_valid);
	void (*set_sarc)(struct dma_desc *p, u32 sarc_type);
	void (*set_vlan_tag)(struct dma_desc *p, u16 tag, u16 inner_tag,
			     u32 inner_type);
	void (*set_vlan)(struct dma_desc *p, u32 type);
	void (*set_tbs)(struct dma_edesc *p, u32 sec, u32 nsec);
};

#define stmmac_init_rx_desc(__priv, __args...) \
	stmmac_do_void_callback(__priv, desc, init_rx_desc, __args)
#define stmmac_init_tx_desc(__priv, __args...) \
	stmmac_do_void_callback(__priv, desc, init_tx_desc, __args)
#define stmmac_prepare_tx_desc(__priv, __args...) \
	stmmac_do_void_callback(__priv, desc, prepare_tx_desc, __args)
#define stmmac_prepare_tso_tx_desc(__priv, __args...) \
	stmmac_do_void_callback(__priv, desc, prepare_tso_tx_desc, __args)
#define stmmac_set_tx_owner(__priv, __args...) \
	stmmac_do_void_callback(__priv, desc, set_tx_owner, __args)
#define stmmac_get_tx_owner(__priv, __args...) \
	stmmac_do_callback(__priv, desc, get_tx_owner, __args)
#define stmmac_release_tx_desc(__priv, __args...) \
	stmmac_do_void_callback(__priv, desc, release_tx_desc, __args)
#define stmmac_set_tx_ic(__priv, __args...) \
	stmmac_do_void_callback(__priv, desc, set_tx_ic, __args)
#define stmmac_get_tx_ls(__priv, __args...) \
	stmmac_do_callback(__priv, desc, get_tx_ls, __args)
#define stmmac_get_rx_vlan_tci(__priv, __args...) \
	stmmac_do_callback(__priv, desc, get_rx_vlan_tci, __args)
#define stmmac_get_rx_vlan_valid(__priv, __args...) \
	stmmac_do_callback(__priv, desc, get_rx_vlan_valid, __args)
#define stmmac_tx_status(__priv, __args...) \
	stmmac_do_callback(__priv, desc, tx_status, __args)
#define stmmac_get_tx_len(__priv, __args...) \
	stmmac_do_callback(__priv, desc, get_tx_len, __args)
#define stmmac_set_rx_owner(__priv, __args...) \
	stmmac_do_void_callback(__priv, desc, set_rx_owner, __args)
#define stmmac_get_rx_frame_len(__priv, __args...) \
	stmmac_do_callback(__priv, desc, get_rx_frame_len, __args)
#define stmmac_rx_status(__priv, __args...) \
	stmmac_do_callback(__priv, desc, rx_status, __args)
#define stmmac_rx_extended_status(__priv, __args...) \
	stmmac_do_void_callback(__priv, desc, rx_extended_status, __args)
#define stmmac_enable_tx_timestamp(__priv, __args...) \
	stmmac_do_void_callback(__priv, desc, enable_tx_timestamp, __args)
#define stmmac_get_tx_timestamp_status(__priv, __args...) \
	stmmac_do_callback(__priv, desc, get_tx_timestamp_status, __args)
#define stmmac_get_timestamp(__priv, __args...) \
	stmmac_do_void_callback(__priv, desc, get_timestamp, __args)
#define stmmac_get_rx_timestamp_status(__priv, __args...) \
	stmmac_do_callback(__priv, desc, get_rx_timestamp_status, __args)
#define stmmac_display_ring(__priv, __args...) \
	stmmac_do_void_callback(__priv, desc, display_ring, __args)
#define stmmac_set_mss(__priv, __args...) \
	stmmac_do_void_callback(__priv, desc, set_mss, __args)
#define stmmac_set_desc_addr(__priv, __args...) \
	stmmac_do_void_callback(__priv, desc, set_addr, __args)
#define stmmac_clear_desc(__priv, __args...) \
	stmmac_do_void_callback(__priv, desc, clear, __args)
#define stmmac_get_rx_hash(__priv, __args...) \
	stmmac_do_callback(__priv, desc, get_rx_hash, __args)
#define stmmac_get_rx_header_len(__priv, __args...) \
	stmmac_do_void_callback(__priv, desc, get_rx_header_len, __args)
#define stmmac_set_desc_sec_addr(__priv, __args...) \
	stmmac_do_void_callback(__priv, desc, set_sec_addr, __args)
#define stmmac_set_desc_sarc(__priv, __args...) \
	stmmac_do_void_callback(__priv, desc, set_sarc, __args)
#define stmmac_set_desc_vlan_tag(__priv, __args...) \
	stmmac_do_void_callback(__priv, desc, set_vlan_tag, __args)
#define stmmac_set_desc_vlan(__priv, __args...) \
	stmmac_do_void_callback(__priv, desc, set_vlan, __args)
#define stmmac_set_desc_tbs(__priv, __args...) \
	stmmac_do_void_callback(__priv, desc, set_tbs, __args)

struct stmmac_dma_cfg;
struct dma_features;

/* Specific DMA helpers */
struct stmmac_dma_ops {
	/* DMA core initialization */
	int (*reset)(void __iomem *ioaddr);
	void (*init)(void __iomem *ioaddr, struct stmmac_dma_cfg *dma_cfg,
		     int atds);
	void (*init_chan)(struct stmmac_priv *priv, void __iomem *ioaddr,
			  struct stmmac_dma_cfg *dma_cfg, u32 chan);
	void (*init_rx_chan)(struct stmmac_priv *priv, void __iomem *ioaddr,
			     struct stmmac_dma_cfg *dma_cfg,
			     dma_addr_t phy, u32 chan);
	void (*init_tx_chan)(struct stmmac_priv *priv, void __iomem *ioaddr,
			     struct stmmac_dma_cfg *dma_cfg,
			     dma_addr_t phy, u32 chan);
	/* Configure the AXI Bus Mode Register */
	void (*axi)(void __iomem *ioaddr, struct stmmac_axi *axi);
	/* Dump DMA registers */
	void (*dump_regs)(struct stmmac_priv *priv, void __iomem *ioaddr,
			  u32 *reg_space);
	void (*dma_rx_mode)(struct stmmac_priv *priv, void __iomem *ioaddr,
			    int mode, u32 channel,
			    int fifosz, u8 qmode);
	void (*dma_tx_mode)(struct stmmac_priv *priv, void __iomem *ioaddr,
			    int mode, u32 channel, int fifosz, u8 qmode);
	/* To track extra statistic (if supported) */
	void (*dma_diagnostic_fr)(struct stmmac_extra_stats *x,
				  void __iomem *ioaddr);
	void (*enable_dma_transmission) (void __iomem *ioaddr);
	void (*enable_dma_irq)(struct stmmac_priv *priv, void __iomem *ioaddr,
			       u32 chan, bool rx, bool tx);
	void (*disable_dma_irq)(struct stmmac_priv *priv, void __iomem *ioaddr,
				u32 chan, bool rx, bool tx);
	void (*start_tx)(struct stmmac_priv *priv, void __iomem *ioaddr,
			 u32 chan);
	void (*stop_tx)(struct stmmac_priv *priv, void __iomem *ioaddr,
			u32 chan);
	void (*start_rx)(struct stmmac_priv *priv, void __iomem *ioaddr,
			 u32 chan);
	void (*stop_rx)(struct stmmac_priv *priv, void __iomem *ioaddr,
			u32 chan);
	int (*dma_interrupt)(struct stmmac_priv *priv, void __iomem *ioaddr,
			     struct stmmac_extra_stats *x, u32 chan, u32 dir);
	/* If supported then get the optional core features */
	int (*get_hw_feature)(void __iomem *ioaddr,
			      struct dma_features *dma_cap);
	/* Program the HW RX Watchdog */
	void (*rx_watchdog)(struct stmmac_priv *priv, void __iomem *ioaddr,
			    u32 riwt, u32 queue);
	void (*set_tx_ring_len)(struct stmmac_priv *priv, void __iomem *ioaddr,
				u32 len, u32 chan);
	void (*set_rx_ring_len)(struct stmmac_priv *priv, void __iomem *ioaddr,
				u32 len, u32 chan);
	void (*set_rx_tail_ptr)(struct stmmac_priv *priv, void __iomem *ioaddr,
				u32 tail_ptr, u32 chan);
	void (*set_tx_tail_ptr)(struct stmmac_priv *priv, void __iomem *ioaddr,
				u32 tail_ptr, u32 chan);
	void (*enable_tso)(struct stmmac_priv *priv, void __iomem *ioaddr,
			   bool en, u32 chan);
	void (*qmode)(struct stmmac_priv *priv, void __iomem *ioaddr,
		      u32 channel, u8 qmode);
	void (*set_bfsize)(struct stmmac_priv *priv, void __iomem *ioaddr,
			   int bfsize, u32 chan);
	void (*enable_sph)(struct stmmac_priv *priv, void __iomem *ioaddr,
			   bool en, u32 chan);
	int (*enable_tbs)(struct stmmac_priv *priv, void __iomem *ioaddr,
			  bool en, u32 chan);
};

#define stmmac_dma_init(__priv, __args...) \
	stmmac_do_void_callback(__priv, dma, init, __args)
#define stmmac_init_chan(__priv, __args...) \
	stmmac_do_void_callback(__priv, dma, init_chan, __priv, __args)
#define stmmac_init_rx_chan(__priv, __args...) \
	stmmac_do_void_callback(__priv, dma, init_rx_chan, __priv, __args)
#define stmmac_init_tx_chan(__priv, __args...) \
	stmmac_do_void_callback(__priv, dma, init_tx_chan, __priv, __args)
#define stmmac_axi(__priv, __args...) \
	stmmac_do_void_callback(__priv, dma, axi, __args)
#define stmmac_dump_dma_regs(__priv, __args...) \
	stmmac_do_void_callback(__priv, dma, dump_regs, __priv, __args)
#define stmmac_dma_rx_mode(__priv, __args...) \
	stmmac_do_void_callback(__priv, dma, dma_rx_mode, __priv, __args)
#define stmmac_dma_tx_mode(__priv, __args...) \
	stmmac_do_void_callback(__priv, dma, dma_tx_mode, __priv, __args)
#define stmmac_dma_diagnostic_fr(__priv, __args...) \
	stmmac_do_void_callback(__priv, dma, dma_diagnostic_fr, __args)
#define stmmac_enable_dma_transmission(__priv, __args...) \
	stmmac_do_void_callback(__priv, dma, enable_dma_transmission, __args)
#define stmmac_enable_dma_irq(__priv, __args...) \
	stmmac_do_void_callback(__priv, dma, enable_dma_irq, __priv, __args)
#define stmmac_disable_dma_irq(__priv, __args...) \
	stmmac_do_void_callback(__priv, dma, disable_dma_irq, __priv, __args)
#define stmmac_start_tx(__priv, __args...) \
	stmmac_do_void_callback(__priv, dma, start_tx, __priv, __args)
#define stmmac_stop_tx(__priv, __args...) \
	stmmac_do_void_callback(__priv, dma, stop_tx, __priv, __args)
#define stmmac_start_rx(__priv, __args...) \
	stmmac_do_void_callback(__priv, dma, start_rx, __priv, __args)
#define stmmac_stop_rx(__priv, __args...) \
	stmmac_do_void_callback(__priv, dma, stop_rx, __priv, __args)
#define stmmac_dma_interrupt_status(__priv, __args...) \
	stmmac_do_callback(__priv, dma, dma_interrupt, __priv, __args)
#define stmmac_get_hw_feature(__priv, __args...) \
	stmmac_do_callback(__priv, dma, get_hw_feature, __args)
#define stmmac_rx_watchdog(__priv, __args...) \
	stmmac_do_void_callback(__priv, dma, rx_watchdog, __priv, __args)
#define stmmac_set_tx_ring_len(__priv, __args...) \
	stmmac_do_void_callback(__priv, dma, set_tx_ring_len, __priv, __args)
#define stmmac_set_rx_ring_len(__priv, __args...) \
	stmmac_do_void_callback(__priv, dma, set_rx_ring_len, __priv, __args)
#define stmmac_set_rx_tail_ptr(__priv, __args...) \
	stmmac_do_void_callback(__priv, dma, set_rx_tail_ptr, __priv, __args)
#define stmmac_set_tx_tail_ptr(__priv, __args...) \
	stmmac_do_void_callback(__priv, dma, set_tx_tail_ptr, __priv, __args)
#define stmmac_enable_tso(__priv, __args...) \
	stmmac_do_void_callback(__priv, dma, enable_tso, __priv, __args)
#define stmmac_dma_qmode(__priv, __args...) \
	stmmac_do_void_callback(__priv, dma, qmode, __priv, __args)
#define stmmac_set_dma_bfsize(__priv, __args...) \
	stmmac_do_void_callback(__priv, dma, set_bfsize, __priv, __args)
#define stmmac_enable_sph(__priv, __args...) \
	stmmac_do_void_callback(__priv, dma, enable_sph, __priv, __args)
#define stmmac_enable_tbs(__priv, __args...) \
	stmmac_do_callback(__priv, dma, enable_tbs, __priv, __args)

struct mac_device_info;
struct net_device;
struct rgmii_adv;
struct stmmac_tc_entry;
struct stmmac_pps_cfg;
struct stmmac_rss;
struct stmmac_est;

/* Helpers to program the MAC core */
struct stmmac_ops {
	/* MAC core initialization */
	void (*core_init)(struct mac_device_info *hw, struct net_device *dev);
<<<<<<< HEAD
	/* Get phylink capabilities */
	void (*phylink_get_caps)(struct stmmac_priv *priv);
=======
	/* Update MAC capabilities */
	void (*update_caps)(struct stmmac_priv *priv);
>>>>>>> 0c383648
	/* Enable the MAC RX/TX */
	void (*set_mac)(void __iomem *ioaddr, bool enable);
	/* Enable and verify that the IPC module is supported */
	int (*rx_ipc)(struct mac_device_info *hw);
	/* Enable RX Queues */
	void (*rx_queue_enable)(struct mac_device_info *hw, u8 mode, u32 queue);
	/* RX Queues Priority */
	void (*rx_queue_prio)(struct mac_device_info *hw, u32 prio, u32 queue);
	/* TX Queues Priority */
	void (*tx_queue_prio)(struct mac_device_info *hw, u32 prio, u32 queue);
	/* RX Queues Routing */
	void (*rx_queue_routing)(struct mac_device_info *hw, u8 packet,
				 u32 queue);
	/* Program RX Algorithms */
	void (*prog_mtl_rx_algorithms)(struct mac_device_info *hw, u32 rx_alg);
	/* Program TX Algorithms */
	void (*prog_mtl_tx_algorithms)(struct mac_device_info *hw, u32 tx_alg);
	/* Set MTL TX queues weight */
	void (*set_mtl_tx_queue_weight)(struct stmmac_priv *priv,
					struct mac_device_info *hw,
					u32 weight, u32 queue);
	/* RX MTL queue to RX dma mapping */
	void (*map_mtl_to_dma)(struct mac_device_info *hw, u32 queue, u32 chan);
	/* Configure AV Algorithm */
	void (*config_cbs)(struct stmmac_priv *priv, struct mac_device_info *hw,
			   u32 send_slope, u32 idle_slope, u32 high_credit,
			   u32 low_credit, u32 queue);
	/* Dump MAC registers */
	void (*dump_regs)(struct mac_device_info *hw, u32 *reg_space);
	/* Handle extra events on specific interrupts hw dependent */
	int (*host_irq_status)(struct mac_device_info *hw,
			       struct stmmac_extra_stats *x);
	/* Handle MTL interrupts */
	int (*host_mtl_irq_status)(struct stmmac_priv *priv,
				   struct mac_device_info *hw, u32 chan);
	/* Multicast filter setting */
	void (*set_filter)(struct mac_device_info *hw, struct net_device *dev);
	/* Flow control setting */
	void (*flow_ctrl)(struct mac_device_info *hw, unsigned int duplex,
			  unsigned int fc, unsigned int pause_time, u32 tx_cnt);
	/* Set power management mode (e.g. magic frame) */
	void (*pmt)(struct mac_device_info *hw, unsigned long mode);
	/* Set/Get Unicast MAC addresses */
	void (*set_umac_addr)(struct mac_device_info *hw,
			      const unsigned char *addr,
			      unsigned int reg_n);
	void (*get_umac_addr)(struct mac_device_info *hw, unsigned char *addr,
			      unsigned int reg_n);
	void (*set_eee_mode)(struct mac_device_info *hw,
			     bool en_tx_lpi_clockgating);
	void (*reset_eee_mode)(struct mac_device_info *hw);
	void (*set_eee_lpi_entry_timer)(struct mac_device_info *hw, int et);
	void (*set_eee_timer)(struct mac_device_info *hw, int ls, int tw);
	void (*set_eee_pls)(struct mac_device_info *hw, int link);
	void (*debug)(struct stmmac_priv *priv, void __iomem *ioaddr,
		      struct stmmac_extra_stats *x, u32 rx_queues,
		      u32 tx_queues);
	/* PCS calls */
	void (*pcs_ctrl_ane)(void __iomem *ioaddr, bool ane, bool srgmi_ral,
			     bool loopback);
	void (*pcs_rane)(void __iomem *ioaddr, bool restart);
	void (*pcs_get_adv_lp)(void __iomem *ioaddr, struct rgmii_adv *adv);
	/* Safety Features */
	int (*safety_feat_config)(void __iomem *ioaddr, unsigned int asp,
				  struct stmmac_safety_feature_cfg *safety_cfg);
	int (*safety_feat_irq_status)(struct net_device *ndev,
			void __iomem *ioaddr, unsigned int asp,
			struct stmmac_safety_stats *stats);
	int (*safety_feat_dump)(struct stmmac_safety_stats *stats,
			int index, unsigned long *count, const char **desc);
	/* Flexible RX Parser */
	int (*rxp_config)(void __iomem *ioaddr, struct stmmac_tc_entry *entries,
			  unsigned int count);
	/* Flexible PPS */
	int (*flex_pps_config)(void __iomem *ioaddr, int index,
			       struct stmmac_pps_cfg *cfg, bool enable,
			       u32 sub_second_inc, u32 systime_flags);
	/* Loopback for selftests */
	void (*set_mac_loopback)(void __iomem *ioaddr, bool enable);
	/* RSS */
	int (*rss_configure)(struct mac_device_info *hw,
			     struct stmmac_rss *cfg, u32 num_rxq);
	/* VLAN */
	void (*update_vlan_hash)(struct mac_device_info *hw, u32 hash,
				 __le16 perfect_match, bool is_double);
	void (*enable_vlan)(struct mac_device_info *hw, u32 type);
	void (*rx_hw_vlan)(struct mac_device_info *hw, struct dma_desc *rx_desc,
			   struct sk_buff *skb);
	void (*set_hw_vlan_mode)(struct mac_device_info *hw);
	int (*add_hw_vlan_rx_fltr)(struct net_device *dev,
				   struct mac_device_info *hw,
				   __be16 proto, u16 vid);
	int (*del_hw_vlan_rx_fltr)(struct net_device *dev,
				   struct mac_device_info *hw,
				   __be16 proto, u16 vid);
	void (*restore_hw_vlan_rx_fltr)(struct net_device *dev,
					struct mac_device_info *hw);
	/* TX Timestamp */
	int (*get_mac_tx_timestamp)(struct mac_device_info *hw, u64 *ts);
	/* Source Address Insertion / Replacement */
	void (*sarc_configure)(void __iomem *ioaddr, int val);
	/* Filtering */
	int (*config_l3_filter)(struct mac_device_info *hw, u32 filter_no,
				bool en, bool ipv6, bool sa, bool inv,
				u32 match);
	int (*config_l4_filter)(struct mac_device_info *hw, u32 filter_no,
				bool en, bool udp, bool sa, bool inv,
				u32 match);
	void (*set_arp_offload)(struct mac_device_info *hw, bool en, u32 addr);
	void (*fpe_configure)(void __iomem *ioaddr, struct stmmac_fpe_cfg *cfg,
			      u32 num_txq, u32 num_rxq,
			      bool enable);
	void (*fpe_send_mpacket)(void __iomem *ioaddr,
				 struct stmmac_fpe_cfg *cfg,
				 enum stmmac_mpacket_type type);
	int (*fpe_irq_status)(void __iomem *ioaddr, struct net_device *dev);
};

#define stmmac_core_init(__priv, __args...) \
	stmmac_do_void_callback(__priv, mac, core_init, __args)
<<<<<<< HEAD
#define stmmac_mac_phylink_get_caps(__priv) \
	stmmac_do_void_callback(__priv, mac, phylink_get_caps, __priv)
=======
#define stmmac_mac_update_caps(__priv) \
	stmmac_do_void_callback(__priv, mac, update_caps, __priv)
>>>>>>> 0c383648
#define stmmac_mac_set(__priv, __args...) \
	stmmac_do_void_callback(__priv, mac, set_mac, __args)
#define stmmac_rx_ipc(__priv, __args...) \
	stmmac_do_callback(__priv, mac, rx_ipc, __args)
#define stmmac_rx_queue_enable(__priv, __args...) \
	stmmac_do_void_callback(__priv, mac, rx_queue_enable, __args)
#define stmmac_rx_queue_prio(__priv, __args...) \
	stmmac_do_void_callback(__priv, mac, rx_queue_prio, __args)
#define stmmac_tx_queue_prio(__priv, __args...) \
	stmmac_do_void_callback(__priv, mac, tx_queue_prio, __args)
#define stmmac_rx_queue_routing(__priv, __args...) \
	stmmac_do_void_callback(__priv, mac, rx_queue_routing, __args)
#define stmmac_prog_mtl_rx_algorithms(__priv, __args...) \
	stmmac_do_void_callback(__priv, mac, prog_mtl_rx_algorithms, __args)
#define stmmac_prog_mtl_tx_algorithms(__priv, __args...) \
	stmmac_do_void_callback(__priv, mac, prog_mtl_tx_algorithms, __args)
#define stmmac_set_mtl_tx_queue_weight(__priv, __args...) \
	stmmac_do_void_callback(__priv, mac, set_mtl_tx_queue_weight, __priv, __args)
#define stmmac_map_mtl_to_dma(__priv, __args...) \
	stmmac_do_void_callback(__priv, mac, map_mtl_to_dma, __args)
#define stmmac_config_cbs(__priv, __args...) \
	stmmac_do_void_callback(__priv, mac, config_cbs, __priv, __args)
#define stmmac_dump_mac_regs(__priv, __args...) \
	stmmac_do_void_callback(__priv, mac, dump_regs, __args)
#define stmmac_host_irq_status(__priv, __args...) \
	stmmac_do_callback(__priv, mac, host_irq_status, __args)
#define stmmac_host_mtl_irq_status(__priv, __args...) \
	stmmac_do_callback(__priv, mac, host_mtl_irq_status, __priv, __args)
#define stmmac_set_filter(__priv, __args...) \
	stmmac_do_void_callback(__priv, mac, set_filter, __args)
#define stmmac_flow_ctrl(__priv, __args...) \
	stmmac_do_void_callback(__priv, mac, flow_ctrl, __args)
#define stmmac_pmt(__priv, __args...) \
	stmmac_do_void_callback(__priv, mac, pmt, __args)
#define stmmac_set_umac_addr(__priv, __args...) \
	stmmac_do_void_callback(__priv, mac, set_umac_addr, __args)
#define stmmac_get_umac_addr(__priv, __args...) \
	stmmac_do_void_callback(__priv, mac, get_umac_addr, __args)
#define stmmac_set_eee_mode(__priv, __args...) \
	stmmac_do_void_callback(__priv, mac, set_eee_mode, __args)
#define stmmac_reset_eee_mode(__priv, __args...) \
	stmmac_do_void_callback(__priv, mac, reset_eee_mode, __args)
#define stmmac_set_eee_lpi_timer(__priv, __args...) \
	stmmac_do_void_callback(__priv, mac, set_eee_lpi_entry_timer, __args)
#define stmmac_set_eee_timer(__priv, __args...) \
	stmmac_do_void_callback(__priv, mac, set_eee_timer, __args)
#define stmmac_set_eee_pls(__priv, __args...) \
	stmmac_do_void_callback(__priv, mac, set_eee_pls, __args)
#define stmmac_mac_debug(__priv, __args...) \
	stmmac_do_void_callback(__priv, mac, debug, __priv, __args)
#define stmmac_pcs_ctrl_ane(__priv, __args...) \
	stmmac_do_void_callback(__priv, mac, pcs_ctrl_ane, __args)
#define stmmac_pcs_rane(__priv, __args...) \
	stmmac_do_void_callback(__priv, mac, pcs_rane, __priv, __args)
#define stmmac_pcs_get_adv_lp(__priv, __args...) \
	stmmac_do_void_callback(__priv, mac, pcs_get_adv_lp, __args)
#define stmmac_safety_feat_config(__priv, __args...) \
	stmmac_do_callback(__priv, mac, safety_feat_config, __args)
#define stmmac_safety_feat_irq_status(__priv, __args...) \
	stmmac_do_callback(__priv, mac, safety_feat_irq_status, __args)
#define stmmac_safety_feat_dump(__priv, __args...) \
	stmmac_do_callback(__priv, mac, safety_feat_dump, __args)
#define stmmac_rxp_config(__priv, __args...) \
	stmmac_do_callback(__priv, mac, rxp_config, __args)
#define stmmac_flex_pps_config(__priv, __args...) \
	stmmac_do_callback(__priv, mac, flex_pps_config, __args)
#define stmmac_set_mac_loopback(__priv, __args...) \
	stmmac_do_void_callback(__priv, mac, set_mac_loopback, __args)
#define stmmac_rss_configure(__priv, __args...) \
	stmmac_do_callback(__priv, mac, rss_configure, __args)
#define stmmac_update_vlan_hash(__priv, __args...) \
	stmmac_do_void_callback(__priv, mac, update_vlan_hash, __args)
#define stmmac_enable_vlan(__priv, __args...) \
	stmmac_do_void_callback(__priv, mac, enable_vlan, __args)
#define stmmac_rx_hw_vlan(__priv, __args...) \
	stmmac_do_void_callback(__priv, mac, rx_hw_vlan, __args)
#define stmmac_set_hw_vlan_mode(__priv, __args...) \
	stmmac_do_void_callback(__priv, mac, set_hw_vlan_mode, __args)
#define stmmac_add_hw_vlan_rx_fltr(__priv, __args...) \
	stmmac_do_callback(__priv, mac, add_hw_vlan_rx_fltr, __args)
#define stmmac_del_hw_vlan_rx_fltr(__priv, __args...) \
	stmmac_do_callback(__priv, mac, del_hw_vlan_rx_fltr, __args)
#define stmmac_restore_hw_vlan_rx_fltr(__priv, __args...) \
	stmmac_do_void_callback(__priv, mac, restore_hw_vlan_rx_fltr, __args)
#define stmmac_get_mac_tx_timestamp(__priv, __args...) \
	stmmac_do_callback(__priv, mac, get_mac_tx_timestamp, __args)
#define stmmac_sarc_configure(__priv, __args...) \
	stmmac_do_void_callback(__priv, mac, sarc_configure, __args)
#define stmmac_config_l3_filter(__priv, __args...) \
	stmmac_do_callback(__priv, mac, config_l3_filter, __args)
#define stmmac_config_l4_filter(__priv, __args...) \
	stmmac_do_callback(__priv, mac, config_l4_filter, __args)
#define stmmac_set_arp_offload(__priv, __args...) \
	stmmac_do_void_callback(__priv, mac, set_arp_offload, __args)
#define stmmac_fpe_configure(__priv, __args...) \
	stmmac_do_void_callback(__priv, mac, fpe_configure, __args)
#define stmmac_fpe_send_mpacket(__priv, __args...) \
	stmmac_do_void_callback(__priv, mac, fpe_send_mpacket, __args)
#define stmmac_fpe_irq_status(__priv, __args...) \
	stmmac_do_callback(__priv, mac, fpe_irq_status, __args)

/* PTP and HW Timer helpers */
struct stmmac_hwtimestamp {
	void (*config_hw_tstamping) (void __iomem *ioaddr, u32 data);
	void (*config_sub_second_increment)(void __iomem *ioaddr, u32 ptp_clock,
					   int gmac4, u32 *ssinc);
	int (*init_systime) (void __iomem *ioaddr, u32 sec, u32 nsec);
	int (*config_addend) (void __iomem *ioaddr, u32 addend);
	int (*adjust_systime) (void __iomem *ioaddr, u32 sec, u32 nsec,
			       int add_sub, int gmac4);
	void (*get_systime) (void __iomem *ioaddr, u64 *systime);
	void (*get_ptptime)(void __iomem *ioaddr, u64 *ptp_time);
	void (*timestamp_interrupt)(struct stmmac_priv *priv);
	void (*hwtstamp_correct_latency)(struct stmmac_priv *priv);
};

#define stmmac_config_hw_tstamping(__priv, __args...) \
	stmmac_do_void_callback(__priv, ptp, config_hw_tstamping, __args)
#define stmmac_config_sub_second_increment(__priv, __args...) \
	stmmac_do_void_callback(__priv, ptp, config_sub_second_increment, __args)
#define stmmac_init_systime(__priv, __args...) \
	stmmac_do_callback(__priv, ptp, init_systime, __args)
#define stmmac_config_addend(__priv, __args...) \
	stmmac_do_callback(__priv, ptp, config_addend, __args)
#define stmmac_adjust_systime(__priv, __args...) \
	stmmac_do_callback(__priv, ptp, adjust_systime, __args)
#define stmmac_get_systime(__priv, __args...) \
	stmmac_do_void_callback(__priv, ptp, get_systime, __args)
#define stmmac_get_ptptime(__priv, __args...) \
	stmmac_do_void_callback(__priv, ptp, get_ptptime, __args)
#define stmmac_timestamp_interrupt(__priv, __args...) \
	stmmac_do_void_callback(__priv, ptp, timestamp_interrupt, __args)
#define stmmac_hwtstamp_correct_latency(__priv, __args...) \
	stmmac_do_void_callback(__priv, ptp, hwtstamp_correct_latency, __args)

struct stmmac_tx_queue;
struct stmmac_rx_queue;

/* Helpers to manage the descriptors for chain and ring modes */
struct stmmac_mode_ops {
	void (*init) (void *des, dma_addr_t phy_addr, unsigned int size,
		      unsigned int extend_desc);
	unsigned int (*is_jumbo_frm) (int len, int ehn_desc);
	int (*jumbo_frm)(struct stmmac_tx_queue *tx_q, struct sk_buff *skb,
			 int csum);
	int (*set_16kib_bfsize)(int mtu);
	void (*init_desc3)(struct dma_desc *p);
	void (*refill_desc3)(struct stmmac_rx_queue *rx_q, struct dma_desc *p);
	void (*clean_desc3)(struct stmmac_tx_queue *tx_q, struct dma_desc *p);
};

#define stmmac_mode_init(__priv, __args...) \
	stmmac_do_void_callback(__priv, mode, init, __args)
#define stmmac_is_jumbo_frm(__priv, __args...) \
	stmmac_do_callback(__priv, mode, is_jumbo_frm, __args)
#define stmmac_jumbo_frm(__priv, __args...) \
	stmmac_do_callback(__priv, mode, jumbo_frm, __args)
#define stmmac_set_16kib_bfsize(__priv, __args...) \
	stmmac_do_callback(__priv, mode, set_16kib_bfsize, __args)
#define stmmac_init_desc3(__priv, __args...) \
	stmmac_do_void_callback(__priv, mode, init_desc3, __args)
#define stmmac_refill_desc3(__priv, __args...) \
	stmmac_do_void_callback(__priv, mode, refill_desc3, __args)
#define stmmac_clean_desc3(__priv, __args...) \
	stmmac_do_void_callback(__priv, mode, clean_desc3, __args)

struct tc_cls_u32_offload;
struct tc_cbs_qopt_offload;
struct flow_cls_offload;
struct tc_taprio_qopt_offload;
struct tc_etf_qopt_offload;
struct tc_query_caps_base;

struct stmmac_tc_ops {
	int (*init)(struct stmmac_priv *priv);
	int (*setup_cls_u32)(struct stmmac_priv *priv,
			     struct tc_cls_u32_offload *cls);
	int (*setup_cbs)(struct stmmac_priv *priv,
			 struct tc_cbs_qopt_offload *qopt);
	int (*setup_cls)(struct stmmac_priv *priv,
			 struct flow_cls_offload *cls);
	int (*setup_taprio)(struct stmmac_priv *priv,
			    struct tc_taprio_qopt_offload *qopt);
	int (*setup_etf)(struct stmmac_priv *priv,
			 struct tc_etf_qopt_offload *qopt);
	int (*query_caps)(struct stmmac_priv *priv,
			  struct tc_query_caps_base *base);
};

#define stmmac_tc_init(__priv, __args...) \
	stmmac_do_callback(__priv, tc, init, __args)
#define stmmac_tc_setup_cls_u32(__priv, __args...) \
	stmmac_do_callback(__priv, tc, setup_cls_u32, __args)
#define stmmac_tc_setup_cbs(__priv, __args...) \
	stmmac_do_callback(__priv, tc, setup_cbs, __args)
#define stmmac_tc_setup_cls(__priv, __args...) \
	stmmac_do_callback(__priv, tc, setup_cls, __args)
#define stmmac_tc_setup_taprio(__priv, __args...) \
	stmmac_do_callback(__priv, tc, setup_taprio, __args)
#define stmmac_tc_setup_etf(__priv, __args...) \
	stmmac_do_callback(__priv, tc, setup_etf, __args)
#define stmmac_tc_query_caps(__priv, __args...) \
	stmmac_do_callback(__priv, tc, query_caps, __args)

struct stmmac_counters;

struct stmmac_mmc_ops {
	void (*ctrl)(void __iomem *ioaddr, unsigned int mode);
	void (*intr_all_mask)(void __iomem *ioaddr);
	void (*read)(void __iomem *ioaddr, struct stmmac_counters *mmc);
};

#define stmmac_mmc_ctrl(__priv, __args...) \
	stmmac_do_void_callback(__priv, mmc, ctrl, __args)
#define stmmac_mmc_intr_all_mask(__priv, __args...) \
	stmmac_do_void_callback(__priv, mmc, intr_all_mask, __args)
#define stmmac_mmc_read(__priv, __args...) \
	stmmac_do_void_callback(__priv, mmc, read, __args)

struct stmmac_est_ops {
	int (*configure)(struct stmmac_priv *priv, struct stmmac_est *cfg,
			 unsigned int ptp_rate);
	void (*irq_status)(struct stmmac_priv *priv, struct net_device *dev,
			   struct stmmac_extra_stats *x, u32 txqcnt);
};

#define stmmac_est_configure(__priv, __args...) \
	stmmac_do_callback(__priv, est, configure, __args)
#define stmmac_est_irq_status(__priv, __args...) \
	stmmac_do_void_callback(__priv, est, irq_status, __args)

struct stmmac_regs_off {
	u32 ptp_off;
	u32 mmc_off;
	u32 est_off;
};

extern const struct stmmac_ops dwmac100_ops;
extern const struct stmmac_dma_ops dwmac100_dma_ops;
extern const struct stmmac_ops dwmac1000_ops;
extern const struct stmmac_dma_ops dwmac1000_dma_ops;
extern const struct stmmac_ops dwmac4_ops;
extern const struct stmmac_dma_ops dwmac4_dma_ops;
extern const struct stmmac_ops dwmac410_ops;
extern const struct stmmac_dma_ops dwmac410_dma_ops;
extern const struct stmmac_ops dwmac510_ops;
extern const struct stmmac_tc_ops dwmac510_tc_ops;
extern const struct stmmac_ops dwxgmac210_ops;
extern const struct stmmac_ops dwxlgmac2_ops;
extern const struct stmmac_dma_ops dwxgmac210_dma_ops;
extern const struct stmmac_desc_ops dwxgmac210_desc_ops;
extern const struct stmmac_mmc_ops dwmac_mmc_ops;
extern const struct stmmac_mmc_ops dwxgmac_mmc_ops;
extern const struct stmmac_est_ops dwmac510_est_ops;

#define GMAC_VERSION		0x00000020	/* GMAC CORE Version */
#define GMAC4_VERSION		0x00000110	/* GMAC4+ CORE Version */

int stmmac_reset(struct stmmac_priv *priv, void __iomem *ioaddr);
int stmmac_hwif_init(struct stmmac_priv *priv);

#endif /* __STMMAC_HWIF_H__ */<|MERGE_RESOLUTION|>--- conflicted
+++ resolved
@@ -308,13 +308,8 @@
 struct stmmac_ops {
 	/* MAC core initialization */
 	void (*core_init)(struct mac_device_info *hw, struct net_device *dev);
-<<<<<<< HEAD
-	/* Get phylink capabilities */
-	void (*phylink_get_caps)(struct stmmac_priv *priv);
-=======
 	/* Update MAC capabilities */
 	void (*update_caps)(struct stmmac_priv *priv);
->>>>>>> 0c383648
 	/* Enable the MAC RX/TX */
 	void (*set_mac)(void __iomem *ioaddr, bool enable);
 	/* Enable and verify that the IPC module is supported */
@@ -435,13 +430,8 @@
 
 #define stmmac_core_init(__priv, __args...) \
 	stmmac_do_void_callback(__priv, mac, core_init, __args)
-<<<<<<< HEAD
-#define stmmac_mac_phylink_get_caps(__priv) \
-	stmmac_do_void_callback(__priv, mac, phylink_get_caps, __priv)
-=======
 #define stmmac_mac_update_caps(__priv) \
 	stmmac_do_void_callback(__priv, mac, update_caps, __priv)
->>>>>>> 0c383648
 #define stmmac_mac_set(__priv, __args...) \
 	stmmac_do_void_callback(__priv, mac, set_mac, __args)
 #define stmmac_rx_ipc(__priv, __args...) \
