// SPDX-License-Identifier: GPL-2.0+
/*
 * StarFive DWMAC platform driver
 *
 * Copyright (C) 2021 Emil Renner Berthing <kernel@esmil.dk>
 * Copyright (C) 2022 StarFive Technology Co., Ltd.
 *
 */

#include <linux/mod_devicetable.h>
#include <linux/platform_device.h>
#include <linux/property.h>
#include <linux/mfd/syscon.h>
#include <linux/regmap.h>

#include "stmmac_platform.h"

#define STARFIVE_DWMAC_PHY_INFT_RGMII		0x1
#define STARFIVE_DWMAC_PHY_INFT_RMII		0x4
#define STARFIVE_DWMAC_PHY_INFT_FIELD		0x7U

#define JH7100_SYSMAIN_REGISTER49_DLYCHAIN	0xc8

struct starfive_dwmac_data {
	unsigned int gtxclk_dlychain;
};

struct starfive_dwmac {
	struct device *dev;
	const struct starfive_dwmac_data *data;
};

<<<<<<< HEAD
static void starfive_dwmac_fix_mac_speed(void *priv, unsigned int speed, unsigned int mode)
{
	struct starfive_dwmac *dwmac = priv;
	long rate;
	int err;

	rate = rgmii_clock(speed);
	if (rate < 0) {
		dev_err(dwmac->dev, "invalid speed %u\n", speed);
		return;
	}

	err = clk_set_rate(dwmac->clk_tx, rate);
	if (err)
		dev_err(dwmac->dev, "failed to set tx rate %lu\n", rate);
}

=======
>>>>>>> e8a457b7
static int starfive_dwmac_set_mode(struct plat_stmmacenet_data *plat_dat)
{
	struct starfive_dwmac *dwmac = plat_dat->bsp_priv;
	struct regmap *regmap;
	unsigned int args[2];
	unsigned int mode;
	int err;

	switch (plat_dat->mac_interface) {
	case PHY_INTERFACE_MODE_RMII:
		mode = STARFIVE_DWMAC_PHY_INFT_RMII;
		break;

	case PHY_INTERFACE_MODE_RGMII:
	case PHY_INTERFACE_MODE_RGMII_ID:
	case PHY_INTERFACE_MODE_RGMII_RXID:
	case PHY_INTERFACE_MODE_RGMII_TXID:
		mode = STARFIVE_DWMAC_PHY_INFT_RGMII;
		break;

	default:
		dev_err(dwmac->dev, "unsupported interface %d\n",
			plat_dat->mac_interface);
		return -EINVAL;
	}

	regmap = syscon_regmap_lookup_by_phandle_args(dwmac->dev->of_node,
						      "starfive,syscon",
						      2, args);
	if (IS_ERR(regmap))
		return dev_err_probe(dwmac->dev, PTR_ERR(regmap), "getting the regmap failed\n");

	/* args[0]:offset  args[1]: shift */
	err = regmap_update_bits(regmap, args[0],
				 STARFIVE_DWMAC_PHY_INFT_FIELD << args[1],
				 mode << args[1]);
	if (err)
		return dev_err_probe(dwmac->dev, err, "error setting phy mode\n");

	if (dwmac->data) {
		err = regmap_write(regmap, JH7100_SYSMAIN_REGISTER49_DLYCHAIN,
				   dwmac->data->gtxclk_dlychain);
		if (err)
			return dev_err_probe(dwmac->dev, err,
					     "error selecting gtxclk delay chain\n");
	}

	return 0;
}

static int starfive_dwmac_probe(struct platform_device *pdev)
{
	struct plat_stmmacenet_data *plat_dat;
	struct stmmac_resources stmmac_res;
	struct starfive_dwmac *dwmac;
	struct clk *clk_gtx;
	int err;

	err = stmmac_get_platform_resources(pdev, &stmmac_res);
	if (err)
		return dev_err_probe(&pdev->dev, err,
				     "failed to get resources\n");

	plat_dat = devm_stmmac_probe_config_dt(pdev, stmmac_res.mac);
	if (IS_ERR(plat_dat))
		return dev_err_probe(&pdev->dev, PTR_ERR(plat_dat),
				     "dt configuration failed\n");

	dwmac = devm_kzalloc(&pdev->dev, sizeof(*dwmac), GFP_KERNEL);
	if (!dwmac)
		return -ENOMEM;

	dwmac->data = device_get_match_data(&pdev->dev);

	plat_dat->clk_tx_i = devm_clk_get_enabled(&pdev->dev, "tx");
	if (IS_ERR(plat_dat->clk_tx_i))
		return dev_err_probe(&pdev->dev, PTR_ERR(plat_dat->clk_tx_i),
				     "error getting tx clock\n");

	clk_gtx = devm_clk_get_enabled(&pdev->dev, "gtx");
	if (IS_ERR(clk_gtx))
		return dev_err_probe(&pdev->dev, PTR_ERR(clk_gtx),
				     "error getting gtx clock\n");

	/* Generally, the rgmii_tx clock is provided by the internal clock,
	 * which needs to match the corresponding clock frequency according
	 * to different speeds. If the rgmii_tx clock is provided by the
	 * external rgmii_rxin, there is no need to configure the clock
	 * internally, because rgmii_rxin will be adaptively adjusted.
	 */
	if (!device_property_read_bool(&pdev->dev, "starfive,tx-use-rgmii-clk"))
		plat_dat->set_clk_tx_rate = stmmac_set_clk_tx_rate;

	dwmac->dev = &pdev->dev;
	plat_dat->flags |= STMMAC_FLAG_EN_TX_LPI_CLK_PHY_CAP;
	plat_dat->bsp_priv = dwmac;
	plat_dat->dma_cfg->dche = true;

	err = starfive_dwmac_set_mode(plat_dat);
	if (err)
		return err;

	return stmmac_dvr_probe(&pdev->dev, plat_dat, &stmmac_res);
}

static const struct starfive_dwmac_data jh7100_data = {
	.gtxclk_dlychain = 4,
};

static const struct of_device_id starfive_dwmac_match[] = {
	{ .compatible = "starfive,jh7100-dwmac", .data = &jh7100_data },
	{ .compatible = "starfive,jh7110-dwmac" },
	{ /* sentinel */ }
};
MODULE_DEVICE_TABLE(of, starfive_dwmac_match);

static struct platform_driver starfive_dwmac_driver = {
	.probe  = starfive_dwmac_probe,
	.remove = stmmac_pltfr_remove,
	.driver = {
		.name = "starfive-dwmac",
		.pm = &stmmac_pltfr_pm_ops,
		.of_match_table = starfive_dwmac_match,
	},
};
module_platform_driver(starfive_dwmac_driver);

MODULE_LICENSE("GPL");
MODULE_DESCRIPTION("StarFive DWMAC platform driver");
MODULE_AUTHOR("Emil Renner Berthing <kernel@esmil.dk>");
MODULE_AUTHOR("Samin Guo <samin.guo@starfivetech.com>");<|MERGE_RESOLUTION|>--- conflicted
+++ resolved
@@ -30,26 +30,6 @@
 	const struct starfive_dwmac_data *data;
 };
 
-<<<<<<< HEAD
-static void starfive_dwmac_fix_mac_speed(void *priv, unsigned int speed, unsigned int mode)
-{
-	struct starfive_dwmac *dwmac = priv;
-	long rate;
-	int err;
-
-	rate = rgmii_clock(speed);
-	if (rate < 0) {
-		dev_err(dwmac->dev, "invalid speed %u\n", speed);
-		return;
-	}
-
-	err = clk_set_rate(dwmac->clk_tx, rate);
-	if (err)
-		dev_err(dwmac->dev, "failed to set tx rate %lu\n", rate);
-}
-
-=======
->>>>>>> e8a457b7
 static int starfive_dwmac_set_mode(struct plat_stmmacenet_data *plat_dat)
 {
 	struct starfive_dwmac *dwmac = plat_dat->bsp_priv;
