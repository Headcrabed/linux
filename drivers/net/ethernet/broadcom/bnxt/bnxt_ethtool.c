/* Broadcom NetXtreme-C/E network driver.
 *
 * Copyright (c) 2014-2016 Broadcom Corporation
 * Copyright (c) 2016-2017 Broadcom Limited
 *
 * This program is free software; you can redistribute it and/or modify
 * it under the terms of the GNU General Public License as published by
 * the Free Software Foundation.
 */

#include <linux/bitops.h>
#include <linux/ctype.h>
#include <linux/stringify.h>
#include <linux/ethtool.h>
#include <linux/ethtool_netlink.h>
#include <linux/linkmode.h>
#include <linux/interrupt.h>
#include <linux/pci.h>
#include <linux/etherdevice.h>
#include <linux/crc32.h>
#include <linux/firmware.h>
#include <linux/utsname.h>
#include <linux/time.h>
#include <linux/ptp_clock_kernel.h>
#include <linux/net_tstamp.h>
#include <linux/timecounter.h>
#include <net/netdev_queues.h>
#include <net/netlink.h>
#include "bnxt_hsi.h"
#include "bnxt.h"
#include "bnxt_hwrm.h"
#include "bnxt_ulp.h"
#include "bnxt_xdp.h"
#include "bnxt_ptp.h"
#include "bnxt_ethtool.h"
#include "bnxt_nvm_defs.h"	/* NVRAM content constant and structure defs */
#include "bnxt_fw_hdr.h"	/* Firmware hdr constant and structure defs */
#include "bnxt_coredump.h"

#define BNXT_NVM_ERR_MSG(dev, extack, msg)			\
	do {							\
		if (extack)					\
			NL_SET_ERR_MSG_MOD(extack, msg);	\
		netdev_err(dev, "%s\n", msg);			\
	} while (0)

static u32 bnxt_get_msglevel(struct net_device *dev)
{
	struct bnxt *bp = netdev_priv(dev);

	return bp->msg_enable;
}

static void bnxt_set_msglevel(struct net_device *dev, u32 value)
{
	struct bnxt *bp = netdev_priv(dev);

	bp->msg_enable = value;
}

static int bnxt_get_coalesce(struct net_device *dev,
			     struct ethtool_coalesce *coal,
			     struct kernel_ethtool_coalesce *kernel_coal,
			     struct netlink_ext_ack *extack)
{
	struct bnxt *bp = netdev_priv(dev);
	struct bnxt_coal *hw_coal;
	u16 mult;

	memset(coal, 0, sizeof(*coal));

	coal->use_adaptive_rx_coalesce = bp->flags & BNXT_FLAG_DIM;

	hw_coal = &bp->rx_coal;
	mult = hw_coal->bufs_per_record;
	coal->rx_coalesce_usecs = hw_coal->coal_ticks;
	coal->rx_max_coalesced_frames = hw_coal->coal_bufs / mult;
	coal->rx_coalesce_usecs_irq = hw_coal->coal_ticks_irq;
	coal->rx_max_coalesced_frames_irq = hw_coal->coal_bufs_irq / mult;
	if (hw_coal->flags &
	    RING_CMPL_RING_CFG_AGGINT_PARAMS_REQ_FLAGS_TIMER_RESET)
		kernel_coal->use_cqe_mode_rx = true;

	hw_coal = &bp->tx_coal;
	mult = hw_coal->bufs_per_record;
	coal->tx_coalesce_usecs = hw_coal->coal_ticks;
	coal->tx_max_coalesced_frames = hw_coal->coal_bufs / mult;
	coal->tx_coalesce_usecs_irq = hw_coal->coal_ticks_irq;
	coal->tx_max_coalesced_frames_irq = hw_coal->coal_bufs_irq / mult;
	if (hw_coal->flags &
	    RING_CMPL_RING_CFG_AGGINT_PARAMS_REQ_FLAGS_TIMER_RESET)
		kernel_coal->use_cqe_mode_tx = true;

	coal->stats_block_coalesce_usecs = bp->stats_coal_ticks;

	return 0;
}

static int bnxt_set_coalesce(struct net_device *dev,
			     struct ethtool_coalesce *coal,
			     struct kernel_ethtool_coalesce *kernel_coal,
			     struct netlink_ext_ack *extack)
{
	struct bnxt *bp = netdev_priv(dev);
	bool update_stats = false;
	struct bnxt_coal *hw_coal;
	int rc = 0;
	u16 mult;

	if (coal->use_adaptive_rx_coalesce) {
		bp->flags |= BNXT_FLAG_DIM;
	} else {
		if (bp->flags & BNXT_FLAG_DIM) {
			bp->flags &= ~(BNXT_FLAG_DIM);
			goto reset_coalesce;
		}
	}

	if ((kernel_coal->use_cqe_mode_rx || kernel_coal->use_cqe_mode_tx) &&
	    !(bp->coal_cap.cmpl_params &
	      RING_AGGINT_QCAPS_RESP_CMPL_PARAMS_TIMER_RESET))
		return -EOPNOTSUPP;

	hw_coal = &bp->rx_coal;
	mult = hw_coal->bufs_per_record;
	hw_coal->coal_ticks = coal->rx_coalesce_usecs;
	hw_coal->coal_bufs = coal->rx_max_coalesced_frames * mult;
	hw_coal->coal_ticks_irq = coal->rx_coalesce_usecs_irq;
	hw_coal->coal_bufs_irq = coal->rx_max_coalesced_frames_irq * mult;
	hw_coal->flags &=
		~RING_CMPL_RING_CFG_AGGINT_PARAMS_REQ_FLAGS_TIMER_RESET;
	if (kernel_coal->use_cqe_mode_rx)
		hw_coal->flags |=
			RING_CMPL_RING_CFG_AGGINT_PARAMS_REQ_FLAGS_TIMER_RESET;

	hw_coal = &bp->tx_coal;
	mult = hw_coal->bufs_per_record;
	hw_coal->coal_ticks = coal->tx_coalesce_usecs;
	hw_coal->coal_bufs = coal->tx_max_coalesced_frames * mult;
	hw_coal->coal_ticks_irq = coal->tx_coalesce_usecs_irq;
	hw_coal->coal_bufs_irq = coal->tx_max_coalesced_frames_irq * mult;
	hw_coal->flags &=
		~RING_CMPL_RING_CFG_AGGINT_PARAMS_REQ_FLAGS_TIMER_RESET;
	if (kernel_coal->use_cqe_mode_tx)
		hw_coal->flags |=
			RING_CMPL_RING_CFG_AGGINT_PARAMS_REQ_FLAGS_TIMER_RESET;

	if (bp->stats_coal_ticks != coal->stats_block_coalesce_usecs) {
		u32 stats_ticks = coal->stats_block_coalesce_usecs;

		/* Allow 0, which means disable. */
		if (stats_ticks)
			stats_ticks = clamp_t(u32, stats_ticks,
					      BNXT_MIN_STATS_COAL_TICKS,
					      BNXT_MAX_STATS_COAL_TICKS);
		stats_ticks = rounddown(stats_ticks, BNXT_MIN_STATS_COAL_TICKS);
		bp->stats_coal_ticks = stats_ticks;
		if (bp->stats_coal_ticks)
			bp->current_interval =
				bp->stats_coal_ticks * HZ / 1000000;
		else
			bp->current_interval = BNXT_TIMER_INTERVAL;
		update_stats = true;
	}

reset_coalesce:
	if (test_bit(BNXT_STATE_OPEN, &bp->state)) {
		if (update_stats) {
			bnxt_close_nic(bp, true, false);
			rc = bnxt_open_nic(bp, true, false);
		} else {
			rc = bnxt_hwrm_set_coal(bp);
		}
	}

	return rc;
}

static const char * const bnxt_ring_rx_stats_str[] = {
	"rx_ucast_packets",
	"rx_mcast_packets",
	"rx_bcast_packets",
	"rx_discards",
	"rx_errors",
	"rx_ucast_bytes",
	"rx_mcast_bytes",
	"rx_bcast_bytes",
};

static const char * const bnxt_ring_tx_stats_str[] = {
	"tx_ucast_packets",
	"tx_mcast_packets",
	"tx_bcast_packets",
	"tx_errors",
	"tx_discards",
	"tx_ucast_bytes",
	"tx_mcast_bytes",
	"tx_bcast_bytes",
};

static const char * const bnxt_ring_tpa_stats_str[] = {
	"tpa_packets",
	"tpa_bytes",
	"tpa_events",
	"tpa_aborts",
};

static const char * const bnxt_ring_tpa2_stats_str[] = {
	"rx_tpa_eligible_pkt",
	"rx_tpa_eligible_bytes",
	"rx_tpa_pkt",
	"rx_tpa_bytes",
	"rx_tpa_errors",
	"rx_tpa_events",
};

static const char * const bnxt_rx_sw_stats_str[] = {
	"rx_l4_csum_errors",
	"rx_resets",
	"rx_buf_errors",
};

static const char * const bnxt_cmn_sw_stats_str[] = {
	"missed_irqs",
};

#define BNXT_RX_STATS_ENTRY(counter)	\
	{ BNXT_RX_STATS_OFFSET(counter), __stringify(counter) }

#define BNXT_TX_STATS_ENTRY(counter)	\
	{ BNXT_TX_STATS_OFFSET(counter), __stringify(counter) }

#define BNXT_RX_STATS_EXT_ENTRY(counter)	\
	{ BNXT_RX_STATS_EXT_OFFSET(counter), __stringify(counter) }

#define BNXT_TX_STATS_EXT_ENTRY(counter)	\
	{ BNXT_TX_STATS_EXT_OFFSET(counter), __stringify(counter) }

#define BNXT_RX_STATS_EXT_PFC_ENTRY(n)				\
	BNXT_RX_STATS_EXT_ENTRY(pfc_pri##n##_rx_duration_us),	\
	BNXT_RX_STATS_EXT_ENTRY(pfc_pri##n##_rx_transitions)

#define BNXT_TX_STATS_EXT_PFC_ENTRY(n)				\
	BNXT_TX_STATS_EXT_ENTRY(pfc_pri##n##_tx_duration_us),	\
	BNXT_TX_STATS_EXT_ENTRY(pfc_pri##n##_tx_transitions)

#define BNXT_RX_STATS_EXT_PFC_ENTRIES				\
	BNXT_RX_STATS_EXT_PFC_ENTRY(0),				\
	BNXT_RX_STATS_EXT_PFC_ENTRY(1),				\
	BNXT_RX_STATS_EXT_PFC_ENTRY(2),				\
	BNXT_RX_STATS_EXT_PFC_ENTRY(3),				\
	BNXT_RX_STATS_EXT_PFC_ENTRY(4),				\
	BNXT_RX_STATS_EXT_PFC_ENTRY(5),				\
	BNXT_RX_STATS_EXT_PFC_ENTRY(6),				\
	BNXT_RX_STATS_EXT_PFC_ENTRY(7)

#define BNXT_TX_STATS_EXT_PFC_ENTRIES				\
	BNXT_TX_STATS_EXT_PFC_ENTRY(0),				\
	BNXT_TX_STATS_EXT_PFC_ENTRY(1),				\
	BNXT_TX_STATS_EXT_PFC_ENTRY(2),				\
	BNXT_TX_STATS_EXT_PFC_ENTRY(3),				\
	BNXT_TX_STATS_EXT_PFC_ENTRY(4),				\
	BNXT_TX_STATS_EXT_PFC_ENTRY(5),				\
	BNXT_TX_STATS_EXT_PFC_ENTRY(6),				\
	BNXT_TX_STATS_EXT_PFC_ENTRY(7)

#define BNXT_RX_STATS_EXT_COS_ENTRY(n)				\
	BNXT_RX_STATS_EXT_ENTRY(rx_bytes_cos##n),		\
	BNXT_RX_STATS_EXT_ENTRY(rx_packets_cos##n)

#define BNXT_TX_STATS_EXT_COS_ENTRY(n)				\
	BNXT_TX_STATS_EXT_ENTRY(tx_bytes_cos##n),		\
	BNXT_TX_STATS_EXT_ENTRY(tx_packets_cos##n)

#define BNXT_RX_STATS_EXT_COS_ENTRIES				\
	BNXT_RX_STATS_EXT_COS_ENTRY(0),				\
	BNXT_RX_STATS_EXT_COS_ENTRY(1),				\
	BNXT_RX_STATS_EXT_COS_ENTRY(2),				\
	BNXT_RX_STATS_EXT_COS_ENTRY(3),				\
	BNXT_RX_STATS_EXT_COS_ENTRY(4),				\
	BNXT_RX_STATS_EXT_COS_ENTRY(5),				\
	BNXT_RX_STATS_EXT_COS_ENTRY(6),				\
	BNXT_RX_STATS_EXT_COS_ENTRY(7)				\

#define BNXT_TX_STATS_EXT_COS_ENTRIES				\
	BNXT_TX_STATS_EXT_COS_ENTRY(0),				\
	BNXT_TX_STATS_EXT_COS_ENTRY(1),				\
	BNXT_TX_STATS_EXT_COS_ENTRY(2),				\
	BNXT_TX_STATS_EXT_COS_ENTRY(3),				\
	BNXT_TX_STATS_EXT_COS_ENTRY(4),				\
	BNXT_TX_STATS_EXT_COS_ENTRY(5),				\
	BNXT_TX_STATS_EXT_COS_ENTRY(6),				\
	BNXT_TX_STATS_EXT_COS_ENTRY(7)				\

#define BNXT_RX_STATS_EXT_DISCARD_COS_ENTRY(n)			\
	BNXT_RX_STATS_EXT_ENTRY(rx_discard_bytes_cos##n),	\
	BNXT_RX_STATS_EXT_ENTRY(rx_discard_packets_cos##n)

#define BNXT_RX_STATS_EXT_DISCARD_COS_ENTRIES				\
	BNXT_RX_STATS_EXT_DISCARD_COS_ENTRY(0),				\
	BNXT_RX_STATS_EXT_DISCARD_COS_ENTRY(1),				\
	BNXT_RX_STATS_EXT_DISCARD_COS_ENTRY(2),				\
	BNXT_RX_STATS_EXT_DISCARD_COS_ENTRY(3),				\
	BNXT_RX_STATS_EXT_DISCARD_COS_ENTRY(4),				\
	BNXT_RX_STATS_EXT_DISCARD_COS_ENTRY(5),				\
	BNXT_RX_STATS_EXT_DISCARD_COS_ENTRY(6),				\
	BNXT_RX_STATS_EXT_DISCARD_COS_ENTRY(7)

#define BNXT_RX_STATS_PRI_ENTRY(counter, n)		\
	{ BNXT_RX_STATS_EXT_OFFSET(counter##_cos0),	\
	  __stringify(counter##_pri##n) }

#define BNXT_TX_STATS_PRI_ENTRY(counter, n)		\
	{ BNXT_TX_STATS_EXT_OFFSET(counter##_cos0),	\
	  __stringify(counter##_pri##n) }

#define BNXT_RX_STATS_PRI_ENTRIES(counter)		\
	BNXT_RX_STATS_PRI_ENTRY(counter, 0),		\
	BNXT_RX_STATS_PRI_ENTRY(counter, 1),		\
	BNXT_RX_STATS_PRI_ENTRY(counter, 2),		\
	BNXT_RX_STATS_PRI_ENTRY(counter, 3),		\
	BNXT_RX_STATS_PRI_ENTRY(counter, 4),		\
	BNXT_RX_STATS_PRI_ENTRY(counter, 5),		\
	BNXT_RX_STATS_PRI_ENTRY(counter, 6),		\
	BNXT_RX_STATS_PRI_ENTRY(counter, 7)

#define BNXT_TX_STATS_PRI_ENTRIES(counter)		\
	BNXT_TX_STATS_PRI_ENTRY(counter, 0),		\
	BNXT_TX_STATS_PRI_ENTRY(counter, 1),		\
	BNXT_TX_STATS_PRI_ENTRY(counter, 2),		\
	BNXT_TX_STATS_PRI_ENTRY(counter, 3),		\
	BNXT_TX_STATS_PRI_ENTRY(counter, 4),		\
	BNXT_TX_STATS_PRI_ENTRY(counter, 5),		\
	BNXT_TX_STATS_PRI_ENTRY(counter, 6),		\
	BNXT_TX_STATS_PRI_ENTRY(counter, 7)

enum {
	RX_TOTAL_DISCARDS,
	TX_TOTAL_DISCARDS,
	RX_NETPOLL_DISCARDS,
};

static const char *const bnxt_ring_err_stats_arr[] = {
	"rx_total_l4_csum_errors",
	"rx_total_resets",
	"rx_total_buf_errors",
	"rx_total_oom_discards",
	"rx_total_netpoll_discards",
	"rx_total_ring_discards",
	"tx_total_resets",
	"tx_total_ring_discards",
	"total_missed_irqs",
};

#define NUM_RING_RX_SW_STATS		ARRAY_SIZE(bnxt_rx_sw_stats_str)
#define NUM_RING_CMN_SW_STATS		ARRAY_SIZE(bnxt_cmn_sw_stats_str)
#define NUM_RING_RX_HW_STATS		ARRAY_SIZE(bnxt_ring_rx_stats_str)
#define NUM_RING_TX_HW_STATS		ARRAY_SIZE(bnxt_ring_tx_stats_str)

static const struct {
	long offset;
	char string[ETH_GSTRING_LEN];
} bnxt_port_stats_arr[] = {
	BNXT_RX_STATS_ENTRY(rx_64b_frames),
	BNXT_RX_STATS_ENTRY(rx_65b_127b_frames),
	BNXT_RX_STATS_ENTRY(rx_128b_255b_frames),
	BNXT_RX_STATS_ENTRY(rx_256b_511b_frames),
	BNXT_RX_STATS_ENTRY(rx_512b_1023b_frames),
	BNXT_RX_STATS_ENTRY(rx_1024b_1518b_frames),
	BNXT_RX_STATS_ENTRY(rx_good_vlan_frames),
	BNXT_RX_STATS_ENTRY(rx_1519b_2047b_frames),
	BNXT_RX_STATS_ENTRY(rx_2048b_4095b_frames),
	BNXT_RX_STATS_ENTRY(rx_4096b_9216b_frames),
	BNXT_RX_STATS_ENTRY(rx_9217b_16383b_frames),
	BNXT_RX_STATS_ENTRY(rx_total_frames),
	BNXT_RX_STATS_ENTRY(rx_ucast_frames),
	BNXT_RX_STATS_ENTRY(rx_mcast_frames),
	BNXT_RX_STATS_ENTRY(rx_bcast_frames),
	BNXT_RX_STATS_ENTRY(rx_fcs_err_frames),
	BNXT_RX_STATS_ENTRY(rx_ctrl_frames),
	BNXT_RX_STATS_ENTRY(rx_pause_frames),
	BNXT_RX_STATS_ENTRY(rx_pfc_frames),
	BNXT_RX_STATS_ENTRY(rx_align_err_frames),
	BNXT_RX_STATS_ENTRY(rx_ovrsz_frames),
	BNXT_RX_STATS_ENTRY(rx_jbr_frames),
	BNXT_RX_STATS_ENTRY(rx_mtu_err_frames),
	BNXT_RX_STATS_ENTRY(rx_tagged_frames),
	BNXT_RX_STATS_ENTRY(rx_double_tagged_frames),
	BNXT_RX_STATS_ENTRY(rx_good_frames),
	BNXT_RX_STATS_ENTRY(rx_pfc_ena_frames_pri0),
	BNXT_RX_STATS_ENTRY(rx_pfc_ena_frames_pri1),
	BNXT_RX_STATS_ENTRY(rx_pfc_ena_frames_pri2),
	BNXT_RX_STATS_ENTRY(rx_pfc_ena_frames_pri3),
	BNXT_RX_STATS_ENTRY(rx_pfc_ena_frames_pri4),
	BNXT_RX_STATS_ENTRY(rx_pfc_ena_frames_pri5),
	BNXT_RX_STATS_ENTRY(rx_pfc_ena_frames_pri6),
	BNXT_RX_STATS_ENTRY(rx_pfc_ena_frames_pri7),
	BNXT_RX_STATS_ENTRY(rx_undrsz_frames),
	BNXT_RX_STATS_ENTRY(rx_eee_lpi_events),
	BNXT_RX_STATS_ENTRY(rx_eee_lpi_duration),
	BNXT_RX_STATS_ENTRY(rx_bytes),
	BNXT_RX_STATS_ENTRY(rx_runt_bytes),
	BNXT_RX_STATS_ENTRY(rx_runt_frames),
	BNXT_RX_STATS_ENTRY(rx_stat_discard),
	BNXT_RX_STATS_ENTRY(rx_stat_err),

	BNXT_TX_STATS_ENTRY(tx_64b_frames),
	BNXT_TX_STATS_ENTRY(tx_65b_127b_frames),
	BNXT_TX_STATS_ENTRY(tx_128b_255b_frames),
	BNXT_TX_STATS_ENTRY(tx_256b_511b_frames),
	BNXT_TX_STATS_ENTRY(tx_512b_1023b_frames),
	BNXT_TX_STATS_ENTRY(tx_1024b_1518b_frames),
	BNXT_TX_STATS_ENTRY(tx_good_vlan_frames),
	BNXT_TX_STATS_ENTRY(tx_1519b_2047b_frames),
	BNXT_TX_STATS_ENTRY(tx_2048b_4095b_frames),
	BNXT_TX_STATS_ENTRY(tx_4096b_9216b_frames),
	BNXT_TX_STATS_ENTRY(tx_9217b_16383b_frames),
	BNXT_TX_STATS_ENTRY(tx_good_frames),
	BNXT_TX_STATS_ENTRY(tx_total_frames),
	BNXT_TX_STATS_ENTRY(tx_ucast_frames),
	BNXT_TX_STATS_ENTRY(tx_mcast_frames),
	BNXT_TX_STATS_ENTRY(tx_bcast_frames),
	BNXT_TX_STATS_ENTRY(tx_pause_frames),
	BNXT_TX_STATS_ENTRY(tx_pfc_frames),
	BNXT_TX_STATS_ENTRY(tx_jabber_frames),
	BNXT_TX_STATS_ENTRY(tx_fcs_err_frames),
	BNXT_TX_STATS_ENTRY(tx_err),
	BNXT_TX_STATS_ENTRY(tx_fifo_underruns),
	BNXT_TX_STATS_ENTRY(tx_pfc_ena_frames_pri0),
	BNXT_TX_STATS_ENTRY(tx_pfc_ena_frames_pri1),
	BNXT_TX_STATS_ENTRY(tx_pfc_ena_frames_pri2),
	BNXT_TX_STATS_ENTRY(tx_pfc_ena_frames_pri3),
	BNXT_TX_STATS_ENTRY(tx_pfc_ena_frames_pri4),
	BNXT_TX_STATS_ENTRY(tx_pfc_ena_frames_pri5),
	BNXT_TX_STATS_ENTRY(tx_pfc_ena_frames_pri6),
	BNXT_TX_STATS_ENTRY(tx_pfc_ena_frames_pri7),
	BNXT_TX_STATS_ENTRY(tx_eee_lpi_events),
	BNXT_TX_STATS_ENTRY(tx_eee_lpi_duration),
	BNXT_TX_STATS_ENTRY(tx_total_collisions),
	BNXT_TX_STATS_ENTRY(tx_bytes),
	BNXT_TX_STATS_ENTRY(tx_xthol_frames),
	BNXT_TX_STATS_ENTRY(tx_stat_discard),
	BNXT_TX_STATS_ENTRY(tx_stat_error),
};

static const struct {
	long offset;
	char string[ETH_GSTRING_LEN];
} bnxt_port_stats_ext_arr[] = {
	BNXT_RX_STATS_EXT_ENTRY(link_down_events),
	BNXT_RX_STATS_EXT_ENTRY(continuous_pause_events),
	BNXT_RX_STATS_EXT_ENTRY(resume_pause_events),
	BNXT_RX_STATS_EXT_ENTRY(continuous_roce_pause_events),
	BNXT_RX_STATS_EXT_ENTRY(resume_roce_pause_events),
	BNXT_RX_STATS_EXT_COS_ENTRIES,
	BNXT_RX_STATS_EXT_PFC_ENTRIES,
	BNXT_RX_STATS_EXT_ENTRY(rx_bits),
	BNXT_RX_STATS_EXT_ENTRY(rx_buffer_passed_threshold),
	BNXT_RX_STATS_EXT_ENTRY(rx_pcs_symbol_err),
	BNXT_RX_STATS_EXT_ENTRY(rx_corrected_bits),
	BNXT_RX_STATS_EXT_DISCARD_COS_ENTRIES,
	BNXT_RX_STATS_EXT_ENTRY(rx_fec_corrected_blocks),
	BNXT_RX_STATS_EXT_ENTRY(rx_fec_uncorrectable_blocks),
	BNXT_RX_STATS_EXT_ENTRY(rx_filter_miss),
};

static const struct {
	long offset;
	char string[ETH_GSTRING_LEN];
} bnxt_tx_port_stats_ext_arr[] = {
	BNXT_TX_STATS_EXT_COS_ENTRIES,
	BNXT_TX_STATS_EXT_PFC_ENTRIES,
};

static const struct {
	long base_off;
	char string[ETH_GSTRING_LEN];
} bnxt_rx_bytes_pri_arr[] = {
	BNXT_RX_STATS_PRI_ENTRIES(rx_bytes),
};

static const struct {
	long base_off;
	char string[ETH_GSTRING_LEN];
} bnxt_rx_pkts_pri_arr[] = {
	BNXT_RX_STATS_PRI_ENTRIES(rx_packets),
};

static const struct {
	long base_off;
	char string[ETH_GSTRING_LEN];
} bnxt_tx_bytes_pri_arr[] = {
	BNXT_TX_STATS_PRI_ENTRIES(tx_bytes),
};

static const struct {
	long base_off;
	char string[ETH_GSTRING_LEN];
} bnxt_tx_pkts_pri_arr[] = {
	BNXT_TX_STATS_PRI_ENTRIES(tx_packets),
};

#define BNXT_NUM_RING_ERR_STATS	ARRAY_SIZE(bnxt_ring_err_stats_arr)
#define BNXT_NUM_PORT_STATS ARRAY_SIZE(bnxt_port_stats_arr)
#define BNXT_NUM_STATS_PRI			\
	(ARRAY_SIZE(bnxt_rx_bytes_pri_arr) +	\
	 ARRAY_SIZE(bnxt_rx_pkts_pri_arr) +	\
	 ARRAY_SIZE(bnxt_tx_bytes_pri_arr) +	\
	 ARRAY_SIZE(bnxt_tx_pkts_pri_arr))

static int bnxt_get_num_tpa_ring_stats(struct bnxt *bp)
{
	if (BNXT_SUPPORTS_TPA(bp)) {
		if (bp->max_tpa_v2) {
			if (BNXT_CHIP_P5(bp))
				return BNXT_NUM_TPA_RING_STATS_P5;
			return BNXT_NUM_TPA_RING_STATS_P7;
		}
		return BNXT_NUM_TPA_RING_STATS;
	}
	return 0;
}

static int bnxt_get_num_ring_stats(struct bnxt *bp)
{
	int rx, tx, cmn;

	rx = NUM_RING_RX_HW_STATS + NUM_RING_RX_SW_STATS +
	     bnxt_get_num_tpa_ring_stats(bp);
	tx = NUM_RING_TX_HW_STATS;
	cmn = NUM_RING_CMN_SW_STATS;
	return rx * bp->rx_nr_rings +
	       tx * (bp->tx_nr_rings_xdp + bp->tx_nr_rings_per_tc) +
	       cmn * bp->cp_nr_rings;
}

static int bnxt_get_num_stats(struct bnxt *bp)
{
	int num_stats = bnxt_get_num_ring_stats(bp);
	int len;

	num_stats += BNXT_NUM_RING_ERR_STATS;

	if (bp->flags & BNXT_FLAG_PORT_STATS)
		num_stats += BNXT_NUM_PORT_STATS;

	if (bp->flags & BNXT_FLAG_PORT_STATS_EXT) {
		len = min_t(int, bp->fw_rx_stats_ext_size,
			    ARRAY_SIZE(bnxt_port_stats_ext_arr));
		num_stats += len;
		len = min_t(int, bp->fw_tx_stats_ext_size,
			    ARRAY_SIZE(bnxt_tx_port_stats_ext_arr));
		num_stats += len;
		if (bp->pri2cos_valid)
			num_stats += BNXT_NUM_STATS_PRI;
	}

	return num_stats;
}

static int bnxt_get_sset_count(struct net_device *dev, int sset)
{
	struct bnxt *bp = netdev_priv(dev);

	switch (sset) {
	case ETH_SS_STATS:
		return bnxt_get_num_stats(bp);
	case ETH_SS_TEST:
		if (!bp->num_tests)
			return -EOPNOTSUPP;
		return bp->num_tests;
	default:
		return -EOPNOTSUPP;
	}
}

static bool is_rx_ring(struct bnxt *bp, int ring_num)
{
	return ring_num < bp->rx_nr_rings;
}

static bool is_tx_ring(struct bnxt *bp, int ring_num)
{
	int tx_base = 0;

	if (!(bp->flags & BNXT_FLAG_SHARED_RINGS))
		tx_base = bp->rx_nr_rings;

	if (ring_num >= tx_base && ring_num < (tx_base + bp->tx_nr_rings))
		return true;
	return false;
}

static void bnxt_get_ethtool_stats(struct net_device *dev,
				   struct ethtool_stats *stats, u64 *buf)
{
	struct bnxt_total_ring_err_stats ring_err_stats = {0};
	struct bnxt *bp = netdev_priv(dev);
	u64 *curr, *prev;
	u32 tpa_stats;
	u32 i, j = 0;

	if (!bp->bnapi) {
		j += bnxt_get_num_ring_stats(bp);
		goto skip_ring_stats;
	}

	tpa_stats = bnxt_get_num_tpa_ring_stats(bp);
	for (i = 0; i < bp->cp_nr_rings; i++) {
		struct bnxt_napi *bnapi = bp->bnapi[i];
		struct bnxt_cp_ring_info *cpr = &bnapi->cp_ring;
		u64 *sw_stats = cpr->stats.sw_stats;
		u64 *sw;
		int k;

		if (is_rx_ring(bp, i)) {
			for (k = 0; k < NUM_RING_RX_HW_STATS; j++, k++)
				buf[j] = sw_stats[k];
		}
		if (is_tx_ring(bp, i)) {
			k = NUM_RING_RX_HW_STATS;
			for (; k < NUM_RING_RX_HW_STATS + NUM_RING_TX_HW_STATS;
			       j++, k++)
				buf[j] = sw_stats[k];
		}
		if (!tpa_stats || !is_rx_ring(bp, i))
			goto skip_tpa_ring_stats;

		k = NUM_RING_RX_HW_STATS + NUM_RING_TX_HW_STATS;
		for (; k < NUM_RING_RX_HW_STATS + NUM_RING_TX_HW_STATS +
			   tpa_stats; j++, k++)
			buf[j] = sw_stats[k];

skip_tpa_ring_stats:
		sw = (u64 *)&cpr->sw_stats->rx;
		if (is_rx_ring(bp, i)) {
			for (k = 0; k < NUM_RING_RX_SW_STATS; j++, k++)
				buf[j] = sw[k];
		}

		sw = (u64 *)&cpr->sw_stats->cmn;
		for (k = 0; k < NUM_RING_CMN_SW_STATS; j++, k++)
			buf[j] = sw[k];
	}

	bnxt_get_ring_err_stats(bp, &ring_err_stats);

skip_ring_stats:
	curr = &ring_err_stats.rx_total_l4_csum_errors;
	prev = &bp->ring_err_stats_prev.rx_total_l4_csum_errors;
	for (i = 0; i < BNXT_NUM_RING_ERR_STATS; i++, j++, curr++, prev++)
		buf[j] = *curr + *prev;

	if (bp->flags & BNXT_FLAG_PORT_STATS) {
		u64 *port_stats = bp->port_stats.sw_stats;

		for (i = 0; i < BNXT_NUM_PORT_STATS; i++, j++)
			buf[j] = *(port_stats + bnxt_port_stats_arr[i].offset);
	}
	if (bp->flags & BNXT_FLAG_PORT_STATS_EXT) {
		u64 *rx_port_stats_ext = bp->rx_port_stats_ext.sw_stats;
		u64 *tx_port_stats_ext = bp->tx_port_stats_ext.sw_stats;
		u32 len;

		len = min_t(u32, bp->fw_rx_stats_ext_size,
			    ARRAY_SIZE(bnxt_port_stats_ext_arr));
		for (i = 0; i < len; i++, j++) {
			buf[j] = *(rx_port_stats_ext +
				   bnxt_port_stats_ext_arr[i].offset);
		}
		len = min_t(u32, bp->fw_tx_stats_ext_size,
			    ARRAY_SIZE(bnxt_tx_port_stats_ext_arr));
		for (i = 0; i < len; i++, j++) {
			buf[j] = *(tx_port_stats_ext +
				   bnxt_tx_port_stats_ext_arr[i].offset);
		}
		if (bp->pri2cos_valid) {
			for (i = 0; i < 8; i++, j++) {
				long n = bnxt_rx_bytes_pri_arr[i].base_off +
					 bp->pri2cos_idx[i];

				buf[j] = *(rx_port_stats_ext + n);
			}
			for (i = 0; i < 8; i++, j++) {
				long n = bnxt_rx_pkts_pri_arr[i].base_off +
					 bp->pri2cos_idx[i];

				buf[j] = *(rx_port_stats_ext + n);
			}
			for (i = 0; i < 8; i++, j++) {
				long n = bnxt_tx_bytes_pri_arr[i].base_off +
					 bp->pri2cos_idx[i];

				buf[j] = *(tx_port_stats_ext + n);
			}
			for (i = 0; i < 8; i++, j++) {
				long n = bnxt_tx_pkts_pri_arr[i].base_off +
					 bp->pri2cos_idx[i];

				buf[j] = *(tx_port_stats_ext + n);
			}
		}
	}
}

static void bnxt_get_strings(struct net_device *dev, u32 stringset, u8 *buf)
{
	struct bnxt *bp = netdev_priv(dev);
	u32 i, j, num_str;
	const char *str;

	switch (stringset) {
	case ETH_SS_STATS:
		for (i = 0; i < bp->cp_nr_rings; i++) {
			if (is_rx_ring(bp, i))
				for (j = 0; j < NUM_RING_RX_HW_STATS; j++) {
					str = bnxt_ring_rx_stats_str[j];
					ethtool_sprintf(&buf, "[%d]: %s", i,
							str);
				}
			if (is_tx_ring(bp, i))
				for (j = 0; j < NUM_RING_TX_HW_STATS; j++) {
					str = bnxt_ring_tx_stats_str[j];
					ethtool_sprintf(&buf, "[%d]: %s", i,
							str);
				}
			num_str = bnxt_get_num_tpa_ring_stats(bp);
			if (!num_str || !is_rx_ring(bp, i))
				goto skip_tpa_stats;

			if (bp->max_tpa_v2)
				for (j = 0; j < num_str; j++) {
					str = bnxt_ring_tpa2_stats_str[j];
					ethtool_sprintf(&buf, "[%d]: %s", i,
							str);
				}
			else
				for (j = 0; j < num_str; j++) {
					str = bnxt_ring_tpa_stats_str[j];
					ethtool_sprintf(&buf, "[%d]: %s", i,
							str);
				}
skip_tpa_stats:
			if (is_rx_ring(bp, i))
				for (j = 0; j < NUM_RING_RX_SW_STATS; j++) {
					str = bnxt_rx_sw_stats_str[j];
					ethtool_sprintf(&buf, "[%d]: %s", i,
							str);
				}
			for (j = 0; j < NUM_RING_CMN_SW_STATS; j++) {
				str = bnxt_cmn_sw_stats_str[j];
				ethtool_sprintf(&buf, "[%d]: %s", i, str);
			}
		}
		for (i = 0; i < BNXT_NUM_RING_ERR_STATS; i++)
			ethtool_puts(&buf, bnxt_ring_err_stats_arr[i]);

		if (bp->flags & BNXT_FLAG_PORT_STATS)
			for (i = 0; i < BNXT_NUM_PORT_STATS; i++) {
				str = bnxt_port_stats_arr[i].string;
				ethtool_puts(&buf, str);
			}

		if (bp->flags & BNXT_FLAG_PORT_STATS_EXT) {
			u32 len;

			len = min_t(u32, bp->fw_rx_stats_ext_size,
				    ARRAY_SIZE(bnxt_port_stats_ext_arr));
			for (i = 0; i < len; i++) {
				str = bnxt_port_stats_ext_arr[i].string;
				ethtool_puts(&buf, str);
			}

			len = min_t(u32, bp->fw_tx_stats_ext_size,
				    ARRAY_SIZE(bnxt_tx_port_stats_ext_arr));
			for (i = 0; i < len; i++) {
				str = bnxt_tx_port_stats_ext_arr[i].string;
				ethtool_puts(&buf, str);
			}

			if (bp->pri2cos_valid) {
				for (i = 0; i < 8; i++) {
					str = bnxt_rx_bytes_pri_arr[i].string;
					ethtool_puts(&buf, str);
				}

				for (i = 0; i < 8; i++) {
					str = bnxt_rx_pkts_pri_arr[i].string;
					ethtool_puts(&buf, str);
				}

				for (i = 0; i < 8; i++) {
					str = bnxt_tx_bytes_pri_arr[i].string;
					ethtool_puts(&buf, str);
				}

				for (i = 0; i < 8; i++) {
					str = bnxt_tx_pkts_pri_arr[i].string;
					ethtool_puts(&buf, str);
				}
			}
		}
		break;
	case ETH_SS_TEST:
		if (bp->num_tests)
			for (i = 0; i < bp->num_tests; i++)
				ethtool_puts(&buf, bp->test_info->string[i]);
		break;
	default:
		netdev_err(bp->dev, "bnxt_get_strings invalid request %x\n",
			   stringset);
		break;
	}
}

static void bnxt_get_ringparam(struct net_device *dev,
			       struct ethtool_ringparam *ering,
			       struct kernel_ethtool_ringparam *kernel_ering,
			       struct netlink_ext_ack *extack)
{
	struct bnxt *bp = netdev_priv(dev);

	if (bp->flags & BNXT_FLAG_AGG_RINGS) {
		ering->rx_max_pending = BNXT_MAX_RX_DESC_CNT_JUM_ENA;
		ering->rx_jumbo_max_pending = BNXT_MAX_RX_JUM_DESC_CNT;
		kernel_ering->tcp_data_split = ETHTOOL_TCP_DATA_SPLIT_ENABLED;
	} else {
		ering->rx_max_pending = BNXT_MAX_RX_DESC_CNT;
		ering->rx_jumbo_max_pending = 0;
		kernel_ering->tcp_data_split = ETHTOOL_TCP_DATA_SPLIT_DISABLED;
	}
	ering->tx_max_pending = BNXT_MAX_TX_DESC_CNT;

	ering->rx_pending = bp->rx_ring_size;
	ering->rx_jumbo_pending = bp->rx_agg_ring_size;
	ering->tx_pending = bp->tx_ring_size;

	kernel_ering->hds_thresh_max = BNXT_HDS_THRESHOLD_MAX;
}

static int bnxt_set_ringparam(struct net_device *dev,
			      struct ethtool_ringparam *ering,
			      struct kernel_ethtool_ringparam *kernel_ering,
			      struct netlink_ext_ack *extack)
{
	u8 tcp_data_split = kernel_ering->tcp_data_split;
	struct bnxt *bp = netdev_priv(dev);
	u8 hds_config_mod;

	if ((ering->rx_pending > BNXT_MAX_RX_DESC_CNT) ||
	    (ering->tx_pending > BNXT_MAX_TX_DESC_CNT) ||
	    (ering->tx_pending < BNXT_MIN_TX_DESC_CNT))
		return -EINVAL;

	hds_config_mod = tcp_data_split != dev->cfg->hds_config;
	if (tcp_data_split == ETHTOOL_TCP_DATA_SPLIT_DISABLED && hds_config_mod)
		return -EINVAL;

	if (tcp_data_split == ETHTOOL_TCP_DATA_SPLIT_ENABLED &&
	    hds_config_mod && BNXT_RX_PAGE_MODE(bp)) {
		NL_SET_ERR_MSG_MOD(extack, "tcp-data-split is disallowed when XDP is attached");
		return -EINVAL;
	}

	if (netif_running(dev))
		bnxt_close_nic(bp, false, false);

	if (hds_config_mod) {
		if (tcp_data_split == ETHTOOL_TCP_DATA_SPLIT_ENABLED)
			bp->flags |= BNXT_FLAG_HDS;
		else if (tcp_data_split == ETHTOOL_TCP_DATA_SPLIT_UNKNOWN)
			bp->flags &= ~BNXT_FLAG_HDS;
	}

	bp->rx_ring_size = ering->rx_pending;
	bp->tx_ring_size = ering->tx_pending;
	bnxt_set_ring_params(bp);

	if (netif_running(dev))
		return bnxt_open_nic(bp, false, false);

	return 0;
}

static void bnxt_get_channels(struct net_device *dev,
			      struct ethtool_channels *channel)
{
	struct bnxt *bp = netdev_priv(dev);
	struct bnxt_hw_resc *hw_resc = &bp->hw_resc;
	int max_rx_rings, max_tx_rings, tcs;
	int max_tx_sch_inputs, tx_grps;

	/* Get the most up-to-date max_tx_sch_inputs. */
	if (netif_running(dev) && BNXT_NEW_RM(bp))
		bnxt_hwrm_func_resc_qcaps(bp, false);
	max_tx_sch_inputs = hw_resc->max_tx_sch_inputs;

	bnxt_get_max_rings(bp, &max_rx_rings, &max_tx_rings, true);
	if (max_tx_sch_inputs)
		max_tx_rings = min_t(int, max_tx_rings, max_tx_sch_inputs);

	tcs = bp->num_tc;
	tx_grps = max(tcs, 1);
	if (bp->tx_nr_rings_xdp)
		tx_grps++;
	max_tx_rings /= tx_grps;
	channel->max_combined = min_t(int, max_rx_rings, max_tx_rings);

	if (bnxt_get_max_rings(bp, &max_rx_rings, &max_tx_rings, false)) {
		max_rx_rings = 0;
		max_tx_rings = 0;
	}
	if (max_tx_sch_inputs)
		max_tx_rings = min_t(int, max_tx_rings, max_tx_sch_inputs);

	if (tcs > 1)
		max_tx_rings /= tcs;

	channel->max_rx = max_rx_rings;
	channel->max_tx = max_tx_rings;
	channel->max_other = 0;
	if (bp->flags & BNXT_FLAG_SHARED_RINGS) {
		channel->combined_count = bp->rx_nr_rings;
		if (BNXT_CHIP_TYPE_NITRO_A0(bp))
			channel->combined_count--;
	} else {
		if (!BNXT_CHIP_TYPE_NITRO_A0(bp)) {
			channel->rx_count = bp->rx_nr_rings;
			channel->tx_count = bp->tx_nr_rings_per_tc;
		}
	}
}

static int bnxt_set_channels(struct net_device *dev,
			     struct ethtool_channels *channel)
{
	struct bnxt *bp = netdev_priv(dev);
	int req_tx_rings, req_rx_rings, tcs;
	bool sh = false;
	int tx_xdp = 0;
	int rc = 0;
	int tx_cp;

	if (channel->other_count)
		return -EINVAL;

	if (!channel->combined_count &&
	    (!channel->rx_count || !channel->tx_count))
		return -EINVAL;

	if (channel->combined_count &&
	    (channel->rx_count || channel->tx_count))
		return -EINVAL;

	if (BNXT_CHIP_TYPE_NITRO_A0(bp) && (channel->rx_count ||
					    channel->tx_count))
		return -EINVAL;

	if (channel->combined_count)
		sh = true;

	tcs = bp->num_tc;

	req_tx_rings = sh ? channel->combined_count : channel->tx_count;
	req_rx_rings = sh ? channel->combined_count : channel->rx_count;
	if (bp->tx_nr_rings_xdp) {
		if (!sh) {
			netdev_err(dev, "Only combined mode supported when XDP is enabled.\n");
			return -EINVAL;
		}
		tx_xdp = req_rx_rings;
	}

	if (bnxt_get_nr_rss_ctxs(bp, req_rx_rings) !=
	    bnxt_get_nr_rss_ctxs(bp, bp->rx_nr_rings) &&
	    netif_is_rxfh_configured(dev)) {
		netdev_warn(dev, "RSS table size change required, RSS table entries must be default to proceed\n");
		return -EINVAL;
	}

	rc = bnxt_check_rings(bp, req_tx_rings, req_rx_rings, sh, tcs, tx_xdp);
	if (rc) {
		netdev_warn(dev, "Unable to allocate the requested rings\n");
		return rc;
	}

	if (netif_running(dev)) {
		if (BNXT_PF(bp)) {
			/* TODO CHIMP_FW: Send message to all VF's
			 * before PF unload
			 */
		}
		bnxt_close_nic(bp, true, false);
	}

	if (sh) {
		bp->flags |= BNXT_FLAG_SHARED_RINGS;
		bp->rx_nr_rings = channel->combined_count;
		bp->tx_nr_rings_per_tc = channel->combined_count;
	} else {
		bp->flags &= ~BNXT_FLAG_SHARED_RINGS;
		bp->rx_nr_rings = channel->rx_count;
		bp->tx_nr_rings_per_tc = channel->tx_count;
	}
	bp->tx_nr_rings_xdp = tx_xdp;
	bp->tx_nr_rings = bp->tx_nr_rings_per_tc + tx_xdp;
	if (tcs > 1)
		bp->tx_nr_rings = bp->tx_nr_rings_per_tc * tcs + tx_xdp;

	tx_cp = bnxt_num_tx_to_cp(bp, bp->tx_nr_rings);
	bp->cp_nr_rings = sh ? max_t(int, tx_cp, bp->rx_nr_rings) :
			       tx_cp + bp->rx_nr_rings;

	/* After changing number of rx channels, update NTUPLE feature. */
	netdev_update_features(dev);
	if (netif_running(dev)) {
		rc = bnxt_open_nic(bp, true, false);
		if ((!rc) && BNXT_PF(bp)) {
			/* TODO CHIMP_FW: Send message to all VF's
			 * to renable
			 */
		}
	} else {
		rc = bnxt_reserve_rings(bp, true);
	}

	return rc;
}

static u32 bnxt_get_all_fltr_ids_rcu(struct bnxt *bp, struct hlist_head tbl[],
				     int tbl_size, u32 *ids, u32 start,
				     u32 id_cnt)
{
	int i, j = start;

	if (j >= id_cnt)
		return j;
	for (i = 0; i < tbl_size; i++) {
		struct hlist_head *head;
		struct bnxt_filter_base *fltr;

		head = &tbl[i];
		hlist_for_each_entry_rcu(fltr, head, hash) {
			if (!fltr->flags ||
			    test_bit(BNXT_FLTR_FW_DELETED, &fltr->state))
				continue;
			ids[j++] = fltr->sw_id;
			if (j == id_cnt)
				return j;
		}
	}
	return j;
}

static struct bnxt_filter_base *bnxt_get_one_fltr_rcu(struct bnxt *bp,
						      struct hlist_head tbl[],
						      int tbl_size, u32 id)
{
	int i;

	for (i = 0; i < tbl_size; i++) {
		struct hlist_head *head;
		struct bnxt_filter_base *fltr;

		head = &tbl[i];
		hlist_for_each_entry_rcu(fltr, head, hash) {
			if (fltr->flags && fltr->sw_id == id)
				return fltr;
		}
	}
	return NULL;
}

static int bnxt_grxclsrlall(struct bnxt *bp, struct ethtool_rxnfc *cmd,
			    u32 *rule_locs)
{
	u32 count;

	cmd->data = bp->ntp_fltr_count;
	rcu_read_lock();
	count = bnxt_get_all_fltr_ids_rcu(bp, bp->l2_fltr_hash_tbl,
					  BNXT_L2_FLTR_HASH_SIZE, rule_locs, 0,
					  cmd->rule_cnt);
	cmd->rule_cnt = bnxt_get_all_fltr_ids_rcu(bp, bp->ntp_fltr_hash_tbl,
						  BNXT_NTP_FLTR_HASH_SIZE,
						  rule_locs, count,
						  cmd->rule_cnt);
	rcu_read_unlock();

	return 0;
}

static int bnxt_grxclsrule(struct bnxt *bp, struct ethtool_rxnfc *cmd)
{
	struct ethtool_rx_flow_spec *fs =
		(struct ethtool_rx_flow_spec *)&cmd->fs;
	struct bnxt_filter_base *fltr_base;
	struct bnxt_ntuple_filter *fltr;
	struct bnxt_flow_masks *fmasks;
	struct flow_keys *fkeys;
	int rc = -EINVAL;

	if (fs->location >= bp->max_fltr)
		return rc;

	rcu_read_lock();
	fltr_base = bnxt_get_one_fltr_rcu(bp, bp->l2_fltr_hash_tbl,
					  BNXT_L2_FLTR_HASH_SIZE,
					  fs->location);
	if (fltr_base) {
		struct ethhdr *h_ether = &fs->h_u.ether_spec;
		struct ethhdr *m_ether = &fs->m_u.ether_spec;
		struct bnxt_l2_filter *l2_fltr;
		struct bnxt_l2_key *l2_key;

		l2_fltr = container_of(fltr_base, struct bnxt_l2_filter, base);
		l2_key = &l2_fltr->l2_key;
		fs->flow_type = ETHER_FLOW;
		ether_addr_copy(h_ether->h_dest, l2_key->dst_mac_addr);
		eth_broadcast_addr(m_ether->h_dest);
		if (l2_key->vlan) {
			struct ethtool_flow_ext *m_ext = &fs->m_ext;
			struct ethtool_flow_ext *h_ext = &fs->h_ext;

			fs->flow_type |= FLOW_EXT;
			m_ext->vlan_tci = htons(0xfff);
			h_ext->vlan_tci = htons(l2_key->vlan);
		}
		if (fltr_base->flags & BNXT_ACT_RING_DST)
			fs->ring_cookie = fltr_base->rxq;
		if (fltr_base->flags & BNXT_ACT_FUNC_DST)
			fs->ring_cookie = (u64)(fltr_base->vf_idx + 1) <<
					  ETHTOOL_RX_FLOW_SPEC_RING_VF_OFF;
		rcu_read_unlock();
		return 0;
	}
	fltr_base = bnxt_get_one_fltr_rcu(bp, bp->ntp_fltr_hash_tbl,
					  BNXT_NTP_FLTR_HASH_SIZE,
					  fs->location);
	if (!fltr_base) {
		rcu_read_unlock();
		return rc;
	}
	fltr = container_of(fltr_base, struct bnxt_ntuple_filter, base);

	fkeys = &fltr->fkeys;
	fmasks = &fltr->fmasks;
	if (fkeys->basic.n_proto == htons(ETH_P_IP)) {
		if (fkeys->basic.ip_proto == BNXT_IP_PROTO_WILDCARD) {
			fs->flow_type = IP_USER_FLOW;
			fs->h_u.usr_ip4_spec.ip_ver = ETH_RX_NFC_IP4;
			fs->h_u.usr_ip4_spec.proto = BNXT_IP_PROTO_WILDCARD;
			fs->m_u.usr_ip4_spec.proto = 0;
		} else if (fkeys->basic.ip_proto == IPPROTO_ICMP) {
			fs->flow_type = IP_USER_FLOW;
			fs->h_u.usr_ip4_spec.ip_ver = ETH_RX_NFC_IP4;
			fs->h_u.usr_ip4_spec.proto = IPPROTO_ICMP;
			fs->m_u.usr_ip4_spec.proto = BNXT_IP_PROTO_FULL_MASK;
		} else if (fkeys->basic.ip_proto == IPPROTO_TCP) {
			fs->flow_type = TCP_V4_FLOW;
		} else if (fkeys->basic.ip_proto == IPPROTO_UDP) {
			fs->flow_type = UDP_V4_FLOW;
		} else {
			goto fltr_err;
		}

		fs->h_u.tcp_ip4_spec.ip4src = fkeys->addrs.v4addrs.src;
		fs->m_u.tcp_ip4_spec.ip4src = fmasks->addrs.v4addrs.src;
		fs->h_u.tcp_ip4_spec.ip4dst = fkeys->addrs.v4addrs.dst;
		fs->m_u.tcp_ip4_spec.ip4dst = fmasks->addrs.v4addrs.dst;
		if (fs->flow_type == TCP_V4_FLOW ||
		    fs->flow_type == UDP_V4_FLOW) {
			fs->h_u.tcp_ip4_spec.psrc = fkeys->ports.src;
			fs->m_u.tcp_ip4_spec.psrc = fmasks->ports.src;
			fs->h_u.tcp_ip4_spec.pdst = fkeys->ports.dst;
			fs->m_u.tcp_ip4_spec.pdst = fmasks->ports.dst;
		}
	} else {
		if (fkeys->basic.ip_proto == BNXT_IP_PROTO_WILDCARD) {
			fs->flow_type = IPV6_USER_FLOW;
			fs->h_u.usr_ip6_spec.l4_proto = BNXT_IP_PROTO_WILDCARD;
			fs->m_u.usr_ip6_spec.l4_proto = 0;
		} else if (fkeys->basic.ip_proto == IPPROTO_ICMPV6) {
			fs->flow_type = IPV6_USER_FLOW;
			fs->h_u.usr_ip6_spec.l4_proto = IPPROTO_ICMPV6;
			fs->m_u.usr_ip6_spec.l4_proto = BNXT_IP_PROTO_FULL_MASK;
		} else if (fkeys->basic.ip_proto == IPPROTO_TCP) {
			fs->flow_type = TCP_V6_FLOW;
		} else if (fkeys->basic.ip_proto == IPPROTO_UDP) {
			fs->flow_type = UDP_V6_FLOW;
		} else {
			goto fltr_err;
		}

		*(struct in6_addr *)&fs->h_u.tcp_ip6_spec.ip6src[0] =
			fkeys->addrs.v6addrs.src;
		*(struct in6_addr *)&fs->m_u.tcp_ip6_spec.ip6src[0] =
			fmasks->addrs.v6addrs.src;
		*(struct in6_addr *)&fs->h_u.tcp_ip6_spec.ip6dst[0] =
			fkeys->addrs.v6addrs.dst;
		*(struct in6_addr *)&fs->m_u.tcp_ip6_spec.ip6dst[0] =
			fmasks->addrs.v6addrs.dst;
		if (fs->flow_type == TCP_V6_FLOW ||
		    fs->flow_type == UDP_V6_FLOW) {
			fs->h_u.tcp_ip6_spec.psrc = fkeys->ports.src;
			fs->m_u.tcp_ip6_spec.psrc = fmasks->ports.src;
			fs->h_u.tcp_ip6_spec.pdst = fkeys->ports.dst;
			fs->m_u.tcp_ip6_spec.pdst = fmasks->ports.dst;
		}
	}

	if (fltr->base.flags & BNXT_ACT_DROP) {
		fs->ring_cookie = RX_CLS_FLOW_DISC;
	} else if (fltr->base.flags & BNXT_ACT_RSS_CTX) {
		fs->flow_type |= FLOW_RSS;
		cmd->rss_context = fltr->base.fw_vnic_id;
	} else {
		fs->ring_cookie = fltr->base.rxq;
	}
	rc = 0;

fltr_err:
	rcu_read_unlock();

	return rc;
}

static struct bnxt_rss_ctx *bnxt_get_rss_ctx_from_index(struct bnxt *bp,
							u32 index)
{
	struct ethtool_rxfh_context *ctx;

	ctx = xa_load(&bp->dev->ethtool->rss_ctx, index);
	if (!ctx)
		return NULL;
	return ethtool_rxfh_context_priv(ctx);
}

static int bnxt_alloc_vnic_rss_table(struct bnxt *bp,
				     struct bnxt_vnic_info *vnic)
{
	int size = L1_CACHE_ALIGN(BNXT_MAX_RSS_TABLE_SIZE_P5);

	vnic->rss_table_size = size + HW_HASH_KEY_SIZE;
	vnic->rss_table = dma_alloc_coherent(&bp->pdev->dev,
					     vnic->rss_table_size,
					     &vnic->rss_table_dma_addr,
					     GFP_KERNEL);
	if (!vnic->rss_table)
		return -ENOMEM;

	vnic->rss_hash_key = ((void *)vnic->rss_table) + size;
	vnic->rss_hash_key_dma_addr = vnic->rss_table_dma_addr + size;
	return 0;
}

static int bnxt_add_l2_cls_rule(struct bnxt *bp,
				struct ethtool_rx_flow_spec *fs)
{
	u32 ring = ethtool_get_flow_spec_ring(fs->ring_cookie);
	u8 vf = ethtool_get_flow_spec_ring_vf(fs->ring_cookie);
	struct ethhdr *h_ether = &fs->h_u.ether_spec;
	struct ethhdr *m_ether = &fs->m_u.ether_spec;
	struct bnxt_l2_filter *fltr;
	struct bnxt_l2_key key;
	u16 vnic_id;
	u8 flags;
	int rc;

	if (BNXT_CHIP_P5_PLUS(bp))
		return -EOPNOTSUPP;

	if (!is_broadcast_ether_addr(m_ether->h_dest))
		return -EINVAL;
	ether_addr_copy(key.dst_mac_addr, h_ether->h_dest);
	key.vlan = 0;
	if (fs->flow_type & FLOW_EXT) {
		struct ethtool_flow_ext *m_ext = &fs->m_ext;
		struct ethtool_flow_ext *h_ext = &fs->h_ext;

		if (m_ext->vlan_tci != htons(0xfff) || !h_ext->vlan_tci)
			return -EINVAL;
		key.vlan = ntohs(h_ext->vlan_tci);
	}

	if (vf) {
		flags = BNXT_ACT_FUNC_DST;
		vnic_id = 0xffff;
		vf--;
	} else {
		flags = BNXT_ACT_RING_DST;
		vnic_id = bp->vnic_info[ring + 1].fw_vnic_id;
	}
	fltr = bnxt_alloc_new_l2_filter(bp, &key, flags);
	if (IS_ERR(fltr))
		return PTR_ERR(fltr);

	fltr->base.fw_vnic_id = vnic_id;
	fltr->base.rxq = ring;
	fltr->base.vf_idx = vf;
	rc = bnxt_hwrm_l2_filter_alloc(bp, fltr);
	if (rc)
		bnxt_del_l2_filter(bp, fltr);
	else
		fs->location = fltr->base.sw_id;
	return rc;
}

static bool bnxt_verify_ntuple_ip4_flow(struct ethtool_usrip4_spec *ip_spec,
					struct ethtool_usrip4_spec *ip_mask)
{
	u8 mproto = ip_mask->proto;
	u8 sproto = ip_spec->proto;

	if (ip_mask->l4_4_bytes || ip_mask->tos ||
	    ip_spec->ip_ver != ETH_RX_NFC_IP4 ||
	    (mproto && (mproto != BNXT_IP_PROTO_FULL_MASK || sproto != IPPROTO_ICMP)))
		return false;
	return true;
}

static bool bnxt_verify_ntuple_ip6_flow(struct ethtool_usrip6_spec *ip_spec,
					struct ethtool_usrip6_spec *ip_mask)
{
	u8 mproto = ip_mask->l4_proto;
	u8 sproto = ip_spec->l4_proto;

	if (ip_mask->l4_4_bytes || ip_mask->tclass ||
	    (mproto && (mproto != BNXT_IP_PROTO_FULL_MASK || sproto != IPPROTO_ICMPV6)))
		return false;
	return true;
}

static int bnxt_add_ntuple_cls_rule(struct bnxt *bp,
				    struct ethtool_rxnfc *cmd)
{
	struct ethtool_rx_flow_spec *fs = &cmd->fs;
	struct bnxt_ntuple_filter *new_fltr, *fltr;
	u32 flow_type = fs->flow_type & 0xff;
	struct bnxt_l2_filter *l2_fltr;
	struct bnxt_flow_masks *fmasks;
	struct flow_keys *fkeys;
	u32 idx, ring;
	int rc;
	u8 vf;

	if (!bp->vnic_info)
		return -EAGAIN;

	vf = ethtool_get_flow_spec_ring_vf(fs->ring_cookie);
	ring = ethtool_get_flow_spec_ring(fs->ring_cookie);
	if ((fs->flow_type & (FLOW_MAC_EXT | FLOW_EXT)) || vf)
		return -EOPNOTSUPP;

	if (flow_type == IP_USER_FLOW) {
		if (!bnxt_verify_ntuple_ip4_flow(&fs->h_u.usr_ip4_spec,
						 &fs->m_u.usr_ip4_spec))
			return -EOPNOTSUPP;
	}

	if (flow_type == IPV6_USER_FLOW) {
		if (!bnxt_verify_ntuple_ip6_flow(&fs->h_u.usr_ip6_spec,
						 &fs->m_u.usr_ip6_spec))
			return -EOPNOTSUPP;
	}

	new_fltr = kzalloc(sizeof(*new_fltr), GFP_KERNEL);
	if (!new_fltr)
		return -ENOMEM;

	l2_fltr = bp->vnic_info[BNXT_VNIC_DEFAULT].l2_filters[0];
	atomic_inc(&l2_fltr->refcnt);
	new_fltr->l2_fltr = l2_fltr;
	fmasks = &new_fltr->fmasks;
	fkeys = &new_fltr->fkeys;

	rc = -EOPNOTSUPP;
	switch (flow_type) {
	case IP_USER_FLOW: {
		struct ethtool_usrip4_spec *ip_spec = &fs->h_u.usr_ip4_spec;
		struct ethtool_usrip4_spec *ip_mask = &fs->m_u.usr_ip4_spec;

		fkeys->basic.ip_proto = ip_mask->proto ? ip_spec->proto
						       : BNXT_IP_PROTO_WILDCARD;
		fkeys->basic.n_proto = htons(ETH_P_IP);
		fkeys->addrs.v4addrs.src = ip_spec->ip4src;
		fmasks->addrs.v4addrs.src = ip_mask->ip4src;
		fkeys->addrs.v4addrs.dst = ip_spec->ip4dst;
		fmasks->addrs.v4addrs.dst = ip_mask->ip4dst;
		break;
	}
	case TCP_V4_FLOW:
	case UDP_V4_FLOW: {
		struct ethtool_tcpip4_spec *ip_spec = &fs->h_u.tcp_ip4_spec;
		struct ethtool_tcpip4_spec *ip_mask = &fs->m_u.tcp_ip4_spec;

		fkeys->basic.ip_proto = IPPROTO_TCP;
		if (flow_type == UDP_V4_FLOW)
			fkeys->basic.ip_proto = IPPROTO_UDP;
		fkeys->basic.n_proto = htons(ETH_P_IP);
		fkeys->addrs.v4addrs.src = ip_spec->ip4src;
		fmasks->addrs.v4addrs.src = ip_mask->ip4src;
		fkeys->addrs.v4addrs.dst = ip_spec->ip4dst;
		fmasks->addrs.v4addrs.dst = ip_mask->ip4dst;
		fkeys->ports.src = ip_spec->psrc;
		fmasks->ports.src = ip_mask->psrc;
		fkeys->ports.dst = ip_spec->pdst;
		fmasks->ports.dst = ip_mask->pdst;
		break;
	}
	case IPV6_USER_FLOW: {
		struct ethtool_usrip6_spec *ip_spec = &fs->h_u.usr_ip6_spec;
		struct ethtool_usrip6_spec *ip_mask = &fs->m_u.usr_ip6_spec;

		fkeys->basic.ip_proto = ip_mask->l4_proto ? ip_spec->l4_proto
							  : BNXT_IP_PROTO_WILDCARD;
		fkeys->basic.n_proto = htons(ETH_P_IPV6);
		fkeys->addrs.v6addrs.src = *(struct in6_addr *)&ip_spec->ip6src;
		fmasks->addrs.v6addrs.src = *(struct in6_addr *)&ip_mask->ip6src;
		fkeys->addrs.v6addrs.dst = *(struct in6_addr *)&ip_spec->ip6dst;
		fmasks->addrs.v6addrs.dst = *(struct in6_addr *)&ip_mask->ip6dst;
		break;
	}
	case TCP_V6_FLOW:
	case UDP_V6_FLOW: {
		struct ethtool_tcpip6_spec *ip_spec = &fs->h_u.tcp_ip6_spec;
		struct ethtool_tcpip6_spec *ip_mask = &fs->m_u.tcp_ip6_spec;

		fkeys->basic.ip_proto = IPPROTO_TCP;
		if (flow_type == UDP_V6_FLOW)
			fkeys->basic.ip_proto = IPPROTO_UDP;
		fkeys->basic.n_proto = htons(ETH_P_IPV6);

		fkeys->addrs.v6addrs.src = *(struct in6_addr *)&ip_spec->ip6src;
		fmasks->addrs.v6addrs.src = *(struct in6_addr *)&ip_mask->ip6src;
		fkeys->addrs.v6addrs.dst = *(struct in6_addr *)&ip_spec->ip6dst;
		fmasks->addrs.v6addrs.dst = *(struct in6_addr *)&ip_mask->ip6dst;
		fkeys->ports.src = ip_spec->psrc;
		fmasks->ports.src = ip_mask->psrc;
		fkeys->ports.dst = ip_spec->pdst;
		fmasks->ports.dst = ip_mask->pdst;
		break;
	}
	default:
		rc = -EOPNOTSUPP;
		goto ntuple_err;
	}
	if (!memcmp(&BNXT_FLOW_MASK_NONE, fmasks, sizeof(*fmasks)))
		goto ntuple_err;

	idx = bnxt_get_ntp_filter_idx(bp, fkeys, NULL);
	rcu_read_lock();
	fltr = bnxt_lookup_ntp_filter_from_idx(bp, new_fltr, idx);
	if (fltr) {
		rcu_read_unlock();
		rc = -EEXIST;
		goto ntuple_err;
	}
	rcu_read_unlock();

	new_fltr->base.flags = BNXT_ACT_NO_AGING;
	if (fs->flow_type & FLOW_RSS) {
		struct bnxt_rss_ctx *rss_ctx;

		new_fltr->base.fw_vnic_id = 0;
		new_fltr->base.flags |= BNXT_ACT_RSS_CTX;
		rss_ctx = bnxt_get_rss_ctx_from_index(bp, cmd->rss_context);
		if (rss_ctx) {
			new_fltr->base.fw_vnic_id = rss_ctx->index;
		} else {
			rc = -EINVAL;
			goto ntuple_err;
		}
	}
	if (fs->ring_cookie == RX_CLS_FLOW_DISC)
		new_fltr->base.flags |= BNXT_ACT_DROP;
	else
		new_fltr->base.rxq = ring;
	__set_bit(BNXT_FLTR_VALID, &new_fltr->base.state);
	rc = bnxt_insert_ntp_filter(bp, new_fltr, idx);
	if (!rc) {
		rc = bnxt_hwrm_cfa_ntuple_filter_alloc(bp, new_fltr);
		if (rc) {
			bnxt_del_ntp_filter(bp, new_fltr);
			return rc;
		}
		fs->location = new_fltr->base.sw_id;
		return 0;
	}

ntuple_err:
	atomic_dec(&l2_fltr->refcnt);
	kfree(new_fltr);
	return rc;
}

static int bnxt_srxclsrlins(struct bnxt *bp, struct ethtool_rxnfc *cmd)
{
	struct ethtool_rx_flow_spec *fs = &cmd->fs;
	u32 ring, flow_type;
	int rc;
	u8 vf;

	if (!netif_running(bp->dev))
		return -EAGAIN;
	if (!(bp->flags & BNXT_FLAG_RFS))
		return -EPERM;
	if (fs->location != RX_CLS_LOC_ANY)
		return -EINVAL;

	flow_type = fs->flow_type;
	if ((flow_type == IP_USER_FLOW ||
	     flow_type == IPV6_USER_FLOW) &&
	    !(bp->fw_cap & BNXT_FW_CAP_CFA_NTUPLE_RX_EXT_IP_PROTO))
		return -EOPNOTSUPP;
	if (flow_type & FLOW_MAC_EXT)
		return -EINVAL;
	flow_type &= ~FLOW_EXT;

	if (fs->ring_cookie == RX_CLS_FLOW_DISC && flow_type != ETHER_FLOW)
		return bnxt_add_ntuple_cls_rule(bp, cmd);

	ring = ethtool_get_flow_spec_ring(fs->ring_cookie);
	vf = ethtool_get_flow_spec_ring_vf(fs->ring_cookie);
	if (BNXT_VF(bp) && vf)
		return -EINVAL;
	if (BNXT_PF(bp) && vf > bp->pf.active_vfs)
		return -EINVAL;
	if (!vf && ring >= bp->rx_nr_rings)
		return -EINVAL;

	if (flow_type == ETHER_FLOW)
		rc = bnxt_add_l2_cls_rule(bp, fs);
	else
		rc = bnxt_add_ntuple_cls_rule(bp, cmd);
	return rc;
}

static int bnxt_srxclsrldel(struct bnxt *bp, struct ethtool_rxnfc *cmd)
{
	struct ethtool_rx_flow_spec *fs = &cmd->fs;
	struct bnxt_filter_base *fltr_base;
	struct bnxt_ntuple_filter *fltr;
	u32 id = fs->location;

	rcu_read_lock();
	fltr_base = bnxt_get_one_fltr_rcu(bp, bp->l2_fltr_hash_tbl,
					  BNXT_L2_FLTR_HASH_SIZE, id);
	if (fltr_base) {
		struct bnxt_l2_filter *l2_fltr;

		l2_fltr = container_of(fltr_base, struct bnxt_l2_filter, base);
		rcu_read_unlock();
		bnxt_hwrm_l2_filter_free(bp, l2_fltr);
		bnxt_del_l2_filter(bp, l2_fltr);
		return 0;
	}
	fltr_base = bnxt_get_one_fltr_rcu(bp, bp->ntp_fltr_hash_tbl,
					  BNXT_NTP_FLTR_HASH_SIZE, id);
	if (!fltr_base) {
		rcu_read_unlock();
		return -ENOENT;
	}

	fltr = container_of(fltr_base, struct bnxt_ntuple_filter, base);
	if (!(fltr->base.flags & BNXT_ACT_NO_AGING)) {
		rcu_read_unlock();
		return -EINVAL;
	}
	rcu_read_unlock();
	bnxt_hwrm_cfa_ntuple_filter_free(bp, fltr);
	bnxt_del_ntp_filter(bp, fltr);
	return 0;
}

static u64 get_ethtool_ipv4_rss(struct bnxt *bp)
{
	if (bp->rss_hash_cfg & VNIC_RSS_CFG_REQ_HASH_TYPE_IPV4)
		return RXH_IP_SRC | RXH_IP_DST;
	return 0;
}

static u64 get_ethtool_ipv6_rss(struct bnxt *bp)
{
	if (bp->rss_hash_cfg & VNIC_RSS_CFG_REQ_HASH_TYPE_IPV6)
		return RXH_IP_SRC | RXH_IP_DST;
	return 0;
}

static int bnxt_grxfh(struct bnxt *bp, struct ethtool_rxnfc *cmd)
{
	cmd->data = 0;
	switch (cmd->flow_type) {
	case TCP_V4_FLOW:
		if (bp->rss_hash_cfg & VNIC_RSS_CFG_REQ_HASH_TYPE_TCP_IPV4)
			cmd->data |= RXH_IP_SRC | RXH_IP_DST |
				     RXH_L4_B_0_1 | RXH_L4_B_2_3;
		cmd->data |= get_ethtool_ipv4_rss(bp);
		break;
	case UDP_V4_FLOW:
		if (bp->rss_hash_cfg & VNIC_RSS_CFG_REQ_HASH_TYPE_UDP_IPV4)
			cmd->data |= RXH_IP_SRC | RXH_IP_DST |
				     RXH_L4_B_0_1 | RXH_L4_B_2_3;
		fallthrough;
	case AH_ESP_V4_FLOW:
		if (bp->rss_hash_cfg &
		    (VNIC_RSS_CFG_REQ_HASH_TYPE_AH_SPI_IPV4 |
		     VNIC_RSS_CFG_REQ_HASH_TYPE_ESP_SPI_IPV4))
			cmd->data |= RXH_IP_SRC | RXH_IP_DST |
				     RXH_L4_B_0_1 | RXH_L4_B_2_3;
		fallthrough;
	case SCTP_V4_FLOW:
	case AH_V4_FLOW:
	case ESP_V4_FLOW:
	case IPV4_FLOW:
		cmd->data |= get_ethtool_ipv4_rss(bp);
		break;

	case TCP_V6_FLOW:
		if (bp->rss_hash_cfg & VNIC_RSS_CFG_REQ_HASH_TYPE_TCP_IPV6)
			cmd->data |= RXH_IP_SRC | RXH_IP_DST |
				     RXH_L4_B_0_1 | RXH_L4_B_2_3;
		cmd->data |= get_ethtool_ipv6_rss(bp);
		break;
	case UDP_V6_FLOW:
		if (bp->rss_hash_cfg & VNIC_RSS_CFG_REQ_HASH_TYPE_UDP_IPV6)
			cmd->data |= RXH_IP_SRC | RXH_IP_DST |
				     RXH_L4_B_0_1 | RXH_L4_B_2_3;
		fallthrough;
	case AH_ESP_V6_FLOW:
		if (bp->rss_hash_cfg &
		    (VNIC_RSS_CFG_REQ_HASH_TYPE_AH_SPI_IPV6 |
		     VNIC_RSS_CFG_REQ_HASH_TYPE_ESP_SPI_IPV6))
			cmd->data |= RXH_IP_SRC | RXH_IP_DST |
				     RXH_L4_B_0_1 | RXH_L4_B_2_3;
		fallthrough;
	case SCTP_V6_FLOW:
	case AH_V6_FLOW:
	case ESP_V6_FLOW:
	case IPV6_FLOW:
		cmd->data |= get_ethtool_ipv6_rss(bp);
		break;
	}
	return 0;
}

#define RXH_4TUPLE (RXH_IP_SRC | RXH_IP_DST | RXH_L4_B_0_1 | RXH_L4_B_2_3)
#define RXH_2TUPLE (RXH_IP_SRC | RXH_IP_DST)

static int bnxt_srxfh(struct bnxt *bp, struct ethtool_rxnfc *cmd)
{
	u32 rss_hash_cfg = bp->rss_hash_cfg;
	int tuple, rc = 0;

	if (cmd->data == RXH_4TUPLE)
		tuple = 4;
	else if (cmd->data == RXH_2TUPLE)
		tuple = 2;
	else if (!cmd->data)
		tuple = 0;
	else
		return -EINVAL;

	if (cmd->flow_type == TCP_V4_FLOW) {
		rss_hash_cfg &= ~VNIC_RSS_CFG_REQ_HASH_TYPE_TCP_IPV4;
		if (tuple == 4)
			rss_hash_cfg |= VNIC_RSS_CFG_REQ_HASH_TYPE_TCP_IPV4;
	} else if (cmd->flow_type == UDP_V4_FLOW) {
		if (tuple == 4 && !(bp->rss_cap & BNXT_RSS_CAP_UDP_RSS_CAP))
			return -EINVAL;
		rss_hash_cfg &= ~VNIC_RSS_CFG_REQ_HASH_TYPE_UDP_IPV4;
		if (tuple == 4)
			rss_hash_cfg |= VNIC_RSS_CFG_REQ_HASH_TYPE_UDP_IPV4;
	} else if (cmd->flow_type == TCP_V6_FLOW) {
		rss_hash_cfg &= ~VNIC_RSS_CFG_REQ_HASH_TYPE_TCP_IPV6;
		if (tuple == 4)
			rss_hash_cfg |= VNIC_RSS_CFG_REQ_HASH_TYPE_TCP_IPV6;
	} else if (cmd->flow_type == UDP_V6_FLOW) {
		if (tuple == 4 && !(bp->rss_cap & BNXT_RSS_CAP_UDP_RSS_CAP))
			return -EINVAL;
		rss_hash_cfg &= ~VNIC_RSS_CFG_REQ_HASH_TYPE_UDP_IPV6;
		if (tuple == 4)
			rss_hash_cfg |= VNIC_RSS_CFG_REQ_HASH_TYPE_UDP_IPV6;
	} else if (cmd->flow_type == AH_ESP_V4_FLOW) {
		if (tuple == 4 && (!(bp->rss_cap & BNXT_RSS_CAP_AH_V4_RSS_CAP) ||
				   !(bp->rss_cap & BNXT_RSS_CAP_ESP_V4_RSS_CAP)))
			return -EINVAL;
		rss_hash_cfg &= ~(VNIC_RSS_CFG_REQ_HASH_TYPE_AH_SPI_IPV4 |
				  VNIC_RSS_CFG_REQ_HASH_TYPE_ESP_SPI_IPV4);
		if (tuple == 4)
			rss_hash_cfg |= VNIC_RSS_CFG_REQ_HASH_TYPE_AH_SPI_IPV4 |
					VNIC_RSS_CFG_REQ_HASH_TYPE_ESP_SPI_IPV4;
	} else if (cmd->flow_type == AH_ESP_V6_FLOW) {
		if (tuple == 4 && (!(bp->rss_cap & BNXT_RSS_CAP_AH_V6_RSS_CAP) ||
				   !(bp->rss_cap & BNXT_RSS_CAP_ESP_V6_RSS_CAP)))
			return -EINVAL;
		rss_hash_cfg &= ~(VNIC_RSS_CFG_REQ_HASH_TYPE_AH_SPI_IPV6 |
				  VNIC_RSS_CFG_REQ_HASH_TYPE_ESP_SPI_IPV6);
		if (tuple == 4)
			rss_hash_cfg |= VNIC_RSS_CFG_REQ_HASH_TYPE_AH_SPI_IPV6 |
					VNIC_RSS_CFG_REQ_HASH_TYPE_ESP_SPI_IPV6;
	} else if (tuple == 4) {
		return -EINVAL;
	}

	switch (cmd->flow_type) {
	case TCP_V4_FLOW:
	case UDP_V4_FLOW:
	case SCTP_V4_FLOW:
	case AH_ESP_V4_FLOW:
	case AH_V4_FLOW:
	case ESP_V4_FLOW:
	case IPV4_FLOW:
		if (tuple == 2)
			rss_hash_cfg |= VNIC_RSS_CFG_REQ_HASH_TYPE_IPV4;
		else if (!tuple)
			rss_hash_cfg &= ~VNIC_RSS_CFG_REQ_HASH_TYPE_IPV4;
		break;

	case TCP_V6_FLOW:
	case UDP_V6_FLOW:
	case SCTP_V6_FLOW:
	case AH_ESP_V6_FLOW:
	case AH_V6_FLOW:
	case ESP_V6_FLOW:
	case IPV6_FLOW:
		if (tuple == 2)
			rss_hash_cfg |= VNIC_RSS_CFG_REQ_HASH_TYPE_IPV6;
		else if (!tuple)
			rss_hash_cfg &= ~VNIC_RSS_CFG_REQ_HASH_TYPE_IPV6;
		break;
	}

	if (bp->rss_hash_cfg == rss_hash_cfg)
		return 0;

	if (bp->rss_cap & BNXT_RSS_CAP_RSS_HASH_TYPE_DELTA)
		bp->rss_hash_delta = bp->rss_hash_cfg ^ rss_hash_cfg;
	bp->rss_hash_cfg = rss_hash_cfg;
	if (netif_running(bp->dev)) {
		bnxt_close_nic(bp, false, false);
		rc = bnxt_open_nic(bp, false, false);
	}
	return rc;
}

static int bnxt_get_rxnfc(struct net_device *dev, struct ethtool_rxnfc *cmd,
			  u32 *rule_locs)
{
	struct bnxt *bp = netdev_priv(dev);
	int rc = 0;

	switch (cmd->cmd) {
	case ETHTOOL_GRXRINGS:
		cmd->data = bp->rx_nr_rings;
		break;

	case ETHTOOL_GRXCLSRLCNT:
		cmd->rule_cnt = bp->ntp_fltr_count;
		cmd->data = bp->max_fltr | RX_CLS_LOC_SPECIAL;
		break;

	case ETHTOOL_GRXCLSRLALL:
		rc = bnxt_grxclsrlall(bp, cmd, (u32 *)rule_locs);
		break;

	case ETHTOOL_GRXCLSRULE:
		rc = bnxt_grxclsrule(bp, cmd);
		break;

	case ETHTOOL_GRXFH:
		rc = bnxt_grxfh(bp, cmd);
		break;

	default:
		rc = -EOPNOTSUPP;
		break;
	}

	return rc;
}

static int bnxt_set_rxnfc(struct net_device *dev, struct ethtool_rxnfc *cmd)
{
	struct bnxt *bp = netdev_priv(dev);
	int rc;

	switch (cmd->cmd) {
	case ETHTOOL_SRXFH:
		rc = bnxt_srxfh(bp, cmd);
		break;

	case ETHTOOL_SRXCLSRLINS:
		rc = bnxt_srxclsrlins(bp, cmd);
		break;

	case ETHTOOL_SRXCLSRLDEL:
		rc = bnxt_srxclsrldel(bp, cmd);
		break;

	default:
		rc = -EOPNOTSUPP;
		break;
	}
	return rc;
}

u32 bnxt_get_rxfh_indir_size(struct net_device *dev)
{
	struct bnxt *bp = netdev_priv(dev);

	if (bp->flags & BNXT_FLAG_CHIP_P5_PLUS)
		return bnxt_get_nr_rss_ctxs(bp, bp->rx_nr_rings) *
		       BNXT_RSS_TABLE_ENTRIES_P5;
	return HW_HASH_INDEX_SIZE;
}

static u32 bnxt_get_rxfh_key_size(struct net_device *dev)
{
	return HW_HASH_KEY_SIZE;
}

static int bnxt_get_rxfh(struct net_device *dev,
			 struct ethtool_rxfh_param *rxfh)
{
	struct bnxt_rss_ctx *rss_ctx = NULL;
	struct bnxt *bp = netdev_priv(dev);
	u32 *indir_tbl = bp->rss_indir_tbl;
	struct bnxt_vnic_info *vnic;
	u32 i, tbl_size;

	rxfh->hfunc = ETH_RSS_HASH_TOP;

	if (!bp->vnic_info)
		return 0;

	vnic = &bp->vnic_info[BNXT_VNIC_DEFAULT];
	if (rxfh->rss_context) {
		struct ethtool_rxfh_context *ctx;

		ctx = xa_load(&bp->dev->ethtool->rss_ctx, rxfh->rss_context);
		if (!ctx)
			return -EINVAL;
		indir_tbl = ethtool_rxfh_context_indir(ctx);
		rss_ctx = ethtool_rxfh_context_priv(ctx);
		vnic = &rss_ctx->vnic;
	}

	if (rxfh->indir && indir_tbl) {
		tbl_size = bnxt_get_rxfh_indir_size(dev);
		for (i = 0; i < tbl_size; i++)
			rxfh->indir[i] = indir_tbl[i];
	}

	if (rxfh->key && vnic->rss_hash_key)
		memcpy(rxfh->key, vnic->rss_hash_key, HW_HASH_KEY_SIZE);

	return 0;
}

static void bnxt_modify_rss(struct bnxt *bp, struct ethtool_rxfh_context *ctx,
			    struct bnxt_rss_ctx *rss_ctx,
			    const struct ethtool_rxfh_param *rxfh)
{
	if (rxfh->key) {
		if (rss_ctx) {
			memcpy(rss_ctx->vnic.rss_hash_key, rxfh->key,
			       HW_HASH_KEY_SIZE);
		} else {
			memcpy(bp->rss_hash_key, rxfh->key, HW_HASH_KEY_SIZE);
			bp->rss_hash_key_updated = true;
		}
	}
	if (rxfh->indir) {
		u32 i, pad, tbl_size = bnxt_get_rxfh_indir_size(bp->dev);
		u32 *indir_tbl = bp->rss_indir_tbl;

		if (rss_ctx)
			indir_tbl = ethtool_rxfh_context_indir(ctx);
		for (i = 0; i < tbl_size; i++)
			indir_tbl[i] = rxfh->indir[i];
		pad = bp->rss_indir_tbl_entries - tbl_size;
		if (pad)
			memset(&indir_tbl[i], 0, pad * sizeof(*indir_tbl));
	}
}

static int bnxt_rxfh_context_check(struct bnxt *bp,
				   const struct ethtool_rxfh_param *rxfh,
				   struct netlink_ext_ack *extack)
{
	if (rxfh->hfunc && rxfh->hfunc != ETH_RSS_HASH_TOP) {
		NL_SET_ERR_MSG_MOD(extack, "RSS hash function not supported");
		return -EOPNOTSUPP;
	}

	if (!BNXT_SUPPORTS_MULTI_RSS_CTX(bp)) {
		NL_SET_ERR_MSG_MOD(extack, "RSS contexts not supported");
		return -EOPNOTSUPP;
	}

	if (!netif_running(bp->dev)) {
		NL_SET_ERR_MSG_MOD(extack, "Unable to set RSS contexts when interface is down");
		return -EAGAIN;
	}

	return 0;
}

static int bnxt_create_rxfh_context(struct net_device *dev,
				    struct ethtool_rxfh_context *ctx,
				    const struct ethtool_rxfh_param *rxfh,
				    struct netlink_ext_ack *extack)
{
	struct bnxt *bp = netdev_priv(dev);
	struct bnxt_rss_ctx *rss_ctx;
	struct bnxt_vnic_info *vnic;
	int rc;

	rc = bnxt_rxfh_context_check(bp, rxfh, extack);
	if (rc)
		return rc;

	if (bp->num_rss_ctx >= BNXT_MAX_ETH_RSS_CTX) {
		NL_SET_ERR_MSG_FMT_MOD(extack, "Out of RSS contexts, maximum %u",
				       BNXT_MAX_ETH_RSS_CTX);
		return -EINVAL;
	}

	if (!bnxt_rfs_capable(bp, true)) {
		NL_SET_ERR_MSG_MOD(extack, "Out hardware resources");
		return -ENOMEM;
	}

	rss_ctx = ethtool_rxfh_context_priv(ctx);

	bp->num_rss_ctx++;

	vnic = &rss_ctx->vnic;
	vnic->rss_ctx = ctx;
	vnic->flags |= BNXT_VNIC_RSSCTX_FLAG;
	vnic->vnic_id = BNXT_VNIC_ID_INVALID;
	rc = bnxt_alloc_vnic_rss_table(bp, vnic);
	if (rc)
		goto out;

	/* Populate defaults in the context */
	bnxt_set_dflt_rss_indir_tbl(bp, ctx);
	ctx->hfunc = ETH_RSS_HASH_TOP;
	memcpy(vnic->rss_hash_key, bp->rss_hash_key, HW_HASH_KEY_SIZE);
	memcpy(ethtool_rxfh_context_key(ctx),
	       bp->rss_hash_key, HW_HASH_KEY_SIZE);

	rc = bnxt_hwrm_vnic_alloc(bp, vnic, 0, bp->rx_nr_rings);
	if (rc) {
		NL_SET_ERR_MSG_MOD(extack, "Unable to allocate VNIC");
		goto out;
	}

	rc = bnxt_hwrm_vnic_set_tpa(bp, vnic, bp->flags & BNXT_FLAG_TPA);
	if (rc) {
		NL_SET_ERR_MSG_MOD(extack, "Unable to setup TPA");
		goto out;
	}
	bnxt_modify_rss(bp, ctx, rss_ctx, rxfh);

	rc = __bnxt_setup_vnic_p5(bp, vnic);
	if (rc) {
		NL_SET_ERR_MSG_MOD(extack, "Unable to setup TPA");
		goto out;
	}

	rss_ctx->index = rxfh->rss_context;
	return 0;
out:
	bnxt_del_one_rss_ctx(bp, rss_ctx, true);
	return rc;
}

static int bnxt_modify_rxfh_context(struct net_device *dev,
				    struct ethtool_rxfh_context *ctx,
				    const struct ethtool_rxfh_param *rxfh,
				    struct netlink_ext_ack *extack)
{
	struct bnxt *bp = netdev_priv(dev);
	struct bnxt_rss_ctx *rss_ctx;
	int rc;

	rc = bnxt_rxfh_context_check(bp, rxfh, extack);
	if (rc)
		return rc;

	rss_ctx = ethtool_rxfh_context_priv(ctx);

	bnxt_modify_rss(bp, ctx, rss_ctx, rxfh);

	return bnxt_hwrm_vnic_rss_cfg_p5(bp, &rss_ctx->vnic);
}

static int bnxt_remove_rxfh_context(struct net_device *dev,
				    struct ethtool_rxfh_context *ctx,
				    u32 rss_context,
				    struct netlink_ext_ack *extack)
{
	struct bnxt *bp = netdev_priv(dev);
	struct bnxt_rss_ctx *rss_ctx;

	rss_ctx = ethtool_rxfh_context_priv(ctx);

	bnxt_del_one_rss_ctx(bp, rss_ctx, true);
	return 0;
}

static int bnxt_set_rxfh(struct net_device *dev,
			 struct ethtool_rxfh_param *rxfh,
			 struct netlink_ext_ack *extack)
{
	struct bnxt *bp = netdev_priv(dev);
	int rc = 0;

	if (rxfh->hfunc && rxfh->hfunc != ETH_RSS_HASH_TOP)
		return -EOPNOTSUPP;

	bnxt_modify_rss(bp, NULL, NULL, rxfh);

	if (netif_running(bp->dev)) {
		bnxt_close_nic(bp, false, false);
		rc = bnxt_open_nic(bp, false, false);
	}
	return rc;
}

static void bnxt_get_drvinfo(struct net_device *dev,
			     struct ethtool_drvinfo *info)
{
	struct bnxt *bp = netdev_priv(dev);

	strscpy(info->driver, DRV_MODULE_NAME, sizeof(info->driver));
	strscpy(info->fw_version, bp->fw_ver_str, sizeof(info->fw_version));
	strscpy(info->bus_info, pci_name(bp->pdev), sizeof(info->bus_info));
	info->n_stats = bnxt_get_num_stats(bp);
	info->testinfo_len = bp->num_tests;
	/* TODO CHIMP_FW: eeprom dump details */
	info->eedump_len = 0;
	/* TODO CHIMP FW: reg dump details */
	info->regdump_len = 0;
}

static int bnxt_get_regs_len(struct net_device *dev)
{
	struct bnxt *bp = netdev_priv(dev);
	int reg_len;

	if (!BNXT_PF(bp))
		return -EOPNOTSUPP;

	reg_len = BNXT_PXP_REG_LEN;

	if (bp->fw_cap & BNXT_FW_CAP_PCIE_STATS_SUPPORTED)
		reg_len += sizeof(struct pcie_ctx_hw_stats);

	return reg_len;
}

static void bnxt_get_regs(struct net_device *dev, struct ethtool_regs *regs,
			  void *_p)
{
	struct pcie_ctx_hw_stats *hw_pcie_stats;
	struct hwrm_pcie_qstats_input *req;
	struct bnxt *bp = netdev_priv(dev);
	dma_addr_t hw_pcie_stats_addr;
	int rc;

	regs->version = 0;
	if (!(bp->fw_dbg_cap & DBG_QCAPS_RESP_FLAGS_REG_ACCESS_RESTRICTED))
		bnxt_dbg_hwrm_rd_reg(bp, 0, BNXT_PXP_REG_LEN / 4, _p);

	if (!(bp->fw_cap & BNXT_FW_CAP_PCIE_STATS_SUPPORTED))
		return;

	if (hwrm_req_init(bp, req, HWRM_PCIE_QSTATS))
		return;

	hw_pcie_stats = hwrm_req_dma_slice(bp, req, sizeof(*hw_pcie_stats),
					   &hw_pcie_stats_addr);
	if (!hw_pcie_stats) {
		hwrm_req_drop(bp, req);
		return;
	}

	regs->version = 1;
	hwrm_req_hold(bp, req); /* hold on to slice */
	req->pcie_stat_size = cpu_to_le16(sizeof(*hw_pcie_stats));
	req->pcie_stat_host_addr = cpu_to_le64(hw_pcie_stats_addr);
	rc = hwrm_req_send(bp, req);
	if (!rc) {
		__le64 *src = (__le64 *)hw_pcie_stats;
		u64 *dst = (u64 *)(_p + BNXT_PXP_REG_LEN);
		int i;

		for (i = 0; i < sizeof(*hw_pcie_stats) / sizeof(__le64); i++)
			dst[i] = le64_to_cpu(src[i]);
	}
	hwrm_req_drop(bp, req);
}

static void bnxt_get_wol(struct net_device *dev, struct ethtool_wolinfo *wol)
{
	struct bnxt *bp = netdev_priv(dev);

	wol->supported = 0;
	wol->wolopts = 0;
	memset(&wol->sopass, 0, sizeof(wol->sopass));
	if (bp->flags & BNXT_FLAG_WOL_CAP) {
		wol->supported = WAKE_MAGIC;
		if (bp->wol)
			wol->wolopts = WAKE_MAGIC;
	}
}

static int bnxt_set_wol(struct net_device *dev, struct ethtool_wolinfo *wol)
{
	struct bnxt *bp = netdev_priv(dev);

	if (wol->wolopts & ~WAKE_MAGIC)
		return -EINVAL;

	if (wol->wolopts & WAKE_MAGIC) {
		if (!(bp->flags & BNXT_FLAG_WOL_CAP))
			return -EINVAL;
		if (!bp->wol) {
			if (bnxt_hwrm_alloc_wol_fltr(bp))
				return -EBUSY;
			bp->wol = 1;
		}
	} else {
		if (bp->wol) {
			if (bnxt_hwrm_free_wol_fltr(bp))
				return -EBUSY;
			bp->wol = 0;
		}
	}
	return 0;
}

/* TODO: support 25GB, 40GB, 50GB with different cable type */
void _bnxt_fw_to_linkmode(unsigned long *mode, u16 fw_speeds)
{
	linkmode_zero(mode);

	if (fw_speeds & BNXT_LINK_SPEED_MSK_100MB)
		linkmode_set_bit(ETHTOOL_LINK_MODE_100baseT_Full_BIT, mode);
	if (fw_speeds & BNXT_LINK_SPEED_MSK_1GB)
		linkmode_set_bit(ETHTOOL_LINK_MODE_1000baseT_Full_BIT, mode);
	if (fw_speeds & BNXT_LINK_SPEED_MSK_2_5GB)
		linkmode_set_bit(ETHTOOL_LINK_MODE_2500baseX_Full_BIT, mode);
	if (fw_speeds & BNXT_LINK_SPEED_MSK_10GB)
		linkmode_set_bit(ETHTOOL_LINK_MODE_10000baseT_Full_BIT, mode);
	if (fw_speeds & BNXT_LINK_SPEED_MSK_40GB)
		linkmode_set_bit(ETHTOOL_LINK_MODE_40000baseCR4_Full_BIT, mode);
}

enum bnxt_media_type {
	BNXT_MEDIA_UNKNOWN = 0,
	BNXT_MEDIA_TP,
	BNXT_MEDIA_CR,
	BNXT_MEDIA_SR,
	BNXT_MEDIA_LR_ER_FR,
	BNXT_MEDIA_KR,
	BNXT_MEDIA_KX,
	BNXT_MEDIA_X,
	__BNXT_MEDIA_END,
};

static const enum bnxt_media_type bnxt_phy_types[] = {
	[PORT_PHY_QCFG_RESP_PHY_TYPE_BASECR] = BNXT_MEDIA_CR,
	[PORT_PHY_QCFG_RESP_PHY_TYPE_BASEKR4] =  BNXT_MEDIA_KR,
	[PORT_PHY_QCFG_RESP_PHY_TYPE_BASELR] = BNXT_MEDIA_LR_ER_FR,
	[PORT_PHY_QCFG_RESP_PHY_TYPE_BASESR] = BNXT_MEDIA_SR,
	[PORT_PHY_QCFG_RESP_PHY_TYPE_BASEKR2] = BNXT_MEDIA_KR,
	[PORT_PHY_QCFG_RESP_PHY_TYPE_BASEKX] = BNXT_MEDIA_KX,
	[PORT_PHY_QCFG_RESP_PHY_TYPE_BASEKR] = BNXT_MEDIA_KR,
	[PORT_PHY_QCFG_RESP_PHY_TYPE_BASET] = BNXT_MEDIA_TP,
	[PORT_PHY_QCFG_RESP_PHY_TYPE_BASETE] = BNXT_MEDIA_TP,
	[PORT_PHY_QCFG_RESP_PHY_TYPE_25G_BASECR_CA_L] = BNXT_MEDIA_CR,
	[PORT_PHY_QCFG_RESP_PHY_TYPE_25G_BASECR_CA_S] = BNXT_MEDIA_CR,
	[PORT_PHY_QCFG_RESP_PHY_TYPE_25G_BASECR_CA_N] = BNXT_MEDIA_CR,
	[PORT_PHY_QCFG_RESP_PHY_TYPE_25G_BASESR] = BNXT_MEDIA_SR,
	[PORT_PHY_QCFG_RESP_PHY_TYPE_100G_BASECR4] = BNXT_MEDIA_CR,
	[PORT_PHY_QCFG_RESP_PHY_TYPE_100G_BASESR4] = BNXT_MEDIA_SR,
	[PORT_PHY_QCFG_RESP_PHY_TYPE_100G_BASELR4] = BNXT_MEDIA_LR_ER_FR,
	[PORT_PHY_QCFG_RESP_PHY_TYPE_100G_BASEER4] = BNXT_MEDIA_LR_ER_FR,
	[PORT_PHY_QCFG_RESP_PHY_TYPE_100G_BASESR10] = BNXT_MEDIA_SR,
	[PORT_PHY_QCFG_RESP_PHY_TYPE_40G_BASECR4] = BNXT_MEDIA_CR,
	[PORT_PHY_QCFG_RESP_PHY_TYPE_40G_BASESR4] = BNXT_MEDIA_SR,
	[PORT_PHY_QCFG_RESP_PHY_TYPE_40G_BASELR4] = BNXT_MEDIA_LR_ER_FR,
	[PORT_PHY_QCFG_RESP_PHY_TYPE_40G_BASEER4] = BNXT_MEDIA_LR_ER_FR,
	[PORT_PHY_QCFG_RESP_PHY_TYPE_40G_ACTIVE_CABLE] = BNXT_MEDIA_SR,
	[PORT_PHY_QCFG_RESP_PHY_TYPE_1G_BASET] = BNXT_MEDIA_TP,
	[PORT_PHY_QCFG_RESP_PHY_TYPE_1G_BASESX] = BNXT_MEDIA_X,
	[PORT_PHY_QCFG_RESP_PHY_TYPE_1G_BASECX] = BNXT_MEDIA_X,
	[PORT_PHY_QCFG_RESP_PHY_TYPE_200G_BASECR4] = BNXT_MEDIA_CR,
	[PORT_PHY_QCFG_RESP_PHY_TYPE_200G_BASESR4] = BNXT_MEDIA_SR,
	[PORT_PHY_QCFG_RESP_PHY_TYPE_200G_BASELR4] = BNXT_MEDIA_LR_ER_FR,
	[PORT_PHY_QCFG_RESP_PHY_TYPE_200G_BASEER4] = BNXT_MEDIA_LR_ER_FR,
	[PORT_PHY_QCFG_RESP_PHY_TYPE_50G_BASECR] = BNXT_MEDIA_CR,
	[PORT_PHY_QCFG_RESP_PHY_TYPE_50G_BASESR] = BNXT_MEDIA_SR,
	[PORT_PHY_QCFG_RESP_PHY_TYPE_50G_BASELR] = BNXT_MEDIA_LR_ER_FR,
	[PORT_PHY_QCFG_RESP_PHY_TYPE_50G_BASEER] = BNXT_MEDIA_LR_ER_FR,
	[PORT_PHY_QCFG_RESP_PHY_TYPE_100G_BASECR2] = BNXT_MEDIA_CR,
	[PORT_PHY_QCFG_RESP_PHY_TYPE_100G_BASESR2] = BNXT_MEDIA_SR,
	[PORT_PHY_QCFG_RESP_PHY_TYPE_100G_BASELR2] = BNXT_MEDIA_LR_ER_FR,
	[PORT_PHY_QCFG_RESP_PHY_TYPE_100G_BASEER2] = BNXT_MEDIA_LR_ER_FR,
	[PORT_PHY_QCFG_RESP_PHY_TYPE_100G_BASECR] = BNXT_MEDIA_CR,
	[PORT_PHY_QCFG_RESP_PHY_TYPE_100G_BASESR] = BNXT_MEDIA_SR,
	[PORT_PHY_QCFG_RESP_PHY_TYPE_100G_BASELR] = BNXT_MEDIA_LR_ER_FR,
	[PORT_PHY_QCFG_RESP_PHY_TYPE_100G_BASEER] = BNXT_MEDIA_LR_ER_FR,
	[PORT_PHY_QCFG_RESP_PHY_TYPE_200G_BASECR2] = BNXT_MEDIA_CR,
	[PORT_PHY_QCFG_RESP_PHY_TYPE_200G_BASESR2] = BNXT_MEDIA_SR,
	[PORT_PHY_QCFG_RESP_PHY_TYPE_200G_BASELR2] = BNXT_MEDIA_LR_ER_FR,
	[PORT_PHY_QCFG_RESP_PHY_TYPE_200G_BASEER2] = BNXT_MEDIA_LR_ER_FR,
	[PORT_PHY_QCFG_RESP_PHY_TYPE_400G_BASECR8] = BNXT_MEDIA_CR,
	[PORT_PHY_QCFG_RESP_PHY_TYPE_400G_BASESR8] = BNXT_MEDIA_SR,
	[PORT_PHY_QCFG_RESP_PHY_TYPE_400G_BASELR8] = BNXT_MEDIA_LR_ER_FR,
	[PORT_PHY_QCFG_RESP_PHY_TYPE_400G_BASEER8] = BNXT_MEDIA_LR_ER_FR,
	[PORT_PHY_QCFG_RESP_PHY_TYPE_400G_BASECR4] = BNXT_MEDIA_CR,
	[PORT_PHY_QCFG_RESP_PHY_TYPE_400G_BASESR4] = BNXT_MEDIA_SR,
	[PORT_PHY_QCFG_RESP_PHY_TYPE_400G_BASELR4] = BNXT_MEDIA_LR_ER_FR,
	[PORT_PHY_QCFG_RESP_PHY_TYPE_400G_BASEER4] = BNXT_MEDIA_LR_ER_FR,
};

static enum bnxt_media_type
bnxt_get_media(struct bnxt_link_info *link_info)
{
	switch (link_info->media_type) {
	case PORT_PHY_QCFG_RESP_MEDIA_TYPE_TP:
		return BNXT_MEDIA_TP;
	case PORT_PHY_QCFG_RESP_MEDIA_TYPE_DAC:
		return BNXT_MEDIA_CR;
	default:
		if (link_info->phy_type < ARRAY_SIZE(bnxt_phy_types))
			return bnxt_phy_types[link_info->phy_type];
		return BNXT_MEDIA_UNKNOWN;
	}
}

enum bnxt_link_speed_indices {
	BNXT_LINK_SPEED_UNKNOWN = 0,
	BNXT_LINK_SPEED_100MB_IDX,
	BNXT_LINK_SPEED_1GB_IDX,
	BNXT_LINK_SPEED_10GB_IDX,
	BNXT_LINK_SPEED_25GB_IDX,
	BNXT_LINK_SPEED_40GB_IDX,
	BNXT_LINK_SPEED_50GB_IDX,
	BNXT_LINK_SPEED_100GB_IDX,
	BNXT_LINK_SPEED_200GB_IDX,
	BNXT_LINK_SPEED_400GB_IDX,
	__BNXT_LINK_SPEED_END
};

static enum bnxt_link_speed_indices bnxt_fw_speed_idx(u16 speed)
{
	switch (speed) {
	case BNXT_LINK_SPEED_100MB: return BNXT_LINK_SPEED_100MB_IDX;
	case BNXT_LINK_SPEED_1GB: return BNXT_LINK_SPEED_1GB_IDX;
	case BNXT_LINK_SPEED_10GB: return BNXT_LINK_SPEED_10GB_IDX;
	case BNXT_LINK_SPEED_25GB: return BNXT_LINK_SPEED_25GB_IDX;
	case BNXT_LINK_SPEED_40GB: return BNXT_LINK_SPEED_40GB_IDX;
	case BNXT_LINK_SPEED_50GB:
	case BNXT_LINK_SPEED_50GB_PAM4:
		return BNXT_LINK_SPEED_50GB_IDX;
	case BNXT_LINK_SPEED_100GB:
	case BNXT_LINK_SPEED_100GB_PAM4:
	case BNXT_LINK_SPEED_100GB_PAM4_112:
		return BNXT_LINK_SPEED_100GB_IDX;
	case BNXT_LINK_SPEED_200GB:
	case BNXT_LINK_SPEED_200GB_PAM4:
	case BNXT_LINK_SPEED_200GB_PAM4_112:
		return BNXT_LINK_SPEED_200GB_IDX;
	case BNXT_LINK_SPEED_400GB:
	case BNXT_LINK_SPEED_400GB_PAM4:
	case BNXT_LINK_SPEED_400GB_PAM4_112:
		return BNXT_LINK_SPEED_400GB_IDX;
	default: return BNXT_LINK_SPEED_UNKNOWN;
	}
}

static const enum ethtool_link_mode_bit_indices
bnxt_link_modes[__BNXT_LINK_SPEED_END][BNXT_SIG_MODE_MAX][__BNXT_MEDIA_END] = {
	[BNXT_LINK_SPEED_100MB_IDX] = {
		{
			[BNXT_MEDIA_TP] = ETHTOOL_LINK_MODE_100baseT_Full_BIT,
		},
	},
	[BNXT_LINK_SPEED_1GB_IDX] = {
		{
			[BNXT_MEDIA_TP] = ETHTOOL_LINK_MODE_1000baseT_Full_BIT,
			/* historically baseT, but DAC is more correctly baseX */
			[BNXT_MEDIA_CR] = ETHTOOL_LINK_MODE_1000baseX_Full_BIT,
			[BNXT_MEDIA_KX] = ETHTOOL_LINK_MODE_1000baseKX_Full_BIT,
			[BNXT_MEDIA_X] = ETHTOOL_LINK_MODE_1000baseX_Full_BIT,
			[BNXT_MEDIA_KR] = ETHTOOL_LINK_MODE_1000baseKX_Full_BIT,
		},
	},
	[BNXT_LINK_SPEED_10GB_IDX] = {
		{
			[BNXT_MEDIA_TP] = ETHTOOL_LINK_MODE_10000baseT_Full_BIT,
			[BNXT_MEDIA_CR] = ETHTOOL_LINK_MODE_10000baseCR_Full_BIT,
			[BNXT_MEDIA_SR] = ETHTOOL_LINK_MODE_10000baseSR_Full_BIT,
			[BNXT_MEDIA_LR_ER_FR] = ETHTOOL_LINK_MODE_10000baseLR_Full_BIT,
			[BNXT_MEDIA_KR] = ETHTOOL_LINK_MODE_10000baseKR_Full_BIT,
			[BNXT_MEDIA_KX] = ETHTOOL_LINK_MODE_10000baseKX4_Full_BIT,
		},
	},
	[BNXT_LINK_SPEED_25GB_IDX] = {
		{
			[BNXT_MEDIA_CR] = ETHTOOL_LINK_MODE_25000baseCR_Full_BIT,
			[BNXT_MEDIA_SR] = ETHTOOL_LINK_MODE_25000baseSR_Full_BIT,
			[BNXT_MEDIA_KR] = ETHTOOL_LINK_MODE_25000baseKR_Full_BIT,
		},
	},
	[BNXT_LINK_SPEED_40GB_IDX] = {
		{
			[BNXT_MEDIA_CR] = ETHTOOL_LINK_MODE_40000baseCR4_Full_BIT,
			[BNXT_MEDIA_SR] = ETHTOOL_LINK_MODE_40000baseSR4_Full_BIT,
			[BNXT_MEDIA_LR_ER_FR] = ETHTOOL_LINK_MODE_40000baseLR4_Full_BIT,
			[BNXT_MEDIA_KR] = ETHTOOL_LINK_MODE_40000baseKR4_Full_BIT,
		},
	},
	[BNXT_LINK_SPEED_50GB_IDX] = {
		[BNXT_SIG_MODE_NRZ] = {
			[BNXT_MEDIA_CR] = ETHTOOL_LINK_MODE_50000baseCR2_Full_BIT,
			[BNXT_MEDIA_SR] = ETHTOOL_LINK_MODE_50000baseSR2_Full_BIT,
			[BNXT_MEDIA_KR] = ETHTOOL_LINK_MODE_50000baseKR2_Full_BIT,
		},
		[BNXT_SIG_MODE_PAM4] = {
			[BNXT_MEDIA_CR] = ETHTOOL_LINK_MODE_50000baseCR_Full_BIT,
			[BNXT_MEDIA_SR] = ETHTOOL_LINK_MODE_50000baseSR_Full_BIT,
			[BNXT_MEDIA_LR_ER_FR] = ETHTOOL_LINK_MODE_50000baseLR_ER_FR_Full_BIT,
			[BNXT_MEDIA_KR] = ETHTOOL_LINK_MODE_50000baseKR_Full_BIT,
		},
	},
	[BNXT_LINK_SPEED_100GB_IDX] = {
		[BNXT_SIG_MODE_NRZ] = {
			[BNXT_MEDIA_CR] = ETHTOOL_LINK_MODE_100000baseCR4_Full_BIT,
			[BNXT_MEDIA_SR] = ETHTOOL_LINK_MODE_100000baseSR4_Full_BIT,
			[BNXT_MEDIA_LR_ER_FR] = ETHTOOL_LINK_MODE_100000baseLR4_ER4_Full_BIT,
			[BNXT_MEDIA_KR] = ETHTOOL_LINK_MODE_100000baseKR4_Full_BIT,
		},
		[BNXT_SIG_MODE_PAM4] = {
			[BNXT_MEDIA_CR] = ETHTOOL_LINK_MODE_100000baseCR2_Full_BIT,
			[BNXT_MEDIA_SR] = ETHTOOL_LINK_MODE_100000baseSR2_Full_BIT,
			[BNXT_MEDIA_LR_ER_FR] = ETHTOOL_LINK_MODE_100000baseLR2_ER2_FR2_Full_BIT,
			[BNXT_MEDIA_KR] = ETHTOOL_LINK_MODE_100000baseKR2_Full_BIT,
		},
		[BNXT_SIG_MODE_PAM4_112] = {
			[BNXT_MEDIA_CR] = ETHTOOL_LINK_MODE_100000baseCR_Full_BIT,
			[BNXT_MEDIA_SR] = ETHTOOL_LINK_MODE_100000baseSR_Full_BIT,
			[BNXT_MEDIA_KR] = ETHTOOL_LINK_MODE_100000baseKR_Full_BIT,
			[BNXT_MEDIA_LR_ER_FR] = ETHTOOL_LINK_MODE_100000baseLR_ER_FR_Full_BIT,
		},
	},
	[BNXT_LINK_SPEED_200GB_IDX] = {
		[BNXT_SIG_MODE_PAM4] = {
			[BNXT_MEDIA_CR] = ETHTOOL_LINK_MODE_200000baseCR4_Full_BIT,
			[BNXT_MEDIA_SR] = ETHTOOL_LINK_MODE_200000baseSR4_Full_BIT,
			[BNXT_MEDIA_LR_ER_FR] = ETHTOOL_LINK_MODE_200000baseLR4_ER4_FR4_Full_BIT,
			[BNXT_MEDIA_KR] = ETHTOOL_LINK_MODE_200000baseKR4_Full_BIT,
		},
		[BNXT_SIG_MODE_PAM4_112] = {
			[BNXT_MEDIA_CR] = ETHTOOL_LINK_MODE_200000baseCR2_Full_BIT,
			[BNXT_MEDIA_KR] = ETHTOOL_LINK_MODE_200000baseKR2_Full_BIT,
			[BNXT_MEDIA_SR] = ETHTOOL_LINK_MODE_200000baseSR2_Full_BIT,
			[BNXT_MEDIA_LR_ER_FR] = ETHTOOL_LINK_MODE_200000baseLR2_ER2_FR2_Full_BIT,
		},
	},
	[BNXT_LINK_SPEED_400GB_IDX] = {
		[BNXT_SIG_MODE_PAM4] = {
			[BNXT_MEDIA_CR] = ETHTOOL_LINK_MODE_400000baseCR8_Full_BIT,
			[BNXT_MEDIA_KR] = ETHTOOL_LINK_MODE_400000baseKR8_Full_BIT,
			[BNXT_MEDIA_SR] = ETHTOOL_LINK_MODE_400000baseSR8_Full_BIT,
			[BNXT_MEDIA_LR_ER_FR] = ETHTOOL_LINK_MODE_400000baseLR8_ER8_FR8_Full_BIT,
		},
		[BNXT_SIG_MODE_PAM4_112] = {
			[BNXT_MEDIA_CR] = ETHTOOL_LINK_MODE_400000baseCR4_Full_BIT,
			[BNXT_MEDIA_KR] = ETHTOOL_LINK_MODE_400000baseKR4_Full_BIT,
			[BNXT_MEDIA_SR] = ETHTOOL_LINK_MODE_400000baseSR4_Full_BIT,
			[BNXT_MEDIA_LR_ER_FR] = ETHTOOL_LINK_MODE_400000baseLR4_ER4_FR4_Full_BIT,
		},
	},
};

#define BNXT_LINK_MODE_UNKNOWN -1

static enum ethtool_link_mode_bit_indices
bnxt_get_link_mode(struct bnxt_link_info *link_info)
{
	enum ethtool_link_mode_bit_indices link_mode;
	enum bnxt_link_speed_indices speed;
	enum bnxt_media_type media;
	u8 sig_mode;

	if (link_info->phy_link_status != BNXT_LINK_LINK)
		return BNXT_LINK_MODE_UNKNOWN;

	media = bnxt_get_media(link_info);
	if (BNXT_AUTO_MODE(link_info->auto_mode)) {
		speed = bnxt_fw_speed_idx(link_info->link_speed);
		sig_mode = link_info->active_fec_sig_mode &
			PORT_PHY_QCFG_RESP_SIGNAL_MODE_MASK;
	} else {
		speed = bnxt_fw_speed_idx(link_info->req_link_speed);
		sig_mode = link_info->req_signal_mode;
	}
	if (sig_mode >= BNXT_SIG_MODE_MAX)
		return BNXT_LINK_MODE_UNKNOWN;

	/* Note ETHTOOL_LINK_MODE_10baseT_Half_BIT == 0 is a legal Linux
	 * link mode, but since no such devices exist, the zeroes in the
	 * map can be conveniently used to represent unknown link modes.
	 */
	link_mode = bnxt_link_modes[speed][sig_mode][media];
	if (!link_mode)
		return BNXT_LINK_MODE_UNKNOWN;

	switch (link_mode) {
	case ETHTOOL_LINK_MODE_100baseT_Full_BIT:
		if (~link_info->duplex & BNXT_LINK_DUPLEX_FULL)
			link_mode = ETHTOOL_LINK_MODE_100baseT_Half_BIT;
		break;
	case ETHTOOL_LINK_MODE_1000baseT_Full_BIT:
		if (~link_info->duplex & BNXT_LINK_DUPLEX_FULL)
			link_mode = ETHTOOL_LINK_MODE_1000baseT_Half_BIT;
		break;
	default:
		break;
	}

	return link_mode;
}

static void bnxt_get_ethtool_modes(struct bnxt_link_info *link_info,
				   struct ethtool_link_ksettings *lk_ksettings)
{
	struct bnxt *bp = container_of(link_info, struct bnxt, link_info);

	if (!(bp->phy_flags & BNXT_PHY_FL_NO_PAUSE)) {
		linkmode_set_bit(ETHTOOL_LINK_MODE_Pause_BIT,
				 lk_ksettings->link_modes.supported);
		linkmode_set_bit(ETHTOOL_LINK_MODE_Asym_Pause_BIT,
				 lk_ksettings->link_modes.supported);
	}

	if (link_info->support_auto_speeds || link_info->support_auto_speeds2 ||
	    link_info->support_pam4_auto_speeds)
		linkmode_set_bit(ETHTOOL_LINK_MODE_Autoneg_BIT,
				 lk_ksettings->link_modes.supported);

	if (~link_info->autoneg & BNXT_AUTONEG_FLOW_CTRL)
		return;

	if (link_info->auto_pause_setting & BNXT_LINK_PAUSE_RX)
		linkmode_set_bit(ETHTOOL_LINK_MODE_Pause_BIT,
				 lk_ksettings->link_modes.advertising);
	if (hweight8(link_info->auto_pause_setting & BNXT_LINK_PAUSE_BOTH) == 1)
		linkmode_set_bit(ETHTOOL_LINK_MODE_Asym_Pause_BIT,
				 lk_ksettings->link_modes.advertising);
	if (link_info->lp_pause & BNXT_LINK_PAUSE_RX)
		linkmode_set_bit(ETHTOOL_LINK_MODE_Pause_BIT,
				 lk_ksettings->link_modes.lp_advertising);
	if (hweight8(link_info->lp_pause & BNXT_LINK_PAUSE_BOTH) == 1)
		linkmode_set_bit(ETHTOOL_LINK_MODE_Asym_Pause_BIT,
				 lk_ksettings->link_modes.lp_advertising);
}

static const u16 bnxt_nrz_speed_masks[] = {
	[BNXT_LINK_SPEED_100MB_IDX] = BNXT_LINK_SPEED_MSK_100MB,
	[BNXT_LINK_SPEED_1GB_IDX] = BNXT_LINK_SPEED_MSK_1GB,
	[BNXT_LINK_SPEED_10GB_IDX] = BNXT_LINK_SPEED_MSK_10GB,
	[BNXT_LINK_SPEED_25GB_IDX] = BNXT_LINK_SPEED_MSK_25GB,
	[BNXT_LINK_SPEED_40GB_IDX] = BNXT_LINK_SPEED_MSK_40GB,
	[BNXT_LINK_SPEED_50GB_IDX] = BNXT_LINK_SPEED_MSK_50GB,
	[BNXT_LINK_SPEED_100GB_IDX] = BNXT_LINK_SPEED_MSK_100GB,
	[__BNXT_LINK_SPEED_END - 1] = 0 /* make any legal speed a valid index */
};

static const u16 bnxt_pam4_speed_masks[] = {
	[BNXT_LINK_SPEED_50GB_IDX] = BNXT_LINK_PAM4_SPEED_MSK_50GB,
	[BNXT_LINK_SPEED_100GB_IDX] = BNXT_LINK_PAM4_SPEED_MSK_100GB,
	[BNXT_LINK_SPEED_200GB_IDX] = BNXT_LINK_PAM4_SPEED_MSK_200GB,
	[__BNXT_LINK_SPEED_END - 1] = 0 /* make any legal speed a valid index */
};

static const u16 bnxt_nrz_speeds2_masks[] = {
	[BNXT_LINK_SPEED_1GB_IDX] = BNXT_LINK_SPEEDS2_MSK_1GB,
	[BNXT_LINK_SPEED_10GB_IDX] = BNXT_LINK_SPEEDS2_MSK_10GB,
	[BNXT_LINK_SPEED_25GB_IDX] = BNXT_LINK_SPEEDS2_MSK_25GB,
	[BNXT_LINK_SPEED_40GB_IDX] = BNXT_LINK_SPEEDS2_MSK_40GB,
	[BNXT_LINK_SPEED_50GB_IDX] = BNXT_LINK_SPEEDS2_MSK_50GB,
	[BNXT_LINK_SPEED_100GB_IDX] = BNXT_LINK_SPEEDS2_MSK_100GB,
	[__BNXT_LINK_SPEED_END - 1] = 0 /* make any legal speed a valid index */
};

static const u16 bnxt_pam4_speeds2_masks[] = {
	[BNXT_LINK_SPEED_50GB_IDX] = BNXT_LINK_SPEEDS2_MSK_50GB_PAM4,
	[BNXT_LINK_SPEED_100GB_IDX] = BNXT_LINK_SPEEDS2_MSK_100GB_PAM4,
	[BNXT_LINK_SPEED_200GB_IDX] = BNXT_LINK_SPEEDS2_MSK_200GB_PAM4,
	[BNXT_LINK_SPEED_400GB_IDX] = BNXT_LINK_SPEEDS2_MSK_400GB_PAM4,
};

static const u16 bnxt_pam4_112_speeds2_masks[] = {
	[BNXT_LINK_SPEED_100GB_IDX] = BNXT_LINK_SPEEDS2_MSK_100GB_PAM4_112,
	[BNXT_LINK_SPEED_200GB_IDX] = BNXT_LINK_SPEEDS2_MSK_200GB_PAM4_112,
	[BNXT_LINK_SPEED_400GB_IDX] = BNXT_LINK_SPEEDS2_MSK_400GB_PAM4_112,
};

static enum bnxt_link_speed_indices
bnxt_encoding_speed_idx(u8 sig_mode, u16 phy_flags, u16 speed_msk)
{
	const u16 *speeds;
	int idx, len;

	switch (sig_mode) {
	case BNXT_SIG_MODE_NRZ:
		if (phy_flags & BNXT_PHY_FL_SPEEDS2) {
			speeds = bnxt_nrz_speeds2_masks;
			len = ARRAY_SIZE(bnxt_nrz_speeds2_masks);
		} else {
			speeds = bnxt_nrz_speed_masks;
			len = ARRAY_SIZE(bnxt_nrz_speed_masks);
		}
		break;
	case BNXT_SIG_MODE_PAM4:
		if (phy_flags & BNXT_PHY_FL_SPEEDS2) {
			speeds = bnxt_pam4_speeds2_masks;
			len = ARRAY_SIZE(bnxt_pam4_speeds2_masks);
		} else {
			speeds = bnxt_pam4_speed_masks;
			len = ARRAY_SIZE(bnxt_pam4_speed_masks);
		}
		break;
	case BNXT_SIG_MODE_PAM4_112:
		speeds = bnxt_pam4_112_speeds2_masks;
		len = ARRAY_SIZE(bnxt_pam4_112_speeds2_masks);
		break;
	default:
		return BNXT_LINK_SPEED_UNKNOWN;
	}

	for (idx = 0; idx < len; idx++) {
		if (speeds[idx] == speed_msk)
			return idx;
	}

	return BNXT_LINK_SPEED_UNKNOWN;
}

#define BNXT_FW_SPEED_MSK_BITS 16

static void
__bnxt_get_ethtool_speeds(unsigned long fw_mask, enum bnxt_media_type media,
			  u8 sig_mode, u16 phy_flags, unsigned long *et_mask)
{
	enum ethtool_link_mode_bit_indices link_mode;
	enum bnxt_link_speed_indices speed;
	u8 bit;

	for_each_set_bit(bit, &fw_mask, BNXT_FW_SPEED_MSK_BITS) {
		speed = bnxt_encoding_speed_idx(sig_mode, phy_flags, 1 << bit);
		if (!speed)
			continue;

		link_mode = bnxt_link_modes[speed][sig_mode][media];
		if (!link_mode)
			continue;

		linkmode_set_bit(link_mode, et_mask);
	}
}

static void
bnxt_get_ethtool_speeds(unsigned long fw_mask, enum bnxt_media_type media,
			u8 sig_mode, u16 phy_flags, unsigned long *et_mask)
{
	if (media) {
		__bnxt_get_ethtool_speeds(fw_mask, media, sig_mode, phy_flags,
					  et_mask);
		return;
	}

	/* list speeds for all media if unknown */
	for (media = 1; media < __BNXT_MEDIA_END; media++)
		__bnxt_get_ethtool_speeds(fw_mask, media, sig_mode, phy_flags,
					  et_mask);
}

static void
bnxt_get_all_ethtool_support_speeds(struct bnxt_link_info *link_info,
				    enum bnxt_media_type media,
				    struct ethtool_link_ksettings *lk_ksettings)
{
	struct bnxt *bp = container_of(link_info, struct bnxt, link_info);
	u16 sp_nrz, sp_pam4, sp_pam4_112 = 0;
	u16 phy_flags = bp->phy_flags;

	if (phy_flags & BNXT_PHY_FL_SPEEDS2) {
		sp_nrz = link_info->support_speeds2;
		sp_pam4 = link_info->support_speeds2;
		sp_pam4_112 = link_info->support_speeds2;
	} else {
		sp_nrz = link_info->support_speeds;
		sp_pam4 = link_info->support_pam4_speeds;
	}
	bnxt_get_ethtool_speeds(sp_nrz, media, BNXT_SIG_MODE_NRZ, phy_flags,
				lk_ksettings->link_modes.supported);
	bnxt_get_ethtool_speeds(sp_pam4, media, BNXT_SIG_MODE_PAM4, phy_flags,
				lk_ksettings->link_modes.supported);
	bnxt_get_ethtool_speeds(sp_pam4_112, media, BNXT_SIG_MODE_PAM4_112,
				phy_flags, lk_ksettings->link_modes.supported);
}

static void
bnxt_get_all_ethtool_adv_speeds(struct bnxt_link_info *link_info,
				enum bnxt_media_type media,
				struct ethtool_link_ksettings *lk_ksettings)
{
	struct bnxt *bp = container_of(link_info, struct bnxt, link_info);
	u16 sp_nrz, sp_pam4, sp_pam4_112 = 0;
	u16 phy_flags = bp->phy_flags;

	sp_nrz = link_info->advertising;
	if (phy_flags & BNXT_PHY_FL_SPEEDS2) {
		sp_pam4 = link_info->advertising;
		sp_pam4_112 = link_info->advertising;
	} else {
		sp_pam4 = link_info->advertising_pam4;
	}
	bnxt_get_ethtool_speeds(sp_nrz, media, BNXT_SIG_MODE_NRZ, phy_flags,
				lk_ksettings->link_modes.advertising);
	bnxt_get_ethtool_speeds(sp_pam4, media, BNXT_SIG_MODE_PAM4, phy_flags,
				lk_ksettings->link_modes.advertising);
	bnxt_get_ethtool_speeds(sp_pam4_112, media, BNXT_SIG_MODE_PAM4_112,
				phy_flags, lk_ksettings->link_modes.advertising);
}

static void
bnxt_get_all_ethtool_lp_speeds(struct bnxt_link_info *link_info,
			       enum bnxt_media_type media,
			       struct ethtool_link_ksettings *lk_ksettings)
{
	struct bnxt *bp = container_of(link_info, struct bnxt, link_info);
	u16 phy_flags = bp->phy_flags;

	bnxt_get_ethtool_speeds(link_info->lp_auto_link_speeds, media,
				BNXT_SIG_MODE_NRZ, phy_flags,
				lk_ksettings->link_modes.lp_advertising);
	bnxt_get_ethtool_speeds(link_info->lp_auto_pam4_link_speeds, media,
				BNXT_SIG_MODE_PAM4, phy_flags,
				lk_ksettings->link_modes.lp_advertising);
}

static void bnxt_update_speed(u32 *delta, bool installed_media, u16 *speeds,
			      u16 speed_msk, const unsigned long *et_mask,
			      enum ethtool_link_mode_bit_indices mode)
{
	bool mode_desired = linkmode_test_bit(mode, et_mask);

	if (!mode)
		return;

	/* enabled speeds for installed media should override */
	if (installed_media && mode_desired) {
		*speeds |= speed_msk;
		*delta |= speed_msk;
		return;
	}

	/* many to one mapping, only allow one change per fw_speed bit */
	if (!(*delta & speed_msk) && (mode_desired == !(*speeds & speed_msk))) {
		*speeds ^= speed_msk;
		*delta |= speed_msk;
	}
}

static void bnxt_set_ethtool_speeds(struct bnxt_link_info *link_info,
				    const unsigned long *et_mask)
{
	struct bnxt *bp = container_of(link_info, struct bnxt, link_info);
	u16 const *sp_msks, *sp_pam4_msks, *sp_pam4_112_msks;
	enum bnxt_media_type media = bnxt_get_media(link_info);
	u16 *adv, *adv_pam4, *adv_pam4_112 = NULL;
	u32 delta_pam4_112 = 0;
	u32 delta_pam4 = 0;
	u32 delta_nrz = 0;
	int i, m;

	adv = &link_info->advertising;
	if (bp->phy_flags & BNXT_PHY_FL_SPEEDS2) {
		adv_pam4 = &link_info->advertising;
		adv_pam4_112 = &link_info->advertising;
		sp_msks = bnxt_nrz_speeds2_masks;
		sp_pam4_msks = bnxt_pam4_speeds2_masks;
		sp_pam4_112_msks = bnxt_pam4_112_speeds2_masks;
	} else {
		adv_pam4 = &link_info->advertising_pam4;
		sp_msks = bnxt_nrz_speed_masks;
		sp_pam4_msks = bnxt_pam4_speed_masks;
	}
	for (i = 1; i < __BNXT_LINK_SPEED_END; i++) {
		/* accept any legal media from user */
		for (m = 1; m < __BNXT_MEDIA_END; m++) {
			bnxt_update_speed(&delta_nrz, m == media,
					  adv, sp_msks[i], et_mask,
					  bnxt_link_modes[i][BNXT_SIG_MODE_NRZ][m]);
			bnxt_update_speed(&delta_pam4, m == media,
					  adv_pam4, sp_pam4_msks[i], et_mask,
					  bnxt_link_modes[i][BNXT_SIG_MODE_PAM4][m]);
			if (!adv_pam4_112)
				continue;

			bnxt_update_speed(&delta_pam4_112, m == media,
					  adv_pam4_112, sp_pam4_112_msks[i], et_mask,
					  bnxt_link_modes[i][BNXT_SIG_MODE_PAM4_112][m]);
		}
	}
}

static void bnxt_fw_to_ethtool_advertised_fec(struct bnxt_link_info *link_info,
				struct ethtool_link_ksettings *lk_ksettings)
{
	u16 fec_cfg = link_info->fec_cfg;

	if ((fec_cfg & BNXT_FEC_NONE) || !(fec_cfg & BNXT_FEC_AUTONEG)) {
		linkmode_set_bit(ETHTOOL_LINK_MODE_FEC_NONE_BIT,
				 lk_ksettings->link_modes.advertising);
		return;
	}
	if (fec_cfg & BNXT_FEC_ENC_BASE_R)
		linkmode_set_bit(ETHTOOL_LINK_MODE_FEC_BASER_BIT,
				 lk_ksettings->link_modes.advertising);
	if (fec_cfg & BNXT_FEC_ENC_RS)
		linkmode_set_bit(ETHTOOL_LINK_MODE_FEC_RS_BIT,
				 lk_ksettings->link_modes.advertising);
	if (fec_cfg & BNXT_FEC_ENC_LLRS)
		linkmode_set_bit(ETHTOOL_LINK_MODE_FEC_LLRS_BIT,
				 lk_ksettings->link_modes.advertising);
}

static void bnxt_fw_to_ethtool_support_fec(struct bnxt_link_info *link_info,
				struct ethtool_link_ksettings *lk_ksettings)
{
	u16 fec_cfg = link_info->fec_cfg;

	if (fec_cfg & BNXT_FEC_NONE) {
		linkmode_set_bit(ETHTOOL_LINK_MODE_FEC_NONE_BIT,
				 lk_ksettings->link_modes.supported);
		return;
	}
	if (fec_cfg & BNXT_FEC_ENC_BASE_R_CAP)
		linkmode_set_bit(ETHTOOL_LINK_MODE_FEC_BASER_BIT,
				 lk_ksettings->link_modes.supported);
	if (fec_cfg & BNXT_FEC_ENC_RS_CAP)
		linkmode_set_bit(ETHTOOL_LINK_MODE_FEC_RS_BIT,
				 lk_ksettings->link_modes.supported);
	if (fec_cfg & BNXT_FEC_ENC_LLRS_CAP)
		linkmode_set_bit(ETHTOOL_LINK_MODE_FEC_LLRS_BIT,
				 lk_ksettings->link_modes.supported);
}

u32 bnxt_fw_to_ethtool_speed(u16 fw_link_speed)
{
	switch (fw_link_speed) {
	case BNXT_LINK_SPEED_100MB:
		return SPEED_100;
	case BNXT_LINK_SPEED_1GB:
		return SPEED_1000;
	case BNXT_LINK_SPEED_2_5GB:
		return SPEED_2500;
	case BNXT_LINK_SPEED_10GB:
		return SPEED_10000;
	case BNXT_LINK_SPEED_20GB:
		return SPEED_20000;
	case BNXT_LINK_SPEED_25GB:
		return SPEED_25000;
	case BNXT_LINK_SPEED_40GB:
		return SPEED_40000;
	case BNXT_LINK_SPEED_50GB:
	case BNXT_LINK_SPEED_50GB_PAM4:
		return SPEED_50000;
	case BNXT_LINK_SPEED_100GB:
	case BNXT_LINK_SPEED_100GB_PAM4:
	case BNXT_LINK_SPEED_100GB_PAM4_112:
		return SPEED_100000;
	case BNXT_LINK_SPEED_200GB:
	case BNXT_LINK_SPEED_200GB_PAM4:
	case BNXT_LINK_SPEED_200GB_PAM4_112:
		return SPEED_200000;
	case BNXT_LINK_SPEED_400GB:
	case BNXT_LINK_SPEED_400GB_PAM4:
	case BNXT_LINK_SPEED_400GB_PAM4_112:
		return SPEED_400000;
	default:
		return SPEED_UNKNOWN;
	}
}

static void bnxt_get_default_speeds(struct ethtool_link_ksettings *lk_ksettings,
				    struct bnxt_link_info *link_info)
{
	struct ethtool_link_settings *base = &lk_ksettings->base;

	if (link_info->link_state == BNXT_LINK_STATE_UP) {
		base->speed = bnxt_fw_to_ethtool_speed(link_info->link_speed);
		base->duplex = DUPLEX_HALF;
		if (link_info->duplex & BNXT_LINK_DUPLEX_FULL)
			base->duplex = DUPLEX_FULL;
		lk_ksettings->lanes = link_info->active_lanes;
	} else if (!link_info->autoneg) {
		base->speed = bnxt_fw_to_ethtool_speed(link_info->req_link_speed);
		base->duplex = DUPLEX_HALF;
		if (link_info->req_duplex == BNXT_LINK_DUPLEX_FULL)
			base->duplex = DUPLEX_FULL;
	}
}

static int bnxt_get_link_ksettings(struct net_device *dev,
				   struct ethtool_link_ksettings *lk_ksettings)
{
	struct ethtool_link_settings *base = &lk_ksettings->base;
	enum ethtool_link_mode_bit_indices link_mode;
	struct bnxt *bp = netdev_priv(dev);
	struct bnxt_link_info *link_info;
	enum bnxt_media_type media;

	ethtool_link_ksettings_zero_link_mode(lk_ksettings, lp_advertising);
	ethtool_link_ksettings_zero_link_mode(lk_ksettings, advertising);
	ethtool_link_ksettings_zero_link_mode(lk_ksettings, supported);
	base->duplex = DUPLEX_UNKNOWN;
	base->speed = SPEED_UNKNOWN;
	link_info = &bp->link_info;

	mutex_lock(&bp->link_lock);
	bnxt_get_ethtool_modes(link_info, lk_ksettings);
	media = bnxt_get_media(link_info);
	bnxt_get_all_ethtool_support_speeds(link_info, media, lk_ksettings);
	bnxt_fw_to_ethtool_support_fec(link_info, lk_ksettings);
	link_mode = bnxt_get_link_mode(link_info);
	if (link_mode != BNXT_LINK_MODE_UNKNOWN)
		ethtool_params_from_link_mode(lk_ksettings, link_mode);
	else
		bnxt_get_default_speeds(lk_ksettings, link_info);

	if (link_info->autoneg) {
		bnxt_fw_to_ethtool_advertised_fec(link_info, lk_ksettings);
		linkmode_set_bit(ETHTOOL_LINK_MODE_Autoneg_BIT,
				 lk_ksettings->link_modes.advertising);
		base->autoneg = AUTONEG_ENABLE;
		bnxt_get_all_ethtool_adv_speeds(link_info, media, lk_ksettings);
		if (link_info->phy_link_status == BNXT_LINK_LINK)
			bnxt_get_all_ethtool_lp_speeds(link_info, media,
						       lk_ksettings);
	} else {
		base->autoneg = AUTONEG_DISABLE;
	}

	base->port = PORT_NONE;
	if (media == BNXT_MEDIA_TP) {
		base->port = PORT_TP;
		linkmode_set_bit(ETHTOOL_LINK_MODE_TP_BIT,
				 lk_ksettings->link_modes.supported);
		linkmode_set_bit(ETHTOOL_LINK_MODE_TP_BIT,
				 lk_ksettings->link_modes.advertising);
	} else if (media == BNXT_MEDIA_KR) {
		linkmode_set_bit(ETHTOOL_LINK_MODE_Backplane_BIT,
				 lk_ksettings->link_modes.supported);
		linkmode_set_bit(ETHTOOL_LINK_MODE_Backplane_BIT,
				 lk_ksettings->link_modes.advertising);
	} else {
		linkmode_set_bit(ETHTOOL_LINK_MODE_FIBRE_BIT,
				 lk_ksettings->link_modes.supported);
		linkmode_set_bit(ETHTOOL_LINK_MODE_FIBRE_BIT,
				 lk_ksettings->link_modes.advertising);

		if (media == BNXT_MEDIA_CR)
			base->port = PORT_DA;
		else
			base->port = PORT_FIBRE;
	}
	base->phy_address = link_info->phy_addr;
	mutex_unlock(&bp->link_lock);

	return 0;
}

static int
bnxt_force_link_speed(struct net_device *dev, u32 ethtool_speed, u32 lanes)
{
	struct bnxt *bp = netdev_priv(dev);
	struct bnxt_link_info *link_info = &bp->link_info;
	u16 support_pam4_spds = link_info->support_pam4_speeds;
	u16 support_spds2 = link_info->support_speeds2;
	u16 support_spds = link_info->support_speeds;
	u8 sig_mode = BNXT_SIG_MODE_NRZ;
	u32 lanes_needed = 1;
	u16 fw_speed = 0;

	switch (ethtool_speed) {
	case SPEED_100:
		if (support_spds & BNXT_LINK_SPEED_MSK_100MB)
			fw_speed = PORT_PHY_CFG_REQ_FORCE_LINK_SPEED_100MB;
		break;
	case SPEED_1000:
		if ((support_spds & BNXT_LINK_SPEED_MSK_1GB) ||
		    (support_spds2 & BNXT_LINK_SPEEDS2_MSK_1GB))
			fw_speed = PORT_PHY_CFG_REQ_FORCE_LINK_SPEED_1GB;
		break;
	case SPEED_2500:
		if (support_spds & BNXT_LINK_SPEED_MSK_2_5GB)
			fw_speed = PORT_PHY_CFG_REQ_FORCE_LINK_SPEED_2_5GB;
		break;
	case SPEED_10000:
		if ((support_spds & BNXT_LINK_SPEED_MSK_10GB) ||
		    (support_spds2 & BNXT_LINK_SPEEDS2_MSK_10GB))
			fw_speed = PORT_PHY_CFG_REQ_FORCE_LINK_SPEED_10GB;
		break;
	case SPEED_20000:
		if (support_spds & BNXT_LINK_SPEED_MSK_20GB) {
			fw_speed = PORT_PHY_CFG_REQ_FORCE_LINK_SPEED_20GB;
			lanes_needed = 2;
		}
		break;
	case SPEED_25000:
		if ((support_spds & BNXT_LINK_SPEED_MSK_25GB) ||
		    (support_spds2 & BNXT_LINK_SPEEDS2_MSK_25GB))
			fw_speed = PORT_PHY_CFG_REQ_FORCE_LINK_SPEED_25GB;
		break;
	case SPEED_40000:
		if ((support_spds & BNXT_LINK_SPEED_MSK_40GB) ||
		    (support_spds2 & BNXT_LINK_SPEEDS2_MSK_40GB)) {
			fw_speed = PORT_PHY_CFG_REQ_FORCE_LINK_SPEED_40GB;
			lanes_needed = 4;
		}
		break;
	case SPEED_50000:
		if (((support_spds & BNXT_LINK_SPEED_MSK_50GB) ||
		     (support_spds2 & BNXT_LINK_SPEEDS2_MSK_50GB)) &&
		    lanes != 1) {
			fw_speed = PORT_PHY_CFG_REQ_FORCE_LINK_SPEED_50GB;
			lanes_needed = 2;
		} else if (support_pam4_spds & BNXT_LINK_PAM4_SPEED_MSK_50GB) {
			fw_speed = PORT_PHY_CFG_REQ_FORCE_PAM4_LINK_SPEED_50GB;
			sig_mode = BNXT_SIG_MODE_PAM4;
		} else if (support_spds2 & BNXT_LINK_SPEEDS2_MSK_50GB_PAM4) {
			fw_speed = BNXT_LINK_SPEED_50GB_PAM4;
			sig_mode = BNXT_SIG_MODE_PAM4;
		}
		break;
	case SPEED_100000:
		if (((support_spds & BNXT_LINK_SPEED_MSK_100GB) ||
		     (support_spds2 & BNXT_LINK_SPEEDS2_MSK_100GB)) &&
		    lanes != 2 && lanes != 1) {
			fw_speed = PORT_PHY_CFG_REQ_FORCE_LINK_SPEED_100GB;
			lanes_needed = 4;
		} else if (support_pam4_spds & BNXT_LINK_PAM4_SPEED_MSK_100GB) {
			fw_speed = PORT_PHY_CFG_REQ_FORCE_PAM4_LINK_SPEED_100GB;
			sig_mode = BNXT_SIG_MODE_PAM4;
			lanes_needed = 2;
		} else if ((support_spds2 & BNXT_LINK_SPEEDS2_MSK_100GB_PAM4) &&
			   lanes != 1) {
			fw_speed = BNXT_LINK_SPEED_100GB_PAM4;
			sig_mode = BNXT_SIG_MODE_PAM4;
			lanes_needed = 2;
		} else if (support_spds2 & BNXT_LINK_SPEEDS2_MSK_100GB_PAM4_112) {
			fw_speed = BNXT_LINK_SPEED_100GB_PAM4_112;
			sig_mode = BNXT_SIG_MODE_PAM4_112;
		}
		break;
	case SPEED_200000:
		if (support_pam4_spds & BNXT_LINK_PAM4_SPEED_MSK_200GB) {
			fw_speed = PORT_PHY_CFG_REQ_FORCE_PAM4_LINK_SPEED_200GB;
			sig_mode = BNXT_SIG_MODE_PAM4;
			lanes_needed = 4;
		} else if ((support_spds2 & BNXT_LINK_SPEEDS2_MSK_200GB_PAM4) &&
			   lanes != 2) {
			fw_speed = BNXT_LINK_SPEED_200GB_PAM4;
			sig_mode = BNXT_SIG_MODE_PAM4;
			lanes_needed = 4;
		} else if (support_spds2 & BNXT_LINK_SPEEDS2_MSK_200GB_PAM4_112) {
			fw_speed = BNXT_LINK_SPEED_200GB_PAM4_112;
			sig_mode = BNXT_SIG_MODE_PAM4_112;
			lanes_needed = 2;
		}
		break;
	case SPEED_400000:
		if ((support_spds2 & BNXT_LINK_SPEEDS2_MSK_400GB_PAM4) &&
		    lanes != 4) {
			fw_speed = BNXT_LINK_SPEED_400GB_PAM4;
			sig_mode = BNXT_SIG_MODE_PAM4;
			lanes_needed = 8;
		} else if (support_spds2 & BNXT_LINK_SPEEDS2_MSK_400GB_PAM4_112) {
			fw_speed = BNXT_LINK_SPEED_400GB_PAM4_112;
			sig_mode = BNXT_SIG_MODE_PAM4_112;
			lanes_needed = 4;
		}
		break;
	}

	if (!fw_speed) {
		netdev_err(dev, "unsupported speed!\n");
		return -EINVAL;
	}

	if (lanes && lanes != lanes_needed) {
		netdev_err(dev, "unsupported number of lanes for speed\n");
		return -EINVAL;
	}

	if (link_info->req_link_speed == fw_speed &&
	    link_info->req_signal_mode == sig_mode &&
	    link_info->autoneg == 0)
		return -EALREADY;

	link_info->req_link_speed = fw_speed;
	link_info->req_signal_mode = sig_mode;
	link_info->req_duplex = BNXT_LINK_DUPLEX_FULL;
	link_info->autoneg = 0;
	link_info->advertising = 0;
	link_info->advertising_pam4 = 0;

	return 0;
}

u16 bnxt_get_fw_auto_link_speeds(const unsigned long *mode)
{
	u16 fw_speed_mask = 0;

	if (linkmode_test_bit(ETHTOOL_LINK_MODE_100baseT_Full_BIT, mode) ||
	    linkmode_test_bit(ETHTOOL_LINK_MODE_100baseT_Half_BIT, mode))
		fw_speed_mask |= BNXT_LINK_SPEED_MSK_100MB;

	if (linkmode_test_bit(ETHTOOL_LINK_MODE_1000baseT_Full_BIT, mode) ||
	    linkmode_test_bit(ETHTOOL_LINK_MODE_1000baseT_Half_BIT, mode))
		fw_speed_mask |= BNXT_LINK_SPEED_MSK_1GB;

	if (linkmode_test_bit(ETHTOOL_LINK_MODE_10000baseT_Full_BIT, mode))
		fw_speed_mask |= BNXT_LINK_SPEED_MSK_10GB;

	if (linkmode_test_bit(ETHTOOL_LINK_MODE_40000baseCR4_Full_BIT, mode))
		fw_speed_mask |= BNXT_LINK_SPEED_MSK_40GB;

	return fw_speed_mask;
}

static int bnxt_set_link_ksettings(struct net_device *dev,
			   const struct ethtool_link_ksettings *lk_ksettings)
{
	struct bnxt *bp = netdev_priv(dev);
	struct bnxt_link_info *link_info = &bp->link_info;
	const struct ethtool_link_settings *base = &lk_ksettings->base;
	bool set_pause = false;
	u32 speed, lanes = 0;
	int rc = 0;

	if (!BNXT_PHY_CFG_ABLE(bp))
		return -EOPNOTSUPP;

	mutex_lock(&bp->link_lock);
	if (base->autoneg == AUTONEG_ENABLE) {
		bnxt_set_ethtool_speeds(link_info,
					lk_ksettings->link_modes.advertising);
		link_info->autoneg |= BNXT_AUTONEG_SPEED;
		if (!link_info->advertising && !link_info->advertising_pam4) {
			link_info->advertising = link_info->support_auto_speeds;
			link_info->advertising_pam4 =
				link_info->support_pam4_auto_speeds;
		}
		/* any change to autoneg will cause link change, therefore the
		 * driver should put back the original pause setting in autoneg
		 */
		if (!(bp->phy_flags & BNXT_PHY_FL_NO_PAUSE))
			set_pause = true;
	} else {
		u8 phy_type = link_info->phy_type;

		if (phy_type == PORT_PHY_QCFG_RESP_PHY_TYPE_BASET  ||
		    phy_type == PORT_PHY_QCFG_RESP_PHY_TYPE_BASETE ||
		    link_info->media_type == PORT_PHY_QCFG_RESP_MEDIA_TYPE_TP) {
			netdev_err(dev, "10GBase-T devices must autoneg\n");
			rc = -EINVAL;
			goto set_setting_exit;
		}
		if (base->duplex == DUPLEX_HALF) {
			netdev_err(dev, "HALF DUPLEX is not supported!\n");
			rc = -EINVAL;
			goto set_setting_exit;
		}
		speed = base->speed;
		lanes = lk_ksettings->lanes;
		rc = bnxt_force_link_speed(dev, speed, lanes);
		if (rc) {
			if (rc == -EALREADY)
				rc = 0;
			goto set_setting_exit;
		}
	}

	if (netif_running(dev))
		rc = bnxt_hwrm_set_link_setting(bp, set_pause, false);

set_setting_exit:
	mutex_unlock(&bp->link_lock);
	return rc;
}

static int bnxt_get_fecparam(struct net_device *dev,
			     struct ethtool_fecparam *fec)
{
	struct bnxt *bp = netdev_priv(dev);
	struct bnxt_link_info *link_info;
	u8 active_fec;
	u16 fec_cfg;

	link_info = &bp->link_info;
	fec_cfg = link_info->fec_cfg;
	active_fec = link_info->active_fec_sig_mode &
		     PORT_PHY_QCFG_RESP_ACTIVE_FEC_MASK;
	if (fec_cfg & BNXT_FEC_NONE) {
		fec->fec = ETHTOOL_FEC_NONE;
		fec->active_fec = ETHTOOL_FEC_NONE;
		return 0;
	}
	if (fec_cfg & BNXT_FEC_AUTONEG)
		fec->fec |= ETHTOOL_FEC_AUTO;
	if (fec_cfg & BNXT_FEC_ENC_BASE_R)
		fec->fec |= ETHTOOL_FEC_BASER;
	if (fec_cfg & BNXT_FEC_ENC_RS)
		fec->fec |= ETHTOOL_FEC_RS;
	if (fec_cfg & BNXT_FEC_ENC_LLRS)
		fec->fec |= ETHTOOL_FEC_LLRS;

	switch (active_fec) {
	case PORT_PHY_QCFG_RESP_ACTIVE_FEC_FEC_CLAUSE74_ACTIVE:
		fec->active_fec |= ETHTOOL_FEC_BASER;
		break;
	case PORT_PHY_QCFG_RESP_ACTIVE_FEC_FEC_CLAUSE91_ACTIVE:
	case PORT_PHY_QCFG_RESP_ACTIVE_FEC_FEC_RS544_1XN_ACTIVE:
	case PORT_PHY_QCFG_RESP_ACTIVE_FEC_FEC_RS544_IEEE_ACTIVE:
		fec->active_fec |= ETHTOOL_FEC_RS;
		break;
	case PORT_PHY_QCFG_RESP_ACTIVE_FEC_FEC_RS272_1XN_ACTIVE:
	case PORT_PHY_QCFG_RESP_ACTIVE_FEC_FEC_RS272_IEEE_ACTIVE:
		fec->active_fec |= ETHTOOL_FEC_LLRS;
		break;
	case PORT_PHY_QCFG_RESP_ACTIVE_FEC_FEC_NONE_ACTIVE:
		fec->active_fec |= ETHTOOL_FEC_OFF;
		break;
	}
	return 0;
}

static void bnxt_get_fec_stats(struct net_device *dev,
			       struct ethtool_fec_stats *fec_stats)
{
	struct bnxt *bp = netdev_priv(dev);
	u64 *rx;

	if (BNXT_VF(bp) || !(bp->flags & BNXT_FLAG_PORT_STATS_EXT))
		return;

	rx = bp->rx_port_stats_ext.sw_stats;
	fec_stats->corrected_bits.total =
		*(rx + BNXT_RX_STATS_EXT_OFFSET(rx_corrected_bits));

	if (bp->fw_rx_stats_ext_size <= BNXT_RX_STATS_EXT_NUM_LEGACY)
		return;

	fec_stats->corrected_blocks.total =
		*(rx + BNXT_RX_STATS_EXT_OFFSET(rx_fec_corrected_blocks));
	fec_stats->uncorrectable_blocks.total =
		*(rx + BNXT_RX_STATS_EXT_OFFSET(rx_fec_uncorrectable_blocks));
}

static u32 bnxt_ethtool_forced_fec_to_fw(struct bnxt_link_info *link_info,
					 u32 fec)
{
	u32 fw_fec = PORT_PHY_CFG_REQ_FLAGS_FEC_AUTONEG_DISABLE;

	if (fec & ETHTOOL_FEC_BASER)
		fw_fec |= BNXT_FEC_BASE_R_ON(link_info);
	else if (fec & ETHTOOL_FEC_RS)
		fw_fec |= BNXT_FEC_RS_ON(link_info);
	else if (fec & ETHTOOL_FEC_LLRS)
		fw_fec |= BNXT_FEC_LLRS_ON;
	return fw_fec;
}

static int bnxt_set_fecparam(struct net_device *dev,
			     struct ethtool_fecparam *fecparam)
{
	struct hwrm_port_phy_cfg_input *req;
	struct bnxt *bp = netdev_priv(dev);
	struct bnxt_link_info *link_info;
	u32 new_cfg, fec = fecparam->fec;
	u16 fec_cfg;
	int rc;

	link_info = &bp->link_info;
	fec_cfg = link_info->fec_cfg;
	if (fec_cfg & BNXT_FEC_NONE)
		return -EOPNOTSUPP;

	if (fec & ETHTOOL_FEC_OFF) {
		new_cfg = PORT_PHY_CFG_REQ_FLAGS_FEC_AUTONEG_DISABLE |
			  BNXT_FEC_ALL_OFF(link_info);
		goto apply_fec;
	}
	if (((fec & ETHTOOL_FEC_AUTO) && !(fec_cfg & BNXT_FEC_AUTONEG_CAP)) ||
	    ((fec & ETHTOOL_FEC_RS) && !(fec_cfg & BNXT_FEC_ENC_RS_CAP)) ||
	    ((fec & ETHTOOL_FEC_LLRS) && !(fec_cfg & BNXT_FEC_ENC_LLRS_CAP)) ||
	    ((fec & ETHTOOL_FEC_BASER) && !(fec_cfg & BNXT_FEC_ENC_BASE_R_CAP)))
		return -EINVAL;

	if (fec & ETHTOOL_FEC_AUTO) {
		if (!link_info->autoneg)
			return -EINVAL;
		new_cfg = PORT_PHY_CFG_REQ_FLAGS_FEC_AUTONEG_ENABLE;
	} else {
		new_cfg = bnxt_ethtool_forced_fec_to_fw(link_info, fec);
	}

apply_fec:
	rc = hwrm_req_init(bp, req, HWRM_PORT_PHY_CFG);
	if (rc)
		return rc;
	req->flags = cpu_to_le32(new_cfg | PORT_PHY_CFG_REQ_FLAGS_RESET_PHY);
	rc = hwrm_req_send(bp, req);
	/* update current settings */
	if (!rc) {
		mutex_lock(&bp->link_lock);
		bnxt_update_link(bp, false);
		mutex_unlock(&bp->link_lock);
	}
	return rc;
}

static void bnxt_get_pauseparam(struct net_device *dev,
				struct ethtool_pauseparam *epause)
{
	struct bnxt *bp = netdev_priv(dev);
	struct bnxt_link_info *link_info = &bp->link_info;

	if (BNXT_VF(bp))
		return;
	epause->autoneg = !!(link_info->autoneg & BNXT_AUTONEG_FLOW_CTRL);
	epause->rx_pause = !!(link_info->req_flow_ctrl & BNXT_LINK_PAUSE_RX);
	epause->tx_pause = !!(link_info->req_flow_ctrl & BNXT_LINK_PAUSE_TX);
}

static void bnxt_get_pause_stats(struct net_device *dev,
				 struct ethtool_pause_stats *epstat)
{
	struct bnxt *bp = netdev_priv(dev);
	u64 *rx, *tx;

	if (BNXT_VF(bp) || !(bp->flags & BNXT_FLAG_PORT_STATS))
		return;

	rx = bp->port_stats.sw_stats;
	tx = bp->port_stats.sw_stats + BNXT_TX_PORT_STATS_BYTE_OFFSET / 8;

	epstat->rx_pause_frames = BNXT_GET_RX_PORT_STATS64(rx, rx_pause_frames);
	epstat->tx_pause_frames = BNXT_GET_TX_PORT_STATS64(tx, tx_pause_frames);
}

static int bnxt_set_pauseparam(struct net_device *dev,
			       struct ethtool_pauseparam *epause)
{
	int rc = 0;
	struct bnxt *bp = netdev_priv(dev);
	struct bnxt_link_info *link_info = &bp->link_info;

	if (!BNXT_PHY_CFG_ABLE(bp) || (bp->phy_flags & BNXT_PHY_FL_NO_PAUSE))
		return -EOPNOTSUPP;

	mutex_lock(&bp->link_lock);
	if (epause->autoneg) {
		if (!(link_info->autoneg & BNXT_AUTONEG_SPEED)) {
			rc = -EINVAL;
			goto pause_exit;
		}

		link_info->autoneg |= BNXT_AUTONEG_FLOW_CTRL;
		link_info->req_flow_ctrl = 0;
	} else {
		/* when transition from auto pause to force pause,
		 * force a link change
		 */
		if (link_info->autoneg & BNXT_AUTONEG_FLOW_CTRL)
			link_info->force_link_chng = true;
		link_info->autoneg &= ~BNXT_AUTONEG_FLOW_CTRL;
		link_info->req_flow_ctrl = 0;
	}
	if (epause->rx_pause)
		link_info->req_flow_ctrl |= BNXT_LINK_PAUSE_RX;

	if (epause->tx_pause)
		link_info->req_flow_ctrl |= BNXT_LINK_PAUSE_TX;

	if (netif_running(dev))
		rc = bnxt_hwrm_set_pause(bp);

pause_exit:
	mutex_unlock(&bp->link_lock);
	return rc;
}

static u32 bnxt_get_link(struct net_device *dev)
{
	struct bnxt *bp = netdev_priv(dev);

	/* TODO: handle MF, VF, driver close case */
	return BNXT_LINK_IS_UP(bp);
}

int bnxt_hwrm_nvm_get_dev_info(struct bnxt *bp,
			       struct hwrm_nvm_get_dev_info_output *nvm_dev_info)
{
	struct hwrm_nvm_get_dev_info_output *resp;
	struct hwrm_nvm_get_dev_info_input *req;
	int rc;

	if (BNXT_VF(bp))
		return -EOPNOTSUPP;

	rc = hwrm_req_init(bp, req, HWRM_NVM_GET_DEV_INFO);
	if (rc)
		return rc;

	resp = hwrm_req_hold(bp, req);
	rc = hwrm_req_send(bp, req);
	if (!rc)
		memcpy(nvm_dev_info, resp, sizeof(*resp));
	hwrm_req_drop(bp, req);
	return rc;
}

static void bnxt_print_admin_err(struct bnxt *bp)
{
	netdev_info(bp->dev, "PF does not have admin privileges to flash or reset the device\n");
}

int bnxt_find_nvram_item(struct net_device *dev, u16 type, u16 ordinal,
			 u16 ext, u16 *index, u32 *item_length,
			 u32 *data_length);

int bnxt_flash_nvram(struct net_device *dev, u16 dir_type,
		     u16 dir_ordinal, u16 dir_ext, u16 dir_attr,
		     u32 dir_item_len, const u8 *data,
		     size_t data_len)
{
	struct bnxt *bp = netdev_priv(dev);
	struct hwrm_nvm_write_input *req;
	int rc;

	rc = hwrm_req_init(bp, req, HWRM_NVM_WRITE);
	if (rc)
		return rc;

	if (data_len && data) {
		dma_addr_t dma_handle;
		u8 *kmem;

		kmem = hwrm_req_dma_slice(bp, req, data_len, &dma_handle);
		if (!kmem) {
			hwrm_req_drop(bp, req);
			return -ENOMEM;
		}

		req->dir_data_length = cpu_to_le32(data_len);

		memcpy(kmem, data, data_len);
		req->host_src_addr = cpu_to_le64(dma_handle);
	}

	hwrm_req_timeout(bp, req, bp->hwrm_cmd_max_timeout);
	req->dir_type = cpu_to_le16(dir_type);
	req->dir_ordinal = cpu_to_le16(dir_ordinal);
	req->dir_ext = cpu_to_le16(dir_ext);
	req->dir_attr = cpu_to_le16(dir_attr);
	req->dir_item_length = cpu_to_le32(dir_item_len);
	rc = hwrm_req_send(bp, req);

	if (rc == -EACCES)
		bnxt_print_admin_err(bp);
	return rc;
}

int bnxt_hwrm_firmware_reset(struct net_device *dev, u8 proc_type,
			     u8 self_reset, u8 flags)
{
	struct bnxt *bp = netdev_priv(dev);
	struct hwrm_fw_reset_input *req;
	int rc;

	if (!bnxt_hwrm_reset_permitted(bp)) {
		netdev_warn(bp->dev, "Reset denied by firmware, it may be inhibited by remote driver");
		return -EPERM;
	}

	rc = hwrm_req_init(bp, req, HWRM_FW_RESET);
	if (rc)
		return rc;

	req->embedded_proc_type = proc_type;
	req->selfrst_status = self_reset;
	req->flags = flags;

	if (proc_type == FW_RESET_REQ_EMBEDDED_PROC_TYPE_AP) {
		rc = hwrm_req_send_silent(bp, req);
	} else {
		rc = hwrm_req_send(bp, req);
		if (rc == -EACCES)
			bnxt_print_admin_err(bp);
	}
	return rc;
}

static int bnxt_firmware_reset(struct net_device *dev,
			       enum bnxt_nvm_directory_type dir_type)
{
	u8 self_reset = FW_RESET_REQ_SELFRST_STATUS_SELFRSTNONE;
	u8 proc_type, flags = 0;

	/* TODO: Address self-reset of APE/KONG/BONO/TANG or ungraceful reset */
	/*       (e.g. when firmware isn't already running) */
	switch (dir_type) {
	case BNX_DIR_TYPE_CHIMP_PATCH:
	case BNX_DIR_TYPE_BOOTCODE:
	case BNX_DIR_TYPE_BOOTCODE_2:
		proc_type = FW_RESET_REQ_EMBEDDED_PROC_TYPE_BOOT;
		/* Self-reset ChiMP upon next PCIe reset: */
		self_reset = FW_RESET_REQ_SELFRST_STATUS_SELFRSTPCIERST;
		break;
	case BNX_DIR_TYPE_APE_FW:
	case BNX_DIR_TYPE_APE_PATCH:
		proc_type = FW_RESET_REQ_EMBEDDED_PROC_TYPE_MGMT;
		/* Self-reset APE upon next PCIe reset: */
		self_reset = FW_RESET_REQ_SELFRST_STATUS_SELFRSTPCIERST;
		break;
	case BNX_DIR_TYPE_KONG_FW:
	case BNX_DIR_TYPE_KONG_PATCH:
		proc_type = FW_RESET_REQ_EMBEDDED_PROC_TYPE_NETCTRL;
		break;
	case BNX_DIR_TYPE_BONO_FW:
	case BNX_DIR_TYPE_BONO_PATCH:
		proc_type = FW_RESET_REQ_EMBEDDED_PROC_TYPE_ROCE;
		break;
	default:
		return -EINVAL;
	}

	return bnxt_hwrm_firmware_reset(dev, proc_type, self_reset, flags);
}

static int bnxt_firmware_reset_chip(struct net_device *dev)
{
	struct bnxt *bp = netdev_priv(dev);
	u8 flags = 0;

	if (bp->fw_cap & BNXT_FW_CAP_HOT_RESET)
		flags = FW_RESET_REQ_FLAGS_RESET_GRACEFUL;

	return bnxt_hwrm_firmware_reset(dev,
					FW_RESET_REQ_EMBEDDED_PROC_TYPE_CHIP,
					FW_RESET_REQ_SELFRST_STATUS_SELFRSTASAP,
					flags);
}

static int bnxt_firmware_reset_ap(struct net_device *dev)
{
	return bnxt_hwrm_firmware_reset(dev, FW_RESET_REQ_EMBEDDED_PROC_TYPE_AP,
					FW_RESET_REQ_SELFRST_STATUS_SELFRSTNONE,
					0);
}

static int bnxt_flash_firmware(struct net_device *dev,
			       u16 dir_type,
			       const u8 *fw_data,
			       size_t fw_size)
{
	int	rc = 0;
	u16	code_type;
	u32	stored_crc;
	u32	calculated_crc;
	struct bnxt_fw_header *header = (struct bnxt_fw_header *)fw_data;

	switch (dir_type) {
	case BNX_DIR_TYPE_BOOTCODE:
	case BNX_DIR_TYPE_BOOTCODE_2:
		code_type = CODE_BOOT;
		break;
	case BNX_DIR_TYPE_CHIMP_PATCH:
		code_type = CODE_CHIMP_PATCH;
		break;
	case BNX_DIR_TYPE_APE_FW:
		code_type = CODE_MCTP_PASSTHRU;
		break;
	case BNX_DIR_TYPE_APE_PATCH:
		code_type = CODE_APE_PATCH;
		break;
	case BNX_DIR_TYPE_KONG_FW:
		code_type = CODE_KONG_FW;
		break;
	case BNX_DIR_TYPE_KONG_PATCH:
		code_type = CODE_KONG_PATCH;
		break;
	case BNX_DIR_TYPE_BONO_FW:
		code_type = CODE_BONO_FW;
		break;
	case BNX_DIR_TYPE_BONO_PATCH:
		code_type = CODE_BONO_PATCH;
		break;
	default:
		netdev_err(dev, "Unsupported directory entry type: %u\n",
			   dir_type);
		return -EINVAL;
	}
	if (fw_size < sizeof(struct bnxt_fw_header)) {
		netdev_err(dev, "Invalid firmware file size: %u\n",
			   (unsigned int)fw_size);
		return -EINVAL;
	}
	if (header->signature != cpu_to_le32(BNXT_FIRMWARE_BIN_SIGNATURE)) {
		netdev_err(dev, "Invalid firmware signature: %08X\n",
			   le32_to_cpu(header->signature));
		return -EINVAL;
	}
	if (header->code_type != code_type) {
		netdev_err(dev, "Expected firmware type: %d, read: %d\n",
			   code_type, header->code_type);
		return -EINVAL;
	}
	if (header->device != DEVICE_CUMULUS_FAMILY) {
		netdev_err(dev, "Expected firmware device family %d, read: %d\n",
			   DEVICE_CUMULUS_FAMILY, header->device);
		return -EINVAL;
	}
	/* Confirm the CRC32 checksum of the file: */
	stored_crc = le32_to_cpu(*(__le32 *)(fw_data + fw_size -
					     sizeof(stored_crc)));
	calculated_crc = ~crc32(~0, fw_data, fw_size - sizeof(stored_crc));
	if (calculated_crc != stored_crc) {
		netdev_err(dev, "Firmware file CRC32 checksum (%08lX) does not match calculated checksum (%08lX)\n",
			   (unsigned long)stored_crc,
			   (unsigned long)calculated_crc);
		return -EINVAL;
	}
	rc = bnxt_flash_nvram(dev, dir_type, BNX_DIR_ORDINAL_FIRST,
			      0, 0, 0, fw_data, fw_size);
	if (rc == 0)	/* Firmware update successful */
		rc = bnxt_firmware_reset(dev, dir_type);

	return rc;
}

static int bnxt_flash_microcode(struct net_device *dev,
				u16 dir_type,
				const u8 *fw_data,
				size_t fw_size)
{
	struct bnxt_ucode_trailer *trailer;
	u32 calculated_crc;
	u32 stored_crc;
	int rc = 0;

	if (fw_size < sizeof(struct bnxt_ucode_trailer)) {
		netdev_err(dev, "Invalid microcode file size: %u\n",
			   (unsigned int)fw_size);
		return -EINVAL;
	}
	trailer = (struct bnxt_ucode_trailer *)(fw_data + (fw_size -
						sizeof(*trailer)));
	if (trailer->sig != cpu_to_le32(BNXT_UCODE_TRAILER_SIGNATURE)) {
		netdev_err(dev, "Invalid microcode trailer signature: %08X\n",
			   le32_to_cpu(trailer->sig));
		return -EINVAL;
	}
	if (le16_to_cpu(trailer->dir_type) != dir_type) {
		netdev_err(dev, "Expected microcode type: %d, read: %d\n",
			   dir_type, le16_to_cpu(trailer->dir_type));
		return -EINVAL;
	}
	if (le16_to_cpu(trailer->trailer_length) <
		sizeof(struct bnxt_ucode_trailer)) {
		netdev_err(dev, "Invalid microcode trailer length: %d\n",
			   le16_to_cpu(trailer->trailer_length));
		return -EINVAL;
	}

	/* Confirm the CRC32 checksum of the file: */
	stored_crc = le32_to_cpu(*(__le32 *)(fw_data + fw_size -
					     sizeof(stored_crc)));
	calculated_crc = ~crc32(~0, fw_data, fw_size - sizeof(stored_crc));
	if (calculated_crc != stored_crc) {
		netdev_err(dev,
			   "CRC32 (%08lX) does not match calculated: %08lX\n",
			   (unsigned long)stored_crc,
			   (unsigned long)calculated_crc);
		return -EINVAL;
	}
	rc = bnxt_flash_nvram(dev, dir_type, BNX_DIR_ORDINAL_FIRST,
			      0, 0, 0, fw_data, fw_size);

	return rc;
}

static bool bnxt_dir_type_is_ape_bin_format(u16 dir_type)
{
	switch (dir_type) {
	case BNX_DIR_TYPE_CHIMP_PATCH:
	case BNX_DIR_TYPE_BOOTCODE:
	case BNX_DIR_TYPE_BOOTCODE_2:
	case BNX_DIR_TYPE_APE_FW:
	case BNX_DIR_TYPE_APE_PATCH:
	case BNX_DIR_TYPE_KONG_FW:
	case BNX_DIR_TYPE_KONG_PATCH:
	case BNX_DIR_TYPE_BONO_FW:
	case BNX_DIR_TYPE_BONO_PATCH:
		return true;
	}

	return false;
}

static bool bnxt_dir_type_is_other_exec_format(u16 dir_type)
{
	switch (dir_type) {
	case BNX_DIR_TYPE_AVS:
	case BNX_DIR_TYPE_EXP_ROM_MBA:
	case BNX_DIR_TYPE_PCIE:
	case BNX_DIR_TYPE_TSCF_UCODE:
	case BNX_DIR_TYPE_EXT_PHY:
	case BNX_DIR_TYPE_CCM:
	case BNX_DIR_TYPE_ISCSI_BOOT:
	case BNX_DIR_TYPE_ISCSI_BOOT_IPV6:
	case BNX_DIR_TYPE_ISCSI_BOOT_IPV4N6:
		return true;
	}

	return false;
}

static bool bnxt_dir_type_is_executable(u16 dir_type)
{
	return bnxt_dir_type_is_ape_bin_format(dir_type) ||
		bnxt_dir_type_is_other_exec_format(dir_type);
}

static int bnxt_flash_firmware_from_file(struct net_device *dev,
					 u16 dir_type,
					 const char *filename)
{
	const struct firmware  *fw;
	int			rc;

	rc = request_firmware(&fw, filename, &dev->dev);
	if (rc != 0) {
		netdev_err(dev, "Error %d requesting firmware file: %s\n",
			   rc, filename);
		return rc;
	}
	if (bnxt_dir_type_is_ape_bin_format(dir_type))
		rc = bnxt_flash_firmware(dev, dir_type, fw->data, fw->size);
	else if (bnxt_dir_type_is_other_exec_format(dir_type))
		rc = bnxt_flash_microcode(dev, dir_type, fw->data, fw->size);
	else
		rc = bnxt_flash_nvram(dev, dir_type, BNX_DIR_ORDINAL_FIRST,
				      0, 0, 0, fw->data, fw->size);
	release_firmware(fw);
	return rc;
}

#define MSG_INTEGRITY_ERR "PKG install error : Data integrity on NVM"
#define MSG_INVALID_PKG "PKG install error : Invalid package"
#define MSG_AUTHENTICATION_ERR "PKG install error : Authentication error"
#define MSG_INVALID_DEV "PKG install error : Invalid device"
#define MSG_INTERNAL_ERR "PKG install error : Internal error"
#define MSG_NO_PKG_UPDATE_AREA_ERR "PKG update area not created in nvram"
#define MSG_NO_SPACE_ERR "PKG insufficient update area in nvram"
#define MSG_RESIZE_UPDATE_ERR "Resize UPDATE entry error"
#define MSG_ANTI_ROLLBACK_ERR "HWRM_NVM_INSTALL_UPDATE failure due to Anti-rollback detected"
#define MSG_GENERIC_FAILURE_ERR "HWRM_NVM_INSTALL_UPDATE failure"

static int nvm_update_err_to_stderr(struct net_device *dev, u8 result,
				    struct netlink_ext_ack *extack)
{
	switch (result) {
	case NVM_INSTALL_UPDATE_RESP_RESULT_INVALID_TYPE_PARAMETER:
	case NVM_INSTALL_UPDATE_RESP_RESULT_INVALID_INDEX_PARAMETER:
	case NVM_INSTALL_UPDATE_RESP_RESULT_INSTALL_DATA_ERROR:
	case NVM_INSTALL_UPDATE_RESP_RESULT_INSTALL_CHECKSUM_ERROR:
	case NVM_INSTALL_UPDATE_RESP_RESULT_ITEM_NOT_FOUND:
	case NVM_INSTALL_UPDATE_RESP_RESULT_ITEM_LOCKED:
		BNXT_NVM_ERR_MSG(dev, extack, MSG_INTEGRITY_ERR);
		return -EINVAL;
	case NVM_INSTALL_UPDATE_RESP_RESULT_INVALID_PREREQUISITE:
	case NVM_INSTALL_UPDATE_RESP_RESULT_INVALID_FILE_HEADER:
	case NVM_INSTALL_UPDATE_RESP_RESULT_INVALID_SIGNATURE:
	case NVM_INSTALL_UPDATE_RESP_RESULT_INVALID_PROP_STREAM:
	case NVM_INSTALL_UPDATE_RESP_RESULT_INVALID_PROP_LENGTH:
	case NVM_INSTALL_UPDATE_RESP_RESULT_INVALID_MANIFEST:
	case NVM_INSTALL_UPDATE_RESP_RESULT_INVALID_TRAILER:
	case NVM_INSTALL_UPDATE_RESP_RESULT_INVALID_CHECKSUM:
	case NVM_INSTALL_UPDATE_RESP_RESULT_INVALID_ITEM_CHECKSUM:
	case NVM_INSTALL_UPDATE_RESP_RESULT_INVALID_DATA_LENGTH:
	case NVM_INSTALL_UPDATE_RESP_RESULT_INVALID_DIRECTIVE:
	case NVM_INSTALL_UPDATE_RESP_RESULT_DUPLICATE_ITEM:
	case NVM_INSTALL_UPDATE_RESP_RESULT_ZERO_LENGTH_ITEM:
		BNXT_NVM_ERR_MSG(dev, extack, MSG_INVALID_PKG);
		return -ENOPKG;
	case NVM_INSTALL_UPDATE_RESP_RESULT_INSTALL_AUTHENTICATION_ERROR:
		BNXT_NVM_ERR_MSG(dev, extack, MSG_AUTHENTICATION_ERR);
		return -EPERM;
	case NVM_INSTALL_UPDATE_RESP_RESULT_UNSUPPORTED_CHIP_REV:
	case NVM_INSTALL_UPDATE_RESP_RESULT_UNSUPPORTED_DEVICE_ID:
	case NVM_INSTALL_UPDATE_RESP_RESULT_UNSUPPORTED_SUBSYS_VENDOR:
	case NVM_INSTALL_UPDATE_RESP_RESULT_UNSUPPORTED_SUBSYS_ID:
	case NVM_INSTALL_UPDATE_RESP_RESULT_UNSUPPORTED_PLATFORM:
		BNXT_NVM_ERR_MSG(dev, extack, MSG_INVALID_DEV);
		return -EOPNOTSUPP;
	default:
		BNXT_NVM_ERR_MSG(dev, extack, MSG_INTERNAL_ERR);
		return -EIO;
	}
}

#define BNXT_PKG_DMA_SIZE	0x40000
#define BNXT_NVM_MORE_FLAG	(cpu_to_le16(NVM_MODIFY_REQ_FLAGS_BATCH_MODE))
#define BNXT_NVM_LAST_FLAG	(cpu_to_le16(NVM_MODIFY_REQ_FLAGS_BATCH_LAST))

static int bnxt_resize_update_entry(struct net_device *dev, size_t fw_size,
				    struct netlink_ext_ack *extack)
{
	u32 item_len;
	int rc;

	rc = bnxt_find_nvram_item(dev, BNX_DIR_TYPE_UPDATE,
				  BNX_DIR_ORDINAL_FIRST, BNX_DIR_EXT_NONE, NULL,
				  &item_len, NULL);
	if (rc) {
		BNXT_NVM_ERR_MSG(dev, extack, MSG_NO_PKG_UPDATE_AREA_ERR);
		return rc;
	}

	if (fw_size > item_len) {
		rc = bnxt_flash_nvram(dev, BNX_DIR_TYPE_UPDATE,
				      BNX_DIR_ORDINAL_FIRST, 0, 1,
				      round_up(fw_size, 4096), NULL, 0);
		if (rc) {
			BNXT_NVM_ERR_MSG(dev, extack, MSG_RESIZE_UPDATE_ERR);
			return rc;
		}
	}
	return 0;
}

int bnxt_flash_package_from_fw_obj(struct net_device *dev, const struct firmware *fw,
				   u32 install_type, struct netlink_ext_ack *extack)
{
	struct hwrm_nvm_install_update_input *install;
	struct hwrm_nvm_install_update_output *resp;
	struct hwrm_nvm_modify_input *modify;
	struct bnxt *bp = netdev_priv(dev);
	bool defrag_attempted = false;
	dma_addr_t dma_handle;
	u8 *kmem = NULL;
	u32 modify_len;
	u32 item_len;
	u8 cmd_err;
	u16 index;
	int rc;

	/* resize before flashing larger image than available space */
	rc = bnxt_resize_update_entry(dev, fw->size, extack);
	if (rc)
		return rc;

	bnxt_hwrm_fw_set_time(bp);

	rc = hwrm_req_init(bp, modify, HWRM_NVM_MODIFY);
	if (rc)
		return rc;

	/* Try allocating a large DMA buffer first.  Older fw will
	 * cause excessive NVRAM erases when using small blocks.
	 */
	modify_len = roundup_pow_of_two(fw->size);
	modify_len = min_t(u32, modify_len, BNXT_PKG_DMA_SIZE);
	while (1) {
		kmem = hwrm_req_dma_slice(bp, modify, modify_len, &dma_handle);
		if (!kmem && modify_len > PAGE_SIZE)
			modify_len /= 2;
		else
			break;
	}
	if (!kmem) {
		hwrm_req_drop(bp, modify);
		return -ENOMEM;
	}

	rc = hwrm_req_init(bp, install, HWRM_NVM_INSTALL_UPDATE);
	if (rc) {
		hwrm_req_drop(bp, modify);
		return rc;
	}

	hwrm_req_timeout(bp, modify, bp->hwrm_cmd_max_timeout);
	hwrm_req_timeout(bp, install, bp->hwrm_cmd_max_timeout);

	hwrm_req_hold(bp, modify);
	modify->host_src_addr = cpu_to_le64(dma_handle);

	resp = hwrm_req_hold(bp, install);
	if ((install_type & 0xffff) == 0)
		install_type >>= 16;
	install->install_type = cpu_to_le32(install_type);

	do {
		u32 copied = 0, len = modify_len;

		rc = bnxt_find_nvram_item(dev, BNX_DIR_TYPE_UPDATE,
					  BNX_DIR_ORDINAL_FIRST,
					  BNX_DIR_EXT_NONE,
					  &index, &item_len, NULL);
		if (rc) {
			BNXT_NVM_ERR_MSG(dev, extack, MSG_NO_PKG_UPDATE_AREA_ERR);
			break;
		}
		if (fw->size > item_len) {
			BNXT_NVM_ERR_MSG(dev, extack, MSG_NO_SPACE_ERR);
			rc = -EFBIG;
			break;
		}

		modify->dir_idx = cpu_to_le16(index);

		if (fw->size > modify_len)
			modify->flags = BNXT_NVM_MORE_FLAG;
		while (copied < fw->size) {
			u32 balance = fw->size - copied;

			if (balance <= modify_len) {
				len = balance;
				if (copied)
					modify->flags |= BNXT_NVM_LAST_FLAG;
			}
			memcpy(kmem, fw->data + copied, len);
			modify->len = cpu_to_le32(len);
			modify->offset = cpu_to_le32(copied);
			rc = hwrm_req_send(bp, modify);
			if (rc)
				goto pkg_abort;
			copied += len;
		}

		rc = hwrm_req_send_silent(bp, install);
		if (!rc)
			break;

		if (defrag_attempted) {
			/* We have tried to defragment already in the previous
			 * iteration. Return with the result for INSTALL_UPDATE
			 */
			break;
		}

		cmd_err = ((struct hwrm_err_output *)resp)->cmd_err;

		switch (cmd_err) {
		case NVM_INSTALL_UPDATE_CMD_ERR_CODE_ANTI_ROLLBACK:
			BNXT_NVM_ERR_MSG(dev, extack, MSG_ANTI_ROLLBACK_ERR);
			rc = -EALREADY;
			break;
		case NVM_INSTALL_UPDATE_CMD_ERR_CODE_FRAG_ERR:
			install->flags =
				cpu_to_le16(NVM_INSTALL_UPDATE_REQ_FLAGS_ALLOWED_TO_DEFRAG);

			rc = hwrm_req_send_silent(bp, install);
			if (!rc)
				break;

			cmd_err = ((struct hwrm_err_output *)resp)->cmd_err;

			if (cmd_err == NVM_INSTALL_UPDATE_CMD_ERR_CODE_NO_SPACE) {
				/* FW has cleared NVM area, driver will create
				 * UPDATE directory and try the flash again
				 */
				defrag_attempted = true;
				install->flags = 0;
				rc = bnxt_flash_nvram(bp->dev,
						      BNX_DIR_TYPE_UPDATE,
						      BNX_DIR_ORDINAL_FIRST,
						      0, 0, item_len, NULL, 0);
				if (!rc)
					break;
			}
			fallthrough;
		default:
			BNXT_NVM_ERR_MSG(dev, extack, MSG_GENERIC_FAILURE_ERR);
		}
	} while (defrag_attempted && !rc);

pkg_abort:
	hwrm_req_drop(bp, modify);
	hwrm_req_drop(bp, install);

	if (resp->result) {
		netdev_err(dev, "PKG install error = %d, problem_item = %d\n",
			   (s8)resp->result, (int)resp->problem_item);
		rc = nvm_update_err_to_stderr(dev, resp->result, extack);
	}
	if (rc == -EACCES)
		bnxt_print_admin_err(bp);
	return rc;
}

static int bnxt_flash_package_from_file(struct net_device *dev, const char *filename,
					u32 install_type, struct netlink_ext_ack *extack)
{
	const struct firmware *fw;
	int rc;

	rc = request_firmware(&fw, filename, &dev->dev);
	if (rc != 0) {
		netdev_err(dev, "PKG error %d requesting file: %s\n",
			   rc, filename);
		return rc;
	}

	rc = bnxt_flash_package_from_fw_obj(dev, fw, install_type, extack);

	release_firmware(fw);

	return rc;
}

static int bnxt_flash_device(struct net_device *dev,
			     struct ethtool_flash *flash)
{
	if (!BNXT_PF((struct bnxt *)netdev_priv(dev))) {
		netdev_err(dev, "flashdev not supported from a virtual function\n");
		return -EINVAL;
	}

	if (flash->region == ETHTOOL_FLASH_ALL_REGIONS ||
	    flash->region > 0xffff)
		return bnxt_flash_package_from_file(dev, flash->data,
						    flash->region, NULL);

	return bnxt_flash_firmware_from_file(dev, flash->region, flash->data);
}

static int nvm_get_dir_info(struct net_device *dev, u32 *entries, u32 *length)
{
	struct hwrm_nvm_get_dir_info_output *output;
	struct hwrm_nvm_get_dir_info_input *req;
	struct bnxt *bp = netdev_priv(dev);
	int rc;

	rc = hwrm_req_init(bp, req, HWRM_NVM_GET_DIR_INFO);
	if (rc)
		return rc;

	output = hwrm_req_hold(bp, req);
	rc = hwrm_req_send(bp, req);
	if (!rc) {
		*entries = le32_to_cpu(output->entries);
		*length = le32_to_cpu(output->entry_length);
	}
	hwrm_req_drop(bp, req);
	return rc;
}

static int bnxt_get_eeprom_len(struct net_device *dev)
{
	struct bnxt *bp = netdev_priv(dev);

	if (BNXT_VF(bp))
		return 0;

	/* The -1 return value allows the entire 32-bit range of offsets to be
	 * passed via the ethtool command-line utility.
	 */
	return -1;
}

static int bnxt_get_nvram_directory(struct net_device *dev, u32 len, u8 *data)
{
	struct bnxt *bp = netdev_priv(dev);
	int rc;
	u32 dir_entries;
	u32 entry_length;
	u8 *buf;
	size_t buflen;
	dma_addr_t dma_handle;
	struct hwrm_nvm_get_dir_entries_input *req;

	rc = nvm_get_dir_info(dev, &dir_entries, &entry_length);
	if (rc != 0)
		return rc;

	if (!dir_entries || !entry_length)
		return -EIO;

	/* Insert 2 bytes of directory info (count and size of entries) */
	if (len < 2)
		return -EINVAL;

	*data++ = dir_entries;
	*data++ = entry_length;
	len -= 2;
	memset(data, 0xff, len);

	rc = hwrm_req_init(bp, req, HWRM_NVM_GET_DIR_ENTRIES);
	if (rc)
		return rc;

	buflen = mul_u32_u32(dir_entries, entry_length);
	buf = hwrm_req_dma_slice(bp, req, buflen, &dma_handle);
	if (!buf) {
		hwrm_req_drop(bp, req);
		return -ENOMEM;
	}
	req->host_dest_addr = cpu_to_le64(dma_handle);

	hwrm_req_hold(bp, req); /* hold the slice */
	rc = hwrm_req_send(bp, req);
	if (rc == 0)
		memcpy(data, buf, len > buflen ? buflen : len);
	hwrm_req_drop(bp, req);
	return rc;
}

int bnxt_get_nvram_item(struct net_device *dev, u32 index, u32 offset,
			u32 length, u8 *data)
{
	struct bnxt *bp = netdev_priv(dev);
	int rc;
	u8 *buf;
	dma_addr_t dma_handle;
	struct hwrm_nvm_read_input *req;

	if (!length)
		return -EINVAL;

	rc = hwrm_req_init(bp, req, HWRM_NVM_READ);
	if (rc)
		return rc;

	buf = hwrm_req_dma_slice(bp, req, length, &dma_handle);
	if (!buf) {
		hwrm_req_drop(bp, req);
		return -ENOMEM;
	}

	req->host_dest_addr = cpu_to_le64(dma_handle);
	req->dir_idx = cpu_to_le16(index);
	req->offset = cpu_to_le32(offset);
	req->len = cpu_to_le32(length);

	hwrm_req_hold(bp, req); /* hold the slice */
	rc = hwrm_req_send(bp, req);
	if (rc == 0)
		memcpy(data, buf, length);
	hwrm_req_drop(bp, req);
	return rc;
}

int bnxt_find_nvram_item(struct net_device *dev, u16 type, u16 ordinal,
			 u16 ext, u16 *index, u32 *item_length,
			 u32 *data_length)
{
	struct hwrm_nvm_find_dir_entry_output *output;
	struct hwrm_nvm_find_dir_entry_input *req;
	struct bnxt *bp = netdev_priv(dev);
	int rc;

	rc = hwrm_req_init(bp, req, HWRM_NVM_FIND_DIR_ENTRY);
	if (rc)
		return rc;

	req->enables = 0;
	req->dir_idx = 0;
	req->dir_type = cpu_to_le16(type);
	req->dir_ordinal = cpu_to_le16(ordinal);
	req->dir_ext = cpu_to_le16(ext);
	req->opt_ordinal = NVM_FIND_DIR_ENTRY_REQ_OPT_ORDINAL_EQ;
	output = hwrm_req_hold(bp, req);
	rc = hwrm_req_send_silent(bp, req);
	if (rc == 0) {
		if (index)
			*index = le16_to_cpu(output->dir_idx);
		if (item_length)
			*item_length = le32_to_cpu(output->dir_item_length);
		if (data_length)
			*data_length = le32_to_cpu(output->dir_data_length);
	}
	hwrm_req_drop(bp, req);
	return rc;
}

static char *bnxt_parse_pkglog(int desired_field, u8 *data, size_t datalen)
{
	char	*retval = NULL;
	char	*p;
	char	*value;
	int	field = 0;

	if (datalen < 1)
		return NULL;
	/* null-terminate the log data (removing last '\n'): */
	data[datalen - 1] = 0;
	for (p = data; *p != 0; p++) {
		field = 0;
		retval = NULL;
		while (*p != 0 && *p != '\n') {
			value = p;
			while (*p != 0 && *p != '\t' && *p != '\n')
				p++;
			if (field == desired_field)
				retval = value;
			if (*p != '\t')
				break;
			*p = 0;
			field++;
			p++;
		}
		if (*p == 0)
			break;
		*p = 0;
	}
	return retval;
}

int bnxt_get_pkginfo(struct net_device *dev, char *ver, int size)
{
	struct bnxt *bp = netdev_priv(dev);
	u16 index = 0;
	char *pkgver;
	u32 pkglen;
	u8 *pkgbuf;
	int rc;

	rc = bnxt_find_nvram_item(dev, BNX_DIR_TYPE_PKG_LOG,
				  BNX_DIR_ORDINAL_FIRST, BNX_DIR_EXT_NONE,
				  &index, NULL, &pkglen);
	if (rc)
		return rc;

	pkgbuf = kzalloc(pkglen, GFP_KERNEL);
	if (!pkgbuf) {
		dev_err(&bp->pdev->dev, "Unable to allocate memory for pkg version, length = %u\n",
			pkglen);
		return -ENOMEM;
	}

	rc = bnxt_get_nvram_item(dev, index, 0, pkglen, pkgbuf);
	if (rc)
		goto err;

	pkgver = bnxt_parse_pkglog(BNX_PKG_LOG_FIELD_IDX_PKG_VERSION, pkgbuf,
				   pkglen);
	if (pkgver && *pkgver != 0 && isdigit(*pkgver))
		strscpy(ver, pkgver, size);
	else
		rc = -ENOENT;

err:
	kfree(pkgbuf);

	return rc;
}

static void bnxt_get_pkgver(struct net_device *dev)
{
	struct bnxt *bp = netdev_priv(dev);
	char buf[FW_VER_STR_LEN - 5];
	int len;

	if (!bnxt_get_pkginfo(dev, buf, sizeof(buf))) {
		len = strlen(bp->fw_ver_str);
		snprintf(bp->fw_ver_str + len, FW_VER_STR_LEN - len,
			 "/pkg %s", buf);
	}
}

static int bnxt_get_eeprom(struct net_device *dev,
			   struct ethtool_eeprom *eeprom,
			   u8 *data)
{
	u32 index;
	u32 offset;

	if (eeprom->offset == 0) /* special offset value to get directory */
		return bnxt_get_nvram_directory(dev, eeprom->len, data);

	index = eeprom->offset >> 24;
	offset = eeprom->offset & 0xffffff;

	if (index == 0) {
		netdev_err(dev, "unsupported index value: %d\n", index);
		return -EINVAL;
	}

	return bnxt_get_nvram_item(dev, index - 1, offset, eeprom->len, data);
}

static int bnxt_erase_nvram_directory(struct net_device *dev, u8 index)
{
	struct hwrm_nvm_erase_dir_entry_input *req;
	struct bnxt *bp = netdev_priv(dev);
	int rc;

	rc = hwrm_req_init(bp, req, HWRM_NVM_ERASE_DIR_ENTRY);
	if (rc)
		return rc;

	req->dir_idx = cpu_to_le16(index);
	return hwrm_req_send(bp, req);
}

static int bnxt_set_eeprom(struct net_device *dev,
			   struct ethtool_eeprom *eeprom,
			   u8 *data)
{
	struct bnxt *bp = netdev_priv(dev);
	u8 index, dir_op;
	u16 type, ext, ordinal, attr;

	if (!BNXT_PF(bp)) {
		netdev_err(dev, "NVM write not supported from a virtual function\n");
		return -EINVAL;
	}

	type = eeprom->magic >> 16;

	if (type == 0xffff) { /* special value for directory operations */
		index = eeprom->magic & 0xff;
		dir_op = eeprom->magic >> 8;
		if (index == 0)
			return -EINVAL;
		switch (dir_op) {
		case 0x0e: /* erase */
			if (eeprom->offset != ~eeprom->magic)
				return -EINVAL;
			return bnxt_erase_nvram_directory(dev, index - 1);
		default:
			return -EINVAL;
		}
	}

	/* Create or re-write an NVM item: */
	if (bnxt_dir_type_is_executable(type))
		return -EOPNOTSUPP;
	ext = eeprom->magic & 0xffff;
	ordinal = eeprom->offset >> 16;
	attr = eeprom->offset & 0xffff;

	return bnxt_flash_nvram(dev, type, ordinal, ext, attr, 0, data,
				eeprom->len);
}

static int bnxt_set_eee(struct net_device *dev, struct ethtool_keee *edata)
{
	__ETHTOOL_DECLARE_LINK_MODE_MASK(advertising);
	__ETHTOOL_DECLARE_LINK_MODE_MASK(tmp);
	struct bnxt *bp = netdev_priv(dev);
	struct ethtool_keee *eee = &bp->eee;
	struct bnxt_link_info *link_info = &bp->link_info;
	int rc = 0;

	if (!BNXT_PHY_CFG_ABLE(bp))
		return -EOPNOTSUPP;

	if (!(bp->phy_flags & BNXT_PHY_FL_EEE_CAP))
		return -EOPNOTSUPP;

	mutex_lock(&bp->link_lock);
	_bnxt_fw_to_linkmode(advertising, link_info->advertising);
	if (!edata->eee_enabled)
		goto eee_ok;

	if (!(link_info->autoneg & BNXT_AUTONEG_SPEED)) {
		netdev_warn(dev, "EEE requires autoneg\n");
		rc = -EINVAL;
		goto eee_exit;
	}
	if (edata->tx_lpi_enabled) {
		if (bp->lpi_tmr_hi && (edata->tx_lpi_timer > bp->lpi_tmr_hi ||
				       edata->tx_lpi_timer < bp->lpi_tmr_lo)) {
			netdev_warn(dev, "Valid LPI timer range is %d and %d microsecs\n",
				    bp->lpi_tmr_lo, bp->lpi_tmr_hi);
			rc = -EINVAL;
			goto eee_exit;
		} else if (!bp->lpi_tmr_hi) {
			edata->tx_lpi_timer = eee->tx_lpi_timer;
		}
	}
	if (linkmode_empty(edata->advertised)) {
		linkmode_and(edata->advertised, advertising, eee->supported);
	} else if (linkmode_andnot(tmp, edata->advertised, advertising)) {
		netdev_warn(dev, "EEE advertised must be a subset of autoneg advertised speeds\n");
		rc = -EINVAL;
		goto eee_exit;
	}

	linkmode_copy(eee->advertised, edata->advertised);
	eee->tx_lpi_enabled = edata->tx_lpi_enabled;
	eee->tx_lpi_timer = edata->tx_lpi_timer;
eee_ok:
	eee->eee_enabled = edata->eee_enabled;

	if (netif_running(dev))
		rc = bnxt_hwrm_set_link_setting(bp, false, true);

eee_exit:
	mutex_unlock(&bp->link_lock);
	return rc;
}

static int bnxt_get_eee(struct net_device *dev, struct ethtool_keee *edata)
{
	struct bnxt *bp = netdev_priv(dev);

	if (!(bp->phy_flags & BNXT_PHY_FL_EEE_CAP))
		return -EOPNOTSUPP;

	*edata = bp->eee;
	if (!bp->eee.eee_enabled) {
		/* Preserve tx_lpi_timer so that the last value will be used
		 * by default when it is re-enabled.
		 */
		linkmode_zero(edata->advertised);
		edata->tx_lpi_enabled = 0;
	}

	if (!bp->eee.eee_active)
		linkmode_zero(edata->lp_advertised);

	return 0;
}

static int bnxt_set_tunable(struct net_device *dev,
			    const struct ethtool_tunable *tuna,
			    const void *data)
{
	struct bnxt *bp = netdev_priv(dev);
	u32 rx_copybreak;

	switch (tuna->id) {
	case ETHTOOL_RX_COPYBREAK:
		rx_copybreak = *(u32 *)data;
		if (rx_copybreak > BNXT_MAX_RX_COPYBREAK)
			return -ERANGE;
		if (rx_copybreak != bp->rx_copybreak) {
			if (netif_running(dev))
				return -EBUSY;
			bp->rx_copybreak = rx_copybreak;
		}
		return 0;
	default:
		return -EOPNOTSUPP;
	}
}

static int bnxt_get_tunable(struct net_device *dev,
			    const struct ethtool_tunable *tuna, void *data)
{
	struct bnxt *bp = netdev_priv(dev);

	switch (tuna->id) {
	case ETHTOOL_RX_COPYBREAK:
		*(u32 *)data = bp->rx_copybreak;
		break;
	default:
		return -EOPNOTSUPP;
	}

	return 0;
}

static int bnxt_read_sfp_module_eeprom_info(struct bnxt *bp, u16 i2c_addr,
					    u16 page_number, u8 bank,
					    u16 start_addr, u16 data_length,
					    u8 *buf)
{
	struct hwrm_port_phy_i2c_read_output *output;
	struct hwrm_port_phy_i2c_read_input *req;
	int rc, byte_offset = 0;

	rc = hwrm_req_init(bp, req, HWRM_PORT_PHY_I2C_READ);
	if (rc)
		return rc;

	output = hwrm_req_hold(bp, req);
	req->i2c_slave_addr = i2c_addr;
	req->page_number = cpu_to_le16(page_number);
	req->port_id = cpu_to_le16(bp->pf.port_id);
	do {
		u16 xfer_size;

		xfer_size = min_t(u16, data_length, BNXT_MAX_PHY_I2C_RESP_SIZE);
		data_length -= xfer_size;
		req->page_offset = cpu_to_le16(start_addr + byte_offset);
		req->data_length = xfer_size;
		req->enables =
			cpu_to_le32((start_addr + byte_offset ?
				     PORT_PHY_I2C_READ_REQ_ENABLES_PAGE_OFFSET :
				     0) |
				    (bank ?
				     PORT_PHY_I2C_READ_REQ_ENABLES_BANK_NUMBER :
				     0));
		rc = hwrm_req_send(bp, req);
		if (!rc)
			memcpy(buf + byte_offset, output->data, xfer_size);
		byte_offset += xfer_size;
	} while (!rc && data_length > 0);
	hwrm_req_drop(bp, req);

	return rc;
}

static int bnxt_get_module_info(struct net_device *dev,
				struct ethtool_modinfo *modinfo)
{
	u8 data[SFF_DIAG_SUPPORT_OFFSET + 1];
	struct bnxt *bp = netdev_priv(dev);
	int rc;

	if (BNXT_VF(bp) && !BNXT_VF_IS_TRUSTED(bp))
		return -EPERM;

	/* No point in going further if phy status indicates
	 * module is not inserted or if it is powered down or
	 * if it is of type 10GBase-T
	 */
	if (bp->link_info.module_status >
		PORT_PHY_QCFG_RESP_MODULE_STATUS_WARNINGMSG)
		return -EOPNOTSUPP;

	/* This feature is not supported in older firmware versions */
	if (bp->hwrm_spec_code < 0x10202)
		return -EOPNOTSUPP;

	rc = bnxt_read_sfp_module_eeprom_info(bp, I2C_DEV_ADDR_A0, 0, 0, 0,
					      SFF_DIAG_SUPPORT_OFFSET + 1,
					      data);
	if (!rc) {
		u8 module_id = data[0];
		u8 diag_supported = data[SFF_DIAG_SUPPORT_OFFSET];

		switch (module_id) {
		case SFF_MODULE_ID_SFP:
			modinfo->type = ETH_MODULE_SFF_8472;
			modinfo->eeprom_len = ETH_MODULE_SFF_8472_LEN;
			if (!diag_supported)
				modinfo->eeprom_len = ETH_MODULE_SFF_8436_LEN;
			break;
		case SFF_MODULE_ID_QSFP:
		case SFF_MODULE_ID_QSFP_PLUS:
			modinfo->type = ETH_MODULE_SFF_8436;
			modinfo->eeprom_len = ETH_MODULE_SFF_8436_LEN;
			break;
		case SFF_MODULE_ID_QSFP28:
			modinfo->type = ETH_MODULE_SFF_8636;
			modinfo->eeprom_len = ETH_MODULE_SFF_8636_LEN;
			break;
		default:
			rc = -EOPNOTSUPP;
			break;
		}
	}
	return rc;
}

static int bnxt_get_module_eeprom(struct net_device *dev,
				  struct ethtool_eeprom *eeprom,
				  u8 *data)
{
	struct bnxt *bp = netdev_priv(dev);
	u16  start = eeprom->offset, length = eeprom->len;
	int rc = 0;

	if (BNXT_VF(bp) && !BNXT_VF_IS_TRUSTED(bp))
		return -EPERM;

	memset(data, 0, eeprom->len);

	/* Read A0 portion of the EEPROM */
	if (start < ETH_MODULE_SFF_8436_LEN) {
		if (start + eeprom->len > ETH_MODULE_SFF_8436_LEN)
			length = ETH_MODULE_SFF_8436_LEN - start;
		rc = bnxt_read_sfp_module_eeprom_info(bp, I2C_DEV_ADDR_A0, 0, 0,
						      start, length, data);
		if (rc)
			return rc;
		start += length;
		data += length;
		length = eeprom->len - length;
	}

	/* Read A2 portion of the EEPROM */
	if (length) {
		start -= ETH_MODULE_SFF_8436_LEN;
		rc = bnxt_read_sfp_module_eeprom_info(bp, I2C_DEV_ADDR_A2, 0, 0,
						      start, length, data);
	}
	return rc;
}

static int bnxt_get_module_status(struct bnxt *bp, struct netlink_ext_ack *extack)
{
	if (bp->link_info.module_status <=
	    PORT_PHY_QCFG_RESP_MODULE_STATUS_WARNINGMSG)
		return 0;

	switch (bp->link_info.module_status) {
	case PORT_PHY_QCFG_RESP_MODULE_STATUS_PWRDOWN:
		NL_SET_ERR_MSG_MOD(extack, "Transceiver module is powering down");
		break;
	case PORT_PHY_QCFG_RESP_MODULE_STATUS_NOTINSERTED:
		NL_SET_ERR_MSG_MOD(extack, "Transceiver module not inserted");
		break;
	case PORT_PHY_QCFG_RESP_MODULE_STATUS_CURRENTFAULT:
		NL_SET_ERR_MSG_MOD(extack, "Transceiver module disabled due to current fault");
		break;
	default:
		NL_SET_ERR_MSG_MOD(extack, "Unknown error");
		break;
	}
	return -EINVAL;
}

static int
bnxt_mod_eeprom_by_page_precheck(struct bnxt *bp,
				 const struct ethtool_module_eeprom *page_data,
				 struct netlink_ext_ack *extack)
{
	int rc;

	if (BNXT_VF(bp) && !BNXT_VF_IS_TRUSTED(bp)) {
		NL_SET_ERR_MSG_MOD(extack,
<<<<<<< HEAD
				   "Module read not permitted on untrusted VF");
=======
				   "Module read/write not permitted on untrusted VF");
>>>>>>> e8a457b7
		return -EPERM;
	}

	rc = bnxt_get_module_status(bp, extack);
	if (rc)
		return rc;

	if (bp->hwrm_spec_code < 0x10202) {
		NL_SET_ERR_MSG_MOD(extack, "Firmware version too old");
		return -EINVAL;
	}

	if (page_data->bank && !(bp->phy_flags & BNXT_PHY_FL_BANK_SEL)) {
		NL_SET_ERR_MSG_MOD(extack, "Firmware not capable for bank selection");
		return -EINVAL;
	}
	return 0;
}

static int bnxt_get_module_eeprom_by_page(struct net_device *dev,
					  const struct ethtool_module_eeprom *page_data,
					  struct netlink_ext_ack *extack)
{
	struct bnxt *bp = netdev_priv(dev);
	int rc;

	rc = bnxt_mod_eeprom_by_page_precheck(bp, page_data, extack);
	if (rc)
		return rc;

	rc = bnxt_read_sfp_module_eeprom_info(bp, page_data->i2c_address << 1,
					      page_data->page, page_data->bank,
					      page_data->offset,
					      page_data->length,
					      page_data->data);
	if (rc) {
		NL_SET_ERR_MSG_MOD(extack, "Module`s eeprom read failed");
		return rc;
	}
	return page_data->length;
}

static int bnxt_write_sfp_module_eeprom_info(struct bnxt *bp,
					     const struct ethtool_module_eeprom *page)
{
	struct hwrm_port_phy_i2c_write_input *req;
	int bytes_written = 0;
	int rc;

	rc = hwrm_req_init(bp, req, HWRM_PORT_PHY_I2C_WRITE);
	if (rc)
		return rc;

	hwrm_req_hold(bp, req);
	req->i2c_slave_addr = page->i2c_address << 1;
	req->page_number = cpu_to_le16(page->page);
	req->bank_number = page->bank;
	req->port_id = cpu_to_le16(bp->pf.port_id);
	req->enables = cpu_to_le32(PORT_PHY_I2C_WRITE_REQ_ENABLES_PAGE_OFFSET |
				   PORT_PHY_I2C_WRITE_REQ_ENABLES_BANK_NUMBER);

	while (bytes_written < page->length) {
		u16 xfer_size;

		xfer_size = min_t(u16, page->length - bytes_written,
				  BNXT_MAX_PHY_I2C_RESP_SIZE);
		req->page_offset = cpu_to_le16(page->offset + bytes_written);
		req->data_length = xfer_size;
		memcpy(req->data, page->data + bytes_written, xfer_size);
		rc = hwrm_req_send(bp, req);
		if (rc)
			break;
		bytes_written += xfer_size;
	}

	hwrm_req_drop(bp, req);
	return rc;
}

static int bnxt_set_module_eeprom_by_page(struct net_device *dev,
					  const struct ethtool_module_eeprom *page_data,
					  struct netlink_ext_ack *extack)
{
	struct bnxt *bp = netdev_priv(dev);
	int rc;

	rc = bnxt_mod_eeprom_by_page_precheck(bp, page_data, extack);
	if (rc)
		return rc;

	rc = bnxt_write_sfp_module_eeprom_info(bp, page_data);
	if (rc) {
		NL_SET_ERR_MSG_MOD(extack, "Module`s eeprom write failed");
		return rc;
	}
	return page_data->length;
}

static int bnxt_nway_reset(struct net_device *dev)
{
	int rc = 0;

	struct bnxt *bp = netdev_priv(dev);
	struct bnxt_link_info *link_info = &bp->link_info;

	if (!BNXT_PHY_CFG_ABLE(bp))
		return -EOPNOTSUPP;

	if (!(link_info->autoneg & BNXT_AUTONEG_SPEED))
		return -EINVAL;

	if (netif_running(dev))
		rc = bnxt_hwrm_set_link_setting(bp, true, false);

	return rc;
}

static int bnxt_set_phys_id(struct net_device *dev,
			    enum ethtool_phys_id_state state)
{
	struct hwrm_port_led_cfg_input *req;
	struct bnxt *bp = netdev_priv(dev);
	struct bnxt_pf_info *pf = &bp->pf;
	struct bnxt_led_cfg *led_cfg;
	u8 led_state;
	__le16 duration;
	int rc, i;

	if (!bp->num_leds || BNXT_VF(bp))
		return -EOPNOTSUPP;

	if (state == ETHTOOL_ID_ACTIVE) {
		led_state = PORT_LED_CFG_REQ_LED0_STATE_BLINKALT;
		duration = cpu_to_le16(500);
	} else if (state == ETHTOOL_ID_INACTIVE) {
		led_state = PORT_LED_CFG_REQ_LED1_STATE_DEFAULT;
		duration = cpu_to_le16(0);
	} else {
		return -EINVAL;
	}
	rc = hwrm_req_init(bp, req, HWRM_PORT_LED_CFG);
	if (rc)
		return rc;

	req->port_id = cpu_to_le16(pf->port_id);
	req->num_leds = bp->num_leds;
	led_cfg = (struct bnxt_led_cfg *)&req->led0_id;
	for (i = 0; i < bp->num_leds; i++, led_cfg++) {
		req->enables |= BNXT_LED_DFLT_ENABLES(i);
		led_cfg->led_id = bp->leds[i].led_id;
		led_cfg->led_state = led_state;
		led_cfg->led_blink_on = duration;
		led_cfg->led_blink_off = duration;
		led_cfg->led_group_id = bp->leds[i].led_group_id;
	}
	return hwrm_req_send(bp, req);
}

static int bnxt_hwrm_selftest_irq(struct bnxt *bp, u16 cmpl_ring)
{
	struct hwrm_selftest_irq_input *req;
	int rc;

	rc = hwrm_req_init(bp, req, HWRM_SELFTEST_IRQ);
	if (rc)
		return rc;

	req->cmpl_ring = cpu_to_le16(cmpl_ring);
	return hwrm_req_send(bp, req);
}

static int bnxt_test_irq(struct bnxt *bp)
{
	int i;

	for (i = 0; i < bp->cp_nr_rings; i++) {
		u16 cmpl_ring = bp->grp_info[i].cp_fw_ring_id;
		int rc;

		rc = bnxt_hwrm_selftest_irq(bp, cmpl_ring);
		if (rc)
			return rc;
	}
	return 0;
}

static int bnxt_hwrm_mac_loopback(struct bnxt *bp, bool enable)
{
	struct hwrm_port_mac_cfg_input *req;
	int rc;

	rc = hwrm_req_init(bp, req, HWRM_PORT_MAC_CFG);
	if (rc)
		return rc;

	req->enables = cpu_to_le32(PORT_MAC_CFG_REQ_ENABLES_LPBK);
	if (enable)
		req->lpbk = PORT_MAC_CFG_REQ_LPBK_LOCAL;
	else
		req->lpbk = PORT_MAC_CFG_REQ_LPBK_NONE;
	return hwrm_req_send(bp, req);
}

static int bnxt_query_force_speeds(struct bnxt *bp, u16 *force_speeds)
{
	struct hwrm_port_phy_qcaps_output *resp;
	struct hwrm_port_phy_qcaps_input *req;
	int rc;

	rc = hwrm_req_init(bp, req, HWRM_PORT_PHY_QCAPS);
	if (rc)
		return rc;

	resp = hwrm_req_hold(bp, req);
	rc = hwrm_req_send(bp, req);
	if (!rc)
		*force_speeds = le16_to_cpu(resp->supported_speeds_force_mode);

	hwrm_req_drop(bp, req);
	return rc;
}

static int bnxt_disable_an_for_lpbk(struct bnxt *bp,
				    struct hwrm_port_phy_cfg_input *req)
{
	struct bnxt_link_info *link_info = &bp->link_info;
	u16 fw_advertising;
	u16 fw_speed;
	int rc;

	if (!link_info->autoneg ||
	    (bp->phy_flags & BNXT_PHY_FL_AN_PHY_LPBK))
		return 0;

	rc = bnxt_query_force_speeds(bp, &fw_advertising);
	if (rc)
		return rc;

	fw_speed = PORT_PHY_CFG_REQ_FORCE_LINK_SPEED_1GB;
	if (BNXT_LINK_IS_UP(bp))
		fw_speed = bp->link_info.link_speed;
	else if (fw_advertising & BNXT_LINK_SPEED_MSK_10GB)
		fw_speed = PORT_PHY_CFG_REQ_FORCE_LINK_SPEED_10GB;
	else if (fw_advertising & BNXT_LINK_SPEED_MSK_25GB)
		fw_speed = PORT_PHY_CFG_REQ_FORCE_LINK_SPEED_25GB;
	else if (fw_advertising & BNXT_LINK_SPEED_MSK_40GB)
		fw_speed = PORT_PHY_CFG_REQ_FORCE_LINK_SPEED_40GB;
	else if (fw_advertising & BNXT_LINK_SPEED_MSK_50GB)
		fw_speed = PORT_PHY_CFG_REQ_FORCE_LINK_SPEED_50GB;

	req->force_link_speed = cpu_to_le16(fw_speed);
	req->flags |= cpu_to_le32(PORT_PHY_CFG_REQ_FLAGS_FORCE |
				  PORT_PHY_CFG_REQ_FLAGS_RESET_PHY);
	rc = hwrm_req_send(bp, req);
	req->flags = 0;
	req->force_link_speed = cpu_to_le16(0);
	return rc;
}

static int bnxt_hwrm_phy_loopback(struct bnxt *bp, bool enable, bool ext)
{
	struct hwrm_port_phy_cfg_input *req;
	int rc;

	rc = hwrm_req_init(bp, req, HWRM_PORT_PHY_CFG);
	if (rc)
		return rc;

	/* prevent bnxt_disable_an_for_lpbk() from consuming the request */
	hwrm_req_hold(bp, req);

	if (enable) {
		bnxt_disable_an_for_lpbk(bp, req);
		if (ext)
			req->lpbk = PORT_PHY_CFG_REQ_LPBK_EXTERNAL;
		else
			req->lpbk = PORT_PHY_CFG_REQ_LPBK_LOCAL;
	} else {
		req->lpbk = PORT_PHY_CFG_REQ_LPBK_NONE;
	}
	req->enables = cpu_to_le32(PORT_PHY_CFG_REQ_ENABLES_LPBK);
	rc = hwrm_req_send(bp, req);
	hwrm_req_drop(bp, req);
	return rc;
}

static int bnxt_rx_loopback(struct bnxt *bp, struct bnxt_cp_ring_info *cpr,
			    u32 raw_cons, int pkt_size)
{
	struct bnxt_napi *bnapi = cpr->bnapi;
	struct bnxt_rx_ring_info *rxr;
	struct bnxt_sw_rx_bd *rx_buf;
	struct rx_cmp *rxcmp;
	u16 cp_cons, cons;
	u8 *data;
	u32 len;
	int i;

	rxr = bnapi->rx_ring;
	cp_cons = RING_CMP(raw_cons);
	rxcmp = (struct rx_cmp *)
		&cpr->cp_desc_ring[CP_RING(cp_cons)][CP_IDX(cp_cons)];
	cons = rxcmp->rx_cmp_opaque;
	rx_buf = &rxr->rx_buf_ring[cons];
	data = rx_buf->data_ptr;
	len = le32_to_cpu(rxcmp->rx_cmp_len_flags_type) >> RX_CMP_LEN_SHIFT;
	if (len != pkt_size)
		return -EIO;
	i = ETH_ALEN;
	if (!ether_addr_equal(data + i, bnapi->bp->dev->dev_addr))
		return -EIO;
	i += ETH_ALEN;
	for (  ; i < pkt_size; i++) {
		if (data[i] != (u8)(i & 0xff))
			return -EIO;
	}
	return 0;
}

static int bnxt_poll_loopback(struct bnxt *bp, struct bnxt_cp_ring_info *cpr,
			      int pkt_size)
{
	struct tx_cmp *txcmp;
	int rc = -EIO;
	u32 raw_cons;
	u32 cons;
	int i;

	raw_cons = cpr->cp_raw_cons;
	for (i = 0; i < 200; i++) {
		cons = RING_CMP(raw_cons);
		txcmp = &cpr->cp_desc_ring[CP_RING(cons)][CP_IDX(cons)];

		if (!TX_CMP_VALID(txcmp, raw_cons)) {
			udelay(5);
			continue;
		}

		/* The valid test of the entry must be done first before
		 * reading any further.
		 */
		dma_rmb();
		if (TX_CMP_TYPE(txcmp) == CMP_TYPE_RX_L2_CMP ||
		    TX_CMP_TYPE(txcmp) == CMP_TYPE_RX_L2_V3_CMP) {
			rc = bnxt_rx_loopback(bp, cpr, raw_cons, pkt_size);
			raw_cons = NEXT_RAW_CMP(raw_cons);
			raw_cons = NEXT_RAW_CMP(raw_cons);
			break;
		}
		raw_cons = NEXT_RAW_CMP(raw_cons);
	}
	cpr->cp_raw_cons = raw_cons;
	return rc;
}

static int bnxt_run_loopback(struct bnxt *bp)
{
	struct bnxt_tx_ring_info *txr = &bp->tx_ring[0];
	struct bnxt_rx_ring_info *rxr = &bp->rx_ring[0];
	struct bnxt_cp_ring_info *cpr;
	int pkt_size, i = 0;
	struct sk_buff *skb;
	dma_addr_t map;
	u8 *data;
	int rc;

	cpr = &rxr->bnapi->cp_ring;
	if (bp->flags & BNXT_FLAG_CHIP_P5_PLUS)
		cpr = rxr->rx_cpr;
	pkt_size = min(bp->dev->mtu + ETH_HLEN, max(BNXT_DEFAULT_RX_COPYBREAK,
						    bp->rx_copybreak));
	skb = netdev_alloc_skb(bp->dev, pkt_size);
	if (!skb)
		return -ENOMEM;
	data = skb_put(skb, pkt_size);
	ether_addr_copy(&data[i], bp->dev->dev_addr);
	i += ETH_ALEN;
	ether_addr_copy(&data[i], bp->dev->dev_addr);
	i += ETH_ALEN;
	for ( ; i < pkt_size; i++)
		data[i] = (u8)(i & 0xff);

	map = dma_map_single(&bp->pdev->dev, skb->data, pkt_size,
			     DMA_TO_DEVICE);
	if (dma_mapping_error(&bp->pdev->dev, map)) {
		dev_kfree_skb(skb);
		return -EIO;
	}
	bnxt_xmit_bd(bp, txr, map, pkt_size, NULL);

	/* Sync BD data before updating doorbell */
	wmb();

	bnxt_db_write(bp, &txr->tx_db, txr->tx_prod);
	rc = bnxt_poll_loopback(bp, cpr, pkt_size);

	dma_unmap_single(&bp->pdev->dev, map, pkt_size, DMA_TO_DEVICE);
	dev_kfree_skb(skb);
	return rc;
}

static int bnxt_run_fw_tests(struct bnxt *bp, u8 test_mask, u8 *test_results)
{
	struct hwrm_selftest_exec_output *resp;
	struct hwrm_selftest_exec_input *req;
	int rc;

	rc = hwrm_req_init(bp, req, HWRM_SELFTEST_EXEC);
	if (rc)
		return rc;

	hwrm_req_timeout(bp, req, bp->test_info->timeout);
	req->flags = test_mask;

	resp = hwrm_req_hold(bp, req);
	rc = hwrm_req_send(bp, req);
	*test_results = resp->test_success;
	hwrm_req_drop(bp, req);
	return rc;
}

#define BNXT_DRV_TESTS			4
#define BNXT_MACLPBK_TEST_IDX		(bp->num_tests - BNXT_DRV_TESTS)
#define BNXT_PHYLPBK_TEST_IDX		(BNXT_MACLPBK_TEST_IDX + 1)
#define BNXT_EXTLPBK_TEST_IDX		(BNXT_MACLPBK_TEST_IDX + 2)
#define BNXT_IRQ_TEST_IDX		(BNXT_MACLPBK_TEST_IDX + 3)

static void bnxt_self_test(struct net_device *dev, struct ethtool_test *etest,
			   u64 *buf)
{
	struct bnxt *bp = netdev_priv(dev);
	bool do_ext_lpbk = false;
	bool offline = false;
	u8 test_results = 0;
	u8 test_mask = 0;
	int rc = 0, i;

	if (!bp->num_tests || !BNXT_PF(bp))
		return;

	if (etest->flags & ETH_TEST_FL_OFFLINE &&
	    bnxt_ulp_registered(bp->edev)) {
		etest->flags |= ETH_TEST_FL_FAILED;
		netdev_warn(dev, "Offline tests cannot be run with RoCE driver loaded\n");
		return;
	}

	memset(buf, 0, sizeof(u64) * bp->num_tests);
	if (!netif_running(dev)) {
		etest->flags |= ETH_TEST_FL_FAILED;
		return;
	}

	if ((etest->flags & ETH_TEST_FL_EXTERNAL_LB) &&
	    (bp->phy_flags & BNXT_PHY_FL_EXT_LPBK))
		do_ext_lpbk = true;

	if (etest->flags & ETH_TEST_FL_OFFLINE) {
		if (bp->pf.active_vfs || !BNXT_SINGLE_PF(bp)) {
			etest->flags |= ETH_TEST_FL_FAILED;
			netdev_warn(dev, "Offline tests cannot be run with active VFs or on shared PF\n");
			return;
		}
		offline = true;
	}

	for (i = 0; i < bp->num_tests - BNXT_DRV_TESTS; i++) {
		u8 bit_val = 1 << i;

		if (!(bp->test_info->offline_mask & bit_val))
			test_mask |= bit_val;
		else if (offline)
			test_mask |= bit_val;
	}
	if (!offline) {
		bnxt_run_fw_tests(bp, test_mask, &test_results);
	} else {
		bnxt_close_nic(bp, true, false);
		bnxt_run_fw_tests(bp, test_mask, &test_results);

		rc = bnxt_half_open_nic(bp);
		if (rc) {
			etest->flags |= ETH_TEST_FL_FAILED;
			return;
		}
		buf[BNXT_MACLPBK_TEST_IDX] = 1;
		if (bp->mac_flags & BNXT_MAC_FL_NO_MAC_LPBK)
			goto skip_mac_loopback;

		bnxt_hwrm_mac_loopback(bp, true);
		msleep(250);
		if (bnxt_run_loopback(bp))
			etest->flags |= ETH_TEST_FL_FAILED;
		else
			buf[BNXT_MACLPBK_TEST_IDX] = 0;

		bnxt_hwrm_mac_loopback(bp, false);
skip_mac_loopback:
		buf[BNXT_PHYLPBK_TEST_IDX] = 1;
		if (bp->phy_flags & BNXT_PHY_FL_NO_PHY_LPBK)
			goto skip_phy_loopback;

		bnxt_hwrm_phy_loopback(bp, true, false);
		msleep(1000);
		if (bnxt_run_loopback(bp))
			etest->flags |= ETH_TEST_FL_FAILED;
		else
			buf[BNXT_PHYLPBK_TEST_IDX] = 0;
skip_phy_loopback:
		buf[BNXT_EXTLPBK_TEST_IDX] = 1;
		if (do_ext_lpbk) {
			etest->flags |= ETH_TEST_FL_EXTERNAL_LB_DONE;
			bnxt_hwrm_phy_loopback(bp, true, true);
			msleep(1000);
			if (bnxt_run_loopback(bp))
				etest->flags |= ETH_TEST_FL_FAILED;
			else
				buf[BNXT_EXTLPBK_TEST_IDX] = 0;
		}
		bnxt_hwrm_phy_loopback(bp, false, false);
		bnxt_half_close_nic(bp);
		rc = bnxt_open_nic(bp, true, true);
	}
	if (rc || bnxt_test_irq(bp)) {
		buf[BNXT_IRQ_TEST_IDX] = 1;
		etest->flags |= ETH_TEST_FL_FAILED;
	}
	for (i = 0; i < bp->num_tests - BNXT_DRV_TESTS; i++) {
		u8 bit_val = 1 << i;

		if ((test_mask & bit_val) && !(test_results & bit_val)) {
			buf[i] = 1;
			etest->flags |= ETH_TEST_FL_FAILED;
		}
	}
}

static int bnxt_reset(struct net_device *dev, u32 *flags)
{
	struct bnxt *bp = netdev_priv(dev);
	bool reload = false;
	u32 req = *flags;

	if (!req)
		return -EINVAL;

	if (!BNXT_PF(bp)) {
		netdev_err(dev, "Reset is not supported from a VF\n");
		return -EOPNOTSUPP;
	}

	if (pci_vfs_assigned(bp->pdev) &&
	    !(bp->fw_cap & BNXT_FW_CAP_HOT_RESET)) {
		netdev_err(dev,
			   "Reset not allowed when VFs are assigned to VMs\n");
		return -EBUSY;
	}

	if ((req & BNXT_FW_RESET_CHIP) == BNXT_FW_RESET_CHIP) {
		/* This feature is not supported in older firmware versions */
		if (bp->hwrm_spec_code >= 0x10803) {
			if (!bnxt_firmware_reset_chip(dev)) {
				netdev_info(dev, "Firmware reset request successful.\n");
				if (!(bp->fw_cap & BNXT_FW_CAP_HOT_RESET))
					reload = true;
				*flags &= ~BNXT_FW_RESET_CHIP;
			}
		} else if (req == BNXT_FW_RESET_CHIP) {
			return -EOPNOTSUPP; /* only request, fail hard */
		}
	}

	if (!BNXT_CHIP_P4_PLUS(bp) && (req & BNXT_FW_RESET_AP)) {
		/* This feature is not supported in older firmware versions */
		if (bp->hwrm_spec_code >= 0x10803) {
			if (!bnxt_firmware_reset_ap(dev)) {
				netdev_info(dev, "Reset application processor successful.\n");
				reload = true;
				*flags &= ~BNXT_FW_RESET_AP;
			}
		} else if (req == BNXT_FW_RESET_AP) {
			return -EOPNOTSUPP; /* only request, fail hard */
		}
	}

	if (reload)
		netdev_info(dev, "Reload driver to complete reset\n");

	return 0;
}

static int bnxt_set_dump(struct net_device *dev, struct ethtool_dump *dump)
{
	struct bnxt *bp = netdev_priv(dev);

	if (dump->flag > BNXT_DUMP_LIVE_WITH_CTX_L1_CACHE) {
		netdev_info(dev,
			    "Supports only Live(0), Crash(1), Driver(2), Live with cached context(3) dumps.\n");
		return -EINVAL;
	}

	if (dump->flag == BNXT_DUMP_CRASH) {
		if (bp->fw_dbg_cap & DBG_QCAPS_RESP_FLAGS_CRASHDUMP_SOC_DDR &&
		    (!IS_ENABLED(CONFIG_TEE_BNXT_FW))) {
			netdev_info(dev,
				    "Cannot collect crash dump as TEE_BNXT_FW config option is not enabled.\n");
			return -EOPNOTSUPP;
		} else if (!(bp->fw_dbg_cap & DBG_QCAPS_RESP_FLAGS_CRASHDUMP_HOST_DDR)) {
			netdev_info(dev, "Crash dump collection from host memory is not supported on this interface.\n");
			return -EOPNOTSUPP;
		}
	}

	bp->dump_flag = dump->flag;
	return 0;
}

static int bnxt_get_dump_flag(struct net_device *dev, struct ethtool_dump *dump)
{
	struct bnxt *bp = netdev_priv(dev);

	if (bp->hwrm_spec_code < 0x10801)
		return -EOPNOTSUPP;

	dump->version = bp->ver_resp.hwrm_fw_maj_8b << 24 |
			bp->ver_resp.hwrm_fw_min_8b << 16 |
			bp->ver_resp.hwrm_fw_bld_8b << 8 |
			bp->ver_resp.hwrm_fw_rsvd_8b;

	dump->flag = bp->dump_flag;
	dump->len = bnxt_get_coredump_length(bp, bp->dump_flag);
	return 0;
}

static int bnxt_get_dump_data(struct net_device *dev, struct ethtool_dump *dump,
			      void *buf)
{
	struct bnxt *bp = netdev_priv(dev);

	if (bp->hwrm_spec_code < 0x10801)
		return -EOPNOTSUPP;

	memset(buf, 0, dump->len);

	dump->flag = bp->dump_flag;
	return bnxt_get_coredump(bp, dump->flag, buf, &dump->len);
}

static int bnxt_get_ts_info(struct net_device *dev,
			    struct kernel_ethtool_ts_info *info)
{
	struct bnxt *bp = netdev_priv(dev);
	struct bnxt_ptp_cfg *ptp;

	ptp = bp->ptp_cfg;
	info->so_timestamping = SOF_TIMESTAMPING_TX_SOFTWARE;

	if (!ptp)
		return 0;

	info->so_timestamping |= SOF_TIMESTAMPING_TX_HARDWARE |
				 SOF_TIMESTAMPING_RX_HARDWARE |
				 SOF_TIMESTAMPING_RAW_HARDWARE;
	if (ptp->ptp_clock)
		info->phc_index = ptp_clock_index(ptp->ptp_clock);

	info->tx_types = (1 << HWTSTAMP_TX_OFF) | (1 << HWTSTAMP_TX_ON);

	info->rx_filters = (1 << HWTSTAMP_FILTER_NONE) |
			   (1 << HWTSTAMP_FILTER_PTP_V2_L2_EVENT) |
			   (1 << HWTSTAMP_FILTER_PTP_V2_L4_EVENT);

	if (bp->fw_cap & BNXT_FW_CAP_RX_ALL_PKT_TS)
		info->rx_filters |= (1 << HWTSTAMP_FILTER_ALL);
	return 0;
}

void bnxt_ethtool_init(struct bnxt *bp)
{
	struct hwrm_selftest_qlist_output *resp;
	struct hwrm_selftest_qlist_input *req;
	struct bnxt_test_info *test_info;
	struct net_device *dev = bp->dev;
	int i, rc;

	if (!(bp->fw_cap & BNXT_FW_CAP_PKG_VER))
		bnxt_get_pkgver(dev);

	bp->num_tests = 0;
	if (bp->hwrm_spec_code < 0x10704 || !BNXT_PF(bp))
		return;

	test_info = bp->test_info;
	if (!test_info) {
		test_info = kzalloc(sizeof(*bp->test_info), GFP_KERNEL);
		if (!test_info)
			return;
		bp->test_info = test_info;
	}

	if (hwrm_req_init(bp, req, HWRM_SELFTEST_QLIST))
		return;

	resp = hwrm_req_hold(bp, req);
	rc = hwrm_req_send_silent(bp, req);
	if (rc)
		goto ethtool_init_exit;

	bp->num_tests = resp->num_tests + BNXT_DRV_TESTS;
	if (bp->num_tests > BNXT_MAX_TEST)
		bp->num_tests = BNXT_MAX_TEST;

	test_info->offline_mask = resp->offline_tests;
	test_info->timeout = le16_to_cpu(resp->test_timeout);
	if (!test_info->timeout)
		test_info->timeout = HWRM_CMD_TIMEOUT;
	for (i = 0; i < bp->num_tests; i++) {
		char *str = test_info->string[i];
		char *fw_str = resp->test_name[i];

		if (i == BNXT_MACLPBK_TEST_IDX) {
			strcpy(str, "Mac loopback test (offline)");
		} else if (i == BNXT_PHYLPBK_TEST_IDX) {
			strcpy(str, "Phy loopback test (offline)");
		} else if (i == BNXT_EXTLPBK_TEST_IDX) {
			strcpy(str, "Ext loopback test (offline)");
		} else if (i == BNXT_IRQ_TEST_IDX) {
			strcpy(str, "Interrupt_test (offline)");
		} else {
			snprintf(str, ETH_GSTRING_LEN, "%s test (%s)",
				 fw_str, test_info->offline_mask & (1 << i) ?
					"offline" : "online");
		}
	}

ethtool_init_exit:
	hwrm_req_drop(bp, req);
}

static void bnxt_get_eth_phy_stats(struct net_device *dev,
				   struct ethtool_eth_phy_stats *phy_stats)
{
	struct bnxt *bp = netdev_priv(dev);
	u64 *rx;

	if (BNXT_VF(bp) || !(bp->flags & BNXT_FLAG_PORT_STATS_EXT))
		return;

	rx = bp->rx_port_stats_ext.sw_stats;
	phy_stats->SymbolErrorDuringCarrier =
		*(rx + BNXT_RX_STATS_EXT_OFFSET(rx_pcs_symbol_err));
}

static void bnxt_get_eth_mac_stats(struct net_device *dev,
				   struct ethtool_eth_mac_stats *mac_stats)
{
	struct bnxt *bp = netdev_priv(dev);
	u64 *rx, *tx;

	if (BNXT_VF(bp) || !(bp->flags & BNXT_FLAG_PORT_STATS))
		return;

	rx = bp->port_stats.sw_stats;
	tx = bp->port_stats.sw_stats + BNXT_TX_PORT_STATS_BYTE_OFFSET / 8;

	mac_stats->FramesReceivedOK =
		BNXT_GET_RX_PORT_STATS64(rx, rx_good_frames);
	mac_stats->FramesTransmittedOK =
		BNXT_GET_TX_PORT_STATS64(tx, tx_good_frames);
	mac_stats->FrameCheckSequenceErrors =
		BNXT_GET_RX_PORT_STATS64(rx, rx_fcs_err_frames);
	mac_stats->AlignmentErrors =
		BNXT_GET_RX_PORT_STATS64(rx, rx_align_err_frames);
	mac_stats->OutOfRangeLengthField =
		BNXT_GET_RX_PORT_STATS64(rx, rx_oor_len_frames);
}

static void bnxt_get_eth_ctrl_stats(struct net_device *dev,
				    struct ethtool_eth_ctrl_stats *ctrl_stats)
{
	struct bnxt *bp = netdev_priv(dev);
	u64 *rx;

	if (BNXT_VF(bp) || !(bp->flags & BNXT_FLAG_PORT_STATS))
		return;

	rx = bp->port_stats.sw_stats;
	ctrl_stats->MACControlFramesReceived =
		BNXT_GET_RX_PORT_STATS64(rx, rx_ctrl_frames);
}

static const struct ethtool_rmon_hist_range bnxt_rmon_ranges[] = {
	{    0,    64 },
	{   65,   127 },
	{  128,   255 },
	{  256,   511 },
	{  512,  1023 },
	{ 1024,  1518 },
	{ 1519,  2047 },
	{ 2048,  4095 },
	{ 4096,  9216 },
	{ 9217, 16383 },
	{}
};

static void bnxt_get_rmon_stats(struct net_device *dev,
				struct ethtool_rmon_stats *rmon_stats,
				const struct ethtool_rmon_hist_range **ranges)
{
	struct bnxt *bp = netdev_priv(dev);
	u64 *rx, *tx;

	if (BNXT_VF(bp) || !(bp->flags & BNXT_FLAG_PORT_STATS))
		return;

	rx = bp->port_stats.sw_stats;
	tx = bp->port_stats.sw_stats + BNXT_TX_PORT_STATS_BYTE_OFFSET / 8;

	rmon_stats->jabbers =
		BNXT_GET_RX_PORT_STATS64(rx, rx_jbr_frames);
	rmon_stats->oversize_pkts =
		BNXT_GET_RX_PORT_STATS64(rx, rx_ovrsz_frames);
	rmon_stats->undersize_pkts =
		BNXT_GET_RX_PORT_STATS64(rx, rx_undrsz_frames);

	rmon_stats->hist[0] = BNXT_GET_RX_PORT_STATS64(rx, rx_64b_frames);
	rmon_stats->hist[1] = BNXT_GET_RX_PORT_STATS64(rx, rx_65b_127b_frames);
	rmon_stats->hist[2] = BNXT_GET_RX_PORT_STATS64(rx, rx_128b_255b_frames);
	rmon_stats->hist[3] = BNXT_GET_RX_PORT_STATS64(rx, rx_256b_511b_frames);
	rmon_stats->hist[4] =
		BNXT_GET_RX_PORT_STATS64(rx, rx_512b_1023b_frames);
	rmon_stats->hist[5] =
		BNXT_GET_RX_PORT_STATS64(rx, rx_1024b_1518b_frames);
	rmon_stats->hist[6] =
		BNXT_GET_RX_PORT_STATS64(rx, rx_1519b_2047b_frames);
	rmon_stats->hist[7] =
		BNXT_GET_RX_PORT_STATS64(rx, rx_2048b_4095b_frames);
	rmon_stats->hist[8] =
		BNXT_GET_RX_PORT_STATS64(rx, rx_4096b_9216b_frames);
	rmon_stats->hist[9] =
		BNXT_GET_RX_PORT_STATS64(rx, rx_9217b_16383b_frames);

	rmon_stats->hist_tx[0] =
		BNXT_GET_TX_PORT_STATS64(tx, tx_64b_frames);
	rmon_stats->hist_tx[1] =
		BNXT_GET_TX_PORT_STATS64(tx, tx_65b_127b_frames);
	rmon_stats->hist_tx[2] =
		BNXT_GET_TX_PORT_STATS64(tx, tx_128b_255b_frames);
	rmon_stats->hist_tx[3] =
		BNXT_GET_TX_PORT_STATS64(tx, tx_256b_511b_frames);
	rmon_stats->hist_tx[4] =
		BNXT_GET_TX_PORT_STATS64(tx, tx_512b_1023b_frames);
	rmon_stats->hist_tx[5] =
		BNXT_GET_TX_PORT_STATS64(tx, tx_1024b_1518b_frames);
	rmon_stats->hist_tx[6] =
		BNXT_GET_TX_PORT_STATS64(tx, tx_1519b_2047b_frames);
	rmon_stats->hist_tx[7] =
		BNXT_GET_TX_PORT_STATS64(tx, tx_2048b_4095b_frames);
	rmon_stats->hist_tx[8] =
		BNXT_GET_TX_PORT_STATS64(tx, tx_4096b_9216b_frames);
	rmon_stats->hist_tx[9] =
		BNXT_GET_TX_PORT_STATS64(tx, tx_9217b_16383b_frames);

	*ranges = bnxt_rmon_ranges;
}

static void bnxt_get_ptp_stats(struct net_device *dev,
			       struct ethtool_ts_stats *ts_stats)
{
	struct bnxt *bp = netdev_priv(dev);
	struct bnxt_ptp_cfg *ptp = bp->ptp_cfg;

	if (ptp) {
		ts_stats->pkts = ptp->stats.ts_pkts;
		ts_stats->lost = ptp->stats.ts_lost;
		ts_stats->err = atomic64_read(&ptp->stats.ts_err);
	}
}

static void bnxt_get_link_ext_stats(struct net_device *dev,
				    struct ethtool_link_ext_stats *stats)
{
	struct bnxt *bp = netdev_priv(dev);
	u64 *rx;

	if (BNXT_VF(bp) || !(bp->flags & BNXT_FLAG_PORT_STATS_EXT))
		return;

	rx = bp->rx_port_stats_ext.sw_stats;
	stats->link_down_events =
		*(rx + BNXT_RX_STATS_EXT_OFFSET(link_down_events));
}

void bnxt_ethtool_free(struct bnxt *bp)
{
	kfree(bp->test_info);
	bp->test_info = NULL;
}

const struct ethtool_ops bnxt_ethtool_ops = {
	.cap_link_lanes_supported	= 1,
	.rxfh_per_ctx_key		= 1,
	.rxfh_max_num_contexts		= BNXT_MAX_ETH_RSS_CTX + 1,
	.rxfh_indir_space		= BNXT_MAX_RSS_TABLE_ENTRIES_P5,
	.rxfh_priv_size			= sizeof(struct bnxt_rss_ctx),
	.supported_coalesce_params = ETHTOOL_COALESCE_USECS |
				     ETHTOOL_COALESCE_MAX_FRAMES |
				     ETHTOOL_COALESCE_USECS_IRQ |
				     ETHTOOL_COALESCE_MAX_FRAMES_IRQ |
				     ETHTOOL_COALESCE_STATS_BLOCK_USECS |
				     ETHTOOL_COALESCE_USE_ADAPTIVE_RX |
				     ETHTOOL_COALESCE_USE_CQE,
	.supported_ring_params	= ETHTOOL_RING_USE_TCP_DATA_SPLIT |
				  ETHTOOL_RING_USE_HDS_THRS,
	.get_link_ksettings	= bnxt_get_link_ksettings,
	.set_link_ksettings	= bnxt_set_link_ksettings,
	.get_fec_stats		= bnxt_get_fec_stats,
	.get_fecparam		= bnxt_get_fecparam,
	.set_fecparam		= bnxt_set_fecparam,
	.get_pause_stats	= bnxt_get_pause_stats,
	.get_pauseparam		= bnxt_get_pauseparam,
	.set_pauseparam		= bnxt_set_pauseparam,
	.get_drvinfo		= bnxt_get_drvinfo,
	.get_regs_len		= bnxt_get_regs_len,
	.get_regs		= bnxt_get_regs,
	.get_wol		= bnxt_get_wol,
	.set_wol		= bnxt_set_wol,
	.get_coalesce		= bnxt_get_coalesce,
	.set_coalesce		= bnxt_set_coalesce,
	.get_msglevel		= bnxt_get_msglevel,
	.set_msglevel		= bnxt_set_msglevel,
	.get_sset_count		= bnxt_get_sset_count,
	.get_strings		= bnxt_get_strings,
	.get_ethtool_stats	= bnxt_get_ethtool_stats,
	.set_ringparam		= bnxt_set_ringparam,
	.get_ringparam		= bnxt_get_ringparam,
	.get_channels		= bnxt_get_channels,
	.set_channels		= bnxt_set_channels,
	.get_rxnfc		= bnxt_get_rxnfc,
	.set_rxnfc		= bnxt_set_rxnfc,
	.get_rxfh_indir_size    = bnxt_get_rxfh_indir_size,
	.get_rxfh_key_size      = bnxt_get_rxfh_key_size,
	.get_rxfh               = bnxt_get_rxfh,
	.set_rxfh		= bnxt_set_rxfh,
	.create_rxfh_context	= bnxt_create_rxfh_context,
	.modify_rxfh_context	= bnxt_modify_rxfh_context,
	.remove_rxfh_context	= bnxt_remove_rxfh_context,
	.flash_device		= bnxt_flash_device,
	.get_eeprom_len         = bnxt_get_eeprom_len,
	.get_eeprom             = bnxt_get_eeprom,
	.set_eeprom		= bnxt_set_eeprom,
	.get_link		= bnxt_get_link,
	.get_link_ext_stats	= bnxt_get_link_ext_stats,
	.get_eee		= bnxt_get_eee,
	.set_eee		= bnxt_set_eee,
	.get_tunable		= bnxt_get_tunable,
	.set_tunable		= bnxt_set_tunable,
	.get_module_info	= bnxt_get_module_info,
	.get_module_eeprom	= bnxt_get_module_eeprom,
	.get_module_eeprom_by_page = bnxt_get_module_eeprom_by_page,
	.set_module_eeprom_by_page = bnxt_set_module_eeprom_by_page,
	.nway_reset		= bnxt_nway_reset,
	.set_phys_id		= bnxt_set_phys_id,
	.self_test		= bnxt_self_test,
	.get_ts_info		= bnxt_get_ts_info,
	.reset			= bnxt_reset,
	.set_dump		= bnxt_set_dump,
	.get_dump_flag		= bnxt_get_dump_flag,
	.get_dump_data		= bnxt_get_dump_data,
	.get_eth_phy_stats	= bnxt_get_eth_phy_stats,
	.get_eth_mac_stats	= bnxt_get_eth_mac_stats,
	.get_eth_ctrl_stats	= bnxt_get_eth_ctrl_stats,
	.get_rmon_stats		= bnxt_get_rmon_stats,
	.get_ts_stats		= bnxt_get_ptp_stats,
};<|MERGE_RESOLUTION|>--- conflicted
+++ resolved
@@ -4550,11 +4550,7 @@
 
 	if (BNXT_VF(bp) && !BNXT_VF_IS_TRUSTED(bp)) {
 		NL_SET_ERR_MSG_MOD(extack,
-<<<<<<< HEAD
-				   "Module read not permitted on untrusted VF");
-=======
 				   "Module read/write not permitted on untrusted VF");
->>>>>>> e8a457b7
 		return -EPERM;
 	}
 
