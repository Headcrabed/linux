// SPDX-License-Identifier: GPL-2.0
/* Marvell RVU Ethernet driver
 *
 * Copyright (C) 2020 Marvell.
 *
 */

#include <linux/etherdevice.h>
#include <net/ip.h>
#include <net/tso.h>
#include <linux/bpf.h>
#include <linux/bpf_trace.h>
#include <net/ip6_checksum.h>
#include <net/xfrm.h>
<<<<<<< HEAD
=======
#include <net/xdp.h>
>>>>>>> e8a457b7

#include "otx2_reg.h"
#include "otx2_common.h"
#include "otx2_struct.h"
#include "otx2_txrx.h"
#include "otx2_ptp.h"
#include "cn10k.h"
#include "otx2_xsk.h"

#define CQE_ADDR(CQ, idx) ((CQ)->cqe_base + ((CQ)->cqe_size * (idx)))
#define PTP_PORT	        0x13F
/* PTPv2 header Original Timestamp starts at byte offset 34 and
 * contains 6 byte seconds field and 4 byte nano seconds field.
 */
#define PTP_SYNC_SEC_OFFSET	34

DEFINE_STATIC_KEY_FALSE(cn10k_ipsec_sa_enabled);

<<<<<<< HEAD
=======
static int otx2_get_free_sqe(struct otx2_snd_queue *sq)
{
	return (sq->cons_head - sq->head - 1 + sq->sqe_cnt)
		& (sq->sqe_cnt - 1);
}

>>>>>>> e8a457b7
static bool otx2_xdp_rcv_pkt_handler(struct otx2_nic *pfvf,
				     struct bpf_prog *prog,
				     struct nix_cqe_rx_s *cqe,
				     struct otx2_cq_queue *cq,
				     u32 *metasize, bool *need_xdp_flush);

static void otx2_sq_set_sqe_base(struct otx2_snd_queue *sq,
				 struct sk_buff *skb)
{
	if (static_branch_unlikely(&cn10k_ipsec_sa_enabled) &&
	    (xfrm_offload(skb)))
		sq->sqe_base = sq->sqe_ring->base + sq->sqe_size +
				(sq->head * (sq->sqe_size * 2));
	else
		sq->sqe_base = sq->sqe->base;
}

static void otx2_sq_set_sqe_base(struct otx2_snd_queue *sq,
				 struct sk_buff *skb)
{
	if (static_branch_unlikely(&cn10k_ipsec_sa_enabled) &&
	    (xfrm_offload(skb)))
		sq->sqe_base = sq->sqe_ring->base + sq->sqe_size +
				(sq->head * (sq->sqe_size * 2));
	else
		sq->sqe_base = sq->sqe->base;
}

static int otx2_nix_cq_op_status(struct otx2_nic *pfvf,
				 struct otx2_cq_queue *cq)
{
	u64 incr = (u64)(cq->cq_idx) << 32;
	u64 status;

	status = otx2_atomic64_fetch_add(incr, pfvf->cq_op_addr);

	if (unlikely(status & BIT_ULL(CQ_OP_STAT_OP_ERR) ||
		     status & BIT_ULL(CQ_OP_STAT_CQ_ERR))) {
		dev_err(pfvf->dev, "CQ stopped due to error");
		return -EINVAL;
	}

	cq->cq_tail = status & 0xFFFFF;
	cq->cq_head = (status >> 20) & 0xFFFFF;
	if (cq->cq_tail < cq->cq_head)
		cq->pend_cqe = (cq->cqe_cnt - cq->cq_head) +
				cq->cq_tail;
	else
		cq->pend_cqe = cq->cq_tail - cq->cq_head;

	return 0;
}

static struct nix_cqe_hdr_s *otx2_get_next_cqe(struct otx2_cq_queue *cq)
{
	struct nix_cqe_hdr_s *cqe_hdr;

	cqe_hdr = (struct nix_cqe_hdr_s *)CQE_ADDR(cq, cq->cq_head);
	if (cqe_hdr->cqe_type == NIX_XQE_TYPE_INVALID)
		return NULL;

	cq->cq_head++;
	cq->cq_head &= (cq->cqe_cnt - 1);

	return cqe_hdr;
}

static unsigned int frag_num(unsigned int i)
{
#ifdef __BIG_ENDIAN
	return (i & ~3) + 3 - (i & 3);
#else
	return i;
#endif
}

static void otx2_xdp_snd_pkt_handler(struct otx2_nic *pfvf,
				     struct otx2_snd_queue *sq,
				     struct nix_cqe_tx_s *cqe,
				     int *xsk_frames)
{
	struct nix_send_comp_s *snd_comp = &cqe->comp;
	struct sg_list *sg;

	sg = &sq->sg[snd_comp->sqe_id];
	if (sg->flags & OTX2_AF_XDP_FRAME) {
		(*xsk_frames)++;
		return;
	}

	if (sg->flags & OTX2_XDP_REDIRECT)
		otx2_dma_unmap_page(pfvf, sg->dma_addr[0], sg->size[0], DMA_TO_DEVICE);
	xdp_return_frame((struct xdp_frame *)sg->skb);
	sg->skb = (u64)NULL;
}

static void otx2_snd_pkt_handler(struct otx2_nic *pfvf,
				 struct otx2_cq_queue *cq,
				 struct otx2_snd_queue *sq,
				 struct nix_cqe_tx_s *cqe,
				 int budget, int *tx_pkts, int *tx_bytes)
{
	struct nix_send_comp_s *snd_comp = &cqe->comp;
	struct skb_shared_hwtstamps ts;
	struct sk_buff *skb = NULL;
	u64 timestamp, tsns;
	struct sg_list *sg;
	int err;

	if (unlikely(snd_comp->status) && netif_msg_tx_err(pfvf))
		net_err_ratelimited("%s: TX%d: Error in send CQ status:%x\n",
				    pfvf->netdev->name, cq->cint_idx,
				    snd_comp->status);

	sg = &sq->sg[snd_comp->sqe_id];
	skb = (struct sk_buff *)sg->skb;
	if (unlikely(!skb))
		return;

	if (skb_shinfo(skb)->tx_flags & SKBTX_IN_PROGRESS) {
		timestamp = ((u64 *)sq->timestamps->base)[snd_comp->sqe_id];
		if (timestamp != 1) {
			timestamp = pfvf->ptp->convert_tx_ptp_tstmp(timestamp);
			err = otx2_ptp_tstamp2time(pfvf, timestamp, &tsns);
			if (!err) {
				memset(&ts, 0, sizeof(ts));
				ts.hwtstamp = ns_to_ktime(tsns);
				skb_tstamp_tx(skb, &ts);
			}
		}
	}

	*tx_bytes += skb->len;
	(*tx_pkts)++;
	otx2_dma_unmap_skb_frags(pfvf, sg);
	napi_consume_skb(skb, budget);
	sg->skb = (u64)NULL;
}

static void otx2_set_rxtstamp(struct otx2_nic *pfvf,
			      struct sk_buff *skb, void *data)
{
	u64 timestamp, tsns;
	int err;

	if (!(pfvf->flags & OTX2_FLAG_RX_TSTAMP_ENABLED))
		return;

	timestamp = pfvf->ptp->convert_rx_ptp_tstmp(*(u64 *)data);
	/* The first 8 bytes is the timestamp */
	err = otx2_ptp_tstamp2time(pfvf, timestamp, &tsns);
	if (err)
		return;

	skb_hwtstamps(skb)->hwtstamp = ns_to_ktime(tsns);
}

static bool otx2_skb_add_frag(struct otx2_nic *pfvf, struct sk_buff *skb,
			      u64 iova, int len, struct nix_rx_parse_s *parse,
			      int qidx)
{
	struct page *page;
	int off = 0;
	void *va;

	va = phys_to_virt(otx2_iova_to_phys(pfvf->iommu_domain, iova));

	if (likely(!skb_shinfo(skb)->nr_frags)) {
		/* Check if data starts at some nonzero offset
		 * from the start of the buffer.  For now the
		 * only possible offset is 8 bytes in the case
		 * where packet is prepended by a timestamp.
		 */
		if (parse->laptr) {
			otx2_set_rxtstamp(pfvf, skb, va);
			off = OTX2_HW_TIMESTAMP_LEN;
		}
	}

	page = virt_to_page(va);
	if (likely(skb_shinfo(skb)->nr_frags < MAX_SKB_FRAGS)) {
		skb_add_rx_frag(skb, skb_shinfo(skb)->nr_frags, page,
				va - page_address(page) + off,
				len - off, pfvf->rbsize);
		return true;
	}

	/* If more than MAX_SKB_FRAGS fragments are received then
	 * give back those buffer pointers to hardware for reuse.
	 */
	pfvf->hw_ops->aura_freeptr(pfvf, qidx, iova & ~0x07ULL);

	return false;
}

static void otx2_set_rxhash(struct otx2_nic *pfvf,
			    struct nix_cqe_rx_s *cqe, struct sk_buff *skb)
{
	enum pkt_hash_types hash_type = PKT_HASH_TYPE_NONE;
	struct otx2_rss_info *rss;
	u32 hash = 0;

	if (!(pfvf->netdev->features & NETIF_F_RXHASH))
		return;

	rss = &pfvf->hw.rss_info;
	if (rss->flowkey_cfg) {
		if (rss->flowkey_cfg &
		    ~(NIX_FLOW_KEY_TYPE_IPV4 | NIX_FLOW_KEY_TYPE_IPV6))
			hash_type = PKT_HASH_TYPE_L4;
		else
			hash_type = PKT_HASH_TYPE_L3;
		hash = cqe->hdr.flow_tag;
	}
	skb_set_hash(skb, hash, hash_type);
}

static void otx2_free_rcv_seg(struct otx2_nic *pfvf, struct nix_cqe_rx_s *cqe,
			      int qidx)
{
	struct nix_rx_sg_s *sg = &cqe->sg;
	void *end, *start;
	u64 *seg_addr;
	int seg;

	start = (void *)sg;
	end = start + ((cqe->parse.desc_sizem1 + 1) * 16);
	while (start < end) {
		sg = (struct nix_rx_sg_s *)start;
		seg_addr = &sg->seg_addr;
		for (seg = 0; seg < sg->segs; seg++, seg_addr++)
			pfvf->hw_ops->aura_freeptr(pfvf, qidx,
						   *seg_addr & ~0x07ULL);
		start += sizeof(*sg);
	}
}

static bool otx2_check_rcv_errors(struct otx2_nic *pfvf,
				  struct nix_cqe_rx_s *cqe, int qidx)
{
	struct otx2_drv_stats *stats = &pfvf->hw.drv_stats;
	struct nix_rx_parse_s *parse = &cqe->parse;

	if (netif_msg_rx_err(pfvf))
		netdev_err(pfvf->netdev,
			   "RQ%d: Error pkt with errlev:0x%x errcode:0x%x\n",
			   qidx, parse->errlev, parse->errcode);

	if (parse->errlev == NPC_ERRLVL_RE) {
		switch (parse->errcode) {
		case ERRCODE_FCS:
		case ERRCODE_FCS_RCV:
			atomic_inc(&stats->rx_fcs_errs);
			break;
		case ERRCODE_UNDERSIZE:
			atomic_inc(&stats->rx_undersize_errs);
			break;
		case ERRCODE_OVERSIZE:
			atomic_inc(&stats->rx_oversize_errs);
			break;
		case ERRCODE_OL2_LEN_MISMATCH:
			atomic_inc(&stats->rx_len_errs);
			break;
		default:
			atomic_inc(&stats->rx_other_errs);
			break;
		}
	} else if (parse->errlev == NPC_ERRLVL_NIX) {
		switch (parse->errcode) {
		case ERRCODE_OL3_LEN:
		case ERRCODE_OL4_LEN:
		case ERRCODE_IL3_LEN:
		case ERRCODE_IL4_LEN:
			atomic_inc(&stats->rx_len_errs);
			break;
		case ERRCODE_OL4_CSUM:
		case ERRCODE_IL4_CSUM:
			atomic_inc(&stats->rx_csum_errs);
			break;
		default:
			atomic_inc(&stats->rx_other_errs);
			break;
		}
	} else {
		atomic_inc(&stats->rx_other_errs);
		/* For now ignore all the NPC parser errors and
		 * pass the packets to stack.
		 */
		return false;
	}

	/* If RXALL is enabled pass on packets to stack. */
	if (pfvf->netdev->features & NETIF_F_RXALL)
		return false;

	/* Free buffer back to pool */
	if (cqe->sg.segs)
		otx2_free_rcv_seg(pfvf, cqe, qidx);
	return true;
}

static void otx2_rcv_pkt_handler(struct otx2_nic *pfvf,
				 struct napi_struct *napi,
				 struct otx2_cq_queue *cq,
				 struct nix_cqe_rx_s *cqe, bool *need_xdp_flush)
{
	struct nix_rx_parse_s *parse = &cqe->parse;
	struct nix_rx_sg_s *sg = &cqe->sg;
	struct sk_buff *skb = NULL;
	void *end, *start;
	u32 metasize = 0;
	u64 *seg_addr;
	u16 *seg_size;
	int seg;

	if (unlikely(parse->errlev || parse->errcode)) {
		if (otx2_check_rcv_errors(pfvf, cqe, cq->cq_idx))
			return;
	}

	if (pfvf->xdp_prog)
		if (otx2_xdp_rcv_pkt_handler(pfvf, pfvf->xdp_prog, cqe, cq,
					     &metasize, need_xdp_flush))
			return;

	skb = napi_get_frags(napi);
	if (unlikely(!skb))
		return;

	start = (void *)sg;
	end = start + ((cqe->parse.desc_sizem1 + 1) * 16);
	while (start < end) {
		sg = (struct nix_rx_sg_s *)start;
		seg_addr = &sg->seg_addr;
		seg_size = (void *)sg;
		for (seg = 0; seg < sg->segs; seg++, seg_addr++) {
			if (otx2_skb_add_frag(pfvf, skb, *seg_addr,
					      seg_size[seg], parse, cq->cq_idx))
				cq->pool_ptrs++;
		}
		start += sizeof(*sg);
	}
	otx2_set_rxhash(pfvf, cqe, skb);

	if (!(pfvf->flags & OTX2_FLAG_REP_MODE_ENABLED)) {
		skb_record_rx_queue(skb, cq->cq_idx);
		if (pfvf->netdev->features & NETIF_F_RXCSUM)
			skb->ip_summed = CHECKSUM_UNNECESSARY;
	}

	if (pfvf->flags & OTX2_FLAG_TC_MARK_ENABLED)
		skb->mark = parse->match_id;

	skb_mark_for_recycle(skb);
	if (metasize)
		skb_metadata_set(skb, metasize);

	napi_gro_frags(napi);
}

static int otx2_rx_napi_handler(struct otx2_nic *pfvf,
				struct napi_struct *napi,
				struct otx2_cq_queue *cq, int budget)
{
	bool need_xdp_flush = false;
	struct nix_cqe_rx_s *cqe;
	int processed_cqe = 0;

	if (cq->pend_cqe >= budget)
		goto process_cqe;

	if (otx2_nix_cq_op_status(pfvf, cq) || !cq->pend_cqe)
		return 0;

process_cqe:
	while (likely(processed_cqe < budget) && cq->pend_cqe) {
		cqe = (struct nix_cqe_rx_s *)CQE_ADDR(cq, cq->cq_head);
		if (cqe->hdr.cqe_type == NIX_XQE_TYPE_INVALID ||
		    !cqe->sg.seg_addr) {
			if (!processed_cqe)
				return 0;
			break;
		}
		cq->cq_head++;
		cq->cq_head &= (cq->cqe_cnt - 1);

		otx2_rcv_pkt_handler(pfvf, napi, cq, cqe, &need_xdp_flush);

		cqe->hdr.cqe_type = NIX_XQE_TYPE_INVALID;
		cqe->sg.seg_addr = 0x00;
		processed_cqe++;
		cq->pend_cqe--;
	}
	if (need_xdp_flush)
		xdp_do_flush();

	/* Free CQEs to HW */
	otx2_write64(pfvf, NIX_LF_CQ_OP_DOOR,
		     ((u64)cq->cq_idx << 32) | processed_cqe);

	return processed_cqe;
}

int otx2_refill_pool_ptrs(void *dev, struct otx2_cq_queue *cq)
{
	struct otx2_nic *pfvf = dev;
	int cnt = cq->pool_ptrs;
	dma_addr_t bufptr;

	while (cq->pool_ptrs) {
		if (otx2_alloc_buffer(pfvf, cq, &bufptr))
			break;
		otx2_aura_freeptr(pfvf, cq->cq_idx, bufptr + OTX2_HEAD_ROOM);
		cq->pool_ptrs--;
	}

	return cnt - cq->pool_ptrs;
}

static void otx2_zc_submit_pkts(struct otx2_nic *pfvf, struct xsk_buff_pool *xsk_pool,
				int *xsk_frames, int qidx, int budget)
{
	if (*xsk_frames)
		xsk_tx_completed(xsk_pool, *xsk_frames);

	if (xsk_uses_need_wakeup(xsk_pool))
		xsk_set_tx_need_wakeup(xsk_pool);

	otx2_zc_napi_handler(pfvf, xsk_pool, qidx, budget);
}

static int otx2_tx_napi_handler(struct otx2_nic *pfvf,
				struct otx2_cq_queue *cq, int budget)
{
	int tx_pkts = 0, tx_bytes = 0, qidx;
	struct otx2_snd_queue *sq;
	struct nix_cqe_tx_s *cqe;
	struct net_device *ndev;
	int processed_cqe = 0;
	int xsk_frames = 0;

	qidx = cq->cq_idx - pfvf->hw.rx_queues;
	sq = &pfvf->qset.sq[qidx];

	if (cq->pend_cqe >= budget)
		goto process_cqe;

	if (otx2_nix_cq_op_status(pfvf, cq) || !cq->pend_cqe) {
		if (sq->xsk_pool)
			otx2_zc_submit_pkts(pfvf, sq->xsk_pool, &xsk_frames,
					    qidx, budget);
		return 0;
	}

process_cqe:

	while (likely(processed_cqe < budget) && cq->pend_cqe) {
		cqe = (struct nix_cqe_tx_s *)otx2_get_next_cqe(cq);
		if (unlikely(!cqe)) {
			if (!processed_cqe)
				return 0;
			break;
		}

		if (cq->cq_type == CQ_XDP)
			otx2_xdp_snd_pkt_handler(pfvf, sq, cqe, &xsk_frames);
		else
			otx2_snd_pkt_handler(pfvf, cq, &pfvf->qset.sq[qidx],
					     cqe, budget, &tx_pkts, &tx_bytes);

		cqe->hdr.cqe_type = NIX_XQE_TYPE_INVALID;
		processed_cqe++;
		cq->pend_cqe--;

		sq->cons_head++;
		sq->cons_head &= (sq->sqe_cnt - 1);
	}

	/* Free CQEs to HW */
	otx2_write64(pfvf, NIX_LF_CQ_OP_DOOR,
		     ((u64)cq->cq_idx << 32) | processed_cqe);

#if IS_ENABLED(CONFIG_RVU_ESWITCH)
	if (pfvf->flags & OTX2_FLAG_REP_MODE_ENABLED)
		ndev = pfvf->reps[qidx]->netdev;
	else
#endif
		ndev = pfvf->netdev;

	if (likely(tx_pkts)) {
		struct netdev_queue *txq;

		qidx = cq->cq_idx - pfvf->hw.rx_queues;

		if (qidx >= pfvf->hw.tx_queues)
			qidx -= pfvf->hw.xdp_queues;
		if (pfvf->flags & OTX2_FLAG_REP_MODE_ENABLED)
			qidx = 0;
		txq = netdev_get_tx_queue(ndev, qidx);
		netdev_tx_completed_queue(txq, tx_pkts, tx_bytes);
		/* Check if queue was stopped earlier due to ring full */
		smp_mb();
		if (netif_tx_queue_stopped(txq) &&
		    netif_carrier_ok(ndev))
			netif_tx_wake_queue(txq);
	}

	if (sq->xsk_pool)
		otx2_zc_submit_pkts(pfvf, sq->xsk_pool, &xsk_frames, qidx, budget);

	return 0;
}

static void otx2_adjust_adaptive_coalese(struct otx2_nic *pfvf, struct otx2_cq_poll *cq_poll)
{
	struct dim_sample dim_sample = { 0 };
	u64 rx_frames, rx_bytes;
	u64 tx_frames, tx_bytes;

	rx_frames = OTX2_GET_RX_STATS(RX_BCAST) + OTX2_GET_RX_STATS(RX_MCAST) +
		OTX2_GET_RX_STATS(RX_UCAST);
	rx_bytes = OTX2_GET_RX_STATS(RX_OCTS);
	tx_bytes = OTX2_GET_TX_STATS(TX_OCTS);
	tx_frames = OTX2_GET_TX_STATS(TX_UCAST);

	dim_update_sample(pfvf->napi_events,
			  rx_frames + tx_frames,
			  rx_bytes + tx_bytes,
			  &dim_sample);
	net_dim(&cq_poll->dim, &dim_sample);
}

int otx2_napi_handler(struct napi_struct *napi, int budget)
{
	struct otx2_cq_queue *rx_cq = NULL;
	struct otx2_cq_queue *cq = NULL;
	struct otx2_pool *pool = NULL;
	struct otx2_cq_poll *cq_poll;
	int workdone = 0, cq_idx, i;
	struct otx2_qset *qset;
	struct otx2_nic *pfvf;
	int filled_cnt = -1;

	cq_poll = container_of(napi, struct otx2_cq_poll, napi);
	pfvf = (struct otx2_nic *)cq_poll->dev;
	qset = &pfvf->qset;

	for (i = 0; i < CQS_PER_CINT; i++) {
		cq_idx = cq_poll->cq_ids[i];
		if (unlikely(cq_idx == CINT_INVALID_CQ))
			continue;
		cq = &qset->cq[cq_idx];
		if (cq->cq_type == CQ_RX) {
			rx_cq = cq;
			workdone += otx2_rx_napi_handler(pfvf, napi,
							 cq, budget);
		} else {
			workdone += otx2_tx_napi_handler(pfvf, cq, budget);
		}
	}

	if (rx_cq && rx_cq->pool_ptrs)
		filled_cnt = pfvf->hw_ops->refill_pool_ptrs(pfvf, rx_cq);

	/* Clear the IRQ */
	otx2_write64(pfvf, NIX_LF_CINTX_INT(cq_poll->cint_idx), BIT_ULL(0));

	if (workdone < budget && napi_complete_done(napi, workdone)) {
		/* If interface is going down, don't re-enable IRQ */
		if (pfvf->flags & OTX2_FLAG_INTF_DOWN)
			return workdone;

		/* Adjust irq coalese using net_dim */
		if (pfvf->flags & OTX2_FLAG_ADPTV_INT_COAL_ENABLED)
			otx2_adjust_adaptive_coalese(pfvf, cq_poll);

		if (likely(cq))
			pool = &pfvf->qset.pool[cq->cq_idx];

		if (unlikely(!filled_cnt)) {
			struct refill_work *work;
			struct delayed_work *dwork;

			if (likely(cq)) {
				work = &pfvf->refill_wrk[cq->cq_idx];
				dwork = &work->pool_refill_work;
				/* Schedule a task if no other task is running */
				if (!cq->refill_task_sched) {
					work->napi = napi;
					cq->refill_task_sched = true;
					schedule_delayed_work(dwork,
							      msecs_to_jiffies(100));
				}
				/* Call wake-up for not able to fill buffers */
				if (pool->xsk_pool)
					xsk_set_rx_need_wakeup(pool->xsk_pool);
			}
		} else {
			/* Clear wake-up, since buffers are filled successfully */
			if (pool && pool->xsk_pool)
				xsk_clear_rx_need_wakeup(pool->xsk_pool);
			/* Re-enable interrupts */
			otx2_write64(pfvf,
				     NIX_LF_CINTX_ENA_W1S(cq_poll->cint_idx),
				     BIT_ULL(0));
		}
	}
	return workdone;
}
EXPORT_SYMBOL(otx2_napi_handler);

void otx2_sqe_flush(void *dev, struct otx2_snd_queue *sq,
		    int size, int qidx)
{
	u64 status;

	/* Packet data stores should finish before SQE is flushed to HW */
	dma_wmb();

	do {
		memcpy(sq->lmt_addr, sq->sqe_base, size);
		status = otx2_lmt_flush(sq->io_addr);
	} while (status == 0);

	sq->head++;
	sq->head &= (sq->sqe_cnt - 1);
}

/* Add SQE scatter/gather subdescriptor structure */
static bool otx2_sqe_add_sg(struct otx2_nic *pfvf, struct otx2_snd_queue *sq,
			    struct sk_buff *skb, int num_segs, int *offset)
{
	struct nix_sqe_sg_s *sg = NULL;
	u64 dma_addr, *iova = NULL;
	u16 *sg_lens = NULL;
	int seg, len;

	sq->sg[sq->head].num_segs = 0;

	for (seg = 0; seg < num_segs; seg++) {
		if ((seg % MAX_SEGS_PER_SG) == 0) {
			sg = (struct nix_sqe_sg_s *)(sq->sqe_base + *offset);
			sg->ld_type = NIX_SEND_LDTYPE_LDD;
			sg->subdc = NIX_SUBDC_SG;
			sg->segs = 0;
			sg_lens = (void *)sg;
			iova = (void *)sg + sizeof(*sg);
			/* Next subdc always starts at a 16byte boundary.
			 * So if sg->segs is whether 2 or 3, offset += 16bytes.
			 */
			if ((num_segs - seg) >= (MAX_SEGS_PER_SG - 1))
				*offset += sizeof(*sg) + (3 * sizeof(u64));
			else
				*offset += sizeof(*sg) + sizeof(u64);
		}
		dma_addr = otx2_dma_map_skb_frag(pfvf, skb, seg, &len);
		if (dma_mapping_error(pfvf->dev, dma_addr))
			return false;

		sg_lens[frag_num(seg % MAX_SEGS_PER_SG)] = len;
		sg->segs++;
		*iova++ = dma_addr;

		/* Save DMA mapping info for later unmapping */
		sq->sg[sq->head].dma_addr[seg] = dma_addr;
		sq->sg[sq->head].size[seg] = len;
		sq->sg[sq->head].num_segs++;
	}

	sq->sg[sq->head].skb = (u64)skb;
	return true;
}

/* Add SQE extended header subdescriptor */
static void otx2_sqe_add_ext(struct otx2_nic *pfvf, struct otx2_snd_queue *sq,
			     struct sk_buff *skb, int *offset)
{
	struct nix_sqe_ext_s *ext;

	ext = (struct nix_sqe_ext_s *)(sq->sqe_base + *offset);
	ext->subdc = NIX_SUBDC_EXT;
	if (skb_shinfo(skb)->gso_size) {
		ext->lso = 1;
		ext->lso_sb = skb_tcp_all_headers(skb);
		ext->lso_mps = skb_shinfo(skb)->gso_size;

		/* Only TSOv4 and TSOv6 GSO offloads are supported */
		if (skb_shinfo(skb)->gso_type & SKB_GSO_TCPV4) {
			ext->lso_format = pfvf->hw.lso_tsov4_idx;

			/* HW adds payload size to 'ip_hdr->tot_len' while
			 * sending TSO segment, hence set payload length
			 * in IP header of the packet to just header length.
			 */
			ip_hdr(skb)->tot_len =
				htons(ext->lso_sb - skb_network_offset(skb));
		} else if (skb_shinfo(skb)->gso_type & SKB_GSO_TCPV6) {
			ext->lso_format = pfvf->hw.lso_tsov6_idx;
			ipv6_hdr(skb)->payload_len = htons(tcp_hdrlen(skb));
		} else if (skb_shinfo(skb)->gso_type & SKB_GSO_UDP_L4) {
			__be16 l3_proto = vlan_get_protocol(skb);
			struct udphdr *udph = udp_hdr(skb);
			__be16 iplen;

			ext->lso_sb = skb_transport_offset(skb) +
					sizeof(struct udphdr);

			/* HW adds payload size to length fields in IP and
			 * UDP headers while segmentation, hence adjust the
			 * lengths to just header sizes.
			 */
			iplen = htons(ext->lso_sb - skb_network_offset(skb));
			if (l3_proto == htons(ETH_P_IP)) {
				ip_hdr(skb)->tot_len = iplen;
				ext->lso_format = pfvf->hw.lso_udpv4_idx;
			} else {
				ipv6_hdr(skb)->payload_len = iplen;
				ext->lso_format = pfvf->hw.lso_udpv6_idx;
			}

			udph->len = htons(sizeof(struct udphdr));
		}
	} else if (skb_shinfo(skb)->tx_flags & SKBTX_HW_TSTAMP) {
		ext->tstmp = 1;
	}

#define OTX2_VLAN_PTR_OFFSET     (ETH_HLEN - ETH_TLEN)
	if (skb_vlan_tag_present(skb)) {
		if (skb->vlan_proto == htons(ETH_P_8021Q)) {
			ext->vlan1_ins_ena = 1;
			ext->vlan1_ins_ptr = OTX2_VLAN_PTR_OFFSET;
			ext->vlan1_ins_tci = skb_vlan_tag_get(skb);
		} else if (skb->vlan_proto == htons(ETH_P_8021AD)) {
			ext->vlan0_ins_ena = 1;
			ext->vlan0_ins_ptr = OTX2_VLAN_PTR_OFFSET;
			ext->vlan0_ins_tci = skb_vlan_tag_get(skb);
		}
	}

	*offset += sizeof(*ext);
}

static void otx2_sqe_add_mem(struct otx2_snd_queue *sq, int *offset,
			     int alg, u64 iova, int ptp_offset,
			     u64 base_ns, bool udp_csum_crt)
{
	struct nix_sqe_mem_s *mem;

	mem = (struct nix_sqe_mem_s *)(sq->sqe_base + *offset);
	mem->subdc = NIX_SUBDC_MEM;
	mem->alg = alg;
	mem->wmem = 1; /* wait for the memory operation */
	mem->addr = iova;

	if (ptp_offset) {
		mem->start_offset = ptp_offset;
		mem->udp_csum_crt = !!udp_csum_crt;
		mem->base_ns = base_ns;
		mem->step_type = 1;
	}

	*offset += sizeof(*mem);
}

/* Add SQE header subdescriptor structure */
static void otx2_sqe_add_hdr(struct otx2_nic *pfvf, struct otx2_snd_queue *sq,
			     struct nix_sqe_hdr_s *sqe_hdr,
			     struct sk_buff *skb, u16 qidx)
{
	int proto = 0;

	/* Check if SQE was framed before, if yes then no need to
	 * set these constants again and again.
	 */
	if (!sqe_hdr->total) {
		/* Don't free Tx buffers to Aura */
		sqe_hdr->df = 1;
		sqe_hdr->aura = sq->aura_id;
		/* Post a CQE Tx after pkt transmission */
		sqe_hdr->pnc = 1;
		sqe_hdr->sq = (qidx >=  pfvf->hw.tx_queues) ?
			       qidx + pfvf->hw.xdp_queues : qidx;
	}
	sqe_hdr->total = skb->len;
	/* Set SQE identifier which will be used later for freeing SKB */
	sqe_hdr->sqe_id = sq->head;

	/* Offload TCP/UDP checksum to HW */
	if (skb->ip_summed == CHECKSUM_PARTIAL) {
		sqe_hdr->ol3ptr = skb_network_offset(skb);
		sqe_hdr->ol4ptr = skb_transport_offset(skb);
		/* get vlan protocol Ethertype */
		if (eth_type_vlan(skb->protocol))
			skb->protocol = vlan_get_protocol(skb);

		if (skb->protocol == htons(ETH_P_IP)) {
			proto = ip_hdr(skb)->protocol;
			/* In case of TSO, HW needs this to be explicitly set.
			 * So set this always, instead of adding a check.
			 */
			sqe_hdr->ol3type = NIX_SENDL3TYPE_IP4_CKSUM;
		} else if (skb->protocol == htons(ETH_P_IPV6)) {
			proto = ipv6_hdr(skb)->nexthdr;
			sqe_hdr->ol3type = NIX_SENDL3TYPE_IP6;
		}

		if (proto == IPPROTO_TCP)
			sqe_hdr->ol4type = NIX_SENDL4TYPE_TCP_CKSUM;
		else if (proto == IPPROTO_UDP)
			sqe_hdr->ol4type = NIX_SENDL4TYPE_UDP_CKSUM;
	}
}

static int otx2_dma_map_tso_skb(struct otx2_nic *pfvf,
				struct otx2_snd_queue *sq,
				struct sk_buff *skb, int sqe, int hdr_len)
{
	int num_segs = skb_shinfo(skb)->nr_frags + 1;
	struct sg_list *sg = &sq->sg[sqe];
	u64 dma_addr;
	int seg, len;

	sg->num_segs = 0;

	/* Get payload length at skb->data */
	len = skb_headlen(skb) - hdr_len;

	for (seg = 0; seg < num_segs; seg++) {
		/* Skip skb->data, if there is no payload */
		if (!seg && !len)
			continue;
		dma_addr = otx2_dma_map_skb_frag(pfvf, skb, seg, &len);
		if (dma_mapping_error(pfvf->dev, dma_addr))
			goto unmap;

		/* Save DMA mapping info for later unmapping */
		sg->dma_addr[sg->num_segs] = dma_addr;
		sg->size[sg->num_segs] = len;
		sg->num_segs++;
	}
	return 0;
unmap:
	otx2_dma_unmap_skb_frags(pfvf, sg);
	return -EINVAL;
}

static u64 otx2_tso_frag_dma_addr(struct otx2_snd_queue *sq,
				  struct sk_buff *skb, int seg,
				  u64 seg_addr, int hdr_len, int sqe)
{
	struct sg_list *sg = &sq->sg[sqe];
	const skb_frag_t *frag;
	int offset;

	if (seg < 0)
		return sg->dma_addr[0] + (seg_addr - (u64)skb->data);

	frag = &skb_shinfo(skb)->frags[seg];
	offset = seg_addr - (u64)skb_frag_address(frag);
	if (skb_headlen(skb) - hdr_len)
		seg++;
	return sg->dma_addr[seg] + offset;
}

static void otx2_sqe_tso_add_sg(struct otx2_snd_queue *sq,
				struct sg_list *list, int *offset)
{
	struct nix_sqe_sg_s *sg = NULL;
	u16 *sg_lens = NULL;
	u64 *iova = NULL;
	int seg;

	/* Add SG descriptors with buffer addresses */
	for (seg = 0; seg < list->num_segs; seg++) {
		if ((seg % MAX_SEGS_PER_SG) == 0) {
			sg = (struct nix_sqe_sg_s *)(sq->sqe_base + *offset);
			sg->ld_type = NIX_SEND_LDTYPE_LDD;
			sg->subdc = NIX_SUBDC_SG;
			sg->segs = 0;
			sg_lens = (void *)sg;
			iova = (void *)sg + sizeof(*sg);
			/* Next subdc always starts at a 16byte boundary.
			 * So if sg->segs is whether 2 or 3, offset += 16bytes.
			 */
			if ((list->num_segs - seg) >= (MAX_SEGS_PER_SG - 1))
				*offset += sizeof(*sg) + (3 * sizeof(u64));
			else
				*offset += sizeof(*sg) + sizeof(u64);
		}
		sg_lens[frag_num(seg % MAX_SEGS_PER_SG)] = list->size[seg];
		*iova++ = list->dma_addr[seg];
		sg->segs++;
	}
}

static void otx2_sq_append_tso(struct otx2_nic *pfvf, struct otx2_snd_queue *sq,
			       struct sk_buff *skb, u16 qidx)
{
	struct netdev_queue *txq = netdev_get_tx_queue(pfvf->netdev, qidx);
	int hdr_len, tcp_data, seg_len, pkt_len, offset;
	struct nix_sqe_hdr_s *sqe_hdr;
	int first_sqe = sq->head;
	struct sg_list list;
	struct tso_t tso;

	hdr_len = tso_start(skb, &tso);

	/* Map SKB's fragments to DMA.
	 * It's done here to avoid mapping for every TSO segment's packet.
	 */
	if (otx2_dma_map_tso_skb(pfvf, sq, skb, first_sqe, hdr_len)) {
		dev_kfree_skb_any(skb);
		return;
	}

	netdev_tx_sent_queue(txq, skb->len);

	tcp_data = skb->len - hdr_len;
	while (tcp_data > 0) {
		char *hdr;

		seg_len = min_t(int, skb_shinfo(skb)->gso_size, tcp_data);
		tcp_data -= seg_len;

		/* Set SQE's SEND_HDR */
		memset(sq->sqe_base, 0, sq->sqe_size);
		sqe_hdr = (struct nix_sqe_hdr_s *)(sq->sqe_base);
		otx2_sqe_add_hdr(pfvf, sq, sqe_hdr, skb, qidx);
		offset = sizeof(*sqe_hdr);

		/* Add TSO segment's pkt header */
		hdr = sq->tso_hdrs->base + (sq->head * TSO_HEADER_SIZE);
		tso_build_hdr(skb, hdr, &tso, seg_len, tcp_data == 0);
		list.dma_addr[0] =
			sq->tso_hdrs->iova + (sq->head * TSO_HEADER_SIZE);
		list.size[0] = hdr_len;
		list.num_segs = 1;

		/* Add TSO segment's payload data fragments */
		pkt_len = hdr_len;
		while (seg_len > 0) {
			int size;

			size = min_t(int, tso.size, seg_len);

			list.size[list.num_segs] = size;
			list.dma_addr[list.num_segs] =
				otx2_tso_frag_dma_addr(sq, skb,
						       tso.next_frag_idx - 1,
						       (u64)tso.data, hdr_len,
						       first_sqe);
			list.num_segs++;
			pkt_len += size;
			seg_len -= size;
			tso_build_data(skb, &tso, size);
		}
		sqe_hdr->total = pkt_len;
		otx2_sqe_tso_add_sg(sq, &list, &offset);

		/* DMA mappings and skb needs to be freed only after last
		 * TSO segment is transmitted out. So set 'PNC' only for
		 * last segment. Also point last segment's sqe_id to first
		 * segment's SQE index where skb address and DMA mappings
		 * are saved.
		 */
		if (!tcp_data) {
			sqe_hdr->pnc = 1;
			sqe_hdr->sqe_id = first_sqe;
			sq->sg[first_sqe].skb = (u64)skb;
		} else {
			sqe_hdr->pnc = 0;
		}

		sqe_hdr->sizem1 = (offset / 16) - 1;

		/* Flush SQE to HW */
		pfvf->hw_ops->sqe_flush(pfvf, sq, offset, qidx);
	}
}

static bool is_hw_tso_supported(struct otx2_nic *pfvf,
				struct sk_buff *skb)
{
	int payload_len, last_seg_size;

	if (test_bit(HW_TSO, &pfvf->hw.cap_flag))
		return true;

	/* On 96xx A0, HW TSO not supported */
	if (!is_96xx_B0(pfvf->pdev))
		return false;

	/* HW has an issue due to which when the payload of the last LSO
	 * segment is shorter than 16 bytes, some header fields may not
	 * be correctly modified, hence don't offload such TSO segments.
	 */

	payload_len = skb->len - skb_tcp_all_headers(skb);
	last_seg_size = payload_len % skb_shinfo(skb)->gso_size;
	if (last_seg_size && last_seg_size < 16)
		return false;

	return true;
}

static int otx2_get_sqe_count(struct otx2_nic *pfvf, struct sk_buff *skb)
{
	if (!skb_shinfo(skb)->gso_size)
		return 1;

	/* HW TSO */
	if (is_hw_tso_supported(pfvf, skb))
		return 1;

	/* SW TSO */
	return skb_shinfo(skb)->gso_segs;
}

static bool otx2_validate_network_transport(struct sk_buff *skb)
{
	if ((ip_hdr(skb)->protocol == IPPROTO_UDP) ||
	    (ipv6_hdr(skb)->nexthdr == IPPROTO_UDP)) {
		struct udphdr *udph = udp_hdr(skb);

		if (udph->source == htons(PTP_PORT) &&
		    udph->dest == htons(PTP_PORT))
			return true;
	}

	return false;
}

static bool otx2_ptp_is_sync(struct sk_buff *skb, int *offset, bool *udp_csum_crt)
{
	struct ethhdr *eth = (struct ethhdr *)(skb->data);
	u16 nix_offload_hlen = 0, inner_vhlen = 0;
	bool udp_hdr_present = false, is_sync;
	u8 *data = skb->data, *msgtype;
	__be16 proto = eth->h_proto;
	int network_depth = 0;

	/* NIX is programmed to offload outer  VLAN header
	 * in case of single vlan protocol field holds Network header ETH_IP/V6
	 * in case of stacked vlan protocol field holds Inner vlan (8100)
	 */
	if (skb->dev->features & NETIF_F_HW_VLAN_CTAG_TX &&
	    skb->dev->features & NETIF_F_HW_VLAN_STAG_TX) {
		if (skb->vlan_proto == htons(ETH_P_8021AD)) {
			/* Get vlan protocol */
			proto = __vlan_get_protocol(skb, eth->h_proto, NULL);
			/* SKB APIs like skb_transport_offset does not include
			 * offloaded vlan header length. Need to explicitly add
			 * the length
			 */
			nix_offload_hlen = VLAN_HLEN;
			inner_vhlen = VLAN_HLEN;
		} else if (skb->vlan_proto == htons(ETH_P_8021Q)) {
			nix_offload_hlen = VLAN_HLEN;
		}
	} else if (eth_type_vlan(eth->h_proto)) {
		proto = __vlan_get_protocol(skb, eth->h_proto, &network_depth);
	}

	switch (ntohs(proto)) {
	case ETH_P_1588:
		if (network_depth)
			*offset = network_depth;
		else
			*offset = ETH_HLEN + nix_offload_hlen +
				  inner_vhlen;
		break;
	case ETH_P_IP:
	case ETH_P_IPV6:
		if (!otx2_validate_network_transport(skb))
			return false;

		*offset = nix_offload_hlen + skb_transport_offset(skb) +
			  sizeof(struct udphdr);
		udp_hdr_present = true;

	}

	msgtype = data + *offset;
	/* Check PTP messageId is SYNC or not */
	is_sync = !(*msgtype & 0xf);
	if (is_sync)
		*udp_csum_crt = udp_hdr_present;
	else
		*offset = 0;

	return is_sync;
}

static void otx2_set_txtstamp(struct otx2_nic *pfvf, struct sk_buff *skb,
			      struct otx2_snd_queue *sq, int *offset)
{
	struct ethhdr	*eth = (struct ethhdr *)(skb->data);
	struct ptpv2_tstamp *origin_tstamp;
	bool udp_csum_crt = false;
	unsigned int udphoff;
	struct timespec64 ts;
	int ptp_offset = 0;
	__wsum skb_csum;
	u64 iova;

	if (unlikely(!skb_shinfo(skb)->gso_size &&
		     (skb_shinfo(skb)->tx_flags & SKBTX_HW_TSTAMP))) {
		if (unlikely(pfvf->flags & OTX2_FLAG_PTP_ONESTEP_SYNC &&
			     otx2_ptp_is_sync(skb, &ptp_offset, &udp_csum_crt))) {
			origin_tstamp = (struct ptpv2_tstamp *)
					((u8 *)skb->data + ptp_offset +
					 PTP_SYNC_SEC_OFFSET);
			ts = ns_to_timespec64(pfvf->ptp->tstamp);
			origin_tstamp->seconds_msb = htons((ts.tv_sec >> 32) & 0xffff);
			origin_tstamp->seconds_lsb = htonl(ts.tv_sec & 0xffffffff);
			origin_tstamp->nanoseconds = htonl(ts.tv_nsec);
			/* Point to correction field in PTP packet */
			ptp_offset += 8;

			/* When user disables hw checksum, stack calculates the csum,
			 * but it does not cover ptp timestamp which is added later.
			 * Recalculate the checksum manually considering the timestamp.
			 */
			if (udp_csum_crt) {
				struct udphdr *uh = udp_hdr(skb);

				if (skb->ip_summed != CHECKSUM_PARTIAL && uh->check != 0) {
					udphoff = skb_transport_offset(skb);
					uh->check = 0;
					skb_csum = skb_checksum(skb, udphoff, skb->len - udphoff,
								0);
					if (ntohs(eth->h_proto) == ETH_P_IPV6)
						uh->check = csum_ipv6_magic(&ipv6_hdr(skb)->saddr,
									    &ipv6_hdr(skb)->daddr,
									    skb->len - udphoff,
									    ipv6_hdr(skb)->nexthdr,
									    skb_csum);
					else
						uh->check = csum_tcpudp_magic(ip_hdr(skb)->saddr,
									      ip_hdr(skb)->daddr,
									      skb->len - udphoff,
									      IPPROTO_UDP,
									      skb_csum);
				}
			}
		} else {
			skb_shinfo(skb)->tx_flags |= SKBTX_IN_PROGRESS;
		}
		iova = sq->timestamps->iova + (sq->head * sizeof(u64));
		otx2_sqe_add_mem(sq, offset, NIX_SENDMEMALG_E_SETTSTMP, iova,
				 ptp_offset, pfvf->ptp->base_ns, udp_csum_crt);
	} else {
		skb_tx_timestamp(skb);
	}
}

bool otx2_sq_append_skb(void *dev, struct netdev_queue *txq,
			struct otx2_snd_queue *sq,
			struct sk_buff *skb, u16 qidx)
{
	int offset, num_segs, free_desc;
	struct nix_sqe_hdr_s *sqe_hdr;
	struct otx2_nic *pfvf = dev;
	bool ret;

	/* Check if there is enough room between producer
	 * and consumer index.
	 */
	free_desc = otx2_get_free_sqe(sq);
	if (free_desc < sq->sqe_thresh)
		return false;

	if (free_desc < otx2_get_sqe_count(pfvf, skb))
		return false;

	num_segs = skb_shinfo(skb)->nr_frags + 1;

	/* If SKB doesn't fit in a single SQE, linearize it.
	 * TODO: Consider adding JUMP descriptor instead.
	 */

	if (unlikely(num_segs > OTX2_MAX_FRAGS_IN_SQE)) {
		if (__skb_linearize(skb)) {
			dev_kfree_skb_any(skb);
			return true;
		}
		num_segs = skb_shinfo(skb)->nr_frags + 1;
	}

	if (skb_shinfo(skb)->gso_size && !is_hw_tso_supported(pfvf, skb)) {
		/* Insert vlan tag before giving pkt to tso */
		if (skb_vlan_tag_present(skb)) {
			skb = __vlan_hwaccel_push_inside(skb);
			if (!skb)
				return true;
		}
		otx2_sq_append_tso(pfvf, sq, skb, qidx);
		return true;
	}

	/* Set sqe base address */
	otx2_sq_set_sqe_base(sq, skb);

	/* Set SQE's SEND_HDR.
	 * Do not clear the first 64bit as it contains constant info.
	 */
	memset(sq->sqe_base + 8, 0, sq->sqe_size - 8);
	sqe_hdr = (struct nix_sqe_hdr_s *)(sq->sqe_base);
	otx2_sqe_add_hdr(pfvf, sq, sqe_hdr, skb, qidx);
	offset = sizeof(*sqe_hdr);

	/* Add extended header if needed */
	otx2_sqe_add_ext(pfvf, sq, skb, &offset);

	/* Add SG subdesc with data frags */
	if (static_branch_unlikely(&cn10k_ipsec_sa_enabled) &&
	    (xfrm_offload(skb)))
		ret = otx2_sqe_add_sg_ipsec(pfvf, sq, skb, num_segs, &offset);
	else
		ret = otx2_sqe_add_sg(pfvf, sq, skb, num_segs, &offset);

	if (!ret) {
		otx2_dma_unmap_skb_frags(pfvf, &sq->sg[sq->head]);
		return false;
	}

	otx2_set_txtstamp(pfvf, skb, sq, &offset);

	sqe_hdr->sizem1 = (offset / 16) - 1;

	if (static_branch_unlikely(&cn10k_ipsec_sa_enabled) &&
	    (xfrm_offload(skb)))
		return cn10k_ipsec_transmit(pfvf, txq, sq, skb, num_segs,
					    offset);

	netdev_tx_sent_queue(txq, skb->len);

	/* Flush SQE to HW */
	pfvf->hw_ops->sqe_flush(pfvf, sq, offset, qidx);
	return true;
}
EXPORT_SYMBOL(otx2_sq_append_skb);

void otx2_cleanup_rx_cqes(struct otx2_nic *pfvf, struct otx2_cq_queue *cq, int qidx)
{
	struct nix_cqe_rx_s *cqe;
	struct otx2_pool *pool;
	int processed_cqe = 0;
	u16 pool_id;
	u64 iova;

	pool_id = otx2_get_pool_idx(pfvf, AURA_NIX_RQ, qidx);
	pool = &pfvf->qset.pool[pool_id];

	if (pfvf->xdp_prog) {
		if (pool->page_pool)
			xdp_rxq_info_unreg_mem_model(&cq->xdp_rxq);

		xdp_rxq_info_unreg(&cq->xdp_rxq);
	}

	if (otx2_nix_cq_op_status(pfvf, cq) || !cq->pend_cqe)
		return;

	while (cq->pend_cqe) {
		cqe = (struct nix_cqe_rx_s *)otx2_get_next_cqe(cq);
		processed_cqe++;
		cq->pend_cqe--;

		if (!cqe)
			continue;
		if (cqe->sg.segs > 1) {
			otx2_free_rcv_seg(pfvf, cqe, cq->cq_idx);
			continue;
		}
		iova = cqe->sg.seg_addr - OTX2_HEAD_ROOM;

		otx2_free_bufs(pfvf, pool, iova, pfvf->rbsize);
	}

	/* Free CQEs to HW */
	otx2_write64(pfvf, NIX_LF_CQ_OP_DOOR,
		     ((u64)cq->cq_idx << 32) | processed_cqe);
}

void otx2_cleanup_tx_cqes(struct otx2_nic *pfvf, struct otx2_cq_queue *cq)
{
	int tx_pkts = 0, tx_bytes = 0;
	struct sk_buff *skb = NULL;
	struct otx2_snd_queue *sq;
	struct nix_cqe_tx_s *cqe;
	struct netdev_queue *txq;
	int processed_cqe = 0;
	struct sg_list *sg;
	int qidx;

	qidx = cq->cq_idx - pfvf->hw.rx_queues;
	sq = &pfvf->qset.sq[qidx];

	if (otx2_nix_cq_op_status(pfvf, cq) || !cq->pend_cqe)
		return;

	while (cq->pend_cqe) {
		cqe = (struct nix_cqe_tx_s *)otx2_get_next_cqe(cq);
		processed_cqe++;
		cq->pend_cqe--;

		if (!cqe)
			continue;
		sg = &sq->sg[cqe->comp.sqe_id];
		skb = (struct sk_buff *)sg->skb;
		if (skb) {
			tx_bytes += skb->len;
			tx_pkts++;
			otx2_dma_unmap_skb_frags(pfvf, sg);
			dev_kfree_skb_any(skb);
			sg->skb = (u64)NULL;
		}
	}

	if (likely(tx_pkts)) {
		if (qidx >= pfvf->hw.tx_queues)
			qidx -= pfvf->hw.xdp_queues;
		txq = netdev_get_tx_queue(pfvf->netdev, qidx);
		netdev_tx_completed_queue(txq, tx_pkts, tx_bytes);
	}
	/* Free CQEs to HW */
	otx2_write64(pfvf, NIX_LF_CQ_OP_DOOR,
		     ((u64)cq->cq_idx << 32) | processed_cqe);
}

int otx2_rxtx_enable(struct otx2_nic *pfvf, bool enable)
{
	struct msg_req *msg;
	int err;

	mutex_lock(&pfvf->mbox.lock);
	if (enable)
		msg = otx2_mbox_alloc_msg_nix_lf_start_rx(&pfvf->mbox);
	else
		msg = otx2_mbox_alloc_msg_nix_lf_stop_rx(&pfvf->mbox);

	if (!msg) {
		mutex_unlock(&pfvf->mbox.lock);
		return -ENOMEM;
	}

	err = otx2_sync_mbox_msg(&pfvf->mbox);
	mutex_unlock(&pfvf->mbox.lock);
	return err;
}

void otx2_free_pending_sqe(struct otx2_nic *pfvf)
{
	int tx_pkts = 0, tx_bytes = 0;
	struct sk_buff *skb = NULL;
	struct otx2_snd_queue *sq;
	struct netdev_queue *txq;
	struct sg_list *sg;
	int sq_idx, sqe;

	for (sq_idx = 0; sq_idx < pfvf->hw.tx_queues; sq_idx++) {
		sq = &pfvf->qset.sq[sq_idx];
		for (sqe = 0; sqe < sq->sqe_cnt; sqe++) {
			sg = &sq->sg[sqe];
			skb = (struct sk_buff *)sg->skb;
			if (skb) {
				tx_bytes += skb->len;
				tx_pkts++;
				otx2_dma_unmap_skb_frags(pfvf, sg);
				dev_kfree_skb_any(skb);
				sg->skb = (u64)NULL;
			}
		}

		if (!tx_pkts)
			continue;
		txq = netdev_get_tx_queue(pfvf->netdev, sq_idx);
		netdev_tx_completed_queue(txq, tx_pkts, tx_bytes);
		tx_pkts = 0;
		tx_bytes = 0;
	}
}

static void otx2_xdp_sqe_add_sg(struct otx2_snd_queue *sq,
				struct xdp_frame *xdpf,
				u64 dma_addr, int len, int *offset, u16 flags)
{
	struct nix_sqe_sg_s *sg = NULL;
	u64 *iova = NULL;

	sg = (struct nix_sqe_sg_s *)(sq->sqe_base + *offset);
	sg->ld_type = NIX_SEND_LDTYPE_LDD;
	sg->subdc = NIX_SUBDC_SG;
	sg->segs = 1;
	sg->seg1_size = len;
	iova = (void *)sg + sizeof(*sg);
	*iova = dma_addr;
	*offset += sizeof(*sg) + sizeof(u64);

	sq->sg[sq->head].dma_addr[0] = dma_addr;
	sq->sg[sq->head].size[0] = len;
	sq->sg[sq->head].num_segs = 1;
	sq->sg[sq->head].flags = flags;
	sq->sg[sq->head].skb = (u64)xdpf;
}

int otx2_read_free_sqe(struct otx2_nic *pfvf, u16 qidx)
{
	struct otx2_snd_queue *sq;
	int free_sqe;

	sq = &pfvf->qset.sq[qidx];
	free_sqe = otx2_get_free_sqe(sq);
	if (free_sqe < sq->sqe_thresh) {
		netdev_warn(pfvf->netdev, "No free sqe for Send queue%d\n", qidx);
		return 0;
	}

	return free_sqe - sq->sqe_thresh;
}

bool otx2_xdp_sq_append_pkt(struct otx2_nic *pfvf, struct xdp_frame *xdpf,
			    u64 iova, int len, u16 qidx, u16 flags)
{
	struct nix_sqe_hdr_s *sqe_hdr;
	struct otx2_snd_queue *sq;
	int offset, free_sqe;

	sq = &pfvf->qset.sq[qidx];
	free_sqe = otx2_get_free_sqe(sq);
	if (free_sqe < sq->sqe_thresh)
		return false;

	memset(sq->sqe_base + 8, 0, sq->sqe_size - 8);

	sqe_hdr = (struct nix_sqe_hdr_s *)(sq->sqe_base);

	if (!sqe_hdr->total) {
		sqe_hdr->aura = sq->aura_id;
		sqe_hdr->df = 1;
		sqe_hdr->sq = qidx;
		sqe_hdr->pnc = 1;
	}
	sqe_hdr->total = len;
	sqe_hdr->sqe_id = sq->head;

	offset = sizeof(*sqe_hdr);

	otx2_xdp_sqe_add_sg(sq, xdpf, iova, len, &offset, flags);
	sqe_hdr->sizem1 = (offset / 16) - 1;
	pfvf->hw_ops->sqe_flush(pfvf, sq, offset, qidx);

	return true;
}

static bool otx2_xdp_rcv_pkt_handler(struct otx2_nic *pfvf,
				     struct bpf_prog *prog,
				     struct nix_cqe_rx_s *cqe,
				     struct otx2_cq_queue *cq,
				     u32 *metasize, bool *need_xdp_flush)
{
	struct xdp_buff xdp, *xsk_buff = NULL;
	unsigned char *hard_start;
	struct otx2_pool *pool;
	struct xdp_frame *xdpf;
	int qidx = cq->cq_idx;
	struct page *page;
	u64 iova, pa;
	u32 act;
	int err;

	pool = &pfvf->qset.pool[qidx];

	if (pool->xsk_pool) {
		xsk_buff = pool->xdp[--cq->rbpool->xdp_top];
		if (!xsk_buff)
			return false;

		xsk_buff->data_end = xsk_buff->data + cqe->sg.seg_size;
		act = bpf_prog_run_xdp(prog, xsk_buff);
		goto handle_xdp_verdict;
	}

	iova = cqe->sg.seg_addr - OTX2_HEAD_ROOM;
	pa = otx2_iova_to_phys(pfvf->iommu_domain, iova);
	page = virt_to_page(phys_to_virt(pa));

	xdp_init_buff(&xdp, pfvf->rbsize, &cq->xdp_rxq);

	hard_start = (unsigned char *)phys_to_virt(pa);
	xdp_prepare_buff(&xdp, hard_start, OTX2_HEAD_ROOM,
			 cqe->sg.seg_size, true);

	act = bpf_prog_run_xdp(prog, &xdp);

handle_xdp_verdict:
	switch (act) {
	case XDP_PASS:
		*metasize = xdp.data - xdp.data_meta;
		break;
	case XDP_TX:
		qidx += pfvf->hw.tx_queues;
		cq->pool_ptrs++;
		xdpf = xdp_convert_buff_to_frame(&xdp);
		return otx2_xdp_sq_append_pkt(pfvf, xdpf,
					      cqe->sg.seg_addr,
					      cqe->sg.seg_size,
					      qidx, OTX2_XDP_TX);
	case XDP_REDIRECT:
		cq->pool_ptrs++;
		if (xsk_buff) {
			err = xdp_do_redirect(pfvf->netdev, xsk_buff, prog);
			if (!err) {
				*need_xdp_flush = true;
				return true;
			}
			return false;
		}

		err = xdp_do_redirect(pfvf->netdev, &xdp, prog);
		if (!err) {
			*need_xdp_flush = true;
			return true;
		}

		otx2_dma_unmap_page(pfvf, iova, pfvf->rbsize,
				    DMA_FROM_DEVICE);
		xdpf = xdp_convert_buff_to_frame(&xdp);
		xdp_return_frame(xdpf);
		break;
	default:
		bpf_warn_invalid_xdp_action(pfvf->netdev, prog, act);
		break;
	case XDP_ABORTED:
		if (xsk_buff)
			xsk_buff_free(xsk_buff);
		trace_xdp_exception(pfvf->netdev, prog, act);
		break;
	case XDP_DROP:
		cq->pool_ptrs++;
		if (xsk_buff) {
			xsk_buff_free(xsk_buff);
		} else if (page->pp) {
			page_pool_recycle_direct(pool->page_pool, page);
		} else {
			otx2_dma_unmap_page(pfvf, iova, pfvf->rbsize,
					    DMA_FROM_DEVICE);
			put_page(page);
		}
		return true;
	}
	return false;
}<|MERGE_RESOLUTION|>--- conflicted
+++ resolved
@@ -12,10 +12,7 @@
 #include <linux/bpf_trace.h>
 #include <net/ip6_checksum.h>
 #include <net/xfrm.h>
-<<<<<<< HEAD
-=======
 #include <net/xdp.h>
->>>>>>> e8a457b7
 
 #include "otx2_reg.h"
 #include "otx2_common.h"
@@ -34,31 +31,17 @@
 
 DEFINE_STATIC_KEY_FALSE(cn10k_ipsec_sa_enabled);
 
-<<<<<<< HEAD
-=======
 static int otx2_get_free_sqe(struct otx2_snd_queue *sq)
 {
 	return (sq->cons_head - sq->head - 1 + sq->sqe_cnt)
 		& (sq->sqe_cnt - 1);
 }
 
->>>>>>> e8a457b7
 static bool otx2_xdp_rcv_pkt_handler(struct otx2_nic *pfvf,
 				     struct bpf_prog *prog,
 				     struct nix_cqe_rx_s *cqe,
 				     struct otx2_cq_queue *cq,
 				     u32 *metasize, bool *need_xdp_flush);
-
-static void otx2_sq_set_sqe_base(struct otx2_snd_queue *sq,
-				 struct sk_buff *skb)
-{
-	if (static_branch_unlikely(&cn10k_ipsec_sa_enabled) &&
-	    (xfrm_offload(skb)))
-		sq->sqe_base = sq->sqe_ring->base + sq->sqe_size +
-				(sq->head * (sq->sqe_size * 2));
-	else
-		sq->sqe_base = sq->sqe->base;
-}
 
 static void otx2_sq_set_sqe_base(struct otx2_snd_queue *sq,
 				 struct sk_buff *skb)
