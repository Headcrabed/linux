/* SPDX-License-Identifier: GPL-2.0 */
/* Marvell RVU Ethernet driver
 *
 * Copyright (C) 2020 Marvell.
 *
 */

#ifndef OTX2_COMMON_H
#define OTX2_COMMON_H

#include <linux/ethtool.h>
#include <linux/pci.h>
#include <linux/iommu.h>
#include <linux/net_tstamp.h>
#include <linux/ptp_clock_kernel.h>
#include <linux/timecounter.h>
#include <linux/soc/marvell/octeontx2/asm.h>
#include <net/macsec.h>
#include <net/pkt_cls.h>
#include <net/devlink.h>
#include <linux/time64.h>
#include <linux/dim.h>
#include <uapi/linux/if_macsec.h>
#include <net/page_pool/helpers.h>

#include <mbox.h>
#include <npc.h>
#include "otx2_reg.h"
#include "otx2_txrx.h"
#include "otx2_devlink.h"
#include <rvu_trace.h>
#include "qos.h"
#include "rep.h"
#include "cn10k_ipsec.h"

/* IPv4 flag more fragment bit */
#define IPV4_FLAG_MORE				0x20

/* PCI device IDs */
#define PCI_DEVID_OCTEONTX2_RVU_PF              0xA063
#define PCI_DEVID_OCTEONTX2_RVU_VF		0xA064
#define PCI_DEVID_OCTEONTX2_RVU_AFVF		0xA0F8

#define PCI_SUBSYS_DEVID_96XX_RVU_PFVF		0xB200
#define PCI_SUBSYS_DEVID_CN10K_A_RVU_PFVF	0xB900
#define PCI_SUBSYS_DEVID_CN10K_B_RVU_PFVF	0xBD00

#define PCI_DEVID_OCTEONTX2_SDP_REP		0xA0F7

/* PCI BAR nos */
#define PCI_CFG_REG_BAR_NUM                     2
#define PCI_MBOX_BAR_NUM                        4

#define NAME_SIZE                               32

#ifdef CONFIG_DCB
/* Max priority supported for PFC */
#define NIX_PF_PFC_PRIO_MAX			8
#endif

/* Number of segments per SG structure */
#define MAX_SEGS_PER_SG 3

enum arua_mapped_qtypes {
	AURA_NIX_RQ,
	AURA_NIX_SQ,
};

/* NIX LF interrupts range*/
#define NIX_LF_QINT_VEC_START			0x00
#define NIX_LF_CINT_VEC_START			0x40
#define NIX_LF_GINT_VEC				0x80
#define NIX_LF_ERR_VEC				0x81
#define NIX_LF_POISON_VEC			0x82

/* Send skid of 2000 packets required for CQ size of 4K CQEs. */
#define SEND_CQ_SKID	2000

#define OTX2_GET_RX_STATS(reg) \
	otx2_read64(pfvf, NIX_LF_RX_STATX(reg))
#define OTX2_GET_TX_STATS(reg) \
	otx2_read64(pfvf, NIX_LF_TX_STATX(reg))

struct otx2_lmt_info {
	u64 lmt_addr;
	u16 lmt_id;
};
/* RSS configuration */
struct otx2_rss_ctx {
	u8  ind_tbl[MAX_RSS_INDIR_TBL_SIZE];
};

struct otx2_rss_info {
	u8 enable;
	u32 flowkey_cfg;
	u16 rss_size;
#define RSS_HASH_KEY_SIZE	44   /* 352 bit key */
	u8  key[RSS_HASH_KEY_SIZE];
	struct otx2_rss_ctx	*rss_ctx[MAX_RSS_GROUPS];
};

/* NIX (or NPC) RX errors */
enum otx2_errlvl {
	NPC_ERRLVL_RE,
	NPC_ERRLVL_LID_LA,
	NPC_ERRLVL_LID_LB,
	NPC_ERRLVL_LID_LC,
	NPC_ERRLVL_LID_LD,
	NPC_ERRLVL_LID_LE,
	NPC_ERRLVL_LID_LF,
	NPC_ERRLVL_LID_LG,
	NPC_ERRLVL_LID_LH,
	NPC_ERRLVL_NIX = 0x0F,
};

enum otx2_errcodes_re {
	/* NPC_ERRLVL_RE errcodes */
	ERRCODE_FCS = 0x7,
	ERRCODE_FCS_RCV = 0x8,
	ERRCODE_UNDERSIZE = 0x10,
	ERRCODE_OVERSIZE = 0x11,
	ERRCODE_OL2_LEN_MISMATCH = 0x12,
	/* NPC_ERRLVL_NIX errcodes */
	ERRCODE_OL3_LEN = 0x10,
	ERRCODE_OL4_LEN = 0x11,
	ERRCODE_OL4_CSUM = 0x12,
	ERRCODE_IL3_LEN = 0x20,
	ERRCODE_IL4_LEN = 0x21,
	ERRCODE_IL4_CSUM = 0x22,
};

enum otx2_xdp_action {
	OTX2_XDP_TX	  = BIT(0),
	OTX2_XDP_REDIRECT = BIT(1),
	OTX2_AF_XDP_FRAME = BIT(2),
};

struct otx2_dev_stats {
	u64 rx_bytes;
	u64 rx_frames;
	u64 rx_ucast_frames;
	u64 rx_bcast_frames;
	u64 rx_mcast_frames;
	u64 rx_drops;

	u64 tx_bytes;
	u64 tx_frames;
	u64 tx_ucast_frames;
	u64 tx_bcast_frames;
	u64 tx_mcast_frames;
	u64 tx_drops;
};

/* Driver counted stats */
struct otx2_drv_stats {
	atomic_t rx_fcs_errs;
	atomic_t rx_oversize_errs;
	atomic_t rx_undersize_errs;
	atomic_t rx_csum_errs;
	atomic_t rx_len_errs;
	atomic_t rx_other_errs;
};

struct mbox {
	struct otx2_mbox	mbox;
	struct work_struct	mbox_wrk;
	struct otx2_mbox	mbox_up;
	struct work_struct	mbox_up_wrk;
	struct otx2_nic		*pfvf;
	void			*bbuf_base; /* Bounce buffer for mbox memory */
	struct mutex		lock;	/* serialize mailbox access */
	int			num_msgs; /* mbox number of messages */
	int			up_num_msgs; /* mbox_up number of messages */
};

/* Egress rate limiting definitions */
#define MAX_BURST_EXPONENT		0x0FULL
#define MAX_BURST_MANTISSA		0xFFULL
#define MAX_BURST_SIZE			130816ULL
#define MAX_RATE_DIVIDER_EXPONENT	12ULL
#define MAX_RATE_EXPONENT		0x0FULL
#define MAX_RATE_MANTISSA		0xFFULL

/* Bitfields in NIX_TLX_PIR register */
#define TLX_RATE_MANTISSA		GENMASK_ULL(8, 1)
#define TLX_RATE_EXPONENT		GENMASK_ULL(12, 9)
#define TLX_RATE_DIVIDER_EXPONENT	GENMASK_ULL(16, 13)
#define TLX_BURST_MANTISSA		GENMASK_ULL(36, 29)
#define TLX_BURST_EXPONENT		GENMASK_ULL(40, 37)

struct otx2_hw {
	struct pci_dev		*pdev;
	struct otx2_rss_info	rss_info;
	u16                     rx_queues;
	u16                     tx_queues;
	u16                     xdp_queues;
	u16			tc_tx_queues;
	u16                     non_qos_queues; /* tx queues plus xdp queues */
	u16			max_queues;
	u16			pool_cnt;
	u16			rqpool_cnt;
	u16			sqpool_cnt;

#define OTX2_DEFAULT_RBUF_LEN	2048
	u16			rbuf_len;
	u32			xqe_size;

	/* NPA */
	u32			stack_pg_ptrs;  /* No of ptrs per stack page */
	u32			stack_pg_bytes; /* Size of stack page */
	u16			sqb_size;

	/* NIX */
	u8			txschq_link_cfg_lvl;
	u8			txschq_cnt[NIX_TXSCH_LVL_CNT];
	u8			txschq_aggr_lvl_rr_prio;
	u16			txschq_list[NIX_TXSCH_LVL_CNT][MAX_TXSCHQ_PER_FUNC];
	u16			matchall_ipolicer;
	u32			dwrr_mtu;
	u32			max_mtu;
	u8			smq_link_type;

	/* HW settings, coalescing etc */
	u16			rx_chan_base;
	u16			tx_chan_base;
	u8			rx_chan_cnt;
	u8			tx_chan_cnt;
	u16			cq_qcount_wait;
	u16			cq_ecount_wait;
	u16			rq_skid;
	u8			cq_time_wait;

	/* Segmentation */
	u8			lso_tsov4_idx;
	u8			lso_tsov6_idx;
	u8			lso_udpv4_idx;
	u8			lso_udpv6_idx;

	/* RSS */
	u8			flowkey_alg_idx;

	/* MSI-X */
	u8			cint_cnt; /* CQ interrupt count */
	u16			npa_msixoff; /* Offset of NPA vectors */
	u16			nix_msixoff; /* Offset of NIX vectors */
	char			*irq_name;
	cpumask_var_t           *affinity_mask;

	/* Stats */
	struct otx2_dev_stats	dev_stats;
	struct otx2_drv_stats	drv_stats;
	u64			cgx_rx_stats[CGX_RX_STATS_COUNT];
	u64			cgx_tx_stats[CGX_TX_STATS_COUNT];
	u64			cgx_fec_corr_blks;
	u64			cgx_fec_uncorr_blks;
	u8			cgx_links;  /* No. of CGX links present in HW */
	u8			lbk_links;  /* No. of LBK links present in HW */
	u8			tx_link;    /* Transmit channel link number */
#define HW_TSO			0
#define CN10K_MBOX		1
#define CN10K_LMTST		2
#define CN10K_RPM		3
#define CN10K_PTP_ONESTEP	4
#define CN10K_HW_MACSEC		5
#define QOS_CIR_PIR_SUPPORT	6
	unsigned long		cap_flag;

#define LMT_LINE_SIZE		128
#define LMT_BURST_SIZE		32 /* 32 LMTST lines for burst SQE flush */
	u64			*lmt_base;
	struct otx2_lmt_info	__percpu *lmt_info;
};

enum vfperm {
	OTX2_RESET_VF_PERM,
	OTX2_TRUSTED_VF,
};

struct otx2_vf_config {
	struct otx2_nic *pf;
	struct delayed_work link_event_work;
	bool intf_down; /* interface was either configured or not */
	u8 mac[ETH_ALEN];
	u16 vlan;
	int tx_vtag_idx;
	bool trusted;
};

struct flr_work {
	struct work_struct work;
	struct otx2_nic *pf;
};

struct refill_work {
	struct delayed_work pool_refill_work;
	struct otx2_nic *pf;
	struct napi_struct *napi;
};

/* PTPv2 originTimestamp structure */
struct ptpv2_tstamp {
	__be16 seconds_msb; /* 16 bits + */
	__be32 seconds_lsb; /* 32 bits = 48 bits*/
	__be32 nanoseconds;
} __packed;

struct otx2_ptp {
	struct ptp_clock_info ptp_info;
	struct ptp_clock *ptp_clock;
	struct otx2_nic *nic;

	struct cyclecounter cycle_counter;
	struct timecounter time_counter;

	struct delayed_work extts_work;
	u64 last_extts;
	u64 thresh;

	struct ptp_pin_desc extts_config;
	u64 (*convert_rx_ptp_tstmp)(u64 timestamp);
	u64 (*convert_tx_ptp_tstmp)(u64 timestamp);
	u64 (*ptp_tstamp2nsec)(const struct timecounter *time_counter, u64 timestamp);
	struct delayed_work synctstamp_work;
	u64 tstamp;
	u32 base_ns;
};

#define OTX2_HW_TIMESTAMP_LEN	8

struct otx2_mac_table {
	u8 addr[ETH_ALEN];
	u16 mcam_entry;
	bool inuse;
};

struct otx2_flow_config {
	u16			*flow_ent;
	u16			*def_ent;
	u16			nr_flows;
#define OTX2_DEFAULT_FLOWCOUNT		16
#define OTX2_DEFAULT_UNICAST_FLOWS	4
#define OTX2_MAX_VLAN_FLOWS		1
#define OTX2_MAX_TC_FLOWS	OTX2_DEFAULT_FLOWCOUNT
	u16			unicast_offset;
	u16			rx_vlan_offset;
	u16			vf_vlan_offset;
#define OTX2_PER_VF_VLAN_FLOWS	2 /* Rx + Tx per VF */
#define OTX2_VF_VLAN_RX_INDEX	0
#define OTX2_VF_VLAN_TX_INDEX	1
	u32			*bmap_to_dmacindex;
	unsigned long		*dmacflt_bmap;
	struct list_head	flow_list;
	u32			dmacflt_max_flows;
	u16                     max_flows;
	refcount_t		mark_flows;
	struct list_head	flow_list_tc;
	u8			ucast_flt_cnt;
	bool			ntuple;
};

struct dev_hw_ops {
	int	(*sq_aq_init)(void *dev, u16 qidx, u8 chan_offset,
			      u16 sqb_aura);
	void	(*sqe_flush)(void *dev, struct otx2_snd_queue *sq,
			     int size, int qidx);
	int	(*refill_pool_ptrs)(void *dev, struct otx2_cq_queue *cq);
	void	(*aura_freeptr)(void *dev, int aura, u64 buf);
};

#define CN10K_MCS_SA_PER_SC	4

/* Stats which need to be accumulated in software because
 * of shared counters in hardware.
 */
struct cn10k_txsc_stats {
	u64 InPktsUntagged;
	u64 InPktsNoTag;
	u64 InPktsBadTag;
	u64 InPktsUnknownSCI;
	u64 InPktsNoSCI;
	u64 InPktsOverrun;
};

struct cn10k_rxsc_stats {
	u64 InOctetsValidated;
	u64 InOctetsDecrypted;
	u64 InPktsUnchecked;
	u64 InPktsDelayed;
	u64 InPktsOK;
	u64 InPktsInvalid;
	u64 InPktsLate;
	u64 InPktsNotValid;
	u64 InPktsNotUsingSA;
	u64 InPktsUnusedSA;
};

struct cn10k_mcs_txsc {
	struct macsec_secy *sw_secy;
	struct cn10k_txsc_stats stats;
	struct list_head entry;
	enum macsec_validation_type last_validate_frames;
	bool last_replay_protect;
	u16 hw_secy_id_tx;
	u16 hw_secy_id_rx;
	u16 hw_flow_id;
	u16 hw_sc_id;
	u16 hw_sa_id[CN10K_MCS_SA_PER_SC];
	u8 sa_bmap;
	u8 sa_key[CN10K_MCS_SA_PER_SC][MACSEC_MAX_KEY_LEN];
	u8 encoding_sa;
	u8 salt[CN10K_MCS_SA_PER_SC][MACSEC_SALT_LEN];
	ssci_t ssci[CN10K_MCS_SA_PER_SC];
	bool vlan_dev; /* macsec running on VLAN ? */
};

struct cn10k_mcs_rxsc {
	struct macsec_secy *sw_secy;
	struct macsec_rx_sc *sw_rxsc;
	struct cn10k_rxsc_stats stats;
	struct list_head entry;
	u16 hw_flow_id;
	u16 hw_sc_id;
	u16 hw_sa_id[CN10K_MCS_SA_PER_SC];
	u8 sa_bmap;
	u8 sa_key[CN10K_MCS_SA_PER_SC][MACSEC_MAX_KEY_LEN];
	u8 salt[CN10K_MCS_SA_PER_SC][MACSEC_SALT_LEN];
	ssci_t ssci[CN10K_MCS_SA_PER_SC];
};

struct cn10k_mcs_cfg {
	struct list_head txsc_list;
	struct list_head rxsc_list;
};

struct otx2_nic {
	void __iomem		*reg_base;
	struct net_device	*netdev;
	struct dev_hw_ops	*hw_ops;
	void			*iommu_domain;
	u16			tx_max_pktlen;
	u16			rbsize; /* Receive buffer size */

#define OTX2_FLAG_RX_TSTAMP_ENABLED		BIT_ULL(0)
#define OTX2_FLAG_TX_TSTAMP_ENABLED		BIT_ULL(1)
#define OTX2_FLAG_INTF_DOWN			BIT_ULL(2)
#define OTX2_FLAG_MCAM_ENTRIES_ALLOC		BIT_ULL(3)
#define OTX2_FLAG_NTUPLE_SUPPORT		BIT_ULL(4)
#define OTX2_FLAG_UCAST_FLTR_SUPPORT		BIT_ULL(5)
#define OTX2_FLAG_RX_VLAN_SUPPORT		BIT_ULL(6)
#define OTX2_FLAG_VF_VLAN_SUPPORT		BIT_ULL(7)
#define OTX2_FLAG_PF_SHUTDOWN			BIT_ULL(8)
#define OTX2_FLAG_RX_PAUSE_ENABLED		BIT_ULL(9)
#define OTX2_FLAG_TX_PAUSE_ENABLED		BIT_ULL(10)
#define OTX2_FLAG_TC_FLOWER_SUPPORT		BIT_ULL(11)
#define OTX2_FLAG_TC_MATCHALL_EGRESS_ENABLED	BIT_ULL(12)
#define OTX2_FLAG_TC_MATCHALL_INGRESS_ENABLED	BIT_ULL(13)
#define OTX2_FLAG_DMACFLTR_SUPPORT		BIT_ULL(14)
#define OTX2_FLAG_PTP_ONESTEP_SYNC		BIT_ULL(15)
#define OTX2_FLAG_ADPTV_INT_COAL_ENABLED BIT_ULL(16)
#define OTX2_FLAG_TC_MARK_ENABLED		BIT_ULL(17)
#define OTX2_FLAG_REP_MODE_ENABLED		 BIT_ULL(18)
#define OTX2_FLAG_PORT_UP			BIT_ULL(19)
#define OTX2_FLAG_IPSEC_OFFLOAD_ENABLED		BIT_ULL(20)
	u64			flags;
	u64			*cq_op_addr;

	struct bpf_prog		*xdp_prog;
	struct otx2_qset	qset;
	struct otx2_hw		hw;
	struct pci_dev		*pdev;
	struct device		*dev;

	/* Mbox */
	struct mbox		mbox;
	struct mbox		*mbox_pfvf;
	struct workqueue_struct *mbox_wq;
	struct workqueue_struct *mbox_pfvf_wq;

	u8			total_vfs;
	u16			pcifunc; /* RVU PF_FUNC */
	u16			bpid[NIX_MAX_BPID_CHAN];
	struct otx2_vf_config	*vf_configs;
	struct cgx_link_user_info linfo;

	/* NPC MCAM */
	struct otx2_flow_config	*flow_cfg;
	struct otx2_mac_table	*mac_table;

	u64			reset_count;
	struct work_struct	reset_task;
	struct workqueue_struct	*flr_wq;
	struct flr_work		*flr_wrk;
	struct refill_work	*refill_wrk;
	struct workqueue_struct	*otx2_wq;
	struct work_struct	rx_mode_work;

	/* Ethtool stuff */
	u32			msg_enable;

	/* Block address of NIX either BLKADDR_NIX0 or BLKADDR_NIX1 */
	int			nix_blkaddr;
	/* LMTST Lines info */
	struct qmem		*dync_lmt;
	u16			tot_lmt_lines;
	u16			npa_lmt_lines;
	u32			nix_lmt_size;

	struct otx2_ptp		*ptp;
	struct hwtstamp_config	tstamp;

	unsigned long		rq_bmap;

	/* Devlink */
	struct otx2_devlink	*dl;
	/* PFC */
	u8			pfc_en;
#ifdef CONFIG_DCB
	u8			*queue_to_pfc_map;
	u16			pfc_schq_list[NIX_TXSCH_LVL_CNT][MAX_TXSCHQ_PER_FUNC];
	bool			pfc_alloc_status[NIX_PF_PFC_PRIO_MAX];
#endif
	/* qos */
	struct otx2_qos		qos;

	/* napi event count. It is needed for adaptive irq coalescing. */
	u32 napi_events;

#if IS_ENABLED(CONFIG_MACSEC)
	struct cn10k_mcs_cfg	*macsec_cfg;
#endif

#if IS_ENABLED(CONFIG_RVU_ESWITCH)
	struct rep_dev		**reps;
	int			rep_cnt;
	u16			rep_pf_map[RVU_MAX_REP];
	u16			esw_mode;
#endif

	/* Inline ipsec */
	struct cn10k_ipsec	ipsec;
<<<<<<< HEAD
=======
	/* af_xdp zero-copy */
	unsigned long		*af_xdp_zc_qidx;
>>>>>>> e8a457b7
};

static inline bool is_otx2_lbkvf(struct pci_dev *pdev)
{
	return (pdev->device == PCI_DEVID_OCTEONTX2_RVU_AFVF) ||
		(pdev->device == PCI_DEVID_RVU_REP);
}

static inline bool is_96xx_A0(struct pci_dev *pdev)
{
	return (pdev->revision == 0x00) &&
		(pdev->subsystem_device == PCI_SUBSYS_DEVID_96XX_RVU_PFVF);
}

static inline bool is_96xx_B0(struct pci_dev *pdev)
{
	return (pdev->revision == 0x01) &&
		(pdev->subsystem_device == PCI_SUBSYS_DEVID_96XX_RVU_PFVF);
}

static inline bool is_otx2_sdp_rep(struct pci_dev *pdev)
{
	return pdev->device == PCI_DEVID_OCTEONTX2_SDP_REP;
}

/* REVID for PCIe devices.
 * Bits 0..1: minor pass, bit 3..2: major pass
 * bits 7..4: midr id
 */
#define PCI_REVISION_ID_96XX		0x00
#define PCI_REVISION_ID_95XX		0x10
#define PCI_REVISION_ID_95XXN		0x20
#define PCI_REVISION_ID_98XX		0x30
#define PCI_REVISION_ID_95XXMM		0x40
#define PCI_REVISION_ID_95XXO		0xE0

static inline bool is_dev_otx2(struct pci_dev *pdev)
{
	u8 midr = pdev->revision & 0xF0;

	return (midr == PCI_REVISION_ID_96XX || midr == PCI_REVISION_ID_95XX ||
		midr == PCI_REVISION_ID_95XXN || midr == PCI_REVISION_ID_98XX ||
		midr == PCI_REVISION_ID_95XXMM || midr == PCI_REVISION_ID_95XXO);
}

static inline bool is_dev_cn10kb(struct pci_dev *pdev)
{
	return pdev->subsystem_device == PCI_SUBSYS_DEVID_CN10K_B_RVU_PFVF;
}

static inline bool is_dev_cn10ka_b0(struct pci_dev *pdev)
{
	if (pdev->subsystem_device == PCI_SUBSYS_DEVID_CN10K_A_RVU_PFVF &&
	    (pdev->revision & 0xFF) == 0x54)
		return true;

	return false;
}

static inline void otx2_setup_dev_hw_settings(struct otx2_nic *pfvf)
{
	struct otx2_hw *hw = &pfvf->hw;

	pfvf->hw.cq_time_wait = CQ_TIMER_THRESH_DEFAULT;
	pfvf->hw.cq_ecount_wait = CQ_CQE_THRESH_DEFAULT;
	pfvf->hw.cq_qcount_wait = CQ_QCOUNT_DEFAULT;

	__set_bit(HW_TSO, &hw->cap_flag);

	if (is_96xx_A0(pfvf->pdev)) {
		__clear_bit(HW_TSO, &hw->cap_flag);

		/* Time based irq coalescing is not supported */
		pfvf->hw.cq_qcount_wait = 0x0;

		/* Due to HW issue previous silicons required minimum
		 * 600 unused CQE to avoid CQ overflow.
		 */
		pfvf->hw.rq_skid = 600;
		pfvf->qset.rqe_cnt = Q_COUNT(Q_SIZE_1K);
	}
	if (is_96xx_B0(pfvf->pdev))
		__clear_bit(HW_TSO, &hw->cap_flag);

	if (!is_dev_otx2(pfvf->pdev)) {
		__set_bit(CN10K_MBOX, &hw->cap_flag);
		__set_bit(CN10K_LMTST, &hw->cap_flag);
		__set_bit(CN10K_RPM, &hw->cap_flag);
		__set_bit(CN10K_PTP_ONESTEP, &hw->cap_flag);
		__set_bit(QOS_CIR_PIR_SUPPORT, &hw->cap_flag);
	}

	if (is_dev_cn10kb(pfvf->pdev))
		__set_bit(CN10K_HW_MACSEC, &hw->cap_flag);
}

/* Register read/write APIs */
static inline void __iomem *otx2_get_regaddr(struct otx2_nic *nic, u64 offset)
{
	u64 blkaddr;

	switch ((offset >> RVU_FUNC_BLKADDR_SHIFT) & RVU_FUNC_BLKADDR_MASK) {
	case BLKTYPE_NIX:
		blkaddr = nic->nix_blkaddr;
		break;
	case BLKTYPE_NPA:
		blkaddr = BLKADDR_NPA;
		break;
	case BLKTYPE_CPT:
		blkaddr = BLKADDR_CPT0;
		break;
	default:
		blkaddr = BLKADDR_RVUM;
		break;
	}

	offset &= ~(RVU_FUNC_BLKADDR_MASK << RVU_FUNC_BLKADDR_SHIFT);
	offset |= (blkaddr << RVU_FUNC_BLKADDR_SHIFT);

	return nic->reg_base + offset;
}

static inline void otx2_write64(struct otx2_nic *nic, u64 offset, u64 val)
{
	void __iomem *addr = otx2_get_regaddr(nic, offset);

	writeq(val, addr);
}

static inline u64 otx2_read64(struct otx2_nic *nic, u64 offset)
{
	void __iomem *addr = otx2_get_regaddr(nic, offset);

	return readq(addr);
}

/* Mbox bounce buffer APIs */
static inline int otx2_mbox_bbuf_init(struct mbox *mbox, struct pci_dev *pdev)
{
	struct otx2_mbox *otx2_mbox;
	struct otx2_mbox_dev *mdev;

	mbox->bbuf_base = devm_kmalloc(&pdev->dev, MBOX_SIZE, GFP_KERNEL);
	if (!mbox->bbuf_base)
		return -ENOMEM;

	/* Overwrite mbox mbase to point to bounce buffer, so that PF/VF
	 * prepare all mbox messages in bounce buffer instead of directly
	 * in hw mbox memory.
	 */
	otx2_mbox = &mbox->mbox;
	mdev = &otx2_mbox->dev[0];
	mdev->mbase = mbox->bbuf_base;

	otx2_mbox = &mbox->mbox_up;
	mdev = &otx2_mbox->dev[0];
	mdev->mbase = mbox->bbuf_base;
	return 0;
}

static inline void otx2_sync_mbox_bbuf(struct otx2_mbox *mbox, int devid)
{
	u16 msgs_offset = ALIGN(sizeof(struct mbox_hdr), MBOX_MSG_ALIGN);
	void *hw_mbase = mbox->hwbase + (devid * MBOX_SIZE);
	struct otx2_mbox_dev *mdev = &mbox->dev[devid];
	struct mbox_hdr *hdr;
	u64 msg_size;

	if (mdev->mbase == hw_mbase)
		return;

	hdr = hw_mbase + mbox->rx_start;
	msg_size = hdr->msg_size;

	if (msg_size > mbox->rx_size - msgs_offset)
		msg_size = mbox->rx_size - msgs_offset;

	/* Copy mbox messages from mbox memory to bounce buffer */
	memcpy(mdev->mbase + mbox->rx_start,
	       hw_mbase + mbox->rx_start, msg_size + msgs_offset);
}

/* With the absence of API for 128-bit IO memory access for arm64,
 * implement required operations at place.
 */
#if defined(CONFIG_ARM64)
static inline void otx2_write128(u64 lo, u64 hi, void __iomem *addr)
{
	__asm__ volatile("stp %x[x0], %x[x1], [%x[p1],#0]!"
			 ::[x0]"r"(lo), [x1]"r"(hi), [p1]"r"(addr));
}

static inline u64 otx2_atomic64_add(u64 incr, u64 *ptr)
{
	u64 result;

	__asm__ volatile(".cpu   generic+lse\n"
			 "ldadd %x[i], %x[r], [%[b]]"
			 : [r]"=r"(result), "+m"(*ptr)
			 : [i]"r"(incr), [b]"r"(ptr)
			 : "memory");
	return result;
}

#else
#define otx2_write128(lo, hi, addr)		writeq((hi) | (lo), addr)
#define otx2_atomic64_add(incr, ptr)		({ *ptr += incr; })
#endif

static inline void __cn10k_aura_freeptr(struct otx2_nic *pfvf, u64 aura,
					u64 *ptrs, u64 num_ptrs)
{
	struct otx2_lmt_info *lmt_info;
	u64 size = 0, count_eot = 0;
	u64 tar_addr, val = 0;

	lmt_info = per_cpu_ptr(pfvf->hw.lmt_info, smp_processor_id());
	tar_addr = (__force u64)otx2_get_regaddr(pfvf, NPA_LF_AURA_BATCH_FREE0);
	/* LMTID is same as AURA Id */
	val = (lmt_info->lmt_id & 0x7FF) | BIT_ULL(63);
	/* Set if [127:64] of last 128bit word has a valid pointer */
	count_eot = (num_ptrs % 2) ? 0ULL : 1ULL;
	/* Set AURA ID to free pointer */
	ptrs[0] = (count_eot << 32) | (aura & 0xFFFFF);
	/* Target address for LMTST flush tells HW how many 128bit
	 * words are valid from NPA_LF_AURA_BATCH_FREE0.
	 *
	 * tar_addr[6:4] is LMTST size-1 in units of 128b.
	 */
	if (num_ptrs > 2) {
		size = (sizeof(u64) * num_ptrs) / 16;
		if (!count_eot)
			size++;
		tar_addr |=  ((size - 1) & 0x7) << 4;
	}
	dma_wmb();
	memcpy((u64 *)lmt_info->lmt_addr, ptrs, sizeof(u64) * num_ptrs);
	/* Perform LMTST flush */
	cn10k_lmt_flush(val, tar_addr);
}

static inline void cn10k_aura_freeptr(void *dev, int aura, u64 buf)
{
	struct otx2_nic *pfvf = dev;
	u64 ptrs[2];

	ptrs[1] = buf;
	get_cpu();
	/* Free only one buffer at time during init and teardown */
	__cn10k_aura_freeptr(pfvf, aura, ptrs, 2);
	put_cpu();
}

/* Alloc pointer from pool/aura */
static inline u64 otx2_aura_allocptr(struct otx2_nic *pfvf, int aura)
{
	u64 *ptr = (__force u64 *)otx2_get_regaddr(pfvf, NPA_LF_AURA_OP_ALLOCX(0));
	u64 incr = (u64)aura | BIT_ULL(63);

	return otx2_atomic64_add(incr, ptr);
}

/* Free pointer to a pool/aura */
static inline void otx2_aura_freeptr(void *dev, int aura, u64 buf)
{
	struct otx2_nic *pfvf = dev;
	void __iomem *addr = otx2_get_regaddr(pfvf, NPA_LF_AURA_OP_FREE0);

	otx2_write128(buf, (u64)aura | BIT_ULL(63), addr);
}

static inline int otx2_get_pool_idx(struct otx2_nic *pfvf, int type, int idx)
{
	if (type == AURA_NIX_SQ)
		return pfvf->hw.rqpool_cnt + idx;

	 /* AURA_NIX_RQ */
	return idx;
}

/* Mbox APIs */
static inline int otx2_sync_mbox_msg(struct mbox *mbox)
{
	int err;

	if (!otx2_mbox_nonempty(&mbox->mbox, 0))
		return 0;
	otx2_mbox_msg_send(&mbox->mbox, 0);
	err = otx2_mbox_wait_for_rsp(&mbox->mbox, 0);
	if (err)
		return err;

	return otx2_mbox_check_rsp_msgs(&mbox->mbox, 0);
}

static inline int otx2_sync_mbox_up_msg(struct mbox *mbox, int devid)
{
	int err;

	if (!otx2_mbox_nonempty(&mbox->mbox_up, devid))
		return 0;
	otx2_mbox_msg_send_up(&mbox->mbox_up, devid);
	err = otx2_mbox_wait_for_rsp(&mbox->mbox_up, devid);
	if (err)
		return err;

	return otx2_mbox_check_rsp_msgs(&mbox->mbox_up, devid);
}

/* Use this API to send mbox msgs in atomic context
 * where sleeping is not allowed
 */
static inline int otx2_sync_mbox_msg_busy_poll(struct mbox *mbox)
{
	int err;

	if (!otx2_mbox_nonempty(&mbox->mbox, 0))
		return 0;
	otx2_mbox_msg_send(&mbox->mbox, 0);
	err = otx2_mbox_busy_poll_for_rsp(&mbox->mbox, 0);
	if (err)
		return err;

	return otx2_mbox_check_rsp_msgs(&mbox->mbox, 0);
}

#define M(_name, _id, _fn_name, _req_type, _rsp_type)                   \
static struct _req_type __maybe_unused					\
*otx2_mbox_alloc_msg_ ## _fn_name(struct mbox *mbox)                    \
{									\
	struct _req_type *req;						\
									\
	req = (struct _req_type *)otx2_mbox_alloc_msg_rsp(		\
		&mbox->mbox, 0, sizeof(struct _req_type),		\
		sizeof(struct _rsp_type));				\
	if (!req)							\
		return NULL;						\
	req->hdr.sig = OTX2_MBOX_REQ_SIG;				\
	req->hdr.id = _id;						\
	trace_otx2_msg_alloc(mbox->mbox.pdev, _id, sizeof(*req));	\
	return req;							\
}

MBOX_MESSAGES
#undef M

#define M(_name, _id, _fn_name, _req_type, _rsp_type)			\
int									\
otx2_mbox_up_handler_ ## _fn_name(struct otx2_nic *pfvf,		\
				struct _req_type *req,			\
				struct _rsp_type *rsp);			\

MBOX_UP_CGX_MESSAGES
MBOX_UP_MCS_MESSAGES
#undef M

/* Time to wait before watchdog kicks off */
#define OTX2_TX_TIMEOUT		(100 * HZ)

#define	RVU_PFVF_PF_SHIFT	10
#define	RVU_PFVF_PF_MASK	0x3F
#define	RVU_PFVF_FUNC_SHIFT	0
#define	RVU_PFVF_FUNC_MASK	0x3FF

static inline bool is_otx2_vf(u16 pcifunc)
{
	return !!(pcifunc & RVU_PFVF_FUNC_MASK);
}

static inline int rvu_get_pf(u16 pcifunc)
{
	return (pcifunc >> RVU_PFVF_PF_SHIFT) & RVU_PFVF_PF_MASK;
}

static inline dma_addr_t otx2_dma_map_page(struct otx2_nic *pfvf,
					   struct page *page,
					   size_t offset, size_t size,
					   enum dma_data_direction dir)
{
	dma_addr_t iova;

	iova = dma_map_page_attrs(pfvf->dev, page,
				  offset, size, dir, DMA_ATTR_SKIP_CPU_SYNC);
	if (unlikely(dma_mapping_error(pfvf->dev, iova)))
		return (dma_addr_t)NULL;
	return iova;
}

static inline void otx2_dma_unmap_page(struct otx2_nic *pfvf,
				       dma_addr_t addr, size_t size,
				       enum dma_data_direction dir)
{
	dma_unmap_page_attrs(pfvf->dev, addr, size,
			     dir, DMA_ATTR_SKIP_CPU_SYNC);
}

static inline u16 otx2_get_smq_idx(struct otx2_nic *pfvf, u16 qidx)
{
	u16 smq;
	int idx;

#ifdef CONFIG_DCB
	if (qidx < NIX_PF_PFC_PRIO_MAX && pfvf->pfc_alloc_status[qidx])
		return pfvf->pfc_schq_list[NIX_TXSCH_LVL_SMQ][qidx];
#endif
	/* check if qidx falls under QOS queues */
	if (qidx >= pfvf->hw.non_qos_queues) {
		smq = pfvf->qos.qid_to_sqmap[qidx - pfvf->hw.non_qos_queues];
	} else {
		idx = qidx % pfvf->hw.txschq_cnt[NIX_TXSCH_LVL_SMQ];
		smq = pfvf->hw.txschq_list[NIX_TXSCH_LVL_SMQ][idx];
	}

	return smq;
}

static inline u16 otx2_get_total_tx_queues(struct otx2_nic *pfvf)
{
	return pfvf->hw.non_qos_queues + pfvf->hw.tc_tx_queues;
}

static inline u64 otx2_convert_rate(u64 rate)
{
	u64 converted_rate;

	/* Convert bytes per second to Mbps */
	converted_rate = rate * 8;
	converted_rate = max_t(u64, converted_rate / 1000000, 1);

	return converted_rate;
}

static inline int otx2_tc_flower_rule_cnt(struct otx2_nic *pfvf)
{
	/* return here if MCAM entries not allocated */
	if (!pfvf->flow_cfg)
		return 0;

	return pfvf->flow_cfg->nr_flows;
}

/* MSI-X APIs */
void otx2_free_cints(struct otx2_nic *pfvf, int n);
void otx2_set_cints_affinity(struct otx2_nic *pfvf);
int otx2_set_mac_address(struct net_device *netdev, void *p);
int otx2_hw_set_mtu(struct otx2_nic *pfvf, int mtu);
void otx2_tx_timeout(struct net_device *netdev, unsigned int txq);
void otx2_get_mac_from_af(struct net_device *netdev);
void otx2_config_irq_coalescing(struct otx2_nic *pfvf, int qidx);
int otx2_config_pause_frm(struct otx2_nic *pfvf);
void otx2_setup_segmentation(struct otx2_nic *pfvf);
int otx2_reset_mac_stats(struct otx2_nic *pfvf);

/* RVU block related APIs */
int otx2_attach_npa_nix(struct otx2_nic *pfvf);
int otx2_detach_resources(struct mbox *mbox);
int otx2_config_npa(struct otx2_nic *pfvf);
int otx2_sq_aura_pool_init(struct otx2_nic *pfvf);
int otx2_rq_aura_pool_init(struct otx2_nic *pfvf);
void otx2_aura_pool_free(struct otx2_nic *pfvf);
void otx2_free_aura_ptr(struct otx2_nic *pfvf, int type);
void otx2_sq_free_sqbs(struct otx2_nic *pfvf);
int otx2_config_nix(struct otx2_nic *pfvf);
int otx2_config_nix_queues(struct otx2_nic *pfvf);
int otx2_txschq_config(struct otx2_nic *pfvf, int lvl, int prio, bool pfc_en);
int otx2_txsch_alloc(struct otx2_nic *pfvf);
void otx2_txschq_stop(struct otx2_nic *pfvf);
void otx2_txschq_free_one(struct otx2_nic *pfvf, u16 lvl, u16 schq);
void otx2_free_pending_sqe(struct otx2_nic *pfvf);
void otx2_sqb_flush(struct otx2_nic *pfvf);
int otx2_alloc_rbuf(struct otx2_nic *pfvf, struct otx2_pool *pool,
		    dma_addr_t *dma, int qidx, int idx);
int otx2_rxtx_enable(struct otx2_nic *pfvf, bool enable);
void otx2_ctx_disable(struct mbox *mbox, int type, bool npa);
int otx2_nix_config_bp(struct otx2_nic *pfvf, bool enable);
int otx2_nix_cpt_config_bp(struct otx2_nic *pfvf, bool enable);
void otx2_cleanup_rx_cqes(struct otx2_nic *pfvf, struct otx2_cq_queue *cq, int qidx);
void otx2_cleanup_tx_cqes(struct otx2_nic *pfvf, struct otx2_cq_queue *cq);
int otx2_sq_init(struct otx2_nic *pfvf, u16 qidx, u16 sqb_aura);
int otx2_sq_aq_init(void *dev, u16 qidx, u8 chan_offset, u16 sqb_aura);
int cn10k_sq_aq_init(void *dev, u16 qidx, u8 chan_offset, u16 sqb_aura);
int otx2_alloc_buffer(struct otx2_nic *pfvf, struct otx2_cq_queue *cq,
		      dma_addr_t *dma);
int otx2_pool_init(struct otx2_nic *pfvf, u16 pool_id,
		   int stack_pages, int numptrs, int buf_size, int type);
int otx2_aura_init(struct otx2_nic *pfvf, int aura_id,
		   int pool_id, int numptrs);
int otx2_init_rsrc(struct pci_dev *pdev, struct otx2_nic *pf);
void otx2_free_queue_mem(struct otx2_qset *qset);
int otx2_alloc_queue_mem(struct otx2_nic *pf);
int otx2_init_hw_resources(struct otx2_nic *pfvf);
void otx2_free_hw_resources(struct otx2_nic *pf);
int otx2_wq_init(struct otx2_nic *pf);
int otx2_check_pf_usable(struct otx2_nic *pf);
int otx2_pfaf_mbox_init(struct otx2_nic *pf);
int otx2_register_mbox_intr(struct otx2_nic *pf, bool probe_af);
int otx2_realloc_msix_vectors(struct otx2_nic *pf);
void otx2_pfaf_mbox_destroy(struct otx2_nic *pf);
void otx2_disable_mbox_intr(struct otx2_nic *pf);
void otx2_disable_napi(struct otx2_nic *pf);
irqreturn_t otx2_cq_intr_handler(int irq, void *cq_irq);
int otx2_rq_init(struct otx2_nic *pfvf, u16 qidx, u16 lpb_aura);
int otx2_cq_init(struct otx2_nic *pfvf, u16 qidx);

/* RSS configuration APIs*/
int otx2_rss_init(struct otx2_nic *pfvf);
int otx2_set_flowkey_cfg(struct otx2_nic *pfvf);
void otx2_set_rss_key(struct otx2_nic *pfvf);
int otx2_set_rss_table(struct otx2_nic *pfvf, int ctx_id);

/* Mbox handlers */
void mbox_handler_msix_offset(struct otx2_nic *pfvf,
			      struct msix_offset_rsp *rsp);
void mbox_handler_npa_lf_alloc(struct otx2_nic *pfvf,
			       struct npa_lf_alloc_rsp *rsp);
void mbox_handler_nix_lf_alloc(struct otx2_nic *pfvf,
			       struct nix_lf_alloc_rsp *rsp);
void mbox_handler_nix_txsch_alloc(struct otx2_nic *pf,
				  struct nix_txsch_alloc_rsp *rsp);
void mbox_handler_cgx_stats(struct otx2_nic *pfvf,
			    struct cgx_stats_rsp *rsp);
void mbox_handler_cgx_fec_stats(struct otx2_nic *pfvf,
				struct cgx_fec_stats_rsp *rsp);
void otx2_set_fec_stats_count(struct otx2_nic *pfvf);
void mbox_handler_nix_bp_enable(struct otx2_nic *pfvf,
				struct nix_bp_cfg_rsp *rsp);

/* Device stats APIs */
void otx2_get_dev_stats(struct otx2_nic *pfvf);
void otx2_get_stats64(struct net_device *netdev,
		      struct rtnl_link_stats64 *stats);
void otx2_update_lmac_stats(struct otx2_nic *pfvf);
void otx2_update_lmac_fec_stats(struct otx2_nic *pfvf);
int otx2_update_rq_stats(struct otx2_nic *pfvf, int qidx);
int otx2_update_sq_stats(struct otx2_nic *pfvf, int qidx);
void otx2_set_ethtool_ops(struct net_device *netdev);
void otx2vf_set_ethtool_ops(struct net_device *netdev);

int otx2_open(struct net_device *netdev);
int otx2_stop(struct net_device *netdev);
int otx2_set_real_num_queues(struct net_device *netdev,
			     int tx_queues, int rx_queues);
int otx2_ioctl(struct net_device *netdev, struct ifreq *req, int cmd);
int otx2_config_hwtstamp(struct net_device *netdev, struct ifreq *ifr);

/* MCAM filter related APIs */
int otx2_mcam_flow_init(struct otx2_nic *pf);
int otx2vf_mcam_flow_init(struct otx2_nic *pfvf);
int otx2_alloc_mcam_entries(struct otx2_nic *pfvf, u16 count);
void otx2_mcam_flow_del(struct otx2_nic *pf);
int otx2_destroy_ntuple_flows(struct otx2_nic *pf);
int otx2_destroy_mcam_flows(struct otx2_nic *pfvf);
int otx2_get_flow(struct otx2_nic *pfvf,
		  struct ethtool_rxnfc *nfc, u32 location);
int otx2_get_all_flows(struct otx2_nic *pfvf,
		       struct ethtool_rxnfc *nfc, u32 *rule_locs);
int otx2_add_flow(struct otx2_nic *pfvf,
		  struct ethtool_rxnfc *nfc);
int otx2_remove_flow(struct otx2_nic *pfvf, u32 location);
int otx2_get_maxflows(struct otx2_flow_config *flow_cfg);
void otx2_rss_ctx_flow_del(struct otx2_nic *pfvf, int ctx_id);
int otx2_del_macfilter(struct net_device *netdev, const u8 *mac);
int otx2_add_macfilter(struct net_device *netdev, const u8 *mac);
int otx2_enable_rxvlan(struct otx2_nic *pf, bool enable);
int otx2_install_rxvlan_offload_flow(struct otx2_nic *pfvf);
bool otx2_xdp_sq_append_pkt(struct otx2_nic *pfvf, struct xdp_frame *xdpf,
			    u64 iova, int len, u16 qidx, u16 flags);
u16 otx2_get_max_mtu(struct otx2_nic *pfvf);
int otx2_handle_ntuple_tc_features(struct net_device *netdev,
				   netdev_features_t features);
int otx2_smq_flush(struct otx2_nic *pfvf, int smq);
void otx2_free_bufs(struct otx2_nic *pfvf, struct otx2_pool *pool,
		    u64 iova, int size);
int otx2_mcam_entry_init(struct otx2_nic *pfvf);

/* tc support */
int otx2_init_tc(struct otx2_nic *nic);
void otx2_shutdown_tc(struct otx2_nic *nic);
int otx2_setup_tc(struct net_device *netdev, enum tc_setup_type type,
		  void *type_data);
void otx2_tc_apply_ingress_police_rules(struct otx2_nic *nic);

/* CGX/RPM DMAC filters support */
int otx2_dmacflt_get_max_cnt(struct otx2_nic *pf);
int otx2_dmacflt_add(struct otx2_nic *pf, const u8 *mac, u32 bit_pos);
int otx2_dmacflt_remove(struct otx2_nic *pf, const u8 *mac, u32 bit_pos);
int otx2_dmacflt_update(struct otx2_nic *pf, u8 *mac, u32 bit_pos);
void otx2_dmacflt_reinstall_flows(struct otx2_nic *pf);
void otx2_dmacflt_update_pfmac_flow(struct otx2_nic *pfvf);

#ifdef CONFIG_DCB
/* DCB support*/
void otx2_update_bpid_in_rqctx(struct otx2_nic *pfvf, int vlan_prio, int qidx, bool pfc_enable);
int otx2_config_priority_flow_ctrl(struct otx2_nic *pfvf);
int otx2_dcbnl_set_ops(struct net_device *dev);
/* PFC support */
int otx2_pfc_txschq_config(struct otx2_nic *pfvf);
int otx2_pfc_txschq_alloc(struct otx2_nic *pfvf);
int otx2_pfc_txschq_update(struct otx2_nic *pfvf);
int otx2_pfc_txschq_stop(struct otx2_nic *pfvf);
#endif

#if IS_ENABLED(CONFIG_MACSEC)
/* MACSEC offload support */
int cn10k_mcs_init(struct otx2_nic *pfvf);
void cn10k_mcs_free(struct otx2_nic *pfvf);
void cn10k_handle_mcs_event(struct otx2_nic *pfvf, struct mcs_intr_info *event);
#else
static inline int cn10k_mcs_init(struct otx2_nic *pfvf) { return 0; }
static inline void cn10k_mcs_free(struct otx2_nic *pfvf) {}
static inline void cn10k_handle_mcs_event(struct otx2_nic *pfvf,
					  struct mcs_intr_info *event)
{}
#endif /* CONFIG_MACSEC */

/* qos support */
static inline void otx2_qos_init(struct otx2_nic *pfvf, int qos_txqs)
{
	struct otx2_hw *hw = &pfvf->hw;

	hw->tc_tx_queues = qos_txqs;
	INIT_LIST_HEAD(&pfvf->qos.qos_tree);
	mutex_init(&pfvf->qos.qos_lock);
}

static inline void otx2_shutdown_qos(struct otx2_nic *pfvf)
{
	mutex_destroy(&pfvf->qos.qos_lock);
}

u16 otx2_select_queue(struct net_device *netdev, struct sk_buff *skb,
		      struct net_device *sb_dev);
int otx2_get_txq_by_classid(struct otx2_nic *pfvf, u16 classid);
void otx2_qos_config_txschq(struct otx2_nic *pfvf);
void otx2_clean_qos_queues(struct otx2_nic *pfvf);
int rvu_event_up_notify(struct otx2_nic *pf, struct rep_event *info);
int otx2_setup_tc_cls_flower(struct otx2_nic *nic,
			     struct flow_cls_offload *cls_flower);

static inline int mcam_entry_cmp(const void *a, const void *b)
{
	return *(u16 *)a - *(u16 *)b;
}

dma_addr_t otx2_dma_map_skb_frag(struct otx2_nic *pfvf,
				 struct sk_buff *skb, int seg, int *len);
void otx2_dma_unmap_skb_frags(struct otx2_nic *pfvf, struct sg_list *sg);
<<<<<<< HEAD
=======
int otx2_read_free_sqe(struct otx2_nic *pfvf, u16 qidx);
>>>>>>> e8a457b7
#endif /* OTX2_COMMON_H */<|MERGE_RESOLUTION|>--- conflicted
+++ resolved
@@ -538,11 +538,8 @@
 
 	/* Inline ipsec */
 	struct cn10k_ipsec	ipsec;
-<<<<<<< HEAD
-=======
 	/* af_xdp zero-copy */
 	unsigned long		*af_xdp_zc_qidx;
->>>>>>> e8a457b7
 };
 
 static inline bool is_otx2_lbkvf(struct pci_dev *pdev)
@@ -1190,8 +1187,5 @@
 dma_addr_t otx2_dma_map_skb_frag(struct otx2_nic *pfvf,
 				 struct sk_buff *skb, int seg, int *len);
 void otx2_dma_unmap_skb_frags(struct otx2_nic *pfvf, struct sg_list *sg);
-<<<<<<< HEAD
-=======
 int otx2_read_free_sqe(struct otx2_nic *pfvf, u16 qidx);
->>>>>>> e8a457b7
 #endif /* OTX2_COMMON_H */