/* SPDX-License-Identifier: GPL-2.0 */
/* Copyright (C) 2021, Intel Corporation. */

#ifndef _ICE_PTP_HW_H_
#define _ICE_PTP_HW_H_
#include <linux/dpll.h>

enum ice_ptp_tmr_cmd {
	ICE_PTP_INIT_TIME,
	ICE_PTP_INIT_INCVAL,
	ICE_PTP_ADJ_TIME,
	ICE_PTP_ADJ_TIME_AT_TIME,
	ICE_PTP_READ_TIME,
	ICE_PTP_NOP,
};

enum ice_ptp_serdes {
	ICE_PTP_SERDES_1G,
	ICE_PTP_SERDES_10G,
	ICE_PTP_SERDES_25G,
	ICE_PTP_SERDES_40G,
	ICE_PTP_SERDES_50G,
	ICE_PTP_SERDES_100G
};

enum ice_ptp_link_spd {
	ICE_PTP_LNK_SPD_1G,
	ICE_PTP_LNK_SPD_10G,
	ICE_PTP_LNK_SPD_25G,
	ICE_PTP_LNK_SPD_25G_RS,
	ICE_PTP_LNK_SPD_40G,
	ICE_PTP_LNK_SPD_50G,
	ICE_PTP_LNK_SPD_50G_RS,
	ICE_PTP_LNK_SPD_100G_RS,
	NUM_ICE_PTP_LNK_SPD /* Must be last */
};

enum ice_ptp_fec_mode {
	ICE_PTP_FEC_MODE_NONE,
	ICE_PTP_FEC_MODE_CLAUSE74,
	ICE_PTP_FEC_MODE_RS_FEC
};

enum eth56g_res_type {
	ETH56G_PHY_REG_PTP,
	ETH56G_PHY_MEM_PTP,
	ETH56G_PHY_REG_XPCS,
	ETH56G_PHY_REG_MAC,
	ETH56G_PHY_REG_GPCS,
	NUM_ETH56G_PHY_RES
};

enum ice_eth56g_link_spd {
	ICE_ETH56G_LNK_SPD_1G,
	ICE_ETH56G_LNK_SPD_2_5G,
	ICE_ETH56G_LNK_SPD_10G,
	ICE_ETH56G_LNK_SPD_25G,
	ICE_ETH56G_LNK_SPD_40G,
	ICE_ETH56G_LNK_SPD_50G,
	ICE_ETH56G_LNK_SPD_50G2,
	ICE_ETH56G_LNK_SPD_100G,
	ICE_ETH56G_LNK_SPD_100G2,
	NUM_ICE_ETH56G_LNK_SPD /* Must be last */
};

/**
 * struct ice_phy_reg_info_eth56g - ETH56G PHY register parameters
 * @base_addr: base address for each PHY block
 * @step: step between PHY lanes
 *
 * Characteristic information for the various PHY register parameters in the
 * ETH56G devices
 */
struct ice_phy_reg_info_eth56g {
	u32 base_addr;
	u32 step;
};

/**
 * struct ice_time_ref_info_e82x
 * @pll_freq: Frequency of PLL that drives timer ticks in Hz
 * @nominal_incval: increment to generate nanoseconds in GLTSYN_TIME_L
 *
 * Characteristic information for the various TIME_REF sources possible in the
 * E822 devices
 */
struct ice_time_ref_info_e82x {
	u64 pll_freq;
	u64 nominal_incval;
};

/**
 * struct ice_vernier_info_e82x
 * @tx_par_clk: Frequency used to calculate P_REG_PAR_TX_TUS
 * @rx_par_clk: Frequency used to calculate P_REG_PAR_RX_TUS
 * @tx_pcs_clk: Frequency used to calculate P_REG_PCS_TX_TUS
 * @rx_pcs_clk: Frequency used to calculate P_REG_PCS_RX_TUS
 * @tx_desk_rsgb_par: Frequency used to calculate P_REG_DESK_PAR_TX_TUS
 * @rx_desk_rsgb_par: Frequency used to calculate P_REG_DESK_PAR_RX_TUS
 * @tx_desk_rsgb_pcs: Frequency used to calculate P_REG_DESK_PCS_TX_TUS
 * @rx_desk_rsgb_pcs: Frequency used to calculate P_REG_DESK_PCS_RX_TUS
 * @tx_fixed_delay: Fixed Tx latency measured in 1/100th nanoseconds
 * @pmd_adj_divisor: Divisor used to calculate PDM alignment adjustment
 * @rx_fixed_delay: Fixed Rx latency measured in 1/100th nanoseconds
 *
 * Table of constants used during as part of the Vernier calibration of the Tx
 * and Rx timestamps. This includes frequency values used to compute TUs per
 * PAR/PCS clock cycle, and static delay values measured during hardware
 * design.
 *
 * Note that some values are not used for all link speeds, and the
 * P_REG_DESK_PAR* registers may represent different clock markers at
 * different link speeds, either the deskew marker for multi-lane link speeds
 * or the Reed Solomon gearbox marker for RS-FEC.
 */
struct ice_vernier_info_e82x {
	u32 tx_par_clk;
	u32 rx_par_clk;
	u32 tx_pcs_clk;
	u32 rx_pcs_clk;
	u32 tx_desk_rsgb_par;
	u32 rx_desk_rsgb_par;
	u32 tx_desk_rsgb_pcs;
	u32 rx_desk_rsgb_pcs;
	u32 tx_fixed_delay;
	u32 pmd_adj_divisor;
	u32 rx_fixed_delay;
};

#define ICE_ETH56G_MAC_CFG_RX_OFFSET_INT	GENMASK(19, 9)
#define ICE_ETH56G_MAC_CFG_RX_OFFSET_FRAC	GENMASK(8, 0)
#define ICE_ETH56G_MAC_CFG_FRAC_W		9
/**
 * struct ice_eth56g_mac_reg_cfg - MAC config values for specific PTP registers
 * @tx_mode: Tx timestamp compensation mode
 * @tx_mk_dly: Tx timestamp marker start strobe delay
 * @tx_cw_dly: Tx timestamp codeword start strobe delay
 * @rx_mode: Rx timestamp compensation mode
 * @rx_mk_dly: Rx timestamp marker start strobe delay
 * @rx_cw_dly: Rx timestamp codeword start strobe delay
 * @blks_per_clk: number of blocks transferred per clock cycle
 * @blktime: block time, fixed point
 * @mktime: marker time, fixed point
 * @tx_offset: total Tx offset, fixed point
 * @rx_offset: total Rx offset, contains value for bitslip/deskew, fixed point
 *
 * All fixed point registers except Rx offset are 23 bit unsigned ints with
 * a 9 bit fractional.
 * Rx offset is 11 bit unsigned int with a 9 bit fractional.
 */
struct ice_eth56g_mac_reg_cfg {
	struct {
		u8 def;
		u8 rs;
	} tx_mode;
	u8 tx_mk_dly;
	struct {
		u8 def;
		u8 onestep;
	} tx_cw_dly;
	struct {
		u8 def;
		u8 rs;
	} rx_mode;
	struct {
		u8 def;
		u8 rs;
	} rx_mk_dly;
	struct {
		u8 def;
		u8 rs;
	} rx_cw_dly;
	u8 blks_per_clk;
	u16 blktime;
	u16 mktime;
	struct {
		u32 serdes;
		u32 no_fec;
		u32 fc;
		u32 rs;
		u32 sfd;
		u32 onestep;
	} tx_offset;
	struct {
		u32 serdes;
		u32 no_fec;
		u32 fc;
		u32 rs;
		u32 sfd;
		u32 bs_ds;
	} rx_offset;
};

extern
const struct ice_eth56g_mac_reg_cfg eth56g_mac_cfg[NUM_ICE_ETH56G_LNK_SPD];

/**
 * struct ice_cgu_pll_params_e82x - E82X CGU parameters
 * @refclk_pre_div: Reference clock pre-divisor
 * @feedback_div: Feedback divisor
 * @frac_n_div: Fractional divisor
 * @post_pll_div: Post PLL divisor
 *
 * Clock Generation Unit parameters used to program the PLL based on the
 * selected TIME_REF frequency.
 */
struct ice_cgu_pll_params_e82x {
	u32 refclk_pre_div;
	u32 feedback_div;
	u32 frac_n_div;
	u32 post_pll_div;
};

#define E810C_QSFP_C827_0_HANDLE	2
#define E810C_QSFP_C827_1_HANDLE	3
enum ice_e810_c827_idx {
	C827_0,
	C827_1
};

enum ice_phy_rclk_pins {
	ICE_RCLKA_PIN = 0,		/* SCL pin */
	ICE_RCLKB_PIN,			/* SDA pin */
};

#define ICE_E810_RCLK_PINS_NUM		(ICE_RCLKB_PIN + 1)
#define ICE_E82X_RCLK_PINS_NUM		(ICE_RCLKA_PIN + 1)
#define E810T_CGU_INPUT_C827(_phy, _pin) ((_phy) * ICE_E810_RCLK_PINS_NUM + \
					  (_pin) + ZL_REF1P)

enum ice_zl_cgu_in_pins {
	ZL_REF0P = 0,
	ZL_REF0N,
	ZL_REF1P,
	ZL_REF1N,
	ZL_REF2P,
	ZL_REF2N,
	ZL_REF3P,
	ZL_REF3N,
	ZL_REF4P,
	ZL_REF4N,
	NUM_ZL_CGU_INPUT_PINS
};

enum ice_zl_cgu_out_pins {
	ZL_OUT0 = 0,
	ZL_OUT1,
	ZL_OUT2,
	ZL_OUT3,
	ZL_OUT4,
	ZL_OUT5,
	ZL_OUT6,
	NUM_ZL_CGU_OUTPUT_PINS
};

enum ice_si_cgu_in_pins {
	SI_REF0P = 0,
	SI_REF0N,
	SI_REF1P,
	SI_REF1N,
	SI_REF2P,
	SI_REF2N,
	SI_REF3,
	SI_REF4,
	NUM_SI_CGU_INPUT_PINS
};

enum ice_si_cgu_out_pins {
	SI_OUT0 = 0,
	SI_OUT1,
	SI_OUT2,
	SI_OUT3,
	SI_OUT4,
	NUM_SI_CGU_OUTPUT_PINS
};

struct ice_cgu_pin_desc {
	char *name;
	u8 index;
	enum dpll_pin_type type;
	u32 freq_supp_num;
	struct dpll_pin_frequency *freq_supp;
};

extern const struct
ice_cgu_pll_params_e82x e822_cgu_params[NUM_ICE_TIME_REF_FREQ];

/**
 * struct ice_cgu_pll_params_e825c - E825C CGU parameters
 * @tspll_ck_refclkfreq: tspll_ck_refclkfreq selection
 * @tspll_ndivratio: ndiv ratio that goes directly to the pll
 * @tspll_fbdiv_intgr: TS PLL integer feedback divide
 * @tspll_fbdiv_frac:  TS PLL fractional feedback divide
 * @ref1588_ck_div: clock divider for tspll ref
 *
 * Clock Generation Unit parameters used to program the PLL based on the
 * selected TIME_REF/TCXO frequency.
 */
struct ice_cgu_pll_params_e825c {
	u32 tspll_ck_refclkfreq;
	u32 tspll_ndivratio;
	u32 tspll_fbdiv_intgr;
	u32 tspll_fbdiv_frac;
	u32 ref1588_ck_div;
};

extern const struct
ice_cgu_pll_params_e825c e825c_cgu_params[NUM_ICE_TIME_REF_FREQ];

#define E810C_QSFP_C827_0_HANDLE 2
#define E810C_QSFP_C827_1_HANDLE 3

/* Table of constants related to possible ETH56G PHY resources */
extern const struct ice_phy_reg_info_eth56g eth56g_phy_res[NUM_ETH56G_PHY_RES];

/* Table of constants related to possible TIME_REF sources */
extern const struct ice_time_ref_info_e82x e82x_time_ref[NUM_ICE_TIME_REF_FREQ];

/* Table of constants for Vernier calibration on E822 */
extern const struct ice_vernier_info_e82x e822_vernier[NUM_ICE_PTP_LNK_SPD];

/* Increment value to generate nanoseconds in the GLTSYN_TIME_L register for
 * the E810 devices. Based off of a PLL with an 812.5 MHz frequency.
 */
#define ICE_E810_PLL_FREQ		812500000
#define ICE_PTP_NOMINAL_INCVAL_E810	0x13b13b13bULL
<<<<<<< HEAD
=======
#define ICE_E810_E830_SYNC_DELAY	0
>>>>>>> e8a457b7

/* Device agnostic functions */
u8 ice_get_ptp_src_clock_index(struct ice_hw *hw);
int ice_cgu_cfg_pps_out(struct ice_hw *hw, bool enable);
bool ice_ptp_lock(struct ice_hw *hw);
void ice_ptp_unlock(struct ice_hw *hw);
void ice_ptp_src_cmd(struct ice_hw *hw, enum ice_ptp_tmr_cmd cmd);
int ice_ptp_init_time(struct ice_hw *hw, u64 time);
int ice_ptp_write_incval(struct ice_hw *hw, u64 incval);
int ice_ptp_write_incval_locked(struct ice_hw *hw, u64 incval);
int ice_ptp_adj_clock(struct ice_hw *hw, s32 adj);
int ice_ptp_clear_phy_offset_ready_e82x(struct ice_hw *hw);
int ice_read_phy_tstamp(struct ice_hw *hw, u8 block, u8 idx, u64 *tstamp);
int ice_clear_phy_tstamp(struct ice_hw *hw, u8 block, u8 idx);
void ice_ptp_reset_ts_memory(struct ice_hw *hw);
int ice_ptp_init_phc(struct ice_hw *hw);
void ice_ptp_init_hw(struct ice_hw *hw);
int ice_get_phy_tx_tstamp_ready(struct ice_hw *hw, u8 block, u64 *tstamp_ready);
int ice_ptp_one_port_cmd(struct ice_hw *hw, u8 configured_port,
			 enum ice_ptp_tmr_cmd configured_cmd);

/* E822 family functions */
int ice_read_quad_reg_e82x(struct ice_hw *hw, u8 quad, u16 offset, u32 *val);
int ice_write_quad_reg_e82x(struct ice_hw *hw, u8 quad, u16 offset, u32 val);
void ice_ptp_reset_ts_memory_quad_e82x(struct ice_hw *hw, u8 quad);

/**
 * ice_e82x_time_ref - Get the current TIME_REF from capabilities
 * @hw: pointer to the HW structure
 *
 * Returns the current TIME_REF from the capabilities structure.
 */
static inline enum ice_time_ref_freq ice_e82x_time_ref(const struct ice_hw *hw)
{
	return hw->func_caps.ts_func_info.time_ref;
}

/**
 * ice_set_e82x_time_ref - Set new TIME_REF
 * @hw: pointer to the HW structure
 * @time_ref: new TIME_REF to set
 *
 * Update the TIME_REF in the capabilities structure in response to some
 * change, such as an update to the CGU registers.
 */
static inline void
ice_set_e82x_time_ref(struct ice_hw *hw, enum ice_time_ref_freq time_ref)
{
	hw->func_caps.ts_func_info.time_ref = time_ref;
}

static inline u64 ice_e82x_pll_freq(enum ice_time_ref_freq time_ref)
{
	return e82x_time_ref[time_ref].pll_freq;
}

static inline u64 ice_e82x_nominal_incval(enum ice_time_ref_freq time_ref)
{
	return e82x_time_ref[time_ref].nominal_incval;
}

/* E822 Vernier calibration functions */
int ice_stop_phy_timer_e82x(struct ice_hw *hw, u8 port, bool soft_reset);
int ice_start_phy_timer_e82x(struct ice_hw *hw, u8 port);
int ice_phy_cfg_tx_offset_e82x(struct ice_hw *hw, u8 port);
int ice_phy_cfg_rx_offset_e82x(struct ice_hw *hw, u8 port);
int ice_phy_cfg_intr_e82x(struct ice_hw *hw, u8 quad, bool ena, u8 threshold);

/* E810 family functions */
int ice_read_sma_ctrl(struct ice_hw *hw, u8 *data);
int ice_write_sma_ctrl(struct ice_hw *hw, u8 data);
int ice_ptp_read_sdp_ac(struct ice_hw *hw, __le16 *entries, uint *num_entries);
int ice_cgu_get_num_pins(struct ice_hw *hw, bool input);
enum dpll_pin_type ice_cgu_get_pin_type(struct ice_hw *hw, u8 pin, bool input);
struct dpll_pin_frequency *
ice_cgu_get_pin_freq_supp(struct ice_hw *hw, u8 pin, bool input, u8 *num);
const char *ice_cgu_get_pin_name(struct ice_hw *hw, u8 pin, bool input);
int ice_get_cgu_state(struct ice_hw *hw, u8 dpll_idx,
		      enum dpll_lock_status last_dpll_state, u8 *pin,
		      u8 *ref_state, u8 *eec_mode, s64 *phase_offset,
		      enum dpll_lock_status *dpll_state);
int ice_get_cgu_rclk_pin_info(struct ice_hw *hw, u8 *base_idx, u8 *pin_num);
int ice_cgu_get_output_pin_state_caps(struct ice_hw *hw, u8 pin_id,
				      unsigned long *caps);

/* ETH56G family functions */
int ice_ptp_read_tx_hwtstamp_status_eth56g(struct ice_hw *hw, u32 *ts_status);
int ice_stop_phy_timer_eth56g(struct ice_hw *hw, u8 port, bool soft_reset);
int ice_start_phy_timer_eth56g(struct ice_hw *hw, u8 port);
int ice_phy_cfg_intr_eth56g(struct ice_hw *hw, u8 port, bool ena, u8 threshold);
int ice_phy_cfg_ptp_1step_eth56g(struct ice_hw *hw, u8 port);

#define ICE_ETH56G_NOMINAL_INCVAL	0x140000000ULL
#define ICE_ETH56G_NOMINAL_PCS_REF_TUS	0x100000000ULL
#define ICE_ETH56G_NOMINAL_PCS_REF_INC	0x300000000ULL
#define ICE_ETH56G_NOMINAL_THRESH4	0x7777
#define ICE_ETH56G_NOMINAL_TX_THRESH	0x6

/**
 * ice_get_base_incval - Get base clock increment value
 * @hw: pointer to the HW struct
 *
 * Return: base clock increment value for supported PHYs, 0 otherwise
 */
static inline u64 ice_get_base_incval(struct ice_hw *hw)
{
	switch (hw->mac_type) {
	case ICE_MAC_E810:
	case ICE_MAC_E830:
		return ICE_PTP_NOMINAL_INCVAL_E810;
	case ICE_MAC_GENERIC:
		return ice_e82x_nominal_incval(ice_e82x_time_ref(hw));
	case ICE_MAC_GENERIC_3K_E825:
		return ICE_ETH56G_NOMINAL_INCVAL;
	default:
		return 0;
	}
}

static inline bool ice_is_dual(struct ice_hw *hw)
{
	return !!(hw->dev_caps.nac_topo.mode & ICE_NAC_TOPO_DUAL_M);
}

#define PFTSYN_SEM_BYTES	4

#define ICE_PTP_CLOCK_INDEX_0	0x00
#define ICE_PTP_CLOCK_INDEX_1	0x01

/* PHY timer commands */
#define SEL_CPK_SRC	8
#define SEL_PHY_SRC	3

/* Time Sync command Definitions */
#define GLTSYN_CMD_INIT_TIME		BIT(0)
#define GLTSYN_CMD_INIT_INCVAL		BIT(1)
#define GLTSYN_CMD_INIT_TIME_INCVAL	(BIT(0) | BIT(1))
#define GLTSYN_CMD_ADJ_TIME		BIT(2)
#define GLTSYN_CMD_ADJ_INIT_TIME	(BIT(2) | BIT(3))
#define GLTSYN_CMD_READ_TIME		BIT(7)

/* PHY port Time Sync command definitions */
#define PHY_CMD_INIT_TIME		BIT(0)
#define PHY_CMD_INIT_INCVAL		BIT(1)
#define PHY_CMD_ADJ_TIME		(BIT(0) | BIT(1))
#define PHY_CMD_ADJ_TIME_AT_TIME	(BIT(0) | BIT(2))
#define PHY_CMD_READ_TIME		(BIT(0) | BIT(1) | BIT(2))

#define TS_CMD_MASK_E810		0xFF
#define TS_CMD_MASK			0xF
#define SYNC_EXEC_CMD			0x3
#define TS_CMD_RX_TYPE			ICE_M(0x18, 0x4)

/* Macros to derive port low and high addresses on both quads */
#define P_Q0_L(a, p) ((((a) + (0x2000 * (p)))) & 0xFFFF)
#define P_Q0_H(a, p) ((((a) + (0x2000 * (p)))) >> 16)
#define P_Q1_L(a, p) ((((a) - (0x2000 * ((p) - ICE_PORTS_PER_QUAD)))) & 0xFFFF)
#define P_Q1_H(a, p) ((((a) - (0x2000 * ((p) - ICE_PORTS_PER_QUAD)))) >> 16)

/* PHY QUAD register base addresses */
#define Q_0_BASE			0x94000
#define Q_1_BASE			0x114000

/* Timestamp memory reset registers */
#define Q_REG_TS_CTRL			0x618
#define Q_REG_TS_CTRL_S			0
#define Q_REG_TS_CTRL_M			BIT(0)

/* Timestamp availability status registers */
#define Q_REG_TX_MEMORY_STATUS_L	0xCF0
#define Q_REG_TX_MEMORY_STATUS_U	0xCF4

/* Tx FIFO status registers */
#define Q_REG_FIFO23_STATUS		0xCF8
#define Q_REG_FIFO01_STATUS		0xCFC
#define Q_REG_FIFO02_S			0
#define Q_REG_FIFO02_M			ICE_M(0x3FF, 0)
#define Q_REG_FIFO13_S			10
#define Q_REG_FIFO13_M			ICE_M(0x3FF, 10)

/* Interrupt control Config registers */
#define Q_REG_TX_MEM_GBL_CFG		0xC08
#define Q_REG_TX_MEM_GBL_CFG_LANE_TYPE_S	0
#define Q_REG_TX_MEM_GBL_CFG_LANE_TYPE_M	BIT(0)
#define Q_REG_TX_MEM_GBL_CFG_TX_TYPE_M	ICE_M(0xFF, 1)
#define Q_REG_TX_MEM_GBL_CFG_INTR_THR_M ICE_M(0x3F, 9)
#define Q_REG_TX_MEM_GBL_CFG_INTR_ENA_M	BIT(15)

/* Tx Timestamp data registers */
#define Q_REG_TX_MEMORY_BANK_START	0xA00

/* PHY port register base addresses */
#define P_0_BASE			0x80000
#define P_4_BASE			0x106000

/* Timestamp init registers */
#define P_REG_RX_TIMER_INC_PRE_L	0x46C
#define P_REG_RX_TIMER_INC_PRE_U	0x470
#define P_REG_TX_TIMER_INC_PRE_L	0x44C
#define P_REG_TX_TIMER_INC_PRE_U	0x450

/* Timestamp match and adjust target registers */
#define P_REG_RX_TIMER_CNT_ADJ_L	0x474
#define P_REG_RX_TIMER_CNT_ADJ_U	0x478
#define P_REG_TX_TIMER_CNT_ADJ_L	0x454
#define P_REG_TX_TIMER_CNT_ADJ_U	0x458

/* Timestamp capture registers */
#define P_REG_RX_CAPTURE_L		0x4D8
#define P_REG_RX_CAPTURE_U		0x4DC
#define P_REG_TX_CAPTURE_L		0x4B4
#define P_REG_TX_CAPTURE_U		0x4B8

/* Timestamp PHY incval registers */
#define P_REG_TIMETUS_L			0x410
#define P_REG_TIMETUS_U			0x414

#define P_REG_40B_LOW_M			GENMASK(7, 0)
#define P_REG_40B_HIGH_S		8

/* PHY window length registers */
#define P_REG_WL			0x40C

#define PTP_VERNIER_WL			0x111ed

/* PHY start registers */
#define P_REG_PS			0x408
#define P_REG_PS_START_S		0
#define P_REG_PS_START_M		BIT(0)
#define P_REG_PS_BYPASS_MODE_S		1
#define P_REG_PS_BYPASS_MODE_M		BIT(1)
#define P_REG_PS_ENA_CLK_S		2
#define P_REG_PS_ENA_CLK_M		BIT(2)
#define P_REG_PS_LOAD_OFFSET_S		3
#define P_REG_PS_LOAD_OFFSET_M		BIT(3)
#define P_REG_PS_SFT_RESET_S		11
#define P_REG_PS_SFT_RESET_M		BIT(11)

/* PHY offset valid registers */
#define P_REG_TX_OV_STATUS		0x4D4
#define P_REG_TX_OV_STATUS_OV_S		0
#define P_REG_TX_OV_STATUS_OV_M		BIT(0)
#define P_REG_RX_OV_STATUS		0x4F8
#define P_REG_RX_OV_STATUS_OV_S		0
#define P_REG_RX_OV_STATUS_OV_M		BIT(0)

/* PHY offset ready registers */
#define P_REG_TX_OR			0x45C
#define P_REG_RX_OR			0x47C

/* PHY total offset registers */
#define P_REG_TOTAL_RX_OFFSET_L		0x460
#define P_REG_TOTAL_RX_OFFSET_U		0x464
#define P_REG_TOTAL_TX_OFFSET_L		0x440
#define P_REG_TOTAL_TX_OFFSET_U		0x444

/* Timestamp PAR/PCS registers */
#define P_REG_UIX66_10G_40G_L		0x480
#define P_REG_UIX66_10G_40G_U		0x484
#define P_REG_UIX66_25G_100G_L		0x488
#define P_REG_UIX66_25G_100G_U		0x48C
#define P_REG_DESK_PAR_RX_TUS_L		0x490
#define P_REG_DESK_PAR_RX_TUS_U		0x494
#define P_REG_DESK_PAR_TX_TUS_L		0x498
#define P_REG_DESK_PAR_TX_TUS_U		0x49C
#define P_REG_DESK_PCS_RX_TUS_L		0x4A0
#define P_REG_DESK_PCS_RX_TUS_U		0x4A4
#define P_REG_DESK_PCS_TX_TUS_L		0x4A8
#define P_REG_DESK_PCS_TX_TUS_U		0x4AC
#define P_REG_PAR_RX_TUS_L		0x420
#define P_REG_PAR_RX_TUS_U		0x424
#define P_REG_PAR_TX_TUS_L		0x428
#define P_REG_PAR_TX_TUS_U		0x42C
#define P_REG_PCS_RX_TUS_L		0x430
#define P_REG_PCS_RX_TUS_U		0x434
#define P_REG_PCS_TX_TUS_L		0x438
#define P_REG_PCS_TX_TUS_U		0x43C
#define P_REG_PAR_RX_TIME_L		0x4F0
#define P_REG_PAR_RX_TIME_U		0x4F4
#define P_REG_PAR_TX_TIME_L		0x4CC
#define P_REG_PAR_TX_TIME_U		0x4D0
#define P_REG_PAR_PCS_RX_OFFSET_L	0x4E8
#define P_REG_PAR_PCS_RX_OFFSET_U	0x4EC
#define P_REG_PAR_PCS_TX_OFFSET_L	0x4C4
#define P_REG_PAR_PCS_TX_OFFSET_U	0x4C8
#define P_REG_LINK_SPEED		0x4FC
#define P_REG_LINK_SPEED_SERDES_S	0
#define P_REG_LINK_SPEED_SERDES_M	ICE_M(0x7, 0)
#define P_REG_LINK_SPEED_FEC_MODE_S	3
#define P_REG_LINK_SPEED_FEC_MODE_M	ICE_M(0x3, 3)
#define P_REG_LINK_SPEED_FEC_MODE(reg)			\
	(((reg) & P_REG_LINK_SPEED_FEC_MODE_M) >>	\
	 P_REG_LINK_SPEED_FEC_MODE_S)

/* PHY timestamp related registers */
#define P_REG_PMD_ALIGNMENT		0x0FC
#define P_REG_RX_80_TO_160_CNT		0x6FC
#define P_REG_RX_80_TO_160_CNT_RXCYC_S	0
#define P_REG_RX_80_TO_160_CNT_RXCYC_M	BIT(0)
#define P_REG_RX_40_TO_160_CNT		0x8FC
#define P_REG_RX_40_TO_160_CNT_RXCYC_S	0
#define P_REG_RX_40_TO_160_CNT_RXCYC_M	ICE_M(0x3, 0)

/* Rx FIFO status registers */
#define P_REG_RX_OV_FS			0x4F8
#define P_REG_RX_OV_FS_FIFO_STATUS_S	2
#define P_REG_RX_OV_FS_FIFO_STATUS_M	ICE_M(0x3FF, 2)

/* Timestamp command registers */
#define P_REG_TX_TMR_CMD		0x448
#define P_REG_RX_TMR_CMD		0x468

/* E810 timesync enable register */
#define ETH_GLTSYN_ENA(_i)		(0x03000348 + ((_i) * 4))

/* E810 shadow init time registers */
#define ETH_GLTSYN_SHTIME_0(i)		(0x03000368 + ((i) * 32))
#define ETH_GLTSYN_SHTIME_L(i)		(0x0300036C + ((i) * 32))

/* E810 shadow time adjust registers */
#define ETH_GLTSYN_SHADJ_L(_i)		(0x03000378 + ((_i) * 32))
#define ETH_GLTSYN_SHADJ_H(_i)		(0x0300037C + ((_i) * 32))

/* E810 timer command register */
#define E810_ETH_GLTSYN_CMD		0x03000344

/* E830 timer command register */
#define E830_ETH_GLTSYN_CMD		0x00088814

/* E810 PHC time register */
#define E830_GLTSYN_TIME_L(_tmr_idx)	(0x0008A000 + 0x1000 * (_tmr_idx))

/* Source timer incval macros */
#define INCVAL_HIGH_M			0xFF

/* PHY 40b registers macros */
#define PHY_EXT_40B_LOW_M		GENMASK(31, 0)
#define PHY_EXT_40B_HIGH_M		GENMASK_ULL(39, 32)
#define PHY_40B_LOW_M			GENMASK(7, 0)
#define PHY_40B_HIGH_M			GENMASK_ULL(39, 8)
#define TS_VALID			BIT(0)
#define TS_LOW_M			0xFFFFFFFF
#define TS_HIGH_M			0xFF
#define TS_HIGH_S			32

#define BYTES_PER_IDX_ADDR_L_U		8
#define BYTES_PER_IDX_ADDR_L		4

/* Tx timestamp low latency read definitions */
#define REG_LL_PROXY_H_TIMEOUT_US	2000
#define REG_LL_PROXY_H_PHY_TMR_CMD_M	GENMASK(7, 6)
#define REG_LL_PROXY_H_PHY_TMR_CMD_ADJ	0x1
#define REG_LL_PROXY_H_PHY_TMR_CMD_FREQ	0x2
#define REG_LL_PROXY_H_TS_HIGH		GENMASK(23, 16)
#define REG_LL_PROXY_H_PHY_TMR_IDX_M	BIT(24)
#define REG_LL_PROXY_H_TS_IDX		GENMASK(29, 24)
#define REG_LL_PROXY_H_TS_INTR_ENA	BIT(30)
#define REG_LL_PROXY_H_EXEC		BIT(31)

#define REG_LL_PROXY_L			PF_SB_ATQBAH
#define REG_LL_PROXY_H			PF_SB_ATQBAL

/* Internal PHY timestamp address */
#define TS_L(a, idx) ((a) + ((idx) * BYTES_PER_IDX_ADDR_L_U))
#define TS_H(a, idx) ((a) + ((idx) * BYTES_PER_IDX_ADDR_L_U +		\
			     BYTES_PER_IDX_ADDR_L))

/* External PHY timestamp address */
#define TS_EXT(a, port, idx) ((a) + (0x1000 * (port)) +			\
				 ((idx) * BYTES_PER_IDX_ADDR_L_U))

#define LOW_TX_MEMORY_BANK_START	0x03090000
#define HIGH_TX_MEMORY_BANK_START	0x03090004

/* SMA controller pin control */
#define ICE_SMA1_DIR_EN		BIT(4)
#define ICE_SMA1_TX_EN		BIT(5)
#define ICE_SMA2_UFL2_RX_DIS	BIT(3)
#define ICE_SMA2_DIR_EN		BIT(6)
#define ICE_SMA2_TX_EN		BIT(7)

#define ICE_SMA1_MASK		(ICE_SMA1_DIR_EN | ICE_SMA1_TX_EN)
#define ICE_SMA2_MASK		(ICE_SMA2_UFL2_RX_DIS | ICE_SMA2_DIR_EN | \
				 ICE_SMA2_TX_EN)
#define ICE_ALL_SMA_MASK	(ICE_SMA1_MASK | ICE_SMA2_MASK)

#define ICE_SMA_MIN_BIT		3
#define ICE_SMA_MAX_BIT		7
#define ICE_PCA9575_P1_OFFSET	8

/* PCA9575 IO controller registers */
#define ICE_PCA9575_P0_IN	0x0

/*  PCA9575 IO controller pin control */
#define ICE_P0_GNSS_PRSNT_N	BIT(4)

/* ETH56G PHY register addresses */
/* Timestamp PHY incval registers */
#define PHY_REG_TIMETUS_L		0x8
#define PHY_REG_TIMETUS_U		0xC

/* Timestamp PCS registers */
#define PHY_PCS_REF_TUS_L		0x18
#define PHY_PCS_REF_TUS_U		0x1C

/* Timestamp PCS ref incval registers */
#define PHY_PCS_REF_INC_L		0x20
#define PHY_PCS_REF_INC_U		0x24

/* Timestamp init registers */
#define PHY_REG_RX_TIMER_INC_PRE_L	0x64
#define PHY_REG_RX_TIMER_INC_PRE_U	0x68
#define PHY_REG_TX_TIMER_INC_PRE_L	0x44
#define PHY_REG_TX_TIMER_INC_PRE_U	0x48

/* Timestamp match and adjust target registers */
#define PHY_REG_RX_TIMER_CNT_ADJ_L	0x6C
#define PHY_REG_RX_TIMER_CNT_ADJ_U	0x70
#define PHY_REG_TX_TIMER_CNT_ADJ_L	0x4C
#define PHY_REG_TX_TIMER_CNT_ADJ_U	0x50

/* Timestamp command registers */
#define PHY_REG_TX_TMR_CMD		0x40
#define PHY_REG_RX_TMR_CMD		0x60

/* Phy offset ready registers */
#define PHY_REG_TX_OFFSET_READY		0x54
#define PHY_REG_RX_OFFSET_READY		0x74

/* Phy total offset registers */
#define PHY_REG_TOTAL_TX_OFFSET_L	0x38
#define PHY_REG_TOTAL_TX_OFFSET_U	0x3C
#define PHY_REG_TOTAL_RX_OFFSET_L	0x58
#define PHY_REG_TOTAL_RX_OFFSET_U	0x5C

/* Timestamp capture registers */
#define PHY_REG_TX_CAPTURE_L		0x78
#define PHY_REG_TX_CAPTURE_U		0x7C
#define PHY_REG_RX_CAPTURE_L		0x8C
#define PHY_REG_RX_CAPTURE_U		0x90

/* Memory status registers */
#define PHY_REG_TX_MEMORY_STATUS_L	0x80
#define PHY_REG_TX_MEMORY_STATUS_U	0x84

/* Interrupt config register */
#define PHY_REG_TS_INT_CONFIG		0x88

/* XIF mode config register */
#define PHY_MAC_XIF_MODE		0x24
#define PHY_MAC_XIF_1STEP_ENA_M		ICE_M(0x1, 5)
#define PHY_MAC_XIF_TS_BIN_MODE_M	ICE_M(0x1, 11)
#define PHY_MAC_XIF_TS_SFD_ENA_M	ICE_M(0x1, 20)
#define PHY_MAC_XIF_GMII_TS_SEL_M	ICE_M(0x1, 21)

#define PHY_TS_INT_CONFIG_THRESHOLD_M	ICE_M(0x3F, 0)
#define PHY_TS_INT_CONFIG_ENA_M		BIT(6)

/* Macros to derive offsets for TimeStampLow and TimeStampHigh */
#define PHY_TSTAMP_L(x) (((x) * 8) + 0)
#define PHY_TSTAMP_U(x) (((x) * 8) + 4)

#define PHY_REG_DESKEW_0		0x94
#define PHY_REG_DESKEW_0_RLEVEL		GENMASK(6, 0)
#define PHY_REG_DESKEW_0_RLEVEL_FRAC	GENMASK(9, 7)
#define PHY_REG_DESKEW_0_RLEVEL_FRAC_W	3
#define PHY_REG_DESKEW_0_VALID		GENMASK(10, 10)

#define PHY_REG_SD_BIT_SLIP(_port_offset)	(0x29C + 4 * (_port_offset))
#define PHY_REVISION_ETH56G		0x10200
#define PHY_VENDOR_TXLANE_THRESH	0x2000C

#define PHY_MAC_TSU_CONFIG		0x40
#define PHY_MAC_TSU_CFG_RX_MODE_M	ICE_M(0x7, 0)
#define PHY_MAC_TSU_CFG_RX_MII_CW_DLY_M	ICE_M(0x7, 4)
#define PHY_MAC_TSU_CFG_RX_MII_MK_DLY_M	ICE_M(0x7, 8)
#define PHY_MAC_TSU_CFG_TX_MODE_M	ICE_M(0x7, 12)
#define PHY_MAC_TSU_CFG_TX_MII_CW_DLY_M	ICE_M(0x1F, 16)
#define PHY_MAC_TSU_CFG_TX_MII_MK_DLY_M	ICE_M(0x1F, 21)
#define PHY_MAC_TSU_CFG_BLKS_PER_CLK_M	ICE_M(0x1, 28)
#define PHY_MAC_RX_MODULO		0x44
#define PHY_MAC_RX_OFFSET		0x48
#define PHY_MAC_RX_OFFSET_M		ICE_M(0xFFFFFF, 0)
#define PHY_MAC_TX_MODULO		0x4C
#define PHY_MAC_BLOCKTIME		0x50
#define PHY_MAC_MARKERTIME		0x54
#define PHY_MAC_TX_OFFSET		0x58
#define PHY_GPCS_BITSLIP		0x5C

#define PHY_PTP_INT_STATUS		0x7FD140

/* ETH56G registers shared per quad */
/* GPCS config register */
#define PHY_GPCS_CONFIG_REG0		0x268
#define PHY_GPCS_CONFIG_REG0_TX_THR_M	GENMASK(27, 24)
/* 1-step PTP config */
#define PHY_PTP_1STEP_CONFIG		0x270
#define PHY_PTP_1STEP_T1S_UP64_M	GENMASK(7, 4)
#define PHY_PTP_1STEP_T1S_DELTA_M	GENMASK(11, 8)
#define PHY_PTP_1STEP_PEER_DELAY(_quad_lane)	(0x274 + 4 * (_quad_lane))
#define PHY_PTP_1STEP_PD_ADD_PD_M	BIT(0)
#define PHY_PTP_1STEP_PD_DELAY_M	GENMASK(30, 1)
#define PHY_PTP_1STEP_PD_DLY_V_M	BIT(31)

#endif /* _ICE_PTP_HW_H_ */<|MERGE_RESOLUTION|>--- conflicted
+++ resolved
@@ -324,10 +324,7 @@
  */
 #define ICE_E810_PLL_FREQ		812500000
 #define ICE_PTP_NOMINAL_INCVAL_E810	0x13b13b13bULL
-<<<<<<< HEAD
-=======
 #define ICE_E810_E830_SYNC_DELAY	0
->>>>>>> e8a457b7
 
 /* Device agnostic functions */
 u8 ice_get_ptp_src_clock_index(struct ice_hw *hw);
