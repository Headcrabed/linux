/* SPDX-License-Identifier: GPL-2.0 */
/* Copyright (c) Meta Platforms, Inc. and affiliates. */

#ifndef _FBNIC_NETDEV_H_
#define _FBNIC_NETDEV_H_

#include <linux/types.h>
#include <linux/phylink.h>

#include "fbnic_csr.h"
#include "fbnic_rpc.h"
#include "fbnic_txrx.h"

#define FBNIC_MAX_NAPI_VECTORS		128u
<<<<<<< HEAD
=======
#define FBNIC_MIN_RXD_PER_FRAME		2

/* Natively supported tunnel GSO features (not thru GSO_PARTIAL) */
#define FBNIC_TUN_GSO_FEATURES		NETIF_F_GSO_IPXIP6
>>>>>>> e8a457b7

struct fbnic_net {
	struct fbnic_ring *tx[FBNIC_MAX_TXQS];
	struct fbnic_ring *rx[FBNIC_MAX_RXQS];

	struct fbnic_napi_vector *napi[FBNIC_MAX_NAPI_VECTORS];

	struct net_device *netdev;
	struct fbnic_dev *fbd;

	u32 txq_size;
	u32 hpq_size;
	u32 ppq_size;
	u32 rcq_size;

	u16 rx_usecs;
	u16 tx_usecs;

	u32 rx_max_frames;

	u16 num_napi;

	struct phylink *phylink;
	struct phylink_config phylink_config;
	struct phylink_pcs phylink_pcs;

	/* TBD: Remove these when phylink supports FEC and lane config */
	u8 fec;
	u8 link_mode;

	/* Cached top bits of the HW time counter for 40b -> 64b conversion */
	u32 time_high;
	/* Protect readers of @time_offset, writers take @time_lock. */
	struct u64_stats_sync time_seq;
	/* Offset in ns between free running NIC PHC and time set via PTP
	 * clock callbacks
	 */
	s64 time_offset;

	u16 num_tx_queues;
	u16 num_rx_queues;

	u8 indir_tbl[FBNIC_RPC_RSS_TBL_COUNT][FBNIC_RPC_RSS_TBL_SIZE];
	u32 rss_key[FBNIC_RPC_RSS_KEY_DWORD_LEN];
	u32 rss_flow_hash[FBNIC_NUM_HASH_OPT];

	/* Storage for stats after ring destruction */
	struct fbnic_queue_stats tx_stats;
	struct fbnic_queue_stats rx_stats;
	u64 link_down_events;

	/* Time stampinn filter config */
	struct kernel_hwtstamp_config hwtstamp_config;
};

int __fbnic_open(struct fbnic_net *fbn);
void fbnic_up(struct fbnic_net *fbn);
void fbnic_down(struct fbnic_net *fbn);
void fbnic_down_noidle(struct fbnic_net *fbn);

struct net_device *fbnic_netdev_alloc(struct fbnic_dev *fbd);
void fbnic_netdev_free(struct fbnic_dev *fbd);
int fbnic_netdev_register(struct net_device *netdev);
void fbnic_netdev_unregister(struct net_device *netdev);
void fbnic_reset_queues(struct fbnic_net *fbn,
			unsigned int tx, unsigned int rx);
void fbnic_set_ethtool_ops(struct net_device *dev);

int fbnic_ptp_setup(struct fbnic_dev *fbd);
void fbnic_ptp_destroy(struct fbnic_dev *fbd);
void fbnic_time_init(struct fbnic_net *fbn);
int fbnic_time_start(struct fbnic_net *fbn);
void fbnic_time_stop(struct fbnic_net *fbn);

void __fbnic_set_rx_mode(struct net_device *netdev);
void fbnic_clear_rx_mode(struct net_device *netdev);

int fbnic_phylink_init(struct net_device *netdev);
#endif /* _FBNIC_NETDEV_H_ */<|MERGE_RESOLUTION|>--- conflicted
+++ resolved
@@ -12,13 +12,10 @@
 #include "fbnic_txrx.h"
 
 #define FBNIC_MAX_NAPI_VECTORS		128u
-<<<<<<< HEAD
-=======
 #define FBNIC_MIN_RXD_PER_FRAME		2
 
 /* Natively supported tunnel GSO features (not thru GSO_PARTIAL) */
 #define FBNIC_TUN_GSO_FEATURES		NETIF_F_GSO_IPXIP6
->>>>>>> e8a457b7
 
 struct fbnic_net {
 	struct fbnic_ring *tx[FBNIC_MAX_TXQS];
