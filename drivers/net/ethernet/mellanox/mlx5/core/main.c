/*
 * Copyright (c) 2013-2015, Mellanox Technologies. All rights reserved.
 *
 * This software is available to you under a choice of one of two
 * licenses.  You may choose to be licensed under the terms of the GNU
 * General Public License (GPL) Version 2, available from the file
 * COPYING in the main directory of this source tree, or the
 * OpenIB.org BSD license below:
 *
 *     Redistribution and use in source and binary forms, with or
 *     without modification, are permitted provided that the following
 *     conditions are met:
 *
 *      - Redistributions of source code must retain the above
 *        copyright notice, this list of conditions and the following
 *        disclaimer.
 *
 *      - Redistributions in binary form must reproduce the above
 *        copyright notice, this list of conditions and the following
 *        disclaimer in the documentation and/or other materials
 *        provided with the distribution.
 *
 * THE SOFTWARE IS PROVIDED "AS IS", WITHOUT WARRANTY OF ANY KIND,
 * EXPRESS OR IMPLIED, INCLUDING BUT NOT LIMITED TO THE WARRANTIES OF
 * MERCHANTABILITY, FITNESS FOR A PARTICULAR PURPOSE AND
 * NONINFRINGEMENT. IN NO EVENT SHALL THE AUTHORS OR COPYRIGHT HOLDERS
 * BE LIABLE FOR ANY CLAIM, DAMAGES OR OTHER LIABILITY, WHETHER IN AN
 * ACTION OF CONTRACT, TORT OR OTHERWISE, ARISING FROM, OUT OF OR IN
 * CONNECTION WITH THE SOFTWARE OR THE USE OR OTHER DEALINGS IN THE
 * SOFTWARE.
 */

#include <linux/highmem.h>
#include <linux/module.h>
#include <linux/init.h>
#include <linux/errno.h>
#include <linux/pci.h>
#include <linux/dma-mapping.h>
#include <linux/slab.h>
#include <linux/io-mapping.h>
#include <linux/interrupt.h>
#include <linux/delay.h>
#include <linux/mlx5/driver.h>
#include <linux/mlx5/cq.h>
#include <linux/mlx5/qp.h>
#include <linux/debugfs.h>
#include <linux/kmod.h>
#include <linux/mlx5/mlx5_ifc.h>
#include <linux/mlx5/vport.h>
#ifdef CONFIG_RFS_ACCEL
#include <linux/cpu_rmap.h>
#endif
#include <linux/version.h>
#include <net/devlink.h>
#include "mlx5_core.h"
#include "lib/eq.h"
#include "fs_core.h"
#include "lib/mpfs.h"
#include "eswitch.h"
#include "devlink.h"
#include "fw_reset.h"
#include "lib/mlx5.h"
#include "lib/tout.h"
#include "fpga/core.h"
#include "en_accel/ipsec_offload.h"
#include "lib/clock.h"
#include "lib/vxlan.h"
#include "lib/geneve.h"
#include "lib/devcom.h"
#include "lib/pci_vsc.h"
#include "diag/fw_tracer.h"
#include "ecpf.h"
#include "lib/hv_vhca.h"
#include "diag/rsc_dump.h"
#include "sf/vhca_event.h"
#include "sf/dev/dev.h"
#include "sf/sf.h"
#include "mlx5_irq.h"

MODULE_AUTHOR("Eli Cohen <eli@mellanox.com>");
MODULE_DESCRIPTION("Mellanox 5th generation network adapters (ConnectX series) core driver");
MODULE_LICENSE("Dual BSD/GPL");

unsigned int mlx5_core_debug_mask;
module_param_named(debug_mask, mlx5_core_debug_mask, uint, 0644);
MODULE_PARM_DESC(debug_mask, "debug mask: 1 = dump cmd data, 2 = dump cmd exec time, 3 = both. Default=0");

static unsigned int prof_sel = MLX5_DEFAULT_PROF;
module_param_named(prof_sel, prof_sel, uint, 0444);
MODULE_PARM_DESC(prof_sel, "profile selector. Valid range 0 - 2");

static u32 sw_owner_id[4];

enum {
	MLX5_ATOMIC_REQ_MODE_BE = 0x0,
	MLX5_ATOMIC_REQ_MODE_HOST_ENDIANNESS = 0x1,
};

#define LOG_MAX_SUPPORTED_QPS 0xff

static struct mlx5_profile profile[] = {
	[0] = {
		.mask           = 0,
	},
	[1] = {
		.mask		= MLX5_PROF_MASK_QP_SIZE,
		.log_max_qp	= 12,
	},
	[2] = {
		.mask		= MLX5_PROF_MASK_QP_SIZE |
				  MLX5_PROF_MASK_MR_CACHE,
		.log_max_qp	= LOG_MAX_SUPPORTED_QPS,
		.mr_cache[0]	= {
			.size	= 500,
			.limit	= 250
		},
		.mr_cache[1]	= {
			.size	= 500,
			.limit	= 250
		},
		.mr_cache[2]	= {
			.size	= 500,
			.limit	= 250
		},
		.mr_cache[3]	= {
			.size	= 500,
			.limit	= 250
		},
		.mr_cache[4]	= {
			.size	= 500,
			.limit	= 250
		},
		.mr_cache[5]	= {
			.size	= 500,
			.limit	= 250
		},
		.mr_cache[6]	= {
			.size	= 500,
			.limit	= 250
		},
		.mr_cache[7]	= {
			.size	= 500,
			.limit	= 250
		},
		.mr_cache[8]	= {
			.size	= 500,
			.limit	= 250
		},
		.mr_cache[9]	= {
			.size	= 500,
			.limit	= 250
		},
		.mr_cache[10]	= {
			.size	= 500,
			.limit	= 250
		},
		.mr_cache[11]	= {
			.size	= 500,
			.limit	= 250
		},
		.mr_cache[12]	= {
			.size	= 64,
			.limit	= 32
		},
		.mr_cache[13]	= {
			.size	= 32,
			.limit	= 16
		},
		.mr_cache[14]	= {
			.size	= 16,
			.limit	= 8
		},
		.mr_cache[15]	= {
			.size	= 8,
			.limit	= 4
		},
	},
};

static int fw_initializing(struct mlx5_core_dev *dev)
{
	return ioread32be(&dev->iseg->initializing) >> 31;
}

static int wait_fw_init(struct mlx5_core_dev *dev, u32 max_wait_mili,
			u32 warn_time_mili)
{
	unsigned long warn = jiffies + msecs_to_jiffies(warn_time_mili);
	unsigned long end = jiffies + msecs_to_jiffies(max_wait_mili);
	int err = 0;

	while (fw_initializing(dev)) {
		if (time_after(jiffies, end)) {
			err = -EBUSY;
			break;
		}
		if (warn_time_mili && time_after(jiffies, warn)) {
			mlx5_core_warn(dev, "Waiting for FW initialization, timeout abort in %ds\n",
				       jiffies_to_msecs(end - warn) / 1000);
			warn = jiffies + msecs_to_jiffies(warn_time_mili);
		}
		msleep(mlx5_tout_ms(dev, FW_PRE_INIT_WAIT));
	}

	return err;
}

static void mlx5_set_driver_version(struct mlx5_core_dev *dev)
{
	int driver_ver_sz = MLX5_FLD_SZ_BYTES(set_driver_version_in,
					      driver_version);
	u8 in[MLX5_ST_SZ_BYTES(set_driver_version_in)] = {};
	int remaining_size = driver_ver_sz;
	char *string;

	if (!MLX5_CAP_GEN(dev, driver_version))
		return;

	string = MLX5_ADDR_OF(set_driver_version_in, in, driver_version);

	strncpy(string, "Linux", remaining_size);

	remaining_size = max_t(int, 0, driver_ver_sz - strlen(string));
	strncat(string, ",", remaining_size);

	remaining_size = max_t(int, 0, driver_ver_sz - strlen(string));
	strncat(string, KBUILD_MODNAME, remaining_size);

	remaining_size = max_t(int, 0, driver_ver_sz - strlen(string));
	strncat(string, ",", remaining_size);

	remaining_size = max_t(int, 0, driver_ver_sz - strlen(string));

	snprintf(string + strlen(string), remaining_size, "%u.%u.%u",
		LINUX_VERSION_MAJOR, LINUX_VERSION_PATCHLEVEL,
		LINUX_VERSION_SUBLEVEL);

	/*Send the command*/
	MLX5_SET(set_driver_version_in, in, opcode,
		 MLX5_CMD_OP_SET_DRIVER_VERSION);

	mlx5_cmd_exec_in(dev, set_driver_version, in);
}

static int set_dma_caps(struct pci_dev *pdev)
{
	int err;

	err = dma_set_mask_and_coherent(&pdev->dev, DMA_BIT_MASK(64));
	if (err) {
		dev_warn(&pdev->dev, "Warning: couldn't set 64-bit PCI DMA mask\n");
		err = dma_set_mask_and_coherent(&pdev->dev, DMA_BIT_MASK(32));
		if (err) {
			dev_err(&pdev->dev, "Can't set PCI DMA mask, aborting\n");
			return err;
		}
	}

	dma_set_max_seg_size(&pdev->dev, 2u * 1024 * 1024 * 1024);
	return err;
}

static int mlx5_pci_enable_device(struct mlx5_core_dev *dev)
{
	struct pci_dev *pdev = dev->pdev;
	int err = 0;

	mutex_lock(&dev->pci_status_mutex);
	if (dev->pci_status == MLX5_PCI_STATUS_DISABLED) {
		err = pci_enable_device(pdev);
		if (!err)
			dev->pci_status = MLX5_PCI_STATUS_ENABLED;
	}
	mutex_unlock(&dev->pci_status_mutex);

	return err;
}

static void mlx5_pci_disable_device(struct mlx5_core_dev *dev)
{
	struct pci_dev *pdev = dev->pdev;

	mutex_lock(&dev->pci_status_mutex);
	if (dev->pci_status == MLX5_PCI_STATUS_ENABLED) {
		pci_disable_device(pdev);
		dev->pci_status = MLX5_PCI_STATUS_DISABLED;
	}
	mutex_unlock(&dev->pci_status_mutex);
}

static int request_bar(struct pci_dev *pdev)
{
	int err = 0;

	if (!(pci_resource_flags(pdev, 0) & IORESOURCE_MEM)) {
		dev_err(&pdev->dev, "Missing registers BAR, aborting\n");
		return -ENODEV;
	}

	err = pci_request_regions(pdev, KBUILD_MODNAME);
	if (err)
		dev_err(&pdev->dev, "Couldn't get PCI resources, aborting\n");

	return err;
}

static void release_bar(struct pci_dev *pdev)
{
	pci_release_regions(pdev);
}

struct mlx5_reg_host_endianness {
	u8	he;
	u8      rsvd[15];
};

#define CAP_MASK(pos, size) ((u64)((1 << (size)) - 1) << (pos))

enum {
	MLX5_CAP_BITS_RW_MASK = CAP_MASK(MLX5_CAP_OFF_CMDIF_CSUM, 2) |
				MLX5_DEV_CAP_FLAG_DCT,
};

static u16 to_fw_pkey_sz(struct mlx5_core_dev *dev, u32 size)
{
	switch (size) {
	case 128:
		return 0;
	case 256:
		return 1;
	case 512:
		return 2;
	case 1024:
		return 3;
	case 2048:
		return 4;
	case 4096:
		return 5;
	default:
		mlx5_core_warn(dev, "invalid pkey table size %d\n", size);
		return 0;
	}
}

static int mlx5_core_get_caps_mode(struct mlx5_core_dev *dev,
				   enum mlx5_cap_type cap_type,
				   enum mlx5_cap_mode cap_mode)
{
	u8 in[MLX5_ST_SZ_BYTES(query_hca_cap_in)];
	int out_sz = MLX5_ST_SZ_BYTES(query_hca_cap_out);
	void *out, *hca_caps;
	u16 opmod = (cap_type << 1) | (cap_mode & 0x01);
	int err;

	memset(in, 0, sizeof(in));
	out = kzalloc(out_sz, GFP_KERNEL);
	if (!out)
		return -ENOMEM;

	MLX5_SET(query_hca_cap_in, in, opcode, MLX5_CMD_OP_QUERY_HCA_CAP);
	MLX5_SET(query_hca_cap_in, in, op_mod, opmod);
	err = mlx5_cmd_exec_inout(dev, query_hca_cap, in, out);
	if (err) {
		mlx5_core_warn(dev,
			       "QUERY_HCA_CAP : type(%x) opmode(%x) Failed(%d)\n",
			       cap_type, cap_mode, err);
		goto query_ex;
	}

	hca_caps =  MLX5_ADDR_OF(query_hca_cap_out, out, capability);

	switch (cap_mode) {
	case HCA_CAP_OPMOD_GET_MAX:
		memcpy(dev->caps.hca[cap_type]->max, hca_caps,
		       MLX5_UN_SZ_BYTES(hca_cap_union));
		break;
	case HCA_CAP_OPMOD_GET_CUR:
		memcpy(dev->caps.hca[cap_type]->cur, hca_caps,
		       MLX5_UN_SZ_BYTES(hca_cap_union));
		break;
	default:
		mlx5_core_warn(dev,
			       "Tried to query dev cap type(%x) with wrong opmode(%x)\n",
			       cap_type, cap_mode);
		err = -EINVAL;
		break;
	}
query_ex:
	kfree(out);
	return err;
}

int mlx5_core_get_caps(struct mlx5_core_dev *dev, enum mlx5_cap_type cap_type)
{
	int ret;

	ret = mlx5_core_get_caps_mode(dev, cap_type, HCA_CAP_OPMOD_GET_CUR);
	if (ret)
		return ret;
	return mlx5_core_get_caps_mode(dev, cap_type, HCA_CAP_OPMOD_GET_MAX);
}

static int set_caps(struct mlx5_core_dev *dev, void *in, int opmod)
{
	MLX5_SET(set_hca_cap_in, in, opcode, MLX5_CMD_OP_SET_HCA_CAP);
	MLX5_SET(set_hca_cap_in, in, op_mod, opmod << 1);
	return mlx5_cmd_exec_in(dev, set_hca_cap, in);
}

static int handle_hca_cap_atomic(struct mlx5_core_dev *dev, void *set_ctx)
{
	void *set_hca_cap;
	int req_endianness;
	int err;

	if (!MLX5_CAP_GEN(dev, atomic))
		return 0;

	err = mlx5_core_get_caps(dev, MLX5_CAP_ATOMIC);
	if (err)
		return err;

	req_endianness =
		MLX5_CAP_ATOMIC(dev,
				supported_atomic_req_8B_endianness_mode_1);

	if (req_endianness != MLX5_ATOMIC_REQ_MODE_HOST_ENDIANNESS)
		return 0;

	set_hca_cap = MLX5_ADDR_OF(set_hca_cap_in, set_ctx, capability);

	/* Set requestor to host endianness */
	MLX5_SET(atomic_caps, set_hca_cap, atomic_req_8B_endianness_mode,
		 MLX5_ATOMIC_REQ_MODE_HOST_ENDIANNESS);

	return set_caps(dev, set_ctx, MLX5_SET_HCA_CAP_OP_MOD_ATOMIC);
}

static int handle_hca_cap_odp(struct mlx5_core_dev *dev, void *set_ctx)
{
	void *set_hca_cap;
	bool do_set = false;
	int err;

	if (!IS_ENABLED(CONFIG_INFINIBAND_ON_DEMAND_PAGING) ||
	    !MLX5_CAP_GEN(dev, pg))
		return 0;

	err = mlx5_core_get_caps(dev, MLX5_CAP_ODP);
	if (err)
		return err;

	set_hca_cap = MLX5_ADDR_OF(set_hca_cap_in, set_ctx, capability);
	memcpy(set_hca_cap, dev->caps.hca[MLX5_CAP_ODP]->cur,
	       MLX5_ST_SZ_BYTES(odp_cap));

#define ODP_CAP_SET_MAX(dev, field)                                            \
	do {                                                                   \
		u32 _res = MLX5_CAP_ODP_MAX(dev, field);                       \
		if (_res) {                                                    \
			do_set = true;                                         \
			MLX5_SET(odp_cap, set_hca_cap, field, _res);           \
		}                                                              \
	} while (0)

	ODP_CAP_SET_MAX(dev, ud_odp_caps.srq_receive);
	ODP_CAP_SET_MAX(dev, rc_odp_caps.srq_receive);
	ODP_CAP_SET_MAX(dev, xrc_odp_caps.srq_receive);
	ODP_CAP_SET_MAX(dev, xrc_odp_caps.send);
	ODP_CAP_SET_MAX(dev, xrc_odp_caps.receive);
	ODP_CAP_SET_MAX(dev, xrc_odp_caps.write);
	ODP_CAP_SET_MAX(dev, xrc_odp_caps.read);
	ODP_CAP_SET_MAX(dev, xrc_odp_caps.atomic);
	ODP_CAP_SET_MAX(dev, dc_odp_caps.srq_receive);
	ODP_CAP_SET_MAX(dev, dc_odp_caps.send);
	ODP_CAP_SET_MAX(dev, dc_odp_caps.receive);
	ODP_CAP_SET_MAX(dev, dc_odp_caps.write);
	ODP_CAP_SET_MAX(dev, dc_odp_caps.read);
	ODP_CAP_SET_MAX(dev, dc_odp_caps.atomic);

	if (!do_set)
		return 0;

	return set_caps(dev, set_ctx, MLX5_SET_HCA_CAP_OP_MOD_ODP);
}

static int max_uc_list_get_devlink_param(struct mlx5_core_dev *dev)
{
	struct devlink *devlink = priv_to_devlink(dev);
	union devlink_param_value val;
	int err;

	err = devlink_param_driverinit_value_get(devlink,
						 DEVLINK_PARAM_GENERIC_ID_MAX_MACS,
						 &val);
	if (!err)
		return val.vu32;
	mlx5_core_dbg(dev, "Failed to get param. err = %d\n", err);
	return err;
}

static int handle_hca_cap(struct mlx5_core_dev *dev, void *set_ctx)
{
	struct mlx5_profile *prof = &dev->profile;
	void *set_hca_cap;
	int max_uc_list;
	int err;

	err = mlx5_core_get_caps(dev, MLX5_CAP_GENERAL);
	if (err)
		return err;

	set_hca_cap = MLX5_ADDR_OF(set_hca_cap_in, set_ctx,
				   capability);
	memcpy(set_hca_cap, dev->caps.hca[MLX5_CAP_GENERAL]->cur,
	       MLX5_ST_SZ_BYTES(cmd_hca_cap));

	mlx5_core_dbg(dev, "Current Pkey table size %d Setting new size %d\n",
		      mlx5_to_sw_pkey_sz(MLX5_CAP_GEN(dev, pkey_table_size)),
		      128);
	/* we limit the size of the pkey table to 128 entries for now */
	MLX5_SET(cmd_hca_cap, set_hca_cap, pkey_table_size,
		 to_fw_pkey_sz(dev, 128));

	/* Check log_max_qp from HCA caps to set in current profile */
	if (prof->log_max_qp == LOG_MAX_SUPPORTED_QPS) {
		prof->log_max_qp = min_t(u8, 17, MLX5_CAP_GEN_MAX(dev, log_max_qp));
	} else if (MLX5_CAP_GEN_MAX(dev, log_max_qp) < prof->log_max_qp) {
		mlx5_core_warn(dev, "log_max_qp value in current profile is %d, changing it to HCA capability limit (%d)\n",
			       prof->log_max_qp,
			       MLX5_CAP_GEN_MAX(dev, log_max_qp));
		prof->log_max_qp = MLX5_CAP_GEN_MAX(dev, log_max_qp);
	}
	if (prof->mask & MLX5_PROF_MASK_QP_SIZE)
		MLX5_SET(cmd_hca_cap, set_hca_cap, log_max_qp,
			 prof->log_max_qp);

	/* disable cmdif checksum */
	MLX5_SET(cmd_hca_cap, set_hca_cap, cmdif_checksum, 0);

	/* Enable 4K UAR only when HCA supports it and page size is bigger
	 * than 4K.
	 */
	if (MLX5_CAP_GEN_MAX(dev, uar_4k) && PAGE_SIZE > 4096)
		MLX5_SET(cmd_hca_cap, set_hca_cap, uar_4k, 1);

	MLX5_SET(cmd_hca_cap, set_hca_cap, log_uar_page_sz, PAGE_SHIFT - 12);

	if (MLX5_CAP_GEN_MAX(dev, cache_line_128byte))
		MLX5_SET(cmd_hca_cap,
			 set_hca_cap,
			 cache_line_128byte,
			 cache_line_size() >= 128 ? 1 : 0);

	if (MLX5_CAP_GEN_MAX(dev, dct))
		MLX5_SET(cmd_hca_cap, set_hca_cap, dct, 1);

	if (MLX5_CAP_GEN_MAX(dev, pci_sync_for_fw_update_event))
		MLX5_SET(cmd_hca_cap, set_hca_cap, pci_sync_for_fw_update_event, 1);

	if (MLX5_CAP_GEN_MAX(dev, num_vhca_ports))
		MLX5_SET(cmd_hca_cap,
			 set_hca_cap,
			 num_vhca_ports,
			 MLX5_CAP_GEN_MAX(dev, num_vhca_ports));

	if (MLX5_CAP_GEN_MAX(dev, release_all_pages))
		MLX5_SET(cmd_hca_cap, set_hca_cap, release_all_pages, 1);

	if (MLX5_CAP_GEN_MAX(dev, mkey_by_name))
		MLX5_SET(cmd_hca_cap, set_hca_cap, mkey_by_name, 1);

	mlx5_vhca_state_cap_handle(dev, set_hca_cap);

	if (MLX5_CAP_GEN_MAX(dev, num_total_dynamic_vf_msix))
		MLX5_SET(cmd_hca_cap, set_hca_cap, num_total_dynamic_vf_msix,
			 MLX5_CAP_GEN_MAX(dev, num_total_dynamic_vf_msix));

	if (MLX5_CAP_GEN(dev, roce_rw_supported))
		MLX5_SET(cmd_hca_cap, set_hca_cap, roce, mlx5_is_roce_init_enabled(dev));

	max_uc_list = max_uc_list_get_devlink_param(dev);
	if (max_uc_list > 0)
		MLX5_SET(cmd_hca_cap, set_hca_cap, log_max_current_uc_list,
			 ilog2(max_uc_list));

	return set_caps(dev, set_ctx, MLX5_SET_HCA_CAP_OP_MOD_GENERAL_DEVICE);
}

/* Cached MLX5_CAP_GEN(dev, roce) can be out of sync this early in the
 * boot process.
 * In case RoCE cap is writable in FW and user/devlink requested to change the
 * cap, we are yet to query the final state of the above cap.
 * Hence, the need for this function.
 *
 * Returns
 * True:
 * 1) RoCE cap is read only in FW and already disabled
 * OR:
 * 2) RoCE cap is writable in FW and user/devlink requested it off.
 *
 * In any other case, return False.
 */
static bool is_roce_fw_disabled(struct mlx5_core_dev *dev)
{
	return (MLX5_CAP_GEN(dev, roce_rw_supported) && !mlx5_is_roce_init_enabled(dev)) ||
		(!MLX5_CAP_GEN(dev, roce_rw_supported) && !MLX5_CAP_GEN(dev, roce));
}

static int handle_hca_cap_roce(struct mlx5_core_dev *dev, void *set_ctx)
{
	void *set_hca_cap;
	int err;

	if (is_roce_fw_disabled(dev))
		return 0;

	err = mlx5_core_get_caps(dev, MLX5_CAP_ROCE);
	if (err)
		return err;

	if (MLX5_CAP_ROCE(dev, sw_r_roce_src_udp_port) ||
	    !MLX5_CAP_ROCE_MAX(dev, sw_r_roce_src_udp_port))
		return 0;

	set_hca_cap = MLX5_ADDR_OF(set_hca_cap_in, set_ctx, capability);
	memcpy(set_hca_cap, dev->caps.hca[MLX5_CAP_ROCE]->cur,
	       MLX5_ST_SZ_BYTES(roce_cap));
	MLX5_SET(roce_cap, set_hca_cap, sw_r_roce_src_udp_port, 1);

	err = set_caps(dev, set_ctx, MLX5_SET_HCA_CAP_OP_MOD_ROCE);
	return err;
}

static int set_hca_cap(struct mlx5_core_dev *dev)
{
	int set_sz = MLX5_ST_SZ_BYTES(set_hca_cap_in);
	void *set_ctx;
	int err;

	set_ctx = kzalloc(set_sz, GFP_KERNEL);
	if (!set_ctx)
		return -ENOMEM;

	err = handle_hca_cap(dev, set_ctx);
	if (err) {
		mlx5_core_err(dev, "handle_hca_cap failed\n");
		goto out;
	}

	memset(set_ctx, 0, set_sz);
	err = handle_hca_cap_atomic(dev, set_ctx);
	if (err) {
		mlx5_core_err(dev, "handle_hca_cap_atomic failed\n");
		goto out;
	}

	memset(set_ctx, 0, set_sz);
	err = handle_hca_cap_odp(dev, set_ctx);
	if (err) {
		mlx5_core_err(dev, "handle_hca_cap_odp failed\n");
		goto out;
	}

	memset(set_ctx, 0, set_sz);
	err = handle_hca_cap_roce(dev, set_ctx);
	if (err) {
		mlx5_core_err(dev, "handle_hca_cap_roce failed\n");
		goto out;
	}

out:
	kfree(set_ctx);
	return err;
}

static int set_hca_ctrl(struct mlx5_core_dev *dev)
{
	struct mlx5_reg_host_endianness he_in;
	struct mlx5_reg_host_endianness he_out;
	int err;

	if (!mlx5_core_is_pf(dev))
		return 0;

	memset(&he_in, 0, sizeof(he_in));
	he_in.he = MLX5_SET_HOST_ENDIANNESS;
	err = mlx5_core_access_reg(dev, &he_in,  sizeof(he_in),
					&he_out, sizeof(he_out),
					MLX5_REG_HOST_ENDIANNESS, 0, 1);
	return err;
}

static int mlx5_core_set_hca_defaults(struct mlx5_core_dev *dev)
{
	int ret = 0;

	/* Disable local_lb by default */
	if (MLX5_CAP_GEN(dev, port_type) == MLX5_CAP_PORT_TYPE_ETH)
		ret = mlx5_nic_vport_update_local_lb(dev, false);

	return ret;
}

int mlx5_core_enable_hca(struct mlx5_core_dev *dev, u16 func_id)
{
	u32 in[MLX5_ST_SZ_DW(enable_hca_in)] = {};

	MLX5_SET(enable_hca_in, in, opcode, MLX5_CMD_OP_ENABLE_HCA);
	MLX5_SET(enable_hca_in, in, function_id, func_id);
	MLX5_SET(enable_hca_in, in, embedded_cpu_function,
		 dev->caps.embedded_cpu);
	return mlx5_cmd_exec_in(dev, enable_hca, in);
}

int mlx5_core_disable_hca(struct mlx5_core_dev *dev, u16 func_id)
{
	u32 in[MLX5_ST_SZ_DW(disable_hca_in)] = {};

	MLX5_SET(disable_hca_in, in, opcode, MLX5_CMD_OP_DISABLE_HCA);
	MLX5_SET(disable_hca_in, in, function_id, func_id);
	MLX5_SET(enable_hca_in, in, embedded_cpu_function,
		 dev->caps.embedded_cpu);
	return mlx5_cmd_exec_in(dev, disable_hca, in);
}

static int mlx5_core_set_issi(struct mlx5_core_dev *dev)
{
	u32 query_out[MLX5_ST_SZ_DW(query_issi_out)] = {};
	u32 query_in[MLX5_ST_SZ_DW(query_issi_in)] = {};
	u32 sup_issi;
	int err;

	MLX5_SET(query_issi_in, query_in, opcode, MLX5_CMD_OP_QUERY_ISSI);
	err = mlx5_cmd_exec_inout(dev, query_issi, query_in, query_out);
	if (err) {
		u32 syndrome = MLX5_GET(query_issi_out, query_out, syndrome);
		u8 status = MLX5_GET(query_issi_out, query_out, status);

		if (!status || syndrome == MLX5_DRIVER_SYND) {
			mlx5_core_err(dev, "Failed to query ISSI err(%d) status(%d) synd(%d)\n",
				      err, status, syndrome);
			return err;
		}

		mlx5_core_warn(dev, "Query ISSI is not supported by FW, ISSI is 0\n");
		dev->issi = 0;
		return 0;
	}

	sup_issi = MLX5_GET(query_issi_out, query_out, supported_issi_dw0);

	if (sup_issi & (1 << 1)) {
		u32 set_in[MLX5_ST_SZ_DW(set_issi_in)] = {};

		MLX5_SET(set_issi_in, set_in, opcode, MLX5_CMD_OP_SET_ISSI);
		MLX5_SET(set_issi_in, set_in, current_issi, 1);
		err = mlx5_cmd_exec_in(dev, set_issi, set_in);
		if (err) {
			mlx5_core_err(dev, "Failed to set ISSI to 1 err(%d)\n",
				      err);
			return err;
		}

		dev->issi = 1;

		return 0;
	} else if (sup_issi & (1 << 0) || !sup_issi) {
		return 0;
	}

	return -EOPNOTSUPP;
}

static int mlx5_pci_init(struct mlx5_core_dev *dev, struct pci_dev *pdev,
			 const struct pci_device_id *id)
{
	int err = 0;

	mutex_init(&dev->pci_status_mutex);
	pci_set_drvdata(dev->pdev, dev);

	dev->bar_addr = pci_resource_start(pdev, 0);

	err = mlx5_pci_enable_device(dev);
	if (err) {
		mlx5_core_err(dev, "Cannot enable PCI device, aborting\n");
		return err;
	}

	err = request_bar(pdev);
	if (err) {
		mlx5_core_err(dev, "error requesting BARs, aborting\n");
		goto err_disable;
	}

	pci_set_master(pdev);

	err = set_dma_caps(pdev);
	if (err) {
		mlx5_core_err(dev, "Failed setting DMA capabilities mask, aborting\n");
		goto err_clr_master;
	}

	if (pci_enable_atomic_ops_to_root(pdev, PCI_EXP_DEVCAP2_ATOMIC_COMP32) &&
	    pci_enable_atomic_ops_to_root(pdev, PCI_EXP_DEVCAP2_ATOMIC_COMP64) &&
	    pci_enable_atomic_ops_to_root(pdev, PCI_EXP_DEVCAP2_ATOMIC_COMP128))
		mlx5_core_dbg(dev, "Enabling pci atomics failed\n");

	dev->iseg_base = dev->bar_addr;
	dev->iseg = ioremap(dev->iseg_base, sizeof(*dev->iseg));
	if (!dev->iseg) {
		err = -ENOMEM;
		mlx5_core_err(dev, "Failed mapping initialization segment, aborting\n");
		goto err_clr_master;
	}

	mlx5_pci_vsc_init(dev);
	dev->caps.embedded_cpu = mlx5_read_embedded_cpu(dev);
	return 0;

err_clr_master:
	pci_clear_master(dev->pdev);
	release_bar(dev->pdev);
err_disable:
	mlx5_pci_disable_device(dev);
	return err;
}

static void mlx5_pci_close(struct mlx5_core_dev *dev)
{
	/* health work might still be active, and it needs pci bar in
	 * order to know the NIC state. Therefore, drain the health WQ
	 * before removing the pci bars
	 */
	mlx5_drain_health_wq(dev);
	iounmap(dev->iseg);
	pci_clear_master(dev->pdev);
	release_bar(dev->pdev);
	mlx5_pci_disable_device(dev);
}

static int mlx5_init_once(struct mlx5_core_dev *dev)
{
	int err;

	dev->priv.devcom = mlx5_devcom_register_device(dev);
	if (IS_ERR(dev->priv.devcom))
		mlx5_core_err(dev, "failed to register with devcom (0x%p)\n",
			      dev->priv.devcom);

	err = mlx5_query_board_id(dev);
	if (err) {
		mlx5_core_err(dev, "query board id failed\n");
		goto err_devcom;
	}

	err = mlx5_irq_table_init(dev);
	if (err) {
		mlx5_core_err(dev, "failed to initialize irq table\n");
		goto err_devcom;
	}

	err = mlx5_eq_table_init(dev);
	if (err) {
		mlx5_core_err(dev, "failed to initialize eq\n");
		goto err_irq_cleanup;
	}

	err = mlx5_events_init(dev);
	if (err) {
		mlx5_core_err(dev, "failed to initialize events\n");
		goto err_eq_cleanup;
	}

	err = mlx5_fw_reset_init(dev);
	if (err) {
		mlx5_core_err(dev, "failed to initialize fw reset events\n");
		goto err_events_cleanup;
	}

	mlx5_cq_debugfs_init(dev);

	mlx5_init_reserved_gids(dev);

	mlx5_init_clock(dev);

	dev->vxlan = mlx5_vxlan_create(dev);
	dev->geneve = mlx5_geneve_create(dev);

	err = mlx5_init_rl_table(dev);
	if (err) {
		mlx5_core_err(dev, "Failed to init rate limiting\n");
		goto err_tables_cleanup;
	}

	err = mlx5_mpfs_init(dev);
	if (err) {
		mlx5_core_err(dev, "Failed to init l2 table %d\n", err);
		goto err_rl_cleanup;
	}

	err = mlx5_sriov_init(dev);
	if (err) {
		mlx5_core_err(dev, "Failed to init sriov %d\n", err);
		goto err_mpfs_cleanup;
	}

	err = mlx5_eswitch_init(dev);
	if (err) {
		mlx5_core_err(dev, "Failed to init eswitch %d\n", err);
		goto err_sriov_cleanup;
	}

	err = mlx5_fpga_init(dev);
	if (err) {
		mlx5_core_err(dev, "Failed to init fpga device %d\n", err);
		goto err_eswitch_cleanup;
	}

	err = mlx5_vhca_event_init(dev);
	if (err) {
		mlx5_core_err(dev, "Failed to init vhca event notifier %d\n", err);
		goto err_fpga_cleanup;
	}

	err = mlx5_sf_hw_table_init(dev);
	if (err) {
		mlx5_core_err(dev, "Failed to init SF HW table %d\n", err);
		goto err_sf_hw_table_cleanup;
	}

	err = mlx5_sf_table_init(dev);
	if (err) {
		mlx5_core_err(dev, "Failed to init SF table %d\n", err);
		goto err_sf_table_cleanup;
	}

	err = mlx5_fs_core_alloc(dev);
	if (err) {
		mlx5_core_err(dev, "Failed to alloc flow steering\n");
		goto err_fs;
	}

	dev->dm = mlx5_dm_create(dev);
	if (IS_ERR(dev->dm))
		mlx5_core_warn(dev, "Failed to init device memory%d\n", err);

	dev->tracer = mlx5_fw_tracer_create(dev);
	dev->hv_vhca = mlx5_hv_vhca_create(dev);
	dev->rsc_dump = mlx5_rsc_dump_create(dev);

	return 0;

err_fs:
	mlx5_sf_table_cleanup(dev);
err_sf_table_cleanup:
	mlx5_sf_hw_table_cleanup(dev);
err_sf_hw_table_cleanup:
	mlx5_vhca_event_cleanup(dev);
err_fpga_cleanup:
	mlx5_fpga_cleanup(dev);
err_eswitch_cleanup:
	mlx5_eswitch_cleanup(dev->priv.eswitch);
err_sriov_cleanup:
	mlx5_sriov_cleanup(dev);
err_mpfs_cleanup:
	mlx5_mpfs_cleanup(dev);
err_rl_cleanup:
	mlx5_cleanup_rl_table(dev);
err_tables_cleanup:
	mlx5_geneve_destroy(dev->geneve);
	mlx5_vxlan_destroy(dev->vxlan);
	mlx5_cq_debugfs_cleanup(dev);
	mlx5_fw_reset_cleanup(dev);
err_events_cleanup:
	mlx5_events_cleanup(dev);
err_eq_cleanup:
	mlx5_eq_table_cleanup(dev);
err_irq_cleanup:
	mlx5_irq_table_cleanup(dev);
err_devcom:
	mlx5_devcom_unregister_device(dev->priv.devcom);

	return err;
}

static void mlx5_cleanup_once(struct mlx5_core_dev *dev)
{
	mlx5_rsc_dump_destroy(dev);
	mlx5_hv_vhca_destroy(dev->hv_vhca);
	mlx5_fw_tracer_destroy(dev->tracer);
	mlx5_dm_cleanup(dev);
	mlx5_fs_core_free(dev);
	mlx5_sf_table_cleanup(dev);
	mlx5_sf_hw_table_cleanup(dev);
	mlx5_vhca_event_cleanup(dev);
	mlx5_fpga_cleanup(dev);
	mlx5_eswitch_cleanup(dev->priv.eswitch);
	mlx5_sriov_cleanup(dev);
	mlx5_mpfs_cleanup(dev);
	mlx5_cleanup_rl_table(dev);
	mlx5_geneve_destroy(dev->geneve);
	mlx5_vxlan_destroy(dev->vxlan);
	mlx5_cleanup_clock(dev);
	mlx5_cleanup_reserved_gids(dev);
	mlx5_cq_debugfs_cleanup(dev);
	mlx5_fw_reset_cleanup(dev);
	mlx5_events_cleanup(dev);
	mlx5_eq_table_cleanup(dev);
	mlx5_irq_table_cleanup(dev);
	mlx5_devcom_unregister_device(dev->priv.devcom);
}

static int mlx5_function_setup(struct mlx5_core_dev *dev, bool boot)
{
	int err;

	mlx5_core_info(dev, "firmware version: %d.%d.%d\n", fw_rev_maj(dev),
		       fw_rev_min(dev), fw_rev_sub(dev));

	/* Only PFs hold the relevant PCIe information for this query */
	if (mlx5_core_is_pf(dev))
		pcie_print_link_status(dev->pdev);

	mlx5_tout_set_def_val(dev);

	/* wait for firmware to accept initialization segments configurations
	 */
	err = wait_fw_init(dev, mlx5_tout_ms(dev, FW_PRE_INIT_TIMEOUT),
			   mlx5_tout_ms(dev, FW_PRE_INIT_WARN_MESSAGE_INTERVAL));
	if (err) {
		mlx5_core_err(dev, "Firmware over %llu MS in pre-initializing state, aborting\n",
			      mlx5_tout_ms(dev, FW_PRE_INIT_TIMEOUT));
		return err;
	}

	err = mlx5_cmd_init(dev);
	if (err) {
		mlx5_core_err(dev, "Failed initializing command interface, aborting\n");
		return err;
	}

	mlx5_tout_query_iseg(dev);

	err = wait_fw_init(dev, mlx5_tout_ms(dev, FW_INIT), 0);
	if (err) {
		mlx5_core_err(dev, "Firmware over %llu MS in initializing state, aborting\n",
			      mlx5_tout_ms(dev, FW_INIT));
		goto err_cmd_cleanup;
	}

	mlx5_cmd_set_state(dev, MLX5_CMDIF_STATE_UP);

	err = mlx5_core_enable_hca(dev, 0);
	if (err) {
		mlx5_core_err(dev, "enable hca failed\n");
		goto err_cmd_cleanup;
	}

	err = mlx5_core_set_issi(dev);
	if (err) {
		mlx5_core_err(dev, "failed to set issi\n");
		goto err_disable_hca;
	}

	err = mlx5_satisfy_startup_pages(dev, 1);
	if (err) {
		mlx5_core_err(dev, "failed to allocate boot pages\n");
		goto err_disable_hca;
	}

	err = mlx5_tout_query_dtor(dev);
	if (err) {
		mlx5_core_err(dev, "failed to read dtor\n");
		goto reclaim_boot_pages;
	}

	err = set_hca_ctrl(dev);
	if (err) {
		mlx5_core_err(dev, "set_hca_ctrl failed\n");
		goto reclaim_boot_pages;
	}

	err = set_hca_cap(dev);
	if (err) {
		mlx5_core_err(dev, "set_hca_cap failed\n");
		goto reclaim_boot_pages;
	}

	err = mlx5_satisfy_startup_pages(dev, 0);
	if (err) {
		mlx5_core_err(dev, "failed to allocate init pages\n");
		goto reclaim_boot_pages;
	}

	err = mlx5_cmd_init_hca(dev, sw_owner_id);
	if (err) {
		mlx5_core_err(dev, "init hca failed\n");
		goto reclaim_boot_pages;
	}

	mlx5_set_driver_version(dev);

	err = mlx5_query_hca_caps(dev);
	if (err) {
		mlx5_core_err(dev, "query hca failed\n");
		goto reclaim_boot_pages;
	}

	mlx5_start_health_poll(dev);

	return 0;

reclaim_boot_pages:
	mlx5_reclaim_startup_pages(dev);
err_disable_hca:
	mlx5_core_disable_hca(dev, 0);
err_cmd_cleanup:
	mlx5_cmd_set_state(dev, MLX5_CMDIF_STATE_DOWN);
	mlx5_cmd_cleanup(dev);

	return err;
}

static int mlx5_function_teardown(struct mlx5_core_dev *dev, bool boot)
{
	int err;

	mlx5_stop_health_poll(dev, boot);
	err = mlx5_cmd_teardown_hca(dev);
	if (err) {
		mlx5_core_err(dev, "tear_down_hca failed, skip cleanup\n");
		return err;
	}
	mlx5_reclaim_startup_pages(dev);
	mlx5_core_disable_hca(dev, 0);
	mlx5_cmd_set_state(dev, MLX5_CMDIF_STATE_DOWN);
	mlx5_cmd_cleanup(dev);

	return 0;
}

static int mlx5_load(struct mlx5_core_dev *dev)
{
	int err;

	dev->priv.uar = mlx5_get_uars_page(dev);
	if (IS_ERR(dev->priv.uar)) {
		mlx5_core_err(dev, "Failed allocating uar, aborting\n");
		err = PTR_ERR(dev->priv.uar);
		return err;
	}

	mlx5_events_start(dev);
	mlx5_pagealloc_start(dev);

	err = mlx5_irq_table_create(dev);
	if (err) {
		mlx5_core_err(dev, "Failed to alloc IRQs\n");
		goto err_irq_table;
	}

	err = mlx5_eq_table_create(dev);
	if (err) {
		mlx5_core_err(dev, "Failed to create EQs\n");
		goto err_eq_table;
	}

	err = mlx5_fw_tracer_init(dev->tracer);
	if (err) {
		mlx5_core_err(dev, "Failed to init FW tracer %d\n", err);
		mlx5_fw_tracer_destroy(dev->tracer);
		dev->tracer = NULL;
	}

	mlx5_fw_reset_events_start(dev);
	mlx5_hv_vhca_init(dev->hv_vhca);

	err = mlx5_rsc_dump_init(dev);
	if (err) {
		mlx5_core_err(dev, "Failed to init Resource dump %d\n", err);
		mlx5_rsc_dump_destroy(dev);
		dev->rsc_dump = NULL;
	}

	err = mlx5_fpga_device_start(dev);
	if (err) {
		mlx5_core_err(dev, "fpga device start failed %d\n", err);
		goto err_fpga_start;
	}

<<<<<<< HEAD
	err = mlx5_init_fs(dev);
=======
	mlx5_accel_ipsec_init(dev);

	err = mlx5_accel_tls_init(dev);
	if (err) {
		mlx5_core_err(dev, "TLS device start failed %d\n", err);
		goto err_tls_start;
	}

	err = mlx5_fs_core_init(dev);
>>>>>>> 4b0986a3
	if (err) {
		mlx5_core_err(dev, "Failed to init flow steering\n");
		goto err_fs;
	}

	err = mlx5_core_set_hca_defaults(dev);
	if (err) {
		mlx5_core_err(dev, "Failed to set hca defaults\n");
		goto err_set_hca;
	}

	mlx5_vhca_event_start(dev);

	err = mlx5_sf_hw_table_create(dev);
	if (err) {
		mlx5_core_err(dev, "sf table create failed %d\n", err);
		goto err_vhca;
	}

	err = mlx5_ec_init(dev);
	if (err) {
		mlx5_core_err(dev, "Failed to init embedded CPU\n");
		goto err_ec;
	}

	mlx5_lag_add_mdev(dev);
	err = mlx5_sriov_attach(dev);
	if (err) {
		mlx5_core_err(dev, "sriov init failed %d\n", err);
		goto err_sriov;
	}

	mlx5_sf_dev_table_create(dev);

	return 0;

err_sriov:
	mlx5_lag_remove_mdev(dev);
	mlx5_ec_cleanup(dev);
err_ec:
	mlx5_sf_hw_table_destroy(dev);
err_vhca:
	mlx5_vhca_event_stop(dev);
err_set_hca:
	mlx5_fs_core_cleanup(dev);
err_fs:
	mlx5_fpga_device_stop(dev);
err_fpga_start:
	mlx5_rsc_dump_cleanup(dev);
	mlx5_hv_vhca_cleanup(dev->hv_vhca);
	mlx5_fw_reset_events_stop(dev);
	mlx5_fw_tracer_cleanup(dev->tracer);
	mlx5_eq_table_destroy(dev);
err_eq_table:
	mlx5_irq_table_destroy(dev);
err_irq_table:
	mlx5_pagealloc_stop(dev);
	mlx5_events_stop(dev);
	mlx5_put_uars_page(dev, dev->priv.uar);
	return err;
}

static void mlx5_unload(struct mlx5_core_dev *dev)
{
	mlx5_sf_dev_table_destroy(dev);
	mlx5_sriov_detach(dev);
	mlx5_lag_remove_mdev(dev);
	mlx5_ec_cleanup(dev);
	mlx5_sf_hw_table_destroy(dev);
	mlx5_vhca_event_stop(dev);
<<<<<<< HEAD
	mlx5_cleanup_fs(dev);
=======
	mlx5_fs_core_cleanup(dev);
	mlx5_accel_ipsec_cleanup(dev);
	mlx5_accel_tls_cleanup(dev);
>>>>>>> 4b0986a3
	mlx5_fpga_device_stop(dev);
	mlx5_rsc_dump_cleanup(dev);
	mlx5_hv_vhca_cleanup(dev->hv_vhca);
	mlx5_fw_reset_events_stop(dev);
	mlx5_fw_tracer_cleanup(dev->tracer);
	mlx5_eq_table_destroy(dev);
	mlx5_irq_table_destroy(dev);
	mlx5_pagealloc_stop(dev);
	mlx5_events_stop(dev);
	mlx5_put_uars_page(dev, dev->priv.uar);
}

int mlx5_init_one(struct mlx5_core_dev *dev)
{
	int err = 0;

	mutex_lock(&dev->intf_state_mutex);
	dev->state = MLX5_DEVICE_STATE_UP;

	err = mlx5_function_setup(dev, true);
	if (err)
		goto err_function;

	err = mlx5_init_once(dev);
	if (err) {
		mlx5_core_err(dev, "sw objs init failed\n");
		goto function_teardown;
	}

	err = mlx5_load(dev);
	if (err)
		goto err_load;

	set_bit(MLX5_INTERFACE_STATE_UP, &dev->intf_state);

	err = mlx5_devlink_register(priv_to_devlink(dev));
	if (err)
		goto err_devlink_reg;

	err = mlx5_register_device(dev);
	if (err)
		goto err_register;

	mutex_unlock(&dev->intf_state_mutex);
	return 0;

err_register:
	mlx5_devlink_unregister(priv_to_devlink(dev));
err_devlink_reg:
	clear_bit(MLX5_INTERFACE_STATE_UP, &dev->intf_state);
	mlx5_unload(dev);
err_load:
	mlx5_cleanup_once(dev);
function_teardown:
	mlx5_function_teardown(dev, true);
err_function:
	dev->state = MLX5_DEVICE_STATE_INTERNAL_ERROR;
	mutex_unlock(&dev->intf_state_mutex);
	return err;
}

void mlx5_uninit_one(struct mlx5_core_dev *dev)
{
	mutex_lock(&dev->intf_state_mutex);

	mlx5_unregister_device(dev);
	mlx5_devlink_unregister(priv_to_devlink(dev));

	if (!test_bit(MLX5_INTERFACE_STATE_UP, &dev->intf_state)) {
		mlx5_core_warn(dev, "%s: interface is down, NOP\n",
			       __func__);
		mlx5_cleanup_once(dev);
		goto out;
	}

	clear_bit(MLX5_INTERFACE_STATE_UP, &dev->intf_state);
	mlx5_unload(dev);
	mlx5_cleanup_once(dev);
	mlx5_function_teardown(dev, true);
out:
	mutex_unlock(&dev->intf_state_mutex);
}

int mlx5_load_one(struct mlx5_core_dev *dev)
{
	int err = 0;

	mutex_lock(&dev->intf_state_mutex);
	if (test_bit(MLX5_INTERFACE_STATE_UP, &dev->intf_state)) {
		mlx5_core_warn(dev, "interface is up, NOP\n");
		goto out;
	}
	/* remove any previous indication of internal error */
	dev->state = MLX5_DEVICE_STATE_UP;

	err = mlx5_function_setup(dev, false);
	if (err)
		goto err_function;

	err = mlx5_load(dev);
	if (err)
		goto err_load;

	set_bit(MLX5_INTERFACE_STATE_UP, &dev->intf_state);

	err = mlx5_attach_device(dev);
	if (err)
		goto err_attach;

	mutex_unlock(&dev->intf_state_mutex);
	return 0;

err_attach:
	clear_bit(MLX5_INTERFACE_STATE_UP, &dev->intf_state);
	mlx5_unload(dev);
err_load:
	mlx5_function_teardown(dev, false);
err_function:
	dev->state = MLX5_DEVICE_STATE_INTERNAL_ERROR;
out:
	mutex_unlock(&dev->intf_state_mutex);
	return err;
}

void mlx5_unload_one(struct mlx5_core_dev *dev)
{
	mutex_lock(&dev->intf_state_mutex);

	mlx5_detach_device(dev);

	if (!test_bit(MLX5_INTERFACE_STATE_UP, &dev->intf_state)) {
		mlx5_core_warn(dev, "%s: interface is down, NOP\n",
			       __func__);
		goto out;
	}

	clear_bit(MLX5_INTERFACE_STATE_UP, &dev->intf_state);
	mlx5_unload(dev);
	mlx5_function_teardown(dev, false);
out:
	mutex_unlock(&dev->intf_state_mutex);
}

static const int types[] = {
	MLX5_CAP_GENERAL,
	MLX5_CAP_GENERAL_2,
	MLX5_CAP_ETHERNET_OFFLOADS,
	MLX5_CAP_IPOIB_ENHANCED_OFFLOADS,
	MLX5_CAP_ODP,
	MLX5_CAP_ATOMIC,
	MLX5_CAP_ROCE,
	MLX5_CAP_IPOIB_OFFLOADS,
	MLX5_CAP_FLOW_TABLE,
	MLX5_CAP_ESWITCH_FLOW_TABLE,
	MLX5_CAP_ESWITCH,
	MLX5_CAP_VECTOR_CALC,
	MLX5_CAP_QOS,
	MLX5_CAP_DEBUG,
	MLX5_CAP_DEV_MEM,
	MLX5_CAP_DEV_EVENT,
	MLX5_CAP_TLS,
	MLX5_CAP_VDPA_EMULATION,
	MLX5_CAP_IPSEC,
	MLX5_CAP_PORT_SELECTION,
	MLX5_CAP_DEV_SHAMPO,
};

static void mlx5_hca_caps_free(struct mlx5_core_dev *dev)
{
	int type;
	int i;

	for (i = 0; i < ARRAY_SIZE(types); i++) {
		type = types[i];
		kfree(dev->caps.hca[type]);
	}
}

static int mlx5_hca_caps_alloc(struct mlx5_core_dev *dev)
{
	struct mlx5_hca_cap *cap;
	int type;
	int i;

	for (i = 0; i < ARRAY_SIZE(types); i++) {
		cap = kzalloc(sizeof(*cap), GFP_KERNEL);
		if (!cap)
			goto err;
		type = types[i];
		dev->caps.hca[type] = cap;
	}

	return 0;

err:
	mlx5_hca_caps_free(dev);
	return -ENOMEM;
}

int mlx5_mdev_init(struct mlx5_core_dev *dev, int profile_idx)
{
	struct mlx5_priv *priv = &dev->priv;
	int err;

	memcpy(&dev->profile, &profile[profile_idx], sizeof(dev->profile));
	INIT_LIST_HEAD(&priv->ctx_list);
	spin_lock_init(&priv->ctx_lock);
	mutex_init(&dev->intf_state_mutex);

	mutex_init(&priv->bfregs.reg_head.lock);
	mutex_init(&priv->bfregs.wc_head.lock);
	INIT_LIST_HEAD(&priv->bfregs.reg_head.list);
	INIT_LIST_HEAD(&priv->bfregs.wc_head.list);

	mutex_init(&priv->alloc_mutex);
	mutex_init(&priv->pgdir_mutex);
	INIT_LIST_HEAD(&priv->pgdir_list);

	priv->numa_node = dev_to_node(mlx5_core_dma_dev(dev));
	priv->dbg.dbg_root = debugfs_create_dir(dev_name(dev->device),
						mlx5_debugfs_root);
	INIT_LIST_HEAD(&priv->traps);

	err = mlx5_tout_init(dev);
	if (err) {
		mlx5_core_err(dev, "Failed initializing timeouts, aborting\n");
		goto err_timeout_init;
	}

	err = mlx5_health_init(dev);
	if (err)
		goto err_health_init;

	err = mlx5_pagealloc_init(dev);
	if (err)
		goto err_pagealloc_init;

	err = mlx5_adev_init(dev);
	if (err)
		goto err_adev_init;

	err = mlx5_hca_caps_alloc(dev);
	if (err)
		goto err_hca_caps;

	return 0;

err_hca_caps:
	mlx5_adev_cleanup(dev);
err_adev_init:
	mlx5_pagealloc_cleanup(dev);
err_pagealloc_init:
	mlx5_health_cleanup(dev);
err_health_init:
	mlx5_tout_cleanup(dev);
err_timeout_init:
	debugfs_remove(dev->priv.dbg.dbg_root);
	mutex_destroy(&priv->pgdir_mutex);
	mutex_destroy(&priv->alloc_mutex);
	mutex_destroy(&priv->bfregs.wc_head.lock);
	mutex_destroy(&priv->bfregs.reg_head.lock);
	mutex_destroy(&dev->intf_state_mutex);
	return err;
}

void mlx5_mdev_uninit(struct mlx5_core_dev *dev)
{
	struct mlx5_priv *priv = &dev->priv;

	mlx5_hca_caps_free(dev);
	mlx5_adev_cleanup(dev);
	mlx5_pagealloc_cleanup(dev);
	mlx5_health_cleanup(dev);
	mlx5_tout_cleanup(dev);
	debugfs_remove_recursive(dev->priv.dbg.dbg_root);
	mutex_destroy(&priv->pgdir_mutex);
	mutex_destroy(&priv->alloc_mutex);
	mutex_destroy(&priv->bfregs.wc_head.lock);
	mutex_destroy(&priv->bfregs.reg_head.lock);
	mutex_destroy(&dev->intf_state_mutex);
}

static int probe_one(struct pci_dev *pdev, const struct pci_device_id *id)
{
	struct mlx5_core_dev *dev;
	struct devlink *devlink;
	int err;

	devlink = mlx5_devlink_alloc(&pdev->dev);
	if (!devlink) {
		dev_err(&pdev->dev, "devlink alloc failed\n");
		return -ENOMEM;
	}

	dev = devlink_priv(devlink);
	dev->device = &pdev->dev;
	dev->pdev = pdev;

	dev->coredev_type = id->driver_data & MLX5_PCI_DEV_IS_VF ?
			 MLX5_COREDEV_VF : MLX5_COREDEV_PF;

	dev->priv.adev_idx = mlx5_adev_idx_alloc();
	if (dev->priv.adev_idx < 0) {
		err = dev->priv.adev_idx;
		goto adev_init_err;
	}

	err = mlx5_mdev_init(dev, prof_sel);
	if (err)
		goto mdev_init_err;

	err = mlx5_pci_init(dev, pdev, id);
	if (err) {
		mlx5_core_err(dev, "mlx5_pci_init failed with error code %d\n",
			      err);
		goto pci_init_err;
	}

	err = mlx5_init_one(dev);
	if (err) {
		mlx5_core_err(dev, "mlx5_init_one failed with error code %d\n",
			      err);
		goto err_init_one;
	}

	err = mlx5_crdump_enable(dev);
	if (err)
		dev_err(&pdev->dev, "mlx5_crdump_enable failed with error code %d\n", err);

	pci_save_state(pdev);
	devlink_register(devlink);
	return 0;

err_init_one:
	mlx5_pci_close(dev);
pci_init_err:
	mlx5_mdev_uninit(dev);
mdev_init_err:
	mlx5_adev_idx_free(dev->priv.adev_idx);
adev_init_err:
	mlx5_devlink_free(devlink);

	return err;
}

static void remove_one(struct pci_dev *pdev)
{
	struct mlx5_core_dev *dev  = pci_get_drvdata(pdev);
	struct devlink *devlink = priv_to_devlink(dev);

	/* mlx5_drain_fw_reset() is using devlink APIs. Hence, we must drain
	 * fw_reset before unregistering the devlink.
	 */
	mlx5_drain_fw_reset(dev);
	devlink_unregister(devlink);
	mlx5_sriov_disable(pdev);
	mlx5_crdump_disable(dev);
	mlx5_drain_health_wq(dev);
	mlx5_uninit_one(dev);
	mlx5_pci_close(dev);
	mlx5_mdev_uninit(dev);
	mlx5_adev_idx_free(dev->priv.adev_idx);
	mlx5_devlink_free(devlink);
}

#define mlx5_pci_trace(dev, fmt, ...) ({ \
	struct mlx5_core_dev *__dev = (dev); \
	mlx5_core_info(__dev, "%s Device state = %d health sensors: %d pci_status: %d. " fmt, \
		       __func__, __dev->state, mlx5_health_check_fatal_sensors(__dev), \
		       __dev->pci_status, ##__VA_ARGS__); \
})

static const char *result2str(enum pci_ers_result result)
{
	return  result == PCI_ERS_RESULT_NEED_RESET ? "need reset" :
		result == PCI_ERS_RESULT_DISCONNECT ? "disconnect" :
		result == PCI_ERS_RESULT_RECOVERED  ? "recovered" :
		"unknown";
}

static pci_ers_result_t mlx5_pci_err_detected(struct pci_dev *pdev,
					      pci_channel_state_t state)
{
	struct mlx5_core_dev *dev = pci_get_drvdata(pdev);
	enum pci_ers_result res;

	mlx5_pci_trace(dev, "Enter, pci channel state = %d\n", state);

	mlx5_enter_error_state(dev, false);
	mlx5_error_sw_reset(dev);
	mlx5_unload_one(dev);
	mlx5_drain_health_wq(dev);
	mlx5_pci_disable_device(dev);

	res = state == pci_channel_io_perm_failure ?
		PCI_ERS_RESULT_DISCONNECT : PCI_ERS_RESULT_NEED_RESET;

	mlx5_pci_trace(dev, "Exit, result = %d, %s\n",  res, result2str(res));
	return res;
}

/* wait for the device to show vital signs by waiting
 * for the health counter to start counting.
 */
static int wait_vital(struct pci_dev *pdev)
{
	struct mlx5_core_dev *dev = pci_get_drvdata(pdev);
	struct mlx5_core_health *health = &dev->priv.health;
	const int niter = 100;
	u32 last_count = 0;
	u32 count;
	int i;

	for (i = 0; i < niter; i++) {
		count = ioread32be(health->health_counter);
		if (count && count != 0xffffffff) {
			if (last_count && last_count != count) {
				mlx5_core_info(dev,
					       "wait vital counter value 0x%x after %d iterations\n",
					       count, i);
				return 0;
			}
			last_count = count;
		}
		msleep(50);
	}

	return -ETIMEDOUT;
}

static pci_ers_result_t mlx5_pci_slot_reset(struct pci_dev *pdev)
{
	enum pci_ers_result res = PCI_ERS_RESULT_DISCONNECT;
	struct mlx5_core_dev *dev = pci_get_drvdata(pdev);
	int err;

	mlx5_pci_trace(dev, "Enter\n");

	err = mlx5_pci_enable_device(dev);
	if (err) {
		mlx5_core_err(dev, "%s: mlx5_pci_enable_device failed with error code: %d\n",
			      __func__, err);
		goto out;
	}

	pci_set_master(pdev);
	pci_restore_state(pdev);
	pci_save_state(pdev);

	err = wait_vital(pdev);
	if (err) {
		mlx5_core_err(dev, "%s: wait vital failed with error code: %d\n",
			      __func__, err);
		goto out;
	}

	res = PCI_ERS_RESULT_RECOVERED;
out:
	mlx5_pci_trace(dev, "Exit, err = %d, result = %d, %s\n", err, res, result2str(res));
	return res;
}

static void mlx5_pci_resume(struct pci_dev *pdev)
{
	struct mlx5_core_dev *dev = pci_get_drvdata(pdev);
	int err;

	mlx5_pci_trace(dev, "Enter, loading driver..\n");

	err = mlx5_load_one(dev);

	mlx5_pci_trace(dev, "Done, err = %d, device %s\n", err,
		       !err ? "recovered" : "Failed");
}

static const struct pci_error_handlers mlx5_err_handler = {
	.error_detected = mlx5_pci_err_detected,
	.slot_reset	= mlx5_pci_slot_reset,
	.resume		= mlx5_pci_resume
};

static int mlx5_try_fast_unload(struct mlx5_core_dev *dev)
{
	bool fast_teardown = false, force_teardown = false;
	int ret = 1;

	fast_teardown = MLX5_CAP_GEN(dev, fast_teardown);
	force_teardown = MLX5_CAP_GEN(dev, force_teardown);

	mlx5_core_dbg(dev, "force teardown firmware support=%d\n", force_teardown);
	mlx5_core_dbg(dev, "fast teardown firmware support=%d\n", fast_teardown);

	if (!fast_teardown && !force_teardown)
		return -EOPNOTSUPP;

	if (dev->state == MLX5_DEVICE_STATE_INTERNAL_ERROR) {
		mlx5_core_dbg(dev, "Device in internal error state, giving up\n");
		return -EAGAIN;
	}

	/* Panic tear down fw command will stop the PCI bus communication
	 * with the HCA, so the health polll is no longer needed.
	 */
	mlx5_drain_health_wq(dev);
	mlx5_stop_health_poll(dev, false);

	ret = mlx5_cmd_fast_teardown_hca(dev);
	if (!ret)
		goto succeed;

	ret = mlx5_cmd_force_teardown_hca(dev);
	if (!ret)
		goto succeed;

	mlx5_core_dbg(dev, "Firmware couldn't do fast unload error: %d\n", ret);
	mlx5_start_health_poll(dev);
	return ret;

succeed:
	mlx5_enter_error_state(dev, true);

	/* Some platforms requiring freeing the IRQ's in the shutdown
	 * flow. If they aren't freed they can't be allocated after
	 * kexec. There is no need to cleanup the mlx5_core software
	 * contexts.
	 */
	mlx5_core_eq_free_irqs(dev);

	return 0;
}

static void shutdown(struct pci_dev *pdev)
{
	struct mlx5_core_dev *dev  = pci_get_drvdata(pdev);
	int err;

	mlx5_core_info(dev, "Shutdown was called\n");
	err = mlx5_try_fast_unload(dev);
	if (err)
		mlx5_unload_one(dev);
	mlx5_pci_disable_device(dev);
}

static int mlx5_suspend(struct pci_dev *pdev, pm_message_t state)
{
	struct mlx5_core_dev *dev = pci_get_drvdata(pdev);

	mlx5_unload_one(dev);

	return 0;
}

static int mlx5_resume(struct pci_dev *pdev)
{
	struct mlx5_core_dev *dev = pci_get_drvdata(pdev);

	return mlx5_load_one(dev);
}

static const struct pci_device_id mlx5_core_pci_table[] = {
	{ PCI_VDEVICE(MELLANOX, PCI_DEVICE_ID_MELLANOX_CONNECTIB) },
	{ PCI_VDEVICE(MELLANOX, 0x1012), MLX5_PCI_DEV_IS_VF},	/* Connect-IB VF */
	{ PCI_VDEVICE(MELLANOX, PCI_DEVICE_ID_MELLANOX_CONNECTX4) },
	{ PCI_VDEVICE(MELLANOX, 0x1014), MLX5_PCI_DEV_IS_VF},	/* ConnectX-4 VF */
	{ PCI_VDEVICE(MELLANOX, PCI_DEVICE_ID_MELLANOX_CONNECTX4_LX) },
	{ PCI_VDEVICE(MELLANOX, 0x1016), MLX5_PCI_DEV_IS_VF},	/* ConnectX-4LX VF */
	{ PCI_VDEVICE(MELLANOX, 0x1017) },			/* ConnectX-5, PCIe 3.0 */
	{ PCI_VDEVICE(MELLANOX, 0x1018), MLX5_PCI_DEV_IS_VF},	/* ConnectX-5 VF */
	{ PCI_VDEVICE(MELLANOX, 0x1019) },			/* ConnectX-5 Ex */
	{ PCI_VDEVICE(MELLANOX, 0x101a), MLX5_PCI_DEV_IS_VF},	/* ConnectX-5 Ex VF */
	{ PCI_VDEVICE(MELLANOX, 0x101b) },			/* ConnectX-6 */
	{ PCI_VDEVICE(MELLANOX, 0x101c), MLX5_PCI_DEV_IS_VF},	/* ConnectX-6 VF */
	{ PCI_VDEVICE(MELLANOX, 0x101d) },			/* ConnectX-6 Dx */
	{ PCI_VDEVICE(MELLANOX, 0x101e), MLX5_PCI_DEV_IS_VF},	/* ConnectX Family mlx5Gen Virtual Function */
	{ PCI_VDEVICE(MELLANOX, 0x101f) },			/* ConnectX-6 LX */
	{ PCI_VDEVICE(MELLANOX, 0x1021) },			/* ConnectX-7 */
	{ PCI_VDEVICE(MELLANOX, 0x1023) },			/* ConnectX-8 */
	{ PCI_VDEVICE(MELLANOX, 0xa2d2) },			/* BlueField integrated ConnectX-5 network controller */
	{ PCI_VDEVICE(MELLANOX, 0xa2d3), MLX5_PCI_DEV_IS_VF},	/* BlueField integrated ConnectX-5 network controller VF */
	{ PCI_VDEVICE(MELLANOX, 0xa2d6) },			/* BlueField-2 integrated ConnectX-6 Dx network controller */
	{ PCI_VDEVICE(MELLANOX, 0xa2dc) },			/* BlueField-3 integrated ConnectX-7 network controller */
	{ PCI_VDEVICE(MELLANOX, 0xa2df) },			/* BlueField-4 integrated ConnectX-8 network controller */
	{ 0, }
};

MODULE_DEVICE_TABLE(pci, mlx5_core_pci_table);

void mlx5_disable_device(struct mlx5_core_dev *dev)
{
	mlx5_error_sw_reset(dev);
	mlx5_unload_one(dev);
}

int mlx5_recover_device(struct mlx5_core_dev *dev)
{
	if (!mlx5_core_is_sf(dev)) {
		mlx5_pci_disable_device(dev);
		if (mlx5_pci_slot_reset(dev->pdev) != PCI_ERS_RESULT_RECOVERED)
			return -EIO;
	}

	return mlx5_load_one(dev);
}

static struct pci_driver mlx5_core_driver = {
	.name           = KBUILD_MODNAME,
	.id_table       = mlx5_core_pci_table,
	.probe          = probe_one,
	.remove         = remove_one,
	.suspend        = mlx5_suspend,
	.resume         = mlx5_resume,
	.shutdown	= shutdown,
	.err_handler	= &mlx5_err_handler,
	.sriov_configure   = mlx5_core_sriov_configure,
	.sriov_get_vf_total_msix = mlx5_sriov_get_vf_total_msix,
	.sriov_set_msix_vec_count = mlx5_core_sriov_set_msix_vec_count,
};

/**
 * mlx5_vf_get_core_dev - Get the mlx5 core device from a given VF PCI device if
 *                     mlx5_core is its driver.
 * @pdev: The associated PCI device.
 *
 * Upon return the interface state lock stay held to let caller uses it safely.
 * Caller must ensure to use the returned mlx5 device for a narrow window
 * and put it back with mlx5_vf_put_core_dev() immediately once usage was over.
 *
 * Return: Pointer to the associated mlx5_core_dev or NULL.
 */
struct mlx5_core_dev *mlx5_vf_get_core_dev(struct pci_dev *pdev)
			__acquires(&mdev->intf_state_mutex)
{
	struct mlx5_core_dev *mdev;

	mdev = pci_iov_get_pf_drvdata(pdev, &mlx5_core_driver);
	if (IS_ERR(mdev))
		return NULL;

	mutex_lock(&mdev->intf_state_mutex);
	if (!test_bit(MLX5_INTERFACE_STATE_UP, &mdev->intf_state)) {
		mutex_unlock(&mdev->intf_state_mutex);
		return NULL;
	}

	return mdev;
}
EXPORT_SYMBOL(mlx5_vf_get_core_dev);

/**
 * mlx5_vf_put_core_dev - Put the mlx5 core device back.
 * @mdev: The mlx5 core device.
 *
 * Upon return the interface state lock is unlocked and caller should not
 * access the mdev any more.
 */
void mlx5_vf_put_core_dev(struct mlx5_core_dev *mdev)
			__releases(&mdev->intf_state_mutex)
{
	mutex_unlock(&mdev->intf_state_mutex);
}
EXPORT_SYMBOL(mlx5_vf_put_core_dev);

static void mlx5_core_verify_params(void)
{
	if (prof_sel >= ARRAY_SIZE(profile)) {
		pr_warn("mlx5_core: WARNING: Invalid module parameter prof_sel %d, valid range 0-%zu, changing back to default(%d)\n",
			prof_sel,
			ARRAY_SIZE(profile) - 1,
			MLX5_DEFAULT_PROF);
		prof_sel = MLX5_DEFAULT_PROF;
	}
}

static int __init init(void)
{
	int err;

	WARN_ONCE(strcmp(MLX5_ADEV_NAME, KBUILD_MODNAME),
		  "mlx5_core name not in sync with kernel module name");

	get_random_bytes(&sw_owner_id, sizeof(sw_owner_id));

	mlx5_core_verify_params();
	mlx5_register_debugfs();

	err = pci_register_driver(&mlx5_core_driver);
	if (err)
		goto err_debug;

	err = mlx5_sf_driver_register();
	if (err)
		goto err_sf;

	err = mlx5e_init();
	if (err)
		goto err_en;

	return 0;

err_en:
	mlx5_sf_driver_unregister();
err_sf:
	pci_unregister_driver(&mlx5_core_driver);
err_debug:
	mlx5_unregister_debugfs();
	return err;
}

static void __exit cleanup(void)
{
	mlx5e_cleanup();
	mlx5_sf_driver_unregister();
	pci_unregister_driver(&mlx5_core_driver);
	mlx5_unregister_debugfs();
}

module_init(init);
module_exit(cleanup);<|MERGE_RESOLUTION|>--- conflicted
+++ resolved
@@ -1190,19 +1190,7 @@
 		goto err_fpga_start;
 	}
 
-<<<<<<< HEAD
-	err = mlx5_init_fs(dev);
-=======
-	mlx5_accel_ipsec_init(dev);
-
-	err = mlx5_accel_tls_init(dev);
-	if (err) {
-		mlx5_core_err(dev, "TLS device start failed %d\n", err);
-		goto err_tls_start;
-	}
-
 	err = mlx5_fs_core_init(dev);
->>>>>>> 4b0986a3
 	if (err) {
 		mlx5_core_err(dev, "Failed to init flow steering\n");
 		goto err_fs;
@@ -1273,13 +1261,7 @@
 	mlx5_ec_cleanup(dev);
 	mlx5_sf_hw_table_destroy(dev);
 	mlx5_vhca_event_stop(dev);
-<<<<<<< HEAD
-	mlx5_cleanup_fs(dev);
-=======
 	mlx5_fs_core_cleanup(dev);
-	mlx5_accel_ipsec_cleanup(dev);
-	mlx5_accel_tls_cleanup(dev);
->>>>>>> 4b0986a3
 	mlx5_fpga_device_stop(dev);
 	mlx5_rsc_dump_cleanup(dev);
 	mlx5_hv_vhca_cleanup(dev->hv_vhca);
