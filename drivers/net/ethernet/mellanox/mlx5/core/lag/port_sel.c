// SPDX-License-Identifier: GPL-2.0 OR Linux-OpenIB
/* Copyright (c) 2021, NVIDIA CORPORATION & AFFILIATES. */

#include <linux/netdevice.h>
#include "lag.h"

enum {
	MLX5_LAG_FT_LEVEL_TTC,
	MLX5_LAG_FT_LEVEL_INNER_TTC,
	MLX5_LAG_FT_LEVEL_DEFINER,
};

static struct mlx5_flow_group *
mlx5_create_hash_flow_group(struct mlx5_flow_table *ft,
			    struct mlx5_flow_definer *definer,
			    u8 rules)
{
	int inlen = MLX5_ST_SZ_BYTES(create_flow_group_in);
	struct mlx5_flow_group *fg;
	u32 *in;

	in = kvzalloc(inlen, GFP_KERNEL);
	if (!in)
		return ERR_PTR(-ENOMEM);

	MLX5_SET(create_flow_group_in, in, match_definer_id,
		 mlx5_get_match_definer_id(definer));
	MLX5_SET(create_flow_group_in, in, start_flow_index, 0);
	MLX5_SET(create_flow_group_in, in, end_flow_index, rules - 1);
	MLX5_SET(create_flow_group_in, in, group_type,
		 MLX5_CREATE_FLOW_GROUP_IN_GROUP_TYPE_HASH_SPLIT);

	fg = mlx5_create_flow_group(ft, in);
	kvfree(in);
	return fg;
}

static int mlx5_lag_create_port_sel_table(struct mlx5_lag *ldev,
					  struct mlx5_lag_definer *lag_definer,
					  u8 *ports)
{
	int first_idx = mlx5_lag_get_dev_index_by_seq(ldev, MLX5_LAG_P1);
	struct mlx5_flow_table_attr ft_attr = {};
	struct mlx5_flow_destination dest = {};
	MLX5_DECLARE_FLOW_ACT(flow_act);
	struct mlx5_flow_namespace *ns;
	struct mlx5_core_dev *dev;
	int err, i, j, k, idx;

	if (first_idx < 0)
		return -EINVAL;

	dev = ldev->pf[first_idx].dev;
	ft_attr.max_fte = ldev->ports * ldev->buckets;
	ft_attr.level = MLX5_LAG_FT_LEVEL_DEFINER;

	ns = mlx5_get_flow_namespace(dev, MLX5_FLOW_NAMESPACE_PORT_SEL);
	if (!ns) {
		mlx5_core_warn(dev, "Failed to get port selection namespace\n");
		return -EOPNOTSUPP;
	}

	lag_definer->ft = mlx5_create_flow_table(ns, &ft_attr);
	if (IS_ERR(lag_definer->ft)) {
		mlx5_core_warn(dev, "Failed to create port selection table\n");
		return PTR_ERR(lag_definer->ft);
	}

	lag_definer->fg = mlx5_create_hash_flow_group(lag_definer->ft,
						      lag_definer->definer,
						      ft_attr.max_fte);
	if (IS_ERR(lag_definer->fg)) {
		err = PTR_ERR(lag_definer->fg);
		goto destroy_ft;
	}

	dest.type = MLX5_FLOW_DESTINATION_TYPE_UPLINK;
	dest.vport.flags |= MLX5_FLOW_DEST_VPORT_VHCA_ID;
	flow_act.flags |= FLOW_ACT_NO_APPEND;
	mlx5_ldev_for_each(i, 0, ldev) {
		for (j = 0; j < ldev->buckets; j++) {
			u8 affinity;

			idx = i * ldev->buckets + j;
			affinity = ports[idx];

			dest.vport.vhca_id = MLX5_CAP_GEN(ldev->pf[affinity - 1].dev,
							  vhca_id);
			lag_definer->rules[idx] = mlx5_add_flow_rules(lag_definer->ft,
								      NULL, &flow_act,
								      &dest, 1);
			if (IS_ERR(lag_definer->rules[idx])) {
				err = PTR_ERR(lag_definer->rules[idx]);
				mlx5_ldev_for_each_reverse(k, i, 0, ldev) {
					while (j--) {
						idx = k * ldev->buckets + j;
						mlx5_del_flow_rules(lag_definer->rules[idx]);
					}
					j = ldev->buckets;
<<<<<<< HEAD
				};
=======
				}
>>>>>>> e8a457b7
				goto destroy_fg;
			}
		}
	}

	return 0;

destroy_fg:
	mlx5_destroy_flow_group(lag_definer->fg);
destroy_ft:
	mlx5_destroy_flow_table(lag_definer->ft);
	return err;
}

static int mlx5_lag_set_definer_inner(u32 *match_definer_mask,
				      enum mlx5_traffic_types tt)
{
	int format_id;
	u8 *ipv6;

	switch (tt) {
	case MLX5_TT_IPV4_UDP:
	case MLX5_TT_IPV4_TCP:
		format_id = 23;
		MLX5_SET_TO_ONES(match_definer_format_23, match_definer_mask,
				 inner_l4_sport);
		MLX5_SET_TO_ONES(match_definer_format_23, match_definer_mask,
				 inner_l4_dport);
		MLX5_SET_TO_ONES(match_definer_format_23, match_definer_mask,
				 inner_ip_src_addr);
		MLX5_SET_TO_ONES(match_definer_format_23, match_definer_mask,
				 inner_ip_dest_addr);
		break;
	case MLX5_TT_IPV4:
		format_id = 23;
		MLX5_SET_TO_ONES(match_definer_format_23, match_definer_mask,
				 inner_l3_type);
		MLX5_SET_TO_ONES(match_definer_format_23, match_definer_mask,
				 inner_dmac_47_16);
		MLX5_SET_TO_ONES(match_definer_format_23, match_definer_mask,
				 inner_dmac_15_0);
		MLX5_SET_TO_ONES(match_definer_format_23, match_definer_mask,
				 inner_smac_47_16);
		MLX5_SET_TO_ONES(match_definer_format_23, match_definer_mask,
				 inner_smac_15_0);
		MLX5_SET_TO_ONES(match_definer_format_23, match_definer_mask,
				 inner_ip_src_addr);
		MLX5_SET_TO_ONES(match_definer_format_23, match_definer_mask,
				 inner_ip_dest_addr);
		break;
	case MLX5_TT_IPV6_TCP:
	case MLX5_TT_IPV6_UDP:
		format_id = 31;
		MLX5_SET_TO_ONES(match_definer_format_31, match_definer_mask,
				 inner_l4_sport);
		MLX5_SET_TO_ONES(match_definer_format_31, match_definer_mask,
				 inner_l4_dport);
		ipv6 = MLX5_ADDR_OF(match_definer_format_31, match_definer_mask,
				    inner_ip_dest_addr);
		memset(ipv6, 0xff, 16);
		ipv6 = MLX5_ADDR_OF(match_definer_format_31, match_definer_mask,
				    inner_ip_src_addr);
		memset(ipv6, 0xff, 16);
		break;
	case MLX5_TT_IPV6:
		format_id = 32;
		ipv6 = MLX5_ADDR_OF(match_definer_format_32, match_definer_mask,
				    inner_ip_dest_addr);
		memset(ipv6, 0xff, 16);
		ipv6 = MLX5_ADDR_OF(match_definer_format_32, match_definer_mask,
				    inner_ip_src_addr);
		memset(ipv6, 0xff, 16);
		MLX5_SET_TO_ONES(match_definer_format_32, match_definer_mask,
				 inner_dmac_47_16);
		MLX5_SET_TO_ONES(match_definer_format_32, match_definer_mask,
				 inner_dmac_15_0);
		MLX5_SET_TO_ONES(match_definer_format_32, match_definer_mask,
				 inner_smac_47_16);
		MLX5_SET_TO_ONES(match_definer_format_32, match_definer_mask,
				 inner_smac_15_0);
		break;
	default:
		format_id = 23;
		MLX5_SET_TO_ONES(match_definer_format_23, match_definer_mask,
				 inner_l3_type);
		MLX5_SET_TO_ONES(match_definer_format_23, match_definer_mask,
				 inner_dmac_47_16);
		MLX5_SET_TO_ONES(match_definer_format_23, match_definer_mask,
				 inner_dmac_15_0);
		MLX5_SET_TO_ONES(match_definer_format_23, match_definer_mask,
				 inner_smac_47_16);
		MLX5_SET_TO_ONES(match_definer_format_23, match_definer_mask,
				 inner_smac_15_0);
		break;
	}

	return format_id;
}

static int mlx5_lag_set_definer(u32 *match_definer_mask,
				enum mlx5_traffic_types tt, bool tunnel,
				enum netdev_lag_hash hash)
{
	int format_id;
	u8 *ipv6;

	if (tunnel)
		return mlx5_lag_set_definer_inner(match_definer_mask, tt);

	switch (tt) {
	case MLX5_TT_IPV4_UDP:
	case MLX5_TT_IPV4_TCP:
		format_id = 22;
		MLX5_SET_TO_ONES(match_definer_format_22, match_definer_mask,
				 outer_l4_sport);
		MLX5_SET_TO_ONES(match_definer_format_22, match_definer_mask,
				 outer_l4_dport);
		MLX5_SET_TO_ONES(match_definer_format_22, match_definer_mask,
				 outer_ip_src_addr);
		MLX5_SET_TO_ONES(match_definer_format_22, match_definer_mask,
				 outer_ip_dest_addr);
		break;
	case MLX5_TT_IPV4:
		format_id = 22;
		MLX5_SET_TO_ONES(match_definer_format_22, match_definer_mask,
				 outer_l3_type);
		MLX5_SET_TO_ONES(match_definer_format_22, match_definer_mask,
				 outer_dmac_47_16);
		MLX5_SET_TO_ONES(match_definer_format_22, match_definer_mask,
				 outer_dmac_15_0);
		MLX5_SET_TO_ONES(match_definer_format_22, match_definer_mask,
				 outer_smac_47_16);
		MLX5_SET_TO_ONES(match_definer_format_22, match_definer_mask,
				 outer_smac_15_0);
		MLX5_SET_TO_ONES(match_definer_format_22, match_definer_mask,
				 outer_ip_src_addr);
		MLX5_SET_TO_ONES(match_definer_format_22, match_definer_mask,
				 outer_ip_dest_addr);
		break;
	case MLX5_TT_IPV6_TCP:
	case MLX5_TT_IPV6_UDP:
		format_id = 29;
		MLX5_SET_TO_ONES(match_definer_format_29, match_definer_mask,
				 outer_l4_sport);
		MLX5_SET_TO_ONES(match_definer_format_29, match_definer_mask,
				 outer_l4_dport);
		ipv6 = MLX5_ADDR_OF(match_definer_format_29, match_definer_mask,
				    outer_ip_dest_addr);
		memset(ipv6, 0xff, 16);
		ipv6 = MLX5_ADDR_OF(match_definer_format_29, match_definer_mask,
				    outer_ip_src_addr);
		memset(ipv6, 0xff, 16);
		break;
	case MLX5_TT_IPV6:
		format_id = 30;
		ipv6 = MLX5_ADDR_OF(match_definer_format_30, match_definer_mask,
				    outer_ip_dest_addr);
		memset(ipv6, 0xff, 16);
		ipv6 = MLX5_ADDR_OF(match_definer_format_30, match_definer_mask,
				    outer_ip_src_addr);
		memset(ipv6, 0xff, 16);
		MLX5_SET_TO_ONES(match_definer_format_30, match_definer_mask,
				 outer_dmac_47_16);
		MLX5_SET_TO_ONES(match_definer_format_30, match_definer_mask,
				 outer_dmac_15_0);
		MLX5_SET_TO_ONES(match_definer_format_30, match_definer_mask,
				 outer_smac_47_16);
		MLX5_SET_TO_ONES(match_definer_format_30, match_definer_mask,
				 outer_smac_15_0);
		break;
	default:
		format_id = 0;
		MLX5_SET_TO_ONES(match_definer_format_0, match_definer_mask,
				 outer_smac_47_16);
		MLX5_SET_TO_ONES(match_definer_format_0, match_definer_mask,
				 outer_smac_15_0);

		if (hash == NETDEV_LAG_HASH_VLAN_SRCMAC) {
			MLX5_SET_TO_ONES(match_definer_format_0,
					 match_definer_mask,
					 outer_first_vlan_vid);
			break;
		}

		MLX5_SET_TO_ONES(match_definer_format_0, match_definer_mask,
				 outer_ethertype);
		MLX5_SET_TO_ONES(match_definer_format_0, match_definer_mask,
				 outer_dmac_47_16);
		MLX5_SET_TO_ONES(match_definer_format_0, match_definer_mask,
				 outer_dmac_15_0);
		break;
	}

	return format_id;
}

static struct mlx5_lag_definer *
mlx5_lag_create_definer(struct mlx5_lag *ldev, enum netdev_lag_hash hash,
			enum mlx5_traffic_types tt, bool tunnel, u8 *ports)
{
	int first_idx = mlx5_lag_get_dev_index_by_seq(ldev, MLX5_LAG_P1);
	struct mlx5_lag_definer *lag_definer;
	struct mlx5_core_dev *dev;
	u32 *match_definer_mask;
	int format_id, err;

	if (first_idx < 0)
		return ERR_PTR(-EINVAL);

	dev = ldev->pf[first_idx].dev;
	lag_definer = kzalloc(sizeof(*lag_definer), GFP_KERNEL);
	if (!lag_definer)
		return ERR_PTR(-ENOMEM);

	match_definer_mask = kvzalloc(MLX5_FLD_SZ_BYTES(match_definer,
							match_mask),
				      GFP_KERNEL);
	if (!match_definer_mask) {
		err = -ENOMEM;
		goto free_lag_definer;
	}

	format_id = mlx5_lag_set_definer(match_definer_mask, tt, tunnel, hash);
	lag_definer->definer =
		mlx5_create_match_definer(dev, MLX5_FLOW_NAMESPACE_PORT_SEL,
					  format_id, match_definer_mask);
	if (IS_ERR(lag_definer->definer)) {
		err = PTR_ERR(lag_definer->definer);
		goto free_mask;
	}

	err = mlx5_lag_create_port_sel_table(ldev, lag_definer, ports);
	if (err)
		goto destroy_match_definer;

	kvfree(match_definer_mask);

	return lag_definer;

destroy_match_definer:
	mlx5_destroy_match_definer(dev, lag_definer->definer);
free_mask:
	kvfree(match_definer_mask);
free_lag_definer:
	kfree(lag_definer);
	return ERR_PTR(err);
}

static void mlx5_lag_destroy_definer(struct mlx5_lag *ldev,
				     struct mlx5_lag_definer *lag_definer)
{
	int first_idx = mlx5_lag_get_dev_index_by_seq(ldev, MLX5_LAG_P1);
	struct mlx5_core_dev *dev;
	int idx, i, j;

	if (first_idx < 0)
		return;

	dev = ldev->pf[first_idx].dev;
	mlx5_ldev_for_each(i, first_idx, ldev) {
		for (j = 0; j < ldev->buckets; j++) {
			idx = i * ldev->buckets + j;
			mlx5_del_flow_rules(lag_definer->rules[idx]);
		}
	}
	mlx5_destroy_flow_group(lag_definer->fg);
	mlx5_destroy_flow_table(lag_definer->ft);
	mlx5_destroy_match_definer(dev, lag_definer->definer);
	kfree(lag_definer);
}

static void mlx5_lag_destroy_definers(struct mlx5_lag *ldev)
{
	struct mlx5_lag_port_sel *port_sel = &ldev->port_sel;
	int tt;

	for_each_set_bit(tt, port_sel->tt_map, MLX5_NUM_TT) {
		if (port_sel->outer.definers[tt])
			mlx5_lag_destroy_definer(ldev,
						 port_sel->outer.definers[tt]);
		if (port_sel->inner.definers[tt])
			mlx5_lag_destroy_definer(ldev,
						 port_sel->inner.definers[tt]);
	}
}

static int mlx5_lag_create_definers(struct mlx5_lag *ldev,
				    enum netdev_lag_hash hash_type,
				    u8 *ports)
{
	struct mlx5_lag_port_sel *port_sel = &ldev->port_sel;
	struct mlx5_lag_definer *lag_definer;
	int tt, err;

	for_each_set_bit(tt, port_sel->tt_map, MLX5_NUM_TT) {
		lag_definer = mlx5_lag_create_definer(ldev, hash_type, tt,
						      false, ports);
		if (IS_ERR(lag_definer)) {
			err = PTR_ERR(lag_definer);
			goto destroy_definers;
		}
		port_sel->outer.definers[tt] = lag_definer;

		if (!port_sel->tunnel)
			continue;

		lag_definer =
			mlx5_lag_create_definer(ldev, hash_type, tt,
						true, ports);
		if (IS_ERR(lag_definer)) {
			err = PTR_ERR(lag_definer);
			goto destroy_definers;
		}
		port_sel->inner.definers[tt] = lag_definer;
	}

	return 0;

destroy_definers:
	mlx5_lag_destroy_definers(ldev);
	return err;
}

static void set_tt_map(struct mlx5_lag_port_sel *port_sel,
		       enum netdev_lag_hash hash)
{
	port_sel->tunnel = false;

	switch (hash) {
	case NETDEV_LAG_HASH_E34:
		port_sel->tunnel = true;
		fallthrough;
	case NETDEV_LAG_HASH_L34:
		set_bit(MLX5_TT_IPV4_TCP, port_sel->tt_map);
		set_bit(MLX5_TT_IPV4_UDP, port_sel->tt_map);
		set_bit(MLX5_TT_IPV6_TCP, port_sel->tt_map);
		set_bit(MLX5_TT_IPV6_UDP, port_sel->tt_map);
		set_bit(MLX5_TT_IPV4, port_sel->tt_map);
		set_bit(MLX5_TT_IPV6, port_sel->tt_map);
		set_bit(MLX5_TT_ANY, port_sel->tt_map);
		break;
	case NETDEV_LAG_HASH_E23:
		port_sel->tunnel = true;
		fallthrough;
	case NETDEV_LAG_HASH_L23:
		set_bit(MLX5_TT_IPV4, port_sel->tt_map);
		set_bit(MLX5_TT_IPV6, port_sel->tt_map);
		set_bit(MLX5_TT_ANY, port_sel->tt_map);
		break;
	default:
		set_bit(MLX5_TT_ANY, port_sel->tt_map);
		break;
	}
}

#define SET_IGNORE_DESTS_BITS(tt_map, dests)				\
	do {								\
		int idx;						\
									\
		for_each_clear_bit(idx, tt_map, MLX5_NUM_TT)		\
			set_bit(idx, dests);				\
	} while (0)

static void mlx5_lag_set_inner_ttc_params(struct mlx5_lag *ldev,
					  struct ttc_params *ttc_params)
{
	struct mlx5_lag_port_sel *port_sel = &ldev->port_sel;
	struct mlx5_flow_table_attr *ft_attr;
	int tt;

	ttc_params->ns_type = MLX5_FLOW_NAMESPACE_PORT_SEL;
	ft_attr = &ttc_params->ft_attr;
	ft_attr->level = MLX5_LAG_FT_LEVEL_INNER_TTC;

	for_each_set_bit(tt, port_sel->tt_map, MLX5_NUM_TT) {
		ttc_params->dests[tt].type =
			MLX5_FLOW_DESTINATION_TYPE_FLOW_TABLE;
		ttc_params->dests[tt].ft = port_sel->inner.definers[tt]->ft;
	}
	SET_IGNORE_DESTS_BITS(port_sel->tt_map, ttc_params->ignore_dests);
}

static void mlx5_lag_set_outer_ttc_params(struct mlx5_lag *ldev,
					  struct ttc_params *ttc_params)
{
	struct mlx5_lag_port_sel *port_sel = &ldev->port_sel;
	struct mlx5_flow_table_attr *ft_attr;
	int tt;

	ttc_params->ns_type = MLX5_FLOW_NAMESPACE_PORT_SEL;
	ft_attr = &ttc_params->ft_attr;
	ft_attr->level = MLX5_LAG_FT_LEVEL_TTC;

	for_each_set_bit(tt, port_sel->tt_map, MLX5_NUM_TT) {
		ttc_params->dests[tt].type =
			MLX5_FLOW_DESTINATION_TYPE_FLOW_TABLE;
		ttc_params->dests[tt].ft = port_sel->outer.definers[tt]->ft;
	}
	SET_IGNORE_DESTS_BITS(port_sel->tt_map, ttc_params->ignore_dests);

	ttc_params->inner_ttc = port_sel->tunnel;
	if (!port_sel->tunnel)
		return;

	for (tt = 0; tt < MLX5_NUM_TUNNEL_TT; tt++) {
		ttc_params->tunnel_dests[tt].type =
			MLX5_FLOW_DESTINATION_TYPE_FLOW_TABLE;
		ttc_params->tunnel_dests[tt].ft =
			mlx5_get_ttc_flow_table(port_sel->inner.ttc);
	}
}

static int mlx5_lag_create_ttc_table(struct mlx5_lag *ldev)
{
	int first_idx = mlx5_lag_get_dev_index_by_seq(ldev, MLX5_LAG_P1);
	struct mlx5_lag_port_sel *port_sel = &ldev->port_sel;
	struct ttc_params ttc_params = {};
	struct mlx5_core_dev *dev;

	if (first_idx < 0)
		return -EINVAL;

	dev = ldev->pf[first_idx].dev;
	mlx5_lag_set_outer_ttc_params(ldev, &ttc_params);
	port_sel->outer.ttc = mlx5_create_ttc_table(dev, &ttc_params);
	return PTR_ERR_OR_ZERO(port_sel->outer.ttc);
}

static int mlx5_lag_create_inner_ttc_table(struct mlx5_lag *ldev)
{
	int first_idx = mlx5_lag_get_dev_index_by_seq(ldev, MLX5_LAG_P1);
	struct mlx5_lag_port_sel *port_sel = &ldev->port_sel;
	struct ttc_params ttc_params = {};
	struct mlx5_core_dev *dev;

	if (first_idx < 0)
		return -EINVAL;

	dev = ldev->pf[first_idx].dev;
	mlx5_lag_set_inner_ttc_params(ldev, &ttc_params);
	port_sel->inner.ttc = mlx5_create_inner_ttc_table(dev, &ttc_params);
	return PTR_ERR_OR_ZERO(port_sel->inner.ttc);
}

int mlx5_lag_port_sel_create(struct mlx5_lag *ldev,
			     enum netdev_lag_hash hash_type, u8 *ports)
{
	struct mlx5_lag_port_sel *port_sel = &ldev->port_sel;
	int err;

	set_tt_map(port_sel, hash_type);
	err = mlx5_lag_create_definers(ldev, hash_type, ports);
	if (err)
		goto clear_port_sel;

	if (port_sel->tunnel) {
		err = mlx5_lag_create_inner_ttc_table(ldev);
		if (err)
			goto destroy_definers;
	}

	err = mlx5_lag_create_ttc_table(ldev);
	if (err)
		goto destroy_inner;

	return 0;

destroy_inner:
	if (port_sel->tunnel)
		mlx5_destroy_ttc_table(port_sel->inner.ttc);
destroy_definers:
	mlx5_lag_destroy_definers(ldev);
clear_port_sel:
	memset(port_sel, 0, sizeof(*port_sel));
	return err;
}

static int __mlx5_lag_modify_definers_destinations(struct mlx5_lag *ldev,
						   struct mlx5_lag_definer *def,
						   u8 *ports)
{
	struct mlx5_flow_destination dest = {};
	int idx;
	int err;
	int i;
	int j;

	dest.type = MLX5_FLOW_DESTINATION_TYPE_UPLINK;
	dest.vport.flags |= MLX5_FLOW_DEST_VPORT_VHCA_ID;

	mlx5_ldev_for_each(i, 0, ldev) {
		for (j = 0; j < ldev->buckets; j++) {
			idx = i * ldev->buckets + j;
			if (ldev->v2p_map[idx] == ports[idx])
				continue;

			dest.vport.vhca_id = MLX5_CAP_GEN(ldev->pf[ports[idx] - 1].dev,
							  vhca_id);
			err = mlx5_modify_rule_destination(def->rules[idx], &dest, NULL);
			if (err)
				return err;
		}
	}

	return 0;
}

static int
mlx5_lag_modify_definers_destinations(struct mlx5_lag *ldev,
				      struct mlx5_lag_definer **definers,
				      u8 *ports)
{
	struct mlx5_lag_port_sel *port_sel = &ldev->port_sel;
	int err;
	int tt;

	for_each_set_bit(tt, port_sel->tt_map, MLX5_NUM_TT) {
		err = __mlx5_lag_modify_definers_destinations(ldev, definers[tt], ports);
		if (err)
			return err;
	}

	return 0;
}

int mlx5_lag_port_sel_modify(struct mlx5_lag *ldev, u8 *ports)
{
	struct mlx5_lag_port_sel *port_sel = &ldev->port_sel;
	int err;

	err = mlx5_lag_modify_definers_destinations(ldev,
						    port_sel->outer.definers,
						    ports);
	if (err)
		return err;

	if (!port_sel->tunnel)
		return 0;

	return mlx5_lag_modify_definers_destinations(ldev,
						     port_sel->inner.definers,
						     ports);
}

void mlx5_lag_port_sel_destroy(struct mlx5_lag *ldev)
{
	struct mlx5_lag_port_sel *port_sel = &ldev->port_sel;

	mlx5_destroy_ttc_table(port_sel->outer.ttc);
	if (port_sel->tunnel)
		mlx5_destroy_ttc_table(port_sel->inner.ttc);
	mlx5_lag_destroy_definers(ldev);
	memset(port_sel, 0, sizeof(*port_sel));
}<|MERGE_RESOLUTION|>--- conflicted
+++ resolved
@@ -97,11 +97,7 @@
 						mlx5_del_flow_rules(lag_definer->rules[idx]);
 					}
 					j = ldev->buckets;
-<<<<<<< HEAD
-				};
-=======
 				}
->>>>>>> e8a457b7
 				goto destroy_fg;
 			}
 		}
