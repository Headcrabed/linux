// SPDX-License-Identifier: GPL-2.0+
/*
 * Fast Ethernet Controller (FEC) driver for Motorola MPC8xx.
 * Copyright (c) 1997 Dan Malek (dmalek@jlc.net)
 *
 * Right now, I am very wasteful with the buffers.  I allocate memory
 * pages and then divide them into 2K frame buffers.  This way I know I
 * have buffers large enough to hold one frame within one buffer descriptor.
 * Once I get this working, I will use 64 or 128 byte CPM buffers, which
 * will be much more memory efficient and will easily handle lots of
 * small packets.
 *
 * Much better multiple PHY support by Magnus Damm.
 * Copyright (c) 2000 Ericsson Radio Systems AB.
 *
 * Support for FEC controller of ColdFire processors.
 * Copyright (c) 2001-2005 Greg Ungerer (gerg@snapgear.com)
 *
 * Bug fixes and cleanup by Philippe De Muyter (phdm@macqel.be)
 * Copyright (c) 2004-2006 Macq Electronique SA.
 *
 * Copyright (C) 2010-2011 Freescale Semiconductor, Inc.
 */

#include <linux/module.h>
#include <linux/kernel.h>
#include <linux/string.h>
#include <linux/pm_runtime.h>
#include <linux/ptrace.h>
#include <linux/errno.h>
#include <linux/ioport.h>
#include <linux/slab.h>
#include <linux/interrupt.h>
#include <linux/delay.h>
#include <linux/netdevice.h>
#include <linux/etherdevice.h>
#include <linux/skbuff.h>
#include <linux/in.h>
#include <linux/ip.h>
#include <net/ip.h>
#include <net/selftests.h>
#include <net/tso.h>
#include <linux/tcp.h>
#include <linux/udp.h>
#include <linux/icmp.h>
#include <linux/spinlock.h>
#include <linux/workqueue.h>
#include <linux/bitops.h>
#include <linux/io.h>
#include <linux/irq.h>
#include <linux/clk.h>
#include <linux/crc32.h>
#include <linux/platform_device.h>
#include <linux/mdio.h>
#include <linux/phy.h>
#include <linux/fec.h>
#include <linux/of.h>
#include <linux/of_device.h>
#include <linux/of_gpio.h>
#include <linux/of_mdio.h>
#include <linux/of_net.h>
#include <linux/regulator/consumer.h>
#include <linux/if_vlan.h>
#include <linux/pinctrl/consumer.h>
#include <linux/prefetch.h>
#include <linux/mfd/syscon.h>
#include <linux/regmap.h>
#include <soc/imx/cpuidle.h>
#include <linux/filter.h>
#include <linux/bpf.h>

#include <asm/cacheflush.h>

#include "fec.h"

static void set_multicast_list(struct net_device *ndev);
static void fec_enet_itr_coal_init(struct net_device *ndev);

#define DRIVER_NAME	"fec"

static const u16 fec_enet_vlan_pri_to_queue[8] = {0, 0, 1, 1, 1, 2, 2, 2};

/* Pause frame feild and FIFO threshold */
#define FEC_ENET_FCE	(1 << 5)
#define FEC_ENET_RSEM_V	0x84
#define FEC_ENET_RSFL_V	16
#define FEC_ENET_RAEM_V	0x8
#define FEC_ENET_RAFL_V	0x8
#define FEC_ENET_OPD_V	0xFFF0
#define FEC_MDIO_PM_TIMEOUT  100 /* ms */

struct fec_devinfo {
	u32 quirks;
};

static const struct fec_devinfo fec_imx25_info = {
	.quirks = FEC_QUIRK_USE_GASKET | FEC_QUIRK_MIB_CLEAR |
		  FEC_QUIRK_HAS_FRREG,
};

static const struct fec_devinfo fec_imx27_info = {
	.quirks = FEC_QUIRK_MIB_CLEAR | FEC_QUIRK_HAS_FRREG,
};

static const struct fec_devinfo fec_imx28_info = {
	.quirks = FEC_QUIRK_ENET_MAC | FEC_QUIRK_SWAP_FRAME |
		  FEC_QUIRK_SINGLE_MDIO | FEC_QUIRK_HAS_RACC |
		  FEC_QUIRK_HAS_FRREG | FEC_QUIRK_CLEAR_SETUP_MII |
		  FEC_QUIRK_NO_HARD_RESET,
};

static const struct fec_devinfo fec_imx6q_info = {
	.quirks = FEC_QUIRK_ENET_MAC | FEC_QUIRK_HAS_GBIT |
		  FEC_QUIRK_HAS_BUFDESC_EX | FEC_QUIRK_HAS_CSUM |
		  FEC_QUIRK_HAS_VLAN | FEC_QUIRK_ERR006358 |
		  FEC_QUIRK_HAS_RACC | FEC_QUIRK_CLEAR_SETUP_MII |
		  FEC_QUIRK_HAS_PMQOS,
};

static const struct fec_devinfo fec_mvf600_info = {
	.quirks = FEC_QUIRK_ENET_MAC | FEC_QUIRK_HAS_RACC,
};

static const struct fec_devinfo fec_imx6x_info = {
	.quirks = FEC_QUIRK_ENET_MAC | FEC_QUIRK_HAS_GBIT |
		  FEC_QUIRK_HAS_BUFDESC_EX | FEC_QUIRK_HAS_CSUM |
		  FEC_QUIRK_HAS_VLAN | FEC_QUIRK_HAS_AVB |
		  FEC_QUIRK_ERR007885 | FEC_QUIRK_BUG_CAPTURE |
		  FEC_QUIRK_HAS_RACC | FEC_QUIRK_HAS_COALESCE |
		  FEC_QUIRK_CLEAR_SETUP_MII | FEC_QUIRK_HAS_MULTI_QUEUES,
};

static const struct fec_devinfo fec_imx6ul_info = {
	.quirks = FEC_QUIRK_ENET_MAC | FEC_QUIRK_HAS_GBIT |
		  FEC_QUIRK_HAS_BUFDESC_EX | FEC_QUIRK_HAS_CSUM |
		  FEC_QUIRK_HAS_VLAN | FEC_QUIRK_ERR007885 |
		  FEC_QUIRK_BUG_CAPTURE | FEC_QUIRK_HAS_RACC |
		  FEC_QUIRK_HAS_COALESCE | FEC_QUIRK_CLEAR_SETUP_MII,
};

static const struct fec_devinfo fec_imx8mq_info = {
	.quirks = FEC_QUIRK_ENET_MAC | FEC_QUIRK_HAS_GBIT |
		  FEC_QUIRK_HAS_BUFDESC_EX | FEC_QUIRK_HAS_CSUM |
		  FEC_QUIRK_HAS_VLAN | FEC_QUIRK_HAS_AVB |
		  FEC_QUIRK_ERR007885 | FEC_QUIRK_BUG_CAPTURE |
		  FEC_QUIRK_HAS_RACC | FEC_QUIRK_HAS_COALESCE |
		  FEC_QUIRK_CLEAR_SETUP_MII | FEC_QUIRK_HAS_MULTI_QUEUES |
		  FEC_QUIRK_HAS_EEE | FEC_QUIRK_WAKEUP_FROM_INT2,
};

static const struct fec_devinfo fec_imx8qm_info = {
	.quirks = FEC_QUIRK_ENET_MAC | FEC_QUIRK_HAS_GBIT |
		  FEC_QUIRK_HAS_BUFDESC_EX | FEC_QUIRK_HAS_CSUM |
		  FEC_QUIRK_HAS_VLAN | FEC_QUIRK_HAS_AVB |
		  FEC_QUIRK_ERR007885 | FEC_QUIRK_BUG_CAPTURE |
		  FEC_QUIRK_HAS_RACC | FEC_QUIRK_HAS_COALESCE |
		  FEC_QUIRK_CLEAR_SETUP_MII | FEC_QUIRK_HAS_MULTI_QUEUES |
		  FEC_QUIRK_DELAYED_CLKS_SUPPORT,
};

static const struct fec_devinfo fec_s32v234_info = {
	.quirks = FEC_QUIRK_ENET_MAC | FEC_QUIRK_HAS_GBIT |
		  FEC_QUIRK_HAS_BUFDESC_EX | FEC_QUIRK_HAS_CSUM |
		  FEC_QUIRK_HAS_VLAN | FEC_QUIRK_HAS_AVB |
		  FEC_QUIRK_ERR007885 | FEC_QUIRK_BUG_CAPTURE,
};

static struct platform_device_id fec_devtype[] = {
	{
		/* keep it for coldfire */
		.name = DRIVER_NAME,
		.driver_data = 0,
	}, {
		.name = "imx25-fec",
		.driver_data = (kernel_ulong_t)&fec_imx25_info,
	}, {
		.name = "imx27-fec",
		.driver_data = (kernel_ulong_t)&fec_imx27_info,
	}, {
		.name = "imx28-fec",
		.driver_data = (kernel_ulong_t)&fec_imx28_info,
	}, {
		.name = "imx6q-fec",
		.driver_data = (kernel_ulong_t)&fec_imx6q_info,
	}, {
		.name = "mvf600-fec",
		.driver_data = (kernel_ulong_t)&fec_mvf600_info,
	}, {
		.name = "imx6sx-fec",
		.driver_data = (kernel_ulong_t)&fec_imx6x_info,
	}, {
		.name = "imx6ul-fec",
		.driver_data = (kernel_ulong_t)&fec_imx6ul_info,
	}, {
		.name = "imx8mq-fec",
		.driver_data = (kernel_ulong_t)&fec_imx8mq_info,
	}, {
		.name = "imx8qm-fec",
		.driver_data = (kernel_ulong_t)&fec_imx8qm_info,
	}, {
		.name = "s32v234-fec",
		.driver_data = (kernel_ulong_t)&fec_s32v234_info,
	}, {
		/* sentinel */
	}
};
MODULE_DEVICE_TABLE(platform, fec_devtype);

enum imx_fec_type {
	IMX25_FEC = 1,	/* runs on i.mx25/50/53 */
	IMX27_FEC,	/* runs on i.mx27/35/51 */
	IMX28_FEC,
	IMX6Q_FEC,
	MVF600_FEC,
	IMX6SX_FEC,
	IMX6UL_FEC,
	IMX8MQ_FEC,
	IMX8QM_FEC,
	S32V234_FEC,
};

static const struct of_device_id fec_dt_ids[] = {
	{ .compatible = "fsl,imx25-fec", .data = &fec_devtype[IMX25_FEC], },
	{ .compatible = "fsl,imx27-fec", .data = &fec_devtype[IMX27_FEC], },
	{ .compatible = "fsl,imx28-fec", .data = &fec_devtype[IMX28_FEC], },
	{ .compatible = "fsl,imx6q-fec", .data = &fec_devtype[IMX6Q_FEC], },
	{ .compatible = "fsl,mvf600-fec", .data = &fec_devtype[MVF600_FEC], },
	{ .compatible = "fsl,imx6sx-fec", .data = &fec_devtype[IMX6SX_FEC], },
	{ .compatible = "fsl,imx6ul-fec", .data = &fec_devtype[IMX6UL_FEC], },
	{ .compatible = "fsl,imx8mq-fec", .data = &fec_devtype[IMX8MQ_FEC], },
	{ .compatible = "fsl,imx8qm-fec", .data = &fec_devtype[IMX8QM_FEC], },
	{ .compatible = "fsl,s32v234-fec", .data = &fec_devtype[S32V234_FEC], },
	{ /* sentinel */ }
};
MODULE_DEVICE_TABLE(of, fec_dt_ids);

static unsigned char macaddr[ETH_ALEN];
module_param_array(macaddr, byte, NULL, 0);
MODULE_PARM_DESC(macaddr, "FEC Ethernet MAC address");

#if defined(CONFIG_M5272)
/*
 * Some hardware gets it MAC address out of local flash memory.
 * if this is non-zero then assume it is the address to get MAC from.
 */
#if defined(CONFIG_NETtel)
#define	FEC_FLASHMAC	0xf0006006
#elif defined(CONFIG_GILBARCONAP) || defined(CONFIG_SCALES)
#define	FEC_FLASHMAC	0xf0006000
#elif defined(CONFIG_CANCam)
#define	FEC_FLASHMAC	0xf0020000
#elif defined (CONFIG_M5272C3)
#define	FEC_FLASHMAC	(0xffe04000 + 4)
#elif defined(CONFIG_MOD5272)
#define FEC_FLASHMAC	0xffc0406b
#else
#define	FEC_FLASHMAC	0
#endif
#endif /* CONFIG_M5272 */

/* The FEC stores dest/src/type/vlan, data, and checksum for receive packets.
 *
 * 2048 byte skbufs are allocated. However, alignment requirements
 * varies between FEC variants. Worst case is 64, so round down by 64.
 */
#define PKT_MAXBUF_SIZE		(round_down(2048 - 64, 64))
#define PKT_MINBUF_SIZE		64

/* FEC receive acceleration */
#define FEC_RACC_IPDIS		(1 << 1)
#define FEC_RACC_PRODIS		(1 << 2)
#define FEC_RACC_SHIFT16	BIT(7)
#define FEC_RACC_OPTIONS	(FEC_RACC_IPDIS | FEC_RACC_PRODIS)

/* MIB Control Register */
#define FEC_MIB_CTRLSTAT_DISABLE	BIT(31)

/*
 * The 5270/5271/5280/5282/532x RX control register also contains maximum frame
 * size bits. Other FEC hardware does not, so we need to take that into
 * account when setting it.
 */
#if defined(CONFIG_M523x) || defined(CONFIG_M527x) || defined(CONFIG_M528x) || \
    defined(CONFIG_M520x) || defined(CONFIG_M532x) || defined(CONFIG_ARM) || \
    defined(CONFIG_ARM64)
#define	OPT_FRAME_SIZE	(PKT_MAXBUF_SIZE << 16)
#else
#define	OPT_FRAME_SIZE	0
#endif

/* FEC MII MMFR bits definition */
#define FEC_MMFR_ST		(1 << 30)
#define FEC_MMFR_ST_C45		(0)
#define FEC_MMFR_OP_READ	(2 << 28)
#define FEC_MMFR_OP_READ_C45	(3 << 28)
#define FEC_MMFR_OP_WRITE	(1 << 28)
#define FEC_MMFR_OP_ADDR_WRITE	(0)
#define FEC_MMFR_PA(v)		((v & 0x1f) << 23)
#define FEC_MMFR_RA(v)		((v & 0x1f) << 18)
#define FEC_MMFR_TA		(2 << 16)
#define FEC_MMFR_DATA(v)	(v & 0xffff)
/* FEC ECR bits definition */
#define FEC_ECR_MAGICEN		(1 << 2)
#define FEC_ECR_SLEEP		(1 << 3)

#define FEC_MII_TIMEOUT		30000 /* us */

/* Transmitter timeout */
#define TX_TIMEOUT (2 * HZ)

#define FEC_PAUSE_FLAG_AUTONEG	0x1
#define FEC_PAUSE_FLAG_ENABLE	0x2
#define FEC_WOL_HAS_MAGIC_PACKET	(0x1 << 0)
#define FEC_WOL_FLAG_ENABLE		(0x1 << 1)
#define FEC_WOL_FLAG_SLEEP_ON		(0x1 << 2)

#define COPYBREAK_DEFAULT	256

/* Max number of allowed TCP segments for software TSO */
#define FEC_MAX_TSO_SEGS	100
#define FEC_MAX_SKB_DESCS	(FEC_MAX_TSO_SEGS * 2 + MAX_SKB_FRAGS)

#define IS_TSO_HEADER(txq, addr) \
	((addr >= txq->tso_hdrs_dma) && \
	(addr < txq->tso_hdrs_dma + txq->bd.ring_size * TSO_HEADER_SIZE))

static int mii_cnt;

static struct bufdesc *fec_enet_get_nextdesc(struct bufdesc *bdp,
					     struct bufdesc_prop *bd)
{
	return (bdp >= bd->last) ? bd->base
			: (struct bufdesc *)(((void *)bdp) + bd->dsize);
}

static struct bufdesc *fec_enet_get_prevdesc(struct bufdesc *bdp,
					     struct bufdesc_prop *bd)
{
	return (bdp <= bd->base) ? bd->last
			: (struct bufdesc *)(((void *)bdp) - bd->dsize);
}

static int fec_enet_get_bd_index(struct bufdesc *bdp,
				 struct bufdesc_prop *bd)
{
	return ((const char *)bdp - (const char *)bd->base) >> bd->dsize_log2;
}

static int fec_enet_get_free_txdesc_num(struct fec_enet_priv_tx_q *txq)
{
	int entries;

	entries = (((const char *)txq->dirty_tx -
			(const char *)txq->bd.cur) >> txq->bd.dsize_log2) - 1;

	return entries >= 0 ? entries : entries + txq->bd.ring_size;
}

static void swap_buffer(void *bufaddr, int len)
{
	int i;
	unsigned int *buf = bufaddr;

	for (i = 0; i < len; i += 4, buf++)
		swab32s(buf);
}

static void swap_buffer2(void *dst_buf, void *src_buf, int len)
{
	int i;
	unsigned int *src = src_buf;
	unsigned int *dst = dst_buf;

	for (i = 0; i < len; i += 4, src++, dst++)
		*dst = swab32p(src);
}

static void fec_dump(struct net_device *ndev)
{
	struct fec_enet_private *fep = netdev_priv(ndev);
	struct bufdesc *bdp;
	struct fec_enet_priv_tx_q *txq;
	int index = 0;

	netdev_info(ndev, "TX ring dump\n");
	pr_info("Nr     SC     addr       len  SKB\n");

	txq = fep->tx_queue[0];
	bdp = txq->bd.base;

	do {
		pr_info("%3u %c%c 0x%04x 0x%08x %4u %p\n",
			index,
			bdp == txq->bd.cur ? 'S' : ' ',
			bdp == txq->dirty_tx ? 'H' : ' ',
			fec16_to_cpu(bdp->cbd_sc),
			fec32_to_cpu(bdp->cbd_bufaddr),
			fec16_to_cpu(bdp->cbd_datlen),
			txq->tx_skbuff[index]);
		bdp = fec_enet_get_nextdesc(bdp, &txq->bd);
		index++;
	} while (bdp != txq->bd.base);
}

static inline bool is_ipv4_pkt(struct sk_buff *skb)
{
	return skb->protocol == htons(ETH_P_IP) && ip_hdr(skb)->version == 4;
}

static int
fec_enet_clear_csum(struct sk_buff *skb, struct net_device *ndev)
{
	/* Only run for packets requiring a checksum. */
	if (skb->ip_summed != CHECKSUM_PARTIAL)
		return 0;

	if (unlikely(skb_cow_head(skb, 0)))
		return -1;

	if (is_ipv4_pkt(skb))
		ip_hdr(skb)->check = 0;
	*(__sum16 *)(skb->head + skb->csum_start + skb->csum_offset) = 0;

	return 0;
}

static int
fec_enet_create_page_pool(struct fec_enet_private *fep,
			  struct fec_enet_priv_rx_q *rxq, int size)
{
	struct page_pool_params pp_params = {
		.order = 0,
		.flags = PP_FLAG_DMA_MAP | PP_FLAG_DMA_SYNC_DEV,
		.pool_size = size,
		.nid = dev_to_node(&fep->pdev->dev),
		.dev = &fep->pdev->dev,
		.dma_dir = DMA_FROM_DEVICE,
		.offset = FEC_ENET_XDP_HEADROOM,
		.max_len = FEC_ENET_RX_FRSIZE,
	};
	int err;

	rxq->page_pool = page_pool_create(&pp_params);
	if (IS_ERR(rxq->page_pool)) {
		err = PTR_ERR(rxq->page_pool);
		rxq->page_pool = NULL;
		return err;
	}

	err = xdp_rxq_info_reg(&rxq->xdp_rxq, fep->netdev, rxq->id, 0);
	if (err < 0)
		goto err_free_pp;

	err = xdp_rxq_info_reg_mem_model(&rxq->xdp_rxq, MEM_TYPE_PAGE_POOL,
					 rxq->page_pool);
	if (err)
		goto err_unregister_rxq;

	return 0;

err_unregister_rxq:
	xdp_rxq_info_unreg(&rxq->xdp_rxq);
err_free_pp:
	page_pool_destroy(rxq->page_pool);
	rxq->page_pool = NULL;
	return err;
}

static struct bufdesc *
fec_enet_txq_submit_frag_skb(struct fec_enet_priv_tx_q *txq,
			     struct sk_buff *skb,
			     struct net_device *ndev)
{
	struct fec_enet_private *fep = netdev_priv(ndev);
	struct bufdesc *bdp = txq->bd.cur;
	struct bufdesc_ex *ebdp;
	int nr_frags = skb_shinfo(skb)->nr_frags;
	int frag, frag_len;
	unsigned short status;
	unsigned int estatus = 0;
	skb_frag_t *this_frag;
	unsigned int index;
	void *bufaddr;
	dma_addr_t addr;
	int i;

	for (frag = 0; frag < nr_frags; frag++) {
		this_frag = &skb_shinfo(skb)->frags[frag];
		bdp = fec_enet_get_nextdesc(bdp, &txq->bd);
		ebdp = (struct bufdesc_ex *)bdp;

		status = fec16_to_cpu(bdp->cbd_sc);
		status &= ~BD_ENET_TX_STATS;
		status |= (BD_ENET_TX_TC | BD_ENET_TX_READY);
		frag_len = skb_frag_size(&skb_shinfo(skb)->frags[frag]);

		/* Handle the last BD specially */
		if (frag == nr_frags - 1) {
			status |= (BD_ENET_TX_INTR | BD_ENET_TX_LAST);
			if (fep->bufdesc_ex) {
				estatus |= BD_ENET_TX_INT;
				if (unlikely(skb_shinfo(skb)->tx_flags &
					SKBTX_HW_TSTAMP && fep->hwts_tx_en))
					estatus |= BD_ENET_TX_TS;
			}
		}

		if (fep->bufdesc_ex) {
			if (fep->quirks & FEC_QUIRK_HAS_AVB)
				estatus |= FEC_TX_BD_FTYPE(txq->bd.qid);
			if (skb->ip_summed == CHECKSUM_PARTIAL)
				estatus |= BD_ENET_TX_PINS | BD_ENET_TX_IINS;

			ebdp->cbd_bdu = 0;
			ebdp->cbd_esc = cpu_to_fec32(estatus);
		}

		bufaddr = skb_frag_address(this_frag);

		index = fec_enet_get_bd_index(bdp, &txq->bd);
		if (((unsigned long) bufaddr) & fep->tx_align ||
			fep->quirks & FEC_QUIRK_SWAP_FRAME) {
			memcpy(txq->tx_bounce[index], bufaddr, frag_len);
			bufaddr = txq->tx_bounce[index];

			if (fep->quirks & FEC_QUIRK_SWAP_FRAME)
				swap_buffer(bufaddr, frag_len);
		}

		addr = dma_map_single(&fep->pdev->dev, bufaddr, frag_len,
				      DMA_TO_DEVICE);
		if (dma_mapping_error(&fep->pdev->dev, addr)) {
			if (net_ratelimit())
				netdev_err(ndev, "Tx DMA memory map failed\n");
			goto dma_mapping_error;
		}

		bdp->cbd_bufaddr = cpu_to_fec32(addr);
		bdp->cbd_datlen = cpu_to_fec16(frag_len);
		/* Make sure the updates to rest of the descriptor are
		 * performed before transferring ownership.
		 */
		wmb();
		bdp->cbd_sc = cpu_to_fec16(status);
	}

	return bdp;
dma_mapping_error:
	bdp = txq->bd.cur;
	for (i = 0; i < frag; i++) {
		bdp = fec_enet_get_nextdesc(bdp, &txq->bd);
		dma_unmap_single(&fep->pdev->dev, fec32_to_cpu(bdp->cbd_bufaddr),
				 fec16_to_cpu(bdp->cbd_datlen), DMA_TO_DEVICE);
	}
	return ERR_PTR(-ENOMEM);
}

static int fec_enet_txq_submit_skb(struct fec_enet_priv_tx_q *txq,
				   struct sk_buff *skb, struct net_device *ndev)
{
	struct fec_enet_private *fep = netdev_priv(ndev);
	int nr_frags = skb_shinfo(skb)->nr_frags;
	struct bufdesc *bdp, *last_bdp;
	void *bufaddr;
	dma_addr_t addr;
	unsigned short status;
	unsigned short buflen;
	unsigned int estatus = 0;
	unsigned int index;
	int entries_free;

	entries_free = fec_enet_get_free_txdesc_num(txq);
	if (entries_free < MAX_SKB_FRAGS + 1) {
		dev_kfree_skb_any(skb);
		if (net_ratelimit())
			netdev_err(ndev, "NOT enough BD for SG!\n");
		return NETDEV_TX_OK;
	}

	/* Protocol checksum off-load for TCP and UDP. */
	if (fec_enet_clear_csum(skb, ndev)) {
		dev_kfree_skb_any(skb);
		return NETDEV_TX_OK;
	}

	/* Fill in a Tx ring entry */
	bdp = txq->bd.cur;
	last_bdp = bdp;
	status = fec16_to_cpu(bdp->cbd_sc);
	status &= ~BD_ENET_TX_STATS;

	/* Set buffer length and buffer pointer */
	bufaddr = skb->data;
	buflen = skb_headlen(skb);

	index = fec_enet_get_bd_index(bdp, &txq->bd);
	if (((unsigned long) bufaddr) & fep->tx_align ||
		fep->quirks & FEC_QUIRK_SWAP_FRAME) {
		memcpy(txq->tx_bounce[index], skb->data, buflen);
		bufaddr = txq->tx_bounce[index];

		if (fep->quirks & FEC_QUIRK_SWAP_FRAME)
			swap_buffer(bufaddr, buflen);
	}

	/* Push the data cache so the CPM does not get stale memory data. */
	addr = dma_map_single(&fep->pdev->dev, bufaddr, buflen, DMA_TO_DEVICE);
	if (dma_mapping_error(&fep->pdev->dev, addr)) {
		dev_kfree_skb_any(skb);
		if (net_ratelimit())
			netdev_err(ndev, "Tx DMA memory map failed\n");
		return NETDEV_TX_OK;
	}

	if (nr_frags) {
		last_bdp = fec_enet_txq_submit_frag_skb(txq, skb, ndev);
		if (IS_ERR(last_bdp)) {
			dma_unmap_single(&fep->pdev->dev, addr,
					 buflen, DMA_TO_DEVICE);
			dev_kfree_skb_any(skb);
			return NETDEV_TX_OK;
		}
	} else {
		status |= (BD_ENET_TX_INTR | BD_ENET_TX_LAST);
		if (fep->bufdesc_ex) {
			estatus = BD_ENET_TX_INT;
			if (unlikely(skb_shinfo(skb)->tx_flags &
				SKBTX_HW_TSTAMP && fep->hwts_tx_en))
				estatus |= BD_ENET_TX_TS;
		}
	}
	bdp->cbd_bufaddr = cpu_to_fec32(addr);
	bdp->cbd_datlen = cpu_to_fec16(buflen);

	if (fep->bufdesc_ex) {

		struct bufdesc_ex *ebdp = (struct bufdesc_ex *)bdp;

		if (unlikely(skb_shinfo(skb)->tx_flags & SKBTX_HW_TSTAMP &&
			fep->hwts_tx_en))
			skb_shinfo(skb)->tx_flags |= SKBTX_IN_PROGRESS;

		if (fep->quirks & FEC_QUIRK_HAS_AVB)
			estatus |= FEC_TX_BD_FTYPE(txq->bd.qid);

		if (skb->ip_summed == CHECKSUM_PARTIAL)
			estatus |= BD_ENET_TX_PINS | BD_ENET_TX_IINS;

		ebdp->cbd_bdu = 0;
		ebdp->cbd_esc = cpu_to_fec32(estatus);
	}

	index = fec_enet_get_bd_index(last_bdp, &txq->bd);
	/* Save skb pointer */
	txq->tx_skbuff[index] = skb;

	/* Make sure the updates to rest of the descriptor are performed before
	 * transferring ownership.
	 */
	wmb();

	/* Send it on its way.  Tell FEC it's ready, interrupt when done,
	 * it's the last BD of the frame, and to put the CRC on the end.
	 */
	status |= (BD_ENET_TX_READY | BD_ENET_TX_TC);
	bdp->cbd_sc = cpu_to_fec16(status);

	/* If this was the last BD in the ring, start at the beginning again. */
	bdp = fec_enet_get_nextdesc(last_bdp, &txq->bd);

	skb_tx_timestamp(skb);

	/* Make sure the update to bdp and tx_skbuff are performed before
	 * txq->bd.cur.
	 */
	wmb();
	txq->bd.cur = bdp;

	/* Trigger transmission start */
	writel(0, txq->bd.reg_desc_active);

	return 0;
}

static int
fec_enet_txq_put_data_tso(struct fec_enet_priv_tx_q *txq, struct sk_buff *skb,
			  struct net_device *ndev,
			  struct bufdesc *bdp, int index, char *data,
			  int size, bool last_tcp, bool is_last)
{
	struct fec_enet_private *fep = netdev_priv(ndev);
	struct bufdesc_ex *ebdp = container_of(bdp, struct bufdesc_ex, desc);
	unsigned short status;
	unsigned int estatus = 0;
	dma_addr_t addr;

	status = fec16_to_cpu(bdp->cbd_sc);
	status &= ~BD_ENET_TX_STATS;

	status |= (BD_ENET_TX_TC | BD_ENET_TX_READY);

	if (((unsigned long) data) & fep->tx_align ||
		fep->quirks & FEC_QUIRK_SWAP_FRAME) {
		memcpy(txq->tx_bounce[index], data, size);
		data = txq->tx_bounce[index];

		if (fep->quirks & FEC_QUIRK_SWAP_FRAME)
			swap_buffer(data, size);
	}

	addr = dma_map_single(&fep->pdev->dev, data, size, DMA_TO_DEVICE);
	if (dma_mapping_error(&fep->pdev->dev, addr)) {
		dev_kfree_skb_any(skb);
		if (net_ratelimit())
			netdev_err(ndev, "Tx DMA memory map failed\n");
		return NETDEV_TX_BUSY;
	}

	bdp->cbd_datlen = cpu_to_fec16(size);
	bdp->cbd_bufaddr = cpu_to_fec32(addr);

	if (fep->bufdesc_ex) {
		if (fep->quirks & FEC_QUIRK_HAS_AVB)
			estatus |= FEC_TX_BD_FTYPE(txq->bd.qid);
		if (skb->ip_summed == CHECKSUM_PARTIAL)
			estatus |= BD_ENET_TX_PINS | BD_ENET_TX_IINS;
		ebdp->cbd_bdu = 0;
		ebdp->cbd_esc = cpu_to_fec32(estatus);
	}

	/* Handle the last BD specially */
	if (last_tcp)
		status |= (BD_ENET_TX_LAST | BD_ENET_TX_TC);
	if (is_last) {
		status |= BD_ENET_TX_INTR;
		if (fep->bufdesc_ex)
			ebdp->cbd_esc |= cpu_to_fec32(BD_ENET_TX_INT);
	}

	bdp->cbd_sc = cpu_to_fec16(status);

	return 0;
}

static int
fec_enet_txq_put_hdr_tso(struct fec_enet_priv_tx_q *txq,
			 struct sk_buff *skb, struct net_device *ndev,
			 struct bufdesc *bdp, int index)
{
	struct fec_enet_private *fep = netdev_priv(ndev);
	int hdr_len = skb_tcp_all_headers(skb);
	struct bufdesc_ex *ebdp = container_of(bdp, struct bufdesc_ex, desc);
	void *bufaddr;
	unsigned long dmabuf;
	unsigned short status;
	unsigned int estatus = 0;

	status = fec16_to_cpu(bdp->cbd_sc);
	status &= ~BD_ENET_TX_STATS;
	status |= (BD_ENET_TX_TC | BD_ENET_TX_READY);

	bufaddr = txq->tso_hdrs + index * TSO_HEADER_SIZE;
	dmabuf = txq->tso_hdrs_dma + index * TSO_HEADER_SIZE;
	if (((unsigned long)bufaddr) & fep->tx_align ||
		fep->quirks & FEC_QUIRK_SWAP_FRAME) {
		memcpy(txq->tx_bounce[index], skb->data, hdr_len);
		bufaddr = txq->tx_bounce[index];

		if (fep->quirks & FEC_QUIRK_SWAP_FRAME)
			swap_buffer(bufaddr, hdr_len);

		dmabuf = dma_map_single(&fep->pdev->dev, bufaddr,
					hdr_len, DMA_TO_DEVICE);
		if (dma_mapping_error(&fep->pdev->dev, dmabuf)) {
			dev_kfree_skb_any(skb);
			if (net_ratelimit())
				netdev_err(ndev, "Tx DMA memory map failed\n");
			return NETDEV_TX_BUSY;
		}
	}

	bdp->cbd_bufaddr = cpu_to_fec32(dmabuf);
	bdp->cbd_datlen = cpu_to_fec16(hdr_len);

	if (fep->bufdesc_ex) {
		if (fep->quirks & FEC_QUIRK_HAS_AVB)
			estatus |= FEC_TX_BD_FTYPE(txq->bd.qid);
		if (skb->ip_summed == CHECKSUM_PARTIAL)
			estatus |= BD_ENET_TX_PINS | BD_ENET_TX_IINS;
		ebdp->cbd_bdu = 0;
		ebdp->cbd_esc = cpu_to_fec32(estatus);
	}

	bdp->cbd_sc = cpu_to_fec16(status);

	return 0;
}

static int fec_enet_txq_submit_tso(struct fec_enet_priv_tx_q *txq,
				   struct sk_buff *skb,
				   struct net_device *ndev)
{
	struct fec_enet_private *fep = netdev_priv(ndev);
	int hdr_len, total_len, data_left;
	struct bufdesc *bdp = txq->bd.cur;
	struct tso_t tso;
	unsigned int index = 0;
	int ret;

	if (tso_count_descs(skb) >= fec_enet_get_free_txdesc_num(txq)) {
		dev_kfree_skb_any(skb);
		if (net_ratelimit())
			netdev_err(ndev, "NOT enough BD for TSO!\n");
		return NETDEV_TX_OK;
	}

	/* Protocol checksum off-load for TCP and UDP. */
	if (fec_enet_clear_csum(skb, ndev)) {
		dev_kfree_skb_any(skb);
		return NETDEV_TX_OK;
	}

	/* Initialize the TSO handler, and prepare the first payload */
	hdr_len = tso_start(skb, &tso);

	total_len = skb->len - hdr_len;
	while (total_len > 0) {
		char *hdr;

		index = fec_enet_get_bd_index(bdp, &txq->bd);
		data_left = min_t(int, skb_shinfo(skb)->gso_size, total_len);
		total_len -= data_left;

		/* prepare packet headers: MAC + IP + TCP */
		hdr = txq->tso_hdrs + index * TSO_HEADER_SIZE;
		tso_build_hdr(skb, hdr, &tso, data_left, total_len == 0);
		ret = fec_enet_txq_put_hdr_tso(txq, skb, ndev, bdp, index);
		if (ret)
			goto err_release;

		while (data_left > 0) {
			int size;

			size = min_t(int, tso.size, data_left);
			bdp = fec_enet_get_nextdesc(bdp, &txq->bd);
			index = fec_enet_get_bd_index(bdp, &txq->bd);
			ret = fec_enet_txq_put_data_tso(txq, skb, ndev,
							bdp, index,
							tso.data, size,
							size == data_left,
							total_len == 0);
			if (ret)
				goto err_release;

			data_left -= size;
			tso_build_data(skb, &tso, size);
		}

		bdp = fec_enet_get_nextdesc(bdp, &txq->bd);
	}

	/* Save skb pointer */
	txq->tx_skbuff[index] = skb;

	skb_tx_timestamp(skb);
	txq->bd.cur = bdp;

	/* Trigger transmission start */
	if (!(fep->quirks & FEC_QUIRK_ERR007885) ||
	    !readl(txq->bd.reg_desc_active) ||
	    !readl(txq->bd.reg_desc_active) ||
	    !readl(txq->bd.reg_desc_active) ||
	    !readl(txq->bd.reg_desc_active))
		writel(0, txq->bd.reg_desc_active);

	return 0;

err_release:
	/* TODO: Release all used data descriptors for TSO */
	return ret;
}

static netdev_tx_t
fec_enet_start_xmit(struct sk_buff *skb, struct net_device *ndev)
{
	struct fec_enet_private *fep = netdev_priv(ndev);
	int entries_free;
	unsigned short queue;
	struct fec_enet_priv_tx_q *txq;
	struct netdev_queue *nq;
	int ret;

	queue = skb_get_queue_mapping(skb);
	txq = fep->tx_queue[queue];
	nq = netdev_get_tx_queue(ndev, queue);

	if (skb_is_gso(skb))
		ret = fec_enet_txq_submit_tso(txq, skb, ndev);
	else
		ret = fec_enet_txq_submit_skb(txq, skb, ndev);
	if (ret)
		return ret;

	entries_free = fec_enet_get_free_txdesc_num(txq);
	if (entries_free <= txq->tx_stop_threshold)
		netif_tx_stop_queue(nq);

	return NETDEV_TX_OK;
}

/* Init RX & TX buffer descriptors
 */
static void fec_enet_bd_init(struct net_device *dev)
{
	struct fec_enet_private *fep = netdev_priv(dev);
	struct fec_enet_priv_tx_q *txq;
	struct fec_enet_priv_rx_q *rxq;
	struct bufdesc *bdp;
	unsigned int i;
	unsigned int q;

	for (q = 0; q < fep->num_rx_queues; q++) {
		/* Initialize the receive buffer descriptors. */
		rxq = fep->rx_queue[q];
		bdp = rxq->bd.base;

		for (i = 0; i < rxq->bd.ring_size; i++) {

			/* Initialize the BD for every fragment in the page. */
			if (bdp->cbd_bufaddr)
				bdp->cbd_sc = cpu_to_fec16(BD_ENET_RX_EMPTY);
			else
				bdp->cbd_sc = cpu_to_fec16(0);
			bdp = fec_enet_get_nextdesc(bdp, &rxq->bd);
		}

		/* Set the last buffer to wrap */
		bdp = fec_enet_get_prevdesc(bdp, &rxq->bd);
		bdp->cbd_sc |= cpu_to_fec16(BD_SC_WRAP);

		rxq->bd.cur = rxq->bd.base;
	}

	for (q = 0; q < fep->num_tx_queues; q++) {
		/* ...and the same for transmit */
		txq = fep->tx_queue[q];
		bdp = txq->bd.base;
		txq->bd.cur = bdp;

		for (i = 0; i < txq->bd.ring_size; i++) {
			/* Initialize the BD for every fragment in the page. */
			bdp->cbd_sc = cpu_to_fec16(0);
			if (bdp->cbd_bufaddr &&
			    !IS_TSO_HEADER(txq, fec32_to_cpu(bdp->cbd_bufaddr)))
				dma_unmap_single(&fep->pdev->dev,
						 fec32_to_cpu(bdp->cbd_bufaddr),
						 fec16_to_cpu(bdp->cbd_datlen),
						 DMA_TO_DEVICE);
			if (txq->tx_skbuff[i]) {
				dev_kfree_skb_any(txq->tx_skbuff[i]);
				txq->tx_skbuff[i] = NULL;
			}
			bdp->cbd_bufaddr = cpu_to_fec32(0);
			bdp = fec_enet_get_nextdesc(bdp, &txq->bd);
		}

		/* Set the last buffer to wrap */
		bdp = fec_enet_get_prevdesc(bdp, &txq->bd);
		bdp->cbd_sc |= cpu_to_fec16(BD_SC_WRAP);
		txq->dirty_tx = bdp;
	}
}

static void fec_enet_active_rxring(struct net_device *ndev)
{
	struct fec_enet_private *fep = netdev_priv(ndev);
	int i;

	for (i = 0; i < fep->num_rx_queues; i++)
		writel(0, fep->rx_queue[i]->bd.reg_desc_active);
}

static void fec_enet_enable_ring(struct net_device *ndev)
{
	struct fec_enet_private *fep = netdev_priv(ndev);
	struct fec_enet_priv_tx_q *txq;
	struct fec_enet_priv_rx_q *rxq;
	int i;

	for (i = 0; i < fep->num_rx_queues; i++) {
		rxq = fep->rx_queue[i];
		writel(rxq->bd.dma, fep->hwp + FEC_R_DES_START(i));
		writel(PKT_MAXBUF_SIZE, fep->hwp + FEC_R_BUFF_SIZE(i));

		/* enable DMA1/2 */
		if (i)
			writel(RCMR_MATCHEN | RCMR_CMP(i),
			       fep->hwp + FEC_RCMR(i));
	}

	for (i = 0; i < fep->num_tx_queues; i++) {
		txq = fep->tx_queue[i];
		writel(txq->bd.dma, fep->hwp + FEC_X_DES_START(i));

		/* enable DMA1/2 */
		if (i)
			writel(DMA_CLASS_EN | IDLE_SLOPE(i),
			       fep->hwp + FEC_DMA_CFG(i));
	}
}

static void fec_enet_reset_skb(struct net_device *ndev)
{
	struct fec_enet_private *fep = netdev_priv(ndev);
	struct fec_enet_priv_tx_q *txq;
	int i, j;

	for (i = 0; i < fep->num_tx_queues; i++) {
		txq = fep->tx_queue[i];

		for (j = 0; j < txq->bd.ring_size; j++) {
			if (txq->tx_skbuff[j]) {
				dev_kfree_skb_any(txq->tx_skbuff[j]);
				txq->tx_skbuff[j] = NULL;
			}
		}
	}
}

/*
 * This function is called to start or restart the FEC during a link
 * change, transmit timeout, or to reconfigure the FEC.  The network
 * packet processing for this device must be stopped before this call.
 */
static void
fec_restart(struct net_device *ndev)
{
	struct fec_enet_private *fep = netdev_priv(ndev);
	u32 temp_mac[2];
	u32 rcntl = OPT_FRAME_SIZE | 0x04;
	u32 ecntl = 0x2; /* ETHEREN */

	/* Whack a reset.  We should wait for this.
	 * For i.MX6SX SOC, enet use AXI bus, we use disable MAC
	 * instead of reset MAC itself.
	 */
	if (fep->quirks & FEC_QUIRK_HAS_MULTI_QUEUES ||
	    ((fep->quirks & FEC_QUIRK_NO_HARD_RESET) && fep->link)) {
		writel(0, fep->hwp + FEC_ECNTRL);
	} else {
		writel(1, fep->hwp + FEC_ECNTRL);
		udelay(10);
	}

	/*
	 * enet-mac reset will reset mac address registers too,
	 * so need to reconfigure it.
	 */
	memcpy(&temp_mac, ndev->dev_addr, ETH_ALEN);
	writel((__force u32)cpu_to_be32(temp_mac[0]),
	       fep->hwp + FEC_ADDR_LOW);
	writel((__force u32)cpu_to_be32(temp_mac[1]),
	       fep->hwp + FEC_ADDR_HIGH);

	/* Clear any outstanding interrupt, except MDIO. */
	writel((0xffffffff & ~FEC_ENET_MII), fep->hwp + FEC_IEVENT);

	fec_enet_bd_init(ndev);

	fec_enet_enable_ring(ndev);

	/* Reset tx SKB buffers. */
	fec_enet_reset_skb(ndev);

	/* Enable MII mode */
	if (fep->full_duplex == DUPLEX_FULL) {
		/* FD enable */
		writel(0x04, fep->hwp + FEC_X_CNTRL);
	} else {
		/* No Rcv on Xmit */
		rcntl |= 0x02;
		writel(0x0, fep->hwp + FEC_X_CNTRL);
	}

	/* Set MII speed */
	writel(fep->phy_speed, fep->hwp + FEC_MII_SPEED);

#if !defined(CONFIG_M5272)
	if (fep->quirks & FEC_QUIRK_HAS_RACC) {
		u32 val = readl(fep->hwp + FEC_RACC);

		/* align IP header */
		val |= FEC_RACC_SHIFT16;
		if (fep->csum_flags & FLAG_RX_CSUM_ENABLED)
			/* set RX checksum */
			val |= FEC_RACC_OPTIONS;
		else
			val &= ~FEC_RACC_OPTIONS;
		writel(val, fep->hwp + FEC_RACC);
		writel(PKT_MAXBUF_SIZE, fep->hwp + FEC_FTRL);
	}
#endif

	/*
	 * The phy interface and speed need to get configured
	 * differently on enet-mac.
	 */
	if (fep->quirks & FEC_QUIRK_ENET_MAC) {
		/* Enable flow control and length check */
		rcntl |= 0x40000000 | 0x00000020;

		/* RGMII, RMII or MII */
		if (fep->phy_interface == PHY_INTERFACE_MODE_RGMII ||
		    fep->phy_interface == PHY_INTERFACE_MODE_RGMII_ID ||
		    fep->phy_interface == PHY_INTERFACE_MODE_RGMII_RXID ||
		    fep->phy_interface == PHY_INTERFACE_MODE_RGMII_TXID)
			rcntl |= (1 << 6);
		else if (fep->phy_interface == PHY_INTERFACE_MODE_RMII)
			rcntl |= (1 << 8);
		else
			rcntl &= ~(1 << 8);

		/* 1G, 100M or 10M */
		if (ndev->phydev) {
			if (ndev->phydev->speed == SPEED_1000)
				ecntl |= (1 << 5);
			else if (ndev->phydev->speed == SPEED_100)
				rcntl &= ~(1 << 9);
			else
				rcntl |= (1 << 9);
		}
	} else {
#ifdef FEC_MIIGSK_ENR
		if (fep->quirks & FEC_QUIRK_USE_GASKET) {
			u32 cfgr;
			/* disable the gasket and wait */
			writel(0, fep->hwp + FEC_MIIGSK_ENR);
			while (readl(fep->hwp + FEC_MIIGSK_ENR) & 4)
				udelay(1);

			/*
			 * configure the gasket:
			 *   RMII, 50 MHz, no loopback, no echo
			 *   MII, 25 MHz, no loopback, no echo
			 */
			cfgr = (fep->phy_interface == PHY_INTERFACE_MODE_RMII)
				? BM_MIIGSK_CFGR_RMII : BM_MIIGSK_CFGR_MII;
			if (ndev->phydev && ndev->phydev->speed == SPEED_10)
				cfgr |= BM_MIIGSK_CFGR_FRCONT_10M;
			writel(cfgr, fep->hwp + FEC_MIIGSK_CFGR);

			/* re-enable the gasket */
			writel(2, fep->hwp + FEC_MIIGSK_ENR);
		}
#endif
	}

#if !defined(CONFIG_M5272)
	/* enable pause frame*/
	if ((fep->pause_flag & FEC_PAUSE_FLAG_ENABLE) ||
	    ((fep->pause_flag & FEC_PAUSE_FLAG_AUTONEG) &&
	     ndev->phydev && ndev->phydev->pause)) {
		rcntl |= FEC_ENET_FCE;

		/* set FIFO threshold parameter to reduce overrun */
		writel(FEC_ENET_RSEM_V, fep->hwp + FEC_R_FIFO_RSEM);
		writel(FEC_ENET_RSFL_V, fep->hwp + FEC_R_FIFO_RSFL);
		writel(FEC_ENET_RAEM_V, fep->hwp + FEC_R_FIFO_RAEM);
		writel(FEC_ENET_RAFL_V, fep->hwp + FEC_R_FIFO_RAFL);

		/* OPD */
		writel(FEC_ENET_OPD_V, fep->hwp + FEC_OPD);
	} else {
		rcntl &= ~FEC_ENET_FCE;
	}
#endif /* !defined(CONFIG_M5272) */

	writel(rcntl, fep->hwp + FEC_R_CNTRL);

	/* Setup multicast filter. */
	set_multicast_list(ndev);
#ifndef CONFIG_M5272
	writel(0, fep->hwp + FEC_HASH_TABLE_HIGH);
	writel(0, fep->hwp + FEC_HASH_TABLE_LOW);
#endif

	if (fep->quirks & FEC_QUIRK_ENET_MAC) {
		/* enable ENET endian swap */
		ecntl |= (1 << 8);
		/* enable ENET store and forward mode */
		writel(1 << 8, fep->hwp + FEC_X_WMRK);
	}

	if (fep->bufdesc_ex)
		ecntl |= (1 << 4);

	if (fep->quirks & FEC_QUIRK_DELAYED_CLKS_SUPPORT &&
	    fep->rgmii_txc_dly)
		ecntl |= FEC_ENET_TXC_DLY;
	if (fep->quirks & FEC_QUIRK_DELAYED_CLKS_SUPPORT &&
	    fep->rgmii_rxc_dly)
		ecntl |= FEC_ENET_RXC_DLY;

#ifndef CONFIG_M5272
	/* Enable the MIB statistic event counters */
	writel(0 << 31, fep->hwp + FEC_MIB_CTRLSTAT);
#endif

	/* And last, enable the transmit and receive processing */
	writel(ecntl, fep->hwp + FEC_ECNTRL);
	fec_enet_active_rxring(ndev);

	if (fep->bufdesc_ex)
		fec_ptp_start_cyclecounter(ndev);

	/* Enable interrupts we wish to service */
	if (fep->link)
		writel(FEC_DEFAULT_IMASK, fep->hwp + FEC_IMASK);
	else
		writel(0, fep->hwp + FEC_IMASK);

	/* Init the interrupt coalescing */
	fec_enet_itr_coal_init(ndev);

}

static int fec_enet_ipc_handle_init(struct fec_enet_private *fep)
{
	if (!(of_machine_is_compatible("fsl,imx8qm") ||
	      of_machine_is_compatible("fsl,imx8qxp") ||
	      of_machine_is_compatible("fsl,imx8dxl")))
		return 0;

	return imx_scu_get_handle(&fep->ipc_handle);
}

static void fec_enet_ipg_stop_set(struct fec_enet_private *fep, bool enabled)
{
	struct device_node *np = fep->pdev->dev.of_node;
	u32 rsrc_id, val;
	int idx;

	if (!np || !fep->ipc_handle)
		return;

	idx = of_alias_get_id(np, "ethernet");
	if (idx < 0)
		idx = 0;
	rsrc_id = idx ? IMX_SC_R_ENET_1 : IMX_SC_R_ENET_0;

	val = enabled ? 1 : 0;
	imx_sc_misc_set_control(fep->ipc_handle, rsrc_id, IMX_SC_C_IPG_STOP, val);
}

static void fec_enet_stop_mode(struct fec_enet_private *fep, bool enabled)
{
	struct fec_platform_data *pdata = fep->pdev->dev.platform_data;
	struct fec_stop_mode_gpr *stop_gpr = &fep->stop_gpr;

	if (stop_gpr->gpr) {
		if (enabled)
			regmap_update_bits(stop_gpr->gpr, stop_gpr->reg,
					   BIT(stop_gpr->bit),
					   BIT(stop_gpr->bit));
		else
			regmap_update_bits(stop_gpr->gpr, stop_gpr->reg,
					   BIT(stop_gpr->bit), 0);
	} else if (pdata && pdata->sleep_mode_enable) {
		pdata->sleep_mode_enable(enabled);
	} else {
		fec_enet_ipg_stop_set(fep, enabled);
	}
}

static void fec_irqs_disable(struct net_device *ndev)
{
	struct fec_enet_private *fep = netdev_priv(ndev);

	writel(0, fep->hwp + FEC_IMASK);
}

static void fec_irqs_disable_except_wakeup(struct net_device *ndev)
{
	struct fec_enet_private *fep = netdev_priv(ndev);

	writel(0, fep->hwp + FEC_IMASK);
	writel(FEC_ENET_WAKEUP, fep->hwp + FEC_IMASK);
}

static void
fec_stop(struct net_device *ndev)
{
	struct fec_enet_private *fep = netdev_priv(ndev);
	u32 rmii_mode = readl(fep->hwp + FEC_R_CNTRL) & (1 << 8);
	u32 val;

	/* We cannot expect a graceful transmit stop without link !!! */
	if (fep->link) {
		writel(1, fep->hwp + FEC_X_CNTRL); /* Graceful transmit stop */
		udelay(10);
		if (!(readl(fep->hwp + FEC_IEVENT) & FEC_ENET_GRA))
			netdev_err(ndev, "Graceful transmit stop did not complete!\n");
	}

	/* Whack a reset.  We should wait for this.
	 * For i.MX6SX SOC, enet use AXI bus, we use disable MAC
	 * instead of reset MAC itself.
	 */
	if (!(fep->wol_flag & FEC_WOL_FLAG_SLEEP_ON)) {
		if (fep->quirks & FEC_QUIRK_HAS_MULTI_QUEUES) {
			writel(0, fep->hwp + FEC_ECNTRL);
		} else {
			writel(1, fep->hwp + FEC_ECNTRL);
			udelay(10);
		}
	} else {
		val = readl(fep->hwp + FEC_ECNTRL);
		val |= (FEC_ECR_MAGICEN | FEC_ECR_SLEEP);
		writel(val, fep->hwp + FEC_ECNTRL);
	}
	writel(fep->phy_speed, fep->hwp + FEC_MII_SPEED);
	writel(FEC_DEFAULT_IMASK, fep->hwp + FEC_IMASK);

	/* We have to keep ENET enabled to have MII interrupt stay working */
	if (fep->quirks & FEC_QUIRK_ENET_MAC &&
		!(fep->wol_flag & FEC_WOL_FLAG_SLEEP_ON)) {
		writel(2, fep->hwp + FEC_ECNTRL);
		writel(rmii_mode, fep->hwp + FEC_R_CNTRL);
	}
}


static void
fec_timeout(struct net_device *ndev, unsigned int txqueue)
{
	struct fec_enet_private *fep = netdev_priv(ndev);

	fec_dump(ndev);

	ndev->stats.tx_errors++;

	schedule_work(&fep->tx_timeout_work);
}

static void fec_enet_timeout_work(struct work_struct *work)
{
	struct fec_enet_private *fep =
		container_of(work, struct fec_enet_private, tx_timeout_work);
	struct net_device *ndev = fep->netdev;

	rtnl_lock();
	if (netif_device_present(ndev) || netif_running(ndev)) {
		napi_disable(&fep->napi);
		netif_tx_lock_bh(ndev);
		fec_restart(ndev);
		netif_tx_wake_all_queues(ndev);
		netif_tx_unlock_bh(ndev);
		napi_enable(&fep->napi);
	}
	rtnl_unlock();
}

static void
fec_enet_hwtstamp(struct fec_enet_private *fep, unsigned ts,
	struct skb_shared_hwtstamps *hwtstamps)
{
	unsigned long flags;
	u64 ns;

	spin_lock_irqsave(&fep->tmreg_lock, flags);
	ns = timecounter_cyc2time(&fep->tc, ts);
	spin_unlock_irqrestore(&fep->tmreg_lock, flags);

	memset(hwtstamps, 0, sizeof(*hwtstamps));
	hwtstamps->hwtstamp = ns_to_ktime(ns);
}

static void
fec_enet_tx_queue(struct net_device *ndev, u16 queue_id)
{
	struct	fec_enet_private *fep;
	struct bufdesc *bdp;
	unsigned short status;
	struct	sk_buff	*skb;
	struct fec_enet_priv_tx_q *txq;
	struct netdev_queue *nq;
	int	index = 0;
	int	entries_free;

	fep = netdev_priv(ndev);

	txq = fep->tx_queue[queue_id];
	/* get next bdp of dirty_tx */
	nq = netdev_get_tx_queue(ndev, queue_id);
	bdp = txq->dirty_tx;

	/* get next bdp of dirty_tx */
	bdp = fec_enet_get_nextdesc(bdp, &txq->bd);

	while (bdp != READ_ONCE(txq->bd.cur)) {
		/* Order the load of bd.cur and cbd_sc */
		rmb();
		status = fec16_to_cpu(READ_ONCE(bdp->cbd_sc));
		if (status & BD_ENET_TX_READY)
			break;

		index = fec_enet_get_bd_index(bdp, &txq->bd);

		skb = txq->tx_skbuff[index];
		txq->tx_skbuff[index] = NULL;
		if (!IS_TSO_HEADER(txq, fec32_to_cpu(bdp->cbd_bufaddr)))
			dma_unmap_single(&fep->pdev->dev,
					 fec32_to_cpu(bdp->cbd_bufaddr),
					 fec16_to_cpu(bdp->cbd_datlen),
					 DMA_TO_DEVICE);
		bdp->cbd_bufaddr = cpu_to_fec32(0);
		if (!skb)
			goto skb_done;

		/* Check for errors. */
		if (status & (BD_ENET_TX_HB | BD_ENET_TX_LC |
				   BD_ENET_TX_RL | BD_ENET_TX_UN |
				   BD_ENET_TX_CSL)) {
			ndev->stats.tx_errors++;
			if (status & BD_ENET_TX_HB)  /* No heartbeat */
				ndev->stats.tx_heartbeat_errors++;
			if (status & BD_ENET_TX_LC)  /* Late collision */
				ndev->stats.tx_window_errors++;
			if (status & BD_ENET_TX_RL)  /* Retrans limit */
				ndev->stats.tx_aborted_errors++;
			if (status & BD_ENET_TX_UN)  /* Underrun */
				ndev->stats.tx_fifo_errors++;
			if (status & BD_ENET_TX_CSL) /* Carrier lost */
				ndev->stats.tx_carrier_errors++;
		} else {
			ndev->stats.tx_packets++;
			ndev->stats.tx_bytes += skb->len;
		}

		/* NOTE: SKBTX_IN_PROGRESS being set does not imply it's we who
		 * are to time stamp the packet, so we still need to check time
		 * stamping enabled flag.
		 */
		if (unlikely(skb_shinfo(skb)->tx_flags & SKBTX_IN_PROGRESS &&
			     fep->hwts_tx_en) &&
		    fep->bufdesc_ex) {
			struct skb_shared_hwtstamps shhwtstamps;
			struct bufdesc_ex *ebdp = (struct bufdesc_ex *)bdp;

			fec_enet_hwtstamp(fep, fec32_to_cpu(ebdp->ts), &shhwtstamps);
			skb_tstamp_tx(skb, &shhwtstamps);
		}

		/* Deferred means some collisions occurred during transmit,
		 * but we eventually sent the packet OK.
		 */
		if (status & BD_ENET_TX_DEF)
			ndev->stats.collisions++;

		/* Free the sk buffer associated with this last transmit */
		dev_kfree_skb_any(skb);
skb_done:
		/* Make sure the update to bdp and tx_skbuff are performed
		 * before dirty_tx
		 */
		wmb();
		txq->dirty_tx = bdp;

		/* Update pointer to next buffer descriptor to be transmitted */
		bdp = fec_enet_get_nextdesc(bdp, &txq->bd);

		/* Since we have freed up a buffer, the ring is no longer full
		 */
		if (netif_tx_queue_stopped(nq)) {
			entries_free = fec_enet_get_free_txdesc_num(txq);
			if (entries_free >= txq->tx_wake_threshold)
				netif_tx_wake_queue(nq);
		}
	}

	/* ERR006358: Keep the transmitter going */
	if (bdp != txq->bd.cur &&
	    readl(txq->bd.reg_desc_active) == 0)
		writel(0, txq->bd.reg_desc_active);
}

static void fec_enet_tx(struct net_device *ndev)
{
	struct fec_enet_private *fep = netdev_priv(ndev);
	int i;

	/* Make sure that AVB queues are processed first. */
	for (i = fep->num_tx_queues - 1; i >= 0; i--)
		fec_enet_tx_queue(ndev, i);
}

static int __maybe_unused
fec_enet_new_rxbdp(struct net_device *ndev, struct bufdesc *bdp, struct sk_buff *skb)
{
	struct  fec_enet_private *fep = netdev_priv(ndev);
	int off;

	off = ((unsigned long)skb->data) & fep->rx_align;
	if (off)
		skb_reserve(skb, fep->rx_align + 1 - off);

	bdp->cbd_bufaddr = cpu_to_fec32(dma_map_single(&fep->pdev->dev, skb->data, FEC_ENET_RX_FRSIZE - fep->rx_align, DMA_FROM_DEVICE));
	if (dma_mapping_error(&fep->pdev->dev, fec32_to_cpu(bdp->cbd_bufaddr))) {
		if (net_ratelimit())
			netdev_err(ndev, "Rx DMA memory map failed\n");
		return -ENOMEM;
	}

	return 0;
}

static bool __maybe_unused
fec_enet_copybreak(struct net_device *ndev, struct sk_buff **skb,
		   struct bufdesc *bdp, u32 length, bool swap)
{
	struct  fec_enet_private *fep = netdev_priv(ndev);
	struct sk_buff *new_skb;

	if (length > fep->rx_copybreak)
		return false;

	new_skb = netdev_alloc_skb(ndev, length);
	if (!new_skb)
		return false;

	dma_sync_single_for_cpu(&fep->pdev->dev,
				fec32_to_cpu(bdp->cbd_bufaddr),
				FEC_ENET_RX_FRSIZE - fep->rx_align,
				DMA_FROM_DEVICE);
	if (!swap)
		memcpy(new_skb->data, (*skb)->data, length);
	else
		swap_buffer2(new_skb->data, (*skb)->data, length);
	*skb = new_skb;

	return true;
}

static void fec_enet_update_cbd(struct fec_enet_priv_rx_q *rxq,
				struct bufdesc *bdp, int index)
{
	struct page *new_page;
	dma_addr_t phys_addr;

	new_page = page_pool_dev_alloc_pages(rxq->page_pool);
	WARN_ON(!new_page);
	rxq->rx_skb_info[index].page = new_page;

	rxq->rx_skb_info[index].offset = FEC_ENET_XDP_HEADROOM;
	phys_addr = page_pool_get_dma_addr(new_page) + FEC_ENET_XDP_HEADROOM;
	bdp->cbd_bufaddr = cpu_to_fec32(phys_addr);
}

/* During a receive, the bd_rx.cur points to the current incoming buffer.
 * When we update through the ring, if the next incoming buffer has
 * not been given to the system, we just set the empty indicator,
 * effectively tossing the packet.
 */
static int
fec_enet_rx_queue(struct net_device *ndev, int budget, u16 queue_id)
{
	struct fec_enet_private *fep = netdev_priv(ndev);
	struct fec_enet_priv_rx_q *rxq;
	struct bufdesc *bdp;
	unsigned short status;
	struct  sk_buff *skb;
	ushort	pkt_len;
	__u8 *data;
	int	pkt_received = 0;
	struct	bufdesc_ex *ebdp = NULL;
	bool	vlan_packet_rcvd = false;
	u16	vlan_tag;
	int	index = 0;
	bool	need_swap = fep->quirks & FEC_QUIRK_SWAP_FRAME;
	struct page *page;

#ifdef CONFIG_M532x
	flush_cache_all();
#endif
	rxq = fep->rx_queue[queue_id];

	/* First, grab all of the stats for the incoming packet.
	 * These get messed up if we get called due to a busy condition.
	 */
	bdp = rxq->bd.cur;

	while (!((status = fec16_to_cpu(bdp->cbd_sc)) & BD_ENET_RX_EMPTY)) {

		if (pkt_received >= budget)
			break;
		pkt_received++;

		writel(FEC_ENET_RXF_GET(queue_id), fep->hwp + FEC_IEVENT);

		/* Check for errors. */
		status ^= BD_ENET_RX_LAST;
		if (status & (BD_ENET_RX_LG | BD_ENET_RX_SH | BD_ENET_RX_NO |
			   BD_ENET_RX_CR | BD_ENET_RX_OV | BD_ENET_RX_LAST |
			   BD_ENET_RX_CL)) {
			ndev->stats.rx_errors++;
			if (status & BD_ENET_RX_OV) {
				/* FIFO overrun */
				ndev->stats.rx_fifo_errors++;
				goto rx_processing_done;
			}
			if (status & (BD_ENET_RX_LG | BD_ENET_RX_SH
						| BD_ENET_RX_LAST)) {
				/* Frame too long or too short. */
				ndev->stats.rx_length_errors++;
				if (status & BD_ENET_RX_LAST)
					netdev_err(ndev, "rcv is not +last\n");
			}
			if (status & BD_ENET_RX_CR)	/* CRC Error */
				ndev->stats.rx_crc_errors++;
			/* Report late collisions as a frame error. */
			if (status & (BD_ENET_RX_NO | BD_ENET_RX_CL))
				ndev->stats.rx_frame_errors++;
			goto rx_processing_done;
		}

		/* Process the incoming frame. */
		ndev->stats.rx_packets++;
		pkt_len = fec16_to_cpu(bdp->cbd_datlen);
		ndev->stats.rx_bytes += pkt_len;

		index = fec_enet_get_bd_index(bdp, &rxq->bd);
		page = rxq->rx_skb_info[index].page;
		dma_sync_single_for_cpu(&fep->pdev->dev,
					fec32_to_cpu(bdp->cbd_bufaddr),
					pkt_len,
					DMA_FROM_DEVICE);
		prefetch(page_address(page));
		fec_enet_update_cbd(rxq, bdp, index);

		/* The packet length includes FCS, but we don't want to
		 * include that when passing upstream as it messes up
		 * bridging applications.
		 */
		skb = build_skb(page_address(page), PAGE_SIZE);
		skb_reserve(skb, FEC_ENET_XDP_HEADROOM);
		skb_put(skb, pkt_len - 4);
		skb_mark_for_recycle(skb);
		data = skb->data;

		if (need_swap)
			swap_buffer(data, pkt_len);

#if !defined(CONFIG_M5272)
		if (fep->quirks & FEC_QUIRK_HAS_RACC)
			data = skb_pull_inline(skb, 2);
#endif

		/* Extract the enhanced buffer descriptor */
		ebdp = NULL;
		if (fep->bufdesc_ex)
			ebdp = (struct bufdesc_ex *)bdp;

		/* If this is a VLAN packet remove the VLAN Tag */
		vlan_packet_rcvd = false;
		if ((ndev->features & NETIF_F_HW_VLAN_CTAG_RX) &&
		    fep->bufdesc_ex &&
		    (ebdp->cbd_esc & cpu_to_fec32(BD_ENET_RX_VLAN))) {
			/* Push and remove the vlan tag */
			struct vlan_hdr *vlan_header =
					(struct vlan_hdr *) (data + ETH_HLEN);
			vlan_tag = ntohs(vlan_header->h_vlan_TCI);

			vlan_packet_rcvd = true;

			memmove(skb->data + VLAN_HLEN, data, ETH_ALEN * 2);
			skb_pull(skb, VLAN_HLEN);
		}

		skb->protocol = eth_type_trans(skb, ndev);

		/* Get receive timestamp from the skb */
		if (fep->hwts_rx_en && fep->bufdesc_ex)
			fec_enet_hwtstamp(fep, fec32_to_cpu(ebdp->ts),
					  skb_hwtstamps(skb));

		if (fep->bufdesc_ex &&
		    (fep->csum_flags & FLAG_RX_CSUM_ENABLED)) {
			if (!(ebdp->cbd_esc & cpu_to_fec32(FLAG_RX_CSUM_ERROR))) {
				/* don't check it */
				skb->ip_summed = CHECKSUM_UNNECESSARY;
			} else {
				skb_checksum_none_assert(skb);
			}
		}

		/* Handle received VLAN packets */
		if (vlan_packet_rcvd)
			__vlan_hwaccel_put_tag(skb,
					       htons(ETH_P_8021Q),
					       vlan_tag);

		skb_record_rx_queue(skb, queue_id);
		napi_gro_receive(&fep->napi, skb);

rx_processing_done:
		/* Clear the status flags for this buffer */
		status &= ~BD_ENET_RX_STATS;

		/* Mark the buffer empty */
		status |= BD_ENET_RX_EMPTY;

		if (fep->bufdesc_ex) {
			struct bufdesc_ex *ebdp = (struct bufdesc_ex *)bdp;

			ebdp->cbd_esc = cpu_to_fec32(BD_ENET_RX_INT);
			ebdp->cbd_prot = 0;
			ebdp->cbd_bdu = 0;
		}
		/* Make sure the updates to rest of the descriptor are
		 * performed before transferring ownership.
		 */
		wmb();
		bdp->cbd_sc = cpu_to_fec16(status);

		/* Update BD pointer to next entry */
		bdp = fec_enet_get_nextdesc(bdp, &rxq->bd);

		/* Doing this here will keep the FEC running while we process
		 * incoming frames.  On a heavily loaded network, we should be
		 * able to keep up at the expense of system resources.
		 */
		writel(0, rxq->bd.reg_desc_active);
	}
	rxq->bd.cur = bdp;
	return pkt_received;
}

static int fec_enet_rx(struct net_device *ndev, int budget)
{
	struct fec_enet_private *fep = netdev_priv(ndev);
	int i, done = 0;

	/* Make sure that AVB queues are processed first. */
	for (i = fep->num_rx_queues - 1; i >= 0; i--)
		done += fec_enet_rx_queue(ndev, budget - done, i);

	return done;
}

static bool fec_enet_collect_events(struct fec_enet_private *fep)
{
	uint int_events;

	int_events = readl(fep->hwp + FEC_IEVENT);

	/* Don't clear MDIO events, we poll for those */
	int_events &= ~FEC_ENET_MII;

	writel(int_events, fep->hwp + FEC_IEVENT);

	return int_events != 0;
}

static irqreturn_t
fec_enet_interrupt(int irq, void *dev_id)
{
	struct net_device *ndev = dev_id;
	struct fec_enet_private *fep = netdev_priv(ndev);
	irqreturn_t ret = IRQ_NONE;

	if (fec_enet_collect_events(fep) && fep->link) {
		ret = IRQ_HANDLED;

		if (napi_schedule_prep(&fep->napi)) {
			/* Disable interrupts */
			writel(0, fep->hwp + FEC_IMASK);
			__napi_schedule(&fep->napi);
		}
	}

	return ret;
}

static int fec_enet_rx_napi(struct napi_struct *napi, int budget)
{
	struct net_device *ndev = napi->dev;
	struct fec_enet_private *fep = netdev_priv(ndev);
	int done = 0;

	do {
		done += fec_enet_rx(ndev, budget - done);
		fec_enet_tx(ndev);
	} while ((done < budget) && fec_enet_collect_events(fep));

	if (done < budget) {
		napi_complete_done(napi, done);
		writel(FEC_DEFAULT_IMASK, fep->hwp + FEC_IMASK);
	}

	return done;
}

/* ------------------------------------------------------------------------- */
static int fec_get_mac(struct net_device *ndev)
{
	struct fec_enet_private *fep = netdev_priv(ndev);
	unsigned char *iap, tmpaddr[ETH_ALEN];
	int ret;

	/*
	 * try to get mac address in following order:
	 *
	 * 1) module parameter via kernel command line in form
	 *    fec.macaddr=0x00,0x04,0x9f,0x01,0x30,0xe0
	 */
	iap = macaddr;

	/*
	 * 2) from device tree data
	 */
	if (!is_valid_ether_addr(iap)) {
		struct device_node *np = fep->pdev->dev.of_node;
		if (np) {
			ret = of_get_mac_address(np, tmpaddr);
			if (!ret)
				iap = tmpaddr;
			else if (ret == -EPROBE_DEFER)
				return ret;
		}
	}

	/*
	 * 3) from flash or fuse (via platform data)
	 */
	if (!is_valid_ether_addr(iap)) {
#ifdef CONFIG_M5272
		if (FEC_FLASHMAC)
			iap = (unsigned char *)FEC_FLASHMAC;
#else
		struct fec_platform_data *pdata = dev_get_platdata(&fep->pdev->dev);

		if (pdata)
			iap = (unsigned char *)&pdata->mac;
#endif
	}

	/*
	 * 4) FEC mac registers set by bootloader
	 */
	if (!is_valid_ether_addr(iap)) {
		*((__be32 *) &tmpaddr[0]) =
			cpu_to_be32(readl(fep->hwp + FEC_ADDR_LOW));
		*((__be16 *) &tmpaddr[4]) =
			cpu_to_be16(readl(fep->hwp + FEC_ADDR_HIGH) >> 16);
		iap = &tmpaddr[0];
	}

	/*
	 * 5) random mac address
	 */
	if (!is_valid_ether_addr(iap)) {
		/* Report it and use a random ethernet address instead */
		dev_err(&fep->pdev->dev, "Invalid MAC address: %pM\n", iap);
		eth_hw_addr_random(ndev);
		dev_info(&fep->pdev->dev, "Using random MAC address: %pM\n",
			 ndev->dev_addr);
		return 0;
	}

	/* Adjust MAC if using macaddr */
	eth_hw_addr_gen(ndev, iap, iap == macaddr ? fep->dev_id : 0);

	return 0;
}

/* ------------------------------------------------------------------------- */

/*
 * Phy section
 */
static void fec_enet_adjust_link(struct net_device *ndev)
{
	struct fec_enet_private *fep = netdev_priv(ndev);
	struct phy_device *phy_dev = ndev->phydev;
	int status_change = 0;

	/*
	 * If the netdev is down, or is going down, we're not interested
	 * in link state events, so just mark our idea of the link as down
	 * and ignore the event.
	 */
	if (!netif_running(ndev) || !netif_device_present(ndev)) {
		fep->link = 0;
	} else if (phy_dev->link) {
		if (!fep->link) {
			fep->link = phy_dev->link;
			status_change = 1;
		}

		if (fep->full_duplex != phy_dev->duplex) {
			fep->full_duplex = phy_dev->duplex;
			status_change = 1;
		}

		if (phy_dev->speed != fep->speed) {
			fep->speed = phy_dev->speed;
			status_change = 1;
		}

		/* if any of the above changed restart the FEC */
		if (status_change) {
			napi_disable(&fep->napi);
			netif_tx_lock_bh(ndev);
			fec_restart(ndev);
			netif_tx_wake_all_queues(ndev);
			netif_tx_unlock_bh(ndev);
			napi_enable(&fep->napi);
		}
	} else {
		if (fep->link) {
			napi_disable(&fep->napi);
			netif_tx_lock_bh(ndev);
			fec_stop(ndev);
			netif_tx_unlock_bh(ndev);
			napi_enable(&fep->napi);
			fep->link = phy_dev->link;
			status_change = 1;
		}
	}

	if (status_change)
		phy_print_status(phy_dev);
}

static int fec_enet_mdio_wait(struct fec_enet_private *fep)
{
	uint ievent;
	int ret;

	ret = readl_poll_timeout_atomic(fep->hwp + FEC_IEVENT, ievent,
					ievent & FEC_ENET_MII, 2, 30000);

	if (!ret)
		writel(FEC_ENET_MII, fep->hwp + FEC_IEVENT);

	return ret;
}

static int fec_enet_mdio_read(struct mii_bus *bus, int mii_id, int regnum)
{
	struct fec_enet_private *fep = bus->priv;
	struct device *dev = &fep->pdev->dev;
	int ret = 0, frame_start, frame_addr, frame_op;
	bool is_c45 = !!(regnum & MII_ADDR_C45);

	ret = pm_runtime_resume_and_get(dev);
	if (ret < 0)
		return ret;

	if (is_c45) {
		frame_start = FEC_MMFR_ST_C45;

		/* write address */
		frame_addr = (regnum >> 16);
		writel(frame_start | FEC_MMFR_OP_ADDR_WRITE |
		       FEC_MMFR_PA(mii_id) | FEC_MMFR_RA(frame_addr) |
		       FEC_MMFR_TA | (regnum & 0xFFFF),
		       fep->hwp + FEC_MII_DATA);

		/* wait for end of transfer */
		ret = fec_enet_mdio_wait(fep);
		if (ret) {
			netdev_err(fep->netdev, "MDIO address write timeout\n");
			goto out;
		}

		frame_op = FEC_MMFR_OP_READ_C45;

	} else {
		/* C22 read */
		frame_op = FEC_MMFR_OP_READ;
		frame_start = FEC_MMFR_ST;
		frame_addr = regnum;
	}

	/* start a read op */
	writel(frame_start | frame_op |
		FEC_MMFR_PA(mii_id) | FEC_MMFR_RA(frame_addr) |
		FEC_MMFR_TA, fep->hwp + FEC_MII_DATA);

	/* wait for end of transfer */
	ret = fec_enet_mdio_wait(fep);
	if (ret) {
		netdev_err(fep->netdev, "MDIO read timeout\n");
		goto out;
	}

	ret = FEC_MMFR_DATA(readl(fep->hwp + FEC_MII_DATA));

out:
	pm_runtime_mark_last_busy(dev);
	pm_runtime_put_autosuspend(dev);

	return ret;
}

static int fec_enet_mdio_write(struct mii_bus *bus, int mii_id, int regnum,
			   u16 value)
{
	struct fec_enet_private *fep = bus->priv;
	struct device *dev = &fep->pdev->dev;
	int ret, frame_start, frame_addr;
	bool is_c45 = !!(regnum & MII_ADDR_C45);

	ret = pm_runtime_resume_and_get(dev);
	if (ret < 0)
		return ret;

	if (is_c45) {
		frame_start = FEC_MMFR_ST_C45;

		/* write address */
		frame_addr = (regnum >> 16);
		writel(frame_start | FEC_MMFR_OP_ADDR_WRITE |
		       FEC_MMFR_PA(mii_id) | FEC_MMFR_RA(frame_addr) |
		       FEC_MMFR_TA | (regnum & 0xFFFF),
		       fep->hwp + FEC_MII_DATA);

		/* wait for end of transfer */
		ret = fec_enet_mdio_wait(fep);
		if (ret) {
			netdev_err(fep->netdev, "MDIO address write timeout\n");
			goto out;
		}
	} else {
		/* C22 write */
		frame_start = FEC_MMFR_ST;
		frame_addr = regnum;
	}

	/* start a write op */
	writel(frame_start | FEC_MMFR_OP_WRITE |
		FEC_MMFR_PA(mii_id) | FEC_MMFR_RA(frame_addr) |
		FEC_MMFR_TA | FEC_MMFR_DATA(value),
		fep->hwp + FEC_MII_DATA);

	/* wait for end of transfer */
	ret = fec_enet_mdio_wait(fep);
	if (ret)
		netdev_err(fep->netdev, "MDIO write timeout\n");

out:
	pm_runtime_mark_last_busy(dev);
	pm_runtime_put_autosuspend(dev);

	return ret;
}

static void fec_enet_phy_reset_after_clk_enable(struct net_device *ndev)
{
	struct fec_enet_private *fep = netdev_priv(ndev);
	struct phy_device *phy_dev = ndev->phydev;

	if (phy_dev) {
		phy_reset_after_clk_enable(phy_dev);
	} else if (fep->phy_node) {
		/*
		 * If the PHY still is not bound to the MAC, but there is
		 * OF PHY node and a matching PHY device instance already,
		 * use the OF PHY node to obtain the PHY device instance,
		 * and then use that PHY device instance when triggering
		 * the PHY reset.
		 */
		phy_dev = of_phy_find_device(fep->phy_node);
		phy_reset_after_clk_enable(phy_dev);
		put_device(&phy_dev->mdio.dev);
	}
}

static int fec_enet_clk_enable(struct net_device *ndev, bool enable)
{
	struct fec_enet_private *fep = netdev_priv(ndev);
	int ret;

	if (enable) {
		ret = clk_prepare_enable(fep->clk_enet_out);
		if (ret)
			return ret;

		if (fep->clk_ptp) {
			mutex_lock(&fep->ptp_clk_mutex);
			ret = clk_prepare_enable(fep->clk_ptp);
			if (ret) {
				mutex_unlock(&fep->ptp_clk_mutex);
				goto failed_clk_ptp;
			} else {
				fep->ptp_clk_on = true;
			}
			mutex_unlock(&fep->ptp_clk_mutex);
		}

		ret = clk_prepare_enable(fep->clk_ref);
		if (ret)
			goto failed_clk_ref;

		ret = clk_prepare_enable(fep->clk_2x_txclk);
		if (ret)
			goto failed_clk_2x_txclk;

		fec_enet_phy_reset_after_clk_enable(ndev);
	} else {
		clk_disable_unprepare(fep->clk_enet_out);
		if (fep->clk_ptp) {
			mutex_lock(&fep->ptp_clk_mutex);
			clk_disable_unprepare(fep->clk_ptp);
			fep->ptp_clk_on = false;
			mutex_unlock(&fep->ptp_clk_mutex);
		}
		clk_disable_unprepare(fep->clk_ref);
		clk_disable_unprepare(fep->clk_2x_txclk);
	}

	return 0;

failed_clk_2x_txclk:
	if (fep->clk_ref)
		clk_disable_unprepare(fep->clk_ref);
failed_clk_ref:
	if (fep->clk_ptp) {
		mutex_lock(&fep->ptp_clk_mutex);
		clk_disable_unprepare(fep->clk_ptp);
		fep->ptp_clk_on = false;
		mutex_unlock(&fep->ptp_clk_mutex);
	}
failed_clk_ptp:
	clk_disable_unprepare(fep->clk_enet_out);

	return ret;
}

static int fec_enet_parse_rgmii_delay(struct fec_enet_private *fep,
				      struct device_node *np)
{
	u32 rgmii_tx_delay, rgmii_rx_delay;

	/* For rgmii tx internal delay, valid values are 0ps and 2000ps */
	if (!of_property_read_u32(np, "tx-internal-delay-ps", &rgmii_tx_delay)) {
		if (rgmii_tx_delay != 0 && rgmii_tx_delay != 2000) {
			dev_err(&fep->pdev->dev, "The only allowed RGMII TX delay values are: 0ps, 2000ps");
			return -EINVAL;
		} else if (rgmii_tx_delay == 2000) {
			fep->rgmii_txc_dly = true;
		}
	}

	/* For rgmii rx internal delay, valid values are 0ps and 2000ps */
	if (!of_property_read_u32(np, "rx-internal-delay-ps", &rgmii_rx_delay)) {
		if (rgmii_rx_delay != 0 && rgmii_rx_delay != 2000) {
			dev_err(&fep->pdev->dev, "The only allowed RGMII RX delay values are: 0ps, 2000ps");
			return -EINVAL;
		} else if (rgmii_rx_delay == 2000) {
			fep->rgmii_rxc_dly = true;
		}
	}

	return 0;
}

static int fec_enet_mii_probe(struct net_device *ndev)
{
	struct fec_enet_private *fep = netdev_priv(ndev);
	struct phy_device *phy_dev = NULL;
	char mdio_bus_id[MII_BUS_ID_SIZE];
	char phy_name[MII_BUS_ID_SIZE + 3];
	int phy_id;
	int dev_id = fep->dev_id;

	if (fep->phy_node) {
		phy_dev = of_phy_connect(ndev, fep->phy_node,
					 &fec_enet_adjust_link, 0,
					 fep->phy_interface);
		if (!phy_dev) {
			netdev_err(ndev, "Unable to connect to phy\n");
			return -ENODEV;
		}
	} else {
		/* check for attached phy */
		for (phy_id = 0; (phy_id < PHY_MAX_ADDR); phy_id++) {
			if (!mdiobus_is_registered_device(fep->mii_bus, phy_id))
				continue;
			if (dev_id--)
				continue;
			strscpy(mdio_bus_id, fep->mii_bus->id, MII_BUS_ID_SIZE);
			break;
		}

		if (phy_id >= PHY_MAX_ADDR) {
			netdev_info(ndev, "no PHY, assuming direct connection to switch\n");
			strscpy(mdio_bus_id, "fixed-0", MII_BUS_ID_SIZE);
			phy_id = 0;
		}

		snprintf(phy_name, sizeof(phy_name),
			 PHY_ID_FMT, mdio_bus_id, phy_id);
		phy_dev = phy_connect(ndev, phy_name, &fec_enet_adjust_link,
				      fep->phy_interface);
	}

	if (IS_ERR(phy_dev)) {
		netdev_err(ndev, "could not attach to PHY\n");
		return PTR_ERR(phy_dev);
	}

	/* mask with MAC supported features */
	if (fep->quirks & FEC_QUIRK_HAS_GBIT) {
		phy_set_max_speed(phy_dev, 1000);
		phy_remove_link_mode(phy_dev,
				     ETHTOOL_LINK_MODE_1000baseT_Half_BIT);
#if !defined(CONFIG_M5272)
		phy_support_sym_pause(phy_dev);
#endif
	}
	else
		phy_set_max_speed(phy_dev, 100);

	fep->link = 0;
	fep->full_duplex = 0;

	phy_dev->mac_managed_pm = 1;

	phy_attached_info(phy_dev);

	return 0;
}

static int fec_enet_mii_init(struct platform_device *pdev)
{
	static struct mii_bus *fec0_mii_bus;
	struct net_device *ndev = platform_get_drvdata(pdev);
	struct fec_enet_private *fep = netdev_priv(ndev);
	bool suppress_preamble = false;
	struct device_node *node;
	int err = -ENXIO;
	u32 mii_speed, holdtime;
	u32 bus_freq;

	/*
	 * The i.MX28 dual fec interfaces are not equal.
	 * Here are the differences:
	 *
	 *  - fec0 supports MII & RMII modes while fec1 only supports RMII
	 *  - fec0 acts as the 1588 time master while fec1 is slave
	 *  - external phys can only be configured by fec0
	 *
	 * That is to say fec1 can not work independently. It only works
	 * when fec0 is working. The reason behind this design is that the
	 * second interface is added primarily for Switch mode.
	 *
	 * Because of the last point above, both phys are attached on fec0
	 * mdio interface in board design, and need to be configured by
	 * fec0 mii_bus.
	 */
	if ((fep->quirks & FEC_QUIRK_SINGLE_MDIO) && fep->dev_id > 0) {
		/* fec1 uses fec0 mii_bus */
		if (mii_cnt && fec0_mii_bus) {
			fep->mii_bus = fec0_mii_bus;
			mii_cnt++;
			return 0;
		}
		return -ENOENT;
	}

	bus_freq = 2500000; /* 2.5MHz by default */
	node = of_get_child_by_name(pdev->dev.of_node, "mdio");
	if (node) {
		of_property_read_u32(node, "clock-frequency", &bus_freq);
		suppress_preamble = of_property_read_bool(node,
							  "suppress-preamble");
	}

	/*
	 * Set MII speed (= clk_get_rate() / 2 * phy_speed)
	 *
	 * The formula for FEC MDC is 'ref_freq / (MII_SPEED x 2)' while
	 * for ENET-MAC is 'ref_freq / ((MII_SPEED + 1) x 2)'.  The i.MX28
	 * Reference Manual has an error on this, and gets fixed on i.MX6Q
	 * document.
	 */
	mii_speed = DIV_ROUND_UP(clk_get_rate(fep->clk_ipg), bus_freq * 2);
	if (fep->quirks & FEC_QUIRK_ENET_MAC)
		mii_speed--;
	if (mii_speed > 63) {
		dev_err(&pdev->dev,
			"fec clock (%lu) too fast to get right mii speed\n",
			clk_get_rate(fep->clk_ipg));
		err = -EINVAL;
		goto err_out;
	}

	/*
	 * The i.MX28 and i.MX6 types have another filed in the MSCR (aka
	 * MII_SPEED) register that defines the MDIO output hold time. Earlier
	 * versions are RAZ there, so just ignore the difference and write the
	 * register always.
	 * The minimal hold time according to IEE802.3 (clause 22) is 10 ns.
	 * HOLDTIME + 1 is the number of clk cycles the fec is holding the
	 * output.
	 * The HOLDTIME bitfield takes values between 0 and 7 (inclusive).
	 * Given that ceil(clkrate / 5000000) <= 64, the calculation for
	 * holdtime cannot result in a value greater than 3.
	 */
	holdtime = DIV_ROUND_UP(clk_get_rate(fep->clk_ipg), 100000000) - 1;

	fep->phy_speed = mii_speed << 1 | holdtime << 8;

	if (suppress_preamble)
		fep->phy_speed |= BIT(7);

	if (fep->quirks & FEC_QUIRK_CLEAR_SETUP_MII) {
		/* Clear MMFR to avoid to generate MII event by writing MSCR.
		 * MII event generation condition:
		 * - writing MSCR:
		 *	- mmfr[31:0]_not_zero & mscr[7:0]_is_zero &
		 *	  mscr_reg_data_in[7:0] != 0
		 * - writing MMFR:
		 *	- mscr[7:0]_not_zero
		 */
		writel(0, fep->hwp + FEC_MII_DATA);
	}

	writel(fep->phy_speed, fep->hwp + FEC_MII_SPEED);

	/* Clear any pending transaction complete indication */
	writel(FEC_ENET_MII, fep->hwp + FEC_IEVENT);

	fep->mii_bus = mdiobus_alloc();
	if (fep->mii_bus == NULL) {
		err = -ENOMEM;
		goto err_out;
	}

	fep->mii_bus->name = "fec_enet_mii_bus";
	fep->mii_bus->read = fec_enet_mdio_read;
	fep->mii_bus->write = fec_enet_mdio_write;
	snprintf(fep->mii_bus->id, MII_BUS_ID_SIZE, "%s-%x",
		pdev->name, fep->dev_id + 1);
	fep->mii_bus->priv = fep;
	fep->mii_bus->parent = &pdev->dev;

	err = of_mdiobus_register(fep->mii_bus, node);
	if (err)
		goto err_out_free_mdiobus;
	of_node_put(node);

	mii_cnt++;

	/* save fec0 mii_bus */
	if (fep->quirks & FEC_QUIRK_SINGLE_MDIO)
		fec0_mii_bus = fep->mii_bus;

	return 0;

err_out_free_mdiobus:
	mdiobus_free(fep->mii_bus);
err_out:
	of_node_put(node);
	return err;
}

static void fec_enet_mii_remove(struct fec_enet_private *fep)
{
	if (--mii_cnt == 0) {
		mdiobus_unregister(fep->mii_bus);
		mdiobus_free(fep->mii_bus);
	}
}

static void fec_enet_get_drvinfo(struct net_device *ndev,
				 struct ethtool_drvinfo *info)
{
	struct fec_enet_private *fep = netdev_priv(ndev);

	strscpy(info->driver, fep->pdev->dev.driver->name,
		sizeof(info->driver));
	strscpy(info->bus_info, dev_name(&ndev->dev), sizeof(info->bus_info));
}

static int fec_enet_get_regs_len(struct net_device *ndev)
{
	struct fec_enet_private *fep = netdev_priv(ndev);
	struct resource *r;
	int s = 0;

	r = platform_get_resource(fep->pdev, IORESOURCE_MEM, 0);
	if (r)
		s = resource_size(r);

	return s;
}

/* List of registers that can be safety be read to dump them with ethtool */
#if defined(CONFIG_M523x) || defined(CONFIG_M527x) || defined(CONFIG_M528x) || \
	defined(CONFIG_M520x) || defined(CONFIG_M532x) || defined(CONFIG_ARM) || \
	defined(CONFIG_ARM64) || defined(CONFIG_COMPILE_TEST)
static __u32 fec_enet_register_version = 2;
static u32 fec_enet_register_offset[] = {
	FEC_IEVENT, FEC_IMASK, FEC_R_DES_ACTIVE_0, FEC_X_DES_ACTIVE_0,
	FEC_ECNTRL, FEC_MII_DATA, FEC_MII_SPEED, FEC_MIB_CTRLSTAT, FEC_R_CNTRL,
	FEC_X_CNTRL, FEC_ADDR_LOW, FEC_ADDR_HIGH, FEC_OPD, FEC_TXIC0, FEC_TXIC1,
	FEC_TXIC2, FEC_RXIC0, FEC_RXIC1, FEC_RXIC2, FEC_HASH_TABLE_HIGH,
	FEC_HASH_TABLE_LOW, FEC_GRP_HASH_TABLE_HIGH, FEC_GRP_HASH_TABLE_LOW,
	FEC_X_WMRK, FEC_R_BOUND, FEC_R_FSTART, FEC_R_DES_START_1,
	FEC_X_DES_START_1, FEC_R_BUFF_SIZE_1, FEC_R_DES_START_2,
	FEC_X_DES_START_2, FEC_R_BUFF_SIZE_2, FEC_R_DES_START_0,
	FEC_X_DES_START_0, FEC_R_BUFF_SIZE_0, FEC_R_FIFO_RSFL, FEC_R_FIFO_RSEM,
	FEC_R_FIFO_RAEM, FEC_R_FIFO_RAFL, FEC_RACC, FEC_RCMR_1, FEC_RCMR_2,
	FEC_DMA_CFG_1, FEC_DMA_CFG_2, FEC_R_DES_ACTIVE_1, FEC_X_DES_ACTIVE_1,
	FEC_R_DES_ACTIVE_2, FEC_X_DES_ACTIVE_2, FEC_QOS_SCHEME,
	RMON_T_DROP, RMON_T_PACKETS, RMON_T_BC_PKT, RMON_T_MC_PKT,
	RMON_T_CRC_ALIGN, RMON_T_UNDERSIZE, RMON_T_OVERSIZE, RMON_T_FRAG,
	RMON_T_JAB, RMON_T_COL, RMON_T_P64, RMON_T_P65TO127, RMON_T_P128TO255,
	RMON_T_P256TO511, RMON_T_P512TO1023, RMON_T_P1024TO2047,
	RMON_T_P_GTE2048, RMON_T_OCTETS,
	IEEE_T_DROP, IEEE_T_FRAME_OK, IEEE_T_1COL, IEEE_T_MCOL, IEEE_T_DEF,
	IEEE_T_LCOL, IEEE_T_EXCOL, IEEE_T_MACERR, IEEE_T_CSERR, IEEE_T_SQE,
	IEEE_T_FDXFC, IEEE_T_OCTETS_OK,
	RMON_R_PACKETS, RMON_R_BC_PKT, RMON_R_MC_PKT, RMON_R_CRC_ALIGN,
	RMON_R_UNDERSIZE, RMON_R_OVERSIZE, RMON_R_FRAG, RMON_R_JAB,
	RMON_R_RESVD_O, RMON_R_P64, RMON_R_P65TO127, RMON_R_P128TO255,
	RMON_R_P256TO511, RMON_R_P512TO1023, RMON_R_P1024TO2047,
	RMON_R_P_GTE2048, RMON_R_OCTETS,
	IEEE_R_DROP, IEEE_R_FRAME_OK, IEEE_R_CRC, IEEE_R_ALIGN, IEEE_R_MACERR,
	IEEE_R_FDXFC, IEEE_R_OCTETS_OK
};
#else
static __u32 fec_enet_register_version = 1;
static u32 fec_enet_register_offset[] = {
	FEC_ECNTRL, FEC_IEVENT, FEC_IMASK, FEC_IVEC, FEC_R_DES_ACTIVE_0,
	FEC_R_DES_ACTIVE_1, FEC_R_DES_ACTIVE_2, FEC_X_DES_ACTIVE_0,
	FEC_X_DES_ACTIVE_1, FEC_X_DES_ACTIVE_2, FEC_MII_DATA, FEC_MII_SPEED,
	FEC_R_BOUND, FEC_R_FSTART, FEC_X_WMRK, FEC_X_FSTART, FEC_R_CNTRL,
	FEC_MAX_FRM_LEN, FEC_X_CNTRL, FEC_ADDR_LOW, FEC_ADDR_HIGH,
	FEC_GRP_HASH_TABLE_HIGH, FEC_GRP_HASH_TABLE_LOW, FEC_R_DES_START_0,
	FEC_R_DES_START_1, FEC_R_DES_START_2, FEC_X_DES_START_0,
	FEC_X_DES_START_1, FEC_X_DES_START_2, FEC_R_BUFF_SIZE_0,
	FEC_R_BUFF_SIZE_1, FEC_R_BUFF_SIZE_2
};
#endif

static void fec_enet_get_regs(struct net_device *ndev,
			      struct ethtool_regs *regs, void *regbuf)
{
	struct fec_enet_private *fep = netdev_priv(ndev);
	u32 __iomem *theregs = (u32 __iomem *)fep->hwp;
	struct device *dev = &fep->pdev->dev;
	u32 *buf = (u32 *)regbuf;
	u32 i, off;
	int ret;

	ret = pm_runtime_resume_and_get(dev);
	if (ret < 0)
		return;

	regs->version = fec_enet_register_version;

	memset(buf, 0, regs->len);

	for (i = 0; i < ARRAY_SIZE(fec_enet_register_offset); i++) {
		off = fec_enet_register_offset[i];

		if ((off == FEC_R_BOUND || off == FEC_R_FSTART) &&
		    !(fep->quirks & FEC_QUIRK_HAS_FRREG))
			continue;

		off >>= 2;
		buf[off] = readl(&theregs[off]);
	}

	pm_runtime_mark_last_busy(dev);
	pm_runtime_put_autosuspend(dev);
}

static int fec_enet_get_ts_info(struct net_device *ndev,
				struct ethtool_ts_info *info)
{
	struct fec_enet_private *fep = netdev_priv(ndev);

	if (fep->bufdesc_ex) {

		info->so_timestamping = SOF_TIMESTAMPING_TX_SOFTWARE |
					SOF_TIMESTAMPING_RX_SOFTWARE |
					SOF_TIMESTAMPING_SOFTWARE |
					SOF_TIMESTAMPING_TX_HARDWARE |
					SOF_TIMESTAMPING_RX_HARDWARE |
					SOF_TIMESTAMPING_RAW_HARDWARE;
		if (fep->ptp_clock)
			info->phc_index = ptp_clock_index(fep->ptp_clock);
		else
			info->phc_index = -1;

		info->tx_types = (1 << HWTSTAMP_TX_OFF) |
				 (1 << HWTSTAMP_TX_ON);

		info->rx_filters = (1 << HWTSTAMP_FILTER_NONE) |
				   (1 << HWTSTAMP_FILTER_ALL);
		return 0;
	} else {
		return ethtool_op_get_ts_info(ndev, info);
	}
}

#if !defined(CONFIG_M5272)

static void fec_enet_get_pauseparam(struct net_device *ndev,
				    struct ethtool_pauseparam *pause)
{
	struct fec_enet_private *fep = netdev_priv(ndev);

	pause->autoneg = (fep->pause_flag & FEC_PAUSE_FLAG_AUTONEG) != 0;
	pause->tx_pause = (fep->pause_flag & FEC_PAUSE_FLAG_ENABLE) != 0;
	pause->rx_pause = pause->tx_pause;
}

static int fec_enet_set_pauseparam(struct net_device *ndev,
				   struct ethtool_pauseparam *pause)
{
	struct fec_enet_private *fep = netdev_priv(ndev);

	if (!ndev->phydev)
		return -ENODEV;

	if (pause->tx_pause != pause->rx_pause) {
		netdev_info(ndev,
			"hardware only support enable/disable both tx and rx");
		return -EINVAL;
	}

	fep->pause_flag = 0;

	/* tx pause must be same as rx pause */
	fep->pause_flag |= pause->rx_pause ? FEC_PAUSE_FLAG_ENABLE : 0;
	fep->pause_flag |= pause->autoneg ? FEC_PAUSE_FLAG_AUTONEG : 0;

	phy_set_sym_pause(ndev->phydev, pause->rx_pause, pause->tx_pause,
			  pause->autoneg);

	if (pause->autoneg) {
		if (netif_running(ndev))
			fec_stop(ndev);
		phy_start_aneg(ndev->phydev);
	}
	if (netif_running(ndev)) {
		napi_disable(&fep->napi);
		netif_tx_lock_bh(ndev);
		fec_restart(ndev);
		netif_tx_wake_all_queues(ndev);
		netif_tx_unlock_bh(ndev);
		napi_enable(&fep->napi);
	}

	return 0;
}

static const struct fec_stat {
	char name[ETH_GSTRING_LEN];
	u16 offset;
} fec_stats[] = {
	/* RMON TX */
	{ "tx_dropped", RMON_T_DROP },
	{ "tx_packets", RMON_T_PACKETS },
	{ "tx_broadcast", RMON_T_BC_PKT },
	{ "tx_multicast", RMON_T_MC_PKT },
	{ "tx_crc_errors", RMON_T_CRC_ALIGN },
	{ "tx_undersize", RMON_T_UNDERSIZE },
	{ "tx_oversize", RMON_T_OVERSIZE },
	{ "tx_fragment", RMON_T_FRAG },
	{ "tx_jabber", RMON_T_JAB },
	{ "tx_collision", RMON_T_COL },
	{ "tx_64byte", RMON_T_P64 },
	{ "tx_65to127byte", RMON_T_P65TO127 },
	{ "tx_128to255byte", RMON_T_P128TO255 },
	{ "tx_256to511byte", RMON_T_P256TO511 },
	{ "tx_512to1023byte", RMON_T_P512TO1023 },
	{ "tx_1024to2047byte", RMON_T_P1024TO2047 },
	{ "tx_GTE2048byte", RMON_T_P_GTE2048 },
	{ "tx_octets", RMON_T_OCTETS },

	/* IEEE TX */
	{ "IEEE_tx_drop", IEEE_T_DROP },
	{ "IEEE_tx_frame_ok", IEEE_T_FRAME_OK },
	{ "IEEE_tx_1col", IEEE_T_1COL },
	{ "IEEE_tx_mcol", IEEE_T_MCOL },
	{ "IEEE_tx_def", IEEE_T_DEF },
	{ "IEEE_tx_lcol", IEEE_T_LCOL },
	{ "IEEE_tx_excol", IEEE_T_EXCOL },
	{ "IEEE_tx_macerr", IEEE_T_MACERR },
	{ "IEEE_tx_cserr", IEEE_T_CSERR },
	{ "IEEE_tx_sqe", IEEE_T_SQE },
	{ "IEEE_tx_fdxfc", IEEE_T_FDXFC },
	{ "IEEE_tx_octets_ok", IEEE_T_OCTETS_OK },

	/* RMON RX */
	{ "rx_packets", RMON_R_PACKETS },
	{ "rx_broadcast", RMON_R_BC_PKT },
	{ "rx_multicast", RMON_R_MC_PKT },
	{ "rx_crc_errors", RMON_R_CRC_ALIGN },
	{ "rx_undersize", RMON_R_UNDERSIZE },
	{ "rx_oversize", RMON_R_OVERSIZE },
	{ "rx_fragment", RMON_R_FRAG },
	{ "rx_jabber", RMON_R_JAB },
	{ "rx_64byte", RMON_R_P64 },
	{ "rx_65to127byte", RMON_R_P65TO127 },
	{ "rx_128to255byte", RMON_R_P128TO255 },
	{ "rx_256to511byte", RMON_R_P256TO511 },
	{ "rx_512to1023byte", RMON_R_P512TO1023 },
	{ "rx_1024to2047byte", RMON_R_P1024TO2047 },
	{ "rx_GTE2048byte", RMON_R_P_GTE2048 },
	{ "rx_octets", RMON_R_OCTETS },

	/* IEEE RX */
	{ "IEEE_rx_drop", IEEE_R_DROP },
	{ "IEEE_rx_frame_ok", IEEE_R_FRAME_OK },
	{ "IEEE_rx_crc", IEEE_R_CRC },
	{ "IEEE_rx_align", IEEE_R_ALIGN },
	{ "IEEE_rx_macerr", IEEE_R_MACERR },
	{ "IEEE_rx_fdxfc", IEEE_R_FDXFC },
	{ "IEEE_rx_octets_ok", IEEE_R_OCTETS_OK },
};

#define FEC_STATS_SIZE		(ARRAY_SIZE(fec_stats) * sizeof(u64))

static void fec_enet_update_ethtool_stats(struct net_device *dev)
{
	struct fec_enet_private *fep = netdev_priv(dev);
	int i;

	for (i = 0; i < ARRAY_SIZE(fec_stats); i++)
		fep->ethtool_stats[i] = readl(fep->hwp + fec_stats[i].offset);
}

static void fec_enet_get_ethtool_stats(struct net_device *dev,
				       struct ethtool_stats *stats, u64 *data)
{
	struct fec_enet_private *fep = netdev_priv(dev);

	if (netif_running(dev))
		fec_enet_update_ethtool_stats(dev);

	memcpy(data, fep->ethtool_stats, FEC_STATS_SIZE);
}

static void fec_enet_get_strings(struct net_device *netdev,
	u32 stringset, u8 *data)
{
	int i;
	switch (stringset) {
	case ETH_SS_STATS:
		for (i = 0; i < ARRAY_SIZE(fec_stats); i++)
			memcpy(data + i * ETH_GSTRING_LEN,
				fec_stats[i].name, ETH_GSTRING_LEN);
		break;
	case ETH_SS_TEST:
		net_selftest_get_strings(data);
		break;
	}
}

static int fec_enet_get_sset_count(struct net_device *dev, int sset)
{
	switch (sset) {
	case ETH_SS_STATS:
		return ARRAY_SIZE(fec_stats);
	case ETH_SS_TEST:
		return net_selftest_get_count();
	default:
		return -EOPNOTSUPP;
	}
}

static void fec_enet_clear_ethtool_stats(struct net_device *dev)
{
	struct fec_enet_private *fep = netdev_priv(dev);
	int i;

	/* Disable MIB statistics counters */
	writel(FEC_MIB_CTRLSTAT_DISABLE, fep->hwp + FEC_MIB_CTRLSTAT);

	for (i = 0; i < ARRAY_SIZE(fec_stats); i++)
		writel(0, fep->hwp + fec_stats[i].offset);

	/* Don't disable MIB statistics counters */
	writel(0, fep->hwp + FEC_MIB_CTRLSTAT);
}

#else	/* !defined(CONFIG_M5272) */
#define FEC_STATS_SIZE	0
static inline void fec_enet_update_ethtool_stats(struct net_device *dev)
{
}

static inline void fec_enet_clear_ethtool_stats(struct net_device *dev)
{
}
#endif /* !defined(CONFIG_M5272) */

/* ITR clock source is enet system clock (clk_ahb).
 * TCTT unit is cycle_ns * 64 cycle
 * So, the ICTT value = X us / (cycle_ns * 64)
 */
static int fec_enet_us_to_itr_clock(struct net_device *ndev, int us)
{
	struct fec_enet_private *fep = netdev_priv(ndev);

	return us * (fep->itr_clk_rate / 64000) / 1000;
}

/* Set threshold for interrupt coalescing */
static void fec_enet_itr_coal_set(struct net_device *ndev)
{
	struct fec_enet_private *fep = netdev_priv(ndev);
	int rx_itr, tx_itr;

	/* Must be greater than zero to avoid unpredictable behavior */
	if (!fep->rx_time_itr || !fep->rx_pkts_itr ||
	    !fep->tx_time_itr || !fep->tx_pkts_itr)
		return;

	/* Select enet system clock as Interrupt Coalescing
	 * timer Clock Source
	 */
	rx_itr = FEC_ITR_CLK_SEL;
	tx_itr = FEC_ITR_CLK_SEL;

	/* set ICFT and ICTT */
	rx_itr |= FEC_ITR_ICFT(fep->rx_pkts_itr);
	rx_itr |= FEC_ITR_ICTT(fec_enet_us_to_itr_clock(ndev, fep->rx_time_itr));
	tx_itr |= FEC_ITR_ICFT(fep->tx_pkts_itr);
	tx_itr |= FEC_ITR_ICTT(fec_enet_us_to_itr_clock(ndev, fep->tx_time_itr));

	rx_itr |= FEC_ITR_EN;
	tx_itr |= FEC_ITR_EN;

	writel(tx_itr, fep->hwp + FEC_TXIC0);
	writel(rx_itr, fep->hwp + FEC_RXIC0);
	if (fep->quirks & FEC_QUIRK_HAS_MULTI_QUEUES) {
		writel(tx_itr, fep->hwp + FEC_TXIC1);
		writel(rx_itr, fep->hwp + FEC_RXIC1);
		writel(tx_itr, fep->hwp + FEC_TXIC2);
		writel(rx_itr, fep->hwp + FEC_RXIC2);
	}
}

static int fec_enet_get_coalesce(struct net_device *ndev,
				 struct ethtool_coalesce *ec,
				 struct kernel_ethtool_coalesce *kernel_coal,
				 struct netlink_ext_ack *extack)
{
	struct fec_enet_private *fep = netdev_priv(ndev);

	if (!(fep->quirks & FEC_QUIRK_HAS_COALESCE))
		return -EOPNOTSUPP;

	ec->rx_coalesce_usecs = fep->rx_time_itr;
	ec->rx_max_coalesced_frames = fep->rx_pkts_itr;

	ec->tx_coalesce_usecs = fep->tx_time_itr;
	ec->tx_max_coalesced_frames = fep->tx_pkts_itr;

	return 0;
}

static int fec_enet_set_coalesce(struct net_device *ndev,
				 struct ethtool_coalesce *ec,
				 struct kernel_ethtool_coalesce *kernel_coal,
				 struct netlink_ext_ack *extack)
{
	struct fec_enet_private *fep = netdev_priv(ndev);
	struct device *dev = &fep->pdev->dev;
	unsigned int cycle;

	if (!(fep->quirks & FEC_QUIRK_HAS_COALESCE))
		return -EOPNOTSUPP;

	if (ec->rx_max_coalesced_frames > 255) {
		dev_err(dev, "Rx coalesced frames exceed hardware limitation\n");
		return -EINVAL;
	}

	if (ec->tx_max_coalesced_frames > 255) {
		dev_err(dev, "Tx coalesced frame exceed hardware limitation\n");
		return -EINVAL;
	}

	cycle = fec_enet_us_to_itr_clock(ndev, ec->rx_coalesce_usecs);
	if (cycle > 0xFFFF) {
		dev_err(dev, "Rx coalesced usec exceed hardware limitation\n");
		return -EINVAL;
	}

	cycle = fec_enet_us_to_itr_clock(ndev, ec->tx_coalesce_usecs);
	if (cycle > 0xFFFF) {
		dev_err(dev, "Tx coalesced usec exceed hardware limitation\n");
		return -EINVAL;
	}

	fep->rx_time_itr = ec->rx_coalesce_usecs;
	fep->rx_pkts_itr = ec->rx_max_coalesced_frames;

	fep->tx_time_itr = ec->tx_coalesce_usecs;
	fep->tx_pkts_itr = ec->tx_max_coalesced_frames;

	fec_enet_itr_coal_set(ndev);

	return 0;
}

static void fec_enet_itr_coal_init(struct net_device *ndev)
{
	struct ethtool_coalesce ec;

	ec.rx_coalesce_usecs = FEC_ITR_ICTT_DEFAULT;
	ec.rx_max_coalesced_frames = FEC_ITR_ICFT_DEFAULT;

	ec.tx_coalesce_usecs = FEC_ITR_ICTT_DEFAULT;
	ec.tx_max_coalesced_frames = FEC_ITR_ICFT_DEFAULT;

	fec_enet_set_coalesce(ndev, &ec, NULL, NULL);
}

static int fec_enet_get_tunable(struct net_device *netdev,
				const struct ethtool_tunable *tuna,
				void *data)
{
	struct fec_enet_private *fep = netdev_priv(netdev);
	int ret = 0;

	switch (tuna->id) {
	case ETHTOOL_RX_COPYBREAK:
		*(u32 *)data = fep->rx_copybreak;
		break;
	default:
		ret = -EINVAL;
		break;
	}

	return ret;
}

static int fec_enet_set_tunable(struct net_device *netdev,
				const struct ethtool_tunable *tuna,
				const void *data)
{
	struct fec_enet_private *fep = netdev_priv(netdev);
	int ret = 0;

	switch (tuna->id) {
	case ETHTOOL_RX_COPYBREAK:
		fep->rx_copybreak = *(u32 *)data;
		break;
	default:
		ret = -EINVAL;
		break;
	}

	return ret;
}

/* LPI Sleep Ts count base on tx clk (clk_ref).
 * The lpi sleep cnt value = X us / (cycle_ns).
 */
static int fec_enet_us_to_tx_cycle(struct net_device *ndev, int us)
{
	struct fec_enet_private *fep = netdev_priv(ndev);

	return us * (fep->clk_ref_rate / 1000) / 1000;
}

static int fec_enet_eee_mode_set(struct net_device *ndev, bool enable)
{
	struct fec_enet_private *fep = netdev_priv(ndev);
	struct ethtool_eee *p = &fep->eee;
	unsigned int sleep_cycle, wake_cycle;
	int ret = 0;

	if (enable) {
		ret = phy_init_eee(ndev->phydev, false);
		if (ret)
			return ret;

		sleep_cycle = fec_enet_us_to_tx_cycle(ndev, p->tx_lpi_timer);
		wake_cycle = sleep_cycle;
	} else {
		sleep_cycle = 0;
		wake_cycle = 0;
	}

	p->tx_lpi_enabled = enable;
	p->eee_enabled = enable;
	p->eee_active = enable;

	writel(sleep_cycle, fep->hwp + FEC_LPI_SLEEP);
	writel(wake_cycle, fep->hwp + FEC_LPI_WAKE);

	return 0;
}

static int
fec_enet_get_eee(struct net_device *ndev, struct ethtool_eee *edata)
{
	struct fec_enet_private *fep = netdev_priv(ndev);
	struct ethtool_eee *p = &fep->eee;

	if (!(fep->quirks & FEC_QUIRK_HAS_EEE))
		return -EOPNOTSUPP;

	if (!netif_running(ndev))
		return -ENETDOWN;

	edata->eee_enabled = p->eee_enabled;
	edata->eee_active = p->eee_active;
	edata->tx_lpi_timer = p->tx_lpi_timer;
	edata->tx_lpi_enabled = p->tx_lpi_enabled;

	return phy_ethtool_get_eee(ndev->phydev, edata);
}

static int
fec_enet_set_eee(struct net_device *ndev, struct ethtool_eee *edata)
{
	struct fec_enet_private *fep = netdev_priv(ndev);
	struct ethtool_eee *p = &fep->eee;
	int ret = 0;

	if (!(fep->quirks & FEC_QUIRK_HAS_EEE))
		return -EOPNOTSUPP;

	if (!netif_running(ndev))
		return -ENETDOWN;

	p->tx_lpi_timer = edata->tx_lpi_timer;

	if (!edata->eee_enabled || !edata->tx_lpi_enabled ||
	    !edata->tx_lpi_timer)
		ret = fec_enet_eee_mode_set(ndev, false);
	else
		ret = fec_enet_eee_mode_set(ndev, true);

	if (ret)
		return ret;

	return phy_ethtool_set_eee(ndev->phydev, edata);
}

static void
fec_enet_get_wol(struct net_device *ndev, struct ethtool_wolinfo *wol)
{
	struct fec_enet_private *fep = netdev_priv(ndev);

	if (fep->wol_flag & FEC_WOL_HAS_MAGIC_PACKET) {
		wol->supported = WAKE_MAGIC;
		wol->wolopts = fep->wol_flag & FEC_WOL_FLAG_ENABLE ? WAKE_MAGIC : 0;
	} else {
		wol->supported = wol->wolopts = 0;
	}
}

static int
fec_enet_set_wol(struct net_device *ndev, struct ethtool_wolinfo *wol)
{
	struct fec_enet_private *fep = netdev_priv(ndev);

	if (!(fep->wol_flag & FEC_WOL_HAS_MAGIC_PACKET))
		return -EINVAL;

	if (wol->wolopts & ~WAKE_MAGIC)
		return -EINVAL;

	device_set_wakeup_enable(&ndev->dev, wol->wolopts & WAKE_MAGIC);
	if (device_may_wakeup(&ndev->dev))
		fep->wol_flag |= FEC_WOL_FLAG_ENABLE;
	else
		fep->wol_flag &= (~FEC_WOL_FLAG_ENABLE);

	return 0;
}

static const struct ethtool_ops fec_enet_ethtool_ops = {
	.supported_coalesce_params = ETHTOOL_COALESCE_USECS |
				     ETHTOOL_COALESCE_MAX_FRAMES,
	.get_drvinfo		= fec_enet_get_drvinfo,
	.get_regs_len		= fec_enet_get_regs_len,
	.get_regs		= fec_enet_get_regs,
	.nway_reset		= phy_ethtool_nway_reset,
	.get_link		= ethtool_op_get_link,
	.get_coalesce		= fec_enet_get_coalesce,
	.set_coalesce		= fec_enet_set_coalesce,
#ifndef CONFIG_M5272
	.get_pauseparam		= fec_enet_get_pauseparam,
	.set_pauseparam		= fec_enet_set_pauseparam,
	.get_strings		= fec_enet_get_strings,
	.get_ethtool_stats	= fec_enet_get_ethtool_stats,
	.get_sset_count		= fec_enet_get_sset_count,
#endif
	.get_ts_info		= fec_enet_get_ts_info,
	.get_tunable		= fec_enet_get_tunable,
	.set_tunable		= fec_enet_set_tunable,
	.get_wol		= fec_enet_get_wol,
	.set_wol		= fec_enet_set_wol,
	.get_eee		= fec_enet_get_eee,
	.set_eee		= fec_enet_set_eee,
	.get_link_ksettings	= phy_ethtool_get_link_ksettings,
	.set_link_ksettings	= phy_ethtool_set_link_ksettings,
	.self_test		= net_selftest,
};

static int fec_enet_ioctl(struct net_device *ndev, struct ifreq *rq, int cmd)
{
	struct fec_enet_private *fep = netdev_priv(ndev);
	struct phy_device *phydev = ndev->phydev;

	if (!netif_running(ndev))
		return -EINVAL;

	if (!phydev)
		return -ENODEV;

	if (fep->bufdesc_ex) {
		bool use_fec_hwts = !phy_has_hwtstamp(phydev);

		if (cmd == SIOCSHWTSTAMP) {
			if (use_fec_hwts)
				return fec_ptp_set(ndev, rq);
			fec_ptp_disable_hwts(ndev);
		} else if (cmd == SIOCGHWTSTAMP) {
			if (use_fec_hwts)
				return fec_ptp_get(ndev, rq);
		}
	}

	return phy_mii_ioctl(phydev, rq, cmd);
}

static void fec_enet_free_buffers(struct net_device *ndev)
{
	struct fec_enet_private *fep = netdev_priv(ndev);
	unsigned int i;
	struct sk_buff *skb;
	struct fec_enet_priv_tx_q *txq;
	struct fec_enet_priv_rx_q *rxq;
	unsigned int q;

	for (q = 0; q < fep->num_rx_queues; q++) {
		rxq = fep->rx_queue[q];
		for (i = 0; i < rxq->bd.ring_size; i++)
			page_pool_release_page(rxq->page_pool, rxq->rx_skb_info[i].page);

		if (xdp_rxq_info_is_reg(&rxq->xdp_rxq))
			xdp_rxq_info_unreg(&rxq->xdp_rxq);
		page_pool_destroy(rxq->page_pool);
		rxq->page_pool = NULL;
	}

	for (q = 0; q < fep->num_tx_queues; q++) {
		txq = fep->tx_queue[q];
		for (i = 0; i < txq->bd.ring_size; i++) {
			kfree(txq->tx_bounce[i]);
			txq->tx_bounce[i] = NULL;
			skb = txq->tx_skbuff[i];
			txq->tx_skbuff[i] = NULL;
			dev_kfree_skb(skb);
		}
	}
}

static void fec_enet_free_queue(struct net_device *ndev)
{
	struct fec_enet_private *fep = netdev_priv(ndev);
	int i;
	struct fec_enet_priv_tx_q *txq;

	for (i = 0; i < fep->num_tx_queues; i++)
		if (fep->tx_queue[i] && fep->tx_queue[i]->tso_hdrs) {
			txq = fep->tx_queue[i];
			dma_free_coherent(&fep->pdev->dev,
					  txq->bd.ring_size * TSO_HEADER_SIZE,
					  txq->tso_hdrs,
					  txq->tso_hdrs_dma);
		}

	for (i = 0; i < fep->num_rx_queues; i++)
		kfree(fep->rx_queue[i]);
	for (i = 0; i < fep->num_tx_queues; i++)
		kfree(fep->tx_queue[i]);
}

static int fec_enet_alloc_queue(struct net_device *ndev)
{
	struct fec_enet_private *fep = netdev_priv(ndev);
	int i;
	int ret = 0;
	struct fec_enet_priv_tx_q *txq;

	for (i = 0; i < fep->num_tx_queues; i++) {
		txq = kzalloc(sizeof(*txq), GFP_KERNEL);
		if (!txq) {
			ret = -ENOMEM;
			goto alloc_failed;
		}

		fep->tx_queue[i] = txq;
		txq->bd.ring_size = TX_RING_SIZE;
		fep->total_tx_ring_size += fep->tx_queue[i]->bd.ring_size;

		txq->tx_stop_threshold = FEC_MAX_SKB_DESCS;
		txq->tx_wake_threshold =
			(txq->bd.ring_size - txq->tx_stop_threshold) / 2;

		txq->tso_hdrs = dma_alloc_coherent(&fep->pdev->dev,
					txq->bd.ring_size * TSO_HEADER_SIZE,
					&txq->tso_hdrs_dma,
					GFP_KERNEL);
		if (!txq->tso_hdrs) {
			ret = -ENOMEM;
			goto alloc_failed;
		}
	}

	for (i = 0; i < fep->num_rx_queues; i++) {
		fep->rx_queue[i] = kzalloc(sizeof(*fep->rx_queue[i]),
					   GFP_KERNEL);
		if (!fep->rx_queue[i]) {
			ret = -ENOMEM;
			goto alloc_failed;
		}

		fep->rx_queue[i]->bd.ring_size = RX_RING_SIZE;
		fep->total_rx_ring_size += fep->rx_queue[i]->bd.ring_size;
	}
	return ret;

alloc_failed:
	fec_enet_free_queue(ndev);
	return ret;
}

static int
fec_enet_alloc_rxq_buffers(struct net_device *ndev, unsigned int queue)
{
	struct fec_enet_private *fep = netdev_priv(ndev);
	struct fec_enet_priv_rx_q *rxq;
	dma_addr_t phys_addr;
	struct bufdesc	*bdp;
	struct page *page;
	int i, err;

	rxq = fep->rx_queue[queue];
	bdp = rxq->bd.base;

	err = fec_enet_create_page_pool(fep, rxq, rxq->bd.ring_size);
	if (err < 0) {
		netdev_err(ndev, "%s failed queue %d (%d)\n", __func__, queue, err);
		return err;
	}

	for (i = 0; i < rxq->bd.ring_size; i++) {
<<<<<<< HEAD
		skb = __netdev_alloc_skb(ndev, FEC_ENET_RX_FRSIZE, GFP_KERNEL);
		if (!skb)
=======
		page = page_pool_dev_alloc_pages(rxq->page_pool);
		if (!page)
>>>>>>> 7365df19
			goto err_alloc;

		phys_addr = page_pool_get_dma_addr(page) + FEC_ENET_XDP_HEADROOM;
		bdp->cbd_bufaddr = cpu_to_fec32(phys_addr);

		rxq->rx_skb_info[i].page = page;
		rxq->rx_skb_info[i].offset = FEC_ENET_XDP_HEADROOM;
		bdp->cbd_sc = cpu_to_fec16(BD_ENET_RX_EMPTY);

		if (fep->bufdesc_ex) {
			struct bufdesc_ex *ebdp = (struct bufdesc_ex *)bdp;
			ebdp->cbd_esc = cpu_to_fec32(BD_ENET_RX_INT);
		}

		bdp = fec_enet_get_nextdesc(bdp, &rxq->bd);
	}

	/* Set the last buffer to wrap. */
	bdp = fec_enet_get_prevdesc(bdp, &rxq->bd);
	bdp->cbd_sc |= cpu_to_fec16(BD_SC_WRAP);
	return 0;

 err_alloc:
	fec_enet_free_buffers(ndev);
	return -ENOMEM;
}

static int
fec_enet_alloc_txq_buffers(struct net_device *ndev, unsigned int queue)
{
	struct fec_enet_private *fep = netdev_priv(ndev);
	unsigned int i;
	struct bufdesc  *bdp;
	struct fec_enet_priv_tx_q *txq;

	txq = fep->tx_queue[queue];
	bdp = txq->bd.base;
	for (i = 0; i < txq->bd.ring_size; i++) {
		txq->tx_bounce[i] = kmalloc(FEC_ENET_TX_FRSIZE, GFP_KERNEL);
		if (!txq->tx_bounce[i])
			goto err_alloc;

		bdp->cbd_sc = cpu_to_fec16(0);
		bdp->cbd_bufaddr = cpu_to_fec32(0);

		if (fep->bufdesc_ex) {
			struct bufdesc_ex *ebdp = (struct bufdesc_ex *)bdp;
			ebdp->cbd_esc = cpu_to_fec32(BD_ENET_TX_INT);
		}

		bdp = fec_enet_get_nextdesc(bdp, &txq->bd);
	}

	/* Set the last buffer to wrap. */
	bdp = fec_enet_get_prevdesc(bdp, &txq->bd);
	bdp->cbd_sc |= cpu_to_fec16(BD_SC_WRAP);

	return 0;

 err_alloc:
	fec_enet_free_buffers(ndev);
	return -ENOMEM;
}

static int fec_enet_alloc_buffers(struct net_device *ndev)
{
	struct fec_enet_private *fep = netdev_priv(ndev);
	unsigned int i;

	for (i = 0; i < fep->num_rx_queues; i++)
		if (fec_enet_alloc_rxq_buffers(ndev, i))
			return -ENOMEM;

	for (i = 0; i < fep->num_tx_queues; i++)
		if (fec_enet_alloc_txq_buffers(ndev, i))
			return -ENOMEM;
	return 0;
}

static int
fec_enet_open(struct net_device *ndev)
{
	struct fec_enet_private *fep = netdev_priv(ndev);
	int ret;
	bool reset_again;

	ret = pm_runtime_resume_and_get(&fep->pdev->dev);
	if (ret < 0)
		return ret;

	pinctrl_pm_select_default_state(&fep->pdev->dev);
	ret = fec_enet_clk_enable(ndev, true);
	if (ret)
		goto clk_enable;

	/* During the first fec_enet_open call the PHY isn't probed at this
	 * point. Therefore the phy_reset_after_clk_enable() call within
	 * fec_enet_clk_enable() fails. As we need this reset in order to be
	 * sure the PHY is working correctly we check if we need to reset again
	 * later when the PHY is probed
	 */
	if (ndev->phydev && ndev->phydev->drv)
		reset_again = false;
	else
		reset_again = true;

	/* I should reset the ring buffers here, but I don't yet know
	 * a simple way to do that.
	 */

	ret = fec_enet_alloc_buffers(ndev);
	if (ret)
		goto err_enet_alloc;

	/* Init MAC prior to mii bus probe */
	fec_restart(ndev);

	/* Call phy_reset_after_clk_enable() again if it failed during
	 * phy_reset_after_clk_enable() before because the PHY wasn't probed.
	 */
	if (reset_again)
		fec_enet_phy_reset_after_clk_enable(ndev);

	/* Probe and connect to PHY when open the interface */
	ret = fec_enet_mii_probe(ndev);
	if (ret)
		goto err_enet_mii_probe;

	if (fep->quirks & FEC_QUIRK_ERR006687)
		imx6q_cpuidle_fec_irqs_used();

	if (fep->quirks & FEC_QUIRK_HAS_PMQOS)
		cpu_latency_qos_add_request(&fep->pm_qos_req, 0);

	napi_enable(&fep->napi);
	phy_start(ndev->phydev);
	netif_tx_start_all_queues(ndev);

	device_set_wakeup_enable(&ndev->dev, fep->wol_flag &
				 FEC_WOL_FLAG_ENABLE);

	return 0;

err_enet_mii_probe:
	fec_enet_free_buffers(ndev);
err_enet_alloc:
	fec_enet_clk_enable(ndev, false);
clk_enable:
	pm_runtime_mark_last_busy(&fep->pdev->dev);
	pm_runtime_put_autosuspend(&fep->pdev->dev);
	pinctrl_pm_select_sleep_state(&fep->pdev->dev);
	return ret;
}

static int
fec_enet_close(struct net_device *ndev)
{
	struct fec_enet_private *fep = netdev_priv(ndev);

	phy_stop(ndev->phydev);

	if (netif_device_present(ndev)) {
		napi_disable(&fep->napi);
		netif_tx_disable(ndev);
		fec_stop(ndev);
	}

	phy_disconnect(ndev->phydev);

	if (fep->quirks & FEC_QUIRK_ERR006687)
		imx6q_cpuidle_fec_irqs_unused();

	fec_enet_update_ethtool_stats(ndev);

	fec_enet_clk_enable(ndev, false);
	if (fep->quirks & FEC_QUIRK_HAS_PMQOS)
		cpu_latency_qos_remove_request(&fep->pm_qos_req);

	pinctrl_pm_select_sleep_state(&fep->pdev->dev);
	pm_runtime_mark_last_busy(&fep->pdev->dev);
	pm_runtime_put_autosuspend(&fep->pdev->dev);

	fec_enet_free_buffers(ndev);

	return 0;
}

/* Set or clear the multicast filter for this adaptor.
 * Skeleton taken from sunlance driver.
 * The CPM Ethernet implementation allows Multicast as well as individual
 * MAC address filtering.  Some of the drivers check to make sure it is
 * a group multicast address, and discard those that are not.  I guess I
 * will do the same for now, but just remove the test if you want
 * individual filtering as well (do the upper net layers want or support
 * this kind of feature?).
 */

#define FEC_HASH_BITS	6		/* #bits in hash */

static void set_multicast_list(struct net_device *ndev)
{
	struct fec_enet_private *fep = netdev_priv(ndev);
	struct netdev_hw_addr *ha;
	unsigned int crc, tmp;
	unsigned char hash;
	unsigned int hash_high = 0, hash_low = 0;

	if (ndev->flags & IFF_PROMISC) {
		tmp = readl(fep->hwp + FEC_R_CNTRL);
		tmp |= 0x8;
		writel(tmp, fep->hwp + FEC_R_CNTRL);
		return;
	}

	tmp = readl(fep->hwp + FEC_R_CNTRL);
	tmp &= ~0x8;
	writel(tmp, fep->hwp + FEC_R_CNTRL);

	if (ndev->flags & IFF_ALLMULTI) {
		/* Catch all multicast addresses, so set the
		 * filter to all 1's
		 */
		writel(0xffffffff, fep->hwp + FEC_GRP_HASH_TABLE_HIGH);
		writel(0xffffffff, fep->hwp + FEC_GRP_HASH_TABLE_LOW);

		return;
	}

	/* Add the addresses in hash register */
	netdev_for_each_mc_addr(ha, ndev) {
		/* calculate crc32 value of mac address */
		crc = ether_crc_le(ndev->addr_len, ha->addr);

		/* only upper 6 bits (FEC_HASH_BITS) are used
		 * which point to specific bit in the hash registers
		 */
		hash = (crc >> (32 - FEC_HASH_BITS)) & 0x3f;

		if (hash > 31)
			hash_high |= 1 << (hash - 32);
		else
			hash_low |= 1 << hash;
	}

	writel(hash_high, fep->hwp + FEC_GRP_HASH_TABLE_HIGH);
	writel(hash_low, fep->hwp + FEC_GRP_HASH_TABLE_LOW);
}

/* Set a MAC change in hardware. */
static int
fec_set_mac_address(struct net_device *ndev, void *p)
{
	struct fec_enet_private *fep = netdev_priv(ndev);
	struct sockaddr *addr = p;

	if (addr) {
		if (!is_valid_ether_addr(addr->sa_data))
			return -EADDRNOTAVAIL;
		eth_hw_addr_set(ndev, addr->sa_data);
	}

	/* Add netif status check here to avoid system hang in below case:
	 * ifconfig ethx down; ifconfig ethx hw ether xx:xx:xx:xx:xx:xx;
	 * After ethx down, fec all clocks are gated off and then register
	 * access causes system hang.
	 */
	if (!netif_running(ndev))
		return 0;

	writel(ndev->dev_addr[3] | (ndev->dev_addr[2] << 8) |
		(ndev->dev_addr[1] << 16) | (ndev->dev_addr[0] << 24),
		fep->hwp + FEC_ADDR_LOW);
	writel((ndev->dev_addr[5] << 16) | (ndev->dev_addr[4] << 24),
		fep->hwp + FEC_ADDR_HIGH);
	return 0;
}

#ifdef CONFIG_NET_POLL_CONTROLLER
/**
 * fec_poll_controller - FEC Poll controller function
 * @dev: The FEC network adapter
 *
 * Polled functionality used by netconsole and others in non interrupt mode
 *
 */
static void fec_poll_controller(struct net_device *dev)
{
	int i;
	struct fec_enet_private *fep = netdev_priv(dev);

	for (i = 0; i < FEC_IRQ_NUM; i++) {
		if (fep->irq[i] > 0) {
			disable_irq(fep->irq[i]);
			fec_enet_interrupt(fep->irq[i], dev);
			enable_irq(fep->irq[i]);
		}
	}
}
#endif

static inline void fec_enet_set_netdev_features(struct net_device *netdev,
	netdev_features_t features)
{
	struct fec_enet_private *fep = netdev_priv(netdev);
	netdev_features_t changed = features ^ netdev->features;

	netdev->features = features;

	/* Receive checksum has been changed */
	if (changed & NETIF_F_RXCSUM) {
		if (features & NETIF_F_RXCSUM)
			fep->csum_flags |= FLAG_RX_CSUM_ENABLED;
		else
			fep->csum_flags &= ~FLAG_RX_CSUM_ENABLED;
	}
}

static int fec_set_features(struct net_device *netdev,
	netdev_features_t features)
{
	struct fec_enet_private *fep = netdev_priv(netdev);
	netdev_features_t changed = features ^ netdev->features;

	if (netif_running(netdev) && changed & NETIF_F_RXCSUM) {
		napi_disable(&fep->napi);
		netif_tx_lock_bh(netdev);
		fec_stop(netdev);
		fec_enet_set_netdev_features(netdev, features);
		fec_restart(netdev);
		netif_tx_wake_all_queues(netdev);
		netif_tx_unlock_bh(netdev);
		napi_enable(&fep->napi);
	} else {
		fec_enet_set_netdev_features(netdev, features);
	}

	return 0;
}

static u16 fec_enet_get_raw_vlan_tci(struct sk_buff *skb)
{
	struct vlan_ethhdr *vhdr;
	unsigned short vlan_TCI = 0;

	if (skb->protocol == htons(ETH_P_ALL)) {
		vhdr = (struct vlan_ethhdr *)(skb->data);
		vlan_TCI = ntohs(vhdr->h_vlan_TCI);
	}

	return vlan_TCI;
}

static u16 fec_enet_select_queue(struct net_device *ndev, struct sk_buff *skb,
				 struct net_device *sb_dev)
{
	struct fec_enet_private *fep = netdev_priv(ndev);
	u16 vlan_tag;

	if (!(fep->quirks & FEC_QUIRK_HAS_AVB))
		return netdev_pick_tx(ndev, skb, NULL);

	vlan_tag = fec_enet_get_raw_vlan_tci(skb);
	if (!vlan_tag)
		return vlan_tag;

	return fec_enet_vlan_pri_to_queue[vlan_tag >> 13];
}

static const struct net_device_ops fec_netdev_ops = {
	.ndo_open		= fec_enet_open,
	.ndo_stop		= fec_enet_close,
	.ndo_start_xmit		= fec_enet_start_xmit,
	.ndo_select_queue       = fec_enet_select_queue,
	.ndo_set_rx_mode	= set_multicast_list,
	.ndo_validate_addr	= eth_validate_addr,
	.ndo_tx_timeout		= fec_timeout,
	.ndo_set_mac_address	= fec_set_mac_address,
	.ndo_eth_ioctl		= fec_enet_ioctl,
#ifdef CONFIG_NET_POLL_CONTROLLER
	.ndo_poll_controller	= fec_poll_controller,
#endif
	.ndo_set_features	= fec_set_features,
};

static const unsigned short offset_des_active_rxq[] = {
	FEC_R_DES_ACTIVE_0, FEC_R_DES_ACTIVE_1, FEC_R_DES_ACTIVE_2
};

static const unsigned short offset_des_active_txq[] = {
	FEC_X_DES_ACTIVE_0, FEC_X_DES_ACTIVE_1, FEC_X_DES_ACTIVE_2
};

 /*
  * XXX:  We need to clean up on failure exits here.
  *
  */
static int fec_enet_init(struct net_device *ndev)
{
	struct fec_enet_private *fep = netdev_priv(ndev);
	struct bufdesc *cbd_base;
	dma_addr_t bd_dma;
	int bd_size;
	unsigned int i;
	unsigned dsize = fep->bufdesc_ex ? sizeof(struct bufdesc_ex) :
			sizeof(struct bufdesc);
	unsigned dsize_log2 = __fls(dsize);
	int ret;

	WARN_ON(dsize != (1 << dsize_log2));
#if defined(CONFIG_ARM) || defined(CONFIG_ARM64)
	fep->rx_align = 0xf;
	fep->tx_align = 0xf;
#else
	fep->rx_align = 0x3;
	fep->tx_align = 0x3;
#endif

	/* Check mask of the streaming and coherent API */
	ret = dma_set_mask_and_coherent(&fep->pdev->dev, DMA_BIT_MASK(32));
	if (ret < 0) {
		dev_warn(&fep->pdev->dev, "No suitable DMA available\n");
		return ret;
	}

	ret = fec_enet_alloc_queue(ndev);
	if (ret)
		return ret;

	bd_size = (fep->total_tx_ring_size + fep->total_rx_ring_size) * dsize;

	/* Allocate memory for buffer descriptors. */
	cbd_base = dmam_alloc_coherent(&fep->pdev->dev, bd_size, &bd_dma,
				       GFP_KERNEL);
	if (!cbd_base) {
		ret = -ENOMEM;
		goto free_queue_mem;
	}

	/* Get the Ethernet address */
	ret = fec_get_mac(ndev);
	if (ret)
		goto free_queue_mem;

	/* make sure MAC we just acquired is programmed into the hw */
	fec_set_mac_address(ndev, NULL);

	/* Set receive and transmit descriptor base. */
	for (i = 0; i < fep->num_rx_queues; i++) {
		struct fec_enet_priv_rx_q *rxq = fep->rx_queue[i];
		unsigned size = dsize * rxq->bd.ring_size;

		rxq->bd.qid = i;
		rxq->bd.base = cbd_base;
		rxq->bd.cur = cbd_base;
		rxq->bd.dma = bd_dma;
		rxq->bd.dsize = dsize;
		rxq->bd.dsize_log2 = dsize_log2;
		rxq->bd.reg_desc_active = fep->hwp + offset_des_active_rxq[i];
		bd_dma += size;
		cbd_base = (struct bufdesc *)(((void *)cbd_base) + size);
		rxq->bd.last = (struct bufdesc *)(((void *)cbd_base) - dsize);
	}

	for (i = 0; i < fep->num_tx_queues; i++) {
		struct fec_enet_priv_tx_q *txq = fep->tx_queue[i];
		unsigned size = dsize * txq->bd.ring_size;

		txq->bd.qid = i;
		txq->bd.base = cbd_base;
		txq->bd.cur = cbd_base;
		txq->bd.dma = bd_dma;
		txq->bd.dsize = dsize;
		txq->bd.dsize_log2 = dsize_log2;
		txq->bd.reg_desc_active = fep->hwp + offset_des_active_txq[i];
		bd_dma += size;
		cbd_base = (struct bufdesc *)(((void *)cbd_base) + size);
		txq->bd.last = (struct bufdesc *)(((void *)cbd_base) - dsize);
	}


	/* The FEC Ethernet specific entries in the device structure */
	ndev->watchdog_timeo = TX_TIMEOUT;
	ndev->netdev_ops = &fec_netdev_ops;
	ndev->ethtool_ops = &fec_enet_ethtool_ops;

	writel(FEC_RX_DISABLED_IMASK, fep->hwp + FEC_IMASK);
	netif_napi_add(ndev, &fep->napi, fec_enet_rx_napi);

	if (fep->quirks & FEC_QUIRK_HAS_VLAN)
		/* enable hw VLAN support */
		ndev->features |= NETIF_F_HW_VLAN_CTAG_RX;

	if (fep->quirks & FEC_QUIRK_HAS_CSUM) {
		netif_set_tso_max_segs(ndev, FEC_MAX_TSO_SEGS);

		/* enable hw accelerator */
		ndev->features |= (NETIF_F_IP_CSUM | NETIF_F_IPV6_CSUM
				| NETIF_F_RXCSUM | NETIF_F_SG | NETIF_F_TSO);
		fep->csum_flags |= FLAG_RX_CSUM_ENABLED;
	}

	if (fep->quirks & FEC_QUIRK_HAS_MULTI_QUEUES) {
		fep->tx_align = 0;
		fep->rx_align = 0x3f;
	}

	ndev->hw_features = ndev->features;

	fec_restart(ndev);

	if (fep->quirks & FEC_QUIRK_MIB_CLEAR)
		fec_enet_clear_ethtool_stats(ndev);
	else
		fec_enet_update_ethtool_stats(ndev);

	return 0;

free_queue_mem:
	fec_enet_free_queue(ndev);
	return ret;
}

#ifdef CONFIG_OF
static int fec_reset_phy(struct platform_device *pdev)
{
	int err, phy_reset;
	bool active_high = false;
	int msec = 1, phy_post_delay = 0;
	struct device_node *np = pdev->dev.of_node;

	if (!np)
		return 0;

	err = of_property_read_u32(np, "phy-reset-duration", &msec);
	/* A sane reset duration should not be longer than 1s */
	if (!err && msec > 1000)
		msec = 1;

	phy_reset = of_get_named_gpio(np, "phy-reset-gpios", 0);
	if (phy_reset == -EPROBE_DEFER)
		return phy_reset;
	else if (!gpio_is_valid(phy_reset))
		return 0;

	err = of_property_read_u32(np, "phy-reset-post-delay", &phy_post_delay);
	/* valid reset duration should be less than 1s */
	if (!err && phy_post_delay > 1000)
		return -EINVAL;

	active_high = of_property_read_bool(np, "phy-reset-active-high");

	err = devm_gpio_request_one(&pdev->dev, phy_reset,
			active_high ? GPIOF_OUT_INIT_HIGH : GPIOF_OUT_INIT_LOW,
			"phy-reset");
	if (err) {
		dev_err(&pdev->dev, "failed to get phy-reset-gpios: %d\n", err);
		return err;
	}

	if (msec > 20)
		msleep(msec);
	else
		usleep_range(msec * 1000, msec * 1000 + 1000);

	gpio_set_value_cansleep(phy_reset, !active_high);

	if (!phy_post_delay)
		return 0;

	if (phy_post_delay > 20)
		msleep(phy_post_delay);
	else
		usleep_range(phy_post_delay * 1000,
			     phy_post_delay * 1000 + 1000);

	return 0;
}
#else /* CONFIG_OF */
static int fec_reset_phy(struct platform_device *pdev)
{
	/*
	 * In case of platform probe, the reset has been done
	 * by machine code.
	 */
	return 0;
}
#endif /* CONFIG_OF */

static void
fec_enet_get_queue_num(struct platform_device *pdev, int *num_tx, int *num_rx)
{
	struct device_node *np = pdev->dev.of_node;

	*num_tx = *num_rx = 1;

	if (!np || !of_device_is_available(np))
		return;

	/* parse the num of tx and rx queues */
	of_property_read_u32(np, "fsl,num-tx-queues", num_tx);

	of_property_read_u32(np, "fsl,num-rx-queues", num_rx);

	if (*num_tx < 1 || *num_tx > FEC_ENET_MAX_TX_QS) {
		dev_warn(&pdev->dev, "Invalid num_tx(=%d), fall back to 1\n",
			 *num_tx);
		*num_tx = 1;
		return;
	}

	if (*num_rx < 1 || *num_rx > FEC_ENET_MAX_RX_QS) {
		dev_warn(&pdev->dev, "Invalid num_rx(=%d), fall back to 1\n",
			 *num_rx);
		*num_rx = 1;
		return;
	}

}

static int fec_enet_get_irq_cnt(struct platform_device *pdev)
{
	int irq_cnt = platform_irq_count(pdev);

	if (irq_cnt > FEC_IRQ_NUM)
		irq_cnt = FEC_IRQ_NUM;	/* last for pps */
	else if (irq_cnt == 2)
		irq_cnt = 1;	/* last for pps */
	else if (irq_cnt <= 0)
		irq_cnt = 1;	/* At least 1 irq is needed */
	return irq_cnt;
}

static void fec_enet_get_wakeup_irq(struct platform_device *pdev)
{
	struct net_device *ndev = platform_get_drvdata(pdev);
	struct fec_enet_private *fep = netdev_priv(ndev);

	if (fep->quirks & FEC_QUIRK_WAKEUP_FROM_INT2)
		fep->wake_irq = fep->irq[2];
	else
		fep->wake_irq = fep->irq[0];
}

static int fec_enet_init_stop_mode(struct fec_enet_private *fep,
				   struct device_node *np)
{
	struct device_node *gpr_np;
	u32 out_val[3];
	int ret = 0;

	gpr_np = of_parse_phandle(np, "fsl,stop-mode", 0);
	if (!gpr_np)
		return 0;

	ret = of_property_read_u32_array(np, "fsl,stop-mode", out_val,
					 ARRAY_SIZE(out_val));
	if (ret) {
		dev_dbg(&fep->pdev->dev, "no stop mode property\n");
		goto out;
	}

	fep->stop_gpr.gpr = syscon_node_to_regmap(gpr_np);
	if (IS_ERR(fep->stop_gpr.gpr)) {
		dev_err(&fep->pdev->dev, "could not find gpr regmap\n");
		ret = PTR_ERR(fep->stop_gpr.gpr);
		fep->stop_gpr.gpr = NULL;
		goto out;
	}

	fep->stop_gpr.reg = out_val[1];
	fep->stop_gpr.bit = out_val[2];

out:
	of_node_put(gpr_np);

	return ret;
}

static int
fec_probe(struct platform_device *pdev)
{
	struct fec_enet_private *fep;
	struct fec_platform_data *pdata;
	phy_interface_t interface;
	struct net_device *ndev;
	int i, irq, ret = 0;
	const struct of_device_id *of_id;
	static int dev_id;
	struct device_node *np = pdev->dev.of_node, *phy_node;
	int num_tx_qs;
	int num_rx_qs;
	char irq_name[8];
	int irq_cnt;
	struct fec_devinfo *dev_info;

	fec_enet_get_queue_num(pdev, &num_tx_qs, &num_rx_qs);

	/* Init network device */
	ndev = alloc_etherdev_mqs(sizeof(struct fec_enet_private) +
				  FEC_STATS_SIZE, num_tx_qs, num_rx_qs);
	if (!ndev)
		return -ENOMEM;

	SET_NETDEV_DEV(ndev, &pdev->dev);

	/* setup board info structure */
	fep = netdev_priv(ndev);

	of_id = of_match_device(fec_dt_ids, &pdev->dev);
	if (of_id)
		pdev->id_entry = of_id->data;
	dev_info = (struct fec_devinfo *)pdev->id_entry->driver_data;
	if (dev_info)
		fep->quirks = dev_info->quirks;

	fep->netdev = ndev;
	fep->num_rx_queues = num_rx_qs;
	fep->num_tx_queues = num_tx_qs;

#if !defined(CONFIG_M5272)
	/* default enable pause frame auto negotiation */
	if (fep->quirks & FEC_QUIRK_HAS_GBIT)
		fep->pause_flag |= FEC_PAUSE_FLAG_AUTONEG;
#endif

	/* Select default pin state */
	pinctrl_pm_select_default_state(&pdev->dev);

	fep->hwp = devm_platform_ioremap_resource(pdev, 0);
	if (IS_ERR(fep->hwp)) {
		ret = PTR_ERR(fep->hwp);
		goto failed_ioremap;
	}

	fep->pdev = pdev;
	fep->dev_id = dev_id++;

	platform_set_drvdata(pdev, ndev);

	if ((of_machine_is_compatible("fsl,imx6q") ||
	     of_machine_is_compatible("fsl,imx6dl")) &&
	    !of_property_read_bool(np, "fsl,err006687-workaround-present"))
		fep->quirks |= FEC_QUIRK_ERR006687;

	ret = fec_enet_ipc_handle_init(fep);
	if (ret)
		goto failed_ipc_init;

	if (of_get_property(np, "fsl,magic-packet", NULL))
		fep->wol_flag |= FEC_WOL_HAS_MAGIC_PACKET;

	ret = fec_enet_init_stop_mode(fep, np);
	if (ret)
		goto failed_stop_mode;

	phy_node = of_parse_phandle(np, "phy-handle", 0);
	if (!phy_node && of_phy_is_fixed_link(np)) {
		ret = of_phy_register_fixed_link(np);
		if (ret < 0) {
			dev_err(&pdev->dev,
				"broken fixed-link specification\n");
			goto failed_phy;
		}
		phy_node = of_node_get(np);
	}
	fep->phy_node = phy_node;

	ret = of_get_phy_mode(pdev->dev.of_node, &interface);
	if (ret) {
		pdata = dev_get_platdata(&pdev->dev);
		if (pdata)
			fep->phy_interface = pdata->phy;
		else
			fep->phy_interface = PHY_INTERFACE_MODE_MII;
	} else {
		fep->phy_interface = interface;
	}

	ret = fec_enet_parse_rgmii_delay(fep, np);
	if (ret)
		goto failed_rgmii_delay;

	fep->clk_ipg = devm_clk_get(&pdev->dev, "ipg");
	if (IS_ERR(fep->clk_ipg)) {
		ret = PTR_ERR(fep->clk_ipg);
		goto failed_clk;
	}

	fep->clk_ahb = devm_clk_get(&pdev->dev, "ahb");
	if (IS_ERR(fep->clk_ahb)) {
		ret = PTR_ERR(fep->clk_ahb);
		goto failed_clk;
	}

	fep->itr_clk_rate = clk_get_rate(fep->clk_ahb);

	/* enet_out is optional, depends on board */
	fep->clk_enet_out = devm_clk_get_optional(&pdev->dev, "enet_out");
	if (IS_ERR(fep->clk_enet_out)) {
		ret = PTR_ERR(fep->clk_enet_out);
		goto failed_clk;
	}

	fep->ptp_clk_on = false;
	mutex_init(&fep->ptp_clk_mutex);

	/* clk_ref is optional, depends on board */
	fep->clk_ref = devm_clk_get_optional(&pdev->dev, "enet_clk_ref");
	if (IS_ERR(fep->clk_ref)) {
		ret = PTR_ERR(fep->clk_ref);
		goto failed_clk;
	}
	fep->clk_ref_rate = clk_get_rate(fep->clk_ref);

	/* clk_2x_txclk is optional, depends on board */
	if (fep->rgmii_txc_dly || fep->rgmii_rxc_dly) {
		fep->clk_2x_txclk = devm_clk_get(&pdev->dev, "enet_2x_txclk");
		if (IS_ERR(fep->clk_2x_txclk))
			fep->clk_2x_txclk = NULL;
	}

	fep->bufdesc_ex = fep->quirks & FEC_QUIRK_HAS_BUFDESC_EX;
	fep->clk_ptp = devm_clk_get(&pdev->dev, "ptp");
	if (IS_ERR(fep->clk_ptp)) {
		fep->clk_ptp = NULL;
		fep->bufdesc_ex = false;
	}

	ret = fec_enet_clk_enable(ndev, true);
	if (ret)
		goto failed_clk;

	ret = clk_prepare_enable(fep->clk_ipg);
	if (ret)
		goto failed_clk_ipg;
	ret = clk_prepare_enable(fep->clk_ahb);
	if (ret)
		goto failed_clk_ahb;

	fep->reg_phy = devm_regulator_get_optional(&pdev->dev, "phy");
	if (!IS_ERR(fep->reg_phy)) {
		ret = regulator_enable(fep->reg_phy);
		if (ret) {
			dev_err(&pdev->dev,
				"Failed to enable phy regulator: %d\n", ret);
			goto failed_regulator;
		}
	} else {
		if (PTR_ERR(fep->reg_phy) == -EPROBE_DEFER) {
			ret = -EPROBE_DEFER;
			goto failed_regulator;
		}
		fep->reg_phy = NULL;
	}

	pm_runtime_set_autosuspend_delay(&pdev->dev, FEC_MDIO_PM_TIMEOUT);
	pm_runtime_use_autosuspend(&pdev->dev);
	pm_runtime_get_noresume(&pdev->dev);
	pm_runtime_set_active(&pdev->dev);
	pm_runtime_enable(&pdev->dev);

	ret = fec_reset_phy(pdev);
	if (ret)
		goto failed_reset;

	irq_cnt = fec_enet_get_irq_cnt(pdev);
	if (fep->bufdesc_ex)
		fec_ptp_init(pdev, irq_cnt);

	ret = fec_enet_init(ndev);
	if (ret)
		goto failed_init;

	for (i = 0; i < irq_cnt; i++) {
		snprintf(irq_name, sizeof(irq_name), "int%d", i);
		irq = platform_get_irq_byname_optional(pdev, irq_name);
		if (irq < 0)
			irq = platform_get_irq(pdev, i);
		if (irq < 0) {
			ret = irq;
			goto failed_irq;
		}
		ret = devm_request_irq(&pdev->dev, irq, fec_enet_interrupt,
				       0, pdev->name, ndev);
		if (ret)
			goto failed_irq;

		fep->irq[i] = irq;
	}

	/* Decide which interrupt line is wakeup capable */
	fec_enet_get_wakeup_irq(pdev);

	ret = fec_enet_mii_init(pdev);
	if (ret)
		goto failed_mii_init;

	/* Carrier starts down, phylib will bring it up */
	netif_carrier_off(ndev);
	fec_enet_clk_enable(ndev, false);
	pinctrl_pm_select_sleep_state(&pdev->dev);

	ndev->max_mtu = PKT_MAXBUF_SIZE - ETH_HLEN - ETH_FCS_LEN;

	ret = register_netdev(ndev);
	if (ret)
		goto failed_register;

	device_init_wakeup(&ndev->dev, fep->wol_flag &
			   FEC_WOL_HAS_MAGIC_PACKET);

	if (fep->bufdesc_ex && fep->ptp_clock)
		netdev_info(ndev, "registered PHC device %d\n", fep->dev_id);

	fep->rx_copybreak = COPYBREAK_DEFAULT;
	INIT_WORK(&fep->tx_timeout_work, fec_enet_timeout_work);

	pm_runtime_mark_last_busy(&pdev->dev);
	pm_runtime_put_autosuspend(&pdev->dev);

	return 0;

failed_register:
	fec_enet_mii_remove(fep);
failed_mii_init:
failed_irq:
failed_init:
	fec_ptp_stop(pdev);
failed_reset:
	pm_runtime_put_noidle(&pdev->dev);
	pm_runtime_disable(&pdev->dev);
	if (fep->reg_phy)
		regulator_disable(fep->reg_phy);
failed_regulator:
	clk_disable_unprepare(fep->clk_ahb);
failed_clk_ahb:
	clk_disable_unprepare(fep->clk_ipg);
failed_clk_ipg:
	fec_enet_clk_enable(ndev, false);
failed_clk:
failed_rgmii_delay:
	if (of_phy_is_fixed_link(np))
		of_phy_deregister_fixed_link(np);
	of_node_put(phy_node);
failed_stop_mode:
failed_ipc_init:
failed_phy:
	dev_id--;
failed_ioremap:
	free_netdev(ndev);

	return ret;
}

static int
fec_drv_remove(struct platform_device *pdev)
{
	struct net_device *ndev = platform_get_drvdata(pdev);
	struct fec_enet_private *fep = netdev_priv(ndev);
	struct device_node *np = pdev->dev.of_node;
	int ret;

	ret = pm_runtime_resume_and_get(&pdev->dev);
	if (ret < 0)
		return ret;

	cancel_work_sync(&fep->tx_timeout_work);
	fec_ptp_stop(pdev);
	unregister_netdev(ndev);
	fec_enet_mii_remove(fep);
	if (fep->reg_phy)
		regulator_disable(fep->reg_phy);

	if (of_phy_is_fixed_link(np))
		of_phy_deregister_fixed_link(np);
	of_node_put(fep->phy_node);

	clk_disable_unprepare(fep->clk_ahb);
	clk_disable_unprepare(fep->clk_ipg);
	pm_runtime_put_noidle(&pdev->dev);
	pm_runtime_disable(&pdev->dev);

	free_netdev(ndev);
	return 0;
}

static int __maybe_unused fec_suspend(struct device *dev)
{
	struct net_device *ndev = dev_get_drvdata(dev);
	struct fec_enet_private *fep = netdev_priv(ndev);
	int ret;

	rtnl_lock();
	if (netif_running(ndev)) {
		if (fep->wol_flag & FEC_WOL_FLAG_ENABLE)
			fep->wol_flag |= FEC_WOL_FLAG_SLEEP_ON;
		phy_stop(ndev->phydev);
		napi_disable(&fep->napi);
		netif_tx_lock_bh(ndev);
		netif_device_detach(ndev);
		netif_tx_unlock_bh(ndev);
		fec_stop(ndev);
		if (!(fep->wol_flag & FEC_WOL_FLAG_ENABLE)) {
			fec_irqs_disable(ndev);
			pinctrl_pm_select_sleep_state(&fep->pdev->dev);
		} else {
			fec_irqs_disable_except_wakeup(ndev);
			if (fep->wake_irq > 0) {
				disable_irq(fep->wake_irq);
				enable_irq_wake(fep->wake_irq);
			}
			fec_enet_stop_mode(fep, true);
		}
		/* It's safe to disable clocks since interrupts are masked */
		fec_enet_clk_enable(ndev, false);

		fep->rpm_active = !pm_runtime_status_suspended(dev);
		if (fep->rpm_active) {
			ret = pm_runtime_force_suspend(dev);
			if (ret < 0) {
				rtnl_unlock();
				return ret;
			}
		}
	}
	rtnl_unlock();

	if (fep->reg_phy && !(fep->wol_flag & FEC_WOL_FLAG_ENABLE))
		regulator_disable(fep->reg_phy);

	/* SOC supply clock to phy, when clock is disabled, phy link down
	 * SOC control phy regulator, when regulator is disabled, phy link down
	 */
	if (fep->clk_enet_out || fep->reg_phy)
		fep->link = 0;

	return 0;
}

static int __maybe_unused fec_resume(struct device *dev)
{
	struct net_device *ndev = dev_get_drvdata(dev);
	struct fec_enet_private *fep = netdev_priv(ndev);
	int ret;
	int val;

	if (fep->reg_phy && !(fep->wol_flag & FEC_WOL_FLAG_ENABLE)) {
		ret = regulator_enable(fep->reg_phy);
		if (ret)
			return ret;
	}

	rtnl_lock();
	if (netif_running(ndev)) {
		if (fep->rpm_active)
			pm_runtime_force_resume(dev);

		ret = fec_enet_clk_enable(ndev, true);
		if (ret) {
			rtnl_unlock();
			goto failed_clk;
		}
		if (fep->wol_flag & FEC_WOL_FLAG_ENABLE) {
			fec_enet_stop_mode(fep, false);
			if (fep->wake_irq) {
				disable_irq_wake(fep->wake_irq);
				enable_irq(fep->wake_irq);
			}

			val = readl(fep->hwp + FEC_ECNTRL);
			val &= ~(FEC_ECR_MAGICEN | FEC_ECR_SLEEP);
			writel(val, fep->hwp + FEC_ECNTRL);
			fep->wol_flag &= ~FEC_WOL_FLAG_SLEEP_ON;
		} else {
			pinctrl_pm_select_default_state(&fep->pdev->dev);
		}
		fec_restart(ndev);
		netif_tx_lock_bh(ndev);
		netif_device_attach(ndev);
		netif_tx_unlock_bh(ndev);
		napi_enable(&fep->napi);
		phy_init_hw(ndev->phydev);
		phy_start(ndev->phydev);
	}
	rtnl_unlock();

	return 0;

failed_clk:
	if (fep->reg_phy)
		regulator_disable(fep->reg_phy);
	return ret;
}

static int __maybe_unused fec_runtime_suspend(struct device *dev)
{
	struct net_device *ndev = dev_get_drvdata(dev);
	struct fec_enet_private *fep = netdev_priv(ndev);

	clk_disable_unprepare(fep->clk_ahb);
	clk_disable_unprepare(fep->clk_ipg);

	return 0;
}

static int __maybe_unused fec_runtime_resume(struct device *dev)
{
	struct net_device *ndev = dev_get_drvdata(dev);
	struct fec_enet_private *fep = netdev_priv(ndev);
	int ret;

	ret = clk_prepare_enable(fep->clk_ahb);
	if (ret)
		return ret;
	ret = clk_prepare_enable(fep->clk_ipg);
	if (ret)
		goto failed_clk_ipg;

	return 0;

failed_clk_ipg:
	clk_disable_unprepare(fep->clk_ahb);
	return ret;
}

static const struct dev_pm_ops fec_pm_ops = {
	SET_SYSTEM_SLEEP_PM_OPS(fec_suspend, fec_resume)
	SET_RUNTIME_PM_OPS(fec_runtime_suspend, fec_runtime_resume, NULL)
};

static struct platform_driver fec_driver = {
	.driver	= {
		.name	= DRIVER_NAME,
		.pm	= &fec_pm_ops,
		.of_match_table = fec_dt_ids,
		.suppress_bind_attrs = true,
	},
	.id_table = fec_devtype,
	.probe	= fec_probe,
	.remove	= fec_drv_remove,
};

module_platform_driver(fec_driver);

MODULE_LICENSE("GPL");<|MERGE_RESOLUTION|>--- conflicted
+++ resolved
@@ -3163,13 +3163,8 @@
 	}
 
 	for (i = 0; i < rxq->bd.ring_size; i++) {
-<<<<<<< HEAD
-		skb = __netdev_alloc_skb(ndev, FEC_ENET_RX_FRSIZE, GFP_KERNEL);
-		if (!skb)
-=======
 		page = page_pool_dev_alloc_pages(rxq->page_pool);
 		if (!page)
->>>>>>> 7365df19
 			goto err_alloc;
 
 		phys_addr = page_pool_get_dma_addr(page) + FEC_ENET_XDP_HEADROOM;
