--- conflicted
+++ resolved
@@ -9,8 +9,6 @@
 #include "hbg_ethtool.h"
 #include "hbg_hw.h"
 
-<<<<<<< HEAD
-=======
 struct hbg_ethtool_stats {
 	char name[ETH_GSTRING_LEN];
 	unsigned long offset;
@@ -141,7 +139,6 @@
 			HBG_REG_RX_UNKNOWN_MACCTL_FRAMCOUNTER_ADDR),
 };
 
->>>>>>> e8a457b7
 enum hbg_reg_dump_type {
 	HBG_DUMP_REG_TYPE_SPEC = 0,
 	HBG_DUMP_REG_TYPE_MDIO,
@@ -312,8 +309,6 @@
 	*flags = 0;
 	return hbg_reset(priv);
 }
-<<<<<<< HEAD
-=======
 
 static void hbg_update_stats_by_info(struct hbg_priv *priv,
 				     const struct hbg_ethtool_stats *info,
@@ -475,7 +470,6 @@
 
 	*ranges = hbg_rmon_ranges;
 }
->>>>>>> e8a457b7
 
 static const struct ethtool_ops hbg_ethtool_ops = {
 	.get_link		= ethtool_op_get_link,
@@ -487,8 +481,6 @@
 	.set_pauseparam         = hbg_ethtool_set_pauseparam,
 	.reset			= hbg_ethtool_reset,
 	.nway_reset		= phy_ethtool_nway_reset,
-<<<<<<< HEAD
-=======
 	.get_sset_count		= hbg_ethtool_get_sset_count,
 	.get_strings		= hbg_ethtool_get_strings,
 	.get_ethtool_stats	= hbg_ethtool_get_stats,
@@ -496,7 +488,6 @@
 	.get_eth_mac_stats	= hbg_ethtool_get_eth_mac_stats,
 	.get_eth_ctrl_stats	= hbg_ethtool_get_eth_ctrl_stats,
 	.get_rmon_stats		= hbg_ethtool_get_rmon_stats,
->>>>>>> e8a457b7
 };
 
 void hbg_ethtool_set_ops(struct net_device *netdev)
