--- conflicted
+++ resolved
@@ -618,12 +618,6 @@
 		.rx_skb = mt7996_queue_rx_skb,
 		.rx_check = mt7996_rx_check,
 		.rx_poll_complete = mt7996_rx_poll_complete,
-<<<<<<< HEAD
-		.sta_add = mt7996_mac_sta_add,
-		.sta_event = mt7996_mac_sta_event,
-		.sta_remove = mt7996_mac_sta_remove,
-=======
->>>>>>> e8a457b7
 		.update_survey = mt7996_update_channel,
 		.set_channel = mt7996_set_channel,
 		.vif_link_add = mt7996_vif_link_add,
