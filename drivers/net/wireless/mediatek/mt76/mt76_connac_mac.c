--- conflicted
+++ resolved
@@ -490,13 +490,10 @@
 		p_fmt = mt76_is_mmio(dev) ? MT_TX_TYPE_CT : MT_TX_TYPE_SF;
 		q_idx = wmm_idx * MT76_CONNAC_MAX_WMM_SETS +
 			mt76_connac_lmac_mapping(skb_get_queue_mapping(skb));
-<<<<<<< HEAD
-=======
 
 		/* counting non-offloading skbs */
 		wcid->stats.tx_bytes += skb->len;
 		wcid->stats.tx_packets++;
->>>>>>> 7365df19
 	}
 
 	val = FIELD_PREP(MT_TXD0_TX_BYTES, skb->len + sz_txd) |
@@ -557,37 +554,6 @@
 }
 EXPORT_SYMBOL_GPL(mt76_connac2_mac_write_txwi);
 
-<<<<<<< HEAD
-bool mt76_connac2_mac_add_txs_skb(struct mt76_dev *dev, struct mt76_wcid *wcid,
-				  int pid, __le32 *txs_data,
-				  struct mt76_sta_stats *stats)
-{
-	struct ieee80211_supported_band *sband;
-	struct mt76_phy *mphy;
-	struct ieee80211_tx_info *info;
-	struct sk_buff_head list;
-	struct rate_info rate = {};
-	struct sk_buff *skb;
-	bool cck = false;
-	u32 txrate, txs, mode;
-
-	mt76_tx_status_lock(dev, &list);
-	skb = mt76_tx_status_skb_get(dev, wcid, pid, &list);
-	if (!skb)
-		goto out;
-
-	txs = le32_to_cpu(txs_data[0]);
-
-	info = IEEE80211_SKB_CB(skb);
-	if (!(txs & MT_TXS0_ACK_ERROR_MASK))
-		info->flags |= IEEE80211_TX_STAT_ACK;
-
-	info->status.ampdu_len = 1;
-	info->status.ampdu_ack_len = !!(info->flags &
-					IEEE80211_TX_STAT_ACK);
-
-	info->status.rates[0].idx = -1;
-=======
 bool mt76_connac2_mac_fill_txs(struct mt76_dev *dev, struct mt76_wcid *wcid,
 			       __le32 *txs_data)
 {
@@ -611,7 +577,6 @@
 		stats->tx_retries +=
 			le32_get_bits(txs_data[7], MT_TXS7_MPDU_RETRY_CNT);
 	}
->>>>>>> 7365df19
 
 	txrate = FIELD_GET(MT_TXS0_TX_RATE, txs);
 
@@ -646,11 +611,7 @@
 	case MT_PHY_TYPE_HT:
 	case MT_PHY_TYPE_HT_GF:
 		if (rate.mcs > 31)
-<<<<<<< HEAD
-			goto out;
-=======
 			return false;
->>>>>>> 7365df19
 
 		rate.flags = RATE_INFO_FLAGS_MCS;
 		if (wcid->rate.flags & RATE_INFO_FLAGS_SHORT_GI)
@@ -658,11 +619,7 @@
 		break;
 	case MT_PHY_TYPE_VHT:
 		if (rate.mcs > 9)
-<<<<<<< HEAD
-			goto out;
-=======
 			return false;
->>>>>>> 7365df19
 
 		rate.flags = RATE_INFO_FLAGS_VHT_MCS;
 		break;
@@ -671,22 +628,14 @@
 	case MT_PHY_TYPE_HE_TB:
 	case MT_PHY_TYPE_HE_MU:
 		if (rate.mcs > 11)
-<<<<<<< HEAD
-			goto out;
-=======
 			return false;
->>>>>>> 7365df19
 
 		rate.he_gi = wcid->rate.he_gi;
 		rate.he_dcm = FIELD_GET(MT_TX_RATE_DCM, txrate);
 		rate.flags = RATE_INFO_FLAGS_HE_MCS;
 		break;
 	default:
-<<<<<<< HEAD
-		goto out;
-=======
 		return false;
->>>>>>> 7365df19
 	}
 
 	stats->tx_mode[mode]++;
@@ -711,12 +660,6 @@
 	}
 	wcid->rate = rate;
 
-<<<<<<< HEAD
-out:
-	if (skb)
-		mt76_tx_status_skb_done(dev, skb, &list);
-
-=======
 	return true;
 }
 EXPORT_SYMBOL_GPL(mt76_connac2_mac_fill_txs);
@@ -745,7 +688,6 @@
 		mt76_connac2_mac_fill_txs(dev, wcid, txs_data);
 		mt76_tx_status_skb_done(dev, skb, &list);
 	}
->>>>>>> 7365df19
 	mt76_tx_status_unlock(dev, &list);
 
 	return !!skb;
