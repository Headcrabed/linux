// SPDX-License-Identifier: ISC
/*
 * Copyright (C) 2016 Felix Fietkau <nbd@nbd.name>
 */
#include <linux/sched.h>
#include <linux/of.h>
#include "mt76.h"

#define CHAN2G(_idx, _freq) {			\
	.band = NL80211_BAND_2GHZ,		\
	.center_freq = (_freq),			\
	.hw_value = (_idx),			\
	.max_power = 30,			\
}

#define CHAN5G(_idx, _freq) {			\
	.band = NL80211_BAND_5GHZ,		\
	.center_freq = (_freq),			\
	.hw_value = (_idx),			\
	.max_power = 30,			\
}

#define CHAN6G(_idx, _freq) {			\
	.band = NL80211_BAND_6GHZ,		\
	.center_freq = (_freq),			\
	.hw_value = (_idx),			\
	.max_power = 30,			\
}

static const struct ieee80211_channel mt76_channels_2ghz[] = {
	CHAN2G(1, 2412),
	CHAN2G(2, 2417),
	CHAN2G(3, 2422),
	CHAN2G(4, 2427),
	CHAN2G(5, 2432),
	CHAN2G(6, 2437),
	CHAN2G(7, 2442),
	CHAN2G(8, 2447),
	CHAN2G(9, 2452),
	CHAN2G(10, 2457),
	CHAN2G(11, 2462),
	CHAN2G(12, 2467),
	CHAN2G(13, 2472),
	CHAN2G(14, 2484),
};

static const struct ieee80211_channel mt76_channels_5ghz[] = {
	CHAN5G(36, 5180),
	CHAN5G(40, 5200),
	CHAN5G(44, 5220),
	CHAN5G(48, 5240),

	CHAN5G(52, 5260),
	CHAN5G(56, 5280),
	CHAN5G(60, 5300),
	CHAN5G(64, 5320),

	CHAN5G(100, 5500),
	CHAN5G(104, 5520),
	CHAN5G(108, 5540),
	CHAN5G(112, 5560),
	CHAN5G(116, 5580),
	CHAN5G(120, 5600),
	CHAN5G(124, 5620),
	CHAN5G(128, 5640),
	CHAN5G(132, 5660),
	CHAN5G(136, 5680),
	CHAN5G(140, 5700),
	CHAN5G(144, 5720),

	CHAN5G(149, 5745),
	CHAN5G(153, 5765),
	CHAN5G(157, 5785),
	CHAN5G(161, 5805),
	CHAN5G(165, 5825),
	CHAN5G(169, 5845),
	CHAN5G(173, 5865),
	CHAN5G(177, 5885),
};

static const struct ieee80211_channel mt76_channels_6ghz[] = {
	/* UNII-5 */
	CHAN6G(1, 5955),
	CHAN6G(5, 5975),
	CHAN6G(9, 5995),
	CHAN6G(13, 6015),
	CHAN6G(17, 6035),
	CHAN6G(21, 6055),
	CHAN6G(25, 6075),
	CHAN6G(29, 6095),
	CHAN6G(33, 6115),
	CHAN6G(37, 6135),
	CHAN6G(41, 6155),
	CHAN6G(45, 6175),
	CHAN6G(49, 6195),
	CHAN6G(53, 6215),
	CHAN6G(57, 6235),
	CHAN6G(61, 6255),
	CHAN6G(65, 6275),
	CHAN6G(69, 6295),
	CHAN6G(73, 6315),
	CHAN6G(77, 6335),
	CHAN6G(81, 6355),
	CHAN6G(85, 6375),
	CHAN6G(89, 6395),
	CHAN6G(93, 6415),
	/* UNII-6 */
	CHAN6G(97, 6435),
	CHAN6G(101, 6455),
	CHAN6G(105, 6475),
	CHAN6G(109, 6495),
	CHAN6G(113, 6515),
	CHAN6G(117, 6535),
	/* UNII-7 */
	CHAN6G(121, 6555),
	CHAN6G(125, 6575),
	CHAN6G(129, 6595),
	CHAN6G(133, 6615),
	CHAN6G(137, 6635),
	CHAN6G(141, 6655),
	CHAN6G(145, 6675),
	CHAN6G(149, 6695),
	CHAN6G(153, 6715),
	CHAN6G(157, 6735),
	CHAN6G(161, 6755),
	CHAN6G(165, 6775),
	CHAN6G(169, 6795),
	CHAN6G(173, 6815),
	CHAN6G(177, 6835),
	CHAN6G(181, 6855),
	CHAN6G(185, 6875),
	/* UNII-8 */
	CHAN6G(189, 6895),
	CHAN6G(193, 6915),
	CHAN6G(197, 6935),
	CHAN6G(201, 6955),
	CHAN6G(205, 6975),
	CHAN6G(209, 6995),
	CHAN6G(213, 7015),
	CHAN6G(217, 7035),
	CHAN6G(221, 7055),
	CHAN6G(225, 7075),
	CHAN6G(229, 7095),
	CHAN6G(233, 7115),
};

static const struct ieee80211_tpt_blink mt76_tpt_blink[] = {
	{ .throughput =   0 * 1024, .blink_time = 334 },
	{ .throughput =   1 * 1024, .blink_time = 260 },
	{ .throughput =   5 * 1024, .blink_time = 220 },
	{ .throughput =  10 * 1024, .blink_time = 190 },
	{ .throughput =  20 * 1024, .blink_time = 170 },
	{ .throughput =  50 * 1024, .blink_time = 150 },
	{ .throughput =  70 * 1024, .blink_time = 130 },
	{ .throughput = 100 * 1024, .blink_time = 110 },
	{ .throughput = 200 * 1024, .blink_time =  80 },
	{ .throughput = 300 * 1024, .blink_time =  50 },
};

struct ieee80211_rate mt76_rates[] = {
	CCK_RATE(0, 10),
	CCK_RATE(1, 20),
	CCK_RATE(2, 55),
	CCK_RATE(3, 110),
	OFDM_RATE(11, 60),
	OFDM_RATE(15, 90),
	OFDM_RATE(10, 120),
	OFDM_RATE(14, 180),
	OFDM_RATE(9,  240),
	OFDM_RATE(13, 360),
	OFDM_RATE(8,  480),
	OFDM_RATE(12, 540),
};
EXPORT_SYMBOL_GPL(mt76_rates);

static const struct cfg80211_sar_freq_ranges mt76_sar_freq_ranges[] = {
	{ .start_freq = 2402, .end_freq = 2494, },
	{ .start_freq = 5150, .end_freq = 5350, },
	{ .start_freq = 5350, .end_freq = 5470, },
	{ .start_freq = 5470, .end_freq = 5725, },
	{ .start_freq = 5725, .end_freq = 5950, },
	{ .start_freq = 5945, .end_freq = 6165, },
	{ .start_freq = 6165, .end_freq = 6405, },
	{ .start_freq = 6405, .end_freq = 6525, },
	{ .start_freq = 6525, .end_freq = 6705, },
	{ .start_freq = 6705, .end_freq = 6865, },
	{ .start_freq = 6865, .end_freq = 7125, },
};

static const struct cfg80211_sar_capa mt76_sar_capa = {
	.type = NL80211_SAR_TYPE_POWER,
	.num_freq_ranges = ARRAY_SIZE(mt76_sar_freq_ranges),
	.freq_ranges = &mt76_sar_freq_ranges[0],
};

static int mt76_led_init(struct mt76_phy *phy)
{
	struct mt76_dev *dev = phy->dev;
	struct ieee80211_hw *hw = phy->hw;
	struct device_node *np = dev->dev->of_node;

	if (!phy->leds.cdev.brightness_set && !phy->leds.cdev.blink_set)
		return 0;

	np = of_get_child_by_name(np, "led");
	if (np) {
		if (!of_device_is_available(np)) {
			of_node_put(np);
			dev_info(dev->dev,
				"led registration was explicitly disabled by dts\n");
			return 0;
		}

		if (phy == &dev->phy) {
			int led_pin;

			if (!of_property_read_u32(np, "led-sources", &led_pin))
				phy->leds.pin = led_pin;

			phy->leds.al =
				of_property_read_bool(np, "led-active-low");
		}

		of_node_put(np);
	}

	snprintf(phy->leds.name, sizeof(phy->leds.name), "mt76-%s",
		 wiphy_name(hw->wiphy));

	phy->leds.cdev.name = phy->leds.name;
	phy->leds.cdev.default_trigger =
		ieee80211_create_tpt_led_trigger(hw,
					IEEE80211_TPT_LEDTRIG_FL_RADIO,
					mt76_tpt_blink,
					ARRAY_SIZE(mt76_tpt_blink));

	dev_info(dev->dev,
		"registering led '%s'\n", phy->leds.name);

	return led_classdev_register(dev->dev, &phy->leds.cdev);
}

static void mt76_led_cleanup(struct mt76_phy *phy)
{
	if (!phy->leds.cdev.brightness_set && !phy->leds.cdev.blink_set)
		return;

	led_classdev_unregister(&phy->leds.cdev);
}

static void mt76_init_stream_cap(struct mt76_phy *phy,
				 struct ieee80211_supported_band *sband,
				 bool vht)
{
	struct ieee80211_sta_ht_cap *ht_cap = &sband->ht_cap;
	int i, nstream = hweight8(phy->antenna_mask);
	struct ieee80211_sta_vht_cap *vht_cap;
	u16 mcs_map = 0;

	if (nstream > 1)
		ht_cap->cap |= IEEE80211_HT_CAP_TX_STBC;
	else
		ht_cap->cap &= ~IEEE80211_HT_CAP_TX_STBC;

	for (i = 0; i < IEEE80211_HT_MCS_MASK_LEN; i++)
		ht_cap->mcs.rx_mask[i] = i < nstream ? 0xff : 0;

	if (!vht)
		return;

	vht_cap = &sband->vht_cap;
	if (nstream > 1)
		vht_cap->cap |= IEEE80211_VHT_CAP_TXSTBC;
	else
		vht_cap->cap &= ~IEEE80211_VHT_CAP_TXSTBC;
	vht_cap->cap |= IEEE80211_VHT_CAP_TX_ANTENNA_PATTERN |
			IEEE80211_VHT_CAP_RX_ANTENNA_PATTERN;

	for (i = 0; i < 8; i++) {
		if (i < nstream)
			mcs_map |= (IEEE80211_VHT_MCS_SUPPORT_0_9 << (i * 2));
		else
			mcs_map |=
				(IEEE80211_VHT_MCS_NOT_SUPPORTED << (i * 2));
	}
	vht_cap->vht_mcs.rx_mcs_map = cpu_to_le16(mcs_map);
	vht_cap->vht_mcs.tx_mcs_map = cpu_to_le16(mcs_map);
	if (ieee80211_hw_check(phy->hw, SUPPORTS_VHT_EXT_NSS_BW))
		vht_cap->vht_mcs.tx_highest |=
				cpu_to_le16(IEEE80211_VHT_EXT_NSS_BW_CAPABLE);
}

void mt76_set_stream_caps(struct mt76_phy *phy, bool vht)
{
	if (phy->cap.has_2ghz)
		mt76_init_stream_cap(phy, &phy->sband_2g.sband, false);
	if (phy->cap.has_5ghz)
		mt76_init_stream_cap(phy, &phy->sband_5g.sband, vht);
	if (phy->cap.has_6ghz)
		mt76_init_stream_cap(phy, &phy->sband_6g.sband, vht);
}
EXPORT_SYMBOL_GPL(mt76_set_stream_caps);

static int
mt76_init_sband(struct mt76_phy *phy, struct mt76_sband *msband,
		const struct ieee80211_channel *chan, int n_chan,
		struct ieee80211_rate *rates, int n_rates,
		bool ht, bool vht)
{
	struct ieee80211_supported_band *sband = &msband->sband;
	struct ieee80211_sta_vht_cap *vht_cap;
	struct ieee80211_sta_ht_cap *ht_cap;
	struct mt76_dev *dev = phy->dev;
	void *chanlist;
	int size;

	size = n_chan * sizeof(*chan);
	chanlist = devm_kmemdup(dev->dev, chan, size, GFP_KERNEL);
	if (!chanlist)
		return -ENOMEM;

	msband->chan = devm_kcalloc(dev->dev, n_chan, sizeof(*msband->chan),
				    GFP_KERNEL);
	if (!msband->chan)
		return -ENOMEM;

	sband->channels = chanlist;
	sband->n_channels = n_chan;
	sband->bitrates = rates;
	sband->n_bitrates = n_rates;

	if (!ht)
		return 0;

	ht_cap = &sband->ht_cap;
	ht_cap->ht_supported = true;
	ht_cap->cap |= IEEE80211_HT_CAP_SUP_WIDTH_20_40 |
		       IEEE80211_HT_CAP_GRN_FLD |
		       IEEE80211_HT_CAP_SGI_20 |
		       IEEE80211_HT_CAP_SGI_40 |
		       (1 << IEEE80211_HT_CAP_RX_STBC_SHIFT);

	ht_cap->mcs.tx_params = IEEE80211_HT_MCS_TX_DEFINED;
	ht_cap->ampdu_factor = IEEE80211_HT_MAX_AMPDU_64K;

	mt76_init_stream_cap(phy, sband, vht);

	if (!vht)
		return 0;

	vht_cap = &sband->vht_cap;
	vht_cap->vht_supported = true;
	vht_cap->cap |= IEEE80211_VHT_CAP_RXLDPC |
			IEEE80211_VHT_CAP_RXSTBC_1 |
			IEEE80211_VHT_CAP_SHORT_GI_80 |
			(3 << IEEE80211_VHT_CAP_MAX_A_MPDU_LENGTH_EXPONENT_SHIFT);

	return 0;
}

static int
mt76_init_sband_2g(struct mt76_phy *phy, struct ieee80211_rate *rates,
		   int n_rates)
{
	phy->hw->wiphy->bands[NL80211_BAND_2GHZ] = &phy->sband_2g.sband;

	return mt76_init_sband(phy, &phy->sband_2g, mt76_channels_2ghz,
			       ARRAY_SIZE(mt76_channels_2ghz), rates,
			       n_rates, true, false);
}

static int
mt76_init_sband_5g(struct mt76_phy *phy, struct ieee80211_rate *rates,
		   int n_rates, bool vht)
{
	phy->hw->wiphy->bands[NL80211_BAND_5GHZ] = &phy->sband_5g.sband;

	return mt76_init_sband(phy, &phy->sband_5g, mt76_channels_5ghz,
			       ARRAY_SIZE(mt76_channels_5ghz), rates,
			       n_rates, true, vht);
}

static int
mt76_init_sband_6g(struct mt76_phy *phy, struct ieee80211_rate *rates,
		   int n_rates)
{
	phy->hw->wiphy->bands[NL80211_BAND_6GHZ] = &phy->sband_6g.sband;

	return mt76_init_sband(phy, &phy->sband_6g, mt76_channels_6ghz,
			       ARRAY_SIZE(mt76_channels_6ghz), rates,
			       n_rates, false, false);
}

static void
mt76_check_sband(struct mt76_phy *phy, struct mt76_sband *msband,
		 enum nl80211_band band)
{
	struct ieee80211_supported_band *sband = &msband->sband;
	bool found = false;
	int i;

	if (!sband)
		return;

	for (i = 0; i < sband->n_channels; i++) {
		if (sband->channels[i].flags & IEEE80211_CHAN_DISABLED)
			continue;

		found = true;
		break;
	}

	if (found) {
		cfg80211_chandef_create(&phy->chandef, &sband->channels[0],
					NL80211_CHAN_HT20);
		phy->chan_state = &msband->chan[0];
		phy->dev->band_phys[band] = phy;
		return;
	}

	sband->n_channels = 0;
	if (phy->hw->wiphy->bands[band] == sband)
		phy->hw->wiphy->bands[band] = NULL;
}

static int
mt76_phy_init(struct mt76_phy *phy, struct ieee80211_hw *hw)
{
	struct mt76_dev *dev = phy->dev;
	struct wiphy *wiphy = hw->wiphy;

	INIT_LIST_HEAD(&phy->tx_list);
	spin_lock_init(&phy->tx_lock);
	INIT_DELAYED_WORK(&phy->roc_work, mt76_roc_complete_work);

	if ((void *)phy != hw->priv)
		return 0;

	SET_IEEE80211_DEV(hw, dev->dev);
	SET_IEEE80211_PERM_ADDR(hw, phy->macaddr);

	wiphy->features |= NL80211_FEATURE_ACTIVE_MONITOR |
			   NL80211_FEATURE_AP_MODE_CHAN_WIDTH_CHANGE;
	wiphy->flags |= WIPHY_FLAG_HAS_CHANNEL_SWITCH |
			WIPHY_FLAG_SUPPORTS_TDLS |
			WIPHY_FLAG_AP_UAPSD;

	wiphy_ext_feature_set(wiphy, NL80211_EXT_FEATURE_CQM_RSSI_LIST);
	wiphy_ext_feature_set(wiphy, NL80211_EXT_FEATURE_AIRTIME_FAIRNESS);
	wiphy_ext_feature_set(wiphy, NL80211_EXT_FEATURE_AQL);

	wiphy->available_antennas_tx = phy->antenna_mask;
	wiphy->available_antennas_rx = phy->antenna_mask;

	wiphy->sar_capa = &mt76_sar_capa;
	phy->frp = devm_kcalloc(dev->dev, wiphy->sar_capa->num_freq_ranges,
				sizeof(struct mt76_freq_range_power),
				GFP_KERNEL);
	if (!phy->frp)
		return -ENOMEM;

	hw->txq_data_size = sizeof(struct mt76_txq);
	hw->uapsd_max_sp_len = IEEE80211_WMM_IE_STA_QOSINFO_SP_ALL;

	if (!hw->max_tx_fragments)
		hw->max_tx_fragments = 16;

	ieee80211_hw_set(hw, SIGNAL_DBM);
	ieee80211_hw_set(hw, AMPDU_AGGREGATION);
	ieee80211_hw_set(hw, SUPPORTS_RC_TABLE);
	ieee80211_hw_set(hw, SUPPORT_FAST_XMIT);
	ieee80211_hw_set(hw, SUPPORTS_CLONED_SKBS);
	ieee80211_hw_set(hw, SUPPORTS_AMSDU_IN_AMPDU);
	ieee80211_hw_set(hw, SUPPORTS_REORDERING_BUFFER);
	ieee80211_hw_set(hw, SPECTRUM_MGMT);

	if (!(dev->drv->drv_flags & MT_DRV_AMSDU_OFFLOAD) &&
	    hw->max_tx_fragments > 1) {
		ieee80211_hw_set(hw, TX_AMSDU);
		ieee80211_hw_set(hw, TX_FRAG_LIST);
	}

	ieee80211_hw_set(hw, MFP_CAPABLE);
	ieee80211_hw_set(hw, AP_LINK_PS);
	ieee80211_hw_set(hw, REPORTS_TX_ACK_STATUS);

	return 0;
}

struct mt76_phy *
mt76_alloc_radio_phy(struct mt76_dev *dev, unsigned int size,
		     u8 band_idx)
{
	struct ieee80211_hw *hw = dev->phy.hw;
	unsigned int phy_size;
	struct mt76_phy *phy;

	phy_size = ALIGN(sizeof(*phy), 8);
	phy = devm_kzalloc(dev->dev, size + phy_size, GFP_KERNEL);
	if (!phy)
		return NULL;

	phy->dev = dev;
	phy->hw = hw;
	phy->priv = (void *)phy + phy_size;
	phy->band_idx = band_idx;

	return phy;
}
EXPORT_SYMBOL_GPL(mt76_alloc_radio_phy);

struct mt76_phy *
mt76_alloc_phy(struct mt76_dev *dev, unsigned int size,
	       const struct ieee80211_ops *ops, u8 band_idx)
{
	struct ieee80211_hw *hw;
	unsigned int phy_size;
	struct mt76_phy *phy;

	phy_size = ALIGN(sizeof(*phy), 8);
	hw = ieee80211_alloc_hw(size + phy_size, ops);
	if (!hw)
		return NULL;

	phy = hw->priv;
	phy->dev = dev;
	phy->hw = hw;
	phy->priv = hw->priv + phy_size;
	phy->band_idx = band_idx;

	hw->wiphy->flags |= WIPHY_FLAG_IBSS_RSN;
	hw->wiphy->interface_modes =
		BIT(NL80211_IFTYPE_STATION) |
		BIT(NL80211_IFTYPE_AP) |
#ifdef CONFIG_MAC80211_MESH
		BIT(NL80211_IFTYPE_MESH_POINT) |
#endif
		BIT(NL80211_IFTYPE_P2P_CLIENT) |
		BIT(NL80211_IFTYPE_P2P_GO) |
		BIT(NL80211_IFTYPE_ADHOC);

	return phy;
}
EXPORT_SYMBOL_GPL(mt76_alloc_phy);

int mt76_register_phy(struct mt76_phy *phy, bool vht,
		      struct ieee80211_rate *rates, int n_rates)
{
	int ret;

	ret = mt76_phy_init(phy, phy->hw);
	if (ret)
		return ret;

	if (phy->cap.has_2ghz) {
		ret = mt76_init_sband_2g(phy, rates, n_rates);
		if (ret)
			return ret;
	}

	if (phy->cap.has_5ghz) {
		ret = mt76_init_sband_5g(phy, rates + 4, n_rates - 4, vht);
		if (ret)
			return ret;
	}

	if (phy->cap.has_6ghz) {
		ret = mt76_init_sband_6g(phy, rates + 4, n_rates - 4);
		if (ret)
			return ret;
	}

	if (IS_ENABLED(CONFIG_MT76_LEDS)) {
		ret = mt76_led_init(phy);
		if (ret)
			return ret;
	}

	wiphy_read_of_freq_limits(phy->hw->wiphy);
	mt76_check_sband(phy, &phy->sband_2g, NL80211_BAND_2GHZ);
	mt76_check_sband(phy, &phy->sband_5g, NL80211_BAND_5GHZ);
	mt76_check_sband(phy, &phy->sband_6g, NL80211_BAND_6GHZ);

	if ((void *)phy == phy->hw->priv) {
		ret = ieee80211_register_hw(phy->hw);
		if (ret)
			return ret;
	}

	set_bit(MT76_STATE_REGISTERED, &phy->state);
	phy->dev->phys[phy->band_idx] = phy;

	return 0;
}
EXPORT_SYMBOL_GPL(mt76_register_phy);

void mt76_unregister_phy(struct mt76_phy *phy)
{
	struct mt76_dev *dev = phy->dev;

	if (!test_bit(MT76_STATE_REGISTERED, &phy->state))
		return;

	if (IS_ENABLED(CONFIG_MT76_LEDS))
		mt76_led_cleanup(phy);
	mt76_tx_status_check(dev, true);
	ieee80211_unregister_hw(phy->hw);
	dev->phys[phy->band_idx] = NULL;
}
EXPORT_SYMBOL_GPL(mt76_unregister_phy);

int mt76_create_page_pool(struct mt76_dev *dev, struct mt76_queue *q)
{
	bool is_qrx = mt76_queue_is_rx(dev, q);
	struct page_pool_params pp_params = {
		.order = 0,
		.flags = 0,
		.nid = NUMA_NO_NODE,
		.dev = dev->dma_dev,
	};
	int idx = is_qrx ? q - dev->q_rx : -1;

	/* Allocate page_pools just for rx/wed_tx_free queues */
	if (!is_qrx && !mt76_queue_is_wed_tx_free(q))
		return 0;

	switch (idx) {
	case MT_RXQ_MAIN:
	case MT_RXQ_BAND1:
	case MT_RXQ_BAND2:
		pp_params.pool_size = 256;
		break;
	default:
		pp_params.pool_size = 16;
		break;
	}

	if (mt76_is_mmio(dev)) {
		/* rely on page_pool for DMA mapping */
		pp_params.flags |= PP_FLAG_DMA_MAP | PP_FLAG_DMA_SYNC_DEV;
		pp_params.dma_dir = DMA_FROM_DEVICE;
		pp_params.max_len = PAGE_SIZE;
		pp_params.offset = 0;
		/* NAPI is available just for rx queues */
		if (idx >= 0 && idx < ARRAY_SIZE(dev->napi))
			pp_params.napi = &dev->napi[idx];
	}

	q->page_pool = page_pool_create(&pp_params);
	if (IS_ERR(q->page_pool)) {
		int err = PTR_ERR(q->page_pool);

		q->page_pool = NULL;
		return err;
	}

	return 0;
}
EXPORT_SYMBOL_GPL(mt76_create_page_pool);

struct mt76_dev *
mt76_alloc_device(struct device *pdev, unsigned int size,
		  const struct ieee80211_ops *ops,
		  const struct mt76_driver_ops *drv_ops)
{
	struct ieee80211_hw *hw;
	struct mt76_phy *phy;
	struct mt76_dev *dev;
	int i;

	hw = ieee80211_alloc_hw(size, ops);
	if (!hw)
		return NULL;

	dev = hw->priv;
	dev->hw = hw;
	dev->dev = pdev;
	dev->drv = drv_ops;
	dev->dma_dev = pdev;

	phy = &dev->phy;
	phy->dev = dev;
	phy->hw = hw;
	phy->band_idx = MT_BAND0;
	dev->phys[phy->band_idx] = phy;

	spin_lock_init(&dev->rx_lock);
	spin_lock_init(&dev->lock);
	spin_lock_init(&dev->cc_lock);
	spin_lock_init(&dev->status_lock);
	spin_lock_init(&dev->wed_lock);
	mutex_init(&dev->mutex);
	init_waitqueue_head(&dev->tx_wait);

	skb_queue_head_init(&dev->mcu.res_q);
	init_waitqueue_head(&dev->mcu.wait);
	mutex_init(&dev->mcu.mutex);
	dev->tx_worker.fn = mt76_tx_worker;

	hw->wiphy->flags |= WIPHY_FLAG_IBSS_RSN;
	hw->wiphy->interface_modes =
		BIT(NL80211_IFTYPE_STATION) |
		BIT(NL80211_IFTYPE_AP) |
#ifdef CONFIG_MAC80211_MESH
		BIT(NL80211_IFTYPE_MESH_POINT) |
#endif
		BIT(NL80211_IFTYPE_P2P_CLIENT) |
		BIT(NL80211_IFTYPE_P2P_GO) |
		BIT(NL80211_IFTYPE_ADHOC);

	spin_lock_init(&dev->token_lock);
	idr_init(&dev->token);

	spin_lock_init(&dev->rx_token_lock);
	idr_init(&dev->rx_token);

	INIT_LIST_HEAD(&dev->wcid_list);
	INIT_LIST_HEAD(&dev->sta_poll_list);
	spin_lock_init(&dev->sta_poll_lock);

	INIT_LIST_HEAD(&dev->txwi_cache);
	INIT_LIST_HEAD(&dev->rxwi_cache);
	dev->token_size = dev->drv->token_size;
	INIT_DELAYED_WORK(&dev->scan_work, mt76_scan_work);

	for (i = 0; i < ARRAY_SIZE(dev->q_rx); i++)
		skb_queue_head_init(&dev->rx_skb[i]);

	dev->wq = alloc_ordered_workqueue("mt76", 0);
	if (!dev->wq) {
		ieee80211_free_hw(hw);
		return NULL;
	}

	return dev;
}
EXPORT_SYMBOL_GPL(mt76_alloc_device);

int mt76_register_device(struct mt76_dev *dev, bool vht,
			 struct ieee80211_rate *rates, int n_rates)
{
	struct ieee80211_hw *hw = dev->hw;
	struct mt76_phy *phy = &dev->phy;
	int ret;

	dev_set_drvdata(dev->dev, dev);
	mt76_wcid_init(&dev->global_wcid, phy->band_idx);
	ret = mt76_phy_init(phy, hw);
	if (ret)
		return ret;

	if (phy->cap.has_2ghz) {
		ret = mt76_init_sband_2g(phy, rates, n_rates);
		if (ret)
			return ret;
	}

	if (phy->cap.has_5ghz) {
		ret = mt76_init_sband_5g(phy, rates + 4, n_rates - 4, vht);
		if (ret)
			return ret;
	}

	if (phy->cap.has_6ghz) {
		ret = mt76_init_sband_6g(phy, rates + 4, n_rates - 4);
		if (ret)
			return ret;
	}

	wiphy_read_of_freq_limits(hw->wiphy);
	mt76_check_sband(&dev->phy, &phy->sband_2g, NL80211_BAND_2GHZ);
	mt76_check_sband(&dev->phy, &phy->sband_5g, NL80211_BAND_5GHZ);
	mt76_check_sband(&dev->phy, &phy->sband_6g, NL80211_BAND_6GHZ);

	if (IS_ENABLED(CONFIG_MT76_LEDS)) {
		ret = mt76_led_init(phy);
		if (ret)
			return ret;
	}

	ret = ieee80211_register_hw(hw);
	if (ret)
		return ret;

	WARN_ON(mt76_worker_setup(hw, &dev->tx_worker, NULL, "tx"));
	set_bit(MT76_STATE_REGISTERED, &phy->state);
	sched_set_fifo_low(dev->tx_worker.task);

	return 0;
}
EXPORT_SYMBOL_GPL(mt76_register_device);

void mt76_unregister_device(struct mt76_dev *dev)
{
	struct ieee80211_hw *hw = dev->hw;

	if (!test_bit(MT76_STATE_REGISTERED, &dev->phy.state))
		return;

	if (IS_ENABLED(CONFIG_MT76_LEDS))
		mt76_led_cleanup(&dev->phy);
	mt76_tx_status_check(dev, true);
	mt76_wcid_cleanup(dev, &dev->global_wcid);
	ieee80211_unregister_hw(hw);
}
EXPORT_SYMBOL_GPL(mt76_unregister_device);

void mt76_free_device(struct mt76_dev *dev)
{
	mt76_worker_teardown(&dev->tx_worker);
	if (dev->wq) {
		destroy_workqueue(dev->wq);
		dev->wq = NULL;
	}
	ieee80211_free_hw(dev->hw);
}
EXPORT_SYMBOL_GPL(mt76_free_device);

<<<<<<< HEAD
static struct mt76_phy *
mt76_vif_phy(struct ieee80211_hw *hw, struct ieee80211_vif *vif)
=======
struct mt76_phy *mt76_vif_phy(struct ieee80211_hw *hw,
			      struct ieee80211_vif *vif)
>>>>>>> e8a457b7
{
	struct mt76_vif_link *mlink = (struct mt76_vif_link *)vif->drv_priv;
	struct mt76_chanctx *ctx;

	if (!hw->wiphy->n_radio)
		return hw->priv;

	if (!mlink->ctx)
		return NULL;

	ctx = (struct mt76_chanctx *)mlink->ctx->drv_priv;
	return ctx->phy;
}
<<<<<<< HEAD
=======
EXPORT_SYMBOL_GPL(mt76_vif_phy);
>>>>>>> e8a457b7

static void mt76_rx_release_amsdu(struct mt76_phy *phy, enum mt76_rxq_id q)
{
	struct sk_buff *skb = phy->rx_amsdu[q].head;
	struct mt76_rx_status *status = (struct mt76_rx_status *)skb->cb;
	struct mt76_dev *dev = phy->dev;

	phy->rx_amsdu[q].head = NULL;
	phy->rx_amsdu[q].tail = NULL;

	/*
	 * Validate if the amsdu has a proper first subframe.
	 * A single MSDU can be parsed as A-MSDU when the unauthenticated A-MSDU
	 * flag of the QoS header gets flipped. In such cases, the first
	 * subframe has a LLC/SNAP header in the location of the destination
	 * address.
	 */
	if (skb_shinfo(skb)->frag_list) {
		int offset = 0;

		if (!(status->flag & RX_FLAG_8023)) {
			offset = ieee80211_get_hdrlen_from_skb(skb);

			if ((status->flag &
			     (RX_FLAG_DECRYPTED | RX_FLAG_IV_STRIPPED)) ==
			    RX_FLAG_DECRYPTED)
				offset += 8;
		}

		if (ether_addr_equal(skb->data + offset, rfc1042_header)) {
			dev_kfree_skb(skb);
			return;
		}
	}
	__skb_queue_tail(&dev->rx_skb[q], skb);
}

static void mt76_rx_release_burst(struct mt76_phy *phy, enum mt76_rxq_id q,
				  struct sk_buff *skb)
{
	struct mt76_rx_status *status = (struct mt76_rx_status *)skb->cb;

	if (phy->rx_amsdu[q].head &&
	    (!status->amsdu || status->first_amsdu ||
	     status->seqno != phy->rx_amsdu[q].seqno))
		mt76_rx_release_amsdu(phy, q);

	if (!phy->rx_amsdu[q].head) {
		phy->rx_amsdu[q].tail = &skb_shinfo(skb)->frag_list;
		phy->rx_amsdu[q].seqno = status->seqno;
		phy->rx_amsdu[q].head = skb;
	} else {
		*phy->rx_amsdu[q].tail = skb;
		phy->rx_amsdu[q].tail = &skb->next;
	}

	if (!status->amsdu || status->last_amsdu)
		mt76_rx_release_amsdu(phy, q);
}

void mt76_rx(struct mt76_dev *dev, enum mt76_rxq_id q, struct sk_buff *skb)
{
	struct mt76_rx_status *status = (struct mt76_rx_status *)skb->cb;
	struct mt76_phy *phy = mt76_dev_phy(dev, status->phy_idx);

	if (!test_bit(MT76_STATE_RUNNING, &phy->state)) {
		dev_kfree_skb(skb);
		return;
	}

#ifdef CONFIG_NL80211_TESTMODE
	if (phy->test.state == MT76_TM_STATE_RX_FRAMES) {
		phy->test.rx_stats.packets[q]++;
		if (status->flag & RX_FLAG_FAILED_FCS_CRC)
			phy->test.rx_stats.fcs_error[q]++;
	}
#endif

	mt76_rx_release_burst(phy, q, skb);
}
EXPORT_SYMBOL_GPL(mt76_rx);

bool mt76_has_tx_pending(struct mt76_phy *phy)
{
	struct mt76_queue *q;
	int i;

	for (i = 0; i < __MT_TXQ_MAX; i++) {
		q = phy->q_tx[i];
		if (q && q->queued)
			return true;
	}

	return false;
}
EXPORT_SYMBOL_GPL(mt76_has_tx_pending);

static struct mt76_channel_state *
mt76_channel_state(struct mt76_phy *phy, struct ieee80211_channel *c)
{
	struct mt76_sband *msband;
	int idx;

	if (c->band == NL80211_BAND_2GHZ)
		msband = &phy->sband_2g;
	else if (c->band == NL80211_BAND_6GHZ)
		msband = &phy->sband_6g;
	else
		msband = &phy->sband_5g;

	idx = c - &msband->sband.channels[0];
	return &msband->chan[idx];
}

void mt76_update_survey_active_time(struct mt76_phy *phy, ktime_t time)
{
	struct mt76_channel_state *state = phy->chan_state;

	state->cc_active += ktime_to_us(ktime_sub(time,
						  phy->survey_time));
	phy->survey_time = time;
}
EXPORT_SYMBOL_GPL(mt76_update_survey_active_time);

void mt76_update_survey(struct mt76_phy *phy)
{
	struct mt76_dev *dev = phy->dev;
	ktime_t cur_time;

	if (dev->drv->update_survey)
		dev->drv->update_survey(phy);

	cur_time = ktime_get_boottime();
	mt76_update_survey_active_time(phy, cur_time);

	if (dev->drv->drv_flags & MT_DRV_SW_RX_AIRTIME) {
		struct mt76_channel_state *state = phy->chan_state;

		spin_lock_bh(&dev->cc_lock);
		state->cc_bss_rx += dev->cur_cc_bss_rx;
		dev->cur_cc_bss_rx = 0;
		spin_unlock_bh(&dev->cc_lock);
	}
}
EXPORT_SYMBOL_GPL(mt76_update_survey);

int __mt76_set_channel(struct mt76_phy *phy, struct cfg80211_chan_def *chandef,
		       bool offchannel)
{
	struct mt76_dev *dev = phy->dev;
	int timeout = HZ / 5;
	int ret;

	set_bit(MT76_RESET, &phy->state);

	mt76_worker_disable(&dev->tx_worker);
	wait_event_timeout(dev->tx_wait, !mt76_has_tx_pending(phy), timeout);
	mt76_update_survey(phy);

	if (phy->chandef.chan->center_freq != chandef->chan->center_freq ||
	    phy->chandef.width != chandef->width)
		phy->dfs_state = MT_DFS_STATE_UNKNOWN;

	phy->chandef = *chandef;
	phy->chan_state = mt76_channel_state(phy, chandef->chan);
	phy->offchannel = offchannel;

	if (!offchannel)
		phy->main_chandef = *chandef;

	if (chandef->chan != phy->main_chandef.chan)
		memset(phy->chan_state, 0, sizeof(*phy->chan_state));

	ret = dev->drv->set_channel(phy);

	clear_bit(MT76_RESET, &phy->state);
	mt76_worker_enable(&dev->tx_worker);
	mt76_worker_schedule(&dev->tx_worker);

	return ret;
}

int mt76_set_channel(struct mt76_phy *phy, struct cfg80211_chan_def *chandef,
		     bool offchannel)
{
	struct mt76_dev *dev = phy->dev;
	int ret;

	cancel_delayed_work_sync(&phy->mac_work);

	mutex_lock(&dev->mutex);
	ret = __mt76_set_channel(phy, chandef, offchannel);
	mutex_unlock(&dev->mutex);

	return ret;
}

int mt76_update_channel(struct mt76_phy *phy)
{
	struct ieee80211_hw *hw = phy->hw;
	struct cfg80211_chan_def *chandef = &hw->conf.chandef;
	bool offchannel = hw->conf.flags & IEEE80211_CONF_OFFCHANNEL;

	phy->radar_enabled = hw->conf.radar_enabled;

	return mt76_set_channel(phy, chandef, offchannel);
}
EXPORT_SYMBOL_GPL(mt76_update_channel);

static struct mt76_sband *
mt76_get_survey_sband(struct mt76_phy *phy, int *idx)
{
	if (*idx < phy->sband_2g.sband.n_channels)
		return &phy->sband_2g;

	*idx -= phy->sband_2g.sband.n_channels;
	if (*idx < phy->sband_5g.sband.n_channels)
		return &phy->sband_5g;

	*idx -= phy->sband_5g.sband.n_channels;
	if (*idx < phy->sband_6g.sband.n_channels)
		return &phy->sband_6g;

	*idx -= phy->sband_6g.sband.n_channels;
	return NULL;
}

int mt76_get_survey(struct ieee80211_hw *hw, int idx,
		    struct survey_info *survey)
{
	struct mt76_phy *phy = hw->priv;
	struct mt76_dev *dev = phy->dev;
	struct mt76_sband *sband = NULL;
	struct ieee80211_channel *chan;
	struct mt76_channel_state *state;
	int phy_idx = 0;
	int ret = 0;

	mutex_lock(&dev->mutex);

	for (phy_idx = 0; phy_idx < ARRAY_SIZE(dev->phys); phy_idx++) {
		sband = NULL;
		phy = dev->phys[phy_idx];
		if (!phy || phy->hw != hw)
			continue;

		sband = mt76_get_survey_sband(phy, &idx);

		if (idx == 0 && phy->dev->drv->update_survey)
			mt76_update_survey(phy);

		if (sband || !hw->wiphy->n_radio)
			break;
	}

	if (!sband) {
		ret = -ENOENT;
		goto out;
	}

	chan = &sband->sband.channels[idx];
	state = mt76_channel_state(phy, chan);

	memset(survey, 0, sizeof(*survey));
	survey->channel = chan;
	survey->filled = SURVEY_INFO_TIME | SURVEY_INFO_TIME_BUSY;
	survey->filled |= dev->drv->survey_flags;
	if (state->noise)
		survey->filled |= SURVEY_INFO_NOISE_DBM;

	if (chan == phy->main_chandef.chan) {
		survey->filled |= SURVEY_INFO_IN_USE;

		if (dev->drv->drv_flags & MT_DRV_SW_RX_AIRTIME)
			survey->filled |= SURVEY_INFO_TIME_BSS_RX;
	}

	survey->time_busy = div_u64(state->cc_busy, 1000);
	survey->time_rx = div_u64(state->cc_rx, 1000);
	survey->time = div_u64(state->cc_active, 1000);
	survey->noise = state->noise;

	spin_lock_bh(&dev->cc_lock);
	survey->time_bss_rx = div_u64(state->cc_bss_rx, 1000);
	survey->time_tx = div_u64(state->cc_tx, 1000);
	spin_unlock_bh(&dev->cc_lock);

out:
	mutex_unlock(&dev->mutex);

	return ret;
}
EXPORT_SYMBOL_GPL(mt76_get_survey);

void mt76_wcid_key_setup(struct mt76_dev *dev, struct mt76_wcid *wcid,
			 struct ieee80211_key_conf *key)
{
	struct ieee80211_key_seq seq;
	int i;

	wcid->rx_check_pn = false;

	if (!key)
		return;

	if (key->cipher != WLAN_CIPHER_SUITE_CCMP)
		return;

	wcid->rx_check_pn = true;

	/* data frame */
	for (i = 0; i < IEEE80211_NUM_TIDS; i++) {
		ieee80211_get_key_rx_seq(key, i, &seq);
		memcpy(wcid->rx_key_pn[i], seq.ccmp.pn, sizeof(seq.ccmp.pn));
	}

	/* robust management frame */
	ieee80211_get_key_rx_seq(key, -1, &seq);
	memcpy(wcid->rx_key_pn[i], seq.ccmp.pn, sizeof(seq.ccmp.pn));

}
EXPORT_SYMBOL(mt76_wcid_key_setup);

int mt76_rx_signal(u8 chain_mask, s8 *chain_signal)
{
	int signal = -128;
	u8 chains;

	for (chains = chain_mask; chains; chains >>= 1, chain_signal++) {
		int cur, diff;

		cur = *chain_signal;
		if (!(chains & BIT(0)) ||
		    cur > 0)
			continue;

		if (cur > signal)
			swap(cur, signal);

		diff = signal - cur;
		if (diff == 0)
			signal += 3;
		else if (diff <= 2)
			signal += 2;
		else if (diff <= 6)
			signal += 1;
	}

	return signal;
}
EXPORT_SYMBOL(mt76_rx_signal);

static void
mt76_rx_convert(struct mt76_dev *dev, struct sk_buff *skb,
		struct ieee80211_hw **hw,
		struct ieee80211_sta **sta)
{
	struct ieee80211_rx_status *status = IEEE80211_SKB_RXCB(skb);
	struct ieee80211_hdr *hdr = mt76_skb_get_hdr(skb);
	struct mt76_rx_status mstat;

	mstat = *((struct mt76_rx_status *)skb->cb);
	memset(status, 0, sizeof(*status));

	status->flag = mstat.flag;
	status->freq = mstat.freq;
	status->enc_flags = mstat.enc_flags;
	status->encoding = mstat.encoding;
	status->bw = mstat.bw;
	if (status->encoding == RX_ENC_EHT) {
		status->eht.ru = mstat.eht.ru;
		status->eht.gi = mstat.eht.gi;
	} else {
		status->he_ru = mstat.he_ru;
		status->he_gi = mstat.he_gi;
		status->he_dcm = mstat.he_dcm;
	}
	status->rate_idx = mstat.rate_idx;
	status->nss = mstat.nss;
	status->band = mstat.band;
	status->signal = mstat.signal;
	status->chains = mstat.chains;
	status->ampdu_reference = mstat.ampdu_ref;
	status->device_timestamp = mstat.timestamp;
	status->mactime = mstat.timestamp;
	status->signal = mt76_rx_signal(mstat.chains, mstat.chain_signal);
	if (status->signal <= -128)
		status->flag |= RX_FLAG_NO_SIGNAL_VAL;

	if (ieee80211_is_beacon(hdr->frame_control) ||
	    ieee80211_is_probe_resp(hdr->frame_control))
		status->boottime_ns = ktime_get_boottime_ns();

	BUILD_BUG_ON(sizeof(mstat) > sizeof(skb->cb));
	BUILD_BUG_ON(sizeof(status->chain_signal) !=
		     sizeof(mstat.chain_signal));
	memcpy(status->chain_signal, mstat.chain_signal,
	       sizeof(mstat.chain_signal));

	if (mstat.wcid) {
		status->link_valid = mstat.wcid->link_valid;
		status->link_id = mstat.wcid->link_id;
	}

	*sta = wcid_to_sta(mstat.wcid);
	*hw = mt76_phy_hw(dev, mstat.phy_idx);
}

static void
mt76_check_ccmp_pn(struct sk_buff *skb)
{
	struct mt76_rx_status *status = (struct mt76_rx_status *)skb->cb;
	struct mt76_wcid *wcid = status->wcid;
	struct ieee80211_hdr *hdr;
	int security_idx;
	int ret;

	if (!(status->flag & RX_FLAG_DECRYPTED))
		return;

	if (status->flag & RX_FLAG_ONLY_MONITOR)
		return;

	if (!wcid || !wcid->rx_check_pn)
		return;

	security_idx = status->qos_ctl & IEEE80211_QOS_CTL_TID_MASK;
	if (status->flag & RX_FLAG_8023)
		goto skip_hdr_check;

	hdr = mt76_skb_get_hdr(skb);
	if (!(status->flag & RX_FLAG_IV_STRIPPED)) {
		/*
		 * Validate the first fragment both here and in mac80211
		 * All further fragments will be validated by mac80211 only.
		 */
		if (ieee80211_is_frag(hdr) &&
		    !ieee80211_is_first_frag(hdr->frame_control))
			return;
	}

	/* IEEE 802.11-2020, 12.5.3.4.4 "PN and replay detection" c):
	 *
	 * the recipient shall maintain a single replay counter for received
	 * individually addressed robust Management frames that are received
	 * with the To DS subfield equal to 0, [...]
	 */
	if (ieee80211_is_mgmt(hdr->frame_control) &&
	    !ieee80211_has_tods(hdr->frame_control))
		security_idx = IEEE80211_NUM_TIDS;

skip_hdr_check:
	BUILD_BUG_ON(sizeof(status->iv) != sizeof(wcid->rx_key_pn[0]));
	ret = memcmp(status->iv, wcid->rx_key_pn[security_idx],
		     sizeof(status->iv));
	if (ret <= 0) {
		status->flag |= RX_FLAG_ONLY_MONITOR;
		return;
	}

	memcpy(wcid->rx_key_pn[security_idx], status->iv, sizeof(status->iv));

	if (status->flag & RX_FLAG_IV_STRIPPED)
		status->flag |= RX_FLAG_PN_VALIDATED;
}

static void
mt76_airtime_report(struct mt76_dev *dev, struct mt76_rx_status *status,
		    int len)
{
	struct mt76_wcid *wcid = status->wcid;
	struct ieee80211_rx_status info = {
		.enc_flags = status->enc_flags,
		.rate_idx = status->rate_idx,
		.encoding = status->encoding,
		.band = status->band,
		.nss = status->nss,
		.bw = status->bw,
	};
	struct ieee80211_sta *sta;
	u32 airtime;
	u8 tidno = status->qos_ctl & IEEE80211_QOS_CTL_TID_MASK;

	airtime = ieee80211_calc_rx_airtime(dev->hw, &info, len);
	spin_lock(&dev->cc_lock);
	dev->cur_cc_bss_rx += airtime;
	spin_unlock(&dev->cc_lock);

	if (!wcid || !wcid->sta)
		return;

	sta = container_of((void *)wcid, struct ieee80211_sta, drv_priv);
	ieee80211_sta_register_airtime(sta, tidno, 0, airtime);
}

static void
mt76_airtime_flush_ampdu(struct mt76_dev *dev)
{
	struct mt76_wcid *wcid;
	int wcid_idx;

	if (!dev->rx_ampdu_len)
		return;

	wcid_idx = dev->rx_ampdu_status.wcid_idx;
	if (wcid_idx < ARRAY_SIZE(dev->wcid))
		wcid = rcu_dereference(dev->wcid[wcid_idx]);
	else
		wcid = NULL;
	dev->rx_ampdu_status.wcid = wcid;

	mt76_airtime_report(dev, &dev->rx_ampdu_status, dev->rx_ampdu_len);

	dev->rx_ampdu_len = 0;
	dev->rx_ampdu_ref = 0;
}

static void
mt76_airtime_check(struct mt76_dev *dev, struct sk_buff *skb)
{
	struct mt76_rx_status *status = (struct mt76_rx_status *)skb->cb;
	struct mt76_wcid *wcid = status->wcid;

	if (!(dev->drv->drv_flags & MT_DRV_SW_RX_AIRTIME))
		return;

	if (!wcid || !wcid->sta) {
		struct ieee80211_hdr *hdr = mt76_skb_get_hdr(skb);

		if (status->flag & RX_FLAG_8023)
			return;

		if (!ether_addr_equal(hdr->addr1, dev->phy.macaddr))
			return;

		wcid = NULL;
	}

	if (!(status->flag & RX_FLAG_AMPDU_DETAILS) ||
	    status->ampdu_ref != dev->rx_ampdu_ref)
		mt76_airtime_flush_ampdu(dev);

	if (status->flag & RX_FLAG_AMPDU_DETAILS) {
		if (!dev->rx_ampdu_len ||
		    status->ampdu_ref != dev->rx_ampdu_ref) {
			dev->rx_ampdu_status = *status;
			dev->rx_ampdu_status.wcid_idx = wcid ? wcid->idx : 0xff;
			dev->rx_ampdu_ref = status->ampdu_ref;
		}

		dev->rx_ampdu_len += skb->len;
		return;
	}

	mt76_airtime_report(dev, status, skb->len);
}

static void
mt76_check_sta(struct mt76_dev *dev, struct sk_buff *skb)
{
	struct mt76_rx_status *status = (struct mt76_rx_status *)skb->cb;
	struct ieee80211_hdr *hdr = mt76_skb_get_hdr(skb);
	struct ieee80211_sta *sta;
	struct ieee80211_hw *hw;
	struct mt76_wcid *wcid = status->wcid;
	u8 tidno = status->qos_ctl & IEEE80211_QOS_CTL_TID_MASK;
	bool ps;

	hw = mt76_phy_hw(dev, status->phy_idx);
	if (ieee80211_is_pspoll(hdr->frame_control) && !wcid &&
	    !(status->flag & RX_FLAG_8023)) {
		sta = ieee80211_find_sta_by_ifaddr(hw, hdr->addr2, NULL);
		if (sta)
			wcid = status->wcid = (struct mt76_wcid *)sta->drv_priv;
	}

	mt76_airtime_check(dev, skb);

	if (!wcid || !wcid->sta)
		return;

	sta = container_of((void *)wcid, struct ieee80211_sta, drv_priv);

	if (status->signal <= 0)
		ewma_signal_add(&wcid->rssi, -status->signal);

	wcid->inactive_count = 0;

	if (status->flag & RX_FLAG_8023)
		return;

	if (!test_bit(MT_WCID_FLAG_CHECK_PS, &wcid->flags))
		return;

	if (ieee80211_is_pspoll(hdr->frame_control)) {
		ieee80211_sta_pspoll(sta);
		return;
	}

	if (ieee80211_has_morefrags(hdr->frame_control) ||
	    !(ieee80211_is_mgmt(hdr->frame_control) ||
	      ieee80211_is_data(hdr->frame_control)))
		return;

	ps = ieee80211_has_pm(hdr->frame_control);

	if (ps && (ieee80211_is_data_qos(hdr->frame_control) ||
		   ieee80211_is_qos_nullfunc(hdr->frame_control)))
		ieee80211_sta_uapsd_trigger(sta, tidno);

	if (!!test_bit(MT_WCID_FLAG_PS, &wcid->flags) == ps)
		return;

	if (ps)
		set_bit(MT_WCID_FLAG_PS, &wcid->flags);

	if (dev->drv->sta_ps)
		dev->drv->sta_ps(dev, sta, ps);

	if (!ps)
		clear_bit(MT_WCID_FLAG_PS, &wcid->flags);

	ieee80211_sta_ps_transition(sta, ps);
}

void mt76_rx_complete(struct mt76_dev *dev, struct sk_buff_head *frames,
		      struct napi_struct *napi)
{
	struct ieee80211_sta *sta;
	struct ieee80211_hw *hw;
	struct sk_buff *skb, *tmp;
	LIST_HEAD(list);

	spin_lock(&dev->rx_lock);
	while ((skb = __skb_dequeue(frames)) != NULL) {
		struct sk_buff *nskb = skb_shinfo(skb)->frag_list;

		mt76_check_ccmp_pn(skb);
		skb_shinfo(skb)->frag_list = NULL;
		mt76_rx_convert(dev, skb, &hw, &sta);
		ieee80211_rx_list(hw, sta, skb, &list);

		/* subsequent amsdu frames */
		while (nskb) {
			skb = nskb;
			nskb = nskb->next;
			skb->next = NULL;

			mt76_rx_convert(dev, skb, &hw, &sta);
			ieee80211_rx_list(hw, sta, skb, &list);
		}
	}
	spin_unlock(&dev->rx_lock);

	if (!napi) {
		netif_receive_skb_list(&list);
		return;
	}

	list_for_each_entry_safe(skb, tmp, &list, list) {
		skb_list_del_init(skb);
		napi_gro_receive(napi, skb);
	}
}

void mt76_rx_poll_complete(struct mt76_dev *dev, enum mt76_rxq_id q,
			   struct napi_struct *napi)
{
	struct sk_buff_head frames;
	struct sk_buff *skb;

	__skb_queue_head_init(&frames);

	while ((skb = __skb_dequeue(&dev->rx_skb[q])) != NULL) {
		mt76_check_sta(dev, skb);
		if (mtk_wed_device_active(&dev->mmio.wed))
			__skb_queue_tail(&frames, skb);
		else
			mt76_rx_aggr_reorder(skb, &frames);
	}

	mt76_rx_complete(dev, &frames, napi);
}
EXPORT_SYMBOL_GPL(mt76_rx_poll_complete);

static int
mt76_sta_add(struct mt76_phy *phy, struct ieee80211_vif *vif,
	     struct ieee80211_sta *sta)
{
	struct mt76_wcid *wcid = (struct mt76_wcid *)sta->drv_priv;
	struct mt76_dev *dev = phy->dev;
	int ret;
	int i;

	mutex_lock(&dev->mutex);

	ret = dev->drv->sta_add(dev, vif, sta);
	if (ret)
		goto out;

	for (i = 0; i < ARRAY_SIZE(sta->txq); i++) {
		struct mt76_txq *mtxq;

		if (!sta->txq[i])
			continue;

		mtxq = (struct mt76_txq *)sta->txq[i]->drv_priv;
		mtxq->wcid = wcid->idx;
	}

	ewma_signal_init(&wcid->rssi);
	rcu_assign_pointer(dev->wcid[wcid->idx], wcid);
	phy->num_sta++;

	mt76_wcid_init(wcid, phy->band_idx);
out:
	mutex_unlock(&dev->mutex);

	return ret;
}

void __mt76_sta_remove(struct mt76_phy *phy, struct ieee80211_vif *vif,
		       struct ieee80211_sta *sta)
{
	struct mt76_dev *dev = phy->dev;
	struct mt76_wcid *wcid = (struct mt76_wcid *)sta->drv_priv;
	int i, idx = wcid->idx;

	for (i = 0; i < ARRAY_SIZE(wcid->aggr); i++)
		mt76_rx_aggr_stop(dev, wcid, i);

	if (dev->drv->sta_remove)
		dev->drv->sta_remove(dev, vif, sta);

	mt76_wcid_cleanup(dev, wcid);

	mt76_wcid_mask_clear(dev->wcid_mask, idx);
	phy->num_sta--;
}
EXPORT_SYMBOL_GPL(__mt76_sta_remove);

static void
mt76_sta_remove(struct mt76_phy *phy, struct ieee80211_vif *vif,
		struct ieee80211_sta *sta)
{
	struct mt76_dev *dev = phy->dev;

	mutex_lock(&dev->mutex);
	__mt76_sta_remove(phy, vif, sta);
	mutex_unlock(&dev->mutex);
}

int mt76_sta_state(struct ieee80211_hw *hw, struct ieee80211_vif *vif,
		   struct ieee80211_sta *sta,
		   enum ieee80211_sta_state old_state,
		   enum ieee80211_sta_state new_state)
{
	struct mt76_phy *phy = hw->priv;
	struct mt76_dev *dev = phy->dev;
	enum mt76_sta_event ev;

	phy = mt76_vif_phy(hw, vif);
	if (!phy)
		return -EINVAL;

	if (old_state == IEEE80211_STA_NOTEXIST &&
	    new_state == IEEE80211_STA_NONE)
		return mt76_sta_add(phy, vif, sta);

	if (old_state == IEEE80211_STA_NONE &&
	    new_state == IEEE80211_STA_NOTEXIST)
		mt76_sta_remove(phy, vif, sta);

	if (!dev->drv->sta_event)
		return 0;

	if (old_state == IEEE80211_STA_AUTH &&
	    new_state == IEEE80211_STA_ASSOC)
		ev = MT76_STA_EVENT_ASSOC;
	else if (old_state == IEEE80211_STA_ASSOC &&
		 new_state == IEEE80211_STA_AUTHORIZED)
		ev = MT76_STA_EVENT_AUTHORIZE;
	else if (old_state == IEEE80211_STA_ASSOC &&
		 new_state == IEEE80211_STA_AUTH)
		ev = MT76_STA_EVENT_DISASSOC;
	else
		return 0;

	return dev->drv->sta_event(dev, vif, sta, ev);
}
EXPORT_SYMBOL_GPL(mt76_sta_state);

void mt76_sta_pre_rcu_remove(struct ieee80211_hw *hw, struct ieee80211_vif *vif,
			     struct ieee80211_sta *sta)
{
	struct mt76_phy *phy = hw->priv;
	struct mt76_dev *dev = phy->dev;
	struct mt76_wcid *wcid = (struct mt76_wcid *)sta->drv_priv;

	mutex_lock(&dev->mutex);
	spin_lock_bh(&dev->status_lock);
	rcu_assign_pointer(dev->wcid[wcid->idx], NULL);
	spin_unlock_bh(&dev->status_lock);
	mutex_unlock(&dev->mutex);
}
EXPORT_SYMBOL_GPL(mt76_sta_pre_rcu_remove);

void mt76_wcid_init(struct mt76_wcid *wcid, u8 band_idx)
{
	wcid->hw_key_idx = -1;
	wcid->phy_idx = band_idx;

	INIT_LIST_HEAD(&wcid->tx_list);
	skb_queue_head_init(&wcid->tx_pending);
	skb_queue_head_init(&wcid->tx_offchannel);

	INIT_LIST_HEAD(&wcid->list);
	idr_init(&wcid->pktid);

	INIT_LIST_HEAD(&wcid->poll_list);
}
EXPORT_SYMBOL_GPL(mt76_wcid_init);

void mt76_wcid_cleanup(struct mt76_dev *dev, struct mt76_wcid *wcid)
{
	struct mt76_phy *phy = mt76_dev_phy(dev, wcid->phy_idx);
	struct ieee80211_hw *hw;
	struct sk_buff_head list;
	struct sk_buff *skb;

	mt76_tx_status_lock(dev, &list);
	mt76_tx_status_skb_get(dev, wcid, -1, &list);
	mt76_tx_status_unlock(dev, &list);

	idr_destroy(&wcid->pktid);

	spin_lock_bh(&phy->tx_lock);

	if (!list_empty(&wcid->tx_list))
		list_del_init(&wcid->tx_list);

	spin_lock(&wcid->tx_pending.lock);
	skb_queue_splice_tail_init(&wcid->tx_pending, &list);
	spin_unlock(&wcid->tx_pending.lock);

	spin_unlock_bh(&phy->tx_lock);

	while ((skb = __skb_dequeue(&list)) != NULL) {
		hw = mt76_tx_status_get_hw(dev, skb);
		ieee80211_free_txskb(hw, skb);
	}
}
EXPORT_SYMBOL_GPL(mt76_wcid_cleanup);

void mt76_wcid_add_poll(struct mt76_dev *dev, struct mt76_wcid *wcid)
{
	if (test_bit(MT76_MCU_RESET, &dev->phy.state))
		return;

	spin_lock_bh(&dev->sta_poll_lock);
	if (list_empty(&wcid->poll_list))
		list_add_tail(&wcid->poll_list, &dev->sta_poll_list);
	spin_unlock_bh(&dev->sta_poll_lock);
}
EXPORT_SYMBOL_GPL(mt76_wcid_add_poll);

<<<<<<< HEAD
int mt76_get_txpower(struct ieee80211_hw *hw, struct ieee80211_vif *vif,
		     unsigned int link_id, int *dbm)
{
	struct mt76_phy *phy = mt76_vif_phy(hw, vif);
	int n_chains, delta;

	if (!phy)
		return -EINVAL;

=======
s8 mt76_get_power_bound(struct mt76_phy *phy, s8 txpower)
{
	int n_chains = hweight16(phy->chainmask);

	txpower = mt76_get_sar_power(phy, phy->chandef.chan, txpower * 2);
	txpower -= mt76_tx_power_nss_delta(n_chains);

	return txpower;
}
EXPORT_SYMBOL_GPL(mt76_get_power_bound);

int mt76_get_txpower(struct ieee80211_hw *hw, struct ieee80211_vif *vif,
		     unsigned int link_id, int *dbm)
{
	struct mt76_phy *phy = mt76_vif_phy(hw, vif);
	int n_chains, delta;

	if (!phy)
		return -EINVAL;

>>>>>>> e8a457b7
	n_chains = hweight16(phy->chainmask);
	delta = mt76_tx_power_nss_delta(n_chains);
	*dbm = DIV_ROUND_UP(phy->txpower_cur + delta, 2);

	return 0;
}
EXPORT_SYMBOL_GPL(mt76_get_txpower);

int mt76_init_sar_power(struct ieee80211_hw *hw,
			const struct cfg80211_sar_specs *sar)
{
	struct mt76_phy *phy = hw->priv;
	const struct cfg80211_sar_capa *capa = hw->wiphy->sar_capa;
	int i;

	if (sar->type != NL80211_SAR_TYPE_POWER || !sar->num_sub_specs)
		return -EINVAL;

	for (i = 0; i < sar->num_sub_specs; i++) {
		u32 index = sar->sub_specs[i].freq_range_index;
		/* SAR specifies power limitaton in 0.25dbm */
		s32 power = sar->sub_specs[i].power >> 1;

		if (power > 127 || power < -127)
			power = 127;

		phy->frp[index].range = &capa->freq_ranges[index];
		phy->frp[index].power = power;
	}

	return 0;
}
EXPORT_SYMBOL_GPL(mt76_init_sar_power);

int mt76_get_sar_power(struct mt76_phy *phy,
		       struct ieee80211_channel *chan,
		       int power)
{
	const struct cfg80211_sar_capa *capa = phy->hw->wiphy->sar_capa;
	int freq, i;

	if (!capa || !phy->frp)
		return power;

	if (power > 127 || power < -127)
		power = 127;

	freq = ieee80211_channel_to_frequency(chan->hw_value, chan->band);
	for (i = 0 ; i < capa->num_freq_ranges; i++) {
		if (phy->frp[i].range &&
		    freq >= phy->frp[i].range->start_freq &&
		    freq < phy->frp[i].range->end_freq) {
			power = min_t(int, phy->frp[i].power, power);
			break;
		}
	}

	return power;
}
EXPORT_SYMBOL_GPL(mt76_get_sar_power);

static void
__mt76_csa_finish(void *priv, u8 *mac, struct ieee80211_vif *vif)
{
	if (vif->bss_conf.csa_active && ieee80211_beacon_cntdwn_is_complete(vif, 0))
		ieee80211_csa_finish(vif, 0);
}

void mt76_csa_finish(struct mt76_dev *dev)
{
	if (!dev->csa_complete)
		return;

	ieee80211_iterate_active_interfaces_atomic(dev->hw,
		IEEE80211_IFACE_ITER_RESUME_ALL,
		__mt76_csa_finish, dev);

	dev->csa_complete = 0;
}
EXPORT_SYMBOL_GPL(mt76_csa_finish);

static void
__mt76_csa_check(void *priv, u8 *mac, struct ieee80211_vif *vif)
{
	struct mt76_dev *dev = priv;

	if (!vif->bss_conf.csa_active)
		return;

	dev->csa_complete |= ieee80211_beacon_cntdwn_is_complete(vif, 0);
}

void mt76_csa_check(struct mt76_dev *dev)
{
	ieee80211_iterate_active_interfaces_atomic(dev->hw,
		IEEE80211_IFACE_ITER_RESUME_ALL,
		__mt76_csa_check, dev);
}
EXPORT_SYMBOL_GPL(mt76_csa_check);

int
mt76_set_tim(struct ieee80211_hw *hw, struct ieee80211_sta *sta, bool set)
{
	return 0;
}
EXPORT_SYMBOL_GPL(mt76_set_tim);

void mt76_insert_ccmp_hdr(struct sk_buff *skb, u8 key_id)
{
	struct mt76_rx_status *status = (struct mt76_rx_status *)skb->cb;
	int hdr_len = ieee80211_get_hdrlen_from_skb(skb);
	u8 *hdr, *pn = status->iv;

	__skb_push(skb, 8);
	memmove(skb->data, skb->data + 8, hdr_len);
	hdr = skb->data + hdr_len;

	hdr[0] = pn[5];
	hdr[1] = pn[4];
	hdr[2] = 0;
	hdr[3] = 0x20 | (key_id << 6);
	hdr[4] = pn[3];
	hdr[5] = pn[2];
	hdr[6] = pn[1];
	hdr[7] = pn[0];

	status->flag &= ~RX_FLAG_IV_STRIPPED;
}
EXPORT_SYMBOL_GPL(mt76_insert_ccmp_hdr);

int mt76_get_rate(struct mt76_dev *dev,
		  struct ieee80211_supported_band *sband,
		  int idx, bool cck)
{
	bool is_2g = sband->band == NL80211_BAND_2GHZ;
	int i, offset = 0, len = sband->n_bitrates;

	if (cck) {
		if (!is_2g)
			return 0;

		idx &= ~BIT(2); /* short preamble */
	} else if (is_2g) {
		offset = 4;
	}

	for (i = offset; i < len; i++) {
		if ((sband->bitrates[i].hw_value & GENMASK(7, 0)) == idx)
			return i;
	}

	return 0;
}
EXPORT_SYMBOL_GPL(mt76_get_rate);

void mt76_sw_scan(struct ieee80211_hw *hw, struct ieee80211_vif *vif,
		  const u8 *mac)
{
	struct mt76_phy *phy = hw->priv;

	set_bit(MT76_SCANNING, &phy->state);
}
EXPORT_SYMBOL_GPL(mt76_sw_scan);

void mt76_sw_scan_complete(struct ieee80211_hw *hw, struct ieee80211_vif *vif)
{
	struct mt76_phy *phy = hw->priv;

	clear_bit(MT76_SCANNING, &phy->state);
}
EXPORT_SYMBOL_GPL(mt76_sw_scan_complete);

int mt76_get_antenna(struct ieee80211_hw *hw, u32 *tx_ant, u32 *rx_ant)
{
	struct mt76_phy *phy = hw->priv;
	struct mt76_dev *dev = phy->dev;
	int i;

	mutex_lock(&dev->mutex);
	*tx_ant = 0;
	for (i = 0; i < ARRAY_SIZE(dev->phys); i++)
		if (dev->phys[i] && dev->phys[i]->hw == hw)
			*tx_ant |= dev->phys[i]->chainmask;
	*rx_ant = *tx_ant;
	mutex_unlock(&dev->mutex);

	return 0;
}
EXPORT_SYMBOL_GPL(mt76_get_antenna);

struct mt76_queue *
mt76_init_queue(struct mt76_dev *dev, int qid, int idx, int n_desc,
		int ring_base, void *wed, u32 flags)
{
	struct mt76_queue *hwq;
	int err;

	hwq = devm_kzalloc(dev->dev, sizeof(*hwq), GFP_KERNEL);
	if (!hwq)
		return ERR_PTR(-ENOMEM);

	hwq->flags = flags;
	hwq->wed = wed;

	err = dev->queue_ops->alloc(dev, hwq, idx, n_desc, 0, ring_base);
	if (err < 0)
		return ERR_PTR(err);

	return hwq;
}
EXPORT_SYMBOL_GPL(mt76_init_queue);

void mt76_ethtool_worker(struct mt76_ethtool_worker_info *wi,
			 struct mt76_sta_stats *stats, bool eht)
{
	int i, ei = wi->initial_stat_idx;
	u64 *data = wi->data;

	wi->sta_count++;

	data[ei++] += stats->tx_mode[MT_PHY_TYPE_CCK];
	data[ei++] += stats->tx_mode[MT_PHY_TYPE_OFDM];
	data[ei++] += stats->tx_mode[MT_PHY_TYPE_HT];
	data[ei++] += stats->tx_mode[MT_PHY_TYPE_HT_GF];
	data[ei++] += stats->tx_mode[MT_PHY_TYPE_VHT];
	data[ei++] += stats->tx_mode[MT_PHY_TYPE_HE_SU];
	data[ei++] += stats->tx_mode[MT_PHY_TYPE_HE_EXT_SU];
	data[ei++] += stats->tx_mode[MT_PHY_TYPE_HE_TB];
	data[ei++] += stats->tx_mode[MT_PHY_TYPE_HE_MU];
	if (eht) {
		data[ei++] += stats->tx_mode[MT_PHY_TYPE_EHT_SU];
		data[ei++] += stats->tx_mode[MT_PHY_TYPE_EHT_TRIG];
		data[ei++] += stats->tx_mode[MT_PHY_TYPE_EHT_MU];
	}

	for (i = 0; i < (ARRAY_SIZE(stats->tx_bw) - !eht); i++)
		data[ei++] += stats->tx_bw[i];

	for (i = 0; i < (eht ? 14 : 12); i++)
		data[ei++] += stats->tx_mcs[i];

	for (i = 0; i < 4; i++)
		data[ei++] += stats->tx_nss[i];

	wi->worker_stat_count = ei - wi->initial_stat_idx;
}
EXPORT_SYMBOL_GPL(mt76_ethtool_worker);

void mt76_ethtool_page_pool_stats(struct mt76_dev *dev, u64 *data, int *index)
{
#ifdef CONFIG_PAGE_POOL_STATS
	struct page_pool_stats stats = {};
	int i;

	mt76_for_each_q_rx(dev, i)
		page_pool_get_stats(dev->q_rx[i].page_pool, &stats);

	page_pool_ethtool_stats_get(data, &stats);
	*index += page_pool_ethtool_stats_get_count();
#endif
}
EXPORT_SYMBOL_GPL(mt76_ethtool_page_pool_stats);

enum mt76_dfs_state mt76_phy_dfs_state(struct mt76_phy *phy)
{
	struct ieee80211_hw *hw = phy->hw;
	struct mt76_dev *dev = phy->dev;

	if (dev->region == NL80211_DFS_UNSET ||
	    test_bit(MT76_SCANNING, &phy->state))
		return MT_DFS_STATE_DISABLED;

	if (!phy->radar_enabled) {
		if ((hw->conf.flags & IEEE80211_CONF_MONITOR) &&
		    (phy->chandef.chan->flags & IEEE80211_CHAN_RADAR))
			return MT_DFS_STATE_ACTIVE;

		return MT_DFS_STATE_DISABLED;
	}

	if (!cfg80211_reg_can_beacon(hw->wiphy, &phy->chandef, NL80211_IFTYPE_AP))
		return MT_DFS_STATE_CAC;

	return MT_DFS_STATE_ACTIVE;
}
EXPORT_SYMBOL_GPL(mt76_phy_dfs_state);

void mt76_vif_cleanup(struct mt76_dev *dev, struct ieee80211_vif *vif)
{
	struct mt76_vif_link *mlink = (struct mt76_vif_link *)vif->drv_priv;
	struct mt76_vif_data *mvif = mlink->mvif;

	rcu_assign_pointer(mvif->link[0], NULL);
	mt76_abort_scan(dev);
	if (mvif->roc_phy)
		mt76_abort_roc(mvif->roc_phy);
}
EXPORT_SYMBOL_GPL(mt76_vif_cleanup);<|MERGE_RESOLUTION|>--- conflicted
+++ resolved
@@ -816,13 +816,8 @@
 }
 EXPORT_SYMBOL_GPL(mt76_free_device);
 
-<<<<<<< HEAD
-static struct mt76_phy *
-mt76_vif_phy(struct ieee80211_hw *hw, struct ieee80211_vif *vif)
-=======
 struct mt76_phy *mt76_vif_phy(struct ieee80211_hw *hw,
 			      struct ieee80211_vif *vif)
->>>>>>> e8a457b7
 {
 	struct mt76_vif_link *mlink = (struct mt76_vif_link *)vif->drv_priv;
 	struct mt76_chanctx *ctx;
@@ -836,10 +831,7 @@
 	ctx = (struct mt76_chanctx *)mlink->ctx->drv_priv;
 	return ctx->phy;
 }
-<<<<<<< HEAD
-=======
 EXPORT_SYMBOL_GPL(mt76_vif_phy);
->>>>>>> e8a457b7
 
 static void mt76_rx_release_amsdu(struct mt76_phy *phy, enum mt76_rxq_id q)
 {
@@ -1706,7 +1698,17 @@
 }
 EXPORT_SYMBOL_GPL(mt76_wcid_add_poll);
 
-<<<<<<< HEAD
+s8 mt76_get_power_bound(struct mt76_phy *phy, s8 txpower)
+{
+	int n_chains = hweight16(phy->chainmask);
+
+	txpower = mt76_get_sar_power(phy, phy->chandef.chan, txpower * 2);
+	txpower -= mt76_tx_power_nss_delta(n_chains);
+
+	return txpower;
+}
+EXPORT_SYMBOL_GPL(mt76_get_power_bound);
+
 int mt76_get_txpower(struct ieee80211_hw *hw, struct ieee80211_vif *vif,
 		     unsigned int link_id, int *dbm)
 {
@@ -1716,28 +1718,6 @@
 	if (!phy)
 		return -EINVAL;
 
-=======
-s8 mt76_get_power_bound(struct mt76_phy *phy, s8 txpower)
-{
-	int n_chains = hweight16(phy->chainmask);
-
-	txpower = mt76_get_sar_power(phy, phy->chandef.chan, txpower * 2);
-	txpower -= mt76_tx_power_nss_delta(n_chains);
-
-	return txpower;
-}
-EXPORT_SYMBOL_GPL(mt76_get_power_bound);
-
-int mt76_get_txpower(struct ieee80211_hw *hw, struct ieee80211_vif *vif,
-		     unsigned int link_id, int *dbm)
-{
-	struct mt76_phy *phy = mt76_vif_phy(hw, vif);
-	int n_chains, delta;
-
-	if (!phy)
-		return -EINVAL;
-
->>>>>>> e8a457b7
 	n_chains = hweight16(phy->chainmask);
 	delta = mt76_tx_power_nss_delta(n_chains);
 	*dbm = DIV_ROUND_UP(phy->txpower_cur + delta, 2);
