--- conflicted
+++ resolved
@@ -789,10 +789,7 @@
 
 struct mt76_vif_data {
 	struct mt76_vif_link __rcu *link[IEEE80211_MLD_MAX_NUM_LINKS];
-<<<<<<< HEAD
-=======
 	struct mt76_vif_link __rcu *offchannel_link;
->>>>>>> e8a457b7
 
 	struct mt76_phy *roc_phy;
 	u16 valid_links;
@@ -1490,11 +1487,8 @@
 			     struct ieee80211_sta *sta);
 
 int mt76_get_min_avg_rssi(struct mt76_dev *dev, u8 phy_idx);
-<<<<<<< HEAD
-=======
 
 s8 mt76_get_power_bound(struct mt76_phy *phy, s8 txpower);
->>>>>>> e8a457b7
 
 int mt76_get_txpower(struct ieee80211_hw *hw, struct ieee80211_vif *vif,
 		     unsigned int link_id, int *dbm);
