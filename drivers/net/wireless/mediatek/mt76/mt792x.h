--- conflicted
+++ resolved
@@ -27,14 +27,9 @@
 
 #define MT792x_CHIP_CAP_CLC_EVT_EN BIT(0)
 #define MT792x_CHIP_CAP_RSSI_NOTIFY_EVT_EN BIT(1)
-<<<<<<< HEAD
-#define MT792x_CHIP_CAP_MLO_EVT_EN BIT(2)
-#define MT792x_CHIP_CAP_WF_RF_PIN_CTRL_EVT_EN BIT(3)
-=======
 #define MT792x_CHIP_CAP_WF_RF_PIN_CTRL_EVT_EN BIT(3)
 #define MT792x_CHIP_CAP_MLO_EN BIT(8)
 #define MT792x_CHIP_CAP_MLO_EML_EN BIT(9)
->>>>>>> e8a457b7
 
 /* NOTE: used to map mt76_rates. idx may change if firmware expands table */
 #define MT792x_BASIC_RATES_TBL	11
@@ -148,10 +143,7 @@
 	struct mt792x_phy *phy;
 	u16 valid_links;
 	u8 deflink_id;
-<<<<<<< HEAD
-=======
 	enum mt792x_mlo_pm_state mlo_pm_state;
->>>>>>> e8a457b7
 
 	struct work_struct csa_work;
 	struct timer_list csa_timer;
