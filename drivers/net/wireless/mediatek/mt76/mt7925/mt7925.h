/* SPDX-License-Identifier: ISC */
/* Copyright (C) 2023 MediaTek Inc. */

#ifndef __MT7925_H
#define __MT7925_H

#include "../mt792x.h"
#include "regs.h"

#define MT7925_BEACON_RATES_TBL		25

#define MT7925_TX_RING_SIZE		2048
#define MT7925_TX_MCU_RING_SIZE		256
#define MT7925_TX_FWDL_RING_SIZE	128

#define MT7925_RX_RING_SIZE		1536
#define MT7925_RX_MCU_RING_SIZE		512

#define MT7925_EEPROM_SIZE		3584
#define MT7925_TOKEN_SIZE		8192

#define MT7925_EEPROM_BLOCK_SIZE	16

#define MT7925_SKU_RATE_NUM		161
#define MT7925_SKU_MAX_DELTA_IDX	MT7925_SKU_RATE_NUM
#define MT7925_SKU_TABLE_SIZE		(MT7925_SKU_RATE_NUM + 1)

#define MCU_UNI_EVENT_ROC  0x27

#define HIF_TRAFFIC_IDLE 0x2

enum {
	UNI_EVENT_HIF_CTRL_BASIC = 0,
	UNI_EVENT_HIF_CTRL_TAG_NUM
};

struct mt7925_mcu_hif_ctrl_basic_tlv {
	__le16 tag;
	__le16 len;
	u8 cid;
	u8 pad[3];
	u32 status;
	u8 hif_type;
	u8 hif_tx_traffic_status;
	u8 hif_rx_traffic_status;
	u8 hifsuspend;
	u8 rsv[4];
} __packed;

enum {
	UNI_ROC_ACQUIRE,
	UNI_ROC_ABORT,
	UNI_ROC_SUB_LINK = 3,
	UNI_ROC_NUM
};

enum mt7925_roc_req {
	MT7925_ROC_REQ_JOIN,
	MT7925_ROC_REQ_ROC,
	MT7925_ROC_REQ_SUB_LINK,
	MT7925_ROC_REQ_MLSR_AG = 10,
	MT7925_ROC_REQ_MLSR_AA,
	MT7925_ROC_REQ_NUM
};

enum {
	UNI_EVENT_ROC_GRANT = 0,
	UNI_EVENT_ROC_GRANT_SUB_LINK = 4,
	UNI_EVENT_ROC_TAG_NUM
};

struct mt7925_roc_grant_tlv {
	__le16 tag;
	__le16 len;
	u8 bss_idx;
	u8 tokenid;
	u8 status;
	u8 primarychannel;
	u8 rfsco;
	u8 rfband;
	u8 channelwidth;
	u8 centerfreqseg1;
	u8 centerfreqseg2;
	u8 reqtype;
	u8 dbdcband;
	u8 rsv[1];
	__le32 max_interval;
} __packed;

struct mt7925_beacon_loss_tlv {
	__le16 tag;
	__le16 len;
	u8 reason;
	u8 nr_btolink;
	u8 pad[2];
} __packed;

struct mt7925_uni_beacon_loss_event {
	struct {
		u8 bss_idx;
		u8 pad[3];
	} __packed hdr;
	struct mt7925_beacon_loss_tlv beacon_loss;
} __packed;

#define to_rssi(field, rxv)		((FIELD_GET(field, rxv) - 220) / 2)
#define to_rcpi(rssi)			(2 * (rssi) + 220)

enum mt7925_txq_id {
	MT7925_TXQ_BAND0,
	MT7925_TXQ_BAND1,
	MT7925_TXQ_MCU_WM = 15,
	MT7925_TXQ_FWDL,
};

enum mt7925_rxq_id {
	MT7925_RXQ_BAND0 = 2,
	MT7925_RXQ_BAND1,
	MT7925_RXQ_MCU_WM = 0,
	MT7925_RXQ_MCU_WM2, /* for tx done */
};

enum {
	MODE_OPEN = 0,
	MODE_SHARED = 1,
	MODE_WPA = 3,
	MODE_WPA_PSK = 4,
	MODE_WPA_NONE = 5,
	MODE_WPA2 = 6,
	MODE_WPA2_PSK = 7,
	MODE_WPA3_SAE = 11,
};

enum {
	MT7925_CLC_POWER,
	MT7925_CLC_CHAN,
	MT7925_CLC_MAX_NUM,
};

struct mt7925_clc_rule_v2 {
	u32 flag;
	u8 alpha2[2];
	u8 rsv[10];
} __packed;

struct mt7925_clc_rule {
	u8 alpha2[2];
	u8 type[2];
	u8 seg_idx;
	u8 flag; /* UNII4~8 ctrl flag */
	u8 rsv[2];
} __packed;

struct mt7925_clc_segment {
	u8 idx;
	u8 rsv1[3];
	u32 offset;
	u32 len;
	u8 rsv2[4];
} __packed;

struct mt7925_clc_type0 {
	u8 nr_country;
	u8 type;
	u8 nr_seg;
	u8 rsv[7];
} __packed;

struct mt7925_clc_type2 {
	u8 type;
	u8 rsv[9];
} __packed;

struct mt7925_clc {
	__le32 len;
	u8 idx;
	u8 ver;
	union {
		struct mt7925_clc_type0 t0;
		struct mt7925_clc_type2 t2;
	};
	u8 data[];
} __packed;

enum mt7925_eeprom_field {
	MT_EE_CHIP_ID =		0x000,
	MT_EE_VERSION =		0x002,
	MT_EE_MAC_ADDR =	0x004,
	MT_EE_HW_TYPE =		0xa71,
	__MT_EE_MAX =		0x9ff
};

#define MT_EE_HW_TYPE_ENCAP     GENMASK(1, 0)

enum {
	TXPWR_USER,
	TXPWR_EEPROM,
	TXPWR_MAC,
	TXPWR_MAX_NUM,
};

struct mt7925_txpwr {
	s8 cck[4][2];
	s8 ofdm[8][2];
	s8 ht20[8][2];
	s8 ht40[9][2];
	s8 vht20[12][2];
	s8 vht40[12][2];
	s8 vht80[12][2];
	s8 vht160[12][2];
	s8 he26[12][2];
	s8 he52[12][2];
	s8 he106[12][2];
	s8 he242[12][2];
	s8 he484[12][2];
	s8 he996[12][2];
	s8 he996x2[12][2];
	s8 eht26[16][2];
	s8 eht52[16][2];
	s8 eht106[16][2];
	s8 eht242[16][2];
	s8 eht484[16][2];
	s8 eht996[16][2];
	s8 eht996x2[16][2];
	s8 eht996x4[16][2];
	s8 eht26_52[16][2];
	s8 eht26_106[16][2];
	s8 eht484_242[16][2];
	s8 eht996_484[16][2];
	s8 eht996_484_242[16][2];
	s8 eht996x2_484[16][2];
	s8 eht996x3[16][2];
	s8 eht996x3_484[16][2];
};

extern const struct ieee80211_ops mt7925_ops;

int __mt7925_start(struct mt792x_phy *phy);
int mt7925_register_device(struct mt792x_dev *dev);
void mt7925_unregister_device(struct mt792x_dev *dev);
int mt7925_run_firmware(struct mt792x_dev *dev);
int mt7925_mcu_set_bss_pm(struct mt792x_dev *dev,
			  struct ieee80211_bss_conf *link_conf,
			  bool enable);
int mt7925_mcu_sta_update(struct mt792x_dev *dev,
			  struct ieee80211_link_sta *link_sta,
			  struct ieee80211_vif *vif, bool enable,
			  enum mt76_sta_info_state state);
int mt7925_mcu_set_chan_info(struct mt792x_phy *phy, u16 tag);
int mt7925_mcu_set_tx(struct mt792x_dev *dev, struct ieee80211_bss_conf *bss_conf);
int mt7925_mcu_set_eeprom(struct mt792x_dev *dev);
int mt7925_mcu_get_rx_rate(struct mt792x_phy *phy, struct ieee80211_vif *vif,
			   struct ieee80211_sta *sta, struct rate_info *rate);
int mt7925_mcu_fw_log_2_host(struct mt792x_dev *dev, u8 ctrl);
void mt7925_mcu_rx_event(struct mt792x_dev *dev, struct sk_buff *skb);
int mt7925_mcu_chip_config(struct mt792x_dev *dev, const char *cmd);
int mt7925_mcu_set_rxfilter(struct mt792x_dev *dev, u32 fif,
			    u8 bit_op, u32 bit_map);

<<<<<<< HEAD
=======
void mt7925_regd_be_ctrl(struct mt792x_dev *dev, u8 *alpha2);
>>>>>>> e8a457b7
void mt7925_regd_update(struct mt792x_dev *dev);
int mt7925_mac_init(struct mt792x_dev *dev);
int mt7925_mac_sta_add(struct mt76_dev *mdev, struct ieee80211_vif *vif,
		       struct ieee80211_sta *sta);
bool mt7925_mac_wtbl_update(struct mt792x_dev *dev, int idx, u32 mask);
int mt7925_mac_sta_event(struct mt76_dev *mdev, struct ieee80211_vif *vif,
			 struct ieee80211_sta *sta, enum mt76_sta_event ev);
void mt7925_mac_sta_remove(struct mt76_dev *mdev, struct ieee80211_vif *vif,
			   struct ieee80211_sta *sta);
void mt7925_mac_reset_work(struct work_struct *work);
int mt7925e_tx_prepare_skb(struct mt76_dev *mdev, void *txwi_ptr,
			   enum mt76_txq_id qid, struct mt76_wcid *wcid,
			   struct ieee80211_sta *sta,
			   struct mt76_tx_info *tx_info);

void mt7925_tx_token_put(struct mt792x_dev *dev);
bool mt7925_rx_check(struct mt76_dev *mdev, void *data, int len);
void mt7925_queue_rx_skb(struct mt76_dev *mdev, enum mt76_rxq_id q,
			 struct sk_buff *skb, u32 *info);
void mt7925_stats_work(struct work_struct *work);
void mt7925_set_stream_he_eht_caps(struct mt792x_phy *phy);
int mt7925_init_mlo_caps(struct mt792x_phy *phy);
int mt7925_init_debugfs(struct mt792x_dev *dev);

int mt7925_mcu_set_beacon_filter(struct mt792x_dev *dev,
				 struct ieee80211_vif *vif,
				 bool enable);
int mt7925_mcu_uni_tx_ba(struct mt792x_dev *dev,
			 struct ieee80211_vif *vif,
			 struct ieee80211_ampdu_params *params,
			 bool enable);
int mt7925_mcu_uni_rx_ba(struct mt792x_dev *dev,
			 struct ieee80211_vif *vif,
			 struct ieee80211_ampdu_params *params,
			 bool enable);
void mt7925_mlo_pm_work(struct work_struct *work);
void mt7925_scan_work(struct work_struct *work);
void mt7925_roc_work(struct work_struct *work);
int mt7925_mcu_uni_bss_ps(struct mt792x_dev *dev,
			  struct ieee80211_bss_conf *link_conf);
void mt7925_coredump_work(struct work_struct *work);
int mt7925_get_txpwr_info(struct mt792x_dev *dev, u8 band_idx,
			  struct mt7925_txpwr *txpwr);
void mt7925_mac_set_fixed_rate_table(struct mt792x_dev *dev,
				     u8 tbl_idx, u16 rate_idx);
void mt7925_mac_write_txwi(struct mt76_dev *dev, __le32 *txwi,
			   struct sk_buff *skb, struct mt76_wcid *wcid,
			   struct ieee80211_key_conf *key, int pid,
			   enum mt76_txq_id qid, u32 changed);
void mt7925_txwi_free(struct mt792x_dev *dev, struct mt76_txwi_cache *t,
		      struct ieee80211_sta *sta, struct mt76_wcid *wcid,
		      struct list_head *free_list);
int mt7925_mcu_parse_response(struct mt76_dev *mdev, int cmd,
			      struct sk_buff *skb, int seq);

int mt7925e_mac_reset(struct mt792x_dev *dev);
int mt7925e_mcu_init(struct mt792x_dev *dev);
void mt7925_mac_add_txs(struct mt792x_dev *dev, void *data);
void mt7925_set_runtime_pm(struct mt792x_dev *dev);
void mt7925_mcu_set_suspend_iter(void *priv, u8 *mac,
				 struct ieee80211_vif *vif);
void mt7925_connac_mcu_set_suspend_iter(void *priv, u8 *mac,
					struct ieee80211_vif *vif);
void mt7925_set_ipv6_ns_work(struct work_struct *work);

int mt7925_mcu_set_sniffer(struct mt792x_dev *dev, struct ieee80211_vif *vif,
			   bool enable);
int mt7925_mcu_config_sniffer(struct mt792x_vif *vif,
			      struct ieee80211_chanctx_conf *ctx);
int mt7925_mcu_get_temperature(struct mt792x_phy *phy);

int mt7925_usb_sdio_tx_prepare_skb(struct mt76_dev *mdev, void *txwi_ptr,
				   enum mt76_txq_id qid, struct mt76_wcid *wcid,
				   struct ieee80211_sta *sta,
				   struct mt76_tx_info *tx_info);
void mt7925_usb_sdio_tx_complete_skb(struct mt76_dev *mdev,
				     struct mt76_queue_entry *e);
bool mt7925_usb_sdio_tx_status_data(struct mt76_dev *mdev, u8 *update);

int mt7925_mcu_uni_add_beacon_offload(struct mt792x_dev *dev,
				      struct ieee80211_hw *hw,
				      struct ieee80211_vif *vif,
				      bool enable);
int mt7925_set_tx_sar_pwr(struct ieee80211_hw *hw,
			  const struct cfg80211_sar_specs *sar);

int mt7925_mcu_regval(struct mt792x_dev *dev, u32 regidx, u32 *val, bool set);
int mt7925_mcu_set_clc(struct mt792x_dev *dev, u8 *alpha2,
		       enum environment_cap env_cap);
int mt7925_mcu_set_mlo_roc(struct mt792x_bss_conf *mconf, u16 sel_links,
			   int duration, u8 token_id);
int mt7925_mcu_set_roc(struct mt792x_phy *phy, struct mt792x_bss_conf *mconf,
		       struct ieee80211_channel *chan, int duration,
		       enum mt7925_roc_req type, u8 token_id);
int mt7925_mcu_abort_roc(struct mt792x_phy *phy, struct mt792x_bss_conf *mconf,
			 u8 token_id);
void mt7925_roc_abort_sync(struct mt792x_dev *dev);
int mt7925_mcu_fill_message(struct mt76_dev *mdev, struct sk_buff *skb,
			    int cmd, int *wait_seq);
int mt7925_mcu_add_key(struct mt76_dev *dev, struct ieee80211_vif *vif,
		       struct mt76_connac_sta_key_conf *sta_key_conf,
		       struct ieee80211_key_conf *key, int mcu_cmd,
		       struct mt76_wcid *wcid, enum set_key_cmd cmd,
		       struct mt792x_sta *msta);
int mt7925_mcu_set_rts_thresh(struct mt792x_phy *phy, u32 val);
int mt7925_mcu_wtbl_update_hdr_trans(struct mt792x_dev *dev,
				     struct ieee80211_vif *vif,
				     struct ieee80211_sta *sta,
				     int link_id);

#endif<|MERGE_RESOLUTION|>--- conflicted
+++ resolved
@@ -257,10 +257,7 @@
 int mt7925_mcu_set_rxfilter(struct mt792x_dev *dev, u32 fif,
 			    u8 bit_op, u32 bit_map);
 
-<<<<<<< HEAD
-=======
 void mt7925_regd_be_ctrl(struct mt792x_dev *dev, u8 *alpha2);
->>>>>>> e8a457b7
 void mt7925_regd_update(struct mt792x_dev *dev);
 int mt7925_mac_init(struct mt792x_dev *dev);
 int mt7925_mac_sta_add(struct mt76_dev *mdev, struct ieee80211_vif *vif,
@@ -289,11 +286,9 @@
 				 struct ieee80211_vif *vif,
 				 bool enable);
 int mt7925_mcu_uni_tx_ba(struct mt792x_dev *dev,
-			 struct ieee80211_vif *vif,
 			 struct ieee80211_ampdu_params *params,
 			 bool enable);
 int mt7925_mcu_uni_rx_ba(struct mt792x_dev *dev,
-			 struct ieee80211_vif *vif,
 			 struct ieee80211_ampdu_params *params,
 			 bool enable);
 void mt7925_mlo_pm_work(struct work_struct *work);
