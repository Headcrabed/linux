--- conflicted
+++ resolved
@@ -2044,22 +2044,15 @@
 	if (!chip->support_ant_gain)
 		return 0;
 
-<<<<<<< HEAD
-	if (!(ant_gain->regd_enabled & BIT(regd)))
-=======
 	if (ant_gain->block_country || !(ant_gain->regd_enabled & BIT(regd)))
->>>>>>> e8a457b7
 		return 0;
 
 	offset_patha = rtw89_phy_ant_gain_query(rtwdev, RF_PATH_A, center_freq);
 	offset_pathb = rtw89_phy_ant_gain_query(rtwdev, RF_PATH_B, center_freq);
 
-<<<<<<< HEAD
-=======
 	if (RTW89_CHK_FW_FEATURE(NO_POWER_DIFFERENCE, &rtwdev->fw))
 		return min(offset_patha, offset_pathb);
 
->>>>>>> e8a457b7
 	return max(offset_patha, offset_pathb);
 }
 
@@ -2067,12 +2060,6 @@
 				  const struct rtw89_chan *chan)
 {
 	struct rtw89_ant_gain_info *ant_gain = &rtwdev->ant_gain;
-<<<<<<< HEAD
-	u8 regd = rtw89_regd_get(rtwdev, chan->band_type);
-	s8 offset_patha, offset_pathb;
-
-	if (!(ant_gain->regd_enabled & BIT(regd)))
-=======
 	const struct rtw89_chip_info *chip = rtwdev->chip;
 	u8 regd = rtw89_regd_get(rtwdev, chan->band_type);
 	s8 offset_patha, offset_pathb;
@@ -2084,7 +2071,6 @@
 		return 0;
 
 	if (RTW89_CHK_FW_FEATURE(NO_POWER_DIFFERENCE, &rtwdev->fw))
->>>>>>> e8a457b7
 		return 0;
 
 	offset_patha = rtw89_phy_ant_gain_query(rtwdev, RF_PATH_A, chan->freq);
@@ -2094,24 +2080,12 @@
 }
 EXPORT_SYMBOL(rtw89_phy_ant_gain_pwr_offset);
 
-<<<<<<< HEAD
-void rtw89_print_ant_gain(struct seq_file *m, struct rtw89_dev *rtwdev,
-			  const struct rtw89_chan *chan)
-=======
 int rtw89_print_ant_gain(struct rtw89_dev *rtwdev, char *buf, size_t bufsz,
 			 const struct rtw89_chan *chan)
->>>>>>> e8a457b7
 {
 	struct rtw89_ant_gain_info *ant_gain = &rtwdev->ant_gain;
 	const struct rtw89_chip_info *chip = rtwdev->chip;
 	u8 regd = rtw89_regd_get(rtwdev, chan->band_type);
-<<<<<<< HEAD
-	s8 offset_patha, offset_pathb;
-
-	if (!chip->support_ant_gain || !(ant_gain->regd_enabled & BIT(regd))) {
-		seq_puts(m, "no DAG is applied\n");
-		return;
-=======
 	char *p = buf, *end = buf + bufsz;
 	s8 offset_patha, offset_pathb;
 
@@ -2119,22 +2093,16 @@
 	    ant_gain->block_country) {
 		p += scnprintf(p, end - p, "no DAG is applied\n");
 		goto out;
->>>>>>> e8a457b7
 	}
 
 	offset_patha = rtw89_phy_ant_gain_query(rtwdev, RF_PATH_A, chan->freq);
 	offset_pathb = rtw89_phy_ant_gain_query(rtwdev, RF_PATH_B, chan->freq);
 
-<<<<<<< HEAD
-	seq_printf(m, "ChainA offset: %d dBm\n", offset_patha);
-	seq_printf(m, "ChainB offset: %d dBm\n", offset_pathb);
-=======
 	p += scnprintf(p, end - p, "ChainA offset: %d dBm\n", offset_patha);
 	p += scnprintf(p, end - p, "ChainB offset: %d dBm\n", offset_pathb);
 
 out:
 	return p - buf;
->>>>>>> e8a457b7
 }
 
 static const u8 rtw89_rs_idx_num_ax[] = {
@@ -3502,8 +3470,6 @@
 static void
 rtw89_phy_c2h_rfk_log_tas_pwr(struct rtw89_dev *rtwdev, struct sk_buff *c2h, u32 len)
 {
-<<<<<<< HEAD
-=======
 	const struct rtw89_c2h_rf_tas_info *rf_tas =
 		(const struct rtw89_c2h_rf_tas_info *)c2h->data;
 	const enum rtw89_sar_sources src = rtwdev->sar.src;
@@ -3528,7 +3494,6 @@
 		tas->instant_txpwr = rtw89_db_to_linear(0);
 	else
 		tas->instant_txpwr = DIV_ROUND_DOWN_ULL(linear, cur_idx);
->>>>>>> e8a457b7
 }
 
 static
