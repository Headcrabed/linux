--- conflicted
+++ resolved
@@ -426,11 +426,8 @@
 	struct iwl_mvm_key_pn __rcu *ptk_pn[4];
 	struct iwl_mvm_rxq_dup_data *dup_data;
 
-<<<<<<< HEAD
-=======
 	struct ieee80211_key_conf *wep_key;
 
->>>>>>> 5c0c4c85
 	u8 reserved_queue;
 
 	/* Temporary, until the new TLC will control the Tx protection */
