--- conflicted
+++ resolved
@@ -1944,60 +1944,6 @@
 	return true;
 }
 
-<<<<<<< HEAD
-/* Occasionally, templates would be nice. This is one of those times ... */
-#define iwl_mvm_parse_wowlan_status_common(_ver)			\
-static struct iwl_wowlan_status_data *					\
-iwl_mvm_parse_wowlan_status_common_ ## _ver(struct iwl_mvm *mvm,	\
-					    struct iwl_wowlan_status_ ##_ver *data,\
-					    int len)			\
-{									\
-	struct iwl_wowlan_status_data *status;				\
-	int data_size, i;						\
-									\
-	if (len < sizeof(*data)) {					\
-		IWL_ERR(mvm, "Invalid WoWLAN status response!\n");	\
-		return NULL;						\
-	}								\
-									\
-	data_size = ALIGN(le32_to_cpu(data->wake_packet_bufsize), 4);	\
-	if (len != sizeof(*data) + data_size) {				\
-		IWL_ERR(mvm, "Invalid WoWLAN status response!\n");	\
-		return NULL;						\
-	}								\
-									\
-	status = kzalloc(sizeof(*status) + data_size, GFP_KERNEL);	\
-	if (!status)							\
-		return NULL;						\
-									\
-	/* copy all the common fields */				\
-	status->replay_ctr = le64_to_cpu(data->replay_ctr);		\
-	status->pattern_number = le16_to_cpu(data->pattern_number);	\
-	status->non_qos_seq_ctr = le16_to_cpu(data->non_qos_seq_ctr);	\
-	for (i = 0; i < 8; i++)						\
-		status->qos_seq_ctr[i] =				\
-			le16_to_cpu(data->qos_seq_ctr[i]);		\
-	status->wakeup_reasons = le32_to_cpu(data->wakeup_reasons);	\
-	status->num_of_gtk_rekeys =					\
-		le32_to_cpu(data->num_of_gtk_rekeys);			\
-	status->received_beacons = le32_to_cpu(data->received_beacons);	\
-	status->wake_packet_length =					\
-		le32_to_cpu(data->wake_packet_length);			\
-	status->wake_packet_bufsize =					\
-		le32_to_cpu(data->wake_packet_bufsize);			\
-	memcpy(status->wake_packet, data->wake_packet,			\
-	       status->wake_packet_bufsize);				\
-									\
-	return status;							\
-}
-
-iwl_mvm_parse_wowlan_status_common(v6)
-iwl_mvm_parse_wowlan_status_common(v7)
-iwl_mvm_parse_wowlan_status_common(v9)
-iwl_mvm_parse_wowlan_status_common(v12)
-
-=======
->>>>>>> 7365df19
 static void iwl_mvm_convert_gtk_v2(struct iwl_wowlan_status_data *status,
 				   struct iwl_wowlan_gtk_status_v2 *data)
 {
@@ -2275,10 +2221,6 @@
 	bool keep;
 	struct iwl_mvm_sta *mvm_ap_sta;
 
-<<<<<<< HEAD
-	status = iwl_mvm_get_wakeup_status(mvm, mvmvif->ap_sta_id);
-=======
->>>>>>> 7365df19
 	if (!status)
 		goto out_unlock;
 
@@ -2468,18 +2410,10 @@
 	u32 reasons = 0;
 	int i, n_matches, ret;
 
-<<<<<<< HEAD
-	status = iwl_mvm_get_wakeup_status(mvm, IWL_MVM_INVALID_STA);
-	if (status) {
-		reasons = status->wakeup_reasons;
-		kfree(status);
-	}
-=======
 	if (WARN_ON(!d3_data || !d3_data->status))
 		goto out;
 
 	reasons = d3_data->status->wakeup_reasons;
->>>>>>> 7365df19
 
 	if (reasons & IWL_WOWLAN_WAKEUP_BY_RFKILL_DEASSERTED)
 		wakeup.rfkill_release = true;
