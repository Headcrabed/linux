/*
 * Copyright (c) 2008-2011 Atheros Communications Inc.
 *
 * Permission to use, copy, modify, and/or distribute this software for any
 * purpose with or without fee is hereby granted, provided that the above
 * copyright notice and this permission notice appear in all copies.
 *
 * THE SOFTWARE IS PROVIDED "AS IS" AND THE AUTHOR DISCLAIMS ALL WARRANTIES
 * WITH REGARD TO THIS SOFTWARE INCLUDING ALL IMPLIED WARRANTIES OF
 * MERCHANTABILITY AND FITNESS. IN NO EVENT SHALL THE AUTHOR BE LIABLE FOR
 * ANY SPECIAL, DIRECT, INDIRECT, OR CONSEQUENTIAL DAMAGES OR ANY DAMAGES
 * WHATSOEVER RESULTING FROM LOSS OF USE, DATA OR PROFITS, WHETHER IN AN
 * ACTION OF CONTRACT, NEGLIGENCE OR OTHER TORTIOUS ACTION, ARISING OUT OF
 * OR IN CONNECTION WITH THE USE OR PERFORMANCE OF THIS SOFTWARE.
 */

#ifndef ATH9K_H
#define ATH9K_H

#include <linux/etherdevice.h>
#include <linux/device.h>
#include <linux/interrupt.h>
#include <linux/kstrtox.h>
#include <linux/leds.h>
#include <linux/completion.h>
#include <linux/time.h>
#include <linux/hw_random.h>

#include "common.h"
#include "debug.h"
#include "mci.h"
#include "dfs.h"

struct ath_node;
struct ath_vif;

extern struct ieee80211_ops ath9k_ops;
extern int ath9k_modparam_nohwcrypt;
extern int ath9k_led_blink;
extern bool is_ath9k_unloaded;
extern int ath9k_use_chanctx;
extern int ath9k_use_msi;

/*************************/
/* Descriptor Management */
/*************************/

#define ATH_TXSTATUS_RING_SIZE 512

/* Macro to expand scalars to 64-bit objects */
#define	ito64(x) (sizeof(x) == 1) ?			\
	(((unsigned long long int)(x)) & (0xff)) :	\
	(sizeof(x) == 2) ?				\
	(((unsigned long long int)(x)) & 0xffff) :	\
	((sizeof(x) == 4) ?				\
	 (((unsigned long long int)(x)) & 0xffffffff) : \
	 (unsigned long long int)(x))

#define ATH_TXBUF_RESET(_bf) do {				\
		(_bf)->bf_lastbf = NULL;			\
		(_bf)->bf_next = NULL;				\
		memset(&((_bf)->bf_state), 0,			\
		       sizeof(struct ath_buf_state));		\
	} while (0)

#define	DS2PHYS(_dd, _ds)						\
	((_dd)->dd_desc_paddr + ((caddr_t)(_ds) - (caddr_t)(_dd)->dd_desc))
#define ATH_DESC_4KB_BOUND_CHECK(_daddr) ((((_daddr) & 0xFFF) > 0xF7F) ? 1 : 0)
#define ATH_DESC_4KB_BOUND_NUM_SKIPPED(_len) ((_len) / 4096)

struct ath_descdma {
	void *dd_desc;
	dma_addr_t dd_desc_paddr;
	u32 dd_desc_len;
};

int ath_descdma_setup(struct ath_softc *sc, struct ath_descdma *dd,
		      struct list_head *head, const char *name,
		      int nbuf, int ndesc, bool is_tx);

/***********/
/* RX / TX */
/***********/

#define	ATH_TXQ_SETUP(sc, i) ((sc)->tx.txqsetup & (1<<i))

/* increment with wrap-around */
#define INCR(_l, _sz)   do {			\
		(_l)++;				\
		(_l) &= ((_sz) - 1);		\
	} while (0)

#define ATH_RXBUF               512
#define ATH_TXBUF               512
#define ATH_TXBUF_RESERVE       5
#define ATH_TXMAXTRY            13
#define ATH_MAX_SW_RETRIES      30

#define TID_TO_WME_AC(_tid)				\
	((((_tid) == 0) || ((_tid) == 3)) ? IEEE80211_AC_BE :	\
	 (((_tid) == 1) || ((_tid) == 2)) ? IEEE80211_AC_BK :	\
	 (((_tid) == 4) || ((_tid) == 5)) ? IEEE80211_AC_VI :	\
	 IEEE80211_AC_VO)

#define ATH_AGGR_DELIM_SZ          4
#define ATH_AGGR_MINPLEN           256 /* in bytes, minimum packet length */
/* number of delimiters for encryption padding */
#define ATH_AGGR_ENCRYPTDELIM      10
/* minimum h/w qdepth to be sustained to maximize aggregation */
#define ATH_AGGR_MIN_QDEPTH        2
/* minimum h/w qdepth for non-aggregated traffic */
#define ATH_NON_AGGR_MIN_QDEPTH    8
#define ATH_HW_CHECK_POLL_INT      1000
#define ATH_TXFIFO_DEPTH           8
#define ATH_TX_ERROR               0x01

/* Stop tx traffic 1ms before the GO goes away */
#define ATH_P2P_PS_STOP_TIME       1000

#define IEEE80211_SEQ_SEQ_SHIFT    4
#define IEEE80211_SEQ_MAX          4096
#define IEEE80211_WEP_IVLEN        3
#define IEEE80211_WEP_KIDLEN       1
#define IEEE80211_WEP_CRCLEN       4
#define IEEE80211_MAX_MPDU_LEN     (3840 + FCS_LEN +		\
				    (IEEE80211_WEP_IVLEN +	\
				     IEEE80211_WEP_KIDLEN +	\
				     IEEE80211_WEP_CRCLEN))

/* return whether a bit at index _n in bitmap _bm is set
 * _sz is the size of the bitmap  */
#define ATH_BA_ISSET(_bm, _n)  (((_n) < (WME_BA_BMP_SIZE)) &&		\
				((_bm)[(_n) >> 5] & (1 << ((_n) & 31))))

/* return block-ack bitmap index given sequence and starting sequence */
#define ATH_BA_INDEX(_st, _seq) (((_seq) - (_st)) & (IEEE80211_SEQ_MAX - 1))

/* return the seqno for _start + _offset */
#define ATH_BA_INDEX2SEQ(_seq, _offset) (((_seq) + (_offset)) & (IEEE80211_SEQ_MAX - 1))

/* returns delimiter padding required given the packet length */
#define ATH_AGGR_GET_NDELIM(_len)					\
       (((_len) >= ATH_AGGR_MINPLEN) ? 0 :                             \
        DIV_ROUND_UP(ATH_AGGR_MINPLEN - (_len), ATH_AGGR_DELIM_SZ))

#define BAW_WITHIN(_start, _bawsz, _seqno) \
	((((_seqno) - (_start)) & 4095) < (_bawsz))

#define ATH_AN_2_TID(_an, _tidno) ath_node_to_tid(_an, _tidno)

#define IS_HT_RATE(rate)   (rate & 0x80)
#define IS_CCK_RATE(rate)  ((rate >= 0x18) && (rate <= 0x1e))
#define IS_OFDM_RATE(rate) ((rate >= 0x8) && (rate <= 0xf))

enum {
       WLAN_RC_PHY_OFDM,
       WLAN_RC_PHY_CCK,
};

struct ath_txq {
	int mac80211_qnum; /* mac80211 queue number, -1 means not mac80211 Q */
	u32 axq_qnum; /* ath9k hardware queue number */
	void *axq_link;
	struct list_head axq_q;
	spinlock_t axq_lock;
	u32 axq_depth;
	u32 axq_ampdu_depth;
	bool axq_tx_inprogress;
	struct list_head txq_fifo[ATH_TXFIFO_DEPTH];
	u8 txq_headidx;
	u8 txq_tailidx;
	int pending_frames;
	struct sk_buff_head complete_q;
};

struct ath_frame_info {
	struct ath_buf *bf;
	u16 framelen;
	s8 txq;
	u8 keyix;
	u8 rtscts_rate;
	u8 retries : 6;
	u8 dyn_smps : 1;
	u8 baw_tracked : 1;
	u8 tx_power;
	enum ath9k_key_type keytype:2;
};

struct ath_rxbuf {
	struct list_head list;
	struct sk_buff *bf_mpdu;
	void *bf_desc;
	dma_addr_t bf_daddr;
	dma_addr_t bf_buf_addr;
};

/**
 * enum buffer_type - Buffer type flags
 *
 * @BUF_AMPDU: This buffer is an ampdu, as part of an aggregate (during TX)
 * @BUF_AGGR: Indicates whether the buffer can be aggregated
 *	(used in aggregation scheduling)
 */
enum buffer_type {
	BUF_AMPDU		= BIT(0),
	BUF_AGGR		= BIT(1),
};

#define bf_isampdu(bf)		(bf->bf_state.bf_type & BUF_AMPDU)
#define bf_isaggr(bf)		(bf->bf_state.bf_type & BUF_AGGR)

struct ath_buf_state {
	u8 bf_type;
	u8 bfs_paprd;
	u8 ndelim;
	bool stale;
	u16 seqno;
	unsigned long bfs_paprd_timestamp;
};

struct ath_buf {
	struct list_head list;
	struct ath_buf *bf_lastbf;	/* last buf of this unit (a frame or
					   an aggregate) */
	struct ath_buf *bf_next;	/* next subframe in the aggregate */
	struct sk_buff *bf_mpdu;	/* enclosing frame structure */
	void *bf_desc;			/* virtual addr of desc */
	dma_addr_t bf_daddr;		/* physical addr of desc */
	dma_addr_t bf_buf_addr;	/* physical addr of data buffer, for DMA */
	struct ieee80211_tx_rate rates[4];
	struct ath_buf_state bf_state;
};

struct ath_atx_tid {
	struct list_head list;
	struct sk_buff_head retry_q;
	struct ath_node *an;
	struct ath_txq *txq;
	unsigned long tx_buf[BITS_TO_LONGS(ATH_TID_MAX_BUFS)];
	u16 seq_start;
	u16 seq_next;
	u16 baw_size;
	u8 tidno;
	int baw_head;   /* first un-acked tx buffer */
	int baw_tail;   /* next unused tx buffer slot */

	s8 bar_index;
	bool active;
	bool clear_ps_filter;
};

void ath_tx_queue_tid(struct ath_softc *sc, struct ath_atx_tid *tid);

struct ath_node {
	struct ath_softc *sc;
	struct ieee80211_sta *sta; /* station struct we're part of */
	struct ieee80211_vif *vif; /* interface with which we're associated */

	u16 maxampdu;
	u8 mpdudensity;
	s8 ps_key;

	bool sleeping;
	bool no_ps_filter;

#ifdef CONFIG_ATH9K_STATION_STATISTICS
	struct ath_rx_rate_stats rx_rate_stats;
#endif
	u8 key_idx[4];

	int ackto;
	struct list_head list;
};

struct ath_tx_control {
	struct ath_txq *txq;
	struct ieee80211_sta *sta;
	u8 paprd;
};


/**
 * @txq_map:  Index is mac80211 queue number.  This is
 *  not necessarily the same as the hardware queue number
 *  (axq_qnum).
 */
struct ath_tx {
	u32 txqsetup;
	spinlock_t txbuflock;
	struct list_head txbuf;
	struct ath_txq txq[ATH9K_NUM_TX_QUEUES];
	struct ath_descdma txdma;
	struct ath_txq *txq_map[IEEE80211_NUM_ACS];
	struct ath_txq *uapsdq;
	u16 max_aggr_framelen[IEEE80211_NUM_ACS][4][32];
};

struct ath_rx_edma {
	struct sk_buff_head rx_fifo;
	u32 rx_fifo_hwsize;
};

struct ath_rx {
	u8 defant;
	u8 rxotherant;
	bool discard_next;
	u32 *rxlink;
	u32 num_pkts;
	struct list_head rxbuf;
	struct ath_descdma rxdma;
	struct ath_rx_edma rx_edma[ATH9K_RX_QUEUE_MAX];

	struct ath_rxbuf *buf_hold;
	struct sk_buff *frag;

	u32 ampdu_ref;
};

/*******************/
/* Channel Context */
/*******************/

struct ath_acq {
	struct list_head acq_new;
	struct list_head acq_old;
	spinlock_t lock;
};

struct ath_chanctx {
	struct cfg80211_chan_def chandef;
	struct list_head vifs;
	struct ath_acq acq[IEEE80211_NUM_ACS];
	int hw_queue_base;

	/* do not dereference, use for comparison only */
	struct ieee80211_vif *primary_sta;

	struct ath_beacon_config beacon;
	struct ath9k_hw_cal_data caldata;
	ktime_t tsf_ts;
	u64 tsf_val;
	u32 last_beacon;

	int flush_timeout;
	u16 txpower;
	u16 cur_txpower;
	bool offchannel;
	bool stopped;
	bool active;
	bool assigned;
	bool switch_after_beacon;

	short nvifs;
	short nvifs_assigned;
	unsigned int rxfilter;
};

enum ath_chanctx_event {
	ATH_CHANCTX_EVENT_BEACON_PREPARE,
	ATH_CHANCTX_EVENT_BEACON_SENT,
	ATH_CHANCTX_EVENT_TSF_TIMER,
	ATH_CHANCTX_EVENT_BEACON_RECEIVED,
	ATH_CHANCTX_EVENT_AUTHORIZED,
	ATH_CHANCTX_EVENT_SWITCH,
	ATH_CHANCTX_EVENT_ASSIGN,
	ATH_CHANCTX_EVENT_UNASSIGN,
	ATH_CHANCTX_EVENT_CHANGE,
	ATH_CHANCTX_EVENT_ENABLE_MULTICHANNEL,
};

enum ath_chanctx_state {
	ATH_CHANCTX_STATE_IDLE,
	ATH_CHANCTX_STATE_WAIT_FOR_BEACON,
	ATH_CHANCTX_STATE_WAIT_FOR_TIMER,
	ATH_CHANCTX_STATE_SWITCH,
	ATH_CHANCTX_STATE_FORCE_ACTIVE,
};

struct ath_chanctx_sched {
	bool beacon_pending;
	bool beacon_adjust;
	bool offchannel_pending;
	bool wait_switch;
	bool force_noa_update;
	bool extend_absence;
	bool mgd_prepare_tx;
	enum ath_chanctx_state state;
	u8 beacon_miss;

	u32 next_tbtt;
	u32 switch_start_time;
	unsigned int offchannel_duration;
	unsigned int channel_switch_time;

	/* backup, in case the hardware timer fails */
	struct timer_list timer;
};

enum ath_offchannel_state {
	ATH_OFFCHANNEL_IDLE,
	ATH_OFFCHANNEL_PROBE_SEND,
	ATH_OFFCHANNEL_PROBE_WAIT,
	ATH_OFFCHANNEL_SUSPEND,
	ATH_OFFCHANNEL_ROC_START,
	ATH_OFFCHANNEL_ROC_WAIT,
	ATH_OFFCHANNEL_ROC_DONE,
};

enum ath_roc_complete_reason {
	ATH_ROC_COMPLETE_EXPIRE,
	ATH_ROC_COMPLETE_ABORT,
	ATH_ROC_COMPLETE_CANCEL,
};

struct ath_offchannel {
	struct ath_chanctx chan;
	struct timer_list timer;
	struct cfg80211_scan_request *scan_req;
	struct ieee80211_vif *scan_vif;
	int scan_idx;
	enum ath_offchannel_state state;
	struct ieee80211_channel *roc_chan;
	struct ieee80211_vif *roc_vif;
	int roc_duration;
	int duration;
};

static inline struct ath_atx_tid *
ath_node_to_tid(struct ath_node *an, u8 tidno)
{
	struct ieee80211_sta *sta = an->sta;
	struct ieee80211_vif *vif = an->vif;
	struct ieee80211_txq *txq;

	BUG_ON(!vif);
	if (sta)
		txq = sta->txq[tidno % ARRAY_SIZE(sta->txq)];
	else
		txq = vif->txq;

	return (struct ath_atx_tid *) txq->drv_priv;
}

#define case_rtn_string(val) case val: return #val

#define ath_for_each_chanctx(_sc, _ctx)                             \
	for (ctx = &sc->chanctx[0];                                 \
	     ctx <= &sc->chanctx[ARRAY_SIZE(sc->chanctx) - 1];      \
	     ctx++)

void ath_chanctx_init(struct ath_softc *sc);
void ath_chanctx_set_channel(struct ath_softc *sc, struct ath_chanctx *ctx,
			     struct cfg80211_chan_def *chandef);

#ifdef CONFIG_ATH9K_CHANNEL_CONTEXT

static inline struct ath_chanctx *
ath_chanctx_get(struct ieee80211_chanctx_conf *ctx)
{
	struct ath_chanctx **ptr = (void *) ctx->drv_priv;
	return *ptr;
}

bool ath9k_is_chanctx_enabled(void);
void ath9k_fill_chanctx_ops(void);
void ath9k_init_channel_context(struct ath_softc *sc);
void ath9k_offchannel_init(struct ath_softc *sc);
void ath9k_deinit_channel_context(struct ath_softc *sc);
int ath9k_init_p2p(struct ath_softc *sc);
void ath9k_deinit_p2p(struct ath_softc *sc);
void ath9k_p2p_remove_vif(struct ath_softc *sc,
			  struct ieee80211_vif *vif);
void ath9k_p2p_beacon_sync(struct ath_softc *sc);
void ath9k_p2p_bss_info_changed(struct ath_softc *sc,
				struct ieee80211_vif *vif);
void ath9k_beacon_add_noa(struct ath_softc *sc, struct ath_vif *avp,
			  struct sk_buff *skb);
void ath9k_p2p_ps_timer(void *priv);
void ath9k_chanctx_wake_queues(struct ath_softc *sc, struct ath_chanctx *ctx);
void ath9k_chanctx_stop_queues(struct ath_softc *sc, struct ath_chanctx *ctx);
void ath_chanctx_check_active(struct ath_softc *sc, struct ath_chanctx *ctx);

void ath_chanctx_beacon_recv_ev(struct ath_softc *sc,
				enum ath_chanctx_event ev);
void ath_chanctx_beacon_sent_ev(struct ath_softc *sc,
				enum ath_chanctx_event ev);
void ath_chanctx_event(struct ath_softc *sc, struct ieee80211_vif *vif,
		       enum ath_chanctx_event ev);
void ath_chanctx_set_next(struct ath_softc *sc, bool force);
void ath_offchannel_next(struct ath_softc *sc);
void ath_scan_complete(struct ath_softc *sc, bool abort);
void ath_roc_complete(struct ath_softc *sc,
		      enum ath_roc_complete_reason reason);
struct ath_chanctx* ath_is_go_chanctx_present(struct ath_softc *sc);

#else

static inline bool ath9k_is_chanctx_enabled(void)
{
	return false;
}
static inline void ath9k_fill_chanctx_ops(void)
{
}
static inline void ath9k_init_channel_context(struct ath_softc *sc)
{
}
static inline void ath9k_offchannel_init(struct ath_softc *sc)
{
}
static inline void ath9k_deinit_channel_context(struct ath_softc *sc)
{
}
static inline void ath_chanctx_beacon_recv_ev(struct ath_softc *sc,
					      enum ath_chanctx_event ev)
{
}
static inline void ath_chanctx_beacon_sent_ev(struct ath_softc *sc,
					      enum ath_chanctx_event ev)
{
}
static inline void ath_chanctx_event(struct ath_softc *sc,
				     struct ieee80211_vif *vif,
				     enum ath_chanctx_event ev)
{
}
static inline int ath9k_init_p2p(struct ath_softc *sc)
{
	return 0;
}
static inline void ath9k_deinit_p2p(struct ath_softc *sc)
{
}
static inline void ath9k_p2p_remove_vif(struct ath_softc *sc,
					struct ieee80211_vif *vif)
{
}
static inline void ath9k_p2p_beacon_sync(struct ath_softc *sc)
{
}
static inline void ath9k_p2p_bss_info_changed(struct ath_softc *sc,
					      struct ieee80211_vif *vif)
{
}
static inline void ath9k_beacon_add_noa(struct ath_softc *sc, struct ath_vif *avp,
					struct sk_buff *skb)
{
}
static inline void ath9k_p2p_ps_timer(struct ath_softc *sc)
{
}
static inline void ath9k_chanctx_wake_queues(struct ath_softc *sc,
					     struct ath_chanctx *ctx)
{
}
static inline void ath9k_chanctx_stop_queues(struct ath_softc *sc,
					     struct ath_chanctx *ctx)
{
}
static inline void ath_chanctx_check_active(struct ath_softc *sc,
					    struct ath_chanctx *ctx)
{
}

#endif /* CONFIG_ATH9K_CHANNEL_CONTEXT */

static inline void ath_txq_lock(struct ath_softc *sc, struct ath_txq *txq)
{
	spin_lock_bh(&txq->axq_lock);
}
static inline void ath_txq_unlock(struct ath_softc *sc, struct ath_txq *txq)
{
	spin_unlock_bh(&txq->axq_lock);
}

void ath_startrecv(struct ath_softc *sc);
bool ath_stoprecv(struct ath_softc *sc);
u32 ath_calcrxfilter(struct ath_softc *sc);
int ath_rx_init(struct ath_softc *sc, int nbufs);
void ath_rx_cleanup(struct ath_softc *sc);
int ath_rx_tasklet(struct ath_softc *sc, int flush, bool hp);
struct ath_txq *ath_txq_setup(struct ath_softc *sc, int qtype, int subtype);
void ath_txq_unlock_complete(struct ath_softc *sc, struct ath_txq *txq);
void ath_tx_cleanupq(struct ath_softc *sc, struct ath_txq *txq);
bool ath_drain_all_txq(struct ath_softc *sc);
void ath_draintxq(struct ath_softc *sc, struct ath_txq *txq);
void ath_tx_node_init(struct ath_softc *sc, struct ath_node *an);
void ath_tx_node_cleanup(struct ath_softc *sc, struct ath_node *an);
void ath_txq_schedule(struct ath_softc *sc, struct ath_txq *txq);
void ath_txq_schedule_all(struct ath_softc *sc);
int ath_tx_init(struct ath_softc *sc, int nbufs);
int ath_txq_update(struct ath_softc *sc, int qnum,
		   struct ath9k_tx_queue_info *q);
u32 ath_pkt_duration(u8 rix, int pktlen, int width,
		     int half_gi, bool shortPreamble);
void ath_update_max_aggr_framelen(struct ath_softc *sc, int queue, int txop);
void ath_assign_seq(struct ath_common *common, struct sk_buff *skb);
int ath_tx_start(struct ieee80211_hw *hw, struct sk_buff *skb,
		 struct ath_tx_control *txctl);
void ath_tx_cabq(struct ieee80211_hw *hw, struct ieee80211_vif *vif,
		 struct sk_buff *skb);
void ath_tx_tasklet(struct ath_softc *sc);
void ath_tx_edma_tasklet(struct ath_softc *sc);
int ath_tx_aggr_start(struct ath_softc *sc, struct ieee80211_sta *sta,
		      u16 tid, u16 *ssn);
void ath_tx_aggr_stop(struct ath_softc *sc, struct ieee80211_sta *sta, u16 tid);

void ath_tx_aggr_wakeup(struct ath_softc *sc, struct ath_node *an);
void ath_tx_aggr_sleep(struct ieee80211_sta *sta, struct ath_softc *sc,
		       struct ath_node *an);
void ath9k_release_buffered_frames(struct ieee80211_hw *hw,
				   struct ieee80211_sta *sta,
				   u16 tids, int nframes,
				   enum ieee80211_frame_release_type reason,
				   bool more_data);
void ath9k_wake_tx_queue(struct ieee80211_hw *hw, struct ieee80211_txq *queue);

/********/
/* VIFs */
/********/

#define P2P_DEFAULT_CTWIN 10

struct ath_vif {
	struct list_head list;

	u16 seq_no;

	/* BSS info */
	u8 bssid[ETH_ALEN] __aligned(2);
	u16 aid;
	bool assoc;

	struct ieee80211_vif *vif;
	struct ath_node mcast_node;
	int av_bslot;
	__le64 tsf_adjust; /* TSF adjustment for staggered beacons */
	struct ath_buf *av_bcbuf;
	struct ath_chanctx *chanctx;

	/* P2P Client */
	struct ieee80211_noa_data noa;

	/* P2P GO */
	u8 noa_index;
	u32 offchannel_start;
	u32 offchannel_duration;

	/* These are used for both periodic and one-shot */
	u32 noa_start;
	u32 noa_duration;
	bool periodic_noa;
	bool oneshot_noa;
};

struct ath9k_vif_iter_data {
	u8 hw_macaddr[ETH_ALEN]; /* address of the first vif */
	u8 mask[ETH_ALEN]; /* bssid mask */
	bool has_hw_macaddr;
	u8 slottime;
	bool beacons;

	int naps;      /* number of AP vifs */
	int nmeshes;   /* number of mesh vifs */
	int nstations; /* number of station vifs */
	int nadhocs;   /* number of adhoc vifs */
	int nocbs;     /* number of OCB vifs */
	int nbcnvifs;  /* number of beaconing vifs */
	struct ieee80211_vif *primary_beacon_vif;
	struct ieee80211_vif *primary_sta;
};

void ath9k_calculate_iter_data(struct ath_softc *sc,
			       struct ath_chanctx *ctx,
			       struct ath9k_vif_iter_data *iter_data);
void ath9k_calculate_summary_state(struct ath_softc *sc,
				   struct ath_chanctx *ctx);
void ath9k_set_txpower(struct ath_softc *sc, struct ieee80211_vif *vif);

/*******************/
/* Beacon Handling */
/*******************/

/*
 * Regardless of the number of beacons we stagger, (i.e. regardless of the
 * number of BSSIDs) if a given beacon does not go out even after waiting this
 * number of beacon intervals, the game's up.
 */
#define BSTUCK_THRESH           	9
#define	ATH_BCBUF               	8
#define ATH_DEFAULT_BINTVAL     	100 /* TU */
#define ATH_DEFAULT_BMISS_LIMIT 	10

#define TSF_TO_TU(_h,_l) \
	((((u32)(_h)) << 22) | (((u32)(_l)) >> 10))

struct ath_beacon {
	enum {
		OK,		/* no change needed */
		UPDATE,		/* update pending */
		COMMIT		/* beacon sent, commit change */
	} updateslot;		/* slot time update fsm */

	u32 beaconq;
	u32 bmisscnt;
	struct ieee80211_vif *bslot[ATH_BCBUF];
	int slottime;
	int slotupdate;
	struct ath_descdma bdma;
	struct ath_txq *cabq;
	struct list_head bbuf;

	bool tx_processed;
	bool tx_last;
};

void ath9k_beacon_tasklet(struct tasklet_struct *t);
void ath9k_beacon_config(struct ath_softc *sc, struct ieee80211_vif *main_vif,
			 bool beacons);
void ath9k_beacon_assign_slot(struct ath_softc *sc, struct ieee80211_vif *vif);
void ath9k_beacon_remove_slot(struct ath_softc *sc, struct ieee80211_vif *vif);
void ath9k_beacon_ensure_primary_slot(struct ath_softc *sc);
void ath9k_set_beacon(struct ath_softc *sc);
bool ath9k_csa_is_finished(struct ath_softc *sc, struct ieee80211_vif *vif);
void ath9k_csa_update(struct ath_softc *sc);

/*******************/
/* Link Monitoring */
/*******************/

#define ATH_STA_SHORT_CALINTERVAL 1000    /* 1 second */
#define ATH_AP_SHORT_CALINTERVAL  100     /* 100 ms */
#define ATH_ANI_POLLINTERVAL_OLD  100     /* 100 ms */
#define ATH_ANI_POLLINTERVAL_NEW  1000    /* 1000 ms */
#define ATH_LONG_CALINTERVAL_INT  1000    /* 1000 ms */
#define ATH_LONG_CALINTERVAL      30000   /* 30 seconds */
#define ATH_RESTART_CALINTERVAL   1200000 /* 20 minutes */
#define ATH_ANI_MAX_SKIP_COUNT    10
#define ATH_PAPRD_TIMEOUT         100 /* msecs */
#define ATH_PLL_WORK_INTERVAL     100

void ath_hw_check_work(struct work_struct *work);
void ath_reset_work(struct work_struct *work);
bool ath_hw_check(struct ath_softc *sc);
void ath_hw_pll_work(struct work_struct *work);
void ath_paprd_calibrate(struct work_struct *work);
void ath_ani_calibrate(struct timer_list *t);
void ath_start_ani(struct ath_softc *sc);
void ath_stop_ani(struct ath_softc *sc);
void ath_check_ani(struct ath_softc *sc);
int ath_update_survey_stats(struct ath_softc *sc);
void ath_update_survey_nf(struct ath_softc *sc, int channel);
void ath9k_queue_reset(struct ath_softc *sc, enum ath_reset_type type);
void ath_ps_full_sleep(struct timer_list *t);
void __ath9k_flush(struct ieee80211_hw *hw, u32 queues, bool drop,
		   bool sw_pending, bool timeout_override);

/**********/
/* BTCOEX */
/**********/

#define ATH_DUMP_BTCOEX(_s, _val)				\
	do {							\
		len += scnprintf(buf + len, size - len,		\
				 "%20s : %10d\n", _s, (_val));	\
	} while (0)

enum bt_op_flags {
	BT_OP_PRIORITY_DETECTED,
	BT_OP_SCAN,
};

struct ath_btcoex {
	spinlock_t btcoex_lock;
	struct timer_list period_timer; /* Timer for BT period */
	struct timer_list no_stomp_timer;
	u32 bt_priority_cnt;
	unsigned long bt_priority_time;
	unsigned long op_flags;
	int bt_stomp_type; /* Types of BT stomping */
	u32 btcoex_no_stomp; /* in msec */
	u32 btcoex_period; /* in msec */
	u32 btscan_no_stomp; /* in msec */
	u32 duty_cycle;
	u32 bt_wait_time;
	int rssi_count;
	struct ath_mci_profile mci;
	u8 stomp_audio;
};

#ifdef CONFIG_ATH9K_BTCOEX_SUPPORT
int ath9k_init_btcoex(struct ath_softc *sc);
void ath9k_deinit_btcoex(struct ath_softc *sc);
void ath9k_start_btcoex(struct ath_softc *sc);
void ath9k_stop_btcoex(struct ath_softc *sc);
void ath9k_btcoex_timer_resume(struct ath_softc *sc);
void ath9k_btcoex_timer_pause(struct ath_softc *sc);
void ath9k_btcoex_handle_interrupt(struct ath_softc *sc, u32 status);
u16 ath9k_btcoex_aggr_limit(struct ath_softc *sc, u32 max_4ms_framelen);
void ath9k_btcoex_stop_gen_timer(struct ath_softc *sc);
int ath9k_dump_btcoex(struct ath_softc *sc, u8 *buf, u32 size);
#else
static inline int ath9k_init_btcoex(struct ath_softc *sc)
{
	return 0;
}
static inline void ath9k_deinit_btcoex(struct ath_softc *sc)
{
}
static inline void ath9k_start_btcoex(struct ath_softc *sc)
{
}
static inline void ath9k_stop_btcoex(struct ath_softc *sc)
{
}
static inline void ath9k_btcoex_handle_interrupt(struct ath_softc *sc,
						 u32 status)
{
}
static inline u16 ath9k_btcoex_aggr_limit(struct ath_softc *sc,
					  u32 max_4ms_framelen)
{
	return 0;
}
static inline void ath9k_btcoex_stop_gen_timer(struct ath_softc *sc)
{
}
static inline int ath9k_dump_btcoex(struct ath_softc *sc, u8 *buf, u32 size)
{
	return 0;
}
#endif /* CONFIG_ATH9K_BTCOEX_SUPPORT */

/********************/
/*   LED Control    */
/********************/

#define ATH_LED_PIN_DEF 		1
#define ATH_LED_PIN_9287		8
#define ATH_LED_PIN_9300		10
#define ATH_LED_PIN_9485		6
#define ATH_LED_PIN_9462		4

#ifdef CONFIG_MAC80211_LEDS
void ath_init_leds(struct ath_softc *sc);
void ath_deinit_leds(struct ath_softc *sc);
#else
static inline void ath_init_leds(struct ath_softc *sc)
{
}

static inline void ath_deinit_leds(struct ath_softc *sc)
{
}
#endif

/************************/
/* Wake on Wireless LAN */
/************************/

#ifdef CONFIG_ATH9K_WOW
void ath9k_init_wow(struct ieee80211_hw *hw);
void ath9k_deinit_wow(struct ieee80211_hw *hw);
int ath9k_suspend(struct ieee80211_hw *hw,
		  struct cfg80211_wowlan *wowlan);
int ath9k_resume(struct ieee80211_hw *hw);
void ath9k_set_wakeup(struct ieee80211_hw *hw, bool enabled);
#else
static inline void ath9k_init_wow(struct ieee80211_hw *hw)
{
}
static inline void ath9k_deinit_wow(struct ieee80211_hw *hw)
{
}
static inline int ath9k_suspend(struct ieee80211_hw *hw,
				struct cfg80211_wowlan *wowlan)
{
	return 0;
}
static inline int ath9k_resume(struct ieee80211_hw *hw)
{
	return 0;
}
static inline void ath9k_set_wakeup(struct ieee80211_hw *hw, bool enabled)
{
}
#endif /* CONFIG_ATH9K_WOW */

/*******************************/
/* Antenna diversity/combining */
/*******************************/

#define ATH_ANT_RX_CURRENT_SHIFT 4
#define ATH_ANT_RX_MAIN_SHIFT 2
#define ATH_ANT_RX_MASK 0x3

#define ATH_ANT_DIV_COMB_SHORT_SCAN_INTR 50
#define ATH_ANT_DIV_COMB_SHORT_SCAN_PKTCOUNT 0x100
#define ATH_ANT_DIV_COMB_MAX_PKTCOUNT 0x200
#define ATH_ANT_DIV_COMB_INIT_COUNT 95
#define ATH_ANT_DIV_COMB_MAX_COUNT 100
#define ATH_ANT_DIV_COMB_ALT_ANT_RATIO 30
#define ATH_ANT_DIV_COMB_ALT_ANT_RATIO2 20
#define ATH_ANT_DIV_COMB_ALT_ANT_RATIO_LOW_RSSI 50
#define ATH_ANT_DIV_COMB_ALT_ANT_RATIO2_LOW_RSSI 50

#define ATH_ANT_DIV_COMB_LNA1_DELTA_HI -4
#define ATH_ANT_DIV_COMB_LNA1_DELTA_MID -2
#define ATH_ANT_DIV_COMB_LNA1_DELTA_LOW 2

struct ath_ant_comb {
	u16 count;
	u16 total_pkt_count;
	bool scan;
	bool scan_not_start;
	int main_total_rssi;
	int alt_total_rssi;
	int alt_recv_cnt;
	int main_recv_cnt;
	int rssi_lna1;
	int rssi_lna2;
	int rssi_add;
	int rssi_sub;
	int rssi_first;
	int rssi_second;
	int rssi_third;
	int ant_ratio;
	int ant_ratio2;
	bool alt_good;
	int quick_scan_cnt;
	enum ath9k_ant_div_comb_lna_conf main_conf;
	enum ath9k_ant_div_comb_lna_conf first_quick_scan_conf;
	enum ath9k_ant_div_comb_lna_conf second_quick_scan_conf;
	bool first_ratio;
	bool second_ratio;
	unsigned long scan_start_time;

	/*
	 * Card-specific config values.
	 */
	int low_rssi_thresh;
	int fast_div_bias;
};

void ath_ant_comb_scan(struct ath_softc *sc, struct ath_rx_status *rs);

/********************/
/* Main driver core */
/********************/

#define ATH9K_PCI_CUS198          0x0001
#define ATH9K_PCI_CUS230          0x0002
#define ATH9K_PCI_CUS217          0x0004
#define ATH9K_PCI_CUS252          0x0008
#define ATH9K_PCI_WOW             0x0010
#define ATH9K_PCI_BT_ANT_DIV      0x0020
#define ATH9K_PCI_D3_L1_WAR       0x0040
#define ATH9K_PCI_AR9565_1ANT     0x0080
#define ATH9K_PCI_AR9565_2ANT     0x0100
#define ATH9K_PCI_NO_PLL_PWRSAVE  0x0200
#define ATH9K_PCI_KILLER          0x0400
#define ATH9K_PCI_LED_ACT_HI      0x0800

/*
 * Default cache line size, in bytes.
 * Used when PCI device not fully initialized by bootrom/BIOS
*/
#define DEFAULT_CACHELINE       32
#define ATH_CABQ_READY_TIME     80      /* % of beacon interval */
#define ATH_TXPOWER_MAX         100     /* .5 dBm units */
#define MAX_GTT_CNT             5

/* Powersave flags */
#define PS_WAIT_FOR_BEACON        BIT(0)
#define PS_WAIT_FOR_CAB           BIT(1)
#define PS_WAIT_FOR_PSPOLL_DATA   BIT(2)
#define PS_WAIT_FOR_TX_ACK        BIT(3)
#define PS_BEACON_SYNC            BIT(4)
#define PS_WAIT_FOR_ANI           BIT(5)

#define ATH9K_NUM_CHANCTX  2 /* supports 2 operating channels */

struct ath_softc {
	struct ieee80211_hw *hw;
	struct device *dev;

	struct survey_info *cur_survey;
	struct survey_info survey[ATH9K_NUM_CHANNELS];

	spinlock_t intr_lock;
	struct tasklet_struct intr_tq;
	struct tasklet_struct bcon_tasklet;
	struct ath_hw *sc_ah;
	void __iomem *mem;
	int irq;
	spinlock_t sc_serial_rw;
	spinlock_t sc_pm_lock;
	spinlock_t sc_pcu_lock;
	struct mutex mutex;
	struct work_struct paprd_work;
	struct work_struct hw_reset_work;
	struct completion paprd_complete;
	wait_queue_head_t tx_wait;

#ifdef CONFIG_ATH9K_CHANNEL_CONTEXT
	struct work_struct chanctx_work;
	struct ath_gen_timer *p2p_ps_timer;
	struct ath_vif *p2p_ps_vif;
	struct ath_chanctx_sched sched;
	struct ath_offchannel offchannel;
	struct ath_chanctx *next_chan;
	struct completion go_beacon;
	ktime_t last_event_time;
#endif

	unsigned long driver_data;

	u8 gtt_cnt;
	u32 intrstatus;
<<<<<<< HEAD
	u32 rx_active_check_time;
=======
	unsigned long rx_active_check_time;
>>>>>>> e8a457b7
	u32 rx_active_count;
	u16 ps_flags; /* PS_* */
	bool ps_enabled;
	bool ps_idle;
	short nbcnvifs;
	unsigned long ps_usecount;

	struct ath_rx rx;
	struct ath_tx tx;
	struct ath_beacon beacon;

	struct cfg80211_chan_def cur_chandef;
	struct ath_chanctx chanctx[ATH9K_NUM_CHANCTX];
	struct ath_chanctx *cur_chan;
	spinlock_t chan_lock;

#ifdef CONFIG_MAC80211_LEDS
	bool led_registered;
	char led_name[32];
	struct led_classdev led_cdev;
#endif

#ifdef CONFIG_ATH9K_DEBUGFS
	struct ath9k_debug debug;
#endif
	struct delayed_work hw_check_work;
	struct delayed_work hw_pll_work;
	struct timer_list sleep_timer;

#ifdef CONFIG_ATH9K_BTCOEX_SUPPORT
	struct ath_btcoex btcoex;
	struct ath_mci_coex mci_coex;
	struct work_struct mci_work;
#endif

	struct ath_descdma txsdma;

	struct ath_ant_comb ant_comb;
	u8 ant_tx, ant_rx;
	struct dfs_pattern_detector *dfs_detector;
	u64 dfs_prev_pulse_ts;
	u32 wow_enabled;

	struct ath_spec_scan_priv spec_priv;

	struct ieee80211_vif *tx99_vif;
	struct sk_buff *tx99_skb;
	bool tx99_state;
	s16 tx99_power;

#ifdef CONFIG_ATH9K_WOW
	u32 wow_intr_before_sleep;
	bool force_wow;
#endif

#ifdef CONFIG_ATH9K_HWRNG
	struct hwrng rng_ops;
	u32 rng_last;
	char rng_name[sizeof("ath9k_65535")];
#endif
};

/********/
/* TX99 */
/********/

#ifdef CONFIG_ATH9K_TX99
void ath9k_tx99_init_debug(struct ath_softc *sc);
int ath9k_tx99_send(struct ath_softc *sc, struct sk_buff *skb,
		    struct ath_tx_control *txctl);
#else
static inline void ath9k_tx99_init_debug(struct ath_softc *sc)
{
}
static inline int ath9k_tx99_send(struct ath_softc *sc,
				  struct sk_buff *skb,
				  struct ath_tx_control *txctl)
{
	return 0;
}
#endif /* CONFIG_ATH9K_TX99 */

/***************************/
/* Random Number Generator */
/***************************/
#ifdef CONFIG_ATH9K_HWRNG
void ath9k_rng_start(struct ath_softc *sc);
void ath9k_rng_stop(struct ath_softc *sc);
#else
static inline void ath9k_rng_start(struct ath_softc *sc)
{
}

static inline void ath9k_rng_stop(struct ath_softc *sc)
{
}
#endif

static inline void ath_read_cachesize(struct ath_common *common, int *csz)
{
	common->bus_ops->read_cachesize(common, csz);
}

void ath9k_tasklet(struct tasklet_struct *t);
int ath_cabq_update(struct ath_softc *);
u8 ath9k_parse_mpdudensity(u8 mpdudensity);
irqreturn_t ath_isr(int irq, void *dev);
int ath_reset(struct ath_softc *sc, struct ath9k_channel *hchan);
void ath_cancel_work(struct ath_softc *sc);
void ath_restart_work(struct ath_softc *sc);
int ath9k_init_device(u16 devid, struct ath_softc *sc,
		    const struct ath_bus_ops *bus_ops);
void ath9k_deinit_device(struct ath_softc *sc);
u8 ath_txchainmask_reduction(struct ath_softc *sc, u8 chainmask, u32 rate);
void ath_start_rfkill_poll(struct ath_softc *sc);
void ath9k_rfkill_poll_state(struct ieee80211_hw *hw);
void ath9k_ps_wakeup(struct ath_softc *sc);
void ath9k_ps_restore(struct ath_softc *sc);

#ifdef CONFIG_ATH9K_PCI
int ath_pci_init(void);
void ath_pci_exit(void);
#else
static inline int ath_pci_init(void) { return 0; };
static inline void ath_pci_exit(void) {};
#endif

#ifdef CONFIG_ATH9K_AHB
int ath_ahb_init(void);
void ath_ahb_exit(void);
#else
static inline int ath_ahb_init(void) { return 0; };
static inline void ath_ahb_exit(void) {};
#endif

#endif /* ATH9K_H */<|MERGE_RESOLUTION|>--- conflicted
+++ resolved
@@ -1017,11 +1017,7 @@
 
 	u8 gtt_cnt;
 	u32 intrstatus;
-<<<<<<< HEAD
-	u32 rx_active_check_time;
-=======
 	unsigned long rx_active_check_time;
->>>>>>> e8a457b7
 	u32 rx_active_count;
 	u16 ps_flags; /* PS_* */
 	bool ps_enabled;
