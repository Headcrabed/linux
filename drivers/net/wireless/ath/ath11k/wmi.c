// SPDX-License-Identifier: BSD-3-Clause-Clear
/*
 * Copyright (c) 2018-2019 The Linux Foundation. All rights reserved.
 * Copyright (c) 2021, Qualcomm Innovation Center, Inc. All rights reserved.
 */
#include <linux/skbuff.h>
#include <linux/ctype.h>
#include <net/mac80211.h>
#include <net/cfg80211.h>
#include <linux/completion.h>
#include <linux/if_ether.h>
#include <linux/types.h>
#include <linux/pci.h>
#include <linux/uuid.h>
#include <linux/time.h>
#include <linux/of.h>
#include "core.h"
#include "debug.h"
#include "mac.h"
#include "hw.h"
#include "peer.h"

struct wmi_tlv_policy {
	size_t min_len;
};

struct wmi_tlv_svc_ready_parse {
	bool wmi_svc_bitmap_done;
};

struct wmi_tlv_dma_ring_caps_parse {
	struct wmi_dma_ring_capabilities *dma_ring_caps;
	u32 n_dma_ring_caps;
};

struct wmi_tlv_svc_rdy_ext_parse {
	struct ath11k_service_ext_param param;
	struct wmi_soc_mac_phy_hw_mode_caps *hw_caps;
	struct wmi_hw_mode_capabilities *hw_mode_caps;
	u32 n_hw_mode_caps;
	u32 tot_phy_id;
	struct wmi_hw_mode_capabilities pref_hw_mode_caps;
	struct wmi_mac_phy_capabilities *mac_phy_caps;
	u32 n_mac_phy_caps;
	struct wmi_soc_hal_reg_capabilities *soc_hal_reg_caps;
	struct wmi_hal_reg_capabilities_ext *ext_hal_reg_caps;
	u32 n_ext_hal_reg_caps;
	struct wmi_tlv_dma_ring_caps_parse dma_caps_parse;
	bool hw_mode_done;
	bool mac_phy_done;
	bool ext_hal_reg_done;
	bool mac_phy_chainmask_combo_done;
	bool mac_phy_chainmask_cap_done;
	bool oem_dma_ring_cap_done;
	bool dma_ring_cap_done;
};

struct wmi_tlv_svc_rdy_ext2_parse {
	struct wmi_tlv_dma_ring_caps_parse dma_caps_parse;
	bool dma_ring_cap_done;
};

struct wmi_tlv_rdy_parse {
	u32 num_extra_mac_addr;
};

struct wmi_tlv_dma_buf_release_parse {
	struct ath11k_wmi_dma_buf_release_fixed_param fixed;
	struct wmi_dma_buf_release_entry *buf_entry;
	struct wmi_dma_buf_release_meta_data *meta_data;
	u32 num_buf_entry;
	u32 num_meta;
	bool buf_entry_done;
	bool meta_data_done;
};

struct wmi_tlv_fw_stats_parse {
	const struct wmi_stats_event *ev;
	const struct wmi_per_chain_rssi_stats *rssi;
	struct ath11k_fw_stats *stats;
	int rssi_num;
	bool chain_rssi_done;
};

static const struct wmi_tlv_policy wmi_tlv_policies[] = {
	[WMI_TAG_ARRAY_BYTE]
		= { .min_len = 0 },
	[WMI_TAG_ARRAY_UINT32]
		= { .min_len = 0 },
	[WMI_TAG_SERVICE_READY_EVENT]
		= { .min_len = sizeof(struct wmi_service_ready_event) },
	[WMI_TAG_SERVICE_READY_EXT_EVENT]
		= { .min_len =  sizeof(struct wmi_service_ready_ext_event) },
	[WMI_TAG_SOC_MAC_PHY_HW_MODE_CAPS]
		= { .min_len = sizeof(struct wmi_soc_mac_phy_hw_mode_caps) },
	[WMI_TAG_SOC_HAL_REG_CAPABILITIES]
		= { .min_len = sizeof(struct wmi_soc_hal_reg_capabilities) },
	[WMI_TAG_VDEV_START_RESPONSE_EVENT]
		= { .min_len = sizeof(struct wmi_vdev_start_resp_event) },
	[WMI_TAG_PEER_DELETE_RESP_EVENT]
		= { .min_len = sizeof(struct wmi_peer_delete_resp_event) },
	[WMI_TAG_OFFLOAD_BCN_TX_STATUS_EVENT]
		= { .min_len = sizeof(struct wmi_bcn_tx_status_event) },
	[WMI_TAG_VDEV_STOPPED_EVENT]
		= { .min_len = sizeof(struct wmi_vdev_stopped_event) },
	[WMI_TAG_REG_CHAN_LIST_CC_EVENT]
		= { .min_len = sizeof(struct wmi_reg_chan_list_cc_event) },
	[WMI_TAG_MGMT_RX_HDR]
		= { .min_len = sizeof(struct wmi_mgmt_rx_hdr) },
	[WMI_TAG_MGMT_TX_COMPL_EVENT]
		= { .min_len = sizeof(struct wmi_mgmt_tx_compl_event) },
	[WMI_TAG_SCAN_EVENT]
		= { .min_len = sizeof(struct wmi_scan_event) },
	[WMI_TAG_PEER_STA_KICKOUT_EVENT]
		= { .min_len = sizeof(struct wmi_peer_sta_kickout_event) },
	[WMI_TAG_ROAM_EVENT]
		= { .min_len = sizeof(struct wmi_roam_event) },
	[WMI_TAG_CHAN_INFO_EVENT]
		= { .min_len = sizeof(struct wmi_chan_info_event) },
	[WMI_TAG_PDEV_BSS_CHAN_INFO_EVENT]
		= { .min_len = sizeof(struct wmi_pdev_bss_chan_info_event) },
	[WMI_TAG_VDEV_INSTALL_KEY_COMPLETE_EVENT]
		= { .min_len = sizeof(struct wmi_vdev_install_key_compl_event) },
	[WMI_TAG_READY_EVENT] = {
		.min_len = sizeof(struct wmi_ready_event_min) },
	[WMI_TAG_SERVICE_AVAILABLE_EVENT]
		= {.min_len = sizeof(struct wmi_service_available_event) },
	[WMI_TAG_PEER_ASSOC_CONF_EVENT]
		= { .min_len = sizeof(struct wmi_peer_assoc_conf_event) },
	[WMI_TAG_STATS_EVENT]
		= { .min_len = sizeof(struct wmi_stats_event) },
	[WMI_TAG_PDEV_CTL_FAILSAFE_CHECK_EVENT]
		= { .min_len = sizeof(struct wmi_pdev_ctl_failsafe_chk_event) },
	[WMI_TAG_HOST_SWFDA_EVENT] = {
		.min_len = sizeof(struct wmi_fils_discovery_event) },
	[WMI_TAG_OFFLOAD_PRB_RSP_TX_STATUS_EVENT] = {
		.min_len = sizeof(struct wmi_probe_resp_tx_status_event) },
	[WMI_TAG_VDEV_DELETE_RESP_EVENT] = {
		.min_len = sizeof(struct wmi_vdev_delete_resp_event) },
	[WMI_TAG_OBSS_COLOR_COLLISION_EVT] = {
		.min_len = sizeof(struct wmi_obss_color_collision_event) },
	[WMI_TAG_11D_NEW_COUNTRY_EVENT] = {
		.min_len = sizeof(struct wmi_11d_new_cc_ev) },
	[WMI_TAG_PER_CHAIN_RSSI_STATS] = {
		.min_len = sizeof(struct wmi_per_chain_rssi_stats) },
	[WMI_TAG_TWT_ADD_DIALOG_COMPLETE_EVENT] = {
		.min_len = sizeof(struct wmi_twt_add_dialog_event) },
};

#define PRIMAP(_hw_mode_) \
	[_hw_mode_] = _hw_mode_##_PRI

static const int ath11k_hw_mode_pri_map[] = {
	PRIMAP(WMI_HOST_HW_MODE_SINGLE),
	PRIMAP(WMI_HOST_HW_MODE_DBS),
	PRIMAP(WMI_HOST_HW_MODE_SBS_PASSIVE),
	PRIMAP(WMI_HOST_HW_MODE_SBS),
	PRIMAP(WMI_HOST_HW_MODE_DBS_SBS),
	PRIMAP(WMI_HOST_HW_MODE_DBS_OR_SBS),
	/* keep last */
	PRIMAP(WMI_HOST_HW_MODE_MAX),
};

static int
ath11k_wmi_tlv_iter(struct ath11k_base *ab, const void *ptr, size_t len,
		    int (*iter)(struct ath11k_base *ab, u16 tag, u16 len,
				const void *ptr, void *data),
		    void *data)
{
	const void *begin = ptr;
	const struct wmi_tlv *tlv;
	u16 tlv_tag, tlv_len;
	int ret;

	while (len > 0) {
		if (len < sizeof(*tlv)) {
			ath11k_err(ab, "wmi tlv parse failure at byte %zd (%zu bytes left, %zu expected)\n",
				   ptr - begin, len, sizeof(*tlv));
			return -EINVAL;
		}

		tlv = ptr;
		tlv_tag = FIELD_GET(WMI_TLV_TAG, tlv->header);
		tlv_len = FIELD_GET(WMI_TLV_LEN, tlv->header);
		ptr += sizeof(*tlv);
		len -= sizeof(*tlv);

		if (tlv_len > len) {
			ath11k_err(ab, "wmi tlv parse failure of tag %u at byte %zd (%zu bytes left, %u expected)\n",
				   tlv_tag, ptr - begin, len, tlv_len);
			return -EINVAL;
		}

		if (tlv_tag < ARRAY_SIZE(wmi_tlv_policies) &&
		    wmi_tlv_policies[tlv_tag].min_len &&
		    wmi_tlv_policies[tlv_tag].min_len > tlv_len) {
			ath11k_err(ab, "wmi tlv parse failure of tag %u at byte %zd (%u bytes is less than min length %zu)\n",
				   tlv_tag, ptr - begin, tlv_len,
				   wmi_tlv_policies[tlv_tag].min_len);
			return -EINVAL;
		}

		ret = iter(ab, tlv_tag, tlv_len, ptr, data);
		if (ret)
			return ret;

		ptr += tlv_len;
		len -= tlv_len;
	}

	return 0;
}

static int ath11k_wmi_tlv_iter_parse(struct ath11k_base *ab, u16 tag, u16 len,
				     const void *ptr, void *data)
{
	const void **tb = data;

	if (tag < WMI_TAG_MAX)
		tb[tag] = ptr;

	return 0;
}

static int ath11k_wmi_tlv_parse(struct ath11k_base *ar, const void **tb,
				const void *ptr, size_t len)
{
	return ath11k_wmi_tlv_iter(ar, ptr, len, ath11k_wmi_tlv_iter_parse,
				   (void *)tb);
}

static const void **
ath11k_wmi_tlv_parse_alloc(struct ath11k_base *ab, const void *ptr,
			   size_t len, gfp_t gfp)
{
	const void **tb;
	int ret;

	tb = kcalloc(WMI_TAG_MAX, sizeof(*tb), gfp);
	if (!tb)
		return ERR_PTR(-ENOMEM);

	ret = ath11k_wmi_tlv_parse(ab, tb, ptr, len);
	if (ret) {
		kfree(tb);
		return ERR_PTR(ret);
	}

	return tb;
}

static int ath11k_wmi_cmd_send_nowait(struct ath11k_pdev_wmi *wmi, struct sk_buff *skb,
				      u32 cmd_id)
{
	struct ath11k_skb_cb *skb_cb = ATH11K_SKB_CB(skb);
	struct ath11k_base *ab = wmi->wmi_ab->ab;
	struct wmi_cmd_hdr *cmd_hdr;
	int ret;
	u32 cmd = 0;

	if (skb_push(skb, sizeof(struct wmi_cmd_hdr)) == NULL)
		return -ENOMEM;

	cmd |= FIELD_PREP(WMI_CMD_HDR_CMD_ID, cmd_id);

	cmd_hdr = (struct wmi_cmd_hdr *)skb->data;
	cmd_hdr->cmd_id = cmd;

	trace_ath11k_wmi_cmd(ab, cmd_id, skb->data, skb->len);

	memset(skb_cb, 0, sizeof(*skb_cb));
	ret = ath11k_htc_send(&ab->htc, wmi->eid, skb);

	if (ret)
		goto err_pull;

	return 0;

err_pull:
	skb_pull(skb, sizeof(struct wmi_cmd_hdr));
	return ret;
}

int ath11k_wmi_cmd_send(struct ath11k_pdev_wmi *wmi, struct sk_buff *skb,
			u32 cmd_id)
{
	struct ath11k_wmi_base *wmi_sc = wmi->wmi_ab;
	int ret = -EOPNOTSUPP;
	struct ath11k_base *ab = wmi_sc->ab;

	might_sleep();

	if (ab->hw_params.credit_flow) {
		wait_event_timeout(wmi_sc->tx_credits_wq, ({
			ret = ath11k_wmi_cmd_send_nowait(wmi, skb, cmd_id);

			if (ret && test_bit(ATH11K_FLAG_CRASH_FLUSH,
					    &wmi_sc->ab->dev_flags))
				ret = -ESHUTDOWN;

			(ret != -EAGAIN);
			}), WMI_SEND_TIMEOUT_HZ);
	} else {
		wait_event_timeout(wmi->tx_ce_desc_wq, ({
			ret = ath11k_wmi_cmd_send_nowait(wmi, skb, cmd_id);

			if (ret && test_bit(ATH11K_FLAG_CRASH_FLUSH,
					    &wmi_sc->ab->dev_flags))
				ret = -ESHUTDOWN;

			(ret != -ENOBUFS);
			}), WMI_SEND_TIMEOUT_HZ);
	}

	if (ret == -EAGAIN)
		ath11k_warn(wmi_sc->ab, "wmi command %d timeout\n", cmd_id);

	if (ret == -ENOBUFS)
		ath11k_warn(wmi_sc->ab, "ce desc not available for wmi command %d\n",
			    cmd_id);

	return ret;
}

static int ath11k_pull_svc_ready_ext(struct ath11k_pdev_wmi *wmi_handle,
				     const void *ptr,
				     struct ath11k_service_ext_param *param)
{
	const struct wmi_service_ready_ext_event *ev = ptr;

	if (!ev)
		return -EINVAL;

	/* Move this to host based bitmap */
	param->default_conc_scan_config_bits = ev->default_conc_scan_config_bits;
	param->default_fw_config_bits =	ev->default_fw_config_bits;
	param->he_cap_info = ev->he_cap_info;
	param->mpdu_density = ev->mpdu_density;
	param->max_bssid_rx_filters = ev->max_bssid_rx_filters;
	memcpy(&param->ppet, &ev->ppet, sizeof(param->ppet));

	return 0;
}

static int
ath11k_pull_mac_phy_cap_svc_ready_ext(struct ath11k_pdev_wmi *wmi_handle,
				      struct wmi_soc_mac_phy_hw_mode_caps *hw_caps,
				      struct wmi_hw_mode_capabilities *wmi_hw_mode_caps,
				      struct wmi_soc_hal_reg_capabilities *hal_reg_caps,
				      struct wmi_mac_phy_capabilities *wmi_mac_phy_caps,
				      u8 hw_mode_id, u8 phy_id,
				      struct ath11k_pdev *pdev)
{
	struct wmi_mac_phy_capabilities *mac_phy_caps;
	struct ath11k_base *ab = wmi_handle->wmi_ab->ab;
	struct ath11k_band_cap *cap_band;
	struct ath11k_pdev_cap *pdev_cap = &pdev->cap;
	u32 phy_map;
	u32 hw_idx, phy_idx = 0;

	if (!hw_caps || !wmi_hw_mode_caps || !hal_reg_caps)
		return -EINVAL;

	for (hw_idx = 0; hw_idx < hw_caps->num_hw_modes; hw_idx++) {
		if (hw_mode_id == wmi_hw_mode_caps[hw_idx].hw_mode_id)
			break;

		phy_map = wmi_hw_mode_caps[hw_idx].phy_id_map;
		while (phy_map) {
			phy_map >>= 1;
			phy_idx++;
		}
	}

	if (hw_idx == hw_caps->num_hw_modes)
		return -EINVAL;

	phy_idx += phy_id;
	if (phy_id >= hal_reg_caps->num_phy)
		return -EINVAL;

	mac_phy_caps = wmi_mac_phy_caps + phy_idx;

	pdev->pdev_id = mac_phy_caps->pdev_id;
	pdev_cap->supported_bands |= mac_phy_caps->supported_bands;
	pdev_cap->ampdu_density = mac_phy_caps->ampdu_density;
	ab->target_pdev_ids[ab->target_pdev_count].supported_bands =
		mac_phy_caps->supported_bands;
	ab->target_pdev_ids[ab->target_pdev_count].pdev_id = mac_phy_caps->pdev_id;
	ab->target_pdev_count++;

	if (!(mac_phy_caps->supported_bands & WMI_HOST_WLAN_2G_CAP) &&
	    !(mac_phy_caps->supported_bands & WMI_HOST_WLAN_5G_CAP))
		return -EINVAL;

	/* Take non-zero tx/rx chainmask. If tx/rx chainmask differs from
	 * band to band for a single radio, need to see how this should be
	 * handled.
	 */
	if (mac_phy_caps->supported_bands & WMI_HOST_WLAN_2G_CAP) {
		pdev_cap->tx_chain_mask = mac_phy_caps->tx_chain_mask_2g;
		pdev_cap->rx_chain_mask = mac_phy_caps->rx_chain_mask_2g;
	}

	if (mac_phy_caps->supported_bands & WMI_HOST_WLAN_5G_CAP) {
		pdev_cap->vht_cap = mac_phy_caps->vht_cap_info_5g;
		pdev_cap->vht_mcs = mac_phy_caps->vht_supp_mcs_5g;
		pdev_cap->he_mcs = mac_phy_caps->he_supp_mcs_5g;
		pdev_cap->tx_chain_mask = mac_phy_caps->tx_chain_mask_5g;
		pdev_cap->rx_chain_mask = mac_phy_caps->rx_chain_mask_5g;
		pdev_cap->nss_ratio_enabled =
			WMI_NSS_RATIO_ENABLE_DISABLE_GET(mac_phy_caps->nss_ratio);
		pdev_cap->nss_ratio_info =
			WMI_NSS_RATIO_INFO_GET(mac_phy_caps->nss_ratio);
	}

	/* tx/rx chainmask reported from fw depends on the actual hw chains used,
	 * For example, for 4x4 capable macphys, first 4 chains can be used for first
	 * mac and the remaining 4 chains can be used for the second mac or vice-versa.
	 * In this case, tx/rx chainmask 0xf will be advertised for first mac and 0xf0
	 * will be advertised for second mac or vice-versa. Compute the shift value
	 * for tx/rx chainmask which will be used to advertise supported ht/vht rates to
	 * mac80211.
	 */
	pdev_cap->tx_chain_mask_shift =
			find_first_bit((unsigned long *)&pdev_cap->tx_chain_mask, 32);
	pdev_cap->rx_chain_mask_shift =
			find_first_bit((unsigned long *)&pdev_cap->rx_chain_mask, 32);

	if (mac_phy_caps->supported_bands & WMI_HOST_WLAN_2G_CAP) {
		cap_band = &pdev_cap->band[NL80211_BAND_2GHZ];
		cap_band->phy_id = mac_phy_caps->phy_id;
		cap_band->max_bw_supported = mac_phy_caps->max_bw_supported_2g;
		cap_band->ht_cap_info = mac_phy_caps->ht_cap_info_2g;
		cap_band->he_cap_info[0] = mac_phy_caps->he_cap_info_2g;
		cap_band->he_cap_info[1] = mac_phy_caps->he_cap_info_2g_ext;
		cap_band->he_mcs = mac_phy_caps->he_supp_mcs_2g;
		memcpy(cap_band->he_cap_phy_info, &mac_phy_caps->he_cap_phy_info_2g,
		       sizeof(u32) * PSOC_HOST_MAX_PHY_SIZE);
		memcpy(&cap_band->he_ppet, &mac_phy_caps->he_ppet2g,
		       sizeof(struct ath11k_ppe_threshold));
	}

	if (mac_phy_caps->supported_bands & WMI_HOST_WLAN_5G_CAP) {
		cap_band = &pdev_cap->band[NL80211_BAND_5GHZ];
		cap_band->phy_id = mac_phy_caps->phy_id;
		cap_band->max_bw_supported = mac_phy_caps->max_bw_supported_5g;
		cap_band->ht_cap_info = mac_phy_caps->ht_cap_info_5g;
		cap_band->he_cap_info[0] = mac_phy_caps->he_cap_info_5g;
		cap_band->he_cap_info[1] = mac_phy_caps->he_cap_info_5g_ext;
		cap_band->he_mcs = mac_phy_caps->he_supp_mcs_5g;
		memcpy(cap_band->he_cap_phy_info, &mac_phy_caps->he_cap_phy_info_5g,
		       sizeof(u32) * PSOC_HOST_MAX_PHY_SIZE);
		memcpy(&cap_band->he_ppet, &mac_phy_caps->he_ppet5g,
		       sizeof(struct ath11k_ppe_threshold));

		cap_band = &pdev_cap->band[NL80211_BAND_6GHZ];
		cap_band->max_bw_supported = mac_phy_caps->max_bw_supported_5g;
		cap_band->ht_cap_info = mac_phy_caps->ht_cap_info_5g;
		cap_band->he_cap_info[0] = mac_phy_caps->he_cap_info_5g;
		cap_band->he_cap_info[1] = mac_phy_caps->he_cap_info_5g_ext;
		cap_band->he_mcs = mac_phy_caps->he_supp_mcs_5g;
		memcpy(cap_band->he_cap_phy_info, &mac_phy_caps->he_cap_phy_info_5g,
		       sizeof(u32) * PSOC_HOST_MAX_PHY_SIZE);
		memcpy(&cap_band->he_ppet, &mac_phy_caps->he_ppet5g,
		       sizeof(struct ath11k_ppe_threshold));
	}

	return 0;
}

static int
ath11k_pull_reg_cap_svc_rdy_ext(struct ath11k_pdev_wmi *wmi_handle,
				struct wmi_soc_hal_reg_capabilities *reg_caps,
				struct wmi_hal_reg_capabilities_ext *wmi_ext_reg_cap,
				u8 phy_idx,
				struct ath11k_hal_reg_capabilities_ext *param)
{
	struct wmi_hal_reg_capabilities_ext *ext_reg_cap;

	if (!reg_caps || !wmi_ext_reg_cap)
		return -EINVAL;

	if (phy_idx >= reg_caps->num_phy)
		return -EINVAL;

	ext_reg_cap = &wmi_ext_reg_cap[phy_idx];

	param->phy_id = ext_reg_cap->phy_id;
	param->eeprom_reg_domain = ext_reg_cap->eeprom_reg_domain;
	param->eeprom_reg_domain_ext =
			      ext_reg_cap->eeprom_reg_domain_ext;
	param->regcap1 = ext_reg_cap->regcap1;
	param->regcap2 = ext_reg_cap->regcap2;
	/* check if param->wireless_mode is needed */
	param->low_2ghz_chan = ext_reg_cap->low_2ghz_chan;
	param->high_2ghz_chan = ext_reg_cap->high_2ghz_chan;
	param->low_5ghz_chan = ext_reg_cap->low_5ghz_chan;
	param->high_5ghz_chan = ext_reg_cap->high_5ghz_chan;

	return 0;
}

static int ath11k_pull_service_ready_tlv(struct ath11k_base *ab,
					 const void *evt_buf,
					 struct ath11k_targ_cap *cap)
{
	const struct wmi_service_ready_event *ev = evt_buf;

	if (!ev) {
		ath11k_err(ab, "%s: failed by NULL param\n",
			   __func__);
		return -EINVAL;
	}

	cap->phy_capability = ev->phy_capability;
	cap->max_frag_entry = ev->max_frag_entry;
	cap->num_rf_chains = ev->num_rf_chains;
	cap->ht_cap_info = ev->ht_cap_info;
	cap->vht_cap_info = ev->vht_cap_info;
	cap->vht_supp_mcs = ev->vht_supp_mcs;
	cap->hw_min_tx_power = ev->hw_min_tx_power;
	cap->hw_max_tx_power = ev->hw_max_tx_power;
	cap->sys_cap_info = ev->sys_cap_info;
	cap->min_pkt_size_enable = ev->min_pkt_size_enable;
	cap->max_bcn_ie_size = ev->max_bcn_ie_size;
	cap->max_num_scan_channels = ev->max_num_scan_channels;
	cap->max_supported_macs = ev->max_supported_macs;
	cap->wmi_fw_sub_feat_caps = ev->wmi_fw_sub_feat_caps;
	cap->txrx_chainmask = ev->txrx_chainmask;
	cap->default_dbs_hw_mode_index = ev->default_dbs_hw_mode_index;
	cap->num_msdu_desc = ev->num_msdu_desc;

	return 0;
}

/* Save the wmi_service_bitmap into a linear bitmap. The wmi_services in
 * wmi_service ready event are advertised in b0-b3 (LSB 4-bits) of each
 * 4-byte word.
 */
static void ath11k_wmi_service_bitmap_copy(struct ath11k_pdev_wmi *wmi,
					   const u32 *wmi_svc_bm)
{
	int i, j;

	for (i = 0, j = 0; i < WMI_SERVICE_BM_SIZE && j < WMI_MAX_SERVICE; i++) {
		do {
			if (wmi_svc_bm[i] & BIT(j % WMI_SERVICE_BITS_IN_SIZE32))
				set_bit(j, wmi->wmi_ab->svc_map);
		} while (++j % WMI_SERVICE_BITS_IN_SIZE32);
	}
}

static int ath11k_wmi_tlv_svc_rdy_parse(struct ath11k_base *ab, u16 tag, u16 len,
					const void *ptr, void *data)
{
	struct wmi_tlv_svc_ready_parse *svc_ready = data;
	struct ath11k_pdev_wmi *wmi_handle = &ab->wmi_ab.wmi[0];
	u16 expect_len;

	switch (tag) {
	case WMI_TAG_SERVICE_READY_EVENT:
		if (ath11k_pull_service_ready_tlv(ab, ptr, &ab->target_caps))
			return -EINVAL;
		break;

	case WMI_TAG_ARRAY_UINT32:
		if (!svc_ready->wmi_svc_bitmap_done) {
			expect_len = WMI_SERVICE_BM_SIZE * sizeof(u32);
			if (len < expect_len) {
				ath11k_warn(ab, "invalid len %d for the tag 0x%x\n",
					    len, tag);
				return -EINVAL;
			}

			ath11k_wmi_service_bitmap_copy(wmi_handle, ptr);

			svc_ready->wmi_svc_bitmap_done = true;
		}
		break;
	default:
		break;
	}

	return 0;
}

static int ath11k_service_ready_event(struct ath11k_base *ab, struct sk_buff *skb)
{
	struct wmi_tlv_svc_ready_parse svc_ready = { };
	int ret;

	ret = ath11k_wmi_tlv_iter(ab, skb->data, skb->len,
				  ath11k_wmi_tlv_svc_rdy_parse,
				  &svc_ready);
	if (ret) {
		ath11k_warn(ab, "failed to parse tlv %d\n", ret);
		return ret;
	}

	return 0;
}

struct sk_buff *ath11k_wmi_alloc_skb(struct ath11k_wmi_base *wmi_sc, u32 len)
{
	struct sk_buff *skb;
	struct ath11k_base *ab = wmi_sc->ab;
	u32 round_len = roundup(len, 4);

	skb = ath11k_htc_alloc_skb(ab, WMI_SKB_HEADROOM + round_len);
	if (!skb)
		return NULL;

	skb_reserve(skb, WMI_SKB_HEADROOM);
	if (!IS_ALIGNED((unsigned long)skb->data, 4))
		ath11k_warn(ab, "unaligned WMI skb data\n");

	skb_put(skb, round_len);
	memset(skb->data, 0, round_len);

	return skb;
}

static u32 ath11k_wmi_mgmt_get_freq(struct ath11k *ar,
				    struct ieee80211_tx_info *info)
{
	struct ath11k_base *ab = ar->ab;
	u32 freq = 0;

	if (ab->hw_params.support_off_channel_tx &&
	    ar->scan.is_roc &&
	    (info->flags & IEEE80211_TX_CTL_TX_OFFCHAN))
		freq = ar->scan.roc_freq;

	return freq;
}

int ath11k_wmi_mgmt_send(struct ath11k *ar, u32 vdev_id, u32 buf_id,
			 struct sk_buff *frame)
{
	struct ath11k_pdev_wmi *wmi = ar->wmi;
	struct ieee80211_tx_info *info = IEEE80211_SKB_CB(frame);
	struct wmi_mgmt_send_cmd *cmd;
	struct wmi_tlv *frame_tlv;
	struct sk_buff *skb;
	u32 buf_len;
	int ret, len;

	buf_len = frame->len < WMI_MGMT_SEND_DOWNLD_LEN ?
		  frame->len : WMI_MGMT_SEND_DOWNLD_LEN;

	len = sizeof(*cmd) + sizeof(*frame_tlv) + roundup(buf_len, 4);

	skb = ath11k_wmi_alloc_skb(wmi->wmi_ab, len);
	if (!skb)
		return -ENOMEM;

	cmd = (struct wmi_mgmt_send_cmd *)skb->data;
	cmd->tlv_header = FIELD_PREP(WMI_TLV_TAG, WMI_TAG_MGMT_TX_SEND_CMD) |
			  FIELD_PREP(WMI_TLV_LEN, sizeof(*cmd) - TLV_HDR_SIZE);
	cmd->vdev_id = vdev_id;
	cmd->desc_id = buf_id;
	cmd->chanfreq = ath11k_wmi_mgmt_get_freq(ar, info);
	cmd->paddr_lo = lower_32_bits(ATH11K_SKB_CB(frame)->paddr);
	cmd->paddr_hi = upper_32_bits(ATH11K_SKB_CB(frame)->paddr);
	cmd->frame_len = frame->len;
	cmd->buf_len = buf_len;
	cmd->tx_params_valid = 0;

	frame_tlv = (struct wmi_tlv *)(skb->data + sizeof(*cmd));
	frame_tlv->header = FIELD_PREP(WMI_TLV_TAG, WMI_TAG_ARRAY_BYTE) |
			    FIELD_PREP(WMI_TLV_LEN, buf_len);

	memcpy(frame_tlv->value, frame->data, buf_len);

	ath11k_ce_byte_swap(frame_tlv->value, buf_len);

	ret = ath11k_wmi_cmd_send(wmi, skb, WMI_MGMT_TX_SEND_CMDID);
	if (ret) {
		ath11k_warn(ar->ab,
			    "failed to submit WMI_MGMT_TX_SEND_CMDID cmd\n");
		dev_kfree_skb(skb);
	}

	return ret;
}

int ath11k_wmi_vdev_create(struct ath11k *ar, u8 *macaddr,
			   struct vdev_create_params *param)
{
	struct ath11k_pdev_wmi *wmi = ar->wmi;
	struct wmi_vdev_create_cmd *cmd;
	struct sk_buff *skb;
	struct wmi_vdev_txrx_streams *txrx_streams;
	struct wmi_tlv *tlv;
	int ret, len;
	void *ptr;

	/* It can be optimized my sending tx/rx chain configuration
	 * only for supported bands instead of always sending it for
	 * both the bands.
	 */
	len = sizeof(*cmd) + TLV_HDR_SIZE +
		(WMI_NUM_SUPPORTED_BAND_MAX * sizeof(*txrx_streams));

	skb = ath11k_wmi_alloc_skb(wmi->wmi_ab, len);
	if (!skb)
		return -ENOMEM;

	cmd = (struct wmi_vdev_create_cmd *)skb->data;
	cmd->tlv_header = FIELD_PREP(WMI_TLV_TAG, WMI_TAG_VDEV_CREATE_CMD) |
			  FIELD_PREP(WMI_TLV_LEN, sizeof(*cmd) - TLV_HDR_SIZE);

	cmd->vdev_id = param->if_id;
	cmd->vdev_type = param->type;
	cmd->vdev_subtype = param->subtype;
	cmd->num_cfg_txrx_streams = WMI_NUM_SUPPORTED_BAND_MAX;
	cmd->pdev_id = param->pdev_id;
	ether_addr_copy(cmd->vdev_macaddr.addr, macaddr);

	ptr = skb->data + sizeof(*cmd);
	len = WMI_NUM_SUPPORTED_BAND_MAX * sizeof(*txrx_streams);

	tlv = ptr;
	tlv->header = FIELD_PREP(WMI_TLV_TAG, WMI_TAG_ARRAY_STRUCT) |
		      FIELD_PREP(WMI_TLV_LEN, len);

	ptr += TLV_HDR_SIZE;
	txrx_streams = ptr;
	len = sizeof(*txrx_streams);
	txrx_streams->tlv_header =
		FIELD_PREP(WMI_TLV_TAG, WMI_TAG_VDEV_TXRX_STREAMS) |
		FIELD_PREP(WMI_TLV_LEN, len - TLV_HDR_SIZE);
	txrx_streams->band = WMI_TPC_CHAINMASK_CONFIG_BAND_2G;
	txrx_streams->supported_tx_streams =
				 param->chains[NL80211_BAND_2GHZ].tx;
	txrx_streams->supported_rx_streams =
				 param->chains[NL80211_BAND_2GHZ].rx;

	txrx_streams++;
	txrx_streams->tlv_header =
		FIELD_PREP(WMI_TLV_TAG, WMI_TAG_VDEV_TXRX_STREAMS) |
		FIELD_PREP(WMI_TLV_LEN, len - TLV_HDR_SIZE);
	txrx_streams->band = WMI_TPC_CHAINMASK_CONFIG_BAND_5G;
	txrx_streams->supported_tx_streams =
				 param->chains[NL80211_BAND_5GHZ].tx;
	txrx_streams->supported_rx_streams =
				 param->chains[NL80211_BAND_5GHZ].rx;

	ret = ath11k_wmi_cmd_send(wmi, skb, WMI_VDEV_CREATE_CMDID);
	if (ret) {
		ath11k_warn(ar->ab,
			    "failed to submit WMI_VDEV_CREATE_CMDID\n");
		dev_kfree_skb(skb);
	}

	ath11k_dbg(ar->ab, ATH11K_DBG_WMI,
		   "WMI vdev create: id %d type %d subtype %d macaddr %pM pdevid %d\n",
		   param->if_id, param->type, param->subtype,
		   macaddr, param->pdev_id);

	return ret;
}

int ath11k_wmi_vdev_delete(struct ath11k *ar, u8 vdev_id)
{
	struct ath11k_pdev_wmi *wmi = ar->wmi;
	struct wmi_vdev_delete_cmd *cmd;
	struct sk_buff *skb;
	int ret;

	skb = ath11k_wmi_alloc_skb(wmi->wmi_ab, sizeof(*cmd));
	if (!skb)
		return -ENOMEM;

	cmd = (struct wmi_vdev_delete_cmd *)skb->data;
	cmd->tlv_header = FIELD_PREP(WMI_TLV_TAG, WMI_TAG_VDEV_DELETE_CMD) |
			  FIELD_PREP(WMI_TLV_LEN, sizeof(*cmd) - TLV_HDR_SIZE);
	cmd->vdev_id = vdev_id;

	ret = ath11k_wmi_cmd_send(wmi, skb, WMI_VDEV_DELETE_CMDID);
	if (ret) {
		ath11k_warn(ar->ab, "failed to submit WMI_VDEV_DELETE_CMDID\n");
		dev_kfree_skb(skb);
	}

	ath11k_dbg(ar->ab, ATH11K_DBG_WMI, "WMI vdev delete id %d\n", vdev_id);

	return ret;
}

int ath11k_wmi_vdev_stop(struct ath11k *ar, u8 vdev_id)
{
	struct ath11k_pdev_wmi *wmi = ar->wmi;
	struct wmi_vdev_stop_cmd *cmd;
	struct sk_buff *skb;
	int ret;

	skb = ath11k_wmi_alloc_skb(wmi->wmi_ab, sizeof(*cmd));
	if (!skb)
		return -ENOMEM;

	cmd = (struct wmi_vdev_stop_cmd *)skb->data;

	cmd->tlv_header = FIELD_PREP(WMI_TLV_TAG, WMI_TAG_VDEV_STOP_CMD) |
			  FIELD_PREP(WMI_TLV_LEN, sizeof(*cmd) - TLV_HDR_SIZE);
	cmd->vdev_id = vdev_id;

	ret = ath11k_wmi_cmd_send(wmi, skb, WMI_VDEV_STOP_CMDID);
	if (ret) {
		ath11k_warn(ar->ab, "failed to submit WMI_VDEV_STOP cmd\n");
		dev_kfree_skb(skb);
	}

	ath11k_dbg(ar->ab, ATH11K_DBG_WMI, "WMI vdev stop id 0x%x\n", vdev_id);

	return ret;
}

int ath11k_wmi_vdev_down(struct ath11k *ar, u8 vdev_id)
{
	struct ath11k_pdev_wmi *wmi = ar->wmi;
	struct wmi_vdev_down_cmd *cmd;
	struct sk_buff *skb;
	int ret;

	skb = ath11k_wmi_alloc_skb(wmi->wmi_ab, sizeof(*cmd));
	if (!skb)
		return -ENOMEM;

	cmd = (struct wmi_vdev_down_cmd *)skb->data;

	cmd->tlv_header = FIELD_PREP(WMI_TLV_TAG, WMI_TAG_VDEV_DOWN_CMD) |
			  FIELD_PREP(WMI_TLV_LEN, sizeof(*cmd) - TLV_HDR_SIZE);
	cmd->vdev_id = vdev_id;

	ret = ath11k_wmi_cmd_send(wmi, skb, WMI_VDEV_DOWN_CMDID);
	if (ret) {
		ath11k_warn(ar->ab, "failed to submit WMI_VDEV_DOWN cmd\n");
		dev_kfree_skb(skb);
	}

	ath11k_dbg(ar->ab, ATH11K_DBG_WMI, "WMI vdev down id 0x%x\n", vdev_id);

	return ret;
}

static void ath11k_wmi_put_wmi_channel(struct wmi_channel *chan,
				       struct wmi_vdev_start_req_arg *arg)
{
	u32 center_freq1 = arg->channel.band_center_freq1;

	memset(chan, 0, sizeof(*chan));

	chan->mhz = arg->channel.freq;
	chan->band_center_freq1 = arg->channel.band_center_freq1;

	if (arg->channel.mode == MODE_11AX_HE160) {
		if (arg->channel.freq > arg->channel.band_center_freq1)
			chan->band_center_freq1 = center_freq1 + 40;
		else
			chan->band_center_freq1 = center_freq1 - 40;

		chan->band_center_freq2 = arg->channel.band_center_freq1;

	} else if (arg->channel.mode == MODE_11AC_VHT80_80) {
		chan->band_center_freq2 = arg->channel.band_center_freq2;
	} else {
		chan->band_center_freq2 = 0;
	}

	chan->info |= FIELD_PREP(WMI_CHAN_INFO_MODE, arg->channel.mode);
	if (arg->channel.passive)
		chan->info |= WMI_CHAN_INFO_PASSIVE;
	if (arg->channel.allow_ibss)
		chan->info |= WMI_CHAN_INFO_ADHOC_ALLOWED;
	if (arg->channel.allow_ht)
		chan->info |= WMI_CHAN_INFO_ALLOW_HT;
	if (arg->channel.allow_vht)
		chan->info |= WMI_CHAN_INFO_ALLOW_VHT;
	if (arg->channel.allow_he)
		chan->info |= WMI_CHAN_INFO_ALLOW_HE;
	if (arg->channel.ht40plus)
		chan->info |= WMI_CHAN_INFO_HT40_PLUS;
	if (arg->channel.chan_radar)
		chan->info |= WMI_CHAN_INFO_DFS;
	if (arg->channel.freq2_radar)
		chan->info |= WMI_CHAN_INFO_DFS_FREQ2;

	chan->reg_info_1 = FIELD_PREP(WMI_CHAN_REG_INFO1_MAX_PWR,
				      arg->channel.max_power) |
		FIELD_PREP(WMI_CHAN_REG_INFO1_MAX_REG_PWR,
			   arg->channel.max_reg_power);

	chan->reg_info_2 = FIELD_PREP(WMI_CHAN_REG_INFO2_ANT_MAX,
				      arg->channel.max_antenna_gain) |
		FIELD_PREP(WMI_CHAN_REG_INFO2_MAX_TX_PWR,
			   arg->channel.max_power);
}

int ath11k_wmi_vdev_start(struct ath11k *ar, struct wmi_vdev_start_req_arg *arg,
			  bool restart)
{
	struct ath11k_pdev_wmi *wmi = ar->wmi;
	struct wmi_vdev_start_request_cmd *cmd;
	struct sk_buff *skb;
	struct wmi_channel *chan;
	struct wmi_tlv *tlv;
	void *ptr;
	int ret, len;

	if (WARN_ON(arg->ssid_len > sizeof(cmd->ssid.ssid)))
		return -EINVAL;

	len = sizeof(*cmd) + sizeof(*chan) + TLV_HDR_SIZE;

	skb = ath11k_wmi_alloc_skb(wmi->wmi_ab, len);
	if (!skb)
		return -ENOMEM;

	cmd = (struct wmi_vdev_start_request_cmd *)skb->data;
	cmd->tlv_header = FIELD_PREP(WMI_TLV_TAG,
				     WMI_TAG_VDEV_START_REQUEST_CMD) |
			  FIELD_PREP(WMI_TLV_LEN, sizeof(*cmd) - TLV_HDR_SIZE);
	cmd->vdev_id = arg->vdev_id;
	cmd->beacon_interval = arg->bcn_intval;
	cmd->bcn_tx_rate = arg->bcn_tx_rate;
	cmd->dtim_period = arg->dtim_period;
	cmd->num_noa_descriptors = arg->num_noa_descriptors;
	cmd->preferred_rx_streams = arg->pref_rx_streams;
	cmd->preferred_tx_streams = arg->pref_tx_streams;
	cmd->cac_duration_ms = arg->cac_duration_ms;
	cmd->regdomain = arg->regdomain;
	cmd->he_ops = arg->he_ops;

	if (!restart) {
		if (arg->ssid) {
			cmd->ssid.ssid_len = arg->ssid_len;
			memcpy(cmd->ssid.ssid, arg->ssid, arg->ssid_len);
		}
		if (arg->hidden_ssid)
			cmd->flags |= WMI_VDEV_START_HIDDEN_SSID;
		if (arg->pmf_enabled)
			cmd->flags |= WMI_VDEV_START_PMF_ENABLED;
	}

	cmd->flags |= WMI_VDEV_START_LDPC_RX_ENABLED;
	if (test_bit(ATH11K_FLAG_HW_CRYPTO_DISABLED, &ar->ab->dev_flags))
		cmd->flags |= WMI_VDEV_START_HW_ENCRYPTION_DISABLED;

	ptr = skb->data + sizeof(*cmd);
	chan = ptr;

	ath11k_wmi_put_wmi_channel(chan, arg);

	chan->tlv_header = FIELD_PREP(WMI_TLV_TAG, WMI_TAG_CHANNEL) |
			   FIELD_PREP(WMI_TLV_LEN,
				      sizeof(*chan) - TLV_HDR_SIZE);
	ptr += sizeof(*chan);

	tlv = ptr;
	tlv->header = FIELD_PREP(WMI_TLV_TAG, WMI_TAG_ARRAY_STRUCT) |
		      FIELD_PREP(WMI_TLV_LEN, 0);

	/* Note: This is a nested TLV containing:
	 * [wmi_tlv][wmi_p2p_noa_descriptor][wmi_tlv]..
	 */

	ptr += sizeof(*tlv);

	if (restart)
		ret = ath11k_wmi_cmd_send(wmi, skb,
					  WMI_VDEV_RESTART_REQUEST_CMDID);
	else
		ret = ath11k_wmi_cmd_send(wmi, skb,
					  WMI_VDEV_START_REQUEST_CMDID);
	if (ret) {
		ath11k_warn(ar->ab, "failed to submit vdev_%s cmd\n",
			    restart ? "restart" : "start");
		dev_kfree_skb(skb);
	}

	ath11k_dbg(ar->ab, ATH11K_DBG_WMI, "vdev %s id 0x%x freq 0x%x mode 0x%x\n",
		   restart ? "restart" : "start", arg->vdev_id,
		   arg->channel.freq, arg->channel.mode);

	return ret;
}

int ath11k_wmi_vdev_up(struct ath11k *ar, u32 vdev_id, u32 aid, const u8 *bssid)
{
	struct ath11k_pdev_wmi *wmi = ar->wmi;
	struct wmi_vdev_up_cmd *cmd;
	struct ieee80211_bss_conf *bss_conf;
	struct ath11k_vif *arvif;
	struct sk_buff *skb;
	int ret;

	arvif = ath11k_mac_get_arvif(ar, vdev_id);

	skb = ath11k_wmi_alloc_skb(wmi->wmi_ab, sizeof(*cmd));
	if (!skb)
		return -ENOMEM;

	cmd = (struct wmi_vdev_up_cmd *)skb->data;

	cmd->tlv_header = FIELD_PREP(WMI_TLV_TAG, WMI_TAG_VDEV_UP_CMD) |
			  FIELD_PREP(WMI_TLV_LEN, sizeof(*cmd) - TLV_HDR_SIZE);
	cmd->vdev_id = vdev_id;
	cmd->vdev_assoc_id = aid;

	ether_addr_copy(cmd->vdev_bssid.addr, bssid);

	if (arvif && arvif->vif->type == NL80211_IFTYPE_STATION) {
		bss_conf = &arvif->vif->bss_conf;

		if (bss_conf->nontransmitted) {
			ether_addr_copy(cmd->trans_bssid.addr,
					bss_conf->transmitter_bssid);
			cmd->profile_idx = bss_conf->bssid_index;
			cmd->profile_num = bss_conf->bssid_indicator;
		}
	}

	ret = ath11k_wmi_cmd_send(wmi, skb, WMI_VDEV_UP_CMDID);
	if (ret) {
		ath11k_warn(ar->ab, "failed to submit WMI_VDEV_UP cmd\n");
		dev_kfree_skb(skb);
	}

	ath11k_dbg(ar->ab, ATH11K_DBG_WMI,
		   "WMI mgmt vdev up id 0x%x assoc id %d bssid %pM\n",
		   vdev_id, aid, bssid);

	return ret;
}

int ath11k_wmi_send_peer_create_cmd(struct ath11k *ar,
				    struct peer_create_params *param)
{
	struct ath11k_pdev_wmi *wmi = ar->wmi;
	struct wmi_peer_create_cmd *cmd;
	struct sk_buff *skb;
	int ret;

	skb = ath11k_wmi_alloc_skb(wmi->wmi_ab, sizeof(*cmd));
	if (!skb)
		return -ENOMEM;

	cmd = (struct wmi_peer_create_cmd *)skb->data;
	cmd->tlv_header = FIELD_PREP(WMI_TLV_TAG, WMI_TAG_PEER_CREATE_CMD) |
			  FIELD_PREP(WMI_TLV_LEN, sizeof(*cmd) - TLV_HDR_SIZE);

	ether_addr_copy(cmd->peer_macaddr.addr, param->peer_addr);
	cmd->peer_type = param->peer_type;
	cmd->vdev_id = param->vdev_id;

	ret = ath11k_wmi_cmd_send(wmi, skb, WMI_PEER_CREATE_CMDID);
	if (ret) {
		ath11k_warn(ar->ab, "failed to submit WMI_PEER_CREATE cmd\n");
		dev_kfree_skb(skb);
	}

	ath11k_dbg(ar->ab, ATH11K_DBG_WMI,
		   "WMI peer create vdev_id %d peer_addr %pM\n",
		   param->vdev_id, param->peer_addr);

	return ret;
}

int ath11k_wmi_send_peer_delete_cmd(struct ath11k *ar,
				    const u8 *peer_addr, u8 vdev_id)
{
	struct ath11k_pdev_wmi *wmi = ar->wmi;
	struct wmi_peer_delete_cmd *cmd;
	struct sk_buff *skb;
	int ret;

	skb = ath11k_wmi_alloc_skb(wmi->wmi_ab, sizeof(*cmd));
	if (!skb)
		return -ENOMEM;

	cmd = (struct wmi_peer_delete_cmd *)skb->data;
	cmd->tlv_header = FIELD_PREP(WMI_TLV_TAG, WMI_TAG_PEER_DELETE_CMD) |
			  FIELD_PREP(WMI_TLV_LEN, sizeof(*cmd) - TLV_HDR_SIZE);

	ether_addr_copy(cmd->peer_macaddr.addr, peer_addr);
	cmd->vdev_id = vdev_id;

	ath11k_dbg(ar->ab, ATH11K_DBG_WMI,
		   "WMI peer delete vdev_id %d peer_addr %pM\n",
		   vdev_id,  peer_addr);

	ret = ath11k_wmi_cmd_send(wmi, skb, WMI_PEER_DELETE_CMDID);
	if (ret) {
		ath11k_warn(ar->ab, "failed to send WMI_PEER_DELETE cmd\n");
		dev_kfree_skb(skb);
	}

	return ret;
}

int ath11k_wmi_send_pdev_set_regdomain(struct ath11k *ar,
				       struct pdev_set_regdomain_params *param)
{
	struct ath11k_pdev_wmi *wmi = ar->wmi;
	struct wmi_pdev_set_regdomain_cmd *cmd;
	struct sk_buff *skb;
	int ret;

	skb = ath11k_wmi_alloc_skb(wmi->wmi_ab, sizeof(*cmd));
	if (!skb)
		return -ENOMEM;

	cmd = (struct wmi_pdev_set_regdomain_cmd *)skb->data;
	cmd->tlv_header = FIELD_PREP(WMI_TLV_TAG,
				     WMI_TAG_PDEV_SET_REGDOMAIN_CMD) |
			  FIELD_PREP(WMI_TLV_LEN, sizeof(*cmd) - TLV_HDR_SIZE);

	cmd->reg_domain = param->current_rd_in_use;
	cmd->reg_domain_2g = param->current_rd_2g;
	cmd->reg_domain_5g = param->current_rd_5g;
	cmd->conformance_test_limit_2g = param->ctl_2g;
	cmd->conformance_test_limit_5g = param->ctl_5g;
	cmd->dfs_domain = param->dfs_domain;
	cmd->pdev_id = param->pdev_id;

	ath11k_dbg(ar->ab, ATH11K_DBG_WMI,
		   "WMI pdev regd rd %d rd2g %d rd5g %d domain %d pdev id %d\n",
		   param->current_rd_in_use, param->current_rd_2g,
		   param->current_rd_5g, param->dfs_domain, param->pdev_id);

	ret = ath11k_wmi_cmd_send(wmi, skb, WMI_PDEV_SET_REGDOMAIN_CMDID);
	if (ret) {
		ath11k_warn(ar->ab,
			    "failed to send WMI_PDEV_SET_REGDOMAIN cmd\n");
		dev_kfree_skb(skb);
	}

	return ret;
}

int ath11k_wmi_set_peer_param(struct ath11k *ar, const u8 *peer_addr,
			      u32 vdev_id, u32 param_id, u32 param_val)
{
	struct ath11k_pdev_wmi *wmi = ar->wmi;
	struct wmi_peer_set_param_cmd *cmd;
	struct sk_buff *skb;
	int ret;

	skb = ath11k_wmi_alloc_skb(wmi->wmi_ab, sizeof(*cmd));
	if (!skb)
		return -ENOMEM;

	cmd = (struct wmi_peer_set_param_cmd *)skb->data;
	cmd->tlv_header = FIELD_PREP(WMI_TLV_TAG, WMI_TAG_PEER_SET_PARAM_CMD) |
			  FIELD_PREP(WMI_TLV_LEN, sizeof(*cmd) - TLV_HDR_SIZE);
	ether_addr_copy(cmd->peer_macaddr.addr, peer_addr);
	cmd->vdev_id = vdev_id;
	cmd->param_id = param_id;
	cmd->param_value = param_val;

	ret = ath11k_wmi_cmd_send(wmi, skb, WMI_PEER_SET_PARAM_CMDID);
	if (ret) {
		ath11k_warn(ar->ab, "failed to send WMI_PEER_SET_PARAM cmd\n");
		dev_kfree_skb(skb);
	}

	ath11k_dbg(ar->ab, ATH11K_DBG_WMI,
		   "WMI vdev %d peer 0x%pM set param %d value %d\n",
		   vdev_id, peer_addr, param_id, param_val);

	return ret;
}

int ath11k_wmi_send_peer_flush_tids_cmd(struct ath11k *ar,
					u8 peer_addr[ETH_ALEN],
					struct peer_flush_params *param)
{
	struct ath11k_pdev_wmi *wmi = ar->wmi;
	struct wmi_peer_flush_tids_cmd *cmd;
	struct sk_buff *skb;
	int ret;

	skb = ath11k_wmi_alloc_skb(wmi->wmi_ab, sizeof(*cmd));
	if (!skb)
		return -ENOMEM;

	cmd = (struct wmi_peer_flush_tids_cmd *)skb->data;
	cmd->tlv_header = FIELD_PREP(WMI_TLV_TAG, WMI_TAG_PEER_FLUSH_TIDS_CMD) |
			  FIELD_PREP(WMI_TLV_LEN, sizeof(*cmd) - TLV_HDR_SIZE);

	ether_addr_copy(cmd->peer_macaddr.addr, peer_addr);
	cmd->peer_tid_bitmap = param->peer_tid_bitmap;
	cmd->vdev_id = param->vdev_id;

	ret = ath11k_wmi_cmd_send(wmi, skb, WMI_PEER_FLUSH_TIDS_CMDID);
	if (ret) {
		ath11k_warn(ar->ab,
			    "failed to send WMI_PEER_FLUSH_TIDS cmd\n");
		dev_kfree_skb(skb);
	}

	ath11k_dbg(ar->ab, ATH11K_DBG_WMI,
		   "WMI peer flush vdev_id %d peer_addr %pM tids %08x\n",
		   param->vdev_id, peer_addr, param->peer_tid_bitmap);

	return ret;
}

int ath11k_wmi_peer_rx_reorder_queue_setup(struct ath11k *ar,
					   int vdev_id, const u8 *addr,
					   dma_addr_t paddr, u8 tid,
					   u8 ba_window_size_valid,
					   u32 ba_window_size)
{
	struct wmi_peer_reorder_queue_setup_cmd *cmd;
	struct sk_buff *skb;
	int ret;

	skb = ath11k_wmi_alloc_skb(ar->wmi->wmi_ab, sizeof(*cmd));
	if (!skb)
		return -ENOMEM;

	cmd = (struct wmi_peer_reorder_queue_setup_cmd *)skb->data;
	cmd->tlv_header = FIELD_PREP(WMI_TLV_TAG,
				     WMI_TAG_REORDER_QUEUE_SETUP_CMD) |
			  FIELD_PREP(WMI_TLV_LEN, sizeof(*cmd) - TLV_HDR_SIZE);

	ether_addr_copy(cmd->peer_macaddr.addr, addr);
	cmd->vdev_id = vdev_id;
	cmd->tid = tid;
	cmd->queue_ptr_lo = lower_32_bits(paddr);
	cmd->queue_ptr_hi = upper_32_bits(paddr);
	cmd->queue_no = tid;
	cmd->ba_window_size_valid = ba_window_size_valid;
	cmd->ba_window_size = ba_window_size;

	ret = ath11k_wmi_cmd_send(ar->wmi, skb,
				  WMI_PEER_REORDER_QUEUE_SETUP_CMDID);
	if (ret) {
		ath11k_warn(ar->ab,
			    "failed to send WMI_PEER_REORDER_QUEUE_SETUP\n");
		dev_kfree_skb(skb);
	}

	ath11k_dbg(ar->ab, ATH11K_DBG_WMI,
		   "wmi rx reorder queue setup addr %pM vdev_id %d tid %d\n",
		   addr, vdev_id, tid);

	return ret;
}

int
ath11k_wmi_rx_reord_queue_remove(struct ath11k *ar,
				 struct rx_reorder_queue_remove_params *param)
{
	struct ath11k_pdev_wmi *wmi = ar->wmi;
	struct wmi_peer_reorder_queue_remove_cmd *cmd;
	struct sk_buff *skb;
	int ret;

	skb = ath11k_wmi_alloc_skb(wmi->wmi_ab, sizeof(*cmd));
	if (!skb)
		return -ENOMEM;

	cmd = (struct wmi_peer_reorder_queue_remove_cmd *)skb->data;
	cmd->tlv_header = FIELD_PREP(WMI_TLV_TAG,
				     WMI_TAG_REORDER_QUEUE_REMOVE_CMD) |
			  FIELD_PREP(WMI_TLV_LEN, sizeof(*cmd) - TLV_HDR_SIZE);

	ether_addr_copy(cmd->peer_macaddr.addr, param->peer_macaddr);
	cmd->vdev_id = param->vdev_id;
	cmd->tid_mask = param->peer_tid_bitmap;

	ath11k_dbg(ar->ab, ATH11K_DBG_WMI,
		   "%s: peer_macaddr %pM vdev_id %d, tid_map %d", __func__,
		   param->peer_macaddr, param->vdev_id, param->peer_tid_bitmap);

	ret = ath11k_wmi_cmd_send(wmi, skb,
				  WMI_PEER_REORDER_QUEUE_REMOVE_CMDID);
	if (ret) {
		ath11k_warn(ar->ab,
			    "failed to send WMI_PEER_REORDER_QUEUE_REMOVE_CMDID");
		dev_kfree_skb(skb);
	}

	return ret;
}

int ath11k_wmi_pdev_set_param(struct ath11k *ar, u32 param_id,
			      u32 param_value, u8 pdev_id)
{
	struct ath11k_pdev_wmi *wmi = ar->wmi;
	struct wmi_pdev_set_param_cmd *cmd;
	struct sk_buff *skb;
	int ret;

	skb = ath11k_wmi_alloc_skb(wmi->wmi_ab, sizeof(*cmd));
	if (!skb)
		return -ENOMEM;

	cmd = (struct wmi_pdev_set_param_cmd *)skb->data;
	cmd->tlv_header = FIELD_PREP(WMI_TLV_TAG, WMI_TAG_PDEV_SET_PARAM_CMD) |
			  FIELD_PREP(WMI_TLV_LEN, sizeof(*cmd) - TLV_HDR_SIZE);
	cmd->pdev_id = pdev_id;
	cmd->param_id = param_id;
	cmd->param_value = param_value;

	ret = ath11k_wmi_cmd_send(wmi, skb, WMI_PDEV_SET_PARAM_CMDID);
	if (ret) {
		ath11k_warn(ar->ab, "failed to send WMI_PDEV_SET_PARAM cmd\n");
		dev_kfree_skb(skb);
	}

	ath11k_dbg(ar->ab, ATH11K_DBG_WMI,
		   "WMI pdev set param %d pdev id %d value %d\n",
		   param_id, pdev_id, param_value);

	return ret;
}

int ath11k_wmi_pdev_set_ps_mode(struct ath11k *ar, int vdev_id,
				enum wmi_sta_ps_mode psmode)
{
	struct ath11k_pdev_wmi *wmi = ar->wmi;
	struct wmi_pdev_set_ps_mode_cmd *cmd;
	struct sk_buff *skb;
	int ret;

	skb = ath11k_wmi_alloc_skb(wmi->wmi_ab, sizeof(*cmd));
	if (!skb)
		return -ENOMEM;

	cmd = (struct wmi_pdev_set_ps_mode_cmd *)skb->data;
	cmd->tlv_header = FIELD_PREP(WMI_TLV_TAG, WMI_TAG_STA_POWERSAVE_MODE_CMD) |
			  FIELD_PREP(WMI_TLV_LEN, sizeof(*cmd) - TLV_HDR_SIZE);
	cmd->vdev_id = vdev_id;
	cmd->sta_ps_mode = psmode;

	ret = ath11k_wmi_cmd_send(wmi, skb, WMI_STA_POWERSAVE_MODE_CMDID);
	if (ret) {
		ath11k_warn(ar->ab, "failed to send WMI_PDEV_SET_PARAM cmd\n");
		dev_kfree_skb(skb);
	}

	ath11k_dbg(ar->ab, ATH11K_DBG_WMI,
		   "WMI vdev set psmode %d vdev id %d\n",
		   psmode, vdev_id);

	return ret;
}

int ath11k_wmi_pdev_suspend(struct ath11k *ar, u32 suspend_opt,
			    u32 pdev_id)
{
	struct ath11k_pdev_wmi *wmi = ar->wmi;
	struct wmi_pdev_suspend_cmd *cmd;
	struct sk_buff *skb;
	int ret;

	skb = ath11k_wmi_alloc_skb(wmi->wmi_ab, sizeof(*cmd));
	if (!skb)
		return -ENOMEM;

	cmd = (struct wmi_pdev_suspend_cmd *)skb->data;

	cmd->tlv_header = FIELD_PREP(WMI_TLV_TAG, WMI_TAG_PDEV_SUSPEND_CMD) |
			  FIELD_PREP(WMI_TLV_LEN, sizeof(*cmd) - TLV_HDR_SIZE);

	cmd->suspend_opt = suspend_opt;
	cmd->pdev_id = pdev_id;

	ret = ath11k_wmi_cmd_send(wmi, skb, WMI_PDEV_SUSPEND_CMDID);
	if (ret) {
		ath11k_warn(ar->ab, "failed to send WMI_PDEV_SUSPEND cmd\n");
		dev_kfree_skb(skb);
	}

	ath11k_dbg(ar->ab, ATH11K_DBG_WMI,
		   "WMI pdev suspend pdev_id %d\n", pdev_id);

	return ret;
}

int ath11k_wmi_pdev_resume(struct ath11k *ar, u32 pdev_id)
{
	struct ath11k_pdev_wmi *wmi = ar->wmi;
	struct wmi_pdev_resume_cmd *cmd;
	struct sk_buff *skb;
	int ret;

	skb = ath11k_wmi_alloc_skb(wmi->wmi_ab, sizeof(*cmd));
	if (!skb)
		return -ENOMEM;

	cmd = (struct wmi_pdev_resume_cmd *)skb->data;

	cmd->tlv_header = FIELD_PREP(WMI_TLV_TAG, WMI_TAG_PDEV_RESUME_CMD) |
			  FIELD_PREP(WMI_TLV_LEN, sizeof(*cmd) - TLV_HDR_SIZE);
	cmd->pdev_id = pdev_id;

	ath11k_dbg(ar->ab, ATH11K_DBG_WMI,
		   "WMI pdev resume pdev id %d\n", pdev_id);

	ret = ath11k_wmi_cmd_send(wmi, skb, WMI_PDEV_RESUME_CMDID);
	if (ret) {
		ath11k_warn(ar->ab, "failed to send WMI_PDEV_RESUME cmd\n");
		dev_kfree_skb(skb);
	}

	return ret;
}

/* TODO FW Support for the cmd is not available yet.
 * Can be tested once the command and corresponding
 * event is implemented in FW
 */
int ath11k_wmi_pdev_bss_chan_info_request(struct ath11k *ar,
					  enum wmi_bss_chan_info_req_type type)
{
	struct ath11k_pdev_wmi *wmi = ar->wmi;
	struct wmi_pdev_bss_chan_info_req_cmd *cmd;
	struct sk_buff *skb;
	int ret;

	skb = ath11k_wmi_alloc_skb(wmi->wmi_ab, sizeof(*cmd));
	if (!skb)
		return -ENOMEM;

	cmd = (struct wmi_pdev_bss_chan_info_req_cmd *)skb->data;

	cmd->tlv_header = FIELD_PREP(WMI_TLV_TAG,
				     WMI_TAG_PDEV_BSS_CHAN_INFO_REQUEST) |
			  FIELD_PREP(WMI_TLV_LEN, sizeof(*cmd) - TLV_HDR_SIZE);
	cmd->req_type = type;
	cmd->pdev_id = ar->pdev->pdev_id;

	ath11k_dbg(ar->ab, ATH11K_DBG_WMI,
		   "WMI bss chan info req type %d\n", type);

	ret = ath11k_wmi_cmd_send(wmi, skb,
				  WMI_PDEV_BSS_CHAN_INFO_REQUEST_CMDID);
	if (ret) {
		ath11k_warn(ar->ab,
			    "failed to send WMI_PDEV_BSS_CHAN_INFO_REQUEST cmd\n");
		dev_kfree_skb(skb);
	}

	return ret;
}

int ath11k_wmi_send_set_ap_ps_param_cmd(struct ath11k *ar, u8 *peer_addr,
					struct ap_ps_params *param)
{
	struct ath11k_pdev_wmi *wmi = ar->wmi;
	struct wmi_ap_ps_peer_cmd *cmd;
	struct sk_buff *skb;
	int ret;

	skb = ath11k_wmi_alloc_skb(wmi->wmi_ab, sizeof(*cmd));
	if (!skb)
		return -ENOMEM;

	cmd = (struct wmi_ap_ps_peer_cmd *)skb->data;
	cmd->tlv_header = FIELD_PREP(WMI_TLV_TAG, WMI_TAG_AP_PS_PEER_CMD) |
			  FIELD_PREP(WMI_TLV_LEN, sizeof(*cmd) - TLV_HDR_SIZE);

	cmd->vdev_id = param->vdev_id;
	ether_addr_copy(cmd->peer_macaddr.addr, peer_addr);
	cmd->param = param->param;
	cmd->value = param->value;

	ret = ath11k_wmi_cmd_send(wmi, skb, WMI_AP_PS_PEER_PARAM_CMDID);
	if (ret) {
		ath11k_warn(ar->ab,
			    "failed to send WMI_AP_PS_PEER_PARAM_CMDID\n");
		dev_kfree_skb(skb);
	}

	ath11k_dbg(ar->ab, ATH11K_DBG_WMI,
		   "WMI set ap ps vdev id %d peer %pM param %d value %d\n",
		   param->vdev_id, peer_addr, param->param, param->value);

	return ret;
}

int ath11k_wmi_set_sta_ps_param(struct ath11k *ar, u32 vdev_id,
				u32 param, u32 param_value)
{
	struct ath11k_pdev_wmi *wmi = ar->wmi;
	struct wmi_sta_powersave_param_cmd *cmd;
	struct sk_buff *skb;
	int ret;

	skb = ath11k_wmi_alloc_skb(wmi->wmi_ab, sizeof(*cmd));
	if (!skb)
		return -ENOMEM;

	cmd = (struct wmi_sta_powersave_param_cmd *)skb->data;
	cmd->tlv_header = FIELD_PREP(WMI_TLV_TAG,
				     WMI_TAG_STA_POWERSAVE_PARAM_CMD) |
			  FIELD_PREP(WMI_TLV_LEN, sizeof(*cmd) - TLV_HDR_SIZE);

	cmd->vdev_id = vdev_id;
	cmd->param = param;
	cmd->value = param_value;

	ath11k_dbg(ar->ab, ATH11K_DBG_WMI,
		   "WMI set sta ps vdev_id %d param %d value %d\n",
		   vdev_id, param, param_value);

	ret = ath11k_wmi_cmd_send(wmi, skb, WMI_STA_POWERSAVE_PARAM_CMDID);
	if (ret) {
		ath11k_warn(ar->ab, "failed to send WMI_STA_POWERSAVE_PARAM_CMDID");
		dev_kfree_skb(skb);
	}

	return ret;
}

int ath11k_wmi_force_fw_hang_cmd(struct ath11k *ar, u32 type, u32 delay_time_ms)
{
	struct ath11k_pdev_wmi *wmi = ar->wmi;
	struct wmi_force_fw_hang_cmd *cmd;
	struct sk_buff *skb;
	int ret, len;

	len = sizeof(*cmd);

	skb = ath11k_wmi_alloc_skb(wmi->wmi_ab, len);
	if (!skb)
		return -ENOMEM;

	cmd = (struct wmi_force_fw_hang_cmd *)skb->data;
	cmd->tlv_header = FIELD_PREP(WMI_TLV_TAG, WMI_TAG_FORCE_FW_HANG_CMD) |
			  FIELD_PREP(WMI_TLV_LEN, len - TLV_HDR_SIZE);

	cmd->type = type;
	cmd->delay_time_ms = delay_time_ms;

	ret = ath11k_wmi_cmd_send(wmi, skb, WMI_FORCE_FW_HANG_CMDID);

	if (ret) {
		ath11k_warn(ar->ab, "Failed to send WMI_FORCE_FW_HANG_CMDID");
		dev_kfree_skb(skb);
	}
	return ret;
}

int ath11k_wmi_vdev_set_param_cmd(struct ath11k *ar, u32 vdev_id,
				  u32 param_id, u32 param_value)
{
	struct ath11k_pdev_wmi *wmi = ar->wmi;
	struct wmi_vdev_set_param_cmd *cmd;
	struct sk_buff *skb;
	int ret;

	skb = ath11k_wmi_alloc_skb(wmi->wmi_ab, sizeof(*cmd));
	if (!skb)
		return -ENOMEM;

	cmd = (struct wmi_vdev_set_param_cmd *)skb->data;
	cmd->tlv_header = FIELD_PREP(WMI_TLV_TAG, WMI_TAG_VDEV_SET_PARAM_CMD) |
			  FIELD_PREP(WMI_TLV_LEN, sizeof(*cmd) - TLV_HDR_SIZE);

	cmd->vdev_id = vdev_id;
	cmd->param_id = param_id;
	cmd->param_value = param_value;

	ret = ath11k_wmi_cmd_send(wmi, skb, WMI_VDEV_SET_PARAM_CMDID);
	if (ret) {
		ath11k_warn(ar->ab,
			    "failed to send WMI_VDEV_SET_PARAM_CMDID\n");
		dev_kfree_skb(skb);
	}

	ath11k_dbg(ar->ab, ATH11K_DBG_WMI,
		   "WMI vdev id 0x%x set param %d value %d\n",
		   vdev_id, param_id, param_value);

	return ret;
}

int ath11k_wmi_send_stats_request_cmd(struct ath11k *ar,
				      struct stats_request_params *param)
{
	struct ath11k_pdev_wmi *wmi = ar->wmi;
	struct wmi_request_stats_cmd *cmd;
	struct sk_buff *skb;
	int ret;

	skb = ath11k_wmi_alloc_skb(wmi->wmi_ab, sizeof(*cmd));
	if (!skb)
		return -ENOMEM;

	cmd = (struct wmi_request_stats_cmd *)skb->data;
	cmd->tlv_header = FIELD_PREP(WMI_TLV_TAG, WMI_TAG_REQUEST_STATS_CMD) |
			  FIELD_PREP(WMI_TLV_LEN, sizeof(*cmd) - TLV_HDR_SIZE);

	cmd->stats_id = param->stats_id;
	cmd->vdev_id = param->vdev_id;
	cmd->pdev_id = param->pdev_id;

	ret = ath11k_wmi_cmd_send(wmi, skb, WMI_REQUEST_STATS_CMDID);
	if (ret) {
		ath11k_warn(ar->ab, "failed to send WMI_REQUEST_STATS cmd\n");
		dev_kfree_skb(skb);
	}

	ath11k_dbg(ar->ab, ATH11K_DBG_WMI,
		   "WMI request stats 0x%x vdev id %d pdev id %d\n",
		   param->stats_id, param->vdev_id, param->pdev_id);

	return ret;
}

int ath11k_wmi_send_pdev_temperature_cmd(struct ath11k *ar)
{
	struct ath11k_pdev_wmi *wmi = ar->wmi;
	struct wmi_get_pdev_temperature_cmd *cmd;
	struct sk_buff *skb;
	int ret;

	skb = ath11k_wmi_alloc_skb(wmi->wmi_ab, sizeof(*cmd));
	if (!skb)
		return -ENOMEM;

	cmd = (struct wmi_get_pdev_temperature_cmd *)skb->data;
	cmd->tlv_header = FIELD_PREP(WMI_TLV_TAG, WMI_TAG_PDEV_GET_TEMPERATURE_CMD) |
			  FIELD_PREP(WMI_TLV_LEN, sizeof(*cmd) - TLV_HDR_SIZE);
	cmd->pdev_id = ar->pdev->pdev_id;

	ret = ath11k_wmi_cmd_send(wmi, skb, WMI_PDEV_GET_TEMPERATURE_CMDID);
	if (ret) {
		ath11k_warn(ar->ab, "failed to send WMI_PDEV_GET_TEMPERATURE cmd\n");
		dev_kfree_skb(skb);
	}

	ath11k_dbg(ar->ab, ATH11K_DBG_WMI,
		   "WMI pdev get temperature for pdev_id %d\n", ar->pdev->pdev_id);

	return ret;
}

int ath11k_wmi_send_bcn_offload_control_cmd(struct ath11k *ar,
					    u32 vdev_id, u32 bcn_ctrl_op)
{
	struct ath11k_pdev_wmi *wmi = ar->wmi;
	struct wmi_bcn_offload_ctrl_cmd *cmd;
	struct sk_buff *skb;
	int ret;

	skb = ath11k_wmi_alloc_skb(wmi->wmi_ab, sizeof(*cmd));
	if (!skb)
		return -ENOMEM;

	cmd = (struct wmi_bcn_offload_ctrl_cmd *)skb->data;
	cmd->tlv_header = FIELD_PREP(WMI_TLV_TAG,
				     WMI_TAG_BCN_OFFLOAD_CTRL_CMD) |
			  FIELD_PREP(WMI_TLV_LEN, sizeof(*cmd) - TLV_HDR_SIZE);

	cmd->vdev_id = vdev_id;
	cmd->bcn_ctrl_op = bcn_ctrl_op;

	ath11k_dbg(ar->ab, ATH11K_DBG_WMI,
		   "WMI bcn ctrl offload vdev id %d ctrl_op %d\n",
		   vdev_id, bcn_ctrl_op);

	ret = ath11k_wmi_cmd_send(wmi, skb, WMI_BCN_OFFLOAD_CTRL_CMDID);
	if (ret) {
		ath11k_warn(ar->ab,
			    "failed to send WMI_BCN_OFFLOAD_CTRL_CMDID\n");
		dev_kfree_skb(skb);
	}

	return ret;
}

int ath11k_wmi_bcn_tmpl(struct ath11k *ar, u32 vdev_id,
			struct ieee80211_mutable_offsets *offs,
			struct sk_buff *bcn)
{
	struct ath11k_pdev_wmi *wmi = ar->wmi;
	struct wmi_bcn_tmpl_cmd *cmd;
	struct wmi_bcn_prb_info *bcn_prb_info;
	struct wmi_tlv *tlv;
	struct sk_buff *skb;
	void *ptr;
	int ret, len;
	size_t aligned_len = roundup(bcn->len, 4);
	struct ieee80211_vif *vif;
	struct ath11k_vif *arvif = ath11k_mac_get_arvif(ar, vdev_id);

	if (!arvif) {
		ath11k_warn(ar->ab, "failed to find arvif with vdev id %d\n", vdev_id);
		return -EINVAL;
	}

	vif = arvif->vif;

	len = sizeof(*cmd) + sizeof(*bcn_prb_info) + TLV_HDR_SIZE + aligned_len;

	skb = ath11k_wmi_alloc_skb(wmi->wmi_ab, len);
	if (!skb)
		return -ENOMEM;

	cmd = (struct wmi_bcn_tmpl_cmd *)skb->data;
	cmd->tlv_header = FIELD_PREP(WMI_TLV_TAG, WMI_TAG_BCN_TMPL_CMD) |
			  FIELD_PREP(WMI_TLV_LEN, sizeof(*cmd) - TLV_HDR_SIZE);
	cmd->vdev_id = vdev_id;
	cmd->tim_ie_offset = offs->tim_offset;

	if (vif->bss_conf.csa_active) {
		cmd->csa_switch_count_offset = offs->cntdwn_counter_offs[0];
		cmd->ext_csa_switch_count_offset = offs->cntdwn_counter_offs[1];
	}

	cmd->buf_len = bcn->len;

	ptr = skb->data + sizeof(*cmd);

	bcn_prb_info = ptr;
	len = sizeof(*bcn_prb_info);
	bcn_prb_info->tlv_header = FIELD_PREP(WMI_TLV_TAG,
					      WMI_TAG_BCN_PRB_INFO) |
				   FIELD_PREP(WMI_TLV_LEN, len - TLV_HDR_SIZE);
	bcn_prb_info->caps = 0;
	bcn_prb_info->erp = 0;

	ptr += sizeof(*bcn_prb_info);

	tlv = ptr;
	tlv->header = FIELD_PREP(WMI_TLV_TAG, WMI_TAG_ARRAY_BYTE) |
		      FIELD_PREP(WMI_TLV_LEN, aligned_len);
	memcpy(tlv->value, bcn->data, bcn->len);

	ret = ath11k_wmi_cmd_send(wmi, skb, WMI_BCN_TMPL_CMDID);
	if (ret) {
		ath11k_warn(ar->ab, "failed to send WMI_BCN_TMPL_CMDID\n");
		dev_kfree_skb(skb);
	}

	return ret;
}

int ath11k_wmi_vdev_install_key(struct ath11k *ar,
				struct wmi_vdev_install_key_arg *arg)
{
	struct ath11k_pdev_wmi *wmi = ar->wmi;
	struct wmi_vdev_install_key_cmd *cmd;
	struct wmi_tlv *tlv;
	struct sk_buff *skb;
	int ret, len;
	int key_len_aligned = roundup(arg->key_len, sizeof(uint32_t));

	len = sizeof(*cmd) + TLV_HDR_SIZE + key_len_aligned;

	skb = ath11k_wmi_alloc_skb(wmi->wmi_ab, len);
	if (!skb)
		return -ENOMEM;

	cmd = (struct wmi_vdev_install_key_cmd *)skb->data;
	cmd->tlv_header = FIELD_PREP(WMI_TLV_TAG, WMI_TAG_VDEV_INSTALL_KEY_CMD) |
			  FIELD_PREP(WMI_TLV_LEN, sizeof(*cmd) - TLV_HDR_SIZE);
	cmd->vdev_id = arg->vdev_id;
	ether_addr_copy(cmd->peer_macaddr.addr, arg->macaddr);
	cmd->key_idx = arg->key_idx;
	cmd->key_flags = arg->key_flags;
	cmd->key_cipher = arg->key_cipher;
	cmd->key_len = arg->key_len;
	cmd->key_txmic_len = arg->key_txmic_len;
	cmd->key_rxmic_len = arg->key_rxmic_len;

	if (arg->key_rsc_counter)
		memcpy(&cmd->key_rsc_counter, &arg->key_rsc_counter,
		       sizeof(struct wmi_key_seq_counter));

	tlv = (struct wmi_tlv *)(skb->data + sizeof(*cmd));
	tlv->header = FIELD_PREP(WMI_TLV_TAG, WMI_TAG_ARRAY_BYTE) |
		      FIELD_PREP(WMI_TLV_LEN, key_len_aligned);
	if (arg->key_data)
		memcpy(tlv->value, (u8 *)arg->key_data, key_len_aligned);

	ret = ath11k_wmi_cmd_send(wmi, skb, WMI_VDEV_INSTALL_KEY_CMDID);
	if (ret) {
		ath11k_warn(ar->ab,
			    "failed to send WMI_VDEV_INSTALL_KEY cmd\n");
		dev_kfree_skb(skb);
	}

	ath11k_dbg(ar->ab, ATH11K_DBG_WMI,
		   "WMI vdev install key idx %d cipher %d len %d\n",
		   arg->key_idx, arg->key_cipher, arg->key_len);

	return ret;
}

static inline void
ath11k_wmi_copy_peer_flags(struct wmi_peer_assoc_complete_cmd *cmd,
			   struct peer_assoc_params *param,
			   bool hw_crypto_disabled)
{
	cmd->peer_flags = 0;

	if (param->is_wme_set) {
		if (param->qos_flag)
			cmd->peer_flags |= WMI_PEER_QOS;
		if (param->apsd_flag)
			cmd->peer_flags |= WMI_PEER_APSD;
		if (param->ht_flag)
			cmd->peer_flags |= WMI_PEER_HT;
		if (param->bw_40)
			cmd->peer_flags |= WMI_PEER_40MHZ;
		if (param->bw_80)
			cmd->peer_flags |= WMI_PEER_80MHZ;
		if (param->bw_160)
			cmd->peer_flags |= WMI_PEER_160MHZ;

		/* Typically if STBC is enabled for VHT it should be enabled
		 * for HT as well
		 **/
		if (param->stbc_flag)
			cmd->peer_flags |= WMI_PEER_STBC;

		/* Typically if LDPC is enabled for VHT it should be enabled
		 * for HT as well
		 **/
		if (param->ldpc_flag)
			cmd->peer_flags |= WMI_PEER_LDPC;

		if (param->static_mimops_flag)
			cmd->peer_flags |= WMI_PEER_STATIC_MIMOPS;
		if (param->dynamic_mimops_flag)
			cmd->peer_flags |= WMI_PEER_DYN_MIMOPS;
		if (param->spatial_mux_flag)
			cmd->peer_flags |= WMI_PEER_SPATIAL_MUX;
		if (param->vht_flag)
			cmd->peer_flags |= WMI_PEER_VHT;
		if (param->he_flag)
			cmd->peer_flags |= WMI_PEER_HE;
		if (param->twt_requester)
			cmd->peer_flags |= WMI_PEER_TWT_REQ;
		if (param->twt_responder)
			cmd->peer_flags |= WMI_PEER_TWT_RESP;
	}

	/* Suppress authorization for all AUTH modes that need 4-way handshake
	 * (during re-association).
	 * Authorization will be done for these modes on key installation.
	 */
	if (param->auth_flag)
		cmd->peer_flags |= WMI_PEER_AUTH;
	if (param->need_ptk_4_way) {
		cmd->peer_flags |= WMI_PEER_NEED_PTK_4_WAY;
		if (!hw_crypto_disabled && param->is_assoc)
			cmd->peer_flags &= ~WMI_PEER_AUTH;
	}
	if (param->need_gtk_2_way)
		cmd->peer_flags |= WMI_PEER_NEED_GTK_2_WAY;
	/* safe mode bypass the 4-way handshake */
	if (param->safe_mode_enabled)
		cmd->peer_flags &= ~(WMI_PEER_NEED_PTK_4_WAY |
				     WMI_PEER_NEED_GTK_2_WAY);

	if (param->is_pmf_enabled)
		cmd->peer_flags |= WMI_PEER_PMF;

	/* Disable AMSDU for station transmit, if user configures it */
	/* Disable AMSDU for AP transmit to 11n Stations, if user configures
	 * it
	 * if (param->amsdu_disable) Add after FW support
	 **/

	/* Target asserts if node is marked HT and all MCS is set to 0.
	 * Mark the node as non-HT if all the mcs rates are disabled through
	 * iwpriv
	 **/
	if (param->peer_ht_rates.num_rates == 0)
		cmd->peer_flags &= ~WMI_PEER_HT;
}

int ath11k_wmi_send_peer_assoc_cmd(struct ath11k *ar,
				   struct peer_assoc_params *param)
{
	struct ath11k_pdev_wmi *wmi = ar->wmi;
	struct wmi_peer_assoc_complete_cmd *cmd;
	struct wmi_vht_rate_set *mcs;
	struct wmi_he_rate_set *he_mcs;
	struct sk_buff *skb;
	struct wmi_tlv *tlv;
	void *ptr;
	u32 peer_legacy_rates_align;
	u32 peer_ht_rates_align;
	int i, ret, len;

	peer_legacy_rates_align = roundup(param->peer_legacy_rates.num_rates,
					  sizeof(u32));
	peer_ht_rates_align = roundup(param->peer_ht_rates.num_rates,
				      sizeof(u32));

	len = sizeof(*cmd) +
	      TLV_HDR_SIZE + (peer_legacy_rates_align * sizeof(u8)) +
	      TLV_HDR_SIZE + (peer_ht_rates_align * sizeof(u8)) +
	      sizeof(*mcs) + TLV_HDR_SIZE +
	      (sizeof(*he_mcs) * param->peer_he_mcs_count);

	skb = ath11k_wmi_alloc_skb(wmi->wmi_ab, len);
	if (!skb)
		return -ENOMEM;

	ptr = skb->data;

	cmd = ptr;
	cmd->tlv_header = FIELD_PREP(WMI_TLV_TAG,
				     WMI_TAG_PEER_ASSOC_COMPLETE_CMD) |
			  FIELD_PREP(WMI_TLV_LEN, sizeof(*cmd) - TLV_HDR_SIZE);

	cmd->vdev_id = param->vdev_id;

	cmd->peer_new_assoc = param->peer_new_assoc;
	cmd->peer_associd = param->peer_associd;

	ath11k_wmi_copy_peer_flags(cmd, param,
				   test_bit(ATH11K_FLAG_HW_CRYPTO_DISABLED,
					    &ar->ab->dev_flags));

	ether_addr_copy(cmd->peer_macaddr.addr, param->peer_mac);

	cmd->peer_rate_caps = param->peer_rate_caps;
	cmd->peer_caps = param->peer_caps;
	cmd->peer_listen_intval = param->peer_listen_intval;
	cmd->peer_ht_caps = param->peer_ht_caps;
	cmd->peer_max_mpdu = param->peer_max_mpdu;
	cmd->peer_mpdu_density = param->peer_mpdu_density;
	cmd->peer_vht_caps = param->peer_vht_caps;
	cmd->peer_phymode = param->peer_phymode;

	/* Update 11ax capabilities */
	cmd->peer_he_cap_info = param->peer_he_cap_macinfo[0];
	cmd->peer_he_cap_info_ext = param->peer_he_cap_macinfo[1];
	cmd->peer_he_cap_info_internal = param->peer_he_cap_macinfo_internal;
	cmd->peer_he_caps_6ghz = param->peer_he_caps_6ghz;
	cmd->peer_he_ops = param->peer_he_ops;
	memcpy(&cmd->peer_he_cap_phy, &param->peer_he_cap_phyinfo,
	       sizeof(param->peer_he_cap_phyinfo));
	memcpy(&cmd->peer_ppet, &param->peer_ppet,
	       sizeof(param->peer_ppet));

	/* Update peer legacy rate information */
	ptr += sizeof(*cmd);

	tlv = ptr;
	tlv->header = FIELD_PREP(WMI_TLV_TAG, WMI_TAG_ARRAY_BYTE) |
		      FIELD_PREP(WMI_TLV_LEN, peer_legacy_rates_align);

	ptr += TLV_HDR_SIZE;

	cmd->num_peer_legacy_rates = param->peer_legacy_rates.num_rates;
	memcpy(ptr, param->peer_legacy_rates.rates,
	       param->peer_legacy_rates.num_rates);

	/* Update peer HT rate information */
	ptr += peer_legacy_rates_align;

	tlv = ptr;
	tlv->header = FIELD_PREP(WMI_TLV_TAG, WMI_TAG_ARRAY_BYTE) |
		      FIELD_PREP(WMI_TLV_LEN, peer_ht_rates_align);
	ptr += TLV_HDR_SIZE;
	cmd->num_peer_ht_rates = param->peer_ht_rates.num_rates;
	memcpy(ptr, param->peer_ht_rates.rates,
	       param->peer_ht_rates.num_rates);

	/* VHT Rates */
	ptr += peer_ht_rates_align;

	mcs = ptr;

	mcs->tlv_header = FIELD_PREP(WMI_TLV_TAG, WMI_TAG_VHT_RATE_SET) |
			  FIELD_PREP(WMI_TLV_LEN, sizeof(*mcs) - TLV_HDR_SIZE);

	cmd->peer_nss = param->peer_nss;

	/* Update bandwidth-NSS mapping */
	cmd->peer_bw_rxnss_override = 0;
	cmd->peer_bw_rxnss_override |= param->peer_bw_rxnss_override;

	if (param->vht_capable) {
		mcs->rx_max_rate = param->rx_max_rate;
		mcs->rx_mcs_set = param->rx_mcs_set;
		mcs->tx_max_rate = param->tx_max_rate;
		mcs->tx_mcs_set = param->tx_mcs_set;
	}

	/* HE Rates */
	cmd->peer_he_mcs = param->peer_he_mcs_count;
	cmd->min_data_rate = param->min_data_rate;

	ptr += sizeof(*mcs);

	len = param->peer_he_mcs_count * sizeof(*he_mcs);

	tlv = ptr;
	tlv->header = FIELD_PREP(WMI_TLV_TAG, WMI_TAG_ARRAY_STRUCT) |
		      FIELD_PREP(WMI_TLV_LEN, len);
	ptr += TLV_HDR_SIZE;

	/* Loop through the HE rate set */
	for (i = 0; i < param->peer_he_mcs_count; i++) {
		he_mcs = ptr;
		he_mcs->tlv_header = FIELD_PREP(WMI_TLV_TAG,
						WMI_TAG_HE_RATE_SET) |
				     FIELD_PREP(WMI_TLV_LEN,
						sizeof(*he_mcs) - TLV_HDR_SIZE);

		he_mcs->rx_mcs_set = param->peer_he_tx_mcs_set[i];
		he_mcs->tx_mcs_set = param->peer_he_rx_mcs_set[i];
		ptr += sizeof(*he_mcs);
	}

	ret = ath11k_wmi_cmd_send(wmi, skb, WMI_PEER_ASSOC_CMDID);
	if (ret) {
		ath11k_warn(ar->ab,
			    "failed to send WMI_PEER_ASSOC_CMDID\n");
		dev_kfree_skb(skb);
	}

	ath11k_dbg(ar->ab, ATH11K_DBG_WMI,
		   "wmi peer assoc vdev id %d assoc id %d peer mac %pM peer_flags %x rate_caps %x peer_caps %x listen_intval %d ht_caps %x max_mpdu %d nss %d phymode %d peer_mpdu_density %d vht_caps %x he cap_info %x he ops %x he cap_info_ext %x he phy %x %x %x peer_bw_rxnss_override %x\n",
		   cmd->vdev_id, cmd->peer_associd, param->peer_mac,
		   cmd->peer_flags, cmd->peer_rate_caps, cmd->peer_caps,
		   cmd->peer_listen_intval, cmd->peer_ht_caps,
		   cmd->peer_max_mpdu, cmd->peer_nss, cmd->peer_phymode,
		   cmd->peer_mpdu_density,
		   cmd->peer_vht_caps, cmd->peer_he_cap_info,
		   cmd->peer_he_ops, cmd->peer_he_cap_info_ext,
		   cmd->peer_he_cap_phy[0], cmd->peer_he_cap_phy[1],
		   cmd->peer_he_cap_phy[2],
		   cmd->peer_bw_rxnss_override);

	return ret;
}

void ath11k_wmi_start_scan_init(struct ath11k *ar,
				struct scan_req_params *arg)
{
	/* setup commonly used values */
	arg->scan_req_id = 1;
	if (ar->state_11d == ATH11K_11D_PREPARING)
		arg->scan_priority = WMI_SCAN_PRIORITY_MEDIUM;
	else
		arg->scan_priority = WMI_SCAN_PRIORITY_LOW;
	arg->dwell_time_active = 50;
	arg->dwell_time_active_2g = 0;
	arg->dwell_time_passive = 150;
	arg->dwell_time_active_6g = 40;
	arg->dwell_time_passive_6g = 30;
	arg->min_rest_time = 50;
	arg->max_rest_time = 500;
	arg->repeat_probe_time = 0;
	arg->probe_spacing_time = 0;
	arg->idle_time = 0;
	arg->max_scan_time = 20000;
	arg->probe_delay = 5;
	arg->notify_scan_events = WMI_SCAN_EVENT_STARTED |
				  WMI_SCAN_EVENT_COMPLETED |
				  WMI_SCAN_EVENT_BSS_CHANNEL |
				  WMI_SCAN_EVENT_FOREIGN_CHAN |
				  WMI_SCAN_EVENT_DEQUEUED;
	arg->scan_flags |= WMI_SCAN_CHAN_STAT_EVENT;
	arg->num_bssid = 1;

	/* fill bssid_list[0] with 0xff, otherwise bssid and RA will be
	 * ZEROs in probe request
	 */
	eth_broadcast_addr(arg->bssid_list[0].addr);
}

static inline void
ath11k_wmi_copy_scan_event_cntrl_flags(struct wmi_start_scan_cmd *cmd,
				       struct scan_req_params *param)
{
	/* Scan events subscription */
	if (param->scan_ev_started)
		cmd->notify_scan_events |=  WMI_SCAN_EVENT_STARTED;
	if (param->scan_ev_completed)
		cmd->notify_scan_events |=  WMI_SCAN_EVENT_COMPLETED;
	if (param->scan_ev_bss_chan)
		cmd->notify_scan_events |=  WMI_SCAN_EVENT_BSS_CHANNEL;
	if (param->scan_ev_foreign_chan)
		cmd->notify_scan_events |=  WMI_SCAN_EVENT_FOREIGN_CHAN;
	if (param->scan_ev_dequeued)
		cmd->notify_scan_events |=  WMI_SCAN_EVENT_DEQUEUED;
	if (param->scan_ev_preempted)
		cmd->notify_scan_events |=  WMI_SCAN_EVENT_PREEMPTED;
	if (param->scan_ev_start_failed)
		cmd->notify_scan_events |=  WMI_SCAN_EVENT_START_FAILED;
	if (param->scan_ev_restarted)
		cmd->notify_scan_events |=  WMI_SCAN_EVENT_RESTARTED;
	if (param->scan_ev_foreign_chn_exit)
		cmd->notify_scan_events |=  WMI_SCAN_EVENT_FOREIGN_CHAN_EXIT;
	if (param->scan_ev_suspended)
		cmd->notify_scan_events |=  WMI_SCAN_EVENT_SUSPENDED;
	if (param->scan_ev_resumed)
		cmd->notify_scan_events |=  WMI_SCAN_EVENT_RESUMED;

	/** Set scan control flags */
	cmd->scan_ctrl_flags = 0;
	if (param->scan_f_passive)
		cmd->scan_ctrl_flags |=  WMI_SCAN_FLAG_PASSIVE;
	if (param->scan_f_strict_passive_pch)
		cmd->scan_ctrl_flags |=  WMI_SCAN_FLAG_STRICT_PASSIVE_ON_PCHN;
	if (param->scan_f_promisc_mode)
		cmd->scan_ctrl_flags |=  WMI_SCAN_FILTER_PROMISCUOS;
	if (param->scan_f_capture_phy_err)
		cmd->scan_ctrl_flags |=  WMI_SCAN_CAPTURE_PHY_ERROR;
	if (param->scan_f_half_rate)
		cmd->scan_ctrl_flags |=  WMI_SCAN_FLAG_HALF_RATE_SUPPORT;
	if (param->scan_f_quarter_rate)
		cmd->scan_ctrl_flags |=  WMI_SCAN_FLAG_QUARTER_RATE_SUPPORT;
	if (param->scan_f_cck_rates)
		cmd->scan_ctrl_flags |=  WMI_SCAN_ADD_CCK_RATES;
	if (param->scan_f_ofdm_rates)
		cmd->scan_ctrl_flags |=  WMI_SCAN_ADD_OFDM_RATES;
	if (param->scan_f_chan_stat_evnt)
		cmd->scan_ctrl_flags |=  WMI_SCAN_CHAN_STAT_EVENT;
	if (param->scan_f_filter_prb_req)
		cmd->scan_ctrl_flags |=  WMI_SCAN_FILTER_PROBE_REQ;
	if (param->scan_f_bcast_probe)
		cmd->scan_ctrl_flags |=  WMI_SCAN_ADD_BCAST_PROBE_REQ;
	if (param->scan_f_offchan_mgmt_tx)
		cmd->scan_ctrl_flags |=  WMI_SCAN_OFFCHAN_MGMT_TX;
	if (param->scan_f_offchan_data_tx)
		cmd->scan_ctrl_flags |=  WMI_SCAN_OFFCHAN_DATA_TX;
	if (param->scan_f_force_active_dfs_chn)
		cmd->scan_ctrl_flags |=  WMI_SCAN_FLAG_FORCE_ACTIVE_ON_DFS;
	if (param->scan_f_add_tpc_ie_in_probe)
		cmd->scan_ctrl_flags |=  WMI_SCAN_ADD_TPC_IE_IN_PROBE_REQ;
	if (param->scan_f_add_ds_ie_in_probe)
		cmd->scan_ctrl_flags |=  WMI_SCAN_ADD_DS_IE_IN_PROBE_REQ;
	if (param->scan_f_add_spoofed_mac_in_probe)
		cmd->scan_ctrl_flags |=  WMI_SCAN_ADD_SPOOF_MAC_IN_PROBE_REQ;
	if (param->scan_f_add_rand_seq_in_probe)
		cmd->scan_ctrl_flags |=  WMI_SCAN_RANDOM_SEQ_NO_IN_PROBE_REQ;
	if (param->scan_f_en_ie_whitelist_in_probe)
		cmd->scan_ctrl_flags |=
			 WMI_SCAN_ENABLE_IE_WHTELIST_IN_PROBE_REQ;

	/* for adaptive scan mode using 3 bits (21 - 23 bits) */
	WMI_SCAN_SET_DWELL_MODE(cmd->scan_ctrl_flags,
				param->adaptive_dwell_time_mode);
}

int ath11k_wmi_send_scan_start_cmd(struct ath11k *ar,
				   struct scan_req_params *params)
{
	struct ath11k_pdev_wmi *wmi = ar->wmi;
	struct wmi_start_scan_cmd *cmd;
	struct wmi_ssid *ssid = NULL;
	struct wmi_mac_addr *bssid;
	struct sk_buff *skb;
	struct wmi_tlv *tlv;
	void *ptr;
	int i, ret, len;
	u32 *tmp_ptr;
	u16 extraie_len_with_pad = 0;
	struct hint_short_ssid *s_ssid = NULL;
	struct hint_bssid *hint_bssid = NULL;

	len = sizeof(*cmd);

	len += TLV_HDR_SIZE;
	if (params->num_chan)
		len += params->num_chan * sizeof(u32);

	len += TLV_HDR_SIZE;
	if (params->num_ssids)
		len += params->num_ssids * sizeof(*ssid);

	len += TLV_HDR_SIZE;
	if (params->num_bssid)
		len += sizeof(*bssid) * params->num_bssid;

	len += TLV_HDR_SIZE;
	if (params->extraie.len && params->extraie.len <= 0xFFFF)
		extraie_len_with_pad =
			roundup(params->extraie.len, sizeof(u32));
	len += extraie_len_with_pad;

	if (params->num_hint_bssid)
		len += TLV_HDR_SIZE +
		       params->num_hint_bssid * sizeof(struct hint_bssid);

	if (params->num_hint_s_ssid)
		len += TLV_HDR_SIZE +
		       params->num_hint_s_ssid * sizeof(struct hint_short_ssid);

	skb = ath11k_wmi_alloc_skb(wmi->wmi_ab, len);
	if (!skb)
		return -ENOMEM;

	ptr = skb->data;

	cmd = ptr;
	cmd->tlv_header = FIELD_PREP(WMI_TLV_TAG, WMI_TAG_START_SCAN_CMD) |
			  FIELD_PREP(WMI_TLV_LEN, sizeof(*cmd) - TLV_HDR_SIZE);

	cmd->scan_id = params->scan_id;
	cmd->scan_req_id = params->scan_req_id;
	cmd->vdev_id = params->vdev_id;
	cmd->scan_priority = params->scan_priority;
	cmd->notify_scan_events = params->notify_scan_events;

	ath11k_wmi_copy_scan_event_cntrl_flags(cmd, params);

	cmd->dwell_time_active = params->dwell_time_active;
	cmd->dwell_time_active_2g = params->dwell_time_active_2g;
	cmd->dwell_time_passive = params->dwell_time_passive;
	cmd->dwell_time_active_6g = params->dwell_time_active_6g;
	cmd->dwell_time_passive_6g = params->dwell_time_passive_6g;
	cmd->min_rest_time = params->min_rest_time;
	cmd->max_rest_time = params->max_rest_time;
	cmd->repeat_probe_time = params->repeat_probe_time;
	cmd->probe_spacing_time = params->probe_spacing_time;
	cmd->idle_time = params->idle_time;
	cmd->max_scan_time = params->max_scan_time;
	cmd->probe_delay = params->probe_delay;
	cmd->burst_duration = params->burst_duration;
	cmd->num_chan = params->num_chan;
	cmd->num_bssid = params->num_bssid;
	cmd->num_ssids = params->num_ssids;
	cmd->ie_len = params->extraie.len;
	cmd->n_probes = params->n_probes;
	ether_addr_copy(cmd->mac_addr.addr, params->mac_addr.addr);
	ether_addr_copy(cmd->mac_mask.addr, params->mac_mask.addr);

	ptr += sizeof(*cmd);

	len = params->num_chan * sizeof(u32);

	tlv = ptr;
	tlv->header = FIELD_PREP(WMI_TLV_TAG, WMI_TAG_ARRAY_UINT32) |
		      FIELD_PREP(WMI_TLV_LEN, len);
	ptr += TLV_HDR_SIZE;
	tmp_ptr = (u32 *)ptr;

	for (i = 0; i < params->num_chan; ++i)
		tmp_ptr[i] = params->chan_list[i];

	ptr += len;

	len = params->num_ssids * sizeof(*ssid);
	tlv = ptr;
	tlv->header = FIELD_PREP(WMI_TLV_TAG, WMI_TAG_ARRAY_FIXED_STRUCT) |
		      FIELD_PREP(WMI_TLV_LEN, len);

	ptr += TLV_HDR_SIZE;

	if (params->num_ssids) {
		ssid = ptr;
		for (i = 0; i < params->num_ssids; ++i) {
			ssid->ssid_len = params->ssid[i].length;
			memcpy(ssid->ssid, params->ssid[i].ssid,
			       params->ssid[i].length);
			ssid++;
		}
	}

	ptr += (params->num_ssids * sizeof(*ssid));
	len = params->num_bssid * sizeof(*bssid);
	tlv = ptr;
	tlv->header = FIELD_PREP(WMI_TLV_TAG, WMI_TAG_ARRAY_FIXED_STRUCT) |
		      FIELD_PREP(WMI_TLV_LEN, len);

	ptr += TLV_HDR_SIZE;
	bssid = ptr;

	if (params->num_bssid) {
		for (i = 0; i < params->num_bssid; ++i) {
			ether_addr_copy(bssid->addr,
					params->bssid_list[i].addr);
			bssid++;
		}
	}

	ptr += params->num_bssid * sizeof(*bssid);

	len = extraie_len_with_pad;
	tlv = ptr;
	tlv->header = FIELD_PREP(WMI_TLV_TAG, WMI_TAG_ARRAY_BYTE) |
		      FIELD_PREP(WMI_TLV_LEN, len);
	ptr += TLV_HDR_SIZE;

	if (extraie_len_with_pad)
		memcpy(ptr, params->extraie.ptr,
		       params->extraie.len);

	ptr += extraie_len_with_pad;

	if (params->num_hint_s_ssid) {
		len = params->num_hint_s_ssid * sizeof(struct hint_short_ssid);
		tlv = ptr;
		tlv->header = FIELD_PREP(WMI_TLV_TAG, WMI_TAG_ARRAY_FIXED_STRUCT) |
			      FIELD_PREP(WMI_TLV_LEN, len);
		ptr += TLV_HDR_SIZE;
		s_ssid = ptr;
		for (i = 0; i < params->num_hint_s_ssid; ++i) {
			s_ssid->freq_flags = params->hint_s_ssid[i].freq_flags;
			s_ssid->short_ssid = params->hint_s_ssid[i].short_ssid;
			s_ssid++;
		}
		ptr += len;
	}

	if (params->num_hint_bssid) {
		len = params->num_hint_bssid * sizeof(struct hint_bssid);
		tlv = ptr;
		tlv->header = FIELD_PREP(WMI_TLV_TAG, WMI_TAG_ARRAY_FIXED_STRUCT) |
			      FIELD_PREP(WMI_TLV_LEN, len);
		ptr += TLV_HDR_SIZE;
		hint_bssid = ptr;
		for (i = 0; i < params->num_hint_bssid; ++i) {
			hint_bssid->freq_flags =
				params->hint_bssid[i].freq_flags;
			ether_addr_copy(&params->hint_bssid[i].bssid.addr[0],
					&hint_bssid->bssid.addr[0]);
			hint_bssid++;
		}
	}

	ret = ath11k_wmi_cmd_send(wmi, skb,
				  WMI_START_SCAN_CMDID);
	if (ret) {
		ath11k_warn(ar->ab, "failed to send WMI_START_SCAN_CMDID\n");
		dev_kfree_skb(skb);
	}

	return ret;
}

int ath11k_wmi_send_scan_stop_cmd(struct ath11k *ar,
				  struct scan_cancel_param *param)
{
	struct ath11k_pdev_wmi *wmi = ar->wmi;
	struct wmi_stop_scan_cmd *cmd;
	struct sk_buff *skb;
	int ret;

	skb = ath11k_wmi_alloc_skb(wmi->wmi_ab, sizeof(*cmd));
	if (!skb)
		return -ENOMEM;

	cmd = (struct wmi_stop_scan_cmd *)skb->data;

	cmd->tlv_header = FIELD_PREP(WMI_TLV_TAG, WMI_TAG_STOP_SCAN_CMD) |
			  FIELD_PREP(WMI_TLV_LEN, sizeof(*cmd) - TLV_HDR_SIZE);

	cmd->vdev_id = param->vdev_id;
	cmd->requestor = param->requester;
	cmd->scan_id = param->scan_id;
	cmd->pdev_id = param->pdev_id;
	/* stop the scan with the corresponding scan_id */
	if (param->req_type == WLAN_SCAN_CANCEL_PDEV_ALL) {
		/* Cancelling all scans */
		cmd->req_type =  WMI_SCAN_STOP_ALL;
	} else if (param->req_type == WLAN_SCAN_CANCEL_VDEV_ALL) {
		/* Cancelling VAP scans */
		cmd->req_type =  WMI_SCN_STOP_VAP_ALL;
	} else if (param->req_type == WLAN_SCAN_CANCEL_SINGLE) {
		/* Cancelling specific scan */
		cmd->req_type =  WMI_SCAN_STOP_ONE;
	} else {
		ath11k_warn(ar->ab, "invalid scan cancel param %d",
			    param->req_type);
		dev_kfree_skb(skb);
		return -EINVAL;
	}

	ret = ath11k_wmi_cmd_send(wmi, skb,
				  WMI_STOP_SCAN_CMDID);
	if (ret) {
		ath11k_warn(ar->ab, "failed to send WMI_STOP_SCAN_CMDID\n");
		dev_kfree_skb(skb);
	}

	return ret;
}

int ath11k_wmi_send_scan_chan_list_cmd(struct ath11k *ar,
				       struct scan_chan_list_params *chan_list)
{
	struct ath11k_pdev_wmi *wmi = ar->wmi;
	struct wmi_scan_chan_list_cmd *cmd;
	struct sk_buff *skb;
	struct wmi_channel *chan_info;
	struct channel_param *tchan_info;
	struct wmi_tlv *tlv;
	void *ptr;
	int i, ret, len;
	u16 num_send_chans, num_sends = 0, max_chan_limit = 0;
	u32 *reg1, *reg2;

	tchan_info = chan_list->ch_param;
	while (chan_list->nallchans) {
		len = sizeof(*cmd) + TLV_HDR_SIZE;
		max_chan_limit = (wmi->wmi_ab->max_msg_len[ar->pdev_idx] - len) /
			sizeof(*chan_info);

		if (chan_list->nallchans > max_chan_limit)
			num_send_chans = max_chan_limit;
		else
			num_send_chans = chan_list->nallchans;

		chan_list->nallchans -= num_send_chans;
		len += sizeof(*chan_info) * num_send_chans;

		skb = ath11k_wmi_alloc_skb(wmi->wmi_ab, len);
		if (!skb)
			return -ENOMEM;

		cmd = (struct wmi_scan_chan_list_cmd *)skb->data;
		cmd->tlv_header = FIELD_PREP(WMI_TLV_TAG, WMI_TAG_SCAN_CHAN_LIST_CMD) |
			FIELD_PREP(WMI_TLV_LEN, sizeof(*cmd) - TLV_HDR_SIZE);
		cmd->pdev_id = chan_list->pdev_id;
		cmd->num_scan_chans = num_send_chans;
		if (num_sends)
			cmd->flags |= WMI_APPEND_TO_EXISTING_CHAN_LIST_FLAG;

		ath11k_dbg(ar->ab, ATH11K_DBG_WMI,
			   "WMI no.of chan = %d len = %d pdev_id = %d num_sends = %d\n",
			   num_send_chans, len, cmd->pdev_id, num_sends);

		ptr = skb->data + sizeof(*cmd);

		len = sizeof(*chan_info) * num_send_chans;
		tlv = ptr;
		tlv->header = FIELD_PREP(WMI_TLV_TAG, WMI_TAG_ARRAY_STRUCT) |
			      FIELD_PREP(WMI_TLV_LEN, len - TLV_HDR_SIZE);
		ptr += TLV_HDR_SIZE;

		for (i = 0; i < num_send_chans; ++i) {
			chan_info = ptr;
			memset(chan_info, 0, sizeof(*chan_info));
			len = sizeof(*chan_info);
			chan_info->tlv_header = FIELD_PREP(WMI_TLV_TAG,
							   WMI_TAG_CHANNEL) |
						FIELD_PREP(WMI_TLV_LEN,
							   len - TLV_HDR_SIZE);

			reg1 = &chan_info->reg_info_1;
			reg2 = &chan_info->reg_info_2;
			chan_info->mhz = tchan_info->mhz;
			chan_info->band_center_freq1 = tchan_info->cfreq1;
			chan_info->band_center_freq2 = tchan_info->cfreq2;

			if (tchan_info->is_chan_passive)
				chan_info->info |= WMI_CHAN_INFO_PASSIVE;
			if (tchan_info->allow_he)
				chan_info->info |= WMI_CHAN_INFO_ALLOW_HE;
			else if (tchan_info->allow_vht)
				chan_info->info |= WMI_CHAN_INFO_ALLOW_VHT;
			else if (tchan_info->allow_ht)
				chan_info->info |= WMI_CHAN_INFO_ALLOW_HT;
			if (tchan_info->half_rate)
				chan_info->info |= WMI_CHAN_INFO_HALF_RATE;
			if (tchan_info->quarter_rate)
				chan_info->info |= WMI_CHAN_INFO_QUARTER_RATE;
			if (tchan_info->psc_channel)
				chan_info->info |= WMI_CHAN_INFO_PSC;
			if (tchan_info->dfs_set)
				chan_info->info |= WMI_CHAN_INFO_DFS;

			chan_info->info |= FIELD_PREP(WMI_CHAN_INFO_MODE,
						      tchan_info->phy_mode);
			*reg1 |= FIELD_PREP(WMI_CHAN_REG_INFO1_MIN_PWR,
					    tchan_info->minpower);
			*reg1 |= FIELD_PREP(WMI_CHAN_REG_INFO1_MAX_PWR,
					    tchan_info->maxpower);
			*reg1 |= FIELD_PREP(WMI_CHAN_REG_INFO1_MAX_REG_PWR,
					    tchan_info->maxregpower);
			*reg1 |= FIELD_PREP(WMI_CHAN_REG_INFO1_REG_CLS,
					    tchan_info->reg_class_id);
			*reg2 |= FIELD_PREP(WMI_CHAN_REG_INFO2_ANT_MAX,
					    tchan_info->antennamax);
			*reg2 |= FIELD_PREP(WMI_CHAN_REG_INFO2_MAX_TX_PWR,
					    tchan_info->maxregpower);

			ath11k_dbg(ar->ab, ATH11K_DBG_WMI,
				   "WMI chan scan list chan[%d] = %u, chan_info->info %8x\n",
				   i, chan_info->mhz, chan_info->info);

			ptr += sizeof(*chan_info);

			tchan_info++;
		}

		ret = ath11k_wmi_cmd_send(wmi, skb, WMI_SCAN_CHAN_LIST_CMDID);
		if (ret) {
			ath11k_warn(ar->ab, "failed to send WMI_SCAN_CHAN_LIST cmd\n");
			dev_kfree_skb(skb);
			return ret;
		}

		num_sends++;
	}

	return 0;
}

int ath11k_wmi_send_wmm_update_cmd_tlv(struct ath11k *ar, u32 vdev_id,
				       struct wmi_wmm_params_all_arg *param)
{
	struct ath11k_pdev_wmi *wmi = ar->wmi;
	struct wmi_vdev_set_wmm_params_cmd *cmd;
	struct wmi_wmm_params *wmm_param;
	struct wmi_wmm_params_arg *wmi_wmm_arg;
	struct sk_buff *skb;
	int ret, ac;

	skb = ath11k_wmi_alloc_skb(wmi->wmi_ab, sizeof(*cmd));
	if (!skb)
		return -ENOMEM;

	cmd = (struct wmi_vdev_set_wmm_params_cmd *)skb->data;
	cmd->tlv_header = FIELD_PREP(WMI_TLV_TAG,
				     WMI_TAG_VDEV_SET_WMM_PARAMS_CMD) |
			  FIELD_PREP(WMI_TLV_LEN, sizeof(*cmd) - TLV_HDR_SIZE);

	cmd->vdev_id = vdev_id;
	cmd->wmm_param_type = 0;

	for (ac = 0; ac < WME_NUM_AC; ac++) {
		switch (ac) {
		case WME_AC_BE:
			wmi_wmm_arg = &param->ac_be;
			break;
		case WME_AC_BK:
			wmi_wmm_arg = &param->ac_bk;
			break;
		case WME_AC_VI:
			wmi_wmm_arg = &param->ac_vi;
			break;
		case WME_AC_VO:
			wmi_wmm_arg = &param->ac_vo;
			break;
		}

		wmm_param = (struct wmi_wmm_params *)&cmd->wmm_params[ac];
		wmm_param->tlv_header =
				FIELD_PREP(WMI_TLV_TAG,
					   WMI_TAG_VDEV_SET_WMM_PARAMS_CMD) |
				FIELD_PREP(WMI_TLV_LEN,
					   sizeof(*wmm_param) - TLV_HDR_SIZE);

		wmm_param->aifs = wmi_wmm_arg->aifs;
		wmm_param->cwmin = wmi_wmm_arg->cwmin;
		wmm_param->cwmax = wmi_wmm_arg->cwmax;
		wmm_param->txoplimit = wmi_wmm_arg->txop;
		wmm_param->acm = wmi_wmm_arg->acm;
		wmm_param->no_ack = wmi_wmm_arg->no_ack;

		ath11k_dbg(ar->ab, ATH11K_DBG_WMI,
			   "wmi wmm set ac %d aifs %d cwmin %d cwmax %d txop %d acm %d no_ack %d\n",
			   ac, wmm_param->aifs, wmm_param->cwmin,
			   wmm_param->cwmax, wmm_param->txoplimit,
			   wmm_param->acm, wmm_param->no_ack);
	}
	ret = ath11k_wmi_cmd_send(wmi, skb,
				  WMI_VDEV_SET_WMM_PARAMS_CMDID);
	if (ret) {
		ath11k_warn(ar->ab,
			    "failed to send WMI_VDEV_SET_WMM_PARAMS_CMDID");
		dev_kfree_skb(skb);
	}

	return ret;
}

int ath11k_wmi_send_dfs_phyerr_offload_enable_cmd(struct ath11k *ar,
						  u32 pdev_id)
{
	struct ath11k_pdev_wmi *wmi = ar->wmi;
	struct wmi_dfs_phyerr_offload_cmd *cmd;
	struct sk_buff *skb;
	int ret;

	skb = ath11k_wmi_alloc_skb(wmi->wmi_ab, sizeof(*cmd));
	if (!skb)
		return -ENOMEM;

	cmd = (struct wmi_dfs_phyerr_offload_cmd *)skb->data;
	cmd->tlv_header =
		FIELD_PREP(WMI_TLV_TAG,
			   WMI_TAG_PDEV_DFS_PHYERR_OFFLOAD_ENABLE_CMD) |
		FIELD_PREP(WMI_TLV_LEN, sizeof(*cmd) - TLV_HDR_SIZE);

	cmd->pdev_id = pdev_id;

	ath11k_dbg(ar->ab, ATH11K_DBG_WMI,
		   "WMI dfs phy err offload enable pdev id %d\n", pdev_id);

	ret = ath11k_wmi_cmd_send(wmi, skb,
				  WMI_PDEV_DFS_PHYERR_OFFLOAD_ENABLE_CMDID);
	if (ret) {
		ath11k_warn(ar->ab,
			    "failed to send WMI_PDEV_DFS_PHYERR_OFFLOAD_ENABLE cmd\n");
		dev_kfree_skb(skb);
	}

	return ret;
}

int ath11k_wmi_delba_send(struct ath11k *ar, u32 vdev_id, const u8 *mac,
			  u32 tid, u32 initiator, u32 reason)
{
	struct ath11k_pdev_wmi *wmi = ar->wmi;
	struct wmi_delba_send_cmd *cmd;
	struct sk_buff *skb;
	int ret;

	skb = ath11k_wmi_alloc_skb(wmi->wmi_ab, sizeof(*cmd));
	if (!skb)
		return -ENOMEM;

	cmd = (struct wmi_delba_send_cmd *)skb->data;
	cmd->tlv_header = FIELD_PREP(WMI_TLV_TAG, WMI_TAG_DELBA_SEND_CMD) |
			FIELD_PREP(WMI_TLV_LEN, sizeof(*cmd) - TLV_HDR_SIZE);
	cmd->vdev_id = vdev_id;
	ether_addr_copy(cmd->peer_macaddr.addr, mac);
	cmd->tid = tid;
	cmd->initiator = initiator;
	cmd->reasoncode = reason;

	ath11k_dbg(ar->ab, ATH11K_DBG_WMI,
		   "wmi delba send vdev_id 0x%X mac_addr %pM tid %u initiator %u reason %u\n",
		   vdev_id, mac, tid, initiator, reason);

	ret = ath11k_wmi_cmd_send(wmi, skb, WMI_DELBA_SEND_CMDID);

	if (ret) {
		ath11k_warn(ar->ab,
			    "failed to send WMI_DELBA_SEND_CMDID cmd\n");
		dev_kfree_skb(skb);
	}

	return ret;
}

int ath11k_wmi_addba_set_resp(struct ath11k *ar, u32 vdev_id, const u8 *mac,
			      u32 tid, u32 status)
{
	struct ath11k_pdev_wmi *wmi = ar->wmi;
	struct wmi_addba_setresponse_cmd *cmd;
	struct sk_buff *skb;
	int ret;

	skb = ath11k_wmi_alloc_skb(wmi->wmi_ab, sizeof(*cmd));
	if (!skb)
		return -ENOMEM;

	cmd = (struct wmi_addba_setresponse_cmd *)skb->data;
	cmd->tlv_header =
		FIELD_PREP(WMI_TLV_TAG, WMI_TAG_ADDBA_SETRESPONSE_CMD) |
		FIELD_PREP(WMI_TLV_LEN, sizeof(*cmd) - TLV_HDR_SIZE);
	cmd->vdev_id = vdev_id;
	ether_addr_copy(cmd->peer_macaddr.addr, mac);
	cmd->tid = tid;
	cmd->statuscode = status;

	ath11k_dbg(ar->ab, ATH11K_DBG_WMI,
		   "wmi addba set resp vdev_id 0x%X mac_addr %pM tid %u status %u\n",
		   vdev_id, mac, tid, status);

	ret = ath11k_wmi_cmd_send(wmi, skb, WMI_ADDBA_SET_RESP_CMDID);

	if (ret) {
		ath11k_warn(ar->ab,
			    "failed to send WMI_ADDBA_SET_RESP_CMDID cmd\n");
		dev_kfree_skb(skb);
	}

	return ret;
}

int ath11k_wmi_addba_send(struct ath11k *ar, u32 vdev_id, const u8 *mac,
			  u32 tid, u32 buf_size)
{
	struct ath11k_pdev_wmi *wmi = ar->wmi;
	struct wmi_addba_send_cmd *cmd;
	struct sk_buff *skb;
	int ret;

	skb = ath11k_wmi_alloc_skb(wmi->wmi_ab, sizeof(*cmd));
	if (!skb)
		return -ENOMEM;

	cmd = (struct wmi_addba_send_cmd *)skb->data;
	cmd->tlv_header = FIELD_PREP(WMI_TLV_TAG, WMI_TAG_ADDBA_SEND_CMD) |
		FIELD_PREP(WMI_TLV_LEN, sizeof(*cmd) - TLV_HDR_SIZE);
	cmd->vdev_id = vdev_id;
	ether_addr_copy(cmd->peer_macaddr.addr, mac);
	cmd->tid = tid;
	cmd->buffersize = buf_size;

	ath11k_dbg(ar->ab, ATH11K_DBG_WMI,
		   "wmi addba send vdev_id 0x%X mac_addr %pM tid %u bufsize %u\n",
		   vdev_id, mac, tid, buf_size);

	ret = ath11k_wmi_cmd_send(wmi, skb, WMI_ADDBA_SEND_CMDID);

	if (ret) {
		ath11k_warn(ar->ab,
			    "failed to send WMI_ADDBA_SEND_CMDID cmd\n");
		dev_kfree_skb(skb);
	}

	return ret;
}

int ath11k_wmi_addba_clear_resp(struct ath11k *ar, u32 vdev_id, const u8 *mac)
{
	struct ath11k_pdev_wmi *wmi = ar->wmi;
	struct wmi_addba_clear_resp_cmd *cmd;
	struct sk_buff *skb;
	int ret;

	skb = ath11k_wmi_alloc_skb(wmi->wmi_ab, sizeof(*cmd));
	if (!skb)
		return -ENOMEM;

	cmd = (struct wmi_addba_clear_resp_cmd *)skb->data;
	cmd->tlv_header =
		FIELD_PREP(WMI_TLV_TAG, WMI_TAG_ADDBA_CLEAR_RESP_CMD) |
		FIELD_PREP(WMI_TLV_LEN, sizeof(*cmd) - TLV_HDR_SIZE);
	cmd->vdev_id = vdev_id;
	ether_addr_copy(cmd->peer_macaddr.addr, mac);

	ath11k_dbg(ar->ab, ATH11K_DBG_WMI,
		   "wmi addba clear resp vdev_id 0x%X mac_addr %pM\n",
		   vdev_id, mac);

	ret = ath11k_wmi_cmd_send(wmi, skb, WMI_ADDBA_CLEAR_RESP_CMDID);

	if (ret) {
		ath11k_warn(ar->ab,
			    "failed to send WMI_ADDBA_CLEAR_RESP_CMDID cmd\n");
		dev_kfree_skb(skb);
	}

	return ret;
}

int ath11k_wmi_pdev_peer_pktlog_filter(struct ath11k *ar, u8 *addr, u8 enable)
{
	struct ath11k_pdev_wmi *wmi = ar->wmi;
	struct wmi_pdev_pktlog_filter_cmd *cmd;
	struct wmi_pdev_pktlog_filter_info *info;
	struct sk_buff *skb;
	struct wmi_tlv *tlv;
	void *ptr;
	int ret, len;

	len = sizeof(*cmd) + sizeof(*info) + TLV_HDR_SIZE;
	skb = ath11k_wmi_alloc_skb(wmi->wmi_ab, len);
	if (!skb)
		return -ENOMEM;

	cmd = (struct wmi_pdev_pktlog_filter_cmd *)skb->data;

	cmd->tlv_header = FIELD_PREP(WMI_TLV_TAG, WMI_TAG_PDEV_PEER_PKTLOG_FILTER_CMD) |
			  FIELD_PREP(WMI_TLV_LEN, sizeof(*cmd) - TLV_HDR_SIZE);

	cmd->pdev_id = DP_HW2SW_MACID(ar->pdev->pdev_id);
	cmd->num_mac = 1;
	cmd->enable = enable;

	ptr = skb->data + sizeof(*cmd);

	tlv = ptr;
	tlv->header = FIELD_PREP(WMI_TLV_TAG, WMI_TAG_ARRAY_STRUCT) |
		      FIELD_PREP(WMI_TLV_LEN, sizeof(*info));

	ptr += TLV_HDR_SIZE;
	info = ptr;

	ether_addr_copy(info->peer_macaddr.addr, addr);
	info->tlv_header = FIELD_PREP(WMI_TLV_TAG, WMI_TAG_PDEV_PEER_PKTLOG_FILTER_INFO) |
			   FIELD_PREP(WMI_TLV_LEN,
				      sizeof(*info) - TLV_HDR_SIZE);

	ret = ath11k_wmi_cmd_send(wmi, skb,
				  WMI_PDEV_PKTLOG_FILTER_CMDID);
	if (ret) {
		ath11k_warn(ar->ab, "failed to send WMI_PDEV_PKTLOG_ENABLE_CMDID\n");
		dev_kfree_skb(skb);
	}

	return ret;
}

int
ath11k_wmi_send_init_country_cmd(struct ath11k *ar,
				 struct wmi_init_country_params init_cc_params)
{
	struct ath11k_pdev_wmi *wmi = ar->wmi;
	struct wmi_init_country_cmd *cmd;
	struct sk_buff *skb;
	int ret;

	skb = ath11k_wmi_alloc_skb(wmi->wmi_ab, sizeof(*cmd));
	if (!skb)
		return -ENOMEM;

	cmd = (struct wmi_init_country_cmd *)skb->data;
	cmd->tlv_header =
		FIELD_PREP(WMI_TLV_TAG,
			   WMI_TAG_SET_INIT_COUNTRY_CMD) |
		FIELD_PREP(WMI_TLV_LEN, sizeof(*cmd) - TLV_HDR_SIZE);

	cmd->pdev_id = ar->pdev->pdev_id;

	switch (init_cc_params.flags) {
	case ALPHA_IS_SET:
		cmd->init_cc_type = WMI_COUNTRY_INFO_TYPE_ALPHA;
		memcpy((u8 *)&cmd->cc_info.alpha2,
		       init_cc_params.cc_info.alpha2, 3);
		break;
	case CC_IS_SET:
		cmd->init_cc_type = WMI_COUNTRY_INFO_TYPE_COUNTRY_CODE;
		cmd->cc_info.country_code = init_cc_params.cc_info.country_code;
		break;
	case REGDMN_IS_SET:
		cmd->init_cc_type = WMI_COUNTRY_INFO_TYPE_REGDOMAIN;
		cmd->cc_info.regdom_id = init_cc_params.cc_info.regdom_id;
		break;
	default:
		ret = -EINVAL;
		goto out;
	}

	ret = ath11k_wmi_cmd_send(wmi, skb,
				  WMI_SET_INIT_COUNTRY_CMDID);

out:
	if (ret) {
		ath11k_warn(ar->ab,
			    "failed to send WMI_SET_INIT_COUNTRY CMD :%d\n",
			    ret);
		dev_kfree_skb(skb);
	}

	return ret;
}

int ath11k_wmi_send_set_current_country_cmd(struct ath11k *ar,
					    struct wmi_set_current_country_params *param)
{
	struct ath11k_pdev_wmi *wmi = ar->wmi;
	struct wmi_set_current_country_cmd *cmd;
	struct sk_buff *skb;
	int ret;

	skb = ath11k_wmi_alloc_skb(wmi->wmi_ab, sizeof(*cmd));
	if (!skb)
		return -ENOMEM;

	cmd = (struct wmi_set_current_country_cmd *)skb->data;
	cmd->tlv_header =
		FIELD_PREP(WMI_TLV_TAG, WMI_TAG_SET_CURRENT_COUNTRY_CMD) |
		FIELD_PREP(WMI_TLV_LEN, sizeof(*cmd) - TLV_HDR_SIZE);

	cmd->pdev_id = ar->pdev->pdev_id;
	memcpy(&cmd->new_alpha2, &param->alpha2, 3);
	ret = ath11k_wmi_cmd_send(wmi, skb, WMI_SET_CURRENT_COUNTRY_CMDID);

	ath11k_dbg(ar->ab, ATH11K_DBG_WMI,
		   "set current country pdev id %d alpha2 %c%c\n",
		   ar->pdev->pdev_id,
		   param->alpha2[0],
		   param->alpha2[1]);

	if (ret) {
		ath11k_warn(ar->ab,
			    "failed to send WMI_SET_CURRENT_COUNTRY_CMDID: %d\n", ret);
		dev_kfree_skb(skb);
	}

	return ret;
}

int
ath11k_wmi_send_thermal_mitigation_param_cmd(struct ath11k *ar,
					     struct thermal_mitigation_params *param)
{
	struct ath11k_pdev_wmi *wmi = ar->wmi;
	struct wmi_therm_throt_config_request_cmd *cmd;
	struct wmi_therm_throt_level_config_info *lvl_conf;
	struct wmi_tlv *tlv;
	struct sk_buff *skb;
	int i, ret, len;

	len = sizeof(*cmd) + TLV_HDR_SIZE +
	      THERMAL_LEVELS * sizeof(struct wmi_therm_throt_level_config_info);

	skb = ath11k_wmi_alloc_skb(wmi->wmi_ab, len);
	if (!skb)
		return -ENOMEM;

	cmd = (struct wmi_therm_throt_config_request_cmd *)skb->data;

	cmd->tlv_header = FIELD_PREP(WMI_TLV_TAG, WMI_TAG_THERM_THROT_CONFIG_REQUEST) |
			  FIELD_PREP(WMI_TLV_LEN, sizeof(*cmd) - TLV_HDR_SIZE);

	cmd->pdev_id = ar->pdev->pdev_id;
	cmd->enable = param->enable;
	cmd->dc = param->dc;
	cmd->dc_per_event = param->dc_per_event;
	cmd->therm_throt_levels = THERMAL_LEVELS;

	tlv = (struct wmi_tlv *)(skb->data + sizeof(*cmd));
	tlv->header = FIELD_PREP(WMI_TLV_TAG, WMI_TAG_ARRAY_STRUCT) |
		      FIELD_PREP(WMI_TLV_LEN,
				 (THERMAL_LEVELS *
				  sizeof(struct wmi_therm_throt_level_config_info)));

	lvl_conf = (struct wmi_therm_throt_level_config_info *)(skb->data +
								sizeof(*cmd) +
								TLV_HDR_SIZE);
	for (i = 0; i < THERMAL_LEVELS; i++) {
		lvl_conf->tlv_header =
			FIELD_PREP(WMI_TLV_TAG, WMI_TAG_THERM_THROT_LEVEL_CONFIG_INFO) |
			FIELD_PREP(WMI_TLV_LEN, sizeof(*lvl_conf) - TLV_HDR_SIZE);

		lvl_conf->temp_lwm = param->levelconf[i].tmplwm;
		lvl_conf->temp_hwm = param->levelconf[i].tmphwm;
		lvl_conf->dc_off_percent = param->levelconf[i].dcoffpercent;
		lvl_conf->prio = param->levelconf[i].priority;
		lvl_conf++;
	}

	ret = ath11k_wmi_cmd_send(wmi, skb, WMI_THERM_THROT_SET_CONF_CMDID);
	if (ret) {
		ath11k_warn(ar->ab, "failed to send THERM_THROT_SET_CONF cmd\n");
		dev_kfree_skb(skb);
	}

	ath11k_dbg(ar->ab, ATH11K_DBG_WMI,
		   "WMI vdev set thermal throt pdev_id %d enable %d dc %d dc_per_event %x levels %d\n",
		   ar->pdev->pdev_id, param->enable, param->dc,
		   param->dc_per_event, THERMAL_LEVELS);

	return ret;
}

int ath11k_wmi_send_11d_scan_start_cmd(struct ath11k *ar,
				       struct wmi_11d_scan_start_params *param)
{
	struct ath11k_pdev_wmi *wmi = ar->wmi;
	struct wmi_11d_scan_start_cmd *cmd;
	struct sk_buff *skb;
	int ret;

	skb = ath11k_wmi_alloc_skb(wmi->wmi_ab, sizeof(*cmd));
	if (!skb)
		return -ENOMEM;

	cmd = (struct wmi_11d_scan_start_cmd *)skb->data;
	cmd->tlv_header =
		FIELD_PREP(WMI_TLV_TAG, WMI_TAG_11D_SCAN_START_CMD) |
		FIELD_PREP(WMI_TLV_LEN, sizeof(*cmd) - TLV_HDR_SIZE);

	cmd->vdev_id = param->vdev_id;
	cmd->scan_period_msec = param->scan_period_msec;
	cmd->start_interval_msec = param->start_interval_msec;
	ret = ath11k_wmi_cmd_send(wmi, skb, WMI_11D_SCAN_START_CMDID);

	ath11k_dbg(ar->ab, ATH11K_DBG_WMI,
		   "send 11d scan start vdev id %d period %d ms internal %d ms\n",
		   cmd->vdev_id,
		   cmd->scan_period_msec,
		   cmd->start_interval_msec);

	if (ret) {
		ath11k_warn(ar->ab,
			    "failed to send WMI_11D_SCAN_START_CMDID: %d\n", ret);
		dev_kfree_skb(skb);
	}

	return ret;
}

int ath11k_wmi_send_11d_scan_stop_cmd(struct ath11k *ar, u32 vdev_id)
{
	struct ath11k_pdev_wmi *wmi = ar->wmi;
	struct wmi_11d_scan_stop_cmd *cmd;
	struct sk_buff *skb;
	int ret;

	skb = ath11k_wmi_alloc_skb(wmi->wmi_ab, sizeof(*cmd));
	if (!skb)
		return -ENOMEM;

	cmd = (struct wmi_11d_scan_stop_cmd *)skb->data;
	cmd->tlv_header =
		FIELD_PREP(WMI_TLV_TAG, WMI_TAG_11D_SCAN_STOP_CMD) |
		FIELD_PREP(WMI_TLV_LEN, sizeof(*cmd) - TLV_HDR_SIZE);

	cmd->vdev_id = vdev_id;
	ret = ath11k_wmi_cmd_send(wmi, skb, WMI_11D_SCAN_STOP_CMDID);

	ath11k_dbg(ar->ab, ATH11K_DBG_WMI,
		   "send 11d scan stop vdev id %d\n",
		   cmd->vdev_id);

	if (ret) {
		ath11k_warn(ar->ab,
			    "failed to send WMI_11D_SCAN_STOP_CMDID: %d\n", ret);
		dev_kfree_skb(skb);
	}

	return ret;
}

int ath11k_wmi_pdev_pktlog_enable(struct ath11k *ar, u32 pktlog_filter)
{
	struct ath11k_pdev_wmi *wmi = ar->wmi;
	struct wmi_pktlog_enable_cmd *cmd;
	struct sk_buff *skb;
	int ret;

	skb = ath11k_wmi_alloc_skb(wmi->wmi_ab, sizeof(*cmd));
	if (!skb)
		return -ENOMEM;

	cmd = (struct wmi_pktlog_enable_cmd *)skb->data;

	cmd->tlv_header = FIELD_PREP(WMI_TLV_TAG, WMI_TAG_PDEV_PKTLOG_ENABLE_CMD) |
			  FIELD_PREP(WMI_TLV_LEN, sizeof(*cmd) - TLV_HDR_SIZE);

	cmd->pdev_id = DP_HW2SW_MACID(ar->pdev->pdev_id);
	cmd->evlist = pktlog_filter;
	cmd->enable = ATH11K_WMI_PKTLOG_ENABLE_FORCE;

	ret = ath11k_wmi_cmd_send(wmi, skb,
				  WMI_PDEV_PKTLOG_ENABLE_CMDID);
	if (ret) {
		ath11k_warn(ar->ab, "failed to send WMI_PDEV_PKTLOG_ENABLE_CMDID\n");
		dev_kfree_skb(skb);
	}

	return ret;
}

int ath11k_wmi_pdev_pktlog_disable(struct ath11k *ar)
{
	struct ath11k_pdev_wmi *wmi = ar->wmi;
	struct wmi_pktlog_disable_cmd *cmd;
	struct sk_buff *skb;
	int ret;

	skb = ath11k_wmi_alloc_skb(wmi->wmi_ab, sizeof(*cmd));
	if (!skb)
		return -ENOMEM;

	cmd = (struct wmi_pktlog_disable_cmd *)skb->data;

	cmd->tlv_header = FIELD_PREP(WMI_TLV_TAG, WMI_TAG_PDEV_PKTLOG_DISABLE_CMD) |
			  FIELD_PREP(WMI_TLV_LEN, sizeof(*cmd) - TLV_HDR_SIZE);

	cmd->pdev_id = DP_HW2SW_MACID(ar->pdev->pdev_id);

	ret = ath11k_wmi_cmd_send(wmi, skb,
				  WMI_PDEV_PKTLOG_DISABLE_CMDID);
	if (ret) {
		ath11k_warn(ar->ab, "failed to send WMI_PDEV_PKTLOG_ENABLE_CMDID\n");
		dev_kfree_skb(skb);
	}

	return ret;
}

void ath11k_wmi_fill_default_twt_params(struct wmi_twt_enable_params *twt_params)
{
	twt_params->sta_cong_timer_ms = ATH11K_TWT_DEF_STA_CONG_TIMER_MS;
	twt_params->default_slot_size = ATH11K_TWT_DEF_DEFAULT_SLOT_SIZE;
	twt_params->congestion_thresh_setup = ATH11K_TWT_DEF_CONGESTION_THRESH_SETUP;
	twt_params->congestion_thresh_teardown =
		ATH11K_TWT_DEF_CONGESTION_THRESH_TEARDOWN;
	twt_params->congestion_thresh_critical =
		ATH11K_TWT_DEF_CONGESTION_THRESH_CRITICAL;
	twt_params->interference_thresh_teardown =
		ATH11K_TWT_DEF_INTERFERENCE_THRESH_TEARDOWN;
	twt_params->interference_thresh_setup =
		ATH11K_TWT_DEF_INTERFERENCE_THRESH_SETUP;
	twt_params->min_no_sta_setup = ATH11K_TWT_DEF_MIN_NO_STA_SETUP;
	twt_params->min_no_sta_teardown = ATH11K_TWT_DEF_MIN_NO_STA_TEARDOWN;
	twt_params->no_of_bcast_mcast_slots = ATH11K_TWT_DEF_NO_OF_BCAST_MCAST_SLOTS;
	twt_params->min_no_twt_slots = ATH11K_TWT_DEF_MIN_NO_TWT_SLOTS;
	twt_params->max_no_sta_twt = ATH11K_TWT_DEF_MAX_NO_STA_TWT;
	twt_params->mode_check_interval = ATH11K_TWT_DEF_MODE_CHECK_INTERVAL;
	twt_params->add_sta_slot_interval = ATH11K_TWT_DEF_ADD_STA_SLOT_INTERVAL;
	twt_params->remove_sta_slot_interval =
		ATH11K_TWT_DEF_REMOVE_STA_SLOT_INTERVAL;
	/* TODO add MBSSID support */
	twt_params->mbss_support = 0;
}

int ath11k_wmi_send_twt_enable_cmd(struct ath11k *ar, u32 pdev_id,
				   struct wmi_twt_enable_params *params)
{
	struct ath11k_pdev_wmi *wmi = ar->wmi;
	struct ath11k_base *ab = wmi->wmi_ab->ab;
	struct wmi_twt_enable_params_cmd *cmd;
	struct sk_buff *skb;
	int ret, len;

	len = sizeof(*cmd);

	skb = ath11k_wmi_alloc_skb(wmi->wmi_ab, len);
	if (!skb)
		return -ENOMEM;

	cmd = (struct wmi_twt_enable_params_cmd *)skb->data;
	cmd->tlv_header = FIELD_PREP(WMI_TLV_TAG, WMI_TAG_TWT_ENABLE_CMD) |
			  FIELD_PREP(WMI_TLV_LEN, len - TLV_HDR_SIZE);
	cmd->pdev_id = pdev_id;
	cmd->sta_cong_timer_ms = params->sta_cong_timer_ms;
	cmd->default_slot_size = params->default_slot_size;
	cmd->congestion_thresh_setup = params->congestion_thresh_setup;
	cmd->congestion_thresh_teardown = params->congestion_thresh_teardown;
	cmd->congestion_thresh_critical = params->congestion_thresh_critical;
	cmd->interference_thresh_teardown = params->interference_thresh_teardown;
	cmd->interference_thresh_setup = params->interference_thresh_setup;
	cmd->min_no_sta_setup = params->min_no_sta_setup;
	cmd->min_no_sta_teardown = params->min_no_sta_teardown;
	cmd->no_of_bcast_mcast_slots = params->no_of_bcast_mcast_slots;
	cmd->min_no_twt_slots = params->min_no_twt_slots;
	cmd->max_no_sta_twt = params->max_no_sta_twt;
	cmd->mode_check_interval = params->mode_check_interval;
	cmd->add_sta_slot_interval = params->add_sta_slot_interval;
	cmd->remove_sta_slot_interval = params->remove_sta_slot_interval;
	cmd->mbss_support = params->mbss_support;

	ret = ath11k_wmi_cmd_send(wmi, skb, WMI_TWT_ENABLE_CMDID);
	if (ret) {
		ath11k_warn(ab, "Failed to send WMI_TWT_ENABLE_CMDID");
		dev_kfree_skb(skb);
	} else {
		ar->twt_enabled = 1;
	}
	return ret;
}

int
ath11k_wmi_send_twt_disable_cmd(struct ath11k *ar, u32 pdev_id)
{
	struct ath11k_pdev_wmi *wmi = ar->wmi;
	struct ath11k_base *ab = wmi->wmi_ab->ab;
	struct wmi_twt_disable_params_cmd *cmd;
	struct sk_buff *skb;
	int ret, len;

	len = sizeof(*cmd);

	skb = ath11k_wmi_alloc_skb(wmi->wmi_ab, len);
	if (!skb)
		return -ENOMEM;

	cmd = (struct wmi_twt_disable_params_cmd *)skb->data;
	cmd->tlv_header = FIELD_PREP(WMI_TLV_TAG, WMI_TAG_TWT_DISABLE_CMD) |
			  FIELD_PREP(WMI_TLV_LEN, len - TLV_HDR_SIZE);
	cmd->pdev_id = pdev_id;

	ret = ath11k_wmi_cmd_send(wmi, skb, WMI_TWT_DISABLE_CMDID);
	if (ret) {
		ath11k_warn(ab, "Failed to send WMI_TWT_DISABLE_CMDID");
		dev_kfree_skb(skb);
	} else {
		ar->twt_enabled = 0;
	}
	return ret;
}

int ath11k_wmi_send_twt_add_dialog_cmd(struct ath11k *ar,
				       struct wmi_twt_add_dialog_params *params)
{
	struct ath11k_pdev_wmi *wmi = ar->wmi;
	struct ath11k_base *ab = wmi->wmi_ab->ab;
	struct wmi_twt_add_dialog_params_cmd *cmd;
	struct sk_buff *skb;
	int ret, len;

	len = sizeof(*cmd);

	skb = ath11k_wmi_alloc_skb(wmi->wmi_ab, len);
	if (!skb)
		return -ENOMEM;

	cmd = (struct wmi_twt_add_dialog_params_cmd *)skb->data;
	cmd->tlv_header = FIELD_PREP(WMI_TLV_TAG, WMI_TAG_TWT_ADD_DIALOG_CMD) |
			  FIELD_PREP(WMI_TLV_LEN, len - TLV_HDR_SIZE);

	cmd->vdev_id = params->vdev_id;
	ether_addr_copy(cmd->peer_macaddr.addr, params->peer_macaddr);
	cmd->dialog_id = params->dialog_id;
	cmd->wake_intvl_us = params->wake_intvl_us;
	cmd->wake_intvl_mantis = params->wake_intvl_mantis;
	cmd->wake_dura_us = params->wake_dura_us;
	cmd->sp_offset_us = params->sp_offset_us;
	cmd->flags = params->twt_cmd;
	if (params->flag_bcast)
		cmd->flags |= WMI_TWT_ADD_DIALOG_FLAG_BCAST;
	if (params->flag_trigger)
		cmd->flags |= WMI_TWT_ADD_DIALOG_FLAG_TRIGGER;
	if (params->flag_flow_type)
		cmd->flags |= WMI_TWT_ADD_DIALOG_FLAG_FLOW_TYPE;
	if (params->flag_protection)
		cmd->flags |= WMI_TWT_ADD_DIALOG_FLAG_PROTECTION;

	ath11k_dbg(ar->ab, ATH11K_DBG_WMI,
		   "wmi add twt dialog vdev %u dialog id %u wake interval %u mantissa %u wake duration %u service period offset %u flags 0x%x\n",
		   cmd->vdev_id, cmd->dialog_id, cmd->wake_intvl_us,
		   cmd->wake_intvl_mantis, cmd->wake_dura_us, cmd->sp_offset_us,
		   cmd->flags);

	ret = ath11k_wmi_cmd_send(wmi, skb, WMI_TWT_ADD_DIALOG_CMDID);

	if (ret) {
		ath11k_warn(ab,
			    "failed to send wmi command to add twt dialog: %d",
			    ret);
		dev_kfree_skb(skb);
	}
	return ret;
}

int ath11k_wmi_send_twt_del_dialog_cmd(struct ath11k *ar,
				       struct wmi_twt_del_dialog_params *params)
{
	struct ath11k_pdev_wmi *wmi = ar->wmi;
	struct ath11k_base *ab = wmi->wmi_ab->ab;
	struct wmi_twt_del_dialog_params_cmd *cmd;
	struct sk_buff *skb;
	int ret, len;

	len = sizeof(*cmd);

	skb = ath11k_wmi_alloc_skb(wmi->wmi_ab, len);
	if (!skb)
		return -ENOMEM;

	cmd = (struct wmi_twt_del_dialog_params_cmd *)skb->data;
	cmd->tlv_header = FIELD_PREP(WMI_TLV_TAG, WMI_TAG_TWT_DEL_DIALOG_CMD) |
			  FIELD_PREP(WMI_TLV_LEN, len - TLV_HDR_SIZE);

	cmd->vdev_id = params->vdev_id;
	ether_addr_copy(cmd->peer_macaddr.addr, params->peer_macaddr);
	cmd->dialog_id = params->dialog_id;

	ath11k_dbg(ar->ab, ATH11K_DBG_WMI,
		   "wmi delete twt dialog vdev %u dialog id %u\n",
		   cmd->vdev_id, cmd->dialog_id);

	ret = ath11k_wmi_cmd_send(wmi, skb, WMI_TWT_DEL_DIALOG_CMDID);
	if (ret) {
		ath11k_warn(ab,
			    "failed to send wmi command to delete twt dialog: %d",
			    ret);
		dev_kfree_skb(skb);
	}
	return ret;
}

int ath11k_wmi_send_twt_pause_dialog_cmd(struct ath11k *ar,
					 struct wmi_twt_pause_dialog_params *params)
{
	struct ath11k_pdev_wmi *wmi = ar->wmi;
	struct ath11k_base *ab = wmi->wmi_ab->ab;
	struct wmi_twt_pause_dialog_params_cmd *cmd;
	struct sk_buff *skb;
	int ret, len;

	len = sizeof(*cmd);

	skb = ath11k_wmi_alloc_skb(wmi->wmi_ab, len);
	if (!skb)
		return -ENOMEM;

	cmd = (struct wmi_twt_pause_dialog_params_cmd *)skb->data;
	cmd->tlv_header = FIELD_PREP(WMI_TLV_TAG,
				     WMI_TAG_TWT_PAUSE_DIALOG_CMD) |
			  FIELD_PREP(WMI_TLV_LEN, len - TLV_HDR_SIZE);

	cmd->vdev_id = params->vdev_id;
	ether_addr_copy(cmd->peer_macaddr.addr, params->peer_macaddr);
	cmd->dialog_id = params->dialog_id;

	ath11k_dbg(ar->ab, ATH11K_DBG_WMI,
		   "wmi pause twt dialog vdev %u dialog id %u\n",
		   cmd->vdev_id, cmd->dialog_id);

	ret = ath11k_wmi_cmd_send(wmi, skb, WMI_TWT_PAUSE_DIALOG_CMDID);
	if (ret) {
		ath11k_warn(ab,
			    "failed to send wmi command to pause twt dialog: %d",
			    ret);
		dev_kfree_skb(skb);
	}
	return ret;
}

int ath11k_wmi_send_twt_resume_dialog_cmd(struct ath11k *ar,
					  struct wmi_twt_resume_dialog_params *params)
{
	struct ath11k_pdev_wmi *wmi = ar->wmi;
	struct ath11k_base *ab = wmi->wmi_ab->ab;
	struct wmi_twt_resume_dialog_params_cmd *cmd;
	struct sk_buff *skb;
	int ret, len;

	len = sizeof(*cmd);

	skb = ath11k_wmi_alloc_skb(wmi->wmi_ab, len);
	if (!skb)
		return -ENOMEM;

	cmd = (struct wmi_twt_resume_dialog_params_cmd *)skb->data;
	cmd->tlv_header = FIELD_PREP(WMI_TLV_TAG,
				     WMI_TAG_TWT_RESUME_DIALOG_CMD) |
			  FIELD_PREP(WMI_TLV_LEN, len - TLV_HDR_SIZE);

	cmd->vdev_id = params->vdev_id;
	ether_addr_copy(cmd->peer_macaddr.addr, params->peer_macaddr);
	cmd->dialog_id = params->dialog_id;
	cmd->sp_offset_us = params->sp_offset_us;
	cmd->next_twt_size = params->next_twt_size;

	ath11k_dbg(ar->ab, ATH11K_DBG_WMI,
		   "wmi resume twt dialog vdev %u dialog id %u service period offset %u next twt subfield size %u\n",
		   cmd->vdev_id, cmd->dialog_id, cmd->sp_offset_us,
		   cmd->next_twt_size);

	ret = ath11k_wmi_cmd_send(wmi, skb, WMI_TWT_RESUME_DIALOG_CMDID);
	if (ret) {
		ath11k_warn(ab,
			    "failed to send wmi command to resume twt dialog: %d",
			    ret);
		dev_kfree_skb(skb);
	}
	return ret;
}

int
ath11k_wmi_send_obss_spr_cmd(struct ath11k *ar, u32 vdev_id,
			     struct ieee80211_he_obss_pd *he_obss_pd)
{
	struct ath11k_pdev_wmi *wmi = ar->wmi;
	struct ath11k_base *ab = wmi->wmi_ab->ab;
	struct wmi_obss_spatial_reuse_params_cmd *cmd;
	struct sk_buff *skb;
	int ret, len;

	len = sizeof(*cmd);

	skb = ath11k_wmi_alloc_skb(wmi->wmi_ab, len);
	if (!skb)
		return -ENOMEM;

	cmd = (struct wmi_obss_spatial_reuse_params_cmd *)skb->data;
	cmd->tlv_header = FIELD_PREP(WMI_TLV_TAG,
				     WMI_TAG_OBSS_SPATIAL_REUSE_SET_CMD) |
			  FIELD_PREP(WMI_TLV_LEN, len - TLV_HDR_SIZE);
	cmd->vdev_id = vdev_id;
	cmd->enable = he_obss_pd->enable;
	cmd->obss_min = he_obss_pd->min_offset;
	cmd->obss_max = he_obss_pd->max_offset;

	ret = ath11k_wmi_cmd_send(wmi, skb,
				  WMI_PDEV_OBSS_PD_SPATIAL_REUSE_CMDID);
	if (ret) {
		ath11k_warn(ab,
			    "Failed to send WMI_PDEV_OBSS_PD_SPATIAL_REUSE_CMDID");
		dev_kfree_skb(skb);
	}
	return ret;
}

int
ath11k_wmi_pdev_set_srg_bss_color_bitmap(struct ath11k *ar, u32 *bitmap)
{
	struct ath11k_pdev_wmi *wmi = ar->wmi;
	struct ath11k_base *ab = wmi->wmi_ab->ab;
	struct wmi_pdev_obss_pd_bitmap_cmd *cmd;
	struct sk_buff *skb;
	int ret, len;

	len = sizeof(*cmd);

	skb = ath11k_wmi_alloc_skb(wmi->wmi_ab, len);
	if (!skb)
		return -ENOMEM;

	cmd = (struct wmi_pdev_obss_pd_bitmap_cmd *)skb->data;
	cmd->tlv_header = FIELD_PREP(WMI_TLV_TAG,
				     WMI_TAG_PDEV_SRG_BSS_COLOR_BITMAP_CMD) |
			  FIELD_PREP(WMI_TLV_LEN, len - TLV_HDR_SIZE);
	cmd->pdev_id = ar->pdev->pdev_id;
	memcpy(cmd->bitmap, bitmap, sizeof(cmd->bitmap));

	ath11k_dbg(ar->ab, ATH11K_DBG_WMI,
		   "obss pd pdev_id %d bss color bitmap %08x %08x\n",
		   cmd->pdev_id, cmd->bitmap[0], cmd->bitmap[1]);

	ret = ath11k_wmi_cmd_send(wmi, skb,
				  WMI_PDEV_SET_SRG_BSS_COLOR_BITMAP_CMDID);
	if (ret) {
		ath11k_warn(ab,
			    "failed to send WMI_PDEV_SET_SRG_BSS_COLOR_BITMAP_CMDID");
		dev_kfree_skb(skb);
	}

	return ret;
}

int
ath11k_wmi_pdev_set_srg_patial_bssid_bitmap(struct ath11k *ar, u32 *bitmap)
{
	struct ath11k_pdev_wmi *wmi = ar->wmi;
	struct ath11k_base *ab = wmi->wmi_ab->ab;
	struct wmi_pdev_obss_pd_bitmap_cmd *cmd;
	struct sk_buff *skb;
	int ret, len;

	len = sizeof(*cmd);

	skb = ath11k_wmi_alloc_skb(wmi->wmi_ab, len);
	if (!skb)
		return -ENOMEM;

	cmd = (struct wmi_pdev_obss_pd_bitmap_cmd *)skb->data;
	cmd->tlv_header =
		FIELD_PREP(WMI_TLV_TAG,
			   WMI_TAG_PDEV_SRG_PARTIAL_BSSID_BITMAP_CMD) |
		FIELD_PREP(WMI_TLV_LEN, len - TLV_HDR_SIZE);
	cmd->pdev_id = ar->pdev->pdev_id;
	memcpy(cmd->bitmap, bitmap, sizeof(cmd->bitmap));

	ath11k_dbg(ar->ab, ATH11K_DBG_WMI,
		   "obss pd pdev_id %d partial bssid bitmap %08x %08x\n",
		   cmd->pdev_id, cmd->bitmap[0], cmd->bitmap[1]);

	ret = ath11k_wmi_cmd_send(wmi, skb,
				  WMI_PDEV_SET_SRG_PARTIAL_BSSID_BITMAP_CMDID);
	if (ret) {
		ath11k_warn(ab,
			    "failed to send WMI_PDEV_SET_SRG_PARTIAL_BSSID_BITMAP_CMDID");
		dev_kfree_skb(skb);
	}

	return ret;
}

int
ath11k_wmi_pdev_srg_obss_color_enable_bitmap(struct ath11k *ar, u32 *bitmap)
{
	struct ath11k_pdev_wmi *wmi = ar->wmi;
	struct ath11k_base *ab = wmi->wmi_ab->ab;
	struct wmi_pdev_obss_pd_bitmap_cmd *cmd;
	struct sk_buff *skb;
	int ret, len;

	len = sizeof(*cmd);

	skb = ath11k_wmi_alloc_skb(wmi->wmi_ab, len);
	if (!skb)
		return -ENOMEM;

	cmd = (struct wmi_pdev_obss_pd_bitmap_cmd *)skb->data;
	cmd->tlv_header =
		FIELD_PREP(WMI_TLV_TAG,
			   WMI_TAG_PDEV_SRG_OBSS_COLOR_ENABLE_BITMAP_CMD) |
		FIELD_PREP(WMI_TLV_LEN, len - TLV_HDR_SIZE);
	cmd->pdev_id = ar->pdev->pdev_id;
	memcpy(cmd->bitmap, bitmap, sizeof(cmd->bitmap));

	ath11k_dbg(ar->ab, ATH11K_DBG_WMI,
		   "obss pd srg pdev_id %d bss color enable bitmap %08x %08x\n",
		   cmd->pdev_id, cmd->bitmap[0], cmd->bitmap[1]);

	ret = ath11k_wmi_cmd_send(wmi, skb,
				  WMI_PDEV_SET_SRG_OBSS_COLOR_ENABLE_BITMAP_CMDID);
	if (ret) {
		ath11k_warn(ab,
			    "failed to send WMI_PDEV_SET_SRG_OBSS_COLOR_ENABLE_BITMAP_CMDID");
		dev_kfree_skb(skb);
	}

	return ret;
}

int
ath11k_wmi_pdev_srg_obss_bssid_enable_bitmap(struct ath11k *ar, u32 *bitmap)
{
	struct ath11k_pdev_wmi *wmi = ar->wmi;
	struct ath11k_base *ab = wmi->wmi_ab->ab;
	struct wmi_pdev_obss_pd_bitmap_cmd *cmd;
	struct sk_buff *skb;
	int ret, len;

	len = sizeof(*cmd);

	skb = ath11k_wmi_alloc_skb(wmi->wmi_ab, len);
	if (!skb)
		return -ENOMEM;

	cmd = (struct wmi_pdev_obss_pd_bitmap_cmd *)skb->data;
	cmd->tlv_header =
		FIELD_PREP(WMI_TLV_TAG,
			   WMI_TAG_PDEV_SRG_OBSS_BSSID_ENABLE_BITMAP_CMD) |
		FIELD_PREP(WMI_TLV_LEN, len - TLV_HDR_SIZE);
	cmd->pdev_id = ar->pdev->pdev_id;
	memcpy(cmd->bitmap, bitmap, sizeof(cmd->bitmap));

	ath11k_dbg(ar->ab, ATH11K_DBG_WMI,
		   "obss pd srg pdev_id %d bssid enable bitmap %08x %08x\n",
		   cmd->pdev_id, cmd->bitmap[0], cmd->bitmap[1]);

	ret = ath11k_wmi_cmd_send(wmi, skb,
				  WMI_PDEV_SET_SRG_OBSS_BSSID_ENABLE_BITMAP_CMDID);
	if (ret) {
		ath11k_warn(ab,
			    "failed to send WMI_PDEV_SET_SRG_OBSS_BSSID_ENABLE_BITMAP_CMDID");
		dev_kfree_skb(skb);
	}

	return ret;
}

int
ath11k_wmi_pdev_non_srg_obss_color_enable_bitmap(struct ath11k *ar, u32 *bitmap)
{
	struct ath11k_pdev_wmi *wmi = ar->wmi;
	struct ath11k_base *ab = wmi->wmi_ab->ab;
	struct wmi_pdev_obss_pd_bitmap_cmd *cmd;
	struct sk_buff *skb;
	int ret, len;

	len = sizeof(*cmd);

	skb = ath11k_wmi_alloc_skb(wmi->wmi_ab, len);
	if (!skb)
		return -ENOMEM;

	cmd = (struct wmi_pdev_obss_pd_bitmap_cmd *)skb->data;
	cmd->tlv_header =
		FIELD_PREP(WMI_TLV_TAG,
			   WMI_TAG_PDEV_NON_SRG_OBSS_COLOR_ENABLE_BITMAP_CMD) |
		FIELD_PREP(WMI_TLV_LEN, len - TLV_HDR_SIZE);
	cmd->pdev_id = ar->pdev->pdev_id;
	memcpy(cmd->bitmap, bitmap, sizeof(cmd->bitmap));

	ath11k_dbg(ar->ab, ATH11K_DBG_WMI,
		   "obss pd non_srg pdev_id %d bss color enable bitmap %08x %08x\n",
		   cmd->pdev_id, cmd->bitmap[0], cmd->bitmap[1]);

	ret = ath11k_wmi_cmd_send(wmi, skb,
				  WMI_PDEV_SET_NON_SRG_OBSS_COLOR_ENABLE_BITMAP_CMDID);
	if (ret) {
		ath11k_warn(ab,
			    "failed to send WMI_PDEV_SET_NON_SRG_OBSS_COLOR_ENABLE_BITMAP_CMDID");
		dev_kfree_skb(skb);
	}

	return ret;
}

int
ath11k_wmi_pdev_non_srg_obss_bssid_enable_bitmap(struct ath11k *ar, u32 *bitmap)
{
	struct ath11k_pdev_wmi *wmi = ar->wmi;
	struct ath11k_base *ab = wmi->wmi_ab->ab;
	struct wmi_pdev_obss_pd_bitmap_cmd *cmd;
	struct sk_buff *skb;
	int ret, len;

	len = sizeof(*cmd);

	skb = ath11k_wmi_alloc_skb(wmi->wmi_ab, len);
	if (!skb)
		return -ENOMEM;

	cmd = (struct wmi_pdev_obss_pd_bitmap_cmd *)skb->data;
	cmd->tlv_header =
		FIELD_PREP(WMI_TLV_TAG,
			   WMI_TAG_PDEV_NON_SRG_OBSS_BSSID_ENABLE_BITMAP_CMD) |
		FIELD_PREP(WMI_TLV_LEN, len - TLV_HDR_SIZE);
	cmd->pdev_id = ar->pdev->pdev_id;
	memcpy(cmd->bitmap, bitmap, sizeof(cmd->bitmap));

	ath11k_dbg(ar->ab, ATH11K_DBG_WMI,
		   "obss pd non_srg pdev_id %d bssid enable bitmap %08x %08x\n",
		   cmd->pdev_id, cmd->bitmap[0], cmd->bitmap[1]);

	ret = ath11k_wmi_cmd_send(wmi, skb,
				  WMI_PDEV_SET_NON_SRG_OBSS_BSSID_ENABLE_BITMAP_CMDID);
	if (ret) {
		ath11k_warn(ab,
			    "failed to send WMI_PDEV_SET_NON_SRG_OBSS_BSSID_ENABLE_BITMAP_CMDID");
		dev_kfree_skb(skb);
	}

	return ret;
}

int
ath11k_wmi_send_obss_color_collision_cfg_cmd(struct ath11k *ar, u32 vdev_id,
					     u8 bss_color, u32 period,
					     bool enable)
{
	struct ath11k_pdev_wmi *wmi = ar->wmi;
	struct ath11k_base *ab = wmi->wmi_ab->ab;
	struct wmi_obss_color_collision_cfg_params_cmd *cmd;
	struct sk_buff *skb;
	int ret, len;

	len = sizeof(*cmd);

	skb = ath11k_wmi_alloc_skb(wmi->wmi_ab, len);
	if (!skb)
		return -ENOMEM;

	cmd = (struct wmi_obss_color_collision_cfg_params_cmd *)skb->data;
	cmd->tlv_header = FIELD_PREP(WMI_TLV_TAG,
				     WMI_TAG_OBSS_COLOR_COLLISION_DET_CONFIG) |
			  FIELD_PREP(WMI_TLV_LEN, len - TLV_HDR_SIZE);
	cmd->vdev_id = vdev_id;
	cmd->evt_type = enable ? ATH11K_OBSS_COLOR_COLLISION_DETECTION :
				 ATH11K_OBSS_COLOR_COLLISION_DETECTION_DISABLE;
	cmd->current_bss_color = bss_color;
	cmd->detection_period_ms = period;
	cmd->scan_period_ms = ATH11K_BSS_COLOR_COLLISION_SCAN_PERIOD_MS;
	cmd->free_slot_expiry_time_ms = 0;
	cmd->flags = 0;

	ath11k_dbg(ar->ab, ATH11K_DBG_WMI,
		   "wmi_send_obss_color_collision_cfg id %d type %d bss_color %d detect_period %d scan_period %d\n",
		   cmd->vdev_id, cmd->evt_type, cmd->current_bss_color,
		   cmd->detection_period_ms, cmd->scan_period_ms);

	ret = ath11k_wmi_cmd_send(wmi, skb,
				  WMI_OBSS_COLOR_COLLISION_DET_CONFIG_CMDID);
	if (ret) {
		ath11k_warn(ab, "Failed to send WMI_OBSS_COLOR_COLLISION_DET_CONFIG_CMDID");
		dev_kfree_skb(skb);
	}
	return ret;
}

int ath11k_wmi_send_bss_color_change_enable_cmd(struct ath11k *ar, u32 vdev_id,
						bool enable)
{
	struct ath11k_pdev_wmi *wmi = ar->wmi;
	struct ath11k_base *ab = wmi->wmi_ab->ab;
	struct wmi_bss_color_change_enable_params_cmd *cmd;
	struct sk_buff *skb;
	int ret, len;

	len = sizeof(*cmd);

	skb = ath11k_wmi_alloc_skb(wmi->wmi_ab, len);
	if (!skb)
		return -ENOMEM;

	cmd = (struct wmi_bss_color_change_enable_params_cmd *)skb->data;
	cmd->tlv_header = FIELD_PREP(WMI_TLV_TAG, WMI_TAG_BSS_COLOR_CHANGE_ENABLE) |
			  FIELD_PREP(WMI_TLV_LEN, len - TLV_HDR_SIZE);
	cmd->vdev_id = vdev_id;
	cmd->enable = enable ? 1 : 0;

	ath11k_dbg(ar->ab, ATH11K_DBG_WMI,
		   "wmi_send_bss_color_change_enable id %d enable %d\n",
		   cmd->vdev_id, cmd->enable);

	ret = ath11k_wmi_cmd_send(wmi, skb,
				  WMI_BSS_COLOR_CHANGE_ENABLE_CMDID);
	if (ret) {
		ath11k_warn(ab, "Failed to send WMI_BSS_COLOR_CHANGE_ENABLE_CMDID");
		dev_kfree_skb(skb);
	}
	return ret;
}

int ath11k_wmi_fils_discovery_tmpl(struct ath11k *ar, u32 vdev_id,
				   struct sk_buff *tmpl)
{
	struct wmi_tlv *tlv;
	struct sk_buff *skb;
	void *ptr;
	int ret, len;
	size_t aligned_len;
	struct wmi_fils_discovery_tmpl_cmd *cmd;

	aligned_len = roundup(tmpl->len, 4);
	len = sizeof(*cmd) + TLV_HDR_SIZE + aligned_len;

	ath11k_dbg(ar->ab, ATH11K_DBG_WMI,
		   "WMI vdev %i set FILS discovery template\n", vdev_id);

	skb = ath11k_wmi_alloc_skb(ar->wmi->wmi_ab, len);
	if (!skb)
		return -ENOMEM;

	cmd = (struct wmi_fils_discovery_tmpl_cmd *)skb->data;
	cmd->tlv_header = FIELD_PREP(WMI_TLV_TAG,
				     WMI_TAG_FILS_DISCOVERY_TMPL_CMD) |
			  FIELD_PREP(WMI_TLV_LEN, sizeof(*cmd) - TLV_HDR_SIZE);
	cmd->vdev_id = vdev_id;
	cmd->buf_len = tmpl->len;
	ptr = skb->data + sizeof(*cmd);

	tlv = ptr;
	tlv->header = FIELD_PREP(WMI_TLV_TAG, WMI_TAG_ARRAY_BYTE) |
		      FIELD_PREP(WMI_TLV_LEN, aligned_len);
	memcpy(tlv->value, tmpl->data, tmpl->len);

	ret = ath11k_wmi_cmd_send(ar->wmi, skb, WMI_FILS_DISCOVERY_TMPL_CMDID);
	if (ret) {
		ath11k_warn(ar->ab,
			    "WMI vdev %i failed to send FILS discovery template command\n",
			    vdev_id);
		dev_kfree_skb(skb);
	}
	return ret;
}

int ath11k_wmi_probe_resp_tmpl(struct ath11k *ar, u32 vdev_id,
			       struct sk_buff *tmpl)
{
	struct wmi_probe_tmpl_cmd *cmd;
	struct wmi_bcn_prb_info *probe_info;
	struct wmi_tlv *tlv;
	struct sk_buff *skb;
	void *ptr;
	int ret, len;
	size_t aligned_len = roundup(tmpl->len, 4);

	ath11k_dbg(ar->ab, ATH11K_DBG_WMI,
		   "WMI vdev %i set probe response template\n", vdev_id);

	len = sizeof(*cmd) + sizeof(*probe_info) + TLV_HDR_SIZE + aligned_len;

	skb = ath11k_wmi_alloc_skb(ar->wmi->wmi_ab, len);
	if (!skb)
		return -ENOMEM;

	cmd = (struct wmi_probe_tmpl_cmd *)skb->data;
	cmd->tlv_header = FIELD_PREP(WMI_TLV_TAG, WMI_TAG_PRB_TMPL_CMD) |
			  FIELD_PREP(WMI_TLV_LEN, sizeof(*cmd) - TLV_HDR_SIZE);
	cmd->vdev_id = vdev_id;
	cmd->buf_len = tmpl->len;

	ptr = skb->data + sizeof(*cmd);

	probe_info = ptr;
	len = sizeof(*probe_info);
	probe_info->tlv_header = FIELD_PREP(WMI_TLV_TAG,
					    WMI_TAG_BCN_PRB_INFO) |
				 FIELD_PREP(WMI_TLV_LEN, len - TLV_HDR_SIZE);
	probe_info->caps = 0;
	probe_info->erp = 0;

	ptr += sizeof(*probe_info);

	tlv = ptr;
	tlv->header = FIELD_PREP(WMI_TLV_TAG, WMI_TAG_ARRAY_BYTE) |
		      FIELD_PREP(WMI_TLV_LEN, aligned_len);
	memcpy(tlv->value, tmpl->data, tmpl->len);

	ret = ath11k_wmi_cmd_send(ar->wmi, skb, WMI_PRB_TMPL_CMDID);
	if (ret) {
		ath11k_warn(ar->ab,
			    "WMI vdev %i failed to send probe response template command\n",
			    vdev_id);
		dev_kfree_skb(skb);
	}
	return ret;
}

int ath11k_wmi_fils_discovery(struct ath11k *ar, u32 vdev_id, u32 interval,
			      bool unsol_bcast_probe_resp_enabled)
{
	struct sk_buff *skb;
	int ret, len;
	struct wmi_fils_discovery_cmd *cmd;

	ath11k_dbg(ar->ab, ATH11K_DBG_WMI,
		   "WMI vdev %i set %s interval to %u TU\n",
		   vdev_id, unsol_bcast_probe_resp_enabled ?
		   "unsolicited broadcast probe response" : "FILS discovery",
		   interval);

	len = sizeof(*cmd);
	skb = ath11k_wmi_alloc_skb(ar->wmi->wmi_ab, len);
	if (!skb)
		return -ENOMEM;

	cmd = (struct wmi_fils_discovery_cmd *)skb->data;
	cmd->tlv_header = FIELD_PREP(WMI_TLV_TAG, WMI_TAG_ENABLE_FILS_CMD) |
			  FIELD_PREP(WMI_TLV_LEN, len - TLV_HDR_SIZE);
	cmd->vdev_id = vdev_id;
	cmd->interval = interval;
	cmd->config = unsol_bcast_probe_resp_enabled;

	ret = ath11k_wmi_cmd_send(ar->wmi, skb, WMI_ENABLE_FILS_CMDID);
	if (ret) {
		ath11k_warn(ar->ab,
			    "WMI vdev %i failed to send FILS discovery enable/disable command\n",
			    vdev_id);
		dev_kfree_skb(skb);
	}
	return ret;
}

static void
ath11k_wmi_obss_color_collision_event(struct ath11k_base *ab, struct sk_buff *skb)
{
	const void **tb;
	const struct wmi_obss_color_collision_event *ev;
	struct ath11k_vif *arvif;
	int ret;

	tb = ath11k_wmi_tlv_parse_alloc(ab, skb->data, skb->len, GFP_ATOMIC);
	if (IS_ERR(tb)) {
		ret = PTR_ERR(tb);
		ath11k_warn(ab, "failed to parse tlv: %d\n", ret);
		return;
	}

	rcu_read_lock();

	ev = tb[WMI_TAG_OBSS_COLOR_COLLISION_EVT];
	if (!ev) {
		ath11k_warn(ab, "failed to fetch obss color collision ev");
		goto exit;
	}

	arvif = ath11k_mac_get_arvif_by_vdev_id(ab, ev->vdev_id);
	if (!arvif) {
		ath11k_warn(ab, "failed to find arvif with vedv id %d in obss_color_collision_event\n",
			    ev->vdev_id);
		goto exit;
	}

	switch (ev->evt_type) {
	case WMI_BSS_COLOR_COLLISION_DETECTION:
		ieeee80211_obss_color_collision_notify(arvif->vif, ev->obss_color_bitmap,
						       GFP_KERNEL);
		ath11k_dbg(ab, ATH11K_DBG_WMI,
			   "OBSS color collision detected vdev:%d, event:%d, bitmap:%08llx\n",
			   ev->vdev_id, ev->evt_type, ev->obss_color_bitmap);
		break;
	case WMI_BSS_COLOR_COLLISION_DISABLE:
	case WMI_BSS_COLOR_FREE_SLOT_TIMER_EXPIRY:
	case WMI_BSS_COLOR_FREE_SLOT_AVAILABLE:
		break;
	default:
		ath11k_warn(ab, "received unknown obss color collision detection event\n");
	}

exit:
	kfree(tb);
	rcu_read_unlock();
}

static void
ath11k_fill_band_to_mac_param(struct ath11k_base  *soc,
			      struct wmi_host_pdev_band_to_mac *band_to_mac)
{
	u8 i;
	struct ath11k_hal_reg_capabilities_ext *hal_reg_cap;
	struct ath11k_pdev *pdev;

	for (i = 0; i < soc->num_radios; i++) {
		pdev = &soc->pdevs[i];
		hal_reg_cap = &soc->hal_reg_cap[i];
		band_to_mac[i].pdev_id = pdev->pdev_id;

		switch (pdev->cap.supported_bands) {
		case WMI_HOST_WLAN_2G_5G_CAP:
			band_to_mac[i].start_freq = hal_reg_cap->low_2ghz_chan;
			band_to_mac[i].end_freq = hal_reg_cap->high_5ghz_chan;
			break;
		case WMI_HOST_WLAN_2G_CAP:
			band_to_mac[i].start_freq = hal_reg_cap->low_2ghz_chan;
			band_to_mac[i].end_freq = hal_reg_cap->high_2ghz_chan;
			break;
		case WMI_HOST_WLAN_5G_CAP:
			band_to_mac[i].start_freq = hal_reg_cap->low_5ghz_chan;
			band_to_mac[i].end_freq = hal_reg_cap->high_5ghz_chan;
			break;
		default:
			break;
		}
	}
}

static void
ath11k_wmi_copy_resource_config(struct wmi_resource_config *wmi_cfg,
				struct target_resource_config *tg_cfg)
{
	wmi_cfg->num_vdevs = tg_cfg->num_vdevs;
	wmi_cfg->num_peers = tg_cfg->num_peers;
	wmi_cfg->num_offload_peers = tg_cfg->num_offload_peers;
	wmi_cfg->num_offload_reorder_buffs = tg_cfg->num_offload_reorder_buffs;
	wmi_cfg->num_peer_keys = tg_cfg->num_peer_keys;
	wmi_cfg->num_tids = tg_cfg->num_tids;
	wmi_cfg->ast_skid_limit = tg_cfg->ast_skid_limit;
	wmi_cfg->tx_chain_mask = tg_cfg->tx_chain_mask;
	wmi_cfg->rx_chain_mask = tg_cfg->rx_chain_mask;
	wmi_cfg->rx_timeout_pri[0] = tg_cfg->rx_timeout_pri[0];
	wmi_cfg->rx_timeout_pri[1] = tg_cfg->rx_timeout_pri[1];
	wmi_cfg->rx_timeout_pri[2] = tg_cfg->rx_timeout_pri[2];
	wmi_cfg->rx_timeout_pri[3] = tg_cfg->rx_timeout_pri[3];
	wmi_cfg->rx_decap_mode = tg_cfg->rx_decap_mode;
	wmi_cfg->scan_max_pending_req = tg_cfg->scan_max_pending_req;
	wmi_cfg->bmiss_offload_max_vdev = tg_cfg->bmiss_offload_max_vdev;
	wmi_cfg->roam_offload_max_vdev = tg_cfg->roam_offload_max_vdev;
	wmi_cfg->roam_offload_max_ap_profiles =
		tg_cfg->roam_offload_max_ap_profiles;
	wmi_cfg->num_mcast_groups = tg_cfg->num_mcast_groups;
	wmi_cfg->num_mcast_table_elems = tg_cfg->num_mcast_table_elems;
	wmi_cfg->mcast2ucast_mode = tg_cfg->mcast2ucast_mode;
	wmi_cfg->tx_dbg_log_size = tg_cfg->tx_dbg_log_size;
	wmi_cfg->num_wds_entries = tg_cfg->num_wds_entries;
	wmi_cfg->dma_burst_size = tg_cfg->dma_burst_size;
	wmi_cfg->mac_aggr_delim = tg_cfg->mac_aggr_delim;
	wmi_cfg->rx_skip_defrag_timeout_dup_detection_check =
		tg_cfg->rx_skip_defrag_timeout_dup_detection_check;
	wmi_cfg->vow_config = tg_cfg->vow_config;
	wmi_cfg->gtk_offload_max_vdev = tg_cfg->gtk_offload_max_vdev;
	wmi_cfg->num_msdu_desc = tg_cfg->num_msdu_desc;
	wmi_cfg->max_frag_entries = tg_cfg->max_frag_entries;
	wmi_cfg->num_tdls_vdevs = tg_cfg->num_tdls_vdevs;
	wmi_cfg->num_tdls_conn_table_entries =
		tg_cfg->num_tdls_conn_table_entries;
	wmi_cfg->beacon_tx_offload_max_vdev =
		tg_cfg->beacon_tx_offload_max_vdev;
	wmi_cfg->num_multicast_filter_entries =
		tg_cfg->num_multicast_filter_entries;
	wmi_cfg->num_wow_filters = tg_cfg->num_wow_filters;
	wmi_cfg->num_keep_alive_pattern = tg_cfg->num_keep_alive_pattern;
	wmi_cfg->keep_alive_pattern_size = tg_cfg->keep_alive_pattern_size;
	wmi_cfg->max_tdls_concurrent_sleep_sta =
		tg_cfg->max_tdls_concurrent_sleep_sta;
	wmi_cfg->max_tdls_concurrent_buffer_sta =
		tg_cfg->max_tdls_concurrent_buffer_sta;
	wmi_cfg->wmi_send_separate = tg_cfg->wmi_send_separate;
	wmi_cfg->num_ocb_vdevs = tg_cfg->num_ocb_vdevs;
	wmi_cfg->num_ocb_channels = tg_cfg->num_ocb_channels;
	wmi_cfg->num_ocb_schedules = tg_cfg->num_ocb_schedules;
	wmi_cfg->bpf_instruction_size = tg_cfg->bpf_instruction_size;
	wmi_cfg->max_bssid_rx_filters = tg_cfg->max_bssid_rx_filters;
	wmi_cfg->use_pdev_id = tg_cfg->use_pdev_id;
	wmi_cfg->flag1 = tg_cfg->flag1;
	wmi_cfg->peer_map_unmap_v2_support = tg_cfg->peer_map_unmap_v2_support;
	wmi_cfg->sched_params = tg_cfg->sched_params;
	wmi_cfg->twt_ap_pdev_count = tg_cfg->twt_ap_pdev_count;
	wmi_cfg->twt_ap_sta_count = tg_cfg->twt_ap_sta_count;
}

static int ath11k_init_cmd_send(struct ath11k_pdev_wmi *wmi,
				struct wmi_init_cmd_param *param)
{
	struct ath11k_base *ab = wmi->wmi_ab->ab;
	struct sk_buff *skb;
	struct wmi_init_cmd *cmd;
	struct wmi_resource_config *cfg;
	struct wmi_pdev_set_hw_mode_cmd_param *hw_mode;
	struct wmi_pdev_band_to_mac *band_to_mac;
	struct wlan_host_mem_chunk *host_mem_chunks;
	struct wmi_tlv *tlv;
	size_t ret, len;
	void *ptr;
	u32 hw_mode_len = 0;
	u16 idx;

	if (param->hw_mode_id != WMI_HOST_HW_MODE_MAX)
		hw_mode_len = sizeof(*hw_mode) + TLV_HDR_SIZE +
			      (param->num_band_to_mac * sizeof(*band_to_mac));

	len = sizeof(*cmd) + TLV_HDR_SIZE + sizeof(*cfg) + hw_mode_len +
	      (param->num_mem_chunks ? (sizeof(*host_mem_chunks) * WMI_MAX_MEM_REQS) : 0);

	skb = ath11k_wmi_alloc_skb(wmi->wmi_ab, len);
	if (!skb)
		return -ENOMEM;

	cmd = (struct wmi_init_cmd *)skb->data;

	cmd->tlv_header = FIELD_PREP(WMI_TLV_TAG, WMI_TAG_INIT_CMD) |
			  FIELD_PREP(WMI_TLV_LEN, sizeof(*cmd) - TLV_HDR_SIZE);

	ptr = skb->data + sizeof(*cmd);
	cfg = ptr;

	ath11k_wmi_copy_resource_config(cfg, param->res_cfg);

	cfg->tlv_header = FIELD_PREP(WMI_TLV_TAG, WMI_TAG_RESOURCE_CONFIG) |
			  FIELD_PREP(WMI_TLV_LEN, sizeof(*cfg) - TLV_HDR_SIZE);

	ptr += sizeof(*cfg);
	host_mem_chunks = ptr + TLV_HDR_SIZE;
	len = sizeof(struct wlan_host_mem_chunk);

	for (idx = 0; idx < param->num_mem_chunks; ++idx) {
		host_mem_chunks[idx].tlv_header =
				FIELD_PREP(WMI_TLV_TAG,
					   WMI_TAG_WLAN_HOST_MEMORY_CHUNK) |
				FIELD_PREP(WMI_TLV_LEN, len);

		host_mem_chunks[idx].ptr = param->mem_chunks[idx].paddr;
		host_mem_chunks[idx].size = param->mem_chunks[idx].len;
		host_mem_chunks[idx].req_id = param->mem_chunks[idx].req_id;

		ath11k_dbg(ab, ATH11K_DBG_WMI,
			   "WMI host mem chunk req_id %d paddr 0x%llx len %d\n",
			   param->mem_chunks[idx].req_id,
			   (u64)param->mem_chunks[idx].paddr,
			   param->mem_chunks[idx].len);
	}
	cmd->num_host_mem_chunks = param->num_mem_chunks;
	len = sizeof(struct wlan_host_mem_chunk) * param->num_mem_chunks;

	/* num_mem_chunks is zero */
	tlv = ptr;
	tlv->header = FIELD_PREP(WMI_TLV_TAG, WMI_TAG_ARRAY_STRUCT) |
		      FIELD_PREP(WMI_TLV_LEN, len);
	ptr += TLV_HDR_SIZE + len;

	if (param->hw_mode_id != WMI_HOST_HW_MODE_MAX) {
		hw_mode = (struct wmi_pdev_set_hw_mode_cmd_param *)ptr;
		hw_mode->tlv_header = FIELD_PREP(WMI_TLV_TAG,
						 WMI_TAG_PDEV_SET_HW_MODE_CMD) |
				      FIELD_PREP(WMI_TLV_LEN,
						 sizeof(*hw_mode) - TLV_HDR_SIZE);

		hw_mode->hw_mode_index = param->hw_mode_id;
		hw_mode->num_band_to_mac = param->num_band_to_mac;

		ptr += sizeof(*hw_mode);

		len = param->num_band_to_mac * sizeof(*band_to_mac);
		tlv = ptr;
		tlv->header = FIELD_PREP(WMI_TLV_TAG, WMI_TAG_ARRAY_STRUCT) |
			      FIELD_PREP(WMI_TLV_LEN, len);

		ptr += TLV_HDR_SIZE;
		len = sizeof(*band_to_mac);

		for (idx = 0; idx < param->num_band_to_mac; idx++) {
			band_to_mac = (void *)ptr;

			band_to_mac->tlv_header = FIELD_PREP(WMI_TLV_TAG,
							     WMI_TAG_PDEV_BAND_TO_MAC) |
						  FIELD_PREP(WMI_TLV_LEN,
							     len - TLV_HDR_SIZE);
			band_to_mac->pdev_id = param->band_to_mac[idx].pdev_id;
			band_to_mac->start_freq =
				param->band_to_mac[idx].start_freq;
			band_to_mac->end_freq =
				param->band_to_mac[idx].end_freq;
			ptr += sizeof(*band_to_mac);
		}
	}

	ret = ath11k_wmi_cmd_send(wmi, skb, WMI_INIT_CMDID);
	if (ret) {
		ath11k_warn(ab, "failed to send WMI_INIT_CMDID\n");
		dev_kfree_skb(skb);
	}

	return ret;
}

int ath11k_wmi_pdev_lro_cfg(struct ath11k *ar,
			    int pdev_id)
{
	struct ath11k_wmi_pdev_lro_config_cmd *cmd;
	struct sk_buff *skb;
	int ret;

	skb = ath11k_wmi_alloc_skb(ar->wmi->wmi_ab, sizeof(*cmd));
	if (!skb)
		return -ENOMEM;

	cmd = (struct ath11k_wmi_pdev_lro_config_cmd *)skb->data;
	cmd->tlv_header = FIELD_PREP(WMI_TLV_TAG, WMI_TAG_LRO_INFO_CMD) |
			  FIELD_PREP(WMI_TLV_LEN, sizeof(*cmd) - TLV_HDR_SIZE);

	get_random_bytes(cmd->th_4, sizeof(uint32_t) * ATH11K_IPV4_TH_SEED_SIZE);
	get_random_bytes(cmd->th_6, sizeof(uint32_t) * ATH11K_IPV6_TH_SEED_SIZE);

	cmd->pdev_id = pdev_id;

	ret = ath11k_wmi_cmd_send(ar->wmi, skb, WMI_LRO_CONFIG_CMDID);
	if (ret) {
		ath11k_warn(ar->ab,
			    "failed to send lro cfg req wmi cmd\n");
		goto err;
	}

	ath11k_dbg(ar->ab, ATH11K_DBG_WMI,
		   "WMI lro cfg cmd pdev_id 0x%x\n", pdev_id);
	return 0;
err:
	dev_kfree_skb(skb);
	return ret;
}

int ath11k_wmi_wait_for_service_ready(struct ath11k_base *ab)
{
	unsigned long time_left;

	time_left = wait_for_completion_timeout(&ab->wmi_ab.service_ready,
						WMI_SERVICE_READY_TIMEOUT_HZ);
	if (!time_left)
		return -ETIMEDOUT;

	return 0;
}

int ath11k_wmi_wait_for_unified_ready(struct ath11k_base *ab)
{
	unsigned long time_left;

	time_left = wait_for_completion_timeout(&ab->wmi_ab.unified_ready,
						WMI_SERVICE_READY_TIMEOUT_HZ);
	if (!time_left)
		return -ETIMEDOUT;

	return 0;
}

int ath11k_wmi_set_hw_mode(struct ath11k_base *ab,
			   enum wmi_host_hw_mode_config_type mode)
{
	struct wmi_pdev_set_hw_mode_cmd_param *cmd;
	struct sk_buff *skb;
	struct ath11k_wmi_base *wmi_ab = &ab->wmi_ab;
	int len;
	int ret;

	len = sizeof(*cmd);

	skb = ath11k_wmi_alloc_skb(wmi_ab, len);
	if (!skb)
		return -ENOMEM;

	cmd = (struct wmi_pdev_set_hw_mode_cmd_param *)skb->data;

	cmd->tlv_header = FIELD_PREP(WMI_TLV_TAG, WMI_TAG_PDEV_SET_HW_MODE_CMD) |
			  FIELD_PREP(WMI_TLV_LEN, sizeof(*cmd) - TLV_HDR_SIZE);

	cmd->pdev_id = WMI_PDEV_ID_SOC;
	cmd->hw_mode_index = mode;

	ret = ath11k_wmi_cmd_send(&wmi_ab->wmi[0], skb, WMI_PDEV_SET_HW_MODE_CMDID);
	if (ret) {
		ath11k_warn(ab, "failed to send WMI_PDEV_SET_HW_MODE_CMDID\n");
		dev_kfree_skb(skb);
	}

	return ret;
}

int ath11k_wmi_cmd_init(struct ath11k_base *ab)
{
	struct ath11k_wmi_base *wmi_sc = &ab->wmi_ab;
	struct wmi_init_cmd_param init_param;
	struct target_resource_config  config;

	memset(&init_param, 0, sizeof(init_param));
	memset(&config, 0, sizeof(config));

	ab->hw_params.hw_ops->wmi_init_config(ab, &config);

	memcpy(&wmi_sc->wlan_resource_config, &config, sizeof(config));

	init_param.res_cfg = &wmi_sc->wlan_resource_config;
	init_param.num_mem_chunks = wmi_sc->num_mem_chunks;
	init_param.hw_mode_id = wmi_sc->preferred_hw_mode;
	init_param.mem_chunks = wmi_sc->mem_chunks;

	if (ab->hw_params.single_pdev_only)
		init_param.hw_mode_id = WMI_HOST_HW_MODE_MAX;

	init_param.num_band_to_mac = ab->num_radios;
	ath11k_fill_band_to_mac_param(ab, init_param.band_to_mac);

	return ath11k_init_cmd_send(&wmi_sc->wmi[0], &init_param);
}

int ath11k_wmi_vdev_spectral_conf(struct ath11k *ar,
				  struct ath11k_wmi_vdev_spectral_conf_param *param)
{
	struct ath11k_wmi_vdev_spectral_conf_cmd *cmd;
	struct sk_buff *skb;
	int ret;

	skb = ath11k_wmi_alloc_skb(ar->wmi->wmi_ab, sizeof(*cmd));
	if (!skb)
		return -ENOMEM;

	cmd = (struct ath11k_wmi_vdev_spectral_conf_cmd *)skb->data;
	cmd->tlv_header = FIELD_PREP(WMI_TLV_TAG,
				     WMI_TAG_VDEV_SPECTRAL_CONFIGURE_CMD) |
			  FIELD_PREP(WMI_TLV_LEN, sizeof(*cmd) - TLV_HDR_SIZE);

	memcpy(&cmd->param, param, sizeof(*param));

	ret = ath11k_wmi_cmd_send(ar->wmi, skb,
				  WMI_VDEV_SPECTRAL_SCAN_CONFIGURE_CMDID);
	if (ret) {
		ath11k_warn(ar->ab,
			    "failed to send spectral scan config wmi cmd\n");
		goto err;
	}

	ath11k_dbg(ar->ab, ATH11K_DBG_WMI,
		   "WMI spectral scan config cmd vdev_id 0x%x\n",
		   param->vdev_id);

	return 0;
err:
	dev_kfree_skb(skb);
	return ret;
}

int ath11k_wmi_vdev_spectral_enable(struct ath11k *ar, u32 vdev_id,
				    u32 trigger, u32 enable)
{
	struct ath11k_wmi_vdev_spectral_enable_cmd *cmd;
	struct sk_buff *skb;
	int ret;

	skb = ath11k_wmi_alloc_skb(ar->wmi->wmi_ab, sizeof(*cmd));
	if (!skb)
		return -ENOMEM;

	cmd = (struct ath11k_wmi_vdev_spectral_enable_cmd *)skb->data;
	cmd->tlv_header = FIELD_PREP(WMI_TLV_TAG,
				     WMI_TAG_VDEV_SPECTRAL_ENABLE_CMD) |
			  FIELD_PREP(WMI_TLV_LEN, sizeof(*cmd) - TLV_HDR_SIZE);

	cmd->vdev_id = vdev_id;
	cmd->trigger_cmd = trigger;
	cmd->enable_cmd = enable;

	ret = ath11k_wmi_cmd_send(ar->wmi, skb,
				  WMI_VDEV_SPECTRAL_SCAN_ENABLE_CMDID);
	if (ret) {
		ath11k_warn(ar->ab,
			    "failed to send spectral enable wmi cmd\n");
		goto err;
	}

	ath11k_dbg(ar->ab, ATH11K_DBG_WMI,
		   "WMI spectral enable cmd vdev id 0x%x\n",
		   vdev_id);

	return 0;
err:
	dev_kfree_skb(skb);
	return ret;
}

int ath11k_wmi_pdev_dma_ring_cfg(struct ath11k *ar,
				 struct ath11k_wmi_pdev_dma_ring_cfg_req_cmd *param)
{
	struct ath11k_wmi_pdev_dma_ring_cfg_req_cmd *cmd;
	struct sk_buff *skb;
	int ret;

	skb = ath11k_wmi_alloc_skb(ar->wmi->wmi_ab, sizeof(*cmd));
	if (!skb)
		return -ENOMEM;

	cmd = (struct ath11k_wmi_pdev_dma_ring_cfg_req_cmd *)skb->data;
	cmd->tlv_header = FIELD_PREP(WMI_TLV_TAG, WMI_TAG_DMA_RING_CFG_REQ) |
			  FIELD_PREP(WMI_TLV_LEN, sizeof(*cmd) - TLV_HDR_SIZE);

	cmd->pdev_id		= param->pdev_id;
	cmd->module_id		= param->module_id;
	cmd->base_paddr_lo	= param->base_paddr_lo;
	cmd->base_paddr_hi	= param->base_paddr_hi;
	cmd->head_idx_paddr_lo	= param->head_idx_paddr_lo;
	cmd->head_idx_paddr_hi	= param->head_idx_paddr_hi;
	cmd->tail_idx_paddr_lo	= param->tail_idx_paddr_lo;
	cmd->tail_idx_paddr_hi	= param->tail_idx_paddr_hi;
	cmd->num_elems		= param->num_elems;
	cmd->buf_size		= param->buf_size;
	cmd->num_resp_per_event	= param->num_resp_per_event;
	cmd->event_timeout_ms	= param->event_timeout_ms;

	ret = ath11k_wmi_cmd_send(ar->wmi, skb,
				  WMI_PDEV_DMA_RING_CFG_REQ_CMDID);
	if (ret) {
		ath11k_warn(ar->ab,
			    "failed to send dma ring cfg req wmi cmd\n");
		goto err;
	}

	ath11k_dbg(ar->ab, ATH11K_DBG_WMI,
		   "WMI DMA ring cfg req cmd pdev_id 0x%x\n",
		   param->pdev_id);

	return 0;
err:
	dev_kfree_skb(skb);
	return ret;
}

static int ath11k_wmi_tlv_dma_buf_entry_parse(struct ath11k_base *soc,
					      u16 tag, u16 len,
					      const void *ptr, void *data)
{
	struct wmi_tlv_dma_buf_release_parse *parse = data;

	if (tag != WMI_TAG_DMA_BUF_RELEASE_ENTRY)
		return -EPROTO;

	if (parse->num_buf_entry >= parse->fixed.num_buf_release_entry)
		return -ENOBUFS;

	parse->num_buf_entry++;
	return 0;
}

static int ath11k_wmi_tlv_dma_buf_meta_parse(struct ath11k_base *soc,
					     u16 tag, u16 len,
					     const void *ptr, void *data)
{
	struct wmi_tlv_dma_buf_release_parse *parse = data;

	if (tag != WMI_TAG_DMA_BUF_RELEASE_SPECTRAL_META_DATA)
		return -EPROTO;

	if (parse->num_meta >= parse->fixed.num_meta_data_entry)
		return -ENOBUFS;

	parse->num_meta++;
	return 0;
}

static int ath11k_wmi_tlv_dma_buf_parse(struct ath11k_base *ab,
					u16 tag, u16 len,
					const void *ptr, void *data)
{
	struct wmi_tlv_dma_buf_release_parse *parse = data;
	int ret;

	switch (tag) {
	case WMI_TAG_DMA_BUF_RELEASE:
		memcpy(&parse->fixed, ptr,
		       sizeof(struct ath11k_wmi_dma_buf_release_fixed_param));
		parse->fixed.pdev_id = DP_HW2SW_MACID(parse->fixed.pdev_id);
		break;
	case WMI_TAG_ARRAY_STRUCT:
		if (!parse->buf_entry_done) {
			parse->num_buf_entry = 0;
			parse->buf_entry = (struct wmi_dma_buf_release_entry *)ptr;

			ret = ath11k_wmi_tlv_iter(ab, ptr, len,
						  ath11k_wmi_tlv_dma_buf_entry_parse,
						  parse);
			if (ret) {
				ath11k_warn(ab, "failed to parse dma buf entry tlv %d\n",
					    ret);
				return ret;
			}

			parse->buf_entry_done = true;
		} else if (!parse->meta_data_done) {
			parse->num_meta = 0;
			parse->meta_data = (struct wmi_dma_buf_release_meta_data *)ptr;

			ret = ath11k_wmi_tlv_iter(ab, ptr, len,
						  ath11k_wmi_tlv_dma_buf_meta_parse,
						  parse);
			if (ret) {
				ath11k_warn(ab, "failed to parse dma buf meta tlv %d\n",
					    ret);
				return ret;
			}

			parse->meta_data_done = true;
		}
		break;
	default:
		break;
	}
	return 0;
}

static void ath11k_wmi_pdev_dma_ring_buf_release_event(struct ath11k_base *ab,
						       struct sk_buff *skb)
{
	struct wmi_tlv_dma_buf_release_parse parse = { };
	struct ath11k_dbring_buf_release_event param;
	int ret;

	ret = ath11k_wmi_tlv_iter(ab, skb->data, skb->len,
				  ath11k_wmi_tlv_dma_buf_parse,
				  &parse);
	if (ret) {
		ath11k_warn(ab, "failed to parse dma buf release tlv %d\n", ret);
		return;
	}

	param.fixed		= parse.fixed;
	param.buf_entry		= parse.buf_entry;
	param.num_buf_entry	= parse.num_buf_entry;
	param.meta_data		= parse.meta_data;
	param.num_meta		= parse.num_meta;

	ret = ath11k_dbring_buffer_release_event(ab, &param);
	if (ret) {
		ath11k_warn(ab, "failed to handle dma buf release event %d\n", ret);
		return;
	}
}

static int ath11k_wmi_tlv_hw_mode_caps_parse(struct ath11k_base *soc,
					     u16 tag, u16 len,
					     const void *ptr, void *data)
{
	struct wmi_tlv_svc_rdy_ext_parse *svc_rdy_ext = data;
	struct wmi_hw_mode_capabilities *hw_mode_cap;
	u32 phy_map = 0;

	if (tag != WMI_TAG_HW_MODE_CAPABILITIES)
		return -EPROTO;

	if (svc_rdy_ext->n_hw_mode_caps >= svc_rdy_ext->param.num_hw_modes)
		return -ENOBUFS;

	hw_mode_cap = container_of(ptr, struct wmi_hw_mode_capabilities,
				   hw_mode_id);
	svc_rdy_ext->n_hw_mode_caps++;

	phy_map = hw_mode_cap->phy_id_map;
	while (phy_map) {
		svc_rdy_ext->tot_phy_id++;
		phy_map = phy_map >> 1;
	}

	return 0;
}

static int ath11k_wmi_tlv_hw_mode_caps(struct ath11k_base *soc,
				       u16 len, const void *ptr, void *data)
{
	struct wmi_tlv_svc_rdy_ext_parse *svc_rdy_ext = data;
	struct wmi_hw_mode_capabilities *hw_mode_caps;
	enum wmi_host_hw_mode_config_type mode, pref;
	u32 i;
	int ret;

	svc_rdy_ext->n_hw_mode_caps = 0;
	svc_rdy_ext->hw_mode_caps = (struct wmi_hw_mode_capabilities *)ptr;

	ret = ath11k_wmi_tlv_iter(soc, ptr, len,
				  ath11k_wmi_tlv_hw_mode_caps_parse,
				  svc_rdy_ext);
	if (ret) {
		ath11k_warn(soc, "failed to parse tlv %d\n", ret);
		return ret;
	}

	i = 0;
	while (i < svc_rdy_ext->n_hw_mode_caps) {
		hw_mode_caps = &svc_rdy_ext->hw_mode_caps[i];
		mode = hw_mode_caps->hw_mode_id;
		pref = soc->wmi_ab.preferred_hw_mode;

		if (ath11k_hw_mode_pri_map[mode] < ath11k_hw_mode_pri_map[pref]) {
			svc_rdy_ext->pref_hw_mode_caps = *hw_mode_caps;
			soc->wmi_ab.preferred_hw_mode = mode;
		}
		i++;
	}

	ath11k_dbg(soc, ATH11K_DBG_WMI, "preferred_hw_mode:%d\n",
		   soc->wmi_ab.preferred_hw_mode);
	if (soc->wmi_ab.preferred_hw_mode == WMI_HOST_HW_MODE_MAX)
		return -EINVAL;

	return 0;
}

static int ath11k_wmi_tlv_mac_phy_caps_parse(struct ath11k_base *soc,
					     u16 tag, u16 len,
					     const void *ptr, void *data)
{
	struct wmi_tlv_svc_rdy_ext_parse *svc_rdy_ext = data;

	if (tag != WMI_TAG_MAC_PHY_CAPABILITIES)
		return -EPROTO;

	if (svc_rdy_ext->n_mac_phy_caps >= svc_rdy_ext->tot_phy_id)
		return -ENOBUFS;

	len = min_t(u16, len, sizeof(struct wmi_mac_phy_capabilities));
	if (!svc_rdy_ext->n_mac_phy_caps) {
		svc_rdy_ext->mac_phy_caps = kcalloc(svc_rdy_ext->tot_phy_id,
						    len, GFP_ATOMIC);
		if (!svc_rdy_ext->mac_phy_caps)
			return -ENOMEM;
	}

	memcpy(svc_rdy_ext->mac_phy_caps + svc_rdy_ext->n_mac_phy_caps, ptr, len);
	svc_rdy_ext->n_mac_phy_caps++;
	return 0;
}

static int ath11k_wmi_tlv_ext_hal_reg_caps_parse(struct ath11k_base *soc,
						 u16 tag, u16 len,
						 const void *ptr, void *data)
{
	struct wmi_tlv_svc_rdy_ext_parse *svc_rdy_ext = data;

	if (tag != WMI_TAG_HAL_REG_CAPABILITIES_EXT)
		return -EPROTO;

	if (svc_rdy_ext->n_ext_hal_reg_caps >= svc_rdy_ext->param.num_phy)
		return -ENOBUFS;

	svc_rdy_ext->n_ext_hal_reg_caps++;
	return 0;
}

static int ath11k_wmi_tlv_ext_hal_reg_caps(struct ath11k_base *soc,
					   u16 len, const void *ptr, void *data)
{
	struct ath11k_pdev_wmi *wmi_handle = &soc->wmi_ab.wmi[0];
	struct wmi_tlv_svc_rdy_ext_parse *svc_rdy_ext = data;
	struct ath11k_hal_reg_capabilities_ext reg_cap;
	int ret;
	u32 i;

	svc_rdy_ext->n_ext_hal_reg_caps = 0;
	svc_rdy_ext->ext_hal_reg_caps = (struct wmi_hal_reg_capabilities_ext *)ptr;
	ret = ath11k_wmi_tlv_iter(soc, ptr, len,
				  ath11k_wmi_tlv_ext_hal_reg_caps_parse,
				  svc_rdy_ext);
	if (ret) {
		ath11k_warn(soc, "failed to parse tlv %d\n", ret);
		return ret;
	}

	for (i = 0; i < svc_rdy_ext->param.num_phy; i++) {
		ret = ath11k_pull_reg_cap_svc_rdy_ext(wmi_handle,
						      svc_rdy_ext->soc_hal_reg_caps,
						      svc_rdy_ext->ext_hal_reg_caps, i,
						      &reg_cap);
		if (ret) {
			ath11k_warn(soc, "failed to extract reg cap %d\n", i);
			return ret;
		}

		memcpy(&soc->hal_reg_cap[reg_cap.phy_id],
		       &reg_cap, sizeof(reg_cap));
	}
	return 0;
}

static int ath11k_wmi_tlv_ext_soc_hal_reg_caps_parse(struct ath11k_base *soc,
						     u16 len, const void *ptr,
						     void *data)
{
	struct ath11k_pdev_wmi *wmi_handle = &soc->wmi_ab.wmi[0];
	struct wmi_tlv_svc_rdy_ext_parse *svc_rdy_ext = data;
	u8 hw_mode_id = svc_rdy_ext->pref_hw_mode_caps.hw_mode_id;
	u32 phy_id_map;
	int pdev_index = 0;
	int ret;

	svc_rdy_ext->soc_hal_reg_caps = (struct wmi_soc_hal_reg_capabilities *)ptr;
	svc_rdy_ext->param.num_phy = svc_rdy_ext->soc_hal_reg_caps->num_phy;

	soc->num_radios = 0;
	soc->target_pdev_count = 0;
	phy_id_map = svc_rdy_ext->pref_hw_mode_caps.phy_id_map;

	while (phy_id_map && soc->num_radios < MAX_RADIOS) {
		ret = ath11k_pull_mac_phy_cap_svc_ready_ext(wmi_handle,
							    svc_rdy_ext->hw_caps,
							    svc_rdy_ext->hw_mode_caps,
							    svc_rdy_ext->soc_hal_reg_caps,
							    svc_rdy_ext->mac_phy_caps,
							    hw_mode_id, soc->num_radios,
							    &soc->pdevs[pdev_index]);
		if (ret) {
			ath11k_warn(soc, "failed to extract mac caps, idx :%d\n",
				    soc->num_radios);
			return ret;
		}

		soc->num_radios++;

		/* For QCA6390, save mac_phy capability in the same pdev */
		if (soc->hw_params.single_pdev_only)
			pdev_index = 0;
		else
			pdev_index = soc->num_radios;

		/* TODO: mac_phy_cap prints */
		phy_id_map >>= 1;
	}

	/* For QCA6390, set num_radios to 1 because host manages
	 * both 2G and 5G radio in one pdev.
	 * Set pdev_id = 0 and 0 means soc level.
	 */
	if (soc->hw_params.single_pdev_only) {
		soc->num_radios = 1;
		soc->pdevs[0].pdev_id = 0;
	}

	return 0;
}

static int ath11k_wmi_tlv_dma_ring_caps_parse(struct ath11k_base *soc,
					      u16 tag, u16 len,
					      const void *ptr, void *data)
{
	struct wmi_tlv_dma_ring_caps_parse *parse = data;

	if (tag != WMI_TAG_DMA_RING_CAPABILITIES)
		return -EPROTO;

	parse->n_dma_ring_caps++;
	return 0;
}

static int ath11k_wmi_alloc_dbring_caps(struct ath11k_base *ab,
					u32 num_cap)
{
	size_t sz;
	void *ptr;

	sz = num_cap * sizeof(struct ath11k_dbring_cap);
	ptr = kzalloc(sz, GFP_ATOMIC);
	if (!ptr)
		return -ENOMEM;

	ab->db_caps = ptr;
	ab->num_db_cap = num_cap;

	return 0;
}

static void ath11k_wmi_free_dbring_caps(struct ath11k_base *ab)
{
	kfree(ab->db_caps);
	ab->db_caps = NULL;
}

static int ath11k_wmi_tlv_dma_ring_caps(struct ath11k_base *ab,
					u16 len, const void *ptr, void *data)
{
	struct wmi_tlv_dma_ring_caps_parse *dma_caps_parse = data;
	struct wmi_dma_ring_capabilities *dma_caps;
	struct ath11k_dbring_cap *dir_buff_caps;
	int ret;
	u32 i;

	dma_caps_parse->n_dma_ring_caps = 0;
	dma_caps = (struct wmi_dma_ring_capabilities *)ptr;
	ret = ath11k_wmi_tlv_iter(ab, ptr, len,
				  ath11k_wmi_tlv_dma_ring_caps_parse,
				  dma_caps_parse);
	if (ret) {
		ath11k_warn(ab, "failed to parse dma ring caps tlv %d\n", ret);
		return ret;
	}

	if (!dma_caps_parse->n_dma_ring_caps)
		return 0;

	if (ab->num_db_cap) {
		ath11k_warn(ab, "Already processed, so ignoring dma ring caps\n");
		return 0;
	}

	ret = ath11k_wmi_alloc_dbring_caps(ab, dma_caps_parse->n_dma_ring_caps);
	if (ret)
		return ret;

	dir_buff_caps = ab->db_caps;
	for (i = 0; i < dma_caps_parse->n_dma_ring_caps; i++) {
		if (dma_caps[i].module_id >= WMI_DIRECT_BUF_MAX) {
			ath11k_warn(ab, "Invalid module id %d\n", dma_caps[i].module_id);
			ret = -EINVAL;
			goto free_dir_buff;
		}

		dir_buff_caps[i].id = dma_caps[i].module_id;
		dir_buff_caps[i].pdev_id = DP_HW2SW_MACID(dma_caps[i].pdev_id);
		dir_buff_caps[i].min_elem = dma_caps[i].min_elem;
		dir_buff_caps[i].min_buf_sz = dma_caps[i].min_buf_sz;
		dir_buff_caps[i].min_buf_align = dma_caps[i].min_buf_align;
	}

	return 0;

free_dir_buff:
	ath11k_wmi_free_dbring_caps(ab);
	return ret;
}

static int ath11k_wmi_tlv_svc_rdy_ext_parse(struct ath11k_base *ab,
					    u16 tag, u16 len,
					    const void *ptr, void *data)
{
	struct ath11k_pdev_wmi *wmi_handle = &ab->wmi_ab.wmi[0];
	struct wmi_tlv_svc_rdy_ext_parse *svc_rdy_ext = data;
	int ret;

	switch (tag) {
	case WMI_TAG_SERVICE_READY_EXT_EVENT:
		ret = ath11k_pull_svc_ready_ext(wmi_handle, ptr,
						&svc_rdy_ext->param);
		if (ret) {
			ath11k_warn(ab, "unable to extract ext params\n");
			return ret;
		}
		break;

	case WMI_TAG_SOC_MAC_PHY_HW_MODE_CAPS:
		svc_rdy_ext->hw_caps = (struct wmi_soc_mac_phy_hw_mode_caps *)ptr;
		svc_rdy_ext->param.num_hw_modes = svc_rdy_ext->hw_caps->num_hw_modes;
		break;

	case WMI_TAG_SOC_HAL_REG_CAPABILITIES:
		ret = ath11k_wmi_tlv_ext_soc_hal_reg_caps_parse(ab, len, ptr,
								svc_rdy_ext);
		if (ret)
			return ret;
		break;

	case WMI_TAG_ARRAY_STRUCT:
		if (!svc_rdy_ext->hw_mode_done) {
			ret = ath11k_wmi_tlv_hw_mode_caps(ab, len, ptr,
							  svc_rdy_ext);
			if (ret)
				return ret;

			svc_rdy_ext->hw_mode_done = true;
		} else if (!svc_rdy_ext->mac_phy_done) {
			svc_rdy_ext->n_mac_phy_caps = 0;
			ret = ath11k_wmi_tlv_iter(ab, ptr, len,
						  ath11k_wmi_tlv_mac_phy_caps_parse,
						  svc_rdy_ext);
			if (ret) {
				ath11k_warn(ab, "failed to parse tlv %d\n", ret);
				return ret;
			}

			svc_rdy_ext->mac_phy_done = true;
		} else if (!svc_rdy_ext->ext_hal_reg_done) {
			ret = ath11k_wmi_tlv_ext_hal_reg_caps(ab, len, ptr,
							      svc_rdy_ext);
			if (ret)
				return ret;

			svc_rdy_ext->ext_hal_reg_done = true;
		} else if (!svc_rdy_ext->mac_phy_chainmask_combo_done) {
			svc_rdy_ext->mac_phy_chainmask_combo_done = true;
		} else if (!svc_rdy_ext->mac_phy_chainmask_cap_done) {
			svc_rdy_ext->mac_phy_chainmask_cap_done = true;
		} else if (!svc_rdy_ext->oem_dma_ring_cap_done) {
			svc_rdy_ext->oem_dma_ring_cap_done = true;
		} else if (!svc_rdy_ext->dma_ring_cap_done) {
			ret = ath11k_wmi_tlv_dma_ring_caps(ab, len, ptr,
							   &svc_rdy_ext->dma_caps_parse);
			if (ret)
				return ret;

			svc_rdy_ext->dma_ring_cap_done = true;
		}
		break;

	default:
		break;
	}
	return 0;
}

static int ath11k_service_ready_ext_event(struct ath11k_base *ab,
					  struct sk_buff *skb)
{
	struct wmi_tlv_svc_rdy_ext_parse svc_rdy_ext = { };
	int ret;

	ret = ath11k_wmi_tlv_iter(ab, skb->data, skb->len,
				  ath11k_wmi_tlv_svc_rdy_ext_parse,
				  &svc_rdy_ext);
	if (ret) {
		ath11k_warn(ab, "failed to parse tlv %d\n", ret);
		goto err;
	}

	if (!test_bit(WMI_TLV_SERVICE_EXT2_MSG, ab->wmi_ab.svc_map))
		complete(&ab->wmi_ab.service_ready);

	kfree(svc_rdy_ext.mac_phy_caps);
	return 0;

err:
	ath11k_wmi_free_dbring_caps(ab);
	return ret;
}

static int ath11k_wmi_tlv_svc_rdy_ext2_parse(struct ath11k_base *ab,
					     u16 tag, u16 len,
					     const void *ptr, void *data)
{
	struct wmi_tlv_svc_rdy_ext2_parse *parse = data;
	int ret;

	switch (tag) {
	case WMI_TAG_ARRAY_STRUCT:
		if (!parse->dma_ring_cap_done) {
			ret = ath11k_wmi_tlv_dma_ring_caps(ab, len, ptr,
							   &parse->dma_caps_parse);
			if (ret)
				return ret;

			parse->dma_ring_cap_done = true;
		}
		break;
	default:
		break;
	}

	return 0;
}

static int ath11k_service_ready_ext2_event(struct ath11k_base *ab,
					   struct sk_buff *skb)
{
	struct wmi_tlv_svc_rdy_ext2_parse svc_rdy_ext2 = { };
	int ret;

	ret = ath11k_wmi_tlv_iter(ab, skb->data, skb->len,
				  ath11k_wmi_tlv_svc_rdy_ext2_parse,
				  &svc_rdy_ext2);
	if (ret) {
		ath11k_warn(ab, "failed to parse ext2 event tlv %d\n", ret);
		goto err;
	}

	complete(&ab->wmi_ab.service_ready);

	return 0;

err:
	ath11k_wmi_free_dbring_caps(ab);
	return ret;
}

static int ath11k_pull_vdev_start_resp_tlv(struct ath11k_base *ab, struct sk_buff *skb,
					   struct wmi_vdev_start_resp_event *vdev_rsp)
{
	const void **tb;
	const struct wmi_vdev_start_resp_event *ev;
	int ret;

	tb = ath11k_wmi_tlv_parse_alloc(ab, skb->data, skb->len, GFP_ATOMIC);
	if (IS_ERR(tb)) {
		ret = PTR_ERR(tb);
		ath11k_warn(ab, "failed to parse tlv: %d\n", ret);
		return ret;
	}

	ev = tb[WMI_TAG_VDEV_START_RESPONSE_EVENT];
	if (!ev) {
		ath11k_warn(ab, "failed to fetch vdev start resp ev");
		kfree(tb);
		return -EPROTO;
	}

	memset(vdev_rsp, 0, sizeof(*vdev_rsp));

	vdev_rsp->vdev_id = ev->vdev_id;
	vdev_rsp->requestor_id = ev->requestor_id;
	vdev_rsp->resp_type = ev->resp_type;
	vdev_rsp->status = ev->status;
	vdev_rsp->chain_mask = ev->chain_mask;
	vdev_rsp->smps_mode = ev->smps_mode;
	vdev_rsp->mac_id = ev->mac_id;
	vdev_rsp->cfgd_tx_streams = ev->cfgd_tx_streams;
	vdev_rsp->cfgd_rx_streams = ev->cfgd_rx_streams;

	kfree(tb);
	return 0;
}

static struct cur_reg_rule
*create_reg_rules_from_wmi(u32 num_reg_rules,
			   struct wmi_regulatory_rule_struct *wmi_reg_rule)
{
	struct cur_reg_rule *reg_rule_ptr;
	u32 count;

	reg_rule_ptr = kcalloc(num_reg_rules, sizeof(*reg_rule_ptr),
			       GFP_ATOMIC);

	if (!reg_rule_ptr)
		return NULL;

	for (count = 0; count < num_reg_rules; count++) {
		reg_rule_ptr[count].start_freq =
			FIELD_GET(REG_RULE_START_FREQ,
				  wmi_reg_rule[count].freq_info);
		reg_rule_ptr[count].end_freq =
			FIELD_GET(REG_RULE_END_FREQ,
				  wmi_reg_rule[count].freq_info);
		reg_rule_ptr[count].max_bw =
			FIELD_GET(REG_RULE_MAX_BW,
				  wmi_reg_rule[count].bw_pwr_info);
		reg_rule_ptr[count].reg_power =
			FIELD_GET(REG_RULE_REG_PWR,
				  wmi_reg_rule[count].bw_pwr_info);
		reg_rule_ptr[count].ant_gain =
			FIELD_GET(REG_RULE_ANT_GAIN,
				  wmi_reg_rule[count].bw_pwr_info);
		reg_rule_ptr[count].flags =
			FIELD_GET(REG_RULE_FLAGS,
				  wmi_reg_rule[count].flag_info);
	}

	return reg_rule_ptr;
}

static int ath11k_pull_reg_chan_list_update_ev(struct ath11k_base *ab,
					       struct sk_buff *skb,
					       struct cur_regulatory_info *reg_info)
{
	const void **tb;
	const struct wmi_reg_chan_list_cc_event *chan_list_event_hdr;
	struct wmi_regulatory_rule_struct *wmi_reg_rule;
	u32 num_2g_reg_rules, num_5g_reg_rules;
	int ret;

	ath11k_dbg(ab, ATH11K_DBG_WMI, "processing regulatory channel list\n");

	tb = ath11k_wmi_tlv_parse_alloc(ab, skb->data, skb->len, GFP_ATOMIC);
	if (IS_ERR(tb)) {
		ret = PTR_ERR(tb);
		ath11k_warn(ab, "failed to parse tlv: %d\n", ret);
		return ret;
	}

	chan_list_event_hdr = tb[WMI_TAG_REG_CHAN_LIST_CC_EVENT];
	if (!chan_list_event_hdr) {
		ath11k_warn(ab, "failed to fetch reg chan list update ev\n");
		kfree(tb);
		return -EPROTO;
	}

	reg_info->num_2g_reg_rules = chan_list_event_hdr->num_2g_reg_rules;
	reg_info->num_5g_reg_rules = chan_list_event_hdr->num_5g_reg_rules;

	if (!(reg_info->num_2g_reg_rules + reg_info->num_5g_reg_rules)) {
		ath11k_warn(ab, "No regulatory rules available in the event info\n");
		kfree(tb);
		return -EINVAL;
	}

	memcpy(reg_info->alpha2, &chan_list_event_hdr->alpha2,
	       REG_ALPHA2_LEN);
	reg_info->dfs_region = chan_list_event_hdr->dfs_region;
	reg_info->phybitmap = chan_list_event_hdr->phybitmap;
	reg_info->num_phy = chan_list_event_hdr->num_phy;
	reg_info->phy_id = chan_list_event_hdr->phy_id;
	reg_info->ctry_code = chan_list_event_hdr->country_id;
	reg_info->reg_dmn_pair = chan_list_event_hdr->domain_code;
	if (chan_list_event_hdr->status_code == WMI_REG_SET_CC_STATUS_PASS)
		reg_info->status_code = REG_SET_CC_STATUS_PASS;
	else if (chan_list_event_hdr->status_code == WMI_REG_CURRENT_ALPHA2_NOT_FOUND)
		reg_info->status_code = REG_CURRENT_ALPHA2_NOT_FOUND;
	else if (chan_list_event_hdr->status_code == WMI_REG_INIT_ALPHA2_NOT_FOUND)
		reg_info->status_code = REG_INIT_ALPHA2_NOT_FOUND;
	else if (chan_list_event_hdr->status_code == WMI_REG_SET_CC_CHANGE_NOT_ALLOWED)
		reg_info->status_code = REG_SET_CC_CHANGE_NOT_ALLOWED;
	else if (chan_list_event_hdr->status_code == WMI_REG_SET_CC_STATUS_NO_MEMORY)
		reg_info->status_code = REG_SET_CC_STATUS_NO_MEMORY;
	else if (chan_list_event_hdr->status_code == WMI_REG_SET_CC_STATUS_FAIL)
		reg_info->status_code = REG_SET_CC_STATUS_FAIL;

	reg_info->min_bw_2g = chan_list_event_hdr->min_bw_2g;
	reg_info->max_bw_2g = chan_list_event_hdr->max_bw_2g;
	reg_info->min_bw_5g = chan_list_event_hdr->min_bw_5g;
	reg_info->max_bw_5g = chan_list_event_hdr->max_bw_5g;

	num_2g_reg_rules = reg_info->num_2g_reg_rules;
	num_5g_reg_rules = reg_info->num_5g_reg_rules;

	ath11k_dbg(ab, ATH11K_DBG_WMI,
		   "%s:cc %s dsf %d BW: min_2g %d max_2g %d min_5g %d max_5g %d",
		   __func__, reg_info->alpha2, reg_info->dfs_region,
		   reg_info->min_bw_2g, reg_info->max_bw_2g,
		   reg_info->min_bw_5g, reg_info->max_bw_5g);

	ath11k_dbg(ab, ATH11K_DBG_WMI,
		   "%s: num_2g_reg_rules %d num_5g_reg_rules %d", __func__,
		   num_2g_reg_rules, num_5g_reg_rules);

	wmi_reg_rule =
		(struct wmi_regulatory_rule_struct *)((u8 *)chan_list_event_hdr
						+ sizeof(*chan_list_event_hdr)
						+ sizeof(struct wmi_tlv));

	if (num_2g_reg_rules) {
		reg_info->reg_rules_2g_ptr = create_reg_rules_from_wmi(num_2g_reg_rules,
								       wmi_reg_rule);
		if (!reg_info->reg_rules_2g_ptr) {
			kfree(tb);
			ath11k_warn(ab, "Unable to Allocate memory for 2g rules\n");
			return -ENOMEM;
		}
	}

	if (num_5g_reg_rules) {
		wmi_reg_rule += num_2g_reg_rules;
		reg_info->reg_rules_5g_ptr = create_reg_rules_from_wmi(num_5g_reg_rules,
								       wmi_reg_rule);
		if (!reg_info->reg_rules_5g_ptr) {
			kfree(tb);
			ath11k_warn(ab, "Unable to Allocate memory for 5g rules\n");
			return -ENOMEM;
		}
	}

	ath11k_dbg(ab, ATH11K_DBG_WMI, "processed regulatory channel list\n");

	kfree(tb);
	return 0;
}

static int ath11k_pull_peer_del_resp_ev(struct ath11k_base *ab, struct sk_buff *skb,
					struct wmi_peer_delete_resp_event *peer_del_resp)
{
	const void **tb;
	const struct wmi_peer_delete_resp_event *ev;
	int ret;

	tb = ath11k_wmi_tlv_parse_alloc(ab, skb->data, skb->len, GFP_ATOMIC);
	if (IS_ERR(tb)) {
		ret = PTR_ERR(tb);
		ath11k_warn(ab, "failed to parse tlv: %d\n", ret);
		return ret;
	}

	ev = tb[WMI_TAG_PEER_DELETE_RESP_EVENT];
	if (!ev) {
		ath11k_warn(ab, "failed to fetch peer delete resp ev");
		kfree(tb);
		return -EPROTO;
	}

	memset(peer_del_resp, 0, sizeof(*peer_del_resp));

	peer_del_resp->vdev_id = ev->vdev_id;
	ether_addr_copy(peer_del_resp->peer_macaddr.addr,
			ev->peer_macaddr.addr);

	kfree(tb);
	return 0;
}

static int ath11k_pull_vdev_del_resp_ev(struct ath11k_base *ab,
					struct sk_buff *skb,
					u32 *vdev_id)
{
	const void **tb;
	const struct wmi_vdev_delete_resp_event *ev;
	int ret;

	tb = ath11k_wmi_tlv_parse_alloc(ab, skb->data, skb->len, GFP_ATOMIC);
	if (IS_ERR(tb)) {
		ret = PTR_ERR(tb);
		ath11k_warn(ab, "failed to parse tlv: %d\n", ret);
		return ret;
	}

	ev = tb[WMI_TAG_VDEV_DELETE_RESP_EVENT];
	if (!ev) {
		ath11k_warn(ab, "failed to fetch vdev delete resp ev");
		kfree(tb);
		return -EPROTO;
	}

	*vdev_id = ev->vdev_id;

	kfree(tb);
	return 0;
}

static int ath11k_pull_bcn_tx_status_ev(struct ath11k_base *ab, void *evt_buf,
					u32 len, u32 *vdev_id,
					u32 *tx_status)
{
	const void **tb;
	const struct wmi_bcn_tx_status_event *ev;
	int ret;

	tb = ath11k_wmi_tlv_parse_alloc(ab, evt_buf, len, GFP_ATOMIC);
	if (IS_ERR(tb)) {
		ret = PTR_ERR(tb);
		ath11k_warn(ab, "failed to parse tlv: %d\n", ret);
		return ret;
	}

	ev = tb[WMI_TAG_OFFLOAD_BCN_TX_STATUS_EVENT];
	if (!ev) {
		ath11k_warn(ab, "failed to fetch bcn tx status ev");
		kfree(tb);
		return -EPROTO;
	}

	*vdev_id   = ev->vdev_id;
	*tx_status = ev->tx_status;

	kfree(tb);
	return 0;
}

static int ath11k_pull_vdev_stopped_param_tlv(struct ath11k_base *ab, struct sk_buff *skb,
					      u32 *vdev_id)
{
	const void **tb;
	const struct wmi_vdev_stopped_event *ev;
	int ret;

	tb = ath11k_wmi_tlv_parse_alloc(ab, skb->data, skb->len, GFP_ATOMIC);
	if (IS_ERR(tb)) {
		ret = PTR_ERR(tb);
		ath11k_warn(ab, "failed to parse tlv: %d\n", ret);
		return ret;
	}

	ev = tb[WMI_TAG_VDEV_STOPPED_EVENT];
	if (!ev) {
		ath11k_warn(ab, "failed to fetch vdev stop ev");
		kfree(tb);
		return -EPROTO;
	}

	*vdev_id =  ev->vdev_id;

	kfree(tb);
	return 0;
}

static int ath11k_pull_mgmt_rx_params_tlv(struct ath11k_base *ab,
					  struct sk_buff *skb,
					  struct mgmt_rx_event_params *hdr)
{
	const void **tb;
	const struct wmi_mgmt_rx_hdr *ev;
	const u8 *frame;
	int ret;

	tb = ath11k_wmi_tlv_parse_alloc(ab, skb->data, skb->len, GFP_ATOMIC);
	if (IS_ERR(tb)) {
		ret = PTR_ERR(tb);
		ath11k_warn(ab, "failed to parse tlv: %d\n", ret);
		return ret;
	}

	ev = tb[WMI_TAG_MGMT_RX_HDR];
	frame = tb[WMI_TAG_ARRAY_BYTE];

	if (!ev || !frame) {
		ath11k_warn(ab, "failed to fetch mgmt rx hdr");
		kfree(tb);
		return -EPROTO;
	}

	hdr->pdev_id =  ev->pdev_id;
	hdr->chan_freq = ev->chan_freq;
	hdr->channel =  ev->channel;
	hdr->snr =  ev->snr;
	hdr->rate =  ev->rate;
	hdr->phy_mode =  ev->phy_mode;
	hdr->buf_len =  ev->buf_len;
	hdr->status =  ev->status;
	hdr->flags =  ev->flags;
	hdr->rssi =  ev->rssi;
	hdr->tsf_delta =  ev->tsf_delta;
	memcpy(hdr->rssi_ctl, ev->rssi_ctl, sizeof(hdr->rssi_ctl));

	if (skb->len < (frame - skb->data) + hdr->buf_len) {
		ath11k_warn(ab, "invalid length in mgmt rx hdr ev");
		kfree(tb);
		return -EPROTO;
	}

	/* shift the sk_buff to point to `frame` */
	skb_trim(skb, 0);
	skb_put(skb, frame - skb->data);
	skb_pull(skb, frame - skb->data);
	skb_put(skb, hdr->buf_len);

	ath11k_ce_byte_swap(skb->data, hdr->buf_len);

	kfree(tb);
	return 0;
}

static int wmi_process_mgmt_tx_comp(struct ath11k *ar, u32 desc_id,
				    u32 status)
{
	struct sk_buff *msdu;
	struct ieee80211_tx_info *info;
	struct ath11k_skb_cb *skb_cb;
	int num_mgmt;

	spin_lock_bh(&ar->txmgmt_idr_lock);
	msdu = idr_find(&ar->txmgmt_idr, desc_id);

	if (!msdu) {
		ath11k_warn(ar->ab, "received mgmt tx compl for invalid msdu_id: %d\n",
			    desc_id);
		spin_unlock_bh(&ar->txmgmt_idr_lock);
		return -ENOENT;
	}

	idr_remove(&ar->txmgmt_idr, desc_id);
	spin_unlock_bh(&ar->txmgmt_idr_lock);

	skb_cb = ATH11K_SKB_CB(msdu);
	dma_unmap_single(ar->ab->dev, skb_cb->paddr, msdu->len, DMA_TO_DEVICE);

	info = IEEE80211_SKB_CB(msdu);
	if ((!(info->flags & IEEE80211_TX_CTL_NO_ACK)) && !status)
		info->flags |= IEEE80211_TX_STAT_ACK;

	ieee80211_tx_status_irqsafe(ar->hw, msdu);

	num_mgmt = atomic_dec_if_positive(&ar->num_pending_mgmt_tx);

	/* WARN when we received this event without doing any mgmt tx */
	if (num_mgmt < 0)
		WARN_ON_ONCE(1);

	ath11k_dbg(ar->ab, ATH11K_DBG_WMI,
		   "wmi mgmt tx comp pending %d desc id %d\n",
		   num_mgmt, desc_id);

	if (!num_mgmt)
		wake_up(&ar->txmgmt_empty_waitq);

	return 0;
}

static int ath11k_pull_mgmt_tx_compl_param_tlv(struct ath11k_base *ab,
					       struct sk_buff *skb,
					       struct wmi_mgmt_tx_compl_event *param)
{
	const void **tb;
	const struct wmi_mgmt_tx_compl_event *ev;
	int ret;

	tb = ath11k_wmi_tlv_parse_alloc(ab, skb->data, skb->len, GFP_ATOMIC);
	if (IS_ERR(tb)) {
		ret = PTR_ERR(tb);
		ath11k_warn(ab, "failed to parse tlv: %d\n", ret);
		return ret;
	}

	ev = tb[WMI_TAG_MGMT_TX_COMPL_EVENT];
	if (!ev) {
		ath11k_warn(ab, "failed to fetch mgmt tx compl ev");
		kfree(tb);
		return -EPROTO;
	}

	param->pdev_id = ev->pdev_id;
	param->desc_id = ev->desc_id;
	param->status = ev->status;

	kfree(tb);
	return 0;
}

static void ath11k_wmi_event_scan_started(struct ath11k *ar)
{
	lockdep_assert_held(&ar->data_lock);

	switch (ar->scan.state) {
	case ATH11K_SCAN_IDLE:
	case ATH11K_SCAN_RUNNING:
	case ATH11K_SCAN_ABORTING:
		ath11k_warn(ar->ab, "received scan started event in an invalid scan state: %s (%d)\n",
			    ath11k_scan_state_str(ar->scan.state),
			    ar->scan.state);
		break;
	case ATH11K_SCAN_STARTING:
		ar->scan.state = ATH11K_SCAN_RUNNING;
		if (ar->scan.is_roc)
			ieee80211_ready_on_channel(ar->hw);
		complete(&ar->scan.started);
		break;
	}
}

static void ath11k_wmi_event_scan_start_failed(struct ath11k *ar)
{
	lockdep_assert_held(&ar->data_lock);

	switch (ar->scan.state) {
	case ATH11K_SCAN_IDLE:
	case ATH11K_SCAN_RUNNING:
	case ATH11K_SCAN_ABORTING:
		ath11k_warn(ar->ab, "received scan start failed event in an invalid scan state: %s (%d)\n",
			    ath11k_scan_state_str(ar->scan.state),
			    ar->scan.state);
		break;
	case ATH11K_SCAN_STARTING:
		complete(&ar->scan.started);
		__ath11k_mac_scan_finish(ar);
		break;
	}
}

static void ath11k_wmi_event_scan_completed(struct ath11k *ar)
{
	lockdep_assert_held(&ar->data_lock);

	switch (ar->scan.state) {
	case ATH11K_SCAN_IDLE:
	case ATH11K_SCAN_STARTING:
		/* One suspected reason scan can be completed while starting is
		 * if firmware fails to deliver all scan events to the host,
		 * e.g. when transport pipe is full. This has been observed
		 * with spectral scan phyerr events starving wmi transport
		 * pipe. In such case the "scan completed" event should be (and
		 * is) ignored by the host as it may be just firmware's scan
		 * state machine recovering.
		 */
		ath11k_warn(ar->ab, "received scan completed event in an invalid scan state: %s (%d)\n",
			    ath11k_scan_state_str(ar->scan.state),
			    ar->scan.state);
		break;
	case ATH11K_SCAN_RUNNING:
	case ATH11K_SCAN_ABORTING:
		__ath11k_mac_scan_finish(ar);
		break;
	}
}

static void ath11k_wmi_event_scan_bss_chan(struct ath11k *ar)
{
	lockdep_assert_held(&ar->data_lock);

	switch (ar->scan.state) {
	case ATH11K_SCAN_IDLE:
	case ATH11K_SCAN_STARTING:
		ath11k_warn(ar->ab, "received scan bss chan event in an invalid scan state: %s (%d)\n",
			    ath11k_scan_state_str(ar->scan.state),
			    ar->scan.state);
		break;
	case ATH11K_SCAN_RUNNING:
	case ATH11K_SCAN_ABORTING:
		ar->scan_channel = NULL;
		break;
	}
}

static void ath11k_wmi_event_scan_foreign_chan(struct ath11k *ar, u32 freq)
{
	lockdep_assert_held(&ar->data_lock);

	switch (ar->scan.state) {
	case ATH11K_SCAN_IDLE:
	case ATH11K_SCAN_STARTING:
		ath11k_warn(ar->ab, "received scan foreign chan event in an invalid scan state: %s (%d)\n",
			    ath11k_scan_state_str(ar->scan.state),
			    ar->scan.state);
		break;
	case ATH11K_SCAN_RUNNING:
	case ATH11K_SCAN_ABORTING:
		ar->scan_channel = ieee80211_get_channel(ar->hw->wiphy, freq);
		if (ar->scan.is_roc && ar->scan.roc_freq == freq)
			complete(&ar->scan.on_channel);
		break;
	}
}

static const char *
ath11k_wmi_event_scan_type_str(enum wmi_scan_event_type type,
			       enum wmi_scan_completion_reason reason)
{
	switch (type) {
	case WMI_SCAN_EVENT_STARTED:
		return "started";
	case WMI_SCAN_EVENT_COMPLETED:
		switch (reason) {
		case WMI_SCAN_REASON_COMPLETED:
			return "completed";
		case WMI_SCAN_REASON_CANCELLED:
			return "completed [cancelled]";
		case WMI_SCAN_REASON_PREEMPTED:
			return "completed [preempted]";
		case WMI_SCAN_REASON_TIMEDOUT:
			return "completed [timedout]";
		case WMI_SCAN_REASON_INTERNAL_FAILURE:
			return "completed [internal err]";
		case WMI_SCAN_REASON_MAX:
			break;
		}
		return "completed [unknown]";
	case WMI_SCAN_EVENT_BSS_CHANNEL:
		return "bss channel";
	case WMI_SCAN_EVENT_FOREIGN_CHAN:
		return "foreign channel";
	case WMI_SCAN_EVENT_DEQUEUED:
		return "dequeued";
	case WMI_SCAN_EVENT_PREEMPTED:
		return "preempted";
	case WMI_SCAN_EVENT_START_FAILED:
		return "start failed";
	case WMI_SCAN_EVENT_RESTARTED:
		return "restarted";
	case WMI_SCAN_EVENT_FOREIGN_CHAN_EXIT:
		return "foreign channel exit";
	default:
		return "unknown";
	}
}

static int ath11k_pull_scan_ev(struct ath11k_base *ab, struct sk_buff *skb,
			       struct wmi_scan_event *scan_evt_param)
{
	const void **tb;
	const struct wmi_scan_event *ev;
	int ret;

	tb = ath11k_wmi_tlv_parse_alloc(ab, skb->data, skb->len, GFP_ATOMIC);
	if (IS_ERR(tb)) {
		ret = PTR_ERR(tb);
		ath11k_warn(ab, "failed to parse tlv: %d\n", ret);
		return ret;
	}

	ev = tb[WMI_TAG_SCAN_EVENT];
	if (!ev) {
		ath11k_warn(ab, "failed to fetch scan ev");
		kfree(tb);
		return -EPROTO;
	}

	scan_evt_param->event_type = ev->event_type;
	scan_evt_param->reason = ev->reason;
	scan_evt_param->channel_freq = ev->channel_freq;
	scan_evt_param->scan_req_id = ev->scan_req_id;
	scan_evt_param->scan_id = ev->scan_id;
	scan_evt_param->vdev_id = ev->vdev_id;
	scan_evt_param->tsf_timestamp = ev->tsf_timestamp;

	kfree(tb);
	return 0;
}

static int ath11k_pull_peer_sta_kickout_ev(struct ath11k_base *ab, struct sk_buff *skb,
					   struct wmi_peer_sta_kickout_arg *arg)
{
	const void **tb;
	const struct wmi_peer_sta_kickout_event *ev;
	int ret;

	tb = ath11k_wmi_tlv_parse_alloc(ab, skb->data, skb->len, GFP_ATOMIC);
	if (IS_ERR(tb)) {
		ret = PTR_ERR(tb);
		ath11k_warn(ab, "failed to parse tlv: %d\n", ret);
		return ret;
	}

	ev = tb[WMI_TAG_PEER_STA_KICKOUT_EVENT];
	if (!ev) {
		ath11k_warn(ab, "failed to fetch peer sta kickout ev");
		kfree(tb);
		return -EPROTO;
	}

	arg->mac_addr = ev->peer_macaddr.addr;

	kfree(tb);
	return 0;
}

static int ath11k_pull_roam_ev(struct ath11k_base *ab, struct sk_buff *skb,
			       struct wmi_roam_event *roam_ev)
{
	const void **tb;
	const struct wmi_roam_event *ev;
	int ret;

	tb = ath11k_wmi_tlv_parse_alloc(ab, skb->data, skb->len, GFP_ATOMIC);
	if (IS_ERR(tb)) {
		ret = PTR_ERR(tb);
		ath11k_warn(ab, "failed to parse tlv: %d\n", ret);
		return ret;
	}

	ev = tb[WMI_TAG_ROAM_EVENT];
	if (!ev) {
		ath11k_warn(ab, "failed to fetch roam ev");
		kfree(tb);
		return -EPROTO;
	}

	roam_ev->vdev_id = ev->vdev_id;
	roam_ev->reason = ev->reason;
	roam_ev->rssi = ev->rssi;

	kfree(tb);
	return 0;
}

static int freq_to_idx(struct ath11k *ar, int freq)
{
	struct ieee80211_supported_band *sband;
	int band, ch, idx = 0;

	for (band = NL80211_BAND_2GHZ; band < NUM_NL80211_BANDS; band++) {
		sband = ar->hw->wiphy->bands[band];
		if (!sband)
			continue;

		for (ch = 0; ch < sband->n_channels; ch++, idx++)
			if (sband->channels[ch].center_freq == freq)
				goto exit;
	}

exit:
	return idx;
}

static int ath11k_pull_chan_info_ev(struct ath11k_base *ab, u8 *evt_buf,
				    u32 len, struct wmi_chan_info_event *ch_info_ev)
{
	const void **tb;
	const struct wmi_chan_info_event *ev;
	int ret;

	tb = ath11k_wmi_tlv_parse_alloc(ab, evt_buf, len, GFP_ATOMIC);
	if (IS_ERR(tb)) {
		ret = PTR_ERR(tb);
		ath11k_warn(ab, "failed to parse tlv: %d\n", ret);
		return ret;
	}

	ev = tb[WMI_TAG_CHAN_INFO_EVENT];
	if (!ev) {
		ath11k_warn(ab, "failed to fetch chan info ev");
		kfree(tb);
		return -EPROTO;
	}

	ch_info_ev->err_code = ev->err_code;
	ch_info_ev->freq = ev->freq;
	ch_info_ev->cmd_flags = ev->cmd_flags;
	ch_info_ev->noise_floor = ev->noise_floor;
	ch_info_ev->rx_clear_count = ev->rx_clear_count;
	ch_info_ev->cycle_count = ev->cycle_count;
	ch_info_ev->chan_tx_pwr_range = ev->chan_tx_pwr_range;
	ch_info_ev->chan_tx_pwr_tp = ev->chan_tx_pwr_tp;
	ch_info_ev->rx_frame_count = ev->rx_frame_count;
	ch_info_ev->tx_frame_cnt = ev->tx_frame_cnt;
	ch_info_ev->mac_clk_mhz = ev->mac_clk_mhz;
	ch_info_ev->vdev_id = ev->vdev_id;

	kfree(tb);
	return 0;
}

static int
ath11k_pull_pdev_bss_chan_info_ev(struct ath11k_base *ab, struct sk_buff *skb,
				  struct wmi_pdev_bss_chan_info_event *bss_ch_info_ev)
{
	const void **tb;
	const struct wmi_pdev_bss_chan_info_event *ev;
	int ret;

	tb = ath11k_wmi_tlv_parse_alloc(ab, skb->data, skb->len, GFP_ATOMIC);
	if (IS_ERR(tb)) {
		ret = PTR_ERR(tb);
		ath11k_warn(ab, "failed to parse tlv: %d\n", ret);
		return ret;
	}

	ev = tb[WMI_TAG_PDEV_BSS_CHAN_INFO_EVENT];
	if (!ev) {
		ath11k_warn(ab, "failed to fetch pdev bss chan info ev");
		kfree(tb);
		return -EPROTO;
	}

	bss_ch_info_ev->pdev_id = ev->pdev_id;
	bss_ch_info_ev->freq = ev->freq;
	bss_ch_info_ev->noise_floor = ev->noise_floor;
	bss_ch_info_ev->rx_clear_count_low = ev->rx_clear_count_low;
	bss_ch_info_ev->rx_clear_count_high = ev->rx_clear_count_high;
	bss_ch_info_ev->cycle_count_low = ev->cycle_count_low;
	bss_ch_info_ev->cycle_count_high = ev->cycle_count_high;
	bss_ch_info_ev->tx_cycle_count_low = ev->tx_cycle_count_low;
	bss_ch_info_ev->tx_cycle_count_high = ev->tx_cycle_count_high;
	bss_ch_info_ev->rx_cycle_count_low = ev->rx_cycle_count_low;
	bss_ch_info_ev->rx_cycle_count_high = ev->rx_cycle_count_high;
	bss_ch_info_ev->rx_bss_cycle_count_low = ev->rx_bss_cycle_count_low;
	bss_ch_info_ev->rx_bss_cycle_count_high = ev->rx_bss_cycle_count_high;

	kfree(tb);
	return 0;
}

static int
ath11k_pull_vdev_install_key_compl_ev(struct ath11k_base *ab, struct sk_buff *skb,
				      struct wmi_vdev_install_key_complete_arg *arg)
{
	const void **tb;
	const struct wmi_vdev_install_key_compl_event *ev;
	int ret;

	tb = ath11k_wmi_tlv_parse_alloc(ab, skb->data, skb->len, GFP_ATOMIC);
	if (IS_ERR(tb)) {
		ret = PTR_ERR(tb);
		ath11k_warn(ab, "failed to parse tlv: %d\n", ret);
		return ret;
	}

	ev = tb[WMI_TAG_VDEV_INSTALL_KEY_COMPLETE_EVENT];
	if (!ev) {
		ath11k_warn(ab, "failed to fetch vdev install key compl ev");
		kfree(tb);
		return -EPROTO;
	}

	arg->vdev_id = ev->vdev_id;
	arg->macaddr = ev->peer_macaddr.addr;
	arg->key_idx = ev->key_idx;
	arg->key_flags = ev->key_flags;
	arg->status = ev->status;

	kfree(tb);
	return 0;
}

static int ath11k_pull_peer_assoc_conf_ev(struct ath11k_base *ab, struct sk_buff *skb,
					  struct wmi_peer_assoc_conf_arg *peer_assoc_conf)
{
	const void **tb;
	const struct wmi_peer_assoc_conf_event *ev;
	int ret;

	tb = ath11k_wmi_tlv_parse_alloc(ab, skb->data, skb->len, GFP_ATOMIC);
	if (IS_ERR(tb)) {
		ret = PTR_ERR(tb);
		ath11k_warn(ab, "failed to parse tlv: %d\n", ret);
		return ret;
	}

	ev = tb[WMI_TAG_PEER_ASSOC_CONF_EVENT];
	if (!ev) {
		ath11k_warn(ab, "failed to fetch peer assoc conf ev");
		kfree(tb);
		return -EPROTO;
	}

	peer_assoc_conf->vdev_id = ev->vdev_id;
	peer_assoc_conf->macaddr = ev->peer_macaddr.addr;

	kfree(tb);
	return 0;
}

static void ath11k_wmi_pull_pdev_stats_base(const struct wmi_pdev_stats_base *src,
					    struct ath11k_fw_stats_pdev *dst)
{
	dst->ch_noise_floor = src->chan_nf;
	dst->tx_frame_count = src->tx_frame_count;
	dst->rx_frame_count = src->rx_frame_count;
	dst->rx_clear_count = src->rx_clear_count;
	dst->cycle_count = src->cycle_count;
	dst->phy_err_count = src->phy_err_count;
	dst->chan_tx_power = src->chan_tx_pwr;
}

static void
ath11k_wmi_pull_pdev_stats_tx(const struct wmi_pdev_stats_tx *src,
			      struct ath11k_fw_stats_pdev *dst)
{
	dst->comp_queued = src->comp_queued;
	dst->comp_delivered = src->comp_delivered;
	dst->msdu_enqued = src->msdu_enqued;
	dst->mpdu_enqued = src->mpdu_enqued;
	dst->wmm_drop = src->wmm_drop;
	dst->local_enqued = src->local_enqued;
	dst->local_freed = src->local_freed;
	dst->hw_queued = src->hw_queued;
	dst->hw_reaped = src->hw_reaped;
	dst->underrun = src->underrun;
	dst->hw_paused = src->hw_paused;
	dst->tx_abort = src->tx_abort;
	dst->mpdus_requeued = src->mpdus_requeued;
	dst->tx_ko = src->tx_ko;
	dst->tx_xretry = src->tx_xretry;
	dst->data_rc = src->data_rc;
	dst->self_triggers = src->self_triggers;
	dst->sw_retry_failure = src->sw_retry_failure;
	dst->illgl_rate_phy_err = src->illgl_rate_phy_err;
	dst->pdev_cont_xretry = src->pdev_cont_xretry;
	dst->pdev_tx_timeout = src->pdev_tx_timeout;
	dst->pdev_resets = src->pdev_resets;
	dst->stateless_tid_alloc_failure = src->stateless_tid_alloc_failure;
	dst->phy_underrun = src->phy_underrun;
	dst->txop_ovf = src->txop_ovf;
	dst->seq_posted = src->seq_posted;
	dst->seq_failed_queueing = src->seq_failed_queueing;
	dst->seq_completed = src->seq_completed;
	dst->seq_restarted = src->seq_restarted;
	dst->mu_seq_posted = src->mu_seq_posted;
	dst->mpdus_sw_flush = src->mpdus_sw_flush;
	dst->mpdus_hw_filter = src->mpdus_hw_filter;
	dst->mpdus_truncated = src->mpdus_truncated;
	dst->mpdus_ack_failed = src->mpdus_ack_failed;
	dst->mpdus_expired = src->mpdus_expired;
}

static void ath11k_wmi_pull_pdev_stats_rx(const struct wmi_pdev_stats_rx *src,
					  struct ath11k_fw_stats_pdev *dst)
{
	dst->mid_ppdu_route_change = src->mid_ppdu_route_change;
	dst->status_rcvd = src->status_rcvd;
	dst->r0_frags = src->r0_frags;
	dst->r1_frags = src->r1_frags;
	dst->r2_frags = src->r2_frags;
	dst->r3_frags = src->r3_frags;
	dst->htt_msdus = src->htt_msdus;
	dst->htt_mpdus = src->htt_mpdus;
	dst->loc_msdus = src->loc_msdus;
	dst->loc_mpdus = src->loc_mpdus;
	dst->oversize_amsdu = src->oversize_amsdu;
	dst->phy_errs = src->phy_errs;
	dst->phy_err_drop = src->phy_err_drop;
	dst->mpdu_errs = src->mpdu_errs;
	dst->rx_ovfl_errs = src->rx_ovfl_errs;
}

static void
ath11k_wmi_pull_vdev_stats(const struct wmi_vdev_stats *src,
			   struct ath11k_fw_stats_vdev *dst)
{
	int i;

	dst->vdev_id = src->vdev_id;
	dst->beacon_snr = src->beacon_snr;
	dst->data_snr = src->data_snr;
	dst->num_rx_frames = src->num_rx_frames;
	dst->num_rts_fail = src->num_rts_fail;
	dst->num_rts_success = src->num_rts_success;
	dst->num_rx_err = src->num_rx_err;
	dst->num_rx_discard = src->num_rx_discard;
	dst->num_tx_not_acked = src->num_tx_not_acked;

	for (i = 0; i < ARRAY_SIZE(src->num_tx_frames); i++)
		dst->num_tx_frames[i] = src->num_tx_frames[i];

	for (i = 0; i < ARRAY_SIZE(src->num_tx_frames_retries); i++)
		dst->num_tx_frames_retries[i] = src->num_tx_frames_retries[i];

	for (i = 0; i < ARRAY_SIZE(src->num_tx_frames_failures); i++)
		dst->num_tx_frames_failures[i] = src->num_tx_frames_failures[i];

	for (i = 0; i < ARRAY_SIZE(src->tx_rate_history); i++)
		dst->tx_rate_history[i] = src->tx_rate_history[i];

	for (i = 0; i < ARRAY_SIZE(src->beacon_rssi_history); i++)
		dst->beacon_rssi_history[i] = src->beacon_rssi_history[i];
}

static void
ath11k_wmi_pull_bcn_stats(const struct wmi_bcn_stats *src,
			  struct ath11k_fw_stats_bcn *dst)
{
	dst->vdev_id = src->vdev_id;
	dst->tx_bcn_succ_cnt = src->tx_bcn_succ_cnt;
	dst->tx_bcn_outage_cnt = src->tx_bcn_outage_cnt;
}

static int ath11k_wmi_tlv_rssi_chain_parse(struct ath11k_base *ab,
					   u16 tag, u16 len,
					   const void *ptr, void *data)
{
	struct wmi_tlv_fw_stats_parse *parse = data;
	const struct wmi_stats_event *ev = parse->ev;
	struct ath11k_fw_stats *stats = parse->stats;
	struct ath11k *ar;
	struct ath11k_vif *arvif;
	struct ieee80211_sta *sta;
	struct ath11k_sta *arsta;
	const struct wmi_rssi_stats *stats_rssi = (const struct wmi_rssi_stats *)ptr;
	int j, ret = 0;

	if (tag != WMI_TAG_RSSI_STATS)
		return -EPROTO;

	rcu_read_lock();

	ar = ath11k_mac_get_ar_by_pdev_id(ab, ev->pdev_id);
	stats->stats_id = WMI_REQUEST_RSSI_PER_CHAIN_STAT;

	ath11k_dbg(ab, ATH11K_DBG_WMI,
		   "wmi stats vdev id %d mac %pM\n",
		   stats_rssi->vdev_id, stats_rssi->peer_macaddr.addr);

	arvif = ath11k_mac_get_arvif(ar, stats_rssi->vdev_id);
	if (!arvif) {
		ath11k_warn(ab, "not found vif for vdev id %d\n",
			    stats_rssi->vdev_id);
		ret = -EPROTO;
		goto exit;
	}

	ath11k_dbg(ab, ATH11K_DBG_WMI,
		   "wmi stats bssid %pM vif %pK\n",
		   arvif->bssid, arvif->vif);

	sta = ieee80211_find_sta_by_ifaddr(ar->hw,
					   arvif->bssid,
					   NULL);
	if (!sta) {
		ath11k_dbg(ab, ATH11K_DBG_WMI,
			   "not found station of bssid %pM for rssi chain\n",
			   arvif->bssid);
		goto exit;
	}

	arsta = (struct ath11k_sta *)sta->drv_priv;

	BUILD_BUG_ON(ARRAY_SIZE(arsta->chain_signal) >
		     ARRAY_SIZE(stats_rssi->rssi_avg_beacon));

	for (j = 0; j < ARRAY_SIZE(arsta->chain_signal); j++) {
		arsta->chain_signal[j] = stats_rssi->rssi_avg_beacon[j];
		ath11k_dbg(ab, ATH11K_DBG_WMI,
			   "wmi stats beacon rssi[%d] %d data rssi[%d] %d\n",
			   j,
			   stats_rssi->rssi_avg_beacon[j],
			   j,
			   stats_rssi->rssi_avg_data[j]);
	}

exit:
	rcu_read_unlock();
	return ret;
}

static int ath11k_wmi_tlv_fw_stats_data_parse(struct ath11k_base *ab,
					      struct wmi_tlv_fw_stats_parse *parse,
					      const void *ptr,
					      u16 len)
{
	struct ath11k_fw_stats *stats = parse->stats;
	const struct wmi_stats_event *ev = parse->ev;
	struct ath11k *ar;
	struct ath11k_vif *arvif;
	struct ieee80211_sta *sta;
	struct ath11k_sta *arsta;
	int i, ret = 0;
	const void *data = ptr;

	if (!ev) {
		ath11k_warn(ab, "failed to fetch update stats ev");
		return -EPROTO;
	}

	stats->stats_id = 0;

	rcu_read_lock();

	ar = ath11k_mac_get_ar_by_pdev_id(ab, ev->pdev_id);

	for (i = 0; i < ev->num_pdev_stats; i++) {
		const struct wmi_pdev_stats *src;
		struct ath11k_fw_stats_pdev *dst;

		src = data;
		if (len < sizeof(*src)) {
			ret = -EPROTO;
			goto exit;
		}

		stats->stats_id = WMI_REQUEST_PDEV_STAT;

		data += sizeof(*src);
		len -= sizeof(*src);

		dst = kzalloc(sizeof(*dst), GFP_ATOMIC);
		if (!dst)
			continue;

		ath11k_wmi_pull_pdev_stats_base(&src->base, dst);
		ath11k_wmi_pull_pdev_stats_tx(&src->tx, dst);
		ath11k_wmi_pull_pdev_stats_rx(&src->rx, dst);
		list_add_tail(&dst->list, &stats->pdevs);
	}

	for (i = 0; i < ev->num_vdev_stats; i++) {
		const struct wmi_vdev_stats *src;
		struct ath11k_fw_stats_vdev *dst;

		src = data;
		if (len < sizeof(*src)) {
			ret = -EPROTO;
			goto exit;
		}

		stats->stats_id = WMI_REQUEST_VDEV_STAT;

		arvif = ath11k_mac_get_arvif(ar, src->vdev_id);
		if (arvif) {
			sta = ieee80211_find_sta_by_ifaddr(ar->hw,
							   arvif->bssid,
							   NULL);
			if (sta) {
				arsta = (struct ath11k_sta *)sta->drv_priv;
				arsta->rssi_beacon = src->beacon_snr;
				ath11k_dbg(ab, ATH11K_DBG_WMI,
					   "wmi stats vdev id %d snr %d\n",
					   src->vdev_id, src->beacon_snr);
			} else {
				ath11k_dbg(ab, ATH11K_DBG_WMI,
					   "not found station of bssid %pM for vdev stat\n",
					   arvif->bssid);
			}
		}

		data += sizeof(*src);
		len -= sizeof(*src);

		dst = kzalloc(sizeof(*dst), GFP_ATOMIC);
		if (!dst)
			continue;

		ath11k_wmi_pull_vdev_stats(src, dst);
		list_add_tail(&dst->list, &stats->vdevs);
	}

	for (i = 0; i < ev->num_bcn_stats; i++) {
		const struct wmi_bcn_stats *src;
		struct ath11k_fw_stats_bcn *dst;

		src = data;
		if (len < sizeof(*src)) {
			ret = -EPROTO;
			goto exit;
		}

		stats->stats_id = WMI_REQUEST_BCN_STAT;

		data += sizeof(*src);
		len -= sizeof(*src);

		dst = kzalloc(sizeof(*dst), GFP_ATOMIC);
		if (!dst)
			continue;

		ath11k_wmi_pull_bcn_stats(src, dst);
		list_add_tail(&dst->list, &stats->bcn);
	}

exit:
	rcu_read_unlock();
	return ret;
}

static int ath11k_wmi_tlv_fw_stats_parse(struct ath11k_base *ab,
					 u16 tag, u16 len,
					 const void *ptr, void *data)
{
	struct wmi_tlv_fw_stats_parse *parse = data;
	int ret = 0;

	switch (tag) {
	case WMI_TAG_STATS_EVENT:
		parse->ev = (struct wmi_stats_event *)ptr;
		parse->stats->pdev_id = parse->ev->pdev_id;
		break;
	case WMI_TAG_ARRAY_BYTE:
		ret = ath11k_wmi_tlv_fw_stats_data_parse(ab, parse, ptr, len);
		break;
	case WMI_TAG_PER_CHAIN_RSSI_STATS:
		parse->rssi = (struct wmi_per_chain_rssi_stats *)ptr;

		if (parse->ev->stats_id & WMI_REQUEST_RSSI_PER_CHAIN_STAT)
			parse->rssi_num = parse->rssi->num_per_chain_rssi_stats;

		ath11k_dbg(ab, ATH11K_DBG_WMI,
			   "wmi stats id 0x%x num chain %d\n",
			   parse->ev->stats_id,
			   parse->rssi_num);
		break;
	case WMI_TAG_ARRAY_STRUCT:
		if (parse->rssi_num && !parse->chain_rssi_done) {
			ret = ath11k_wmi_tlv_iter(ab, ptr, len,
						  ath11k_wmi_tlv_rssi_chain_parse,
						  parse);
			if (ret) {
				ath11k_warn(ab, "failed to parse rssi chain %d\n",
					    ret);
				return ret;
			}
			parse->chain_rssi_done = true;
		}
		break;
	default:
		break;
	}
	return ret;
}

int ath11k_wmi_pull_fw_stats(struct ath11k_base *ab, struct sk_buff *skb,
			     struct ath11k_fw_stats *stats)
{
	struct wmi_tlv_fw_stats_parse parse = { };

	stats->stats_id = 0;
	parse.stats = stats;

	return ath11k_wmi_tlv_iter(ab, skb->data, skb->len,
				   ath11k_wmi_tlv_fw_stats_parse,
				   &parse);
}

size_t ath11k_wmi_fw_stats_num_vdevs(struct list_head *head)
{
	struct ath11k_fw_stats_vdev *i;
	size_t num = 0;

	list_for_each_entry(i, head, list)
		++num;

	return num;
}

static size_t ath11k_wmi_fw_stats_num_bcn(struct list_head *head)
{
	struct ath11k_fw_stats_bcn *i;
	size_t num = 0;

	list_for_each_entry(i, head, list)
		++num;

	return num;
}

static void
ath11k_wmi_fw_pdev_base_stats_fill(const struct ath11k_fw_stats_pdev *pdev,
				   char *buf, u32 *length)
{
	u32 len = *length;
	u32 buf_len = ATH11K_FW_STATS_BUF_SIZE;

	len += scnprintf(buf + len, buf_len - len, "\n");
	len += scnprintf(buf + len, buf_len - len, "%30s\n",
			"ath11k PDEV stats");
	len += scnprintf(buf + len, buf_len - len, "%30s\n\n",
			"=================");

	len += scnprintf(buf + len, buf_len - len, "%30s %10d\n",
			"Channel noise floor", pdev->ch_noise_floor);
	len += scnprintf(buf + len, buf_len - len, "%30s %10u\n",
			"Channel TX power", pdev->chan_tx_power);
	len += scnprintf(buf + len, buf_len - len, "%30s %10u\n",
			"TX frame count", pdev->tx_frame_count);
	len += scnprintf(buf + len, buf_len - len, "%30s %10u\n",
			"RX frame count", pdev->rx_frame_count);
	len += scnprintf(buf + len, buf_len - len, "%30s %10u\n",
			"RX clear count", pdev->rx_clear_count);
	len += scnprintf(buf + len, buf_len - len, "%30s %10u\n",
			"Cycle count", pdev->cycle_count);
	len += scnprintf(buf + len, buf_len - len, "%30s %10u\n",
			"PHY error count", pdev->phy_err_count);

	*length = len;
}

static void
ath11k_wmi_fw_pdev_tx_stats_fill(const struct ath11k_fw_stats_pdev *pdev,
				 char *buf, u32 *length)
{
	u32 len = *length;
	u32 buf_len = ATH11K_FW_STATS_BUF_SIZE;

	len += scnprintf(buf + len, buf_len - len, "\n%30s\n",
			 "ath11k PDEV TX stats");
	len += scnprintf(buf + len, buf_len - len, "%30s\n\n",
			 "====================");

	len += scnprintf(buf + len, buf_len - len, "%30s %10d\n",
			 "HTT cookies queued", pdev->comp_queued);
	len += scnprintf(buf + len, buf_len - len, "%30s %10d\n",
			 "HTT cookies disp.", pdev->comp_delivered);
	len += scnprintf(buf + len, buf_len - len, "%30s %10d\n",
			 "MSDU queued", pdev->msdu_enqued);
	len += scnprintf(buf + len, buf_len - len, "%30s %10d\n",
			 "MPDU queued", pdev->mpdu_enqued);
	len += scnprintf(buf + len, buf_len - len, "%30s %10d\n",
			 "MSDUs dropped", pdev->wmm_drop);
	len += scnprintf(buf + len, buf_len - len, "%30s %10d\n",
			 "Local enqued", pdev->local_enqued);
	len += scnprintf(buf + len, buf_len - len, "%30s %10d\n",
			 "Local freed", pdev->local_freed);
	len += scnprintf(buf + len, buf_len - len, "%30s %10d\n",
			 "HW queued", pdev->hw_queued);
	len += scnprintf(buf + len, buf_len - len, "%30s %10d\n",
			 "PPDUs reaped", pdev->hw_reaped);
	len += scnprintf(buf + len, buf_len - len, "%30s %10d\n",
			 "Num underruns", pdev->underrun);
	len += scnprintf(buf + len, buf_len - len, "%30s %10d\n",
			 "Num HW Paused", pdev->hw_paused);
	len += scnprintf(buf + len, buf_len - len, "%30s %10d\n",
			 "PPDUs cleaned", pdev->tx_abort);
	len += scnprintf(buf + len, buf_len - len, "%30s %10d\n",
			 "MPDUs requeued", pdev->mpdus_requeued);
	len += scnprintf(buf + len, buf_len - len, "%30s %10u\n",
			 "PPDU OK", pdev->tx_ko);
	len += scnprintf(buf + len, buf_len - len, "%30s %10u\n",
			 "Excessive retries", pdev->tx_xretry);
	len += scnprintf(buf + len, buf_len - len, "%30s %10u\n",
			 "HW rate", pdev->data_rc);
	len += scnprintf(buf + len, buf_len - len, "%30s %10u\n",
			 "Sched self triggers", pdev->self_triggers);
	len += scnprintf(buf + len, buf_len - len, "%30s %10u\n",
			 "Dropped due to SW retries",
			 pdev->sw_retry_failure);
	len += scnprintf(buf + len, buf_len - len, "%30s %10u\n",
			 "Illegal rate phy errors",
			 pdev->illgl_rate_phy_err);
	len += scnprintf(buf + len, buf_len - len, "%30s %10u\n",
			 "PDEV continuous xretry", pdev->pdev_cont_xretry);
	len += scnprintf(buf + len, buf_len - len, "%30s %10u\n",
			 "TX timeout", pdev->pdev_tx_timeout);
	len += scnprintf(buf + len, buf_len - len, "%30s %10u\n",
			 "PDEV resets", pdev->pdev_resets);
	len += scnprintf(buf + len, buf_len - len, "%30s %10u\n",
			 "Stateless TIDs alloc failures",
			 pdev->stateless_tid_alloc_failure);
	len += scnprintf(buf + len, buf_len - len, "%30s %10u\n",
			 "PHY underrun", pdev->phy_underrun);
	len += scnprintf(buf + len, buf_len - len, "%30s %10u\n",
			 "MPDU is more than txop limit", pdev->txop_ovf);
	len += scnprintf(buf + len, buf_len - len, "%30s %10u\n",
			 "Num sequences posted", pdev->seq_posted);
	len += scnprintf(buf + len, buf_len - len, "%30s %10u\n",
			 "Num seq failed queueing ", pdev->seq_failed_queueing);
	len += scnprintf(buf + len, buf_len - len, "%30s %10u\n",
			 "Num sequences completed ", pdev->seq_completed);
	len += scnprintf(buf + len, buf_len - len, "%30s %10u\n",
			 "Num sequences restarted ", pdev->seq_restarted);
	len += scnprintf(buf + len, buf_len - len, "%30s %10u\n",
			 "Num of MU sequences posted ", pdev->mu_seq_posted);
	len += scnprintf(buf + len, buf_len - len, "%30s %10u\n",
			 "Num of MPDUS SW flushed ", pdev->mpdus_sw_flush);
	len += scnprintf(buf + len, buf_len - len, "%30s %10u\n",
			 "Num of MPDUS HW filtered ", pdev->mpdus_hw_filter);
	len += scnprintf(buf + len, buf_len - len, "%30s %10u\n",
			 "Num of MPDUS truncated ", pdev->mpdus_truncated);
	len += scnprintf(buf + len, buf_len - len, "%30s %10u\n",
			 "Num of MPDUS ACK failed ", pdev->mpdus_ack_failed);
	len += scnprintf(buf + len, buf_len - len, "%30s %10u\n",
			 "Num of MPDUS expired ", pdev->mpdus_expired);
	*length = len;
}

static void
ath11k_wmi_fw_pdev_rx_stats_fill(const struct ath11k_fw_stats_pdev *pdev,
				 char *buf, u32 *length)
{
	u32 len = *length;
	u32 buf_len = ATH11K_FW_STATS_BUF_SIZE;

	len += scnprintf(buf + len, buf_len - len, "\n%30s\n",
			 "ath11k PDEV RX stats");
	len += scnprintf(buf + len, buf_len - len, "%30s\n\n",
			 "====================");

	len += scnprintf(buf + len, buf_len - len, "%30s %10d\n",
			 "Mid PPDU route change",
			 pdev->mid_ppdu_route_change);
	len += scnprintf(buf + len, buf_len - len, "%30s %10d\n",
			 "Tot. number of statuses", pdev->status_rcvd);
	len += scnprintf(buf + len, buf_len - len, "%30s %10d\n",
			 "Extra frags on rings 0", pdev->r0_frags);
	len += scnprintf(buf + len, buf_len - len, "%30s %10d\n",
			 "Extra frags on rings 1", pdev->r1_frags);
	len += scnprintf(buf + len, buf_len - len, "%30s %10d\n",
			 "Extra frags on rings 2", pdev->r2_frags);
	len += scnprintf(buf + len, buf_len - len, "%30s %10d\n",
			 "Extra frags on rings 3", pdev->r3_frags);
	len += scnprintf(buf + len, buf_len - len, "%30s %10d\n",
			 "MSDUs delivered to HTT", pdev->htt_msdus);
	len += scnprintf(buf + len, buf_len - len, "%30s %10d\n",
			 "MPDUs delivered to HTT", pdev->htt_mpdus);
	len += scnprintf(buf + len, buf_len - len, "%30s %10d\n",
			 "MSDUs delivered to stack", pdev->loc_msdus);
	len += scnprintf(buf + len, buf_len - len, "%30s %10d\n",
			 "MPDUs delivered to stack", pdev->loc_mpdus);
	len += scnprintf(buf + len, buf_len - len, "%30s %10d\n",
			 "Oversized AMSUs", pdev->oversize_amsdu);
	len += scnprintf(buf + len, buf_len - len, "%30s %10d\n",
			 "PHY errors", pdev->phy_errs);
	len += scnprintf(buf + len, buf_len - len, "%30s %10d\n",
			 "PHY errors drops", pdev->phy_err_drop);
	len += scnprintf(buf + len, buf_len - len, "%30s %10d\n",
			 "MPDU errors (FCS, MIC, ENC)", pdev->mpdu_errs);
	len += scnprintf(buf + len, buf_len - len, "%30s %10d\n",
			 "Overflow errors", pdev->rx_ovfl_errs);
	*length = len;
}

static void
ath11k_wmi_fw_vdev_stats_fill(struct ath11k *ar,
			      const struct ath11k_fw_stats_vdev *vdev,
			      char *buf, u32 *length)
{
	u32 len = *length;
	u32 buf_len = ATH11K_FW_STATS_BUF_SIZE;
	struct ath11k_vif *arvif = ath11k_mac_get_arvif(ar, vdev->vdev_id);
	u8 *vif_macaddr;
	int i;

	/* VDEV stats has all the active VDEVs of other PDEVs as well,
	 * ignoring those not part of requested PDEV
	 */
	if (!arvif)
		return;

	vif_macaddr = arvif->vif->addr;

	len += scnprintf(buf + len, buf_len - len, "%30s %u\n",
			 "VDEV ID", vdev->vdev_id);
	len += scnprintf(buf + len, buf_len - len, "%30s %pM\n",
			 "VDEV MAC address", vif_macaddr);
	len += scnprintf(buf + len, buf_len - len, "%30s %u\n",
			 "beacon snr", vdev->beacon_snr);
	len += scnprintf(buf + len, buf_len - len, "%30s %u\n",
			 "data snr", vdev->data_snr);
	len += scnprintf(buf + len, buf_len - len, "%30s %u\n",
			 "num rx frames", vdev->num_rx_frames);
	len += scnprintf(buf + len, buf_len - len, "%30s %u\n",
			 "num rts fail", vdev->num_rts_fail);
	len += scnprintf(buf + len, buf_len - len, "%30s %u\n",
			 "num rts success", vdev->num_rts_success);
	len += scnprintf(buf + len, buf_len - len, "%30s %u\n",
			 "num rx err", vdev->num_rx_err);
	len += scnprintf(buf + len, buf_len - len, "%30s %u\n",
			 "num rx discard", vdev->num_rx_discard);
	len += scnprintf(buf + len, buf_len - len, "%30s %u\n",
			 "num tx not acked", vdev->num_tx_not_acked);

	for (i = 0 ; i < ARRAY_SIZE(vdev->num_tx_frames); i++)
		len += scnprintf(buf + len, buf_len - len,
				"%25s [%02d] %u\n",
				"num tx frames", i,
				vdev->num_tx_frames[i]);

	for (i = 0 ; i < ARRAY_SIZE(vdev->num_tx_frames_retries); i++)
		len += scnprintf(buf + len, buf_len - len,
				"%25s [%02d] %u\n",
				"num tx frames retries", i,
				vdev->num_tx_frames_retries[i]);

	for (i = 0 ; i < ARRAY_SIZE(vdev->num_tx_frames_failures); i++)
		len += scnprintf(buf + len, buf_len - len,
				"%25s [%02d] %u\n",
				"num tx frames failures", i,
				vdev->num_tx_frames_failures[i]);

	for (i = 0 ; i < ARRAY_SIZE(vdev->tx_rate_history); i++)
		len += scnprintf(buf + len, buf_len - len,
				"%25s [%02d] 0x%08x\n",
				"tx rate history", i,
				vdev->tx_rate_history[i]);

	for (i = 0 ; i < ARRAY_SIZE(vdev->beacon_rssi_history); i++)
		len += scnprintf(buf + len, buf_len - len,
				"%25s [%02d] %u\n",
				"beacon rssi history", i,
				vdev->beacon_rssi_history[i]);

	len += scnprintf(buf + len, buf_len - len, "\n");
	*length = len;
}

static void
ath11k_wmi_fw_bcn_stats_fill(struct ath11k *ar,
			     const struct ath11k_fw_stats_bcn *bcn,
			     char *buf, u32 *length)
{
	u32 len = *length;
	u32 buf_len = ATH11K_FW_STATS_BUF_SIZE;
	struct ath11k_vif *arvif = ath11k_mac_get_arvif(ar, bcn->vdev_id);
	u8 *vdev_macaddr;

	if (!arvif) {
		ath11k_warn(ar->ab, "invalid vdev id %d in bcn stats",
			    bcn->vdev_id);
		return;
	}

	vdev_macaddr = arvif->vif->addr;

	len += scnprintf(buf + len, buf_len - len, "%30s %u\n",
			 "VDEV ID", bcn->vdev_id);
	len += scnprintf(buf + len, buf_len - len, "%30s %pM\n",
			 "VDEV MAC address", vdev_macaddr);
	len += scnprintf(buf + len, buf_len - len, "%30s\n\n",
			 "================");
	len += scnprintf(buf + len, buf_len - len, "%30s %u\n",
			 "Num of beacon tx success", bcn->tx_bcn_succ_cnt);
	len += scnprintf(buf + len, buf_len - len, "%30s %u\n",
			 "Num of beacon tx failures", bcn->tx_bcn_outage_cnt);

	len += scnprintf(buf + len, buf_len - len, "\n");
	*length = len;
}

void ath11k_wmi_fw_stats_fill(struct ath11k *ar,
			      struct ath11k_fw_stats *fw_stats,
			      u32 stats_id, char *buf)
{
	u32 len = 0;
	u32 buf_len = ATH11K_FW_STATS_BUF_SIZE;
	const struct ath11k_fw_stats_pdev *pdev;
	const struct ath11k_fw_stats_vdev *vdev;
	const struct ath11k_fw_stats_bcn *bcn;
	size_t num_bcn;

	spin_lock_bh(&ar->data_lock);

	if (stats_id == WMI_REQUEST_PDEV_STAT) {
		pdev = list_first_entry_or_null(&fw_stats->pdevs,
						struct ath11k_fw_stats_pdev, list);
		if (!pdev) {
			ath11k_warn(ar->ab, "failed to get pdev stats\n");
			goto unlock;
		}

		ath11k_wmi_fw_pdev_base_stats_fill(pdev, buf, &len);
		ath11k_wmi_fw_pdev_tx_stats_fill(pdev, buf, &len);
		ath11k_wmi_fw_pdev_rx_stats_fill(pdev, buf, &len);
	}

	if (stats_id == WMI_REQUEST_VDEV_STAT) {
		len += scnprintf(buf + len, buf_len - len, "\n");
		len += scnprintf(buf + len, buf_len - len, "%30s\n",
				 "ath11k VDEV stats");
		len += scnprintf(buf + len, buf_len - len, "%30s\n\n",
				 "=================");

		list_for_each_entry(vdev, &fw_stats->vdevs, list)
			ath11k_wmi_fw_vdev_stats_fill(ar, vdev, buf, &len);
	}

	if (stats_id == WMI_REQUEST_BCN_STAT) {
		num_bcn = ath11k_wmi_fw_stats_num_bcn(&fw_stats->bcn);

		len += scnprintf(buf + len, buf_len - len, "\n");
		len += scnprintf(buf + len, buf_len - len, "%30s (%zu)\n",
				 "ath11k Beacon stats", num_bcn);
		len += scnprintf(buf + len, buf_len - len, "%30s\n\n",
				 "===================");

		list_for_each_entry(bcn, &fw_stats->bcn, list)
			ath11k_wmi_fw_bcn_stats_fill(ar, bcn, buf, &len);
	}

unlock:
	spin_unlock_bh(&ar->data_lock);

	if (len >= buf_len)
		buf[len - 1] = 0;
	else
		buf[len] = 0;
}

static void ath11k_wmi_op_ep_tx_credits(struct ath11k_base *ab)
{
	/* try to send pending beacons first. they take priority */
	wake_up(&ab->wmi_ab.tx_credits_wq);
}

static int ath11k_reg_11d_new_cc_event(struct ath11k_base *ab, struct sk_buff *skb)
{
	const struct wmi_11d_new_cc_ev *ev;
	struct ath11k *ar;
	struct ath11k_pdev *pdev;
	const void **tb;
	int ret, i;

	tb = ath11k_wmi_tlv_parse_alloc(ab, skb->data, skb->len, GFP_ATOMIC);
	if (IS_ERR(tb)) {
		ret = PTR_ERR(tb);
		ath11k_warn(ab, "failed to parse tlv: %d\n", ret);
		return ret;
	}

	ev = tb[WMI_TAG_11D_NEW_COUNTRY_EVENT];
	if (!ev) {
		kfree(tb);
		ath11k_warn(ab, "failed to fetch 11d new cc ev");
		return -EPROTO;
	}

	spin_lock_bh(&ab->base_lock);
	memcpy(&ab->new_alpha2, &ev->new_alpha2, 2);
	spin_unlock_bh(&ab->base_lock);

	ath11k_dbg(ab, ATH11K_DBG_WMI, "wmi 11d new cc %c%c\n",
		   ab->new_alpha2[0],
		   ab->new_alpha2[1]);

	kfree(tb);

	for (i = 0; i < ab->num_radios; i++) {
		pdev = &ab->pdevs[i];
		ar = pdev->ar;
		ar->state_11d = ATH11K_11D_IDLE;
		complete(&ar->completed_11d_scan);
	}

	queue_work(ab->workqueue, &ab->update_11d_work);

	return 0;
}

static void ath11k_wmi_htc_tx_complete(struct ath11k_base *ab,
				       struct sk_buff *skb)
{
	struct ath11k_pdev_wmi *wmi = NULL;
	u32 i;
	u8 wmi_ep_count;
	u8 eid;

	eid = ATH11K_SKB_CB(skb)->eid;
	dev_kfree_skb(skb);

	if (eid >= ATH11K_HTC_EP_COUNT)
		return;

	wmi_ep_count = ab->htc.wmi_ep_count;
	if (wmi_ep_count > ab->hw_params.max_radios)
		return;

	for (i = 0; i < ab->htc.wmi_ep_count; i++) {
		if (ab->wmi_ab.wmi[i].eid == eid) {
			wmi = &ab->wmi_ab.wmi[i];
			break;
		}
	}

	if (wmi)
		wake_up(&wmi->tx_ce_desc_wq);
}

static bool ath11k_reg_is_world_alpha(char *alpha)
{
	if (alpha[0] == '0' && alpha[1] == '0')
		return true;

	if (alpha[0] == 'n' && alpha[1] == 'a')
		return true;

	return false;
}

static int ath11k_reg_chan_list_event(struct ath11k_base *ab, struct sk_buff *skb)
{
	struct cur_regulatory_info *reg_info = NULL;
	struct ieee80211_regdomain *regd = NULL;
	bool intersect = false;
	int ret = 0, pdev_idx;
	struct ath11k *ar;

	reg_info = kzalloc(sizeof(*reg_info), GFP_ATOMIC);
	if (!reg_info) {
		ret = -ENOMEM;
		goto fallback;
	}

	ret = ath11k_pull_reg_chan_list_update_ev(ab, skb, reg_info);
	if (ret) {
		ath11k_warn(ab, "failed to extract regulatory info from received event\n");
		goto fallback;
	}

	if (reg_info->status_code != REG_SET_CC_STATUS_PASS) {
		/* In case of failure to set the requested ctry,
		 * fw retains the current regd. We print a failure info
		 * and return from here.
		 */
		ath11k_warn(ab, "Failed to set the requested Country regulatory setting\n");
		goto mem_free;
	}

	pdev_idx = reg_info->phy_id;

	/* Avoid default reg rule updates sent during FW recovery if
	 * it is already available
	 */
	spin_lock(&ab->base_lock);
	if (test_bit(ATH11K_FLAG_RECOVERY, &ab->dev_flags) &&
	    ab->default_regd[pdev_idx]) {
		spin_unlock(&ab->base_lock);
		goto mem_free;
	}
	spin_unlock(&ab->base_lock);

	if (pdev_idx >= ab->num_radios) {
		/* Process the event for phy0 only if single_pdev_only
		 * is true. If pdev_idx is valid but not 0, discard the
		 * event. Otherwise, it goes to fallback.
		 */
		if (ab->hw_params.single_pdev_only &&
		    pdev_idx < ab->hw_params.num_rxmda_per_pdev)
			goto mem_free;
		else
			goto fallback;
	}

	/* Avoid multiple overwrites to default regd, during core
	 * stop-start after mac registration.
	 */
	if (ab->default_regd[pdev_idx] && !ab->new_regd[pdev_idx] &&
	    !memcmp((char *)ab->default_regd[pdev_idx]->alpha2,
		    (char *)reg_info->alpha2, 2))
		goto mem_free;

	/* Intersect new rules with default regd if a new country setting was
	 * requested, i.e a default regd was already set during initialization
	 * and the regd coming from this event has a valid country info.
	 */
	if (ab->default_regd[pdev_idx] &&
	    !ath11k_reg_is_world_alpha((char *)
		ab->default_regd[pdev_idx]->alpha2) &&
	    !ath11k_reg_is_world_alpha((char *)reg_info->alpha2))
		intersect = true;

	regd = ath11k_reg_build_regd(ab, reg_info, intersect);
	if (!regd) {
		ath11k_warn(ab, "failed to build regd from reg_info\n");
		goto fallback;
	}

	spin_lock(&ab->base_lock);
	if (ab->default_regd[pdev_idx]) {
		/* The initial rules from FW after WMI Init is to build
		 * the default regd. From then on, any rules updated for
		 * the pdev could be due to user reg changes.
		 * Free previously built regd before assigning the newly
		 * generated regd to ar. NULL pointer handling will be
		 * taken care by kfree itself.
		 */
		ar = ab->pdevs[pdev_idx].ar;
		kfree(ab->new_regd[pdev_idx]);
		ab->new_regd[pdev_idx] = regd;
		queue_work(ab->workqueue, &ar->regd_update_work);
	} else {
		/* This regd would be applied during mac registration and is
		 * held constant throughout for regd intersection purpose
		 */
		ab->default_regd[pdev_idx] = regd;
	}
	ab->dfs_region = reg_info->dfs_region;
	spin_unlock(&ab->base_lock);

	goto mem_free;

fallback:
	/* Fallback to older reg (by sending previous country setting
	 * again if fw has succeeded and we failed to process here.
	 * The Regdomain should be uniform across driver and fw. Since the
	 * FW has processed the command and sent a success status, we expect
	 * this function to succeed as well. If it doesn't, CTRY needs to be
	 * reverted at the fw and the old SCAN_CHAN_LIST cmd needs to be sent.
	 */
	/* TODO: This is rare, but still should also be handled */
	WARN_ON(1);
mem_free:
	if (reg_info) {
		kfree(reg_info->reg_rules_2g_ptr);
		kfree(reg_info->reg_rules_5g_ptr);
		kfree(reg_info);
	}
	return ret;
}

static int ath11k_wmi_tlv_rdy_parse(struct ath11k_base *ab, u16 tag, u16 len,
				    const void *ptr, void *data)
{
	struct wmi_tlv_rdy_parse *rdy_parse = data;
	struct wmi_ready_event fixed_param;
	struct wmi_mac_addr *addr_list;
	struct ath11k_pdev *pdev;
	u32 num_mac_addr;
	int i;

	switch (tag) {
	case WMI_TAG_READY_EVENT:
		memset(&fixed_param, 0, sizeof(fixed_param));
		memcpy(&fixed_param, (struct wmi_ready_event *)ptr,
		       min_t(u16, sizeof(fixed_param), len));
		ab->wlan_init_status = fixed_param.ready_event_min.status;
		rdy_parse->num_extra_mac_addr =
			fixed_param.ready_event_min.num_extra_mac_addr;

		ether_addr_copy(ab->mac_addr,
				fixed_param.ready_event_min.mac_addr.addr);
		ab->pktlog_defs_checksum = fixed_param.pktlog_defs_checksum;
		ab->wmi_ready = true;
		break;
	case WMI_TAG_ARRAY_FIXED_STRUCT:
		addr_list = (struct wmi_mac_addr *)ptr;
		num_mac_addr = rdy_parse->num_extra_mac_addr;

		if (!(ab->num_radios > 1 && num_mac_addr >= ab->num_radios))
			break;

		for (i = 0; i < ab->num_radios; i++) {
			pdev = &ab->pdevs[i];
			ether_addr_copy(pdev->mac_addr, addr_list[i].addr);
		}
		ab->pdevs_macaddr_valid = true;
		break;
	default:
		break;
	}

	return 0;
}

static int ath11k_ready_event(struct ath11k_base *ab, struct sk_buff *skb)
{
	struct wmi_tlv_rdy_parse rdy_parse = { };
	int ret;

	ret = ath11k_wmi_tlv_iter(ab, skb->data, skb->len,
				  ath11k_wmi_tlv_rdy_parse, &rdy_parse);
	if (ret) {
		ath11k_warn(ab, "failed to parse tlv %d\n", ret);
		return ret;
	}

	complete(&ab->wmi_ab.unified_ready);
	return 0;
}

static void ath11k_peer_delete_resp_event(struct ath11k_base *ab, struct sk_buff *skb)
{
	struct wmi_peer_delete_resp_event peer_del_resp;
	struct ath11k *ar;

	if (ath11k_pull_peer_del_resp_ev(ab, skb, &peer_del_resp) != 0) {
		ath11k_warn(ab, "failed to extract peer delete resp");
		return;
	}

	rcu_read_lock();
	ar = ath11k_mac_get_ar_by_vdev_id(ab, peer_del_resp.vdev_id);
	if (!ar) {
		ath11k_warn(ab, "invalid vdev id in peer delete resp ev %d",
			    peer_del_resp.vdev_id);
		rcu_read_unlock();
		return;
	}

	complete(&ar->peer_delete_done);
	rcu_read_unlock();
	ath11k_dbg(ab, ATH11K_DBG_WMI, "peer delete resp for vdev id %d addr %pM\n",
		   peer_del_resp.vdev_id, peer_del_resp.peer_macaddr.addr);
}

static void ath11k_vdev_delete_resp_event(struct ath11k_base *ab,
					  struct sk_buff *skb)
{
	struct ath11k *ar;
	u32 vdev_id = 0;

	if (ath11k_pull_vdev_del_resp_ev(ab, skb, &vdev_id) != 0) {
		ath11k_warn(ab, "failed to extract vdev delete resp");
		return;
	}

	rcu_read_lock();
	ar = ath11k_mac_get_ar_by_vdev_id(ab, vdev_id);
	if (!ar) {
		ath11k_warn(ab, "invalid vdev id in vdev delete resp ev %d",
			    vdev_id);
		rcu_read_unlock();
		return;
	}

	complete(&ar->vdev_delete_done);

	rcu_read_unlock();

	ath11k_dbg(ab, ATH11K_DBG_WMI, "vdev delete resp for vdev id %d\n",
		   vdev_id);
}

static inline const char *ath11k_wmi_vdev_resp_print(u32 vdev_resp_status)
{
	switch (vdev_resp_status) {
	case WMI_VDEV_START_RESPONSE_INVALID_VDEVID:
		return "invalid vdev id";
	case WMI_VDEV_START_RESPONSE_NOT_SUPPORTED:
		return "not supported";
	case WMI_VDEV_START_RESPONSE_DFS_VIOLATION:
		return "dfs violation";
	case WMI_VDEV_START_RESPONSE_INVALID_REGDOMAIN:
		return "invalid regdomain";
	default:
		return "unknown";
	}
}

static void ath11k_vdev_start_resp_event(struct ath11k_base *ab, struct sk_buff *skb)
{
	struct wmi_vdev_start_resp_event vdev_start_resp;
	struct ath11k *ar;
	u32 status;

	if (ath11k_pull_vdev_start_resp_tlv(ab, skb, &vdev_start_resp) != 0) {
		ath11k_warn(ab, "failed to extract vdev start resp");
		return;
	}

	rcu_read_lock();
	ar = ath11k_mac_get_ar_by_vdev_id(ab, vdev_start_resp.vdev_id);
	if (!ar) {
		ath11k_warn(ab, "invalid vdev id in vdev start resp ev %d",
			    vdev_start_resp.vdev_id);
		rcu_read_unlock();
		return;
	}

	ar->last_wmi_vdev_start_status = 0;

	status = vdev_start_resp.status;

	if (WARN_ON_ONCE(status)) {
		ath11k_warn(ab, "vdev start resp error status %d (%s)\n",
			    status, ath11k_wmi_vdev_resp_print(status));
		ar->last_wmi_vdev_start_status = status;
	}

	complete(&ar->vdev_setup_done);

	rcu_read_unlock();

	ath11k_dbg(ab, ATH11K_DBG_WMI, "vdev start resp for vdev id %d",
		   vdev_start_resp.vdev_id);
}

static void ath11k_bcn_tx_status_event(struct ath11k_base *ab, struct sk_buff *skb)
{
	struct ath11k_vif *arvif;
	u32 vdev_id, tx_status;

	if (ath11k_pull_bcn_tx_status_ev(ab, skb->data, skb->len,
					 &vdev_id, &tx_status) != 0) {
		ath11k_warn(ab, "failed to extract bcn tx status");
		return;
	}

	rcu_read_lock();
	arvif = ath11k_mac_get_arvif_by_vdev_id(ab, vdev_id);
	if (!arvif) {
		ath11k_warn(ab, "invalid vdev id %d in bcn_tx_status",
			    vdev_id);
		rcu_read_unlock();
		return;
	}
	ath11k_mac_bcn_tx_event(arvif);
	rcu_read_unlock();
}

static void ath11k_wmi_event_peer_sta_ps_state_chg(struct ath11k_base *ab,
						   struct sk_buff *skb)
{
	const struct wmi_peer_sta_ps_state_chg_event *ev;
	struct ieee80211_sta *sta;
	struct ath11k_peer *peer;
	struct ath11k *ar;
	struct ath11k_sta *arsta;
	const void **tb;
	enum ath11k_wmi_peer_ps_state peer_previous_ps_state;
	int ret;

	tb = ath11k_wmi_tlv_parse_alloc(ab, skb->data, skb->len, GFP_ATOMIC);
	if (IS_ERR(tb)) {
		ret = PTR_ERR(tb);
		ath11k_warn(ab, "failed to parse tlv: %d\n", ret);
		return;
	}

	ev = tb[WMI_TAG_PEER_STA_PS_STATECHANGE_EVENT];
	if (!ev) {
		ath11k_warn(ab, "failed to fetch sta ps change ev");
		kfree(tb);
		return;
	}

	ath11k_dbg(ab, ATH11K_DBG_WMI,
		   "peer sta ps chnange ev addr %pM state %u sup_bitmap %x ps_valid %u ts %u\n",
		   ev->peer_macaddr.addr, ev->peer_ps_state,
		   ev->ps_supported_bitmap, ev->peer_ps_valid,
		   ev->peer_ps_timestamp);

	rcu_read_lock();

	spin_lock_bh(&ab->base_lock);

	peer = ath11k_peer_find_by_addr(ab, ev->peer_macaddr.addr);

	if (!peer) {
		spin_unlock_bh(&ab->base_lock);
		ath11k_warn(ab, "peer not found %pM\n", ev->peer_macaddr.addr);
		goto exit;
	}

	ar = ath11k_mac_get_ar_by_vdev_id(ab, peer->vdev_id);

	if (!ar) {
		spin_unlock_bh(&ab->base_lock);
		ath11k_warn(ab, "invalid vdev id in peer sta ps state change ev %d",
			    peer->vdev_id);

		goto exit;
	}

	sta = peer->sta;

	spin_unlock_bh(&ab->base_lock);

	if (!sta) {
		ath11k_warn(ab, "failed to find station entry %pM\n",
			    ev->peer_macaddr.addr);
		goto exit;
	}

	arsta = (struct ath11k_sta *)sta->drv_priv;

	spin_lock_bh(&ar->data_lock);

	peer_previous_ps_state = arsta->peer_ps_state;
	arsta->peer_ps_state = ev->peer_ps_state;
	arsta->peer_current_ps_valid = !!ev->peer_ps_valid;

	if (test_bit(WMI_TLV_SERVICE_PEER_POWER_SAVE_DURATION_SUPPORT,
		     ar->ab->wmi_ab.svc_map)) {
		if (!(ev->ps_supported_bitmap & WMI_PEER_PS_VALID) ||
		    !(ev->ps_supported_bitmap & WMI_PEER_PS_STATE_TIMESTAMP) ||
		    !ev->peer_ps_valid)
			goto out;

		if (arsta->peer_ps_state == WMI_PEER_PS_STATE_ON) {
			arsta->ps_start_time = ev->peer_ps_timestamp;
			arsta->ps_start_jiffies = jiffies;
		} else if (arsta->peer_ps_state == WMI_PEER_PS_STATE_OFF &&
			   peer_previous_ps_state == WMI_PEER_PS_STATE_ON) {
			arsta->ps_total_duration = arsta->ps_total_duration +
					(ev->peer_ps_timestamp - arsta->ps_start_time);
		}

		if (ar->ps_timekeeper_enable)
			trace_ath11k_ps_timekeeper(ar, ev->peer_macaddr.addr,
						   ev->peer_ps_timestamp,
						   arsta->peer_ps_state);
	}

out:
	spin_unlock_bh(&ar->data_lock);
exit:
	rcu_read_unlock();
	kfree(tb);
}

static void ath11k_vdev_stopped_event(struct ath11k_base *ab, struct sk_buff *skb)
{
	struct ath11k *ar;
	u32 vdev_id = 0;

	if (ath11k_pull_vdev_stopped_param_tlv(ab, skb, &vdev_id) != 0) {
		ath11k_warn(ab, "failed to extract vdev stopped event");
		return;
	}

	rcu_read_lock();
	ar = ath11k_mac_get_ar_by_vdev_id(ab, vdev_id);
	if (!ar) {
		ath11k_warn(ab, "invalid vdev id in vdev stopped ev %d",
			    vdev_id);
		rcu_read_unlock();
		return;
	}

	complete(&ar->vdev_setup_done);

	rcu_read_unlock();

	ath11k_dbg(ab, ATH11K_DBG_WMI, "vdev stopped for vdev id %d", vdev_id);
}

static void ath11k_mgmt_rx_event(struct ath11k_base *ab, struct sk_buff *skb)
{
	struct mgmt_rx_event_params rx_ev = {0};
	struct ath11k *ar;
	struct ieee80211_rx_status *status = IEEE80211_SKB_RXCB(skb);
	struct ieee80211_hdr *hdr;
	u16 fc;
	struct ieee80211_supported_band *sband;

	if (ath11k_pull_mgmt_rx_params_tlv(ab, skb, &rx_ev) != 0) {
		ath11k_warn(ab, "failed to extract mgmt rx event");
		dev_kfree_skb(skb);
		return;
	}

	memset(status, 0, sizeof(*status));

	ath11k_dbg(ab, ATH11K_DBG_MGMT, "mgmt rx event status %08x\n",
		   rx_ev.status);

	rcu_read_lock();
	ar = ath11k_mac_get_ar_by_pdev_id(ab, rx_ev.pdev_id);

	if (!ar) {
		ath11k_warn(ab, "invalid pdev_id %d in mgmt_rx_event\n",
			    rx_ev.pdev_id);
		dev_kfree_skb(skb);
		goto exit;
	}

	if ((test_bit(ATH11K_CAC_RUNNING, &ar->dev_flags)) ||
	    (rx_ev.status & (WMI_RX_STATUS_ERR_DECRYPT |
	    WMI_RX_STATUS_ERR_KEY_CACHE_MISS | WMI_RX_STATUS_ERR_CRC))) {
		dev_kfree_skb(skb);
		goto exit;
	}

	if (rx_ev.status & WMI_RX_STATUS_ERR_MIC)
		status->flag |= RX_FLAG_MMIC_ERROR;

	if (rx_ev.chan_freq >= ATH11K_MIN_6G_FREQ &&
	    rx_ev.chan_freq <= ATH11K_MAX_6G_FREQ) {
		status->band = NL80211_BAND_6GHZ;
		status->freq = rx_ev.chan_freq;
	} else if (rx_ev.channel >= 1 && rx_ev.channel <= 14) {
		status->band = NL80211_BAND_2GHZ;
	} else if (rx_ev.channel >= 36 && rx_ev.channel <= ATH11K_MAX_5G_CHAN) {
		status->band = NL80211_BAND_5GHZ;
	} else {
		/* Shouldn't happen unless list of advertised channels to
		 * mac80211 has been changed.
		 */
		WARN_ON_ONCE(1);
		dev_kfree_skb(skb);
		goto exit;
	}

	if (rx_ev.phy_mode == MODE_11B &&
	    (status->band == NL80211_BAND_5GHZ || status->band == NL80211_BAND_6GHZ))
		ath11k_dbg(ab, ATH11K_DBG_WMI,
			   "wmi mgmt rx 11b (CCK) on 5/6GHz, band = %d\n", status->band);

	sband = &ar->mac.sbands[status->band];

	if (status->band != NL80211_BAND_6GHZ)
		status->freq = ieee80211_channel_to_frequency(rx_ev.channel,
							      status->band);

	status->signal = rx_ev.snr + ATH11K_DEFAULT_NOISE_FLOOR;
	status->rate_idx = ath11k_mac_bitrate_to_idx(sband, rx_ev.rate / 100);

	hdr = (struct ieee80211_hdr *)skb->data;
	fc = le16_to_cpu(hdr->frame_control);

	/* Firmware is guaranteed to report all essential management frames via
	 * WMI while it can deliver some extra via HTT. Since there can be
	 * duplicates split the reporting wrt monitor/sniffing.
	 */
	status->flag |= RX_FLAG_SKIP_MONITOR;

	/* In case of PMF, FW delivers decrypted frames with Protected Bit set.
	 * Don't clear that. Also, FW delivers broadcast management frames
	 * (ex: group privacy action frames in mesh) as encrypted payload.
	 */
	if (ieee80211_has_protected(hdr->frame_control) &&
	    !is_multicast_ether_addr(ieee80211_get_DA(hdr))) {
		status->flag |= RX_FLAG_DECRYPTED;

		if (!ieee80211_is_robust_mgmt_frame(skb)) {
			status->flag |= RX_FLAG_IV_STRIPPED |
					RX_FLAG_MMIC_STRIPPED;
			hdr->frame_control = __cpu_to_le16(fc &
					     ~IEEE80211_FCTL_PROTECTED);
		}
	}

	if (ieee80211_is_beacon(hdr->frame_control))
		ath11k_mac_handle_beacon(ar, skb);

	ath11k_dbg(ab, ATH11K_DBG_MGMT,
		   "event mgmt rx skb %pK len %d ftype %02x stype %02x\n",
		   skb, skb->len,
		   fc & IEEE80211_FCTL_FTYPE, fc & IEEE80211_FCTL_STYPE);

	ath11k_dbg(ab, ATH11K_DBG_MGMT,
		   "event mgmt rx freq %d band %d snr %d, rate_idx %d\n",
		   status->freq, status->band, status->signal,
		   status->rate_idx);

	ieee80211_rx_ni(ar->hw, skb);

exit:
	rcu_read_unlock();
}

static void ath11k_mgmt_tx_compl_event(struct ath11k_base *ab, struct sk_buff *skb)
{
	struct wmi_mgmt_tx_compl_event tx_compl_param = {0};
	struct ath11k *ar;

	if (ath11k_pull_mgmt_tx_compl_param_tlv(ab, skb, &tx_compl_param) != 0) {
		ath11k_warn(ab, "failed to extract mgmt tx compl event");
		return;
	}

	rcu_read_lock();
	ar = ath11k_mac_get_ar_by_pdev_id(ab, tx_compl_param.pdev_id);
	if (!ar) {
		ath11k_warn(ab, "invalid pdev id %d in mgmt_tx_compl_event\n",
			    tx_compl_param.pdev_id);
		goto exit;
	}

	wmi_process_mgmt_tx_comp(ar, tx_compl_param.desc_id,
				 tx_compl_param.status);

	ath11k_dbg(ab, ATH11K_DBG_MGMT,
		   "mgmt tx compl ev pdev_id %d, desc_id %d, status %d",
		   tx_compl_param.pdev_id, tx_compl_param.desc_id,
		   tx_compl_param.status);

exit:
	rcu_read_unlock();
}

static struct ath11k *ath11k_get_ar_on_scan_state(struct ath11k_base *ab,
						  u32 vdev_id,
						  enum ath11k_scan_state state)
{
	int i;
	struct ath11k_pdev *pdev;
	struct ath11k *ar;

	for (i = 0; i < ab->num_radios; i++) {
		pdev = rcu_dereference(ab->pdevs_active[i]);
		if (pdev && pdev->ar) {
			ar = pdev->ar;

			spin_lock_bh(&ar->data_lock);
			if (ar->scan.state == state &&
			    ar->scan.vdev_id == vdev_id) {
				spin_unlock_bh(&ar->data_lock);
				return ar;
			}
			spin_unlock_bh(&ar->data_lock);
		}
	}
	return NULL;
}

static void ath11k_scan_event(struct ath11k_base *ab, struct sk_buff *skb)
{
	struct ath11k *ar;
	struct wmi_scan_event scan_ev = {0};

	if (ath11k_pull_scan_ev(ab, skb, &scan_ev) != 0) {
		ath11k_warn(ab, "failed to extract scan event");
		return;
	}

	rcu_read_lock();

	/* In case the scan was cancelled, ex. during interface teardown,
	 * the interface will not be found in active interfaces.
	 * Rather, in such scenarios, iterate over the active pdev's to
	 * search 'ar' if the corresponding 'ar' scan is ABORTING and the
	 * aborting scan's vdev id matches this event info.
	 */
	if (scan_ev.event_type == WMI_SCAN_EVENT_COMPLETED &&
	    scan_ev.reason == WMI_SCAN_REASON_CANCELLED) {
		ar = ath11k_get_ar_on_scan_state(ab, scan_ev.vdev_id,
						 ATH11K_SCAN_ABORTING);
		if (!ar)
			ar = ath11k_get_ar_on_scan_state(ab, scan_ev.vdev_id,
							 ATH11K_SCAN_RUNNING);
	} else {
		ar = ath11k_mac_get_ar_by_vdev_id(ab, scan_ev.vdev_id);
	}

	if (!ar) {
		ath11k_warn(ab, "Received scan event for unknown vdev");
		rcu_read_unlock();
		return;
	}

	spin_lock_bh(&ar->data_lock);

	ath11k_dbg(ab, ATH11K_DBG_WMI,
		   "scan event %s type %d reason %d freq %d req_id %d scan_id %d vdev_id %d state %s (%d)\n",
		   ath11k_wmi_event_scan_type_str(scan_ev.event_type, scan_ev.reason),
		   scan_ev.event_type, scan_ev.reason, scan_ev.channel_freq,
		   scan_ev.scan_req_id, scan_ev.scan_id, scan_ev.vdev_id,
		   ath11k_scan_state_str(ar->scan.state), ar->scan.state);

	switch (scan_ev.event_type) {
	case WMI_SCAN_EVENT_STARTED:
		ath11k_wmi_event_scan_started(ar);
		break;
	case WMI_SCAN_EVENT_COMPLETED:
		ath11k_wmi_event_scan_completed(ar);
		break;
	case WMI_SCAN_EVENT_BSS_CHANNEL:
		ath11k_wmi_event_scan_bss_chan(ar);
		break;
	case WMI_SCAN_EVENT_FOREIGN_CHAN:
		ath11k_wmi_event_scan_foreign_chan(ar, scan_ev.channel_freq);
		break;
	case WMI_SCAN_EVENT_START_FAILED:
		ath11k_warn(ab, "received scan start failure event\n");
		ath11k_wmi_event_scan_start_failed(ar);
		break;
	case WMI_SCAN_EVENT_DEQUEUED:
		__ath11k_mac_scan_finish(ar);
		break;
	case WMI_SCAN_EVENT_PREEMPTED:
	case WMI_SCAN_EVENT_RESTARTED:
	case WMI_SCAN_EVENT_FOREIGN_CHAN_EXIT:
	default:
		break;
	}

	spin_unlock_bh(&ar->data_lock);

	rcu_read_unlock();
}

static void ath11k_peer_sta_kickout_event(struct ath11k_base *ab, struct sk_buff *skb)
{
	struct wmi_peer_sta_kickout_arg arg = {};
	struct ieee80211_sta *sta;
	struct ath11k_peer *peer;
	struct ath11k *ar;
	u32 vdev_id;

	if (ath11k_pull_peer_sta_kickout_ev(ab, skb, &arg) != 0) {
		ath11k_warn(ab, "failed to extract peer sta kickout event");
		return;
	}

	rcu_read_lock();

	spin_lock_bh(&ab->base_lock);

	peer = ath11k_peer_find_by_addr(ab, arg.mac_addr);

	if (!peer) {
		ath11k_warn(ab, "peer not found %pM\n",
			    arg.mac_addr);
		spin_unlock_bh(&ab->base_lock);
		goto exit;
	}

	vdev_id = peer->vdev_id;

	spin_unlock_bh(&ab->base_lock);

	ar = ath11k_mac_get_ar_by_vdev_id(ab, vdev_id);
	if (!ar) {
		ath11k_warn(ab, "invalid vdev id in peer sta kickout ev %d",
			    peer->vdev_id);
		goto exit;
	}

	sta = ieee80211_find_sta_by_ifaddr(ar->hw,
					   arg.mac_addr, NULL);
	if (!sta) {
		ath11k_warn(ab, "Spurious quick kickout for STA %pM\n",
			    arg.mac_addr);
		goto exit;
	}

	ath11k_dbg(ab, ATH11K_DBG_WMI, "peer sta kickout event %pM",
		   arg.mac_addr);

	ieee80211_report_low_ack(sta, 10);

exit:
	rcu_read_unlock();
}

static void ath11k_roam_event(struct ath11k_base *ab, struct sk_buff *skb)
{
	struct wmi_roam_event roam_ev = {};
	struct ath11k *ar;

	if (ath11k_pull_roam_ev(ab, skb, &roam_ev) != 0) {
		ath11k_warn(ab, "failed to extract roam event");
		return;
	}

	ath11k_dbg(ab, ATH11K_DBG_WMI,
		   "wmi roam event vdev %u reason 0x%08x rssi %d\n",
		   roam_ev.vdev_id, roam_ev.reason, roam_ev.rssi);

	rcu_read_lock();
	ar = ath11k_mac_get_ar_by_vdev_id(ab, roam_ev.vdev_id);
	if (!ar) {
		ath11k_warn(ab, "invalid vdev id in roam ev %d",
			    roam_ev.vdev_id);
		rcu_read_unlock();
		return;
	}

	if (roam_ev.reason >= WMI_ROAM_REASON_MAX)
		ath11k_warn(ab, "ignoring unknown roam event reason %d on vdev %i\n",
			    roam_ev.reason, roam_ev.vdev_id);

	switch (roam_ev.reason) {
	case WMI_ROAM_REASON_BEACON_MISS:
		ath11k_mac_handle_beacon_miss(ar, roam_ev.vdev_id);
		break;
	case WMI_ROAM_REASON_BETTER_AP:
	case WMI_ROAM_REASON_LOW_RSSI:
	case WMI_ROAM_REASON_SUITABLE_AP_FOUND:
	case WMI_ROAM_REASON_HO_FAILED:
		ath11k_warn(ab, "ignoring not implemented roam event reason %d on vdev %i\n",
			    roam_ev.reason, roam_ev.vdev_id);
		break;
	}

	rcu_read_unlock();
}

static void ath11k_chan_info_event(struct ath11k_base *ab, struct sk_buff *skb)
{
	struct wmi_chan_info_event ch_info_ev = {0};
	struct ath11k *ar;
	struct survey_info *survey;
	int idx;
	/* HW channel counters frequency value in hertz */
	u32 cc_freq_hz = ab->cc_freq_hz;

	if (ath11k_pull_chan_info_ev(ab, skb->data, skb->len, &ch_info_ev) != 0) {
		ath11k_warn(ab, "failed to extract chan info event");
		return;
	}

	ath11k_dbg(ab, ATH11K_DBG_WMI,
		   "chan info vdev_id %d err_code %d freq %d cmd_flags %d noise_floor %d rx_clear_count %d cycle_count %d mac_clk_mhz %d\n",
		   ch_info_ev.vdev_id, ch_info_ev.err_code, ch_info_ev.freq,
		   ch_info_ev.cmd_flags, ch_info_ev.noise_floor,
		   ch_info_ev.rx_clear_count, ch_info_ev.cycle_count,
		   ch_info_ev.mac_clk_mhz);

	if (ch_info_ev.cmd_flags == WMI_CHAN_INFO_END_RESP) {
		ath11k_dbg(ab, ATH11K_DBG_WMI, "chan info report completed\n");
		return;
	}

	rcu_read_lock();
	ar = ath11k_mac_get_ar_by_vdev_id(ab, ch_info_ev.vdev_id);
	if (!ar) {
		ath11k_warn(ab, "invalid vdev id in chan info ev %d",
			    ch_info_ev.vdev_id);
		rcu_read_unlock();
		return;
	}
	spin_lock_bh(&ar->data_lock);

	switch (ar->scan.state) {
	case ATH11K_SCAN_IDLE:
	case ATH11K_SCAN_STARTING:
		ath11k_warn(ab, "received chan info event without a scan request, ignoring\n");
		goto exit;
	case ATH11K_SCAN_RUNNING:
	case ATH11K_SCAN_ABORTING:
		break;
	}

	idx = freq_to_idx(ar, ch_info_ev.freq);
	if (idx >= ARRAY_SIZE(ar->survey)) {
		ath11k_warn(ab, "chan info: invalid frequency %d (idx %d out of bounds)\n",
			    ch_info_ev.freq, idx);
		goto exit;
	}

	/* If FW provides MAC clock frequency in Mhz, overriding the initialized
	 * HW channel counters frequency value
	 */
	if (ch_info_ev.mac_clk_mhz)
		cc_freq_hz = (ch_info_ev.mac_clk_mhz * 1000);

	if (ch_info_ev.cmd_flags == WMI_CHAN_INFO_START_RESP) {
		survey = &ar->survey[idx];
		memset(survey, 0, sizeof(*survey));
		survey->noise = ch_info_ev.noise_floor;
		survey->filled = SURVEY_INFO_NOISE_DBM | SURVEY_INFO_TIME |
				 SURVEY_INFO_TIME_BUSY;
		survey->time = div_u64(ch_info_ev.cycle_count, cc_freq_hz);
		survey->time_busy = div_u64(ch_info_ev.rx_clear_count, cc_freq_hz);
	}
exit:
	spin_unlock_bh(&ar->data_lock);
	rcu_read_unlock();
}

static void
ath11k_pdev_bss_chan_info_event(struct ath11k_base *ab, struct sk_buff *skb)
{
	struct wmi_pdev_bss_chan_info_event bss_ch_info_ev = {};
	struct survey_info *survey;
	struct ath11k *ar;
	u32 cc_freq_hz = ab->cc_freq_hz;
	u64 busy, total, tx, rx, rx_bss;
	int idx;

	if (ath11k_pull_pdev_bss_chan_info_ev(ab, skb, &bss_ch_info_ev) != 0) {
		ath11k_warn(ab, "failed to extract pdev bss chan info event");
		return;
	}

	busy = (u64)(bss_ch_info_ev.rx_clear_count_high) << 32 |
			bss_ch_info_ev.rx_clear_count_low;

	total = (u64)(bss_ch_info_ev.cycle_count_high) << 32 |
			bss_ch_info_ev.cycle_count_low;

	tx = (u64)(bss_ch_info_ev.tx_cycle_count_high) << 32 |
			bss_ch_info_ev.tx_cycle_count_low;

	rx = (u64)(bss_ch_info_ev.rx_cycle_count_high) << 32 |
			bss_ch_info_ev.rx_cycle_count_low;

	rx_bss = (u64)(bss_ch_info_ev.rx_bss_cycle_count_high) << 32 |
			bss_ch_info_ev.rx_bss_cycle_count_low;

	ath11k_dbg(ab, ATH11K_DBG_WMI,
		   "pdev bss chan info:\n pdev_id: %d freq: %d noise: %d cycle: busy %llu total %llu tx %llu rx %llu rx_bss %llu\n",
		   bss_ch_info_ev.pdev_id, bss_ch_info_ev.freq,
		   bss_ch_info_ev.noise_floor, busy, total,
		   tx, rx, rx_bss);

	rcu_read_lock();
	ar = ath11k_mac_get_ar_by_pdev_id(ab, bss_ch_info_ev.pdev_id);

	if (!ar) {
		ath11k_warn(ab, "invalid pdev id %d in bss_chan_info event\n",
			    bss_ch_info_ev.pdev_id);
		rcu_read_unlock();
		return;
	}

	spin_lock_bh(&ar->data_lock);
	idx = freq_to_idx(ar, bss_ch_info_ev.freq);
	if (idx >= ARRAY_SIZE(ar->survey)) {
		ath11k_warn(ab, "bss chan info: invalid frequency %d (idx %d out of bounds)\n",
			    bss_ch_info_ev.freq, idx);
		goto exit;
	}

	survey = &ar->survey[idx];

	survey->noise     = bss_ch_info_ev.noise_floor;
	survey->time      = div_u64(total, cc_freq_hz);
	survey->time_busy = div_u64(busy, cc_freq_hz);
	survey->time_rx   = div_u64(rx_bss, cc_freq_hz);
	survey->time_tx   = div_u64(tx, cc_freq_hz);
	survey->filled   |= (SURVEY_INFO_NOISE_DBM |
			     SURVEY_INFO_TIME |
			     SURVEY_INFO_TIME_BUSY |
			     SURVEY_INFO_TIME_RX |
			     SURVEY_INFO_TIME_TX);
exit:
	spin_unlock_bh(&ar->data_lock);
	complete(&ar->bss_survey_done);

	rcu_read_unlock();
}

static void ath11k_vdev_install_key_compl_event(struct ath11k_base *ab,
						struct sk_buff *skb)
{
	struct wmi_vdev_install_key_complete_arg install_key_compl = {0};
	struct ath11k *ar;

	if (ath11k_pull_vdev_install_key_compl_ev(ab, skb, &install_key_compl) != 0) {
		ath11k_warn(ab, "failed to extract install key compl event");
		return;
	}

	ath11k_dbg(ab, ATH11K_DBG_WMI,
		   "vdev install key ev idx %d flags %08x macaddr %pM status %d\n",
		   install_key_compl.key_idx, install_key_compl.key_flags,
		   install_key_compl.macaddr, install_key_compl.status);

	rcu_read_lock();
	ar = ath11k_mac_get_ar_by_vdev_id(ab, install_key_compl.vdev_id);
	if (!ar) {
		ath11k_warn(ab, "invalid vdev id in install key compl ev %d",
			    install_key_compl.vdev_id);
		rcu_read_unlock();
		return;
	}

	ar->install_key_status = 0;

	if (install_key_compl.status != WMI_VDEV_INSTALL_KEY_COMPL_STATUS_SUCCESS) {
		ath11k_warn(ab, "install key failed for %pM status %d\n",
			    install_key_compl.macaddr, install_key_compl.status);
		ar->install_key_status = install_key_compl.status;
	}

	complete(&ar->install_key_done);
	rcu_read_unlock();
}

static int  ath11k_wmi_tlv_services_parser(struct ath11k_base *ab,
					   u16 tag, u16 len,
					   const void *ptr, void *data)
{
	const struct wmi_service_available_event *ev;
	u32 *wmi_ext2_service_bitmap;
	int i, j;

	switch (tag) {
	case WMI_TAG_SERVICE_AVAILABLE_EVENT:
		ev = (struct wmi_service_available_event *)ptr;
		for (i = 0, j = WMI_MAX_SERVICE;
			i < WMI_SERVICE_SEGMENT_BM_SIZE32 && j < WMI_MAX_EXT_SERVICE;
			i++) {
			do {
				if (ev->wmi_service_segment_bitmap[i] &
				    BIT(j % WMI_AVAIL_SERVICE_BITS_IN_SIZE32))
					set_bit(j, ab->wmi_ab.svc_map);
			} while (++j % WMI_AVAIL_SERVICE_BITS_IN_SIZE32);
		}

		ath11k_dbg(ab, ATH11K_DBG_WMI,
			   "wmi_ext_service_bitmap 0:0x%04x, 1:0x%04x, 2:0x%04x, 3:0x%04x",
			   ev->wmi_service_segment_bitmap[0],
			   ev->wmi_service_segment_bitmap[1],
			   ev->wmi_service_segment_bitmap[2],
			   ev->wmi_service_segment_bitmap[3]);
		break;
	case WMI_TAG_ARRAY_UINT32:
		wmi_ext2_service_bitmap = (u32 *)ptr;
		for (i = 0, j = WMI_MAX_EXT_SERVICE;
			i < WMI_SERVICE_SEGMENT_BM_SIZE32 && j < WMI_MAX_EXT2_SERVICE;
			i++) {
			do {
				if (wmi_ext2_service_bitmap[i] &
				    BIT(j % WMI_AVAIL_SERVICE_BITS_IN_SIZE32))
					set_bit(j, ab->wmi_ab.svc_map);
			} while (++j % WMI_AVAIL_SERVICE_BITS_IN_SIZE32);
		}

		ath11k_dbg(ab, ATH11K_DBG_WMI,
			   "wmi_ext2_service__bitmap  0:0x%04x, 1:0x%04x, 2:0x%04x, 3:0x%04x",
			   wmi_ext2_service_bitmap[0], wmi_ext2_service_bitmap[1],
			   wmi_ext2_service_bitmap[2], wmi_ext2_service_bitmap[3]);
		break;
	}
	return 0;
}

static void ath11k_service_available_event(struct ath11k_base *ab, struct sk_buff *skb)
{
	int ret;

	ret = ath11k_wmi_tlv_iter(ab, skb->data, skb->len,
				  ath11k_wmi_tlv_services_parser,
				  NULL);
	if (ret)
		ath11k_warn(ab, "failed to parse services available tlv %d\n", ret);
}

static void ath11k_peer_assoc_conf_event(struct ath11k_base *ab, struct sk_buff *skb)
{
	struct wmi_peer_assoc_conf_arg peer_assoc_conf = {0};
	struct ath11k *ar;

	if (ath11k_pull_peer_assoc_conf_ev(ab, skb, &peer_assoc_conf) != 0) {
		ath11k_warn(ab, "failed to extract peer assoc conf event");
		return;
	}

	ath11k_dbg(ab, ATH11K_DBG_WMI,
		   "peer assoc conf ev vdev id %d macaddr %pM\n",
		   peer_assoc_conf.vdev_id, peer_assoc_conf.macaddr);

	rcu_read_lock();
	ar = ath11k_mac_get_ar_by_vdev_id(ab, peer_assoc_conf.vdev_id);

	if (!ar) {
		ath11k_warn(ab, "invalid vdev id in peer assoc conf ev %d",
			    peer_assoc_conf.vdev_id);
		rcu_read_unlock();
		return;
	}

	complete(&ar->peer_assoc_done);
	rcu_read_unlock();
}

static void ath11k_update_stats_event(struct ath11k_base *ab, struct sk_buff *skb)
{
	struct ath11k_fw_stats stats = {};
	struct ath11k *ar;
	int ret;

	INIT_LIST_HEAD(&stats.pdevs);
	INIT_LIST_HEAD(&stats.vdevs);
	INIT_LIST_HEAD(&stats.bcn);

	ret = ath11k_wmi_pull_fw_stats(ab, skb, &stats);
	if (ret) {
		ath11k_warn(ab, "failed to pull fw stats: %d\n", ret);
		goto free;
	}

	rcu_read_lock();
	ar = ath11k_mac_get_ar_by_pdev_id(ab, stats.pdev_id);
	if (!ar) {
		rcu_read_unlock();
		ath11k_warn(ab, "failed to get ar for pdev_id %d: %d\n",
			    stats.pdev_id, ret);
		goto free;
	}

	spin_lock_bh(&ar->data_lock);

	/* WMI_REQUEST_PDEV_STAT can be requested via .get_txpower mac ops or via
	 * debugfs fw stats. Therefore, processing it separately.
	 */
	if (stats.stats_id == WMI_REQUEST_PDEV_STAT) {
		list_splice_tail_init(&stats.pdevs, &ar->fw_stats.pdevs);
		ar->fw_stats_done = true;
		goto complete;
	}

	/* WMI_REQUEST_VDEV_STAT, WMI_REQUEST_BCN_STAT and WMI_REQUEST_RSSI_PER_CHAIN_STAT
	 * are currently requested only via debugfs fw stats. Hence, processing these
	 * in debugfs context
	 */
	ath11k_debugfs_fw_stats_process(ar, &stats);

complete:
	complete(&ar->fw_stats_complete);
	rcu_read_unlock();
	spin_unlock_bh(&ar->data_lock);

free:
	ath11k_fw_stats_free(&stats);
}

/* PDEV_CTL_FAILSAFE_CHECK_EVENT is received from FW when the frequency scanned
 * is not part of BDF CTL(Conformance test limits) table entries.
 */
static void ath11k_pdev_ctl_failsafe_check_event(struct ath11k_base *ab,
						 struct sk_buff *skb)
{
	const void **tb;
	const struct wmi_pdev_ctl_failsafe_chk_event *ev;
	int ret;

	tb = ath11k_wmi_tlv_parse_alloc(ab, skb->data, skb->len, GFP_ATOMIC);
	if (IS_ERR(tb)) {
		ret = PTR_ERR(tb);
		ath11k_warn(ab, "failed to parse tlv: %d\n", ret);
		return;
	}

	ev = tb[WMI_TAG_PDEV_CTL_FAILSAFE_CHECK_EVENT];
	if (!ev) {
		ath11k_warn(ab, "failed to fetch pdev ctl failsafe check ev");
		kfree(tb);
		return;
	}

	ath11k_dbg(ab, ATH11K_DBG_WMI,
		   "pdev ctl failsafe check ev status %d\n",
		   ev->ctl_failsafe_status);

	/* If ctl_failsafe_status is set to 1 FW will max out the Transmit power
	 * to 10 dBm else the CTL power entry in the BDF would be picked up.
	 */
	if (ev->ctl_failsafe_status != 0)
		ath11k_warn(ab, "pdev ctl failsafe failure status %d",
			    ev->ctl_failsafe_status);

	kfree(tb);
}

static void
ath11k_wmi_process_csa_switch_count_event(struct ath11k_base *ab,
					  const struct wmi_pdev_csa_switch_ev *ev,
					  const u32 *vdev_ids)
{
	int i;
	struct ath11k_vif *arvif;

	/* Finish CSA once the switch count becomes NULL */
	if (ev->current_switch_count)
		return;

	rcu_read_lock();
	for (i = 0; i < ev->num_vdevs; i++) {
		arvif = ath11k_mac_get_arvif_by_vdev_id(ab, vdev_ids[i]);

		if (!arvif) {
			ath11k_warn(ab, "Recvd csa status for unknown vdev %d",
				    vdev_ids[i]);
			continue;
		}

		if (arvif->is_up && arvif->vif->bss_conf.csa_active)
			ieee80211_csa_finish(arvif->vif);
	}
	rcu_read_unlock();
}

static void
ath11k_wmi_pdev_csa_switch_count_status_event(struct ath11k_base *ab,
					      struct sk_buff *skb)
{
	const void **tb;
	const struct wmi_pdev_csa_switch_ev *ev;
	const u32 *vdev_ids;
	int ret;

	tb = ath11k_wmi_tlv_parse_alloc(ab, skb->data, skb->len, GFP_ATOMIC);
	if (IS_ERR(tb)) {
		ret = PTR_ERR(tb);
		ath11k_warn(ab, "failed to parse tlv: %d\n", ret);
		return;
	}

	ev = tb[WMI_TAG_PDEV_CSA_SWITCH_COUNT_STATUS_EVENT];
	vdev_ids = tb[WMI_TAG_ARRAY_UINT32];

	if (!ev || !vdev_ids) {
		ath11k_warn(ab, "failed to fetch pdev csa switch count ev");
		kfree(tb);
		return;
	}

	ath11k_dbg(ab, ATH11K_DBG_WMI,
		   "pdev csa switch count %d for pdev %d, num_vdevs %d",
		   ev->current_switch_count, ev->pdev_id,
		   ev->num_vdevs);

	ath11k_wmi_process_csa_switch_count_event(ab, ev, vdev_ids);

	kfree(tb);
}

static void
ath11k_wmi_pdev_dfs_radar_detected_event(struct ath11k_base *ab, struct sk_buff *skb)
{
	const void **tb;
	const struct wmi_pdev_radar_ev *ev;
	struct ath11k *ar;
	int ret;

	tb = ath11k_wmi_tlv_parse_alloc(ab, skb->data, skb->len, GFP_ATOMIC);
	if (IS_ERR(tb)) {
		ret = PTR_ERR(tb);
		ath11k_warn(ab, "failed to parse tlv: %d\n", ret);
		return;
	}

	ev = tb[WMI_TAG_PDEV_DFS_RADAR_DETECTION_EVENT];

	if (!ev) {
		ath11k_warn(ab, "failed to fetch pdev dfs radar detected ev");
		kfree(tb);
		return;
	}

	ath11k_dbg(ab, ATH11K_DBG_WMI,
		   "pdev dfs radar detected on pdev %d, detection mode %d, chan freq %d, chan_width %d, detector id %d, seg id %d, timestamp %d, chirp %d, freq offset %d, sidx %d",
		   ev->pdev_id, ev->detection_mode, ev->chan_freq, ev->chan_width,
		   ev->detector_id, ev->segment_id, ev->timestamp, ev->is_chirp,
		   ev->freq_offset, ev->sidx);

	ar = ath11k_mac_get_ar_by_pdev_id(ab, ev->pdev_id);

	if (!ar) {
		ath11k_warn(ab, "radar detected in invalid pdev %d\n",
			    ev->pdev_id);
		goto exit;
	}

	ath11k_dbg(ar->ab, ATH11K_DBG_REG, "DFS Radar Detected in pdev %d\n",
		   ev->pdev_id);

	if (ar->dfs_block_radar_events)
		ath11k_info(ab, "DFS Radar detected, but ignored as requested\n");
	else
		ieee80211_radar_detected(ar->hw);

exit:
	kfree(tb);
}

static void
ath11k_wmi_pdev_temperature_event(struct ath11k_base *ab,
				  struct sk_buff *skb)
{
	struct ath11k *ar;
	const void **tb;
	const struct wmi_pdev_temperature_event *ev;
	int ret;

	tb = ath11k_wmi_tlv_parse_alloc(ab, skb->data, skb->len, GFP_ATOMIC);
	if (IS_ERR(tb)) {
		ret = PTR_ERR(tb);
		ath11k_warn(ab, "failed to parse tlv: %d\n", ret);
		return;
	}

	ev = tb[WMI_TAG_PDEV_TEMPERATURE_EVENT];
	if (!ev) {
		ath11k_warn(ab, "failed to fetch pdev temp ev");
		kfree(tb);
		return;
	}

	ath11k_dbg(ab, ATH11K_DBG_WMI,
		   "pdev temperature ev temp %d pdev_id %d\n", ev->temp, ev->pdev_id);

	ar = ath11k_mac_get_ar_by_pdev_id(ab, ev->pdev_id);
	if (!ar) {
		ath11k_warn(ab, "invalid pdev id in pdev temperature ev %d", ev->pdev_id);
		kfree(tb);
		return;
	}

	ath11k_thermal_event_temperature(ar, ev->temp);

	kfree(tb);
}

static void ath11k_fils_discovery_event(struct ath11k_base *ab,
					struct sk_buff *skb)
{
	const void **tb;
	const struct wmi_fils_discovery_event *ev;
	int ret;

	tb = ath11k_wmi_tlv_parse_alloc(ab, skb->data, skb->len, GFP_ATOMIC);
	if (IS_ERR(tb)) {
		ret = PTR_ERR(tb);
		ath11k_warn(ab,
			    "failed to parse FILS discovery event tlv %d\n",
			    ret);
		return;
	}

	ev = tb[WMI_TAG_HOST_SWFDA_EVENT];
	if (!ev) {
		ath11k_warn(ab, "failed to fetch FILS discovery event\n");
		kfree(tb);
		return;
	}

	ath11k_warn(ab,
		    "FILS discovery frame expected from host for vdev_id: %u, transmission scheduled at %u, next TBTT: %u\n",
		    ev->vdev_id, ev->fils_tt, ev->tbtt);

	kfree(tb);
}

static void ath11k_probe_resp_tx_status_event(struct ath11k_base *ab,
					      struct sk_buff *skb)
{
	const void **tb;
	const struct wmi_probe_resp_tx_status_event *ev;
	int ret;

	tb = ath11k_wmi_tlv_parse_alloc(ab, skb->data, skb->len, GFP_ATOMIC);
	if (IS_ERR(tb)) {
		ret = PTR_ERR(tb);
		ath11k_warn(ab,
			    "failed to parse probe response transmission status event tlv: %d\n",
			    ret);
		return;
	}

	ev = tb[WMI_TAG_OFFLOAD_PRB_RSP_TX_STATUS_EVENT];
	if (!ev) {
		ath11k_warn(ab,
			    "failed to fetch probe response transmission status event");
		kfree(tb);
		return;
	}

	if (ev->tx_status)
		ath11k_warn(ab,
			    "Probe response transmission failed for vdev_id %u, status %u\n",
			    ev->vdev_id, ev->tx_status);

	kfree(tb);
}

static int ath11k_wmi_tlv_wow_wakeup_host_parse(struct ath11k_base *ab,
						u16 tag, u16 len,
						const void *ptr, void *data)
{
	struct wmi_wow_ev_arg *ev = data;
	const char *wow_pg_fault;
	int wow_pg_len;

	switch (tag) {
	case WMI_TAG_WOW_EVENT_INFO:
		memcpy(ev, ptr, sizeof(*ev));
		ath11k_dbg(ab, ATH11K_DBG_WMI, "wow wakeup host reason %d %s\n",
			   ev->wake_reason, wow_reason(ev->wake_reason));
		break;

	case WMI_TAG_ARRAY_BYTE:
		if (ev && ev->wake_reason == WOW_REASON_PAGE_FAULT) {
			wow_pg_fault = ptr;
			/* the first 4 bytes are length */
			wow_pg_len = *(int *)wow_pg_fault;
			wow_pg_fault += sizeof(int);
			ath11k_dbg(ab, ATH11K_DBG_WMI, "wow data_len = %d\n",
				   wow_pg_len);
			ath11k_dbg_dump(ab, ATH11K_DBG_WMI,
					"wow_event_info_type packet present",
					"wow_pg_fault ",
					wow_pg_fault,
					wow_pg_len);
		}
		break;
	default:
		break;
	}

	return 0;
}

static void ath11k_wmi_event_wow_wakeup_host(struct ath11k_base *ab, struct sk_buff *skb)
{
	struct wmi_wow_ev_arg ev = { };
	int ret;

	ret = ath11k_wmi_tlv_iter(ab, skb->data, skb->len,
				  ath11k_wmi_tlv_wow_wakeup_host_parse,
				  &ev);
	if (ret) {
		ath11k_warn(ab, "failed to parse wmi wow tlv: %d\n", ret);
		return;
	}

	complete(&ab->wow.wakeup_completed);
}

static void
ath11k_wmi_diag_event(struct ath11k_base *ab,
		      struct sk_buff *skb)
{
	trace_ath11k_wmi_diag(ab, skb->data, skb->len);
}

static const char *ath11k_wmi_twt_add_dialog_event_status(u32 status)
{
	switch (status) {
	case WMI_ADD_TWT_STATUS_OK:
		return "ok";
	case WMI_ADD_TWT_STATUS_TWT_NOT_ENABLED:
		return "twt disabled";
	case WMI_ADD_TWT_STATUS_USED_DIALOG_ID:
		return "dialog id in use";
	case WMI_ADD_TWT_STATUS_INVALID_PARAM:
		return "invalid parameters";
	case WMI_ADD_TWT_STATUS_NOT_READY:
		return "not ready";
	case WMI_ADD_TWT_STATUS_NO_RESOURCE:
		return "resource unavailable";
	case WMI_ADD_TWT_STATUS_NO_ACK:
		return "no ack";
	case WMI_ADD_TWT_STATUS_NO_RESPONSE:
		return "no response";
	case WMI_ADD_TWT_STATUS_DENIED:
		return "denied";
	case WMI_ADD_TWT_STATUS_UNKNOWN_ERROR:
		fallthrough;
	default:
		return "unknown error";
	}
}

static void ath11k_wmi_twt_add_dialog_event(struct ath11k_base *ab,
					    struct sk_buff *skb)
{
	const void **tb;
	const struct wmi_twt_add_dialog_event *ev;
	int ret;

	tb = ath11k_wmi_tlv_parse_alloc(ab, skb->data, skb->len, GFP_ATOMIC);
	if (IS_ERR(tb)) {
		ret = PTR_ERR(tb);
		ath11k_warn(ab,
			    "failed to parse wmi twt add dialog status event tlv: %d\n",
			    ret);
		return;
	}

	ev = tb[WMI_TAG_TWT_ADD_DIALOG_COMPLETE_EVENT];
	if (!ev) {
		ath11k_warn(ab, "failed to fetch twt add dialog wmi event\n");
		goto exit;
	}

	if (ev->status)
		ath11k_warn(ab,
			    "wmi add twt dialog event vdev %d dialog id %d status %s\n",
			    ev->vdev_id, ev->dialog_id,
			    ath11k_wmi_twt_add_dialog_event_status(ev->status));

exit:
	kfree(tb);
}

static void ath11k_wmi_gtk_offload_status_event(struct ath11k_base *ab,
						struct sk_buff *skb)
{
	const void **tb;
	const struct wmi_gtk_offload_status_event *ev;
	struct ath11k_vif *arvif;
	__be64 replay_ctr_be;
	u64    replay_ctr;
	int ret;

	tb = ath11k_wmi_tlv_parse_alloc(ab, skb->data, skb->len, GFP_ATOMIC);
	if (IS_ERR(tb)) {
		ret = PTR_ERR(tb);
		ath11k_warn(ab, "failed to parse tlv: %d\n", ret);
		return;
	}

	ev = tb[WMI_TAG_GTK_OFFLOAD_STATUS_EVENT];
	if (!ev) {
		ath11k_warn(ab, "failed to fetch gtk offload status ev");
		kfree(tb);
		return;
	}

	arvif = ath11k_mac_get_arvif_by_vdev_id(ab, ev->vdev_id);
	if (!arvif) {
		ath11k_warn(ab, "failed to get arvif for vdev_id:%d\n",
			    ev->vdev_id);
		kfree(tb);
		return;
	}

	ath11k_dbg(ab, ATH11K_DBG_WMI, "wmi gtk offload event refresh_cnt %d\n",
		   ev->refresh_cnt);
	ath11k_dbg_dump(ab, ATH11K_DBG_WMI, "replay_cnt",
			NULL, ev->replay_ctr.counter, GTK_REPLAY_COUNTER_BYTES);

	replay_ctr =  ev->replay_ctr.word1;
	replay_ctr = (replay_ctr << 32) | ev->replay_ctr.word0;
	arvif->rekey_data.replay_ctr = replay_ctr;

	/* supplicant expects big-endian replay counter */
	replay_ctr_be = cpu_to_be64(replay_ctr);

	ieee80211_gtk_rekey_notify(arvif->vif, arvif->bssid,
				   (void *)&replay_ctr_be, GFP_ATOMIC);

	kfree(tb);
}

static void ath11k_wmi_tlv_op_rx(struct ath11k_base *ab, struct sk_buff *skb)
{
	struct wmi_cmd_hdr *cmd_hdr;
	enum wmi_tlv_event_id id;

	cmd_hdr = (struct wmi_cmd_hdr *)skb->data;
	id = FIELD_GET(WMI_CMD_HDR_CMD_ID, (cmd_hdr->cmd_id));

	trace_ath11k_wmi_event(ab, id, skb->data, skb->len);

	if (skb_pull(skb, sizeof(struct wmi_cmd_hdr)) == NULL)
		goto out;

	switch (id) {
		/* Process all the WMI events here */
	case WMI_SERVICE_READY_EVENTID:
		ath11k_service_ready_event(ab, skb);
		break;
	case WMI_SERVICE_READY_EXT_EVENTID:
		ath11k_service_ready_ext_event(ab, skb);
		break;
	case WMI_SERVICE_READY_EXT2_EVENTID:
		ath11k_service_ready_ext2_event(ab, skb);
		break;
	case WMI_REG_CHAN_LIST_CC_EVENTID:
		ath11k_reg_chan_list_event(ab, skb);
		break;
	case WMI_READY_EVENTID:
		ath11k_ready_event(ab, skb);
		break;
	case WMI_PEER_DELETE_RESP_EVENTID:
		ath11k_peer_delete_resp_event(ab, skb);
		break;
	case WMI_VDEV_START_RESP_EVENTID:
		ath11k_vdev_start_resp_event(ab, skb);
		break;
	case WMI_OFFLOAD_BCN_TX_STATUS_EVENTID:
		ath11k_bcn_tx_status_event(ab, skb);
		break;
	case WMI_VDEV_STOPPED_EVENTID:
		ath11k_vdev_stopped_event(ab, skb);
		break;
	case WMI_MGMT_RX_EVENTID:
		ath11k_mgmt_rx_event(ab, skb);
		/* mgmt_rx_event() owns the skb now! */
		return;
	case WMI_MGMT_TX_COMPLETION_EVENTID:
		ath11k_mgmt_tx_compl_event(ab, skb);
		break;
	case WMI_SCAN_EVENTID:
		ath11k_scan_event(ab, skb);
		break;
	case WMI_PEER_STA_KICKOUT_EVENTID:
		ath11k_peer_sta_kickout_event(ab, skb);
		break;
	case WMI_ROAM_EVENTID:
		ath11k_roam_event(ab, skb);
		break;
	case WMI_CHAN_INFO_EVENTID:
		ath11k_chan_info_event(ab, skb);
		break;
	case WMI_PDEV_BSS_CHAN_INFO_EVENTID:
		ath11k_pdev_bss_chan_info_event(ab, skb);
		break;
	case WMI_VDEV_INSTALL_KEY_COMPLETE_EVENTID:
		ath11k_vdev_install_key_compl_event(ab, skb);
		break;
	case WMI_SERVICE_AVAILABLE_EVENTID:
		ath11k_service_available_event(ab, skb);
		break;
	case WMI_PEER_ASSOC_CONF_EVENTID:
		ath11k_peer_assoc_conf_event(ab, skb);
		break;
	case WMI_UPDATE_STATS_EVENTID:
		ath11k_update_stats_event(ab, skb);
		break;
	case WMI_PDEV_CTL_FAILSAFE_CHECK_EVENTID:
		ath11k_pdev_ctl_failsafe_check_event(ab, skb);
		break;
	case WMI_PDEV_CSA_SWITCH_COUNT_STATUS_EVENTID:
		ath11k_wmi_pdev_csa_switch_count_status_event(ab, skb);
		break;
	case WMI_PDEV_TEMPERATURE_EVENTID:
		ath11k_wmi_pdev_temperature_event(ab, skb);
		break;
	case WMI_PDEV_DMA_RING_BUF_RELEASE_EVENTID:
		ath11k_wmi_pdev_dma_ring_buf_release_event(ab, skb);
		break;
	case WMI_HOST_FILS_DISCOVERY_EVENTID:
		ath11k_fils_discovery_event(ab, skb);
		break;
	case WMI_OFFLOAD_PROB_RESP_TX_STATUS_EVENTID:
		ath11k_probe_resp_tx_status_event(ab, skb);
		break;
	case WMI_OBSS_COLOR_COLLISION_DETECTION_EVENTID:
		ath11k_wmi_obss_color_collision_event(ab, skb);
		break;
	case WMI_TWT_ADD_DIALOG_EVENTID:
		ath11k_wmi_twt_add_dialog_event(ab, skb);
		break;
	/* add Unsupported events here */
	case WMI_TBTTOFFSET_EXT_UPDATE_EVENTID:
	case WMI_PEER_OPER_MODE_CHANGE_EVENTID:
	case WMI_TWT_ENABLE_EVENTID:
	case WMI_TWT_DISABLE_EVENTID:
	case WMI_TWT_DEL_DIALOG_EVENTID:
	case WMI_TWT_PAUSE_DIALOG_EVENTID:
	case WMI_TWT_RESUME_DIALOG_EVENTID:
	case WMI_PDEV_DMA_RING_CFG_RSP_EVENTID:
	case WMI_PEER_CREATE_CONF_EVENTID:
		ath11k_dbg(ab, ATH11K_DBG_WMI,
			   "ignoring unsupported event 0x%x\n", id);
		break;
	case WMI_PDEV_DFS_RADAR_DETECTION_EVENTID:
		ath11k_wmi_pdev_dfs_radar_detected_event(ab, skb);
		break;
	case WMI_VDEV_DELETE_RESP_EVENTID:
		ath11k_vdev_delete_resp_event(ab, skb);
		break;
	case WMI_WOW_WAKEUP_HOST_EVENTID:
		ath11k_wmi_event_wow_wakeup_host(ab, skb);
		break;
	case WMI_11D_NEW_COUNTRY_EVENTID:
		ath11k_reg_11d_new_cc_event(ab, skb);
		break;
	case WMI_DIAG_EVENTID:
		ath11k_wmi_diag_event(ab, skb);
		break;
<<<<<<< HEAD
=======
	case WMI_PEER_STA_PS_STATECHG_EVENTID:
		ath11k_wmi_event_peer_sta_ps_state_chg(ab, skb);
		break;
>>>>>>> 7365df19
	case WMI_GTK_OFFLOAD_STATUS_EVENTID:
		ath11k_wmi_gtk_offload_status_event(ab, skb);
		break;
	/* TODO: Add remaining events */
	default:
		ath11k_dbg(ab, ATH11K_DBG_WMI, "Unknown eventid: 0x%x\n", id);
		break;
	}

out:
	dev_kfree_skb(skb);
}

static int ath11k_connect_pdev_htc_service(struct ath11k_base *ab,
					   u32 pdev_idx)
{
	int status;
	u32 svc_id[] = { ATH11K_HTC_SVC_ID_WMI_CONTROL,
			 ATH11K_HTC_SVC_ID_WMI_CONTROL_MAC1,
			 ATH11K_HTC_SVC_ID_WMI_CONTROL_MAC2 };

	struct ath11k_htc_svc_conn_req conn_req;
	struct ath11k_htc_svc_conn_resp conn_resp;

	memset(&conn_req, 0, sizeof(conn_req));
	memset(&conn_resp, 0, sizeof(conn_resp));

	/* these fields are the same for all service endpoints */
	conn_req.ep_ops.ep_tx_complete = ath11k_wmi_htc_tx_complete;
	conn_req.ep_ops.ep_rx_complete = ath11k_wmi_tlv_op_rx;
	conn_req.ep_ops.ep_tx_credits = ath11k_wmi_op_ep_tx_credits;

	/* connect to control service */
	conn_req.service_id = svc_id[pdev_idx];

	status = ath11k_htc_connect_service(&ab->htc, &conn_req, &conn_resp);
	if (status) {
		ath11k_warn(ab, "failed to connect to WMI CONTROL service status: %d\n",
			    status);
		return status;
	}

	ab->wmi_ab.wmi_endpoint_id[pdev_idx] = conn_resp.eid;
	ab->wmi_ab.wmi[pdev_idx].eid = conn_resp.eid;
	ab->wmi_ab.max_msg_len[pdev_idx] = conn_resp.max_msg_len;
	init_waitqueue_head(&ab->wmi_ab.wmi[pdev_idx].tx_ce_desc_wq);

	return 0;
}

static int
ath11k_wmi_send_unit_test_cmd(struct ath11k *ar,
			      struct wmi_unit_test_cmd ut_cmd,
			      u32 *test_args)
{
	struct ath11k_pdev_wmi *wmi = ar->wmi;
	struct wmi_unit_test_cmd *cmd;
	struct sk_buff *skb;
	struct wmi_tlv *tlv;
	void *ptr;
	u32 *ut_cmd_args;
	int buf_len, arg_len;
	int ret;
	int i;

	arg_len = sizeof(u32) * ut_cmd.num_args;
	buf_len = sizeof(ut_cmd) + arg_len + TLV_HDR_SIZE;

	skb = ath11k_wmi_alloc_skb(wmi->wmi_ab, buf_len);
	if (!skb)
		return -ENOMEM;

	cmd = (struct wmi_unit_test_cmd *)skb->data;
	cmd->tlv_header = FIELD_PREP(WMI_TLV_TAG, WMI_TAG_UNIT_TEST_CMD) |
			  FIELD_PREP(WMI_TLV_LEN, sizeof(ut_cmd) - TLV_HDR_SIZE);

	cmd->vdev_id = ut_cmd.vdev_id;
	cmd->module_id = ut_cmd.module_id;
	cmd->num_args = ut_cmd.num_args;
	cmd->diag_token = ut_cmd.diag_token;

	ptr = skb->data + sizeof(ut_cmd);

	tlv = ptr;
	tlv->header = FIELD_PREP(WMI_TLV_TAG, WMI_TAG_ARRAY_UINT32) |
		      FIELD_PREP(WMI_TLV_LEN, arg_len);

	ptr += TLV_HDR_SIZE;

	ut_cmd_args = ptr;
	for (i = 0; i < ut_cmd.num_args; i++)
		ut_cmd_args[i] = test_args[i];

	ret = ath11k_wmi_cmd_send(wmi, skb, WMI_UNIT_TEST_CMDID);

	if (ret) {
		ath11k_warn(ar->ab, "failed to send WMI_UNIT_TEST CMD :%d\n",
			    ret);
		dev_kfree_skb(skb);
	}

	ath11k_dbg(ar->ab, ATH11K_DBG_WMI,
		   "WMI unit test : module %d vdev %d n_args %d token %d\n",
		   cmd->module_id, cmd->vdev_id, cmd->num_args,
		   cmd->diag_token);

	return ret;
}

int ath11k_wmi_simulate_radar(struct ath11k *ar)
{
	struct ath11k_vif *arvif;
	u32 dfs_args[DFS_MAX_TEST_ARGS];
	struct wmi_unit_test_cmd wmi_ut;
	bool arvif_found = false;

	list_for_each_entry(arvif, &ar->arvifs, list) {
		if (arvif->is_started && arvif->vdev_type == WMI_VDEV_TYPE_AP) {
			arvif_found = true;
			break;
		}
	}

	if (!arvif_found)
		return -EINVAL;

	dfs_args[DFS_TEST_CMDID] = 0;
	dfs_args[DFS_TEST_PDEV_ID] = ar->pdev->pdev_id;
	/* Currently we could pass segment_id(b0 - b1), chirp(b2)
	 * freq offset (b3 - b10) to unit test. For simulation
	 * purpose this can be set to 0 which is valid.
	 */
	dfs_args[DFS_TEST_RADAR_PARAM] = 0;

	wmi_ut.vdev_id = arvif->vdev_id;
	wmi_ut.module_id = DFS_UNIT_TEST_MODULE;
	wmi_ut.num_args = DFS_MAX_TEST_ARGS;
	wmi_ut.diag_token = DFS_UNIT_TEST_TOKEN;

	ath11k_dbg(ar->ab, ATH11K_DBG_REG, "Triggering Radar Simulation\n");

	return ath11k_wmi_send_unit_test_cmd(ar, wmi_ut, dfs_args);
}

int ath11k_wmi_fw_dbglog_cfg(struct ath11k *ar, u32 *module_id_bitmap,
			     struct ath11k_fw_dbglog *dbglog)
{
	struct ath11k_pdev_wmi *wmi = ar->wmi;
	struct wmi_debug_log_config_cmd_fixed_param *cmd;
	struct sk_buff *skb;
	struct wmi_tlv *tlv;
	int ret, len;

	len = sizeof(*cmd) + TLV_HDR_SIZE + (MAX_MODULE_ID_BITMAP_WORDS * sizeof(u32));
	skb = ath11k_wmi_alloc_skb(wmi->wmi_ab, len);
	if (!skb)
		return -ENOMEM;

	cmd = (struct wmi_debug_log_config_cmd_fixed_param *)skb->data;
	cmd->tlv_header = FIELD_PREP(WMI_TLV_TAG, WMI_TAG_DEBUG_LOG_CONFIG_CMD) |
			  FIELD_PREP(WMI_TLV_LEN, sizeof(*cmd) - TLV_HDR_SIZE);
	cmd->dbg_log_param = dbglog->param;

	tlv = (struct wmi_tlv *)((u8 *)cmd + sizeof(*cmd));
	tlv->header = FIELD_PREP(WMI_TLV_TAG, WMI_TAG_ARRAY_UINT32) |
		      FIELD_PREP(WMI_TLV_LEN, MAX_MODULE_ID_BITMAP_WORDS * sizeof(u32));

	switch (dbglog->param) {
	case WMI_DEBUG_LOG_PARAM_LOG_LEVEL:
	case WMI_DEBUG_LOG_PARAM_VDEV_ENABLE:
	case WMI_DEBUG_LOG_PARAM_VDEV_DISABLE:
	case WMI_DEBUG_LOG_PARAM_VDEV_ENABLE_BITMAP:
		cmd->value = dbglog->value;
		break;
	case WMI_DEBUG_LOG_PARAM_MOD_ENABLE_BITMAP:
	case WMI_DEBUG_LOG_PARAM_WOW_MOD_ENABLE_BITMAP:
		cmd->value = dbglog->value;
		memcpy(tlv->value, module_id_bitmap,
		       MAX_MODULE_ID_BITMAP_WORDS * sizeof(u32));
		/* clear current config to be used for next user config */
		memset(module_id_bitmap, 0,
		       MAX_MODULE_ID_BITMAP_WORDS * sizeof(u32));
		break;
	default:
		dev_kfree_skb(skb);
		return -EINVAL;
	}

	ret = ath11k_wmi_cmd_send(wmi, skb, WMI_DBGLOG_CFG_CMDID);
	if (ret) {
		ath11k_warn(ar->ab,
			    "failed to send WMI_DBGLOG_CFG_CMDID\n");
		dev_kfree_skb(skb);
	}
	return ret;
}

int ath11k_wmi_connect(struct ath11k_base *ab)
{
	u32 i;
	u8 wmi_ep_count;

	wmi_ep_count = ab->htc.wmi_ep_count;
	if (wmi_ep_count > ab->hw_params.max_radios)
		return -1;

	for (i = 0; i < wmi_ep_count; i++)
		ath11k_connect_pdev_htc_service(ab, i);

	return 0;
}

static void ath11k_wmi_pdev_detach(struct ath11k_base *ab, u8 pdev_id)
{
	if (WARN_ON(pdev_id >= MAX_RADIOS))
		return;

	/* TODO: Deinit any pdev specific wmi resource */
}

int ath11k_wmi_pdev_attach(struct ath11k_base *ab,
			   u8 pdev_id)
{
	struct ath11k_pdev_wmi *wmi_handle;

	if (pdev_id >= ab->hw_params.max_radios)
		return -EINVAL;

	wmi_handle = &ab->wmi_ab.wmi[pdev_id];

	wmi_handle->wmi_ab = &ab->wmi_ab;

	ab->wmi_ab.ab = ab;
	/* TODO: Init remaining resource specific to pdev */

	return 0;
}

int ath11k_wmi_attach(struct ath11k_base *ab)
{
	int ret;

	ret = ath11k_wmi_pdev_attach(ab, 0);
	if (ret)
		return ret;

	ab->wmi_ab.ab = ab;
	ab->wmi_ab.preferred_hw_mode = WMI_HOST_HW_MODE_MAX;

	/* It's overwritten when service_ext_ready is handled */
	if (ab->hw_params.single_pdev_only && ab->hw_params.num_rxmda_per_pdev > 1)
		ab->wmi_ab.preferred_hw_mode = WMI_HOST_HW_MODE_SINGLE;

	/* TODO: Init remaining wmi soc resources required */
	init_completion(&ab->wmi_ab.service_ready);
	init_completion(&ab->wmi_ab.unified_ready);

	return 0;
}

void ath11k_wmi_detach(struct ath11k_base *ab)
{
	int i;

	/* TODO: Deinit wmi resource specific to SOC as required */

	for (i = 0; i < ab->htc.wmi_ep_count; i++)
		ath11k_wmi_pdev_detach(ab, i);

	ath11k_wmi_free_dbring_caps(ab);
}

int ath11k_wmi_hw_data_filter_cmd(struct ath11k *ar, u32 vdev_id,
				  u32 filter_bitmap, bool enable)
{
	struct wmi_hw_data_filter_cmd *cmd;
	struct sk_buff *skb;
	int len;

	len = sizeof(*cmd);
	skb = ath11k_wmi_alloc_skb(ar->wmi->wmi_ab, len);

	if (!skb)
		return -ENOMEM;

	cmd = (struct wmi_hw_data_filter_cmd *)skb->data;
	cmd->tlv_header = FIELD_PREP(WMI_TLV_TAG, WMI_TAG_HW_DATA_FILTER_CMD) |
			  FIELD_PREP(WMI_TLV_LEN, sizeof(*cmd) - TLV_HDR_SIZE);

	cmd->vdev_id = vdev_id;
	cmd->enable = enable;

	/* Set all modes in case of disable */
	if (cmd->enable)
		cmd->hw_filter_bitmap = filter_bitmap;
	else
		cmd->hw_filter_bitmap = ((u32)~0U);

	ath11k_dbg(ar->ab, ATH11K_DBG_WMI,
		   "wmi hw data filter enable %d filter_bitmap 0x%x\n",
		   enable, filter_bitmap);

	return ath11k_wmi_cmd_send(ar->wmi, skb, WMI_HW_DATA_FILTER_CMDID);
}

int ath11k_wmi_wow_host_wakeup_ind(struct ath11k *ar)
{
	struct wmi_wow_host_wakeup_ind *cmd;
	struct sk_buff *skb;
	size_t len;

	len = sizeof(*cmd);
	skb = ath11k_wmi_alloc_skb(ar->wmi->wmi_ab, len);
	if (!skb)
		return -ENOMEM;

	cmd = (struct wmi_wow_host_wakeup_ind *)skb->data;
	cmd->tlv_header = FIELD_PREP(WMI_TLV_TAG,
				     WMI_TAG_WOW_HOSTWAKEUP_FROM_SLEEP_CMD) |
			  FIELD_PREP(WMI_TLV_LEN, sizeof(*cmd) - TLV_HDR_SIZE);

	ath11k_dbg(ar->ab, ATH11K_DBG_WMI, "wmi tlv wow host wakeup ind\n");

	return ath11k_wmi_cmd_send(ar->wmi, skb, WMI_WOW_HOSTWAKEUP_FROM_SLEEP_CMDID);
}

int ath11k_wmi_wow_enable(struct ath11k *ar)
{
	struct wmi_wow_enable_cmd *cmd;
	struct sk_buff *skb;
	int len;

	len = sizeof(*cmd);
	skb = ath11k_wmi_alloc_skb(ar->wmi->wmi_ab, len);
	if (!skb)
		return -ENOMEM;

	cmd = (struct wmi_wow_enable_cmd *)skb->data;
	cmd->tlv_header = FIELD_PREP(WMI_TLV_TAG, WMI_TAG_WOW_ENABLE_CMD) |
			  FIELD_PREP(WMI_TLV_LEN, sizeof(*cmd) - TLV_HDR_SIZE);

	cmd->enable = 1;
	cmd->pause_iface_config = WOW_IFACE_PAUSE_ENABLED;
	ath11k_dbg(ar->ab, ATH11K_DBG_WMI, "wmi tlv wow enable\n");

	return ath11k_wmi_cmd_send(ar->wmi, skb, WMI_WOW_ENABLE_CMDID);
}

int ath11k_wmi_scan_prob_req_oui(struct ath11k *ar,
				 const u8 mac_addr[ETH_ALEN])
{
	struct sk_buff *skb;
	struct wmi_scan_prob_req_oui_cmd *cmd;
	u32 prob_req_oui;
	int len;

	prob_req_oui = (((u32)mac_addr[0]) << 16) |
		       (((u32)mac_addr[1]) << 8) | mac_addr[2];

	len = sizeof(*cmd);
	skb = ath11k_wmi_alloc_skb(ar->wmi->wmi_ab, len);
	if (!skb)
		return -ENOMEM;

	cmd = (struct wmi_scan_prob_req_oui_cmd *)skb->data;
	cmd->tlv_header = FIELD_PREP(WMI_TLV_TAG,
				     WMI_TAG_SCAN_PROB_REQ_OUI_CMD) |
			  FIELD_PREP(WMI_TLV_LEN, sizeof(*cmd) - TLV_HDR_SIZE);
	cmd->prob_req_oui = prob_req_oui;

	ath11k_dbg(ar->ab, ATH11K_DBG_WMI, "wmi scan prob req oui %d\n",
		   prob_req_oui);

	return ath11k_wmi_cmd_send(ar->wmi, skb, WMI_SCAN_PROB_REQ_OUI_CMDID);
}

int ath11k_wmi_wow_add_wakeup_event(struct ath11k *ar, u32 vdev_id,
				    enum wmi_wow_wakeup_event event,
				u32 enable)
{
	struct wmi_wow_add_del_event_cmd *cmd;
	struct sk_buff *skb;
	size_t len;

	len = sizeof(*cmd);
	skb = ath11k_wmi_alloc_skb(ar->wmi->wmi_ab, len);
	if (!skb)
		return -ENOMEM;

	cmd = (struct wmi_wow_add_del_event_cmd *)skb->data;
	cmd->tlv_header = FIELD_PREP(WMI_TLV_TAG, WMI_TAG_WOW_ADD_DEL_EVT_CMD) |
			  FIELD_PREP(WMI_TLV_LEN, sizeof(*cmd) - TLV_HDR_SIZE);

	cmd->vdev_id = vdev_id;
	cmd->is_add = enable;
	cmd->event_bitmap = (1 << event);

	ath11k_dbg(ar->ab, ATH11K_DBG_WMI, "wmi tlv wow add wakeup event %s enable %d vdev_id %d\n",
		   wow_wakeup_event(event), enable, vdev_id);

	return ath11k_wmi_cmd_send(ar->wmi, skb, WMI_WOW_ENABLE_DISABLE_WAKE_EVENT_CMDID);
}

int ath11k_wmi_wow_add_pattern(struct ath11k *ar, u32 vdev_id, u32 pattern_id,
			       const u8 *pattern, const u8 *mask,
			   int pattern_len, int pattern_offset)
{
	struct wmi_wow_add_pattern_cmd *cmd;
	struct wmi_wow_bitmap_pattern *bitmap;
	struct wmi_tlv *tlv;
	struct sk_buff *skb;
	u8 *ptr;
	size_t len;

	len = sizeof(*cmd) +
	      sizeof(*tlv) +			/* array struct */
	      sizeof(*bitmap) +			/* bitmap */
	      sizeof(*tlv) +			/* empty ipv4 sync */
	      sizeof(*tlv) +			/* empty ipv6 sync */
	      sizeof(*tlv) +			/* empty magic */
	      sizeof(*tlv) +			/* empty info timeout */
	      sizeof(*tlv) + sizeof(u32);	/* ratelimit interval */

	skb = ath11k_wmi_alloc_skb(ar->wmi->wmi_ab, len);
	if (!skb)
		return -ENOMEM;

	/* cmd */
	ptr = (u8 *)skb->data;
	cmd = (struct wmi_wow_add_pattern_cmd *)ptr;
	cmd->tlv_header = FIELD_PREP(WMI_TLV_TAG,
				     WMI_TAG_WOW_ADD_PATTERN_CMD) |
			  FIELD_PREP(WMI_TLV_LEN, sizeof(*cmd) - TLV_HDR_SIZE);

	cmd->vdev_id = vdev_id;
	cmd->pattern_id = pattern_id;
	cmd->pattern_type = WOW_BITMAP_PATTERN;

	ptr += sizeof(*cmd);

	/* bitmap */
	tlv = (struct wmi_tlv *)ptr;
	tlv->header = FIELD_PREP(WMI_TLV_TAG,
				 WMI_TAG_ARRAY_STRUCT) |
		      FIELD_PREP(WMI_TLV_LEN, sizeof(*bitmap));

	ptr += sizeof(*tlv);

	bitmap = (struct wmi_wow_bitmap_pattern *)ptr;
	bitmap->tlv_header = FIELD_PREP(WMI_TLV_TAG,
					WMI_TAG_WOW_BITMAP_PATTERN_T) |
			     FIELD_PREP(WMI_TLV_LEN, sizeof(*bitmap) - TLV_HDR_SIZE);

	memcpy(bitmap->patternbuf, pattern, pattern_len);
	ath11k_ce_byte_swap(bitmap->patternbuf, roundup(pattern_len, 4));
	memcpy(bitmap->bitmaskbuf, mask, pattern_len);
	ath11k_ce_byte_swap(bitmap->bitmaskbuf, roundup(pattern_len, 4));
	bitmap->pattern_offset = pattern_offset;
	bitmap->pattern_len = pattern_len;
	bitmap->bitmask_len = pattern_len;
	bitmap->pattern_id = pattern_id;

	ptr += sizeof(*bitmap);

	/* ipv4 sync */
	tlv = (struct wmi_tlv *)ptr;
	tlv->header = FIELD_PREP(WMI_TLV_TAG,
				 WMI_TAG_ARRAY_STRUCT) |
		      FIELD_PREP(WMI_TLV_LEN, 0);

	ptr += sizeof(*tlv);

	/* ipv6 sync */
	tlv = (struct wmi_tlv *)ptr;
	tlv->header = FIELD_PREP(WMI_TLV_TAG,
				 WMI_TAG_ARRAY_STRUCT) |
		      FIELD_PREP(WMI_TLV_LEN, 0);

	ptr += sizeof(*tlv);

	/* magic */
	tlv = (struct wmi_tlv *)ptr;
	tlv->header = FIELD_PREP(WMI_TLV_TAG,
				 WMI_TAG_ARRAY_STRUCT) |
		      FIELD_PREP(WMI_TLV_LEN, 0);

	ptr += sizeof(*tlv);

	/* pattern info timeout */
	tlv = (struct wmi_tlv *)ptr;
	tlv->header = FIELD_PREP(WMI_TLV_TAG,
				 WMI_TAG_ARRAY_UINT32) |
		      FIELD_PREP(WMI_TLV_LEN, 0);

	ptr += sizeof(*tlv);

	/* ratelimit interval */
	tlv = (struct wmi_tlv *)ptr;
	tlv->header = FIELD_PREP(WMI_TLV_TAG,
				 WMI_TAG_ARRAY_UINT32) |
		      FIELD_PREP(WMI_TLV_LEN, sizeof(u32));

	ath11k_dbg(ar->ab, ATH11K_DBG_WMI, "wmi tlv wow add pattern vdev_id %d pattern_id %d pattern_offset %d\n",
		   vdev_id, pattern_id, pattern_offset);

	return ath11k_wmi_cmd_send(ar->wmi, skb, WMI_WOW_ADD_WAKE_PATTERN_CMDID);
}

int ath11k_wmi_wow_del_pattern(struct ath11k *ar, u32 vdev_id, u32 pattern_id)
{
	struct wmi_wow_del_pattern_cmd *cmd;
	struct sk_buff *skb;
	size_t len;

	len = sizeof(*cmd);
	skb = ath11k_wmi_alloc_skb(ar->wmi->wmi_ab, len);
	if (!skb)
		return -ENOMEM;

	cmd = (struct wmi_wow_del_pattern_cmd *)skb->data;
	cmd->tlv_header = FIELD_PREP(WMI_TLV_TAG,
				     WMI_TAG_WOW_DEL_PATTERN_CMD) |
			  FIELD_PREP(WMI_TLV_LEN, sizeof(*cmd) - TLV_HDR_SIZE);

	cmd->vdev_id = vdev_id;
	cmd->pattern_id = pattern_id;
	cmd->pattern_type = WOW_BITMAP_PATTERN;

	ath11k_dbg(ar->ab, ATH11K_DBG_WMI, "wmi tlv wow del pattern vdev_id %d pattern_id %d\n",
		   vdev_id, pattern_id);

	return ath11k_wmi_cmd_send(ar->wmi, skb, WMI_WOW_DEL_WAKE_PATTERN_CMDID);
}

static struct sk_buff *
ath11k_wmi_op_gen_config_pno_start(struct ath11k *ar,
				   u32 vdev_id,
				       struct wmi_pno_scan_req *pno)
{
	struct nlo_configured_parameters *nlo_list;
	struct wmi_wow_nlo_config_cmd *cmd;
	struct wmi_tlv *tlv;
	struct sk_buff *skb;
	u32 *channel_list;
	size_t len, nlo_list_len, channel_list_len;
	u8 *ptr;
	u32 i;

	len = sizeof(*cmd) +
	      sizeof(*tlv) +
	      /* TLV place holder for array of structures
	       * nlo_configured_parameters(nlo_list)
	       */
	      sizeof(*tlv);
	      /* TLV place holder for array of uint32 channel_list */

	channel_list_len = sizeof(u32) * pno->a_networks[0].channel_count;
	len += channel_list_len;

	nlo_list_len = sizeof(*nlo_list) * pno->uc_networks_count;
	len += nlo_list_len;

	skb = ath11k_wmi_alloc_skb(ar->wmi->wmi_ab, len);
	if (!skb)
		return ERR_PTR(-ENOMEM);

	ptr = (u8 *)skb->data;
	cmd = (struct wmi_wow_nlo_config_cmd *)ptr;
	cmd->tlv_header = FIELD_PREP(WMI_TLV_TAG, WMI_TAG_NLO_CONFIG_CMD) |
			  FIELD_PREP(WMI_TLV_LEN, sizeof(*cmd) - TLV_HDR_SIZE);

	cmd->vdev_id = pno->vdev_id;
	cmd->flags = WMI_NLO_CONFIG_START | WMI_NLO_CONFIG_SSID_HIDE_EN;

	/* current FW does not support min-max range for dwell time */
	cmd->active_dwell_time = pno->active_max_time;
	cmd->passive_dwell_time = pno->passive_max_time;

	if (pno->do_passive_scan)
		cmd->flags |= WMI_NLO_CONFIG_SCAN_PASSIVE;

	cmd->fast_scan_period = pno->fast_scan_period;
	cmd->slow_scan_period = pno->slow_scan_period;
	cmd->fast_scan_max_cycles = pno->fast_scan_max_cycles;
	cmd->delay_start_time = pno->delay_start_time;

	if (pno->enable_pno_scan_randomization) {
		cmd->flags |= WMI_NLO_CONFIG_SPOOFED_MAC_IN_PROBE_REQ |
				WMI_NLO_CONFIG_RANDOM_SEQ_NO_IN_PROBE_REQ;
		ether_addr_copy(cmd->mac_addr.addr, pno->mac_addr);
		ether_addr_copy(cmd->mac_mask.addr, pno->mac_addr_mask);
		ath11k_ce_byte_swap(cmd->mac_addr.addr, 8);
		ath11k_ce_byte_swap(cmd->mac_mask.addr, 8);
	}

	ptr += sizeof(*cmd);

	/* nlo_configured_parameters(nlo_list) */
	cmd->no_of_ssids = pno->uc_networks_count;
	tlv = (struct wmi_tlv *)ptr;
	tlv->header = FIELD_PREP(WMI_TLV_TAG,
				 WMI_TAG_ARRAY_STRUCT) |
		      FIELD_PREP(WMI_TLV_LEN, nlo_list_len);

	ptr += sizeof(*tlv);
	nlo_list = (struct nlo_configured_parameters *)ptr;
	for (i = 0; i < cmd->no_of_ssids; i++) {
		tlv = (struct wmi_tlv *)(&nlo_list[i].tlv_header);
		tlv->header = FIELD_PREP(WMI_TLV_TAG, WMI_TAG_ARRAY_BYTE) |
			      FIELD_PREP(WMI_TLV_LEN, sizeof(*nlo_list) - sizeof(*tlv));

		nlo_list[i].ssid.valid = true;
		nlo_list[i].ssid.ssid.ssid_len = pno->a_networks[i].ssid.ssid_len;
		memcpy(nlo_list[i].ssid.ssid.ssid,
		       pno->a_networks[i].ssid.ssid,
		       nlo_list[i].ssid.ssid.ssid_len);
		ath11k_ce_byte_swap(nlo_list[i].ssid.ssid.ssid,
				    roundup(nlo_list[i].ssid.ssid.ssid_len, 4));

		if (pno->a_networks[i].rssi_threshold &&
		    pno->a_networks[i].rssi_threshold > -300) {
			nlo_list[i].rssi_cond.valid = true;
			nlo_list[i].rssi_cond.rssi =
				pno->a_networks[i].rssi_threshold;
		}

		nlo_list[i].bcast_nw_type.valid = true;
		nlo_list[i].bcast_nw_type.bcast_nw_type =
			pno->a_networks[i].bcast_nw_type;
	}

	ptr += nlo_list_len;
	cmd->num_of_channels = pno->a_networks[0].channel_count;
	tlv = (struct wmi_tlv *)ptr;
	tlv->header =  FIELD_PREP(WMI_TLV_TAG, WMI_TAG_ARRAY_UINT32) |
		       FIELD_PREP(WMI_TLV_LEN, channel_list_len);
	ptr += sizeof(*tlv);
	channel_list = (u32 *)ptr;
	for (i = 0; i < cmd->num_of_channels; i++)
		channel_list[i] = pno->a_networks[0].channels[i];

	ath11k_dbg(ar->ab, ATH11K_DBG_WMI, "wmi tlv start pno config vdev_id %d\n",
		   vdev_id);

	return skb;
}

static struct sk_buff *ath11k_wmi_op_gen_config_pno_stop(struct ath11k *ar,
							 u32 vdev_id)
{
	struct wmi_wow_nlo_config_cmd *cmd;
	struct sk_buff *skb;
	size_t len;

	len = sizeof(*cmd);
	skb = ath11k_wmi_alloc_skb(ar->wmi->wmi_ab, len);
	if (!skb)
		return ERR_PTR(-ENOMEM);

	cmd = (struct wmi_wow_nlo_config_cmd *)skb->data;
	cmd->tlv_header = FIELD_PREP(WMI_TLV_TAG, WMI_TAG_NLO_CONFIG_CMD) |
			  FIELD_PREP(WMI_TLV_LEN, len - TLV_HDR_SIZE);

	cmd->vdev_id = vdev_id;
	cmd->flags = WMI_NLO_CONFIG_STOP;

	ath11k_dbg(ar->ab, ATH11K_DBG_WMI,
		   "wmi tlv stop pno config vdev_id %d\n", vdev_id);
	return skb;
}

int ath11k_wmi_wow_config_pno(struct ath11k *ar, u32 vdev_id,
			      struct wmi_pno_scan_req  *pno_scan)
{
	struct sk_buff *skb;

	if (pno_scan->enable)
		skb = ath11k_wmi_op_gen_config_pno_start(ar, vdev_id, pno_scan);
	else
		skb = ath11k_wmi_op_gen_config_pno_stop(ar, vdev_id);

	if (IS_ERR_OR_NULL(skb))
		return -ENOMEM;

	return ath11k_wmi_cmd_send(ar->wmi, skb, WMI_NETWORK_LIST_OFFLOAD_CONFIG_CMDID);
}

static void ath11k_wmi_fill_ns_offload(struct ath11k *ar,
				       struct ath11k_arp_ns_offload *offload,
				       u8 **ptr,
				       bool enable,
				       bool ext)
{
	struct wmi_ns_offload_tuple *ns;
	struct wmi_tlv *tlv;
	u8 *buf_ptr = *ptr;
	u32 ns_cnt, ns_ext_tuples;
	int i, max_offloads;

	ns_cnt = offload->ipv6_count;

	tlv  = (struct wmi_tlv *)buf_ptr;

	if (ext) {
		ns_ext_tuples = offload->ipv6_count - WMI_MAX_NS_OFFLOADS;
		tlv->header = FIELD_PREP(WMI_TLV_TAG, WMI_TAG_ARRAY_STRUCT) |
			      FIELD_PREP(WMI_TLV_LEN, ns_ext_tuples * sizeof(*ns));
		i = WMI_MAX_NS_OFFLOADS;
		max_offloads = offload->ipv6_count;
	} else {
		tlv->header = FIELD_PREP(WMI_TLV_TAG, WMI_TAG_ARRAY_STRUCT) |
			      FIELD_PREP(WMI_TLV_LEN, WMI_MAX_NS_OFFLOADS * sizeof(*ns));
		i = 0;
		max_offloads = WMI_MAX_NS_OFFLOADS;
	}

	buf_ptr += sizeof(*tlv);

	for (; i < max_offloads; i++) {
		ns = (struct wmi_ns_offload_tuple *)buf_ptr;
		ns->tlv_header = FIELD_PREP(WMI_TLV_TAG, WMI_TAG_NS_OFFLOAD_TUPLE) |
				 FIELD_PREP(WMI_TLV_LEN, sizeof(*ns) - TLV_HDR_SIZE);

		if (enable) {
			if (i < ns_cnt)
				ns->flags |= WMI_NSOL_FLAGS_VALID;

			memcpy(ns->target_ipaddr[0], offload->ipv6_addr[i], 16);
			memcpy(ns->solicitation_ipaddr, offload->self_ipv6_addr[i], 16);
			ath11k_ce_byte_swap(ns->target_ipaddr[0], 16);
			ath11k_ce_byte_swap(ns->solicitation_ipaddr, 16);

			if (offload->ipv6_type[i])
				ns->flags |= WMI_NSOL_FLAGS_IS_IPV6_ANYCAST;

			memcpy(ns->target_mac.addr, offload->mac_addr, ETH_ALEN);
			ath11k_ce_byte_swap(ns->target_mac.addr, 8);

			if (ns->target_mac.word0 != 0 ||
			    ns->target_mac.word1 != 0) {
				ns->flags |= WMI_NSOL_FLAGS_MAC_VALID;
			}

			ath11k_dbg(ar->ab, ATH11K_DBG_WMI,
				   "wmi index %d ns_solicited %pI6 target %pI6",
				   i, ns->solicitation_ipaddr,
				   ns->target_ipaddr[0]);
		}

		buf_ptr += sizeof(*ns);
	}

	*ptr = buf_ptr;
}

static void ath11k_wmi_fill_arp_offload(struct ath11k *ar,
					struct ath11k_arp_ns_offload *offload,
					u8 **ptr,
					bool enable)
{
	struct wmi_arp_offload_tuple *arp;
	struct wmi_tlv *tlv;
	u8 *buf_ptr = *ptr;
	int i;

	/* fill arp tuple */
	tlv = (struct wmi_tlv *)buf_ptr;
	tlv->header = FIELD_PREP(WMI_TLV_TAG, WMI_TAG_ARRAY_STRUCT) |
		      FIELD_PREP(WMI_TLV_LEN, WMI_MAX_ARP_OFFLOADS * sizeof(*arp));
	buf_ptr += sizeof(*tlv);

	for (i = 0; i < WMI_MAX_ARP_OFFLOADS; i++) {
		arp = (struct wmi_arp_offload_tuple *)buf_ptr;
		arp->tlv_header = FIELD_PREP(WMI_TLV_TAG, WMI_TAG_ARP_OFFLOAD_TUPLE) |
				  FIELD_PREP(WMI_TLV_LEN, sizeof(*arp) - TLV_HDR_SIZE);

		if (enable && i < offload->ipv4_count) {
			/* Copy the target ip addr and flags */
			arp->flags = WMI_ARPOL_FLAGS_VALID;
			memcpy(arp->target_ipaddr, offload->ipv4_addr[i], 4);
			ath11k_ce_byte_swap(arp->target_ipaddr, 4);

			ath11k_dbg(ar->ab, ATH11K_DBG_WMI, "wmi arp offload address %pI4",
				   arp->target_ipaddr);
		}

		buf_ptr += sizeof(*arp);
	}

	*ptr = buf_ptr;
}

int ath11k_wmi_arp_ns_offload(struct ath11k *ar,
			      struct ath11k_vif *arvif, bool enable)
{
	struct ath11k_arp_ns_offload *offload;
	struct wmi_set_arp_ns_offload_cmd *cmd;
	struct wmi_tlv *tlv;
	struct sk_buff *skb;
	u8 *buf_ptr;
	size_t len;
	u8 ns_cnt, ns_ext_tuples = 0;

	offload = &arvif->arp_ns_offload;
	ns_cnt = offload->ipv6_count;

	len = sizeof(*cmd) +
	      sizeof(*tlv) +
	      WMI_MAX_NS_OFFLOADS * sizeof(struct wmi_ns_offload_tuple) +
	      sizeof(*tlv) +
	      WMI_MAX_ARP_OFFLOADS * sizeof(struct wmi_arp_offload_tuple);

	if (ns_cnt > WMI_MAX_NS_OFFLOADS) {
		ns_ext_tuples = ns_cnt - WMI_MAX_NS_OFFLOADS;
		len += sizeof(*tlv) +
		       ns_ext_tuples * sizeof(struct wmi_ns_offload_tuple);
	}

	skb = ath11k_wmi_alloc_skb(ar->wmi->wmi_ab, len);
	if (!skb)
		return -ENOMEM;

	buf_ptr = skb->data;
	cmd = (struct wmi_set_arp_ns_offload_cmd *)buf_ptr;
	cmd->tlv_header = FIELD_PREP(WMI_TLV_TAG,
				     WMI_TAG_SET_ARP_NS_OFFLOAD_CMD) |
			  FIELD_PREP(WMI_TLV_LEN, sizeof(*cmd) - TLV_HDR_SIZE);

	cmd->flags = 0;
	cmd->vdev_id = arvif->vdev_id;
	cmd->num_ns_ext_tuples = ns_ext_tuples;

	buf_ptr += sizeof(*cmd);

	ath11k_wmi_fill_ns_offload(ar, offload, &buf_ptr, enable, 0);
	ath11k_wmi_fill_arp_offload(ar, offload, &buf_ptr, enable);

	if (ns_ext_tuples)
		ath11k_wmi_fill_ns_offload(ar, offload, &buf_ptr, enable, 1);

	return ath11k_wmi_cmd_send(ar->wmi, skb, WMI_SET_ARP_NS_OFFLOAD_CMDID);
}

int ath11k_wmi_gtk_rekey_offload(struct ath11k *ar,
				 struct ath11k_vif *arvif, bool enable)
{
	struct wmi_gtk_rekey_offload_cmd *cmd;
	struct ath11k_rekey_data *rekey_data = &arvif->rekey_data;
	int len;
	struct sk_buff *skb;
	__le64 replay_ctr;

	len = sizeof(*cmd);
	skb =  ath11k_wmi_alloc_skb(ar->wmi->wmi_ab, len);
	if (!skb)
		return -ENOMEM;

	cmd = (struct wmi_gtk_rekey_offload_cmd *)skb->data;
	cmd->tlv_header = FIELD_PREP(WMI_TLV_TAG, WMI_TAG_GTK_OFFLOAD_CMD) |
			  FIELD_PREP(WMI_TLV_LEN, sizeof(*cmd) - TLV_HDR_SIZE);

	cmd->vdev_id = arvif->vdev_id;

	if (enable) {
		cmd->flags = GTK_OFFLOAD_ENABLE_OPCODE;

		/* the length in rekey_data and cmd is equal */
		memcpy(cmd->kck, rekey_data->kck, sizeof(cmd->kck));
		ath11k_ce_byte_swap(cmd->kck, GTK_OFFLOAD_KEK_BYTES);
		memcpy(cmd->kek, rekey_data->kek, sizeof(cmd->kek));
		ath11k_ce_byte_swap(cmd->kek, GTK_OFFLOAD_KEK_BYTES);

		replay_ctr = cpu_to_le64(rekey_data->replay_ctr);
		memcpy(cmd->replay_ctr, &replay_ctr,
		       sizeof(replay_ctr));
		ath11k_ce_byte_swap(cmd->replay_ctr, GTK_REPLAY_COUNTER_BYTES);
	} else {
		cmd->flags = GTK_OFFLOAD_DISABLE_OPCODE;
	}

	ath11k_dbg(ar->ab, ATH11K_DBG_WMI, "offload gtk rekey vdev: %d %d\n",
		   arvif->vdev_id, enable);
	return ath11k_wmi_cmd_send(ar->wmi, skb, WMI_GTK_OFFLOAD_CMDID);
}

int ath11k_wmi_gtk_rekey_getinfo(struct ath11k *ar,
				 struct ath11k_vif *arvif)
{
	struct wmi_gtk_rekey_offload_cmd *cmd;
	int len;
	struct sk_buff *skb;

	len = sizeof(*cmd);
	skb =  ath11k_wmi_alloc_skb(ar->wmi->wmi_ab, len);
	if (!skb)
		return -ENOMEM;

	cmd = (struct wmi_gtk_rekey_offload_cmd *)skb->data;
	cmd->tlv_header = FIELD_PREP(WMI_TLV_TAG, WMI_TAG_GTK_OFFLOAD_CMD) |
			  FIELD_PREP(WMI_TLV_LEN, sizeof(*cmd) - TLV_HDR_SIZE);

	cmd->vdev_id = arvif->vdev_id;
	cmd->flags = GTK_OFFLOAD_REQUEST_STATUS_OPCODE;

	ath11k_dbg(ar->ab, ATH11K_DBG_WMI, "get gtk rekey vdev_id: %d\n",
		   arvif->vdev_id);
	return ath11k_wmi_cmd_send(ar->wmi, skb, WMI_GTK_OFFLOAD_CMDID);
}

int ath11k_wmi_pdev_set_bios_sar_table_param(struct ath11k *ar, const u8 *sar_val)
{	struct ath11k_pdev_wmi *wmi = ar->wmi;
	struct wmi_pdev_set_sar_table_cmd *cmd;
	struct wmi_tlv *tlv;
	struct sk_buff *skb;
	u8 *buf_ptr;
	u32 len, sar_len_aligned, rsvd_len_aligned;

	sar_len_aligned = roundup(BIOS_SAR_TABLE_LEN, sizeof(u32));
	rsvd_len_aligned = roundup(BIOS_SAR_RSVD1_LEN, sizeof(u32));
	len = sizeof(*cmd) +
	      TLV_HDR_SIZE + sar_len_aligned +
	      TLV_HDR_SIZE + rsvd_len_aligned;

	skb = ath11k_wmi_alloc_skb(wmi->wmi_ab, len);
	if (!skb)
		return -ENOMEM;

	cmd = (struct wmi_pdev_set_sar_table_cmd *)skb->data;
	cmd->tlv_header = FIELD_PREP(WMI_TLV_TAG, WMI_TAG_PDEV_SET_BIOS_SAR_TABLE_CMD) |
			  FIELD_PREP(WMI_TLV_LEN, sizeof(*cmd) - TLV_HDR_SIZE);
	cmd->pdev_id = ar->pdev->pdev_id;
	cmd->sar_len = BIOS_SAR_TABLE_LEN;
	cmd->rsvd_len = BIOS_SAR_RSVD1_LEN;

	buf_ptr = skb->data + sizeof(*cmd);
	tlv = (struct wmi_tlv *)buf_ptr;
	tlv->header = FIELD_PREP(WMI_TLV_TAG, WMI_TAG_ARRAY_BYTE) |
		      FIELD_PREP(WMI_TLV_LEN, sar_len_aligned);
	buf_ptr += TLV_HDR_SIZE;
	memcpy(buf_ptr, sar_val, BIOS_SAR_TABLE_LEN);

	buf_ptr += sar_len_aligned;
	tlv = (struct wmi_tlv *)buf_ptr;
	tlv->header = FIELD_PREP(WMI_TLV_TAG, WMI_TAG_ARRAY_BYTE) |
		      FIELD_PREP(WMI_TLV_LEN, rsvd_len_aligned);

	return ath11k_wmi_cmd_send(wmi, skb, WMI_PDEV_SET_BIOS_SAR_TABLE_CMDID);
}

int ath11k_wmi_pdev_set_bios_geo_table_param(struct ath11k *ar)
{
	struct ath11k_pdev_wmi *wmi = ar->wmi;
	struct wmi_pdev_set_geo_table_cmd *cmd;
	struct wmi_tlv *tlv;
	struct sk_buff *skb;
	u8 *buf_ptr;
	u32 len, rsvd_len_aligned;

	rsvd_len_aligned = roundup(BIOS_SAR_RSVD2_LEN, sizeof(u32));
	len = sizeof(*cmd) + TLV_HDR_SIZE + rsvd_len_aligned;

	skb = ath11k_wmi_alloc_skb(wmi->wmi_ab, len);
	if (!skb)
		return -ENOMEM;

	cmd = (struct wmi_pdev_set_geo_table_cmd *)skb->data;
	cmd->tlv_header = FIELD_PREP(WMI_TLV_TAG, WMI_TAG_PDEV_SET_BIOS_GEO_TABLE_CMD) |
			  FIELD_PREP(WMI_TLV_LEN, sizeof(*cmd) - TLV_HDR_SIZE);
	cmd->pdev_id = ar->pdev->pdev_id;
	cmd->rsvd_len = BIOS_SAR_RSVD2_LEN;

	buf_ptr = skb->data + sizeof(*cmd);
	tlv = (struct wmi_tlv *)buf_ptr;
	tlv->header = FIELD_PREP(WMI_TLV_TAG, WMI_TAG_ARRAY_BYTE) |
		      FIELD_PREP(WMI_TLV_LEN, rsvd_len_aligned);

	return ath11k_wmi_cmd_send(wmi, skb, WMI_PDEV_SET_BIOS_GEO_TABLE_CMDID);
}

int ath11k_wmi_sta_keepalive(struct ath11k *ar,
			     const struct wmi_sta_keepalive_arg *arg)
{
	struct ath11k_pdev_wmi *wmi = ar->wmi;
	struct wmi_sta_keepalive_cmd *cmd;
	struct wmi_sta_keepalive_arp_resp *arp;
	struct sk_buff *skb;
	size_t len;

	len = sizeof(*cmd) + sizeof(*arp);
	skb = ath11k_wmi_alloc_skb(wmi->wmi_ab, len);
	if (!skb)
		return -ENOMEM;

	cmd = (struct wmi_sta_keepalive_cmd *)skb->data;
	cmd->tlv_header = FIELD_PREP(WMI_TLV_TAG,
				     WMI_TAG_STA_KEEPALIVE_CMD) |
				     FIELD_PREP(WMI_TLV_LEN, sizeof(*cmd) - TLV_HDR_SIZE);
	cmd->vdev_id = arg->vdev_id;
	cmd->enabled = arg->enabled;
	cmd->interval = arg->interval;
	cmd->method = arg->method;

<<<<<<< HEAD
	if (arg->method == WMI_STA_KEEPALIVE_METHOD_UNSOLICITED_ARP_RESPONSE ||
	    arg->method == WMI_STA_KEEPALIVE_METHOD_GRATUITOUS_ARP_REQUEST) {
		arp = (struct wmi_sta_keepalive_arp_resp *)(cmd + 1);
		arp->tlv_header = FIELD_PREP(WMI_TLV_TAG,
					     WMI_TAG_STA_KEEPALVE_ARP_RESPONSE) |
				 FIELD_PREP(WMI_TLV_LEN, sizeof(*arp) - TLV_HDR_SIZE);
=======
	arp = (struct wmi_sta_keepalive_arp_resp *)(cmd + 1);
	arp->tlv_header = FIELD_PREP(WMI_TLV_TAG,
				     WMI_TAG_STA_KEEPALIVE_ARP_RESPONSE) |
			 FIELD_PREP(WMI_TLV_LEN, sizeof(*arp) - TLV_HDR_SIZE);

	if (arg->method == WMI_STA_KEEPALIVE_METHOD_UNSOLICITED_ARP_RESPONSE ||
	    arg->method == WMI_STA_KEEPALIVE_METHOD_GRATUITOUS_ARP_REQUEST) {
>>>>>>> 7365df19
		arp->src_ip4_addr = arg->src_ip4_addr;
		arp->dest_ip4_addr = arg->dest_ip4_addr;
		ether_addr_copy(arp->dest_mac_addr.addr, arg->dest_mac_addr);
	}

	ath11k_dbg(ar->ab, ATH11K_DBG_WMI,
		   "wmi sta keepalive vdev %d enabled %d method %d interval %d\n",
		   arg->vdev_id, arg->enabled, arg->method, arg->interval);

	return ath11k_wmi_cmd_send(wmi, skb, WMI_STA_KEEPALIVE_CMDID);
}<|MERGE_RESOLUTION|>--- conflicted
+++ resolved
@@ -8142,12 +8142,9 @@
 	case WMI_DIAG_EVENTID:
 		ath11k_wmi_diag_event(ab, skb);
 		break;
-<<<<<<< HEAD
-=======
 	case WMI_PEER_STA_PS_STATECHG_EVENTID:
 		ath11k_wmi_event_peer_sta_ps_state_chg(ab, skb);
 		break;
->>>>>>> 7365df19
 	case WMI_GTK_OFFLOAD_STATUS_EVENTID:
 		ath11k_wmi_gtk_offload_status_event(ab, skb);
 		break;
@@ -9150,14 +9147,6 @@
 	cmd->interval = arg->interval;
 	cmd->method = arg->method;
 
-<<<<<<< HEAD
-	if (arg->method == WMI_STA_KEEPALIVE_METHOD_UNSOLICITED_ARP_RESPONSE ||
-	    arg->method == WMI_STA_KEEPALIVE_METHOD_GRATUITOUS_ARP_REQUEST) {
-		arp = (struct wmi_sta_keepalive_arp_resp *)(cmd + 1);
-		arp->tlv_header = FIELD_PREP(WMI_TLV_TAG,
-					     WMI_TAG_STA_KEEPALVE_ARP_RESPONSE) |
-				 FIELD_PREP(WMI_TLV_LEN, sizeof(*arp) - TLV_HDR_SIZE);
-=======
 	arp = (struct wmi_sta_keepalive_arp_resp *)(cmd + 1);
 	arp->tlv_header = FIELD_PREP(WMI_TLV_TAG,
 				     WMI_TAG_STA_KEEPALIVE_ARP_RESPONSE) |
@@ -9165,7 +9154,6 @@
 
 	if (arg->method == WMI_STA_KEEPALIVE_METHOD_UNSOLICITED_ARP_RESPONSE ||
 	    arg->method == WMI_STA_KEEPALIVE_METHOD_GRATUITOUS_ARP_REQUEST) {
->>>>>>> 7365df19
 		arp->src_ip4_addr = arg->src_ip4_addr;
 		arp->dest_ip4_addr = arg->dest_ip4_addr;
 		ether_addr_copy(arp->dest_mac_addr.addr, arg->dest_mac_addr);
