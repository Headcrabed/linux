--- conflicted
+++ resolved
@@ -237,10 +237,7 @@
 	ATH12K_FLAG_CE_IRQ_ENABLED,
 	ATH12K_FLAG_EXT_IRQ_ENABLED,
 	ATH12K_FLAG_QMI_FW_READY_COMPLETE,
-<<<<<<< HEAD
-=======
 	ATH12K_FLAG_FTM_SEGMENTED,
->>>>>>> e8a457b7
 };
 
 struct ath12k_tx_conf {
@@ -512,11 +509,8 @@
 	struct ath12k_rx_peer_stats *rx_stats;
 	struct ath12k_wbm_tx_stats *wbm_tx_stats;
 	u32 bw_prev;
-<<<<<<< HEAD
-=======
 	u32 peer_nss;
 	s8 rssi_beacon;
->>>>>>> e8a457b7
 
 	/* For now the assoc link will be considered primary */
 	bool is_assoc_link;
@@ -743,17 +737,12 @@
 
 	bool nlo_enabled;
 
-<<<<<<< HEAD
-	struct completion mlo_setup_done;
-	u32 mlo_setup_status;
-=======
 	struct completion fw_stats_complete;
 
 	struct completion mlo_setup_done;
 	u32 mlo_setup_status;
 	u8 ftm_msgref;
 	struct ath12k_fw_stats fw_stats;
->>>>>>> e8a457b7
 };
 
 struct ath12k_hw {
@@ -1066,12 +1055,6 @@
 
 	const struct hal_rx_ops *hal_rx_ops;
 
-<<<<<<< HEAD
-	/* Denotes the whether MLO is possible within the chip */
-	bool single_chip_mlo_supp;
-
-=======
->>>>>>> e8a457b7
 	struct completion restart_completed;
 
 #ifdef CONFIG_ACPI
@@ -1102,11 +1085,8 @@
 
 	struct ath12k_hw_group *ag;
 	struct ath12k_wsi_info wsi_info;
-<<<<<<< HEAD
-=======
 	enum ath12k_firmware_mode fw_mode;
 	struct ath12k_ftm_event_obj ftm_event_obj;
->>>>>>> e8a457b7
 
 	/* must be last */
 	u8 drv_priv[] __aligned(sizeof(void *));
@@ -1226,10 +1206,7 @@
 int ath12k_core_suspend(struct ath12k_base *ab);
 int ath12k_core_suspend_late(struct ath12k_base *ab);
 void ath12k_core_hw_group_unassign(struct ath12k_base *ab);
-<<<<<<< HEAD
-=======
 u8 ath12k_get_num_partner_link(struct ath12k *ar);
->>>>>>> e8a457b7
 
 const struct firmware *ath12k_core_firmware_request(struct ath12k_base *ab,
 						    const char *filename);
