--- conflicted
+++ resolved
@@ -48,8 +48,6 @@
 					footer);
 }
 
-<<<<<<< HEAD
-=======
 static u32
 print_array_to_buf_s8(u8 *buf, u32 offset, const char *header, u32 stats_index,
 		      const s8 *array, u32 array_len, const char *footer)
@@ -78,7 +76,6 @@
 	return index;
 }
 
->>>>>>> e8a457b7
 static const char *ath12k_htt_ax_tx_rx_ru_size_to_str(u8 ru_size)
 {
 	switch (ru_size) {
@@ -2870,1055 +2867,7 @@
 }
 
 static void
-<<<<<<< HEAD
-ath12k_htt_print_pdev_tx_rate_txbf_stats_tlv(const void *tag_buf, u16 tag_len,
-					     struct debug_htt_stats_req *stats_req)
-{
-	const struct ath12k_htt_pdev_txrate_txbf_stats_tlv *htt_stats_buf = tag_buf;
-	u32 buf_len = ATH12K_HTT_STATS_BUF_SIZE;
-	u32 len = stats_req->buf_len;
-	u8 *buf = stats_req->buf;
-	u8 i;
-
-	if (tag_len < sizeof(*htt_stats_buf))
-		return;
-
-	len += scnprintf(buf + len, buf_len - len,
-			 "HTT_STATS_PDEV_TX_RATE_TXBF_STATS:\n");
-	len += scnprintf(buf + len, buf_len - len, "Legacy OFDM Rates: 6 Mbps: %u, ",
-			 le32_to_cpu(htt_stats_buf->tx_legacy_ofdm_rate[0]));
-	len += scnprintf(buf + len, buf_len - len, "9 Mbps: %u, 12 Mbps: %u, ",
-			 le32_to_cpu(htt_stats_buf->tx_legacy_ofdm_rate[1]),
-			 le32_to_cpu(htt_stats_buf->tx_legacy_ofdm_rate[2]));
-	len += scnprintf(buf + len, buf_len - len, "18 Mbps: %u\n",
-			 le32_to_cpu(htt_stats_buf->tx_legacy_ofdm_rate[3]));
-	len += scnprintf(buf + len, buf_len - len, "24 Mbps: %u, 36 Mbps: %u, ",
-			 le32_to_cpu(htt_stats_buf->tx_legacy_ofdm_rate[4]),
-			 le32_to_cpu(htt_stats_buf->tx_legacy_ofdm_rate[5]));
-	len += scnprintf(buf + len, buf_len - len, "48 Mbps: %u, 54 Mbps: %u\n",
-			 le32_to_cpu(htt_stats_buf->tx_legacy_ofdm_rate[6]),
-			 le32_to_cpu(htt_stats_buf->tx_legacy_ofdm_rate[7]));
-
-	len += print_array_to_buf(buf, len, "tx_ol_mcs", htt_stats_buf->tx_su_ol_mcs,
-				  ATH12K_HTT_TX_BF_RATE_STATS_NUM_MCS_COUNTERS, "\n");
-	len += print_array_to_buf(buf, len, "tx_ibf_mcs", htt_stats_buf->tx_su_ibf_mcs,
-				  ATH12K_HTT_TX_BF_RATE_STATS_NUM_MCS_COUNTERS, "\n");
-	len += print_array_to_buf(buf, len, "tx_txbf_mcs", htt_stats_buf->tx_su_txbf_mcs,
-				  ATH12K_HTT_TX_BF_RATE_STATS_NUM_MCS_COUNTERS, "\n");
-	len += print_array_to_buf_index(buf, len, "tx_ol_nss", 1,
-					htt_stats_buf->tx_su_ol_nss,
-					ATH12K_HTT_TX_PDEV_STATS_NUM_SPATIAL_STREAMS,
-					"\n");
-	len += print_array_to_buf_index(buf, len, "tx_ibf_nss", 1,
-					htt_stats_buf->tx_su_ibf_nss,
-					ATH12K_HTT_TX_PDEV_STATS_NUM_SPATIAL_STREAMS,
-					"\n");
-	len += print_array_to_buf_index(buf, len, "tx_txbf_nss", 1,
-					htt_stats_buf->tx_su_txbf_nss,
-					ATH12K_HTT_TX_PDEV_STATS_NUM_SPATIAL_STREAMS,
-					"\n");
-	len += print_array_to_buf(buf, len, "tx_ol_bw", htt_stats_buf->tx_su_ol_bw,
-				  ATH12K_HTT_TXBF_NUM_BW_CNTRS, "\n");
-	for (i = 0; i < ATH12K_HTT_TXBF_NUM_REDUCED_CHAN_TYPES; i++)
-		len += print_array_to_buf(buf, len, i ? "quarter_tx_ol_bw" :
-					  "half_tx_ol_bw",
-					  htt_stats_buf->ol[i],
-					  ATH12K_HTT_TXBF_NUM_BW_CNTRS,
-					  "\n");
-
-	len += print_array_to_buf(buf, len, "tx_ibf_bw", htt_stats_buf->tx_su_ibf_bw,
-				  ATH12K_HTT_TXBF_NUM_BW_CNTRS, "\n");
-	for (i = 0; i < ATH12K_HTT_TXBF_NUM_REDUCED_CHAN_TYPES; i++)
-		len += print_array_to_buf(buf, len, i ? "quarter_tx_ibf_bw" :
-					  "half_tx_ibf_bw",
-					  htt_stats_buf->ibf[i],
-					  ATH12K_HTT_TXBF_NUM_BW_CNTRS,
-					  "\n");
-
-	len += print_array_to_buf(buf, len, "tx_txbf_bw", htt_stats_buf->tx_su_txbf_bw,
-				  ATH12K_HTT_TXBF_NUM_BW_CNTRS, "\n");
-	for (i = 0; i < ATH12K_HTT_TXBF_NUM_REDUCED_CHAN_TYPES; i++)
-		len += print_array_to_buf(buf, len, i ? "quarter_tx_txbf_bw" :
-					  "half_tx_txbf_bw",
-					  htt_stats_buf->txbf[i],
-					  ATH12K_HTT_TXBF_NUM_BW_CNTRS,
-					  "\n");
-	len += scnprintf(buf + len, buf_len - len, "\n");
-
-	len += scnprintf(buf + len, buf_len - len,
-			 "HTT_STATS_PDEV_TXBF_FLAG_RETURN_STATS:\n");
-	len += scnprintf(buf + len, buf_len - len, "TXBF_reason_code_stats: 0:%u, 1:%u,",
-			 le32_to_cpu(htt_stats_buf->txbf_flag_set_mu_mode),
-			 le32_to_cpu(htt_stats_buf->txbf_flag_set_final_status));
-	len += scnprintf(buf + len, buf_len - len, " 2:%u, 3:%u, 4:%u, 5:%u, ",
-			 le32_to_cpu(htt_stats_buf->txbf_flag_not_set_verified_txbf_mode),
-			 le32_to_cpu(htt_stats_buf->txbf_flag_not_set_disable_p2p_access),
-			 le32_to_cpu(htt_stats_buf->txbf_flag_not_set_max_nss_in_he160),
-			 le32_to_cpu(htt_stats_buf->txbf_flag_not_set_disable_uldlofdma));
-	len += scnprintf(buf + len, buf_len - len, "6:%u, 7:%u\n\n",
-			 le32_to_cpu(htt_stats_buf->txbf_flag_not_set_mcs_threshold_val),
-			 le32_to_cpu(htt_stats_buf->txbf_flag_not_set_final_status));
-
-	stats_req->buf_len = len;
-}
-
-static void
-ath12k_htt_print_txbf_ofdma_ax_ndpa_stats_tlv(const void *tag_buf, u16 tag_len,
-					      struct debug_htt_stats_req *stats_req)
-{
-	const struct ath12k_htt_txbf_ofdma_ax_ndpa_stats_tlv *stats_buf = tag_buf;
-	u32 buf_len = ATH12K_HTT_STATS_BUF_SIZE;
-	u32 len = stats_req->buf_len;
-	u8 *buf = stats_req->buf;
-	u32 num_elements;
-	u8 i;
-
-	if (tag_len < sizeof(*stats_buf))
-		return;
-
-	num_elements = le32_to_cpu(stats_buf->num_elems_ax_ndpa_arr);
-
-	len += scnprintf(buf + len, buf_len - len, "HTT_TXBF_OFDMA_AX_NDPA_STATS_TLV:\n");
-	len += scnprintf(buf + len, buf_len - len, "ax_ofdma_ndpa_queued =");
-	for (i = 0; i < num_elements; i++)
-		len += scnprintf(buf + len, buf_len - len, " %u:%u,", i + 1,
-				 le32_to_cpu(stats_buf->ax_ndpa[i].ax_ofdma_ndpa_queued));
-	len--;
-	*(buf + len) = '\0';
-
-	len += scnprintf(buf + len, buf_len - len, "\nax_ofdma_ndpa_tried =");
-	for (i = 0; i < num_elements; i++)
-		len += scnprintf(buf + len, buf_len - len, " %u:%u,", i + 1,
-				 le32_to_cpu(stats_buf->ax_ndpa[i].ax_ofdma_ndpa_tried));
-	len--;
-	*(buf + len) = '\0';
-
-	len += scnprintf(buf + len, buf_len - len, "\nax_ofdma_ndpa_flushed =");
-	for (i = 0; i < num_elements; i++)
-		len += scnprintf(buf + len, buf_len - len, " %u:%u,", i + 1,
-				 le32_to_cpu(stats_buf->ax_ndpa[i].ax_ofdma_ndpa_flush));
-	len--;
-	*(buf + len) = '\0';
-
-	len += scnprintf(buf + len, buf_len - len, "\nax_ofdma_ndpa_err =");
-	for (i = 0; i < num_elements; i++)
-		len += scnprintf(buf + len, buf_len - len, " %u:%u,", i + 1,
-				 le32_to_cpu(stats_buf->ax_ndpa[i].ax_ofdma_ndpa_err));
-	len--;
-	*(buf + len) = '\0';
-
-	len += scnprintf(buf + len, buf_len - len, "\n\n");
-
-	stats_req->buf_len = len;
-}
-
-static void
-ath12k_htt_print_txbf_ofdma_ax_ndp_stats_tlv(const void *tag_buf, u16 tag_len,
-					     struct debug_htt_stats_req *stats_req)
-{
-	const struct ath12k_htt_txbf_ofdma_ax_ndp_stats_tlv *stats_buf = tag_buf;
-	u32 buf_len = ATH12K_HTT_STATS_BUF_SIZE;
-	u32 len = stats_req->buf_len;
-	u8 *buf = stats_req->buf;
-	u32 num_elements;
-	u8 i;
-
-	if (tag_len < sizeof(*stats_buf))
-		return;
-
-	num_elements = le32_to_cpu(stats_buf->num_elems_ax_ndp_arr);
-
-	len += scnprintf(buf + len, buf_len - len, "HTT_TXBF_OFDMA_AX_NDP_STATS_TLV:\n");
-	len += scnprintf(buf + len, buf_len - len, "ax_ofdma_ndp_queued =");
-	for (i = 0; i < num_elements; i++)
-		len += scnprintf(buf + len, buf_len - len, " %u:%u,", i + 1,
-				 le32_to_cpu(stats_buf->ax_ndp[i].ax_ofdma_ndp_queued));
-	len--;
-	*(buf + len) = '\0';
-
-	len += scnprintf(buf + len, buf_len - len, "\nax_ofdma_ndp_tried =");
-	for (i = 0; i < num_elements; i++)
-		len += scnprintf(buf + len, buf_len - len, " %u:%u,", i + 1,
-				 le32_to_cpu(stats_buf->ax_ndp[i].ax_ofdma_ndp_tried));
-	len--;
-	*(buf + len) = '\0';
-
-	len += scnprintf(buf + len, buf_len - len, "\nax_ofdma_ndp_flushed =");
-	for (i = 0; i < num_elements; i++)
-		len += scnprintf(buf + len, buf_len - len, " %u:%u,", i + 1,
-				 le32_to_cpu(stats_buf->ax_ndp[i].ax_ofdma_ndp_flush));
-	len--;
-	*(buf + len) = '\0';
-
-	len += scnprintf(buf + len, buf_len - len, "\nax_ofdma_ndp_err =");
-	for (i = 0; i < num_elements; i++)
-		len += scnprintf(buf + len, buf_len - len, " %u:%u,", i + 1,
-				 le32_to_cpu(stats_buf->ax_ndp[i].ax_ofdma_ndp_err));
-	len--;
-	*(buf + len) = '\0';
-
-	len += scnprintf(buf + len, buf_len - len, "\n\n");
-
-	stats_req->buf_len = len;
-}
-
-static void
-ath12k_htt_print_txbf_ofdma_ax_brp_stats_tlv(const void *tag_buf, u16 tag_len,
-					     struct debug_htt_stats_req *stats_req)
-{
-	const struct ath12k_htt_txbf_ofdma_ax_brp_stats_tlv *stats_buf = tag_buf;
-	u32 buf_len = ATH12K_HTT_STATS_BUF_SIZE;
-	u32 len = stats_req->buf_len;
-	u8 *buf = stats_req->buf;
-	u32 num_elements;
-	u8 i;
-
-	if (tag_len < sizeof(*stats_buf))
-		return;
-
-	num_elements = le32_to_cpu(stats_buf->num_elems_ax_brp_arr);
-
-	len += scnprintf(buf + len, buf_len - len, "HTT_TXBF_OFDMA_AX_BRP_STATS_TLV:\n");
-	len += scnprintf(buf + len, buf_len - len, "ax_ofdma_brpoll_queued =");
-	for (i = 0; i < num_elements; i++)
-		len += scnprintf(buf + len, buf_len - len, " %u:%u,", i + 1,
-				 le32_to_cpu(stats_buf->ax_brp[i].ax_ofdma_brp_queued));
-	len--;
-	*(buf + len) = '\0';
-
-	len += scnprintf(buf + len, buf_len - len, "\nax_ofdma_brpoll_tied =");
-	for (i = 0; i < num_elements; i++)
-		len += scnprintf(buf + len, buf_len - len, " %u:%u,", i + 1,
-				 le32_to_cpu(stats_buf->ax_brp[i].ax_ofdma_brp_tried));
-	len--;
-	*(buf + len) = '\0';
-
-	len += scnprintf(buf + len, buf_len - len, "\nax_ofdma_brpoll_flushed =");
-	for (i = 0; i < num_elements; i++)
-		len += scnprintf(buf + len, buf_len - len, " %u:%u,", i + 1,
-				 le32_to_cpu(stats_buf->ax_brp[i].ax_ofdma_brp_flushed));
-	len--;
-	*(buf + len) = '\0';
-
-	len += scnprintf(buf + len, buf_len - len, "\nax_ofdma_brp_err =");
-	for (i = 0; i < num_elements; i++)
-		len += scnprintf(buf + len, buf_len - len, " %u:%u,", i + 1,
-				 le32_to_cpu(stats_buf->ax_brp[i].ax_ofdma_brp_err));
-	len--;
-	*(buf + len) = '\0';
-
-	len += scnprintf(buf + len, buf_len - len, "\nax_ofdma_brp_err_num_cbf_rcvd =");
-	for (i = 0; i < num_elements; i++)
-		len += scnprintf(buf + len, buf_len - len, " %u:%u,", i + 1,
-				 le32_to_cpu(stats_buf->ax_brp[i].ax_ofdma_num_cbf_rcvd));
-	len--;
-	*(buf + len) = '\0';
-
-	len += scnprintf(buf + len, buf_len - len, "\n\n");
-
-	stats_req->buf_len = len;
-}
-
-static void
-ath12k_htt_print_txbf_ofdma_ax_steer_stats_tlv(const void *tag_buf, u16 tag_len,
-					       struct debug_htt_stats_req *stats_req)
-{
-	const struct ath12k_htt_txbf_ofdma_ax_steer_stats_tlv *stats_buf = tag_buf;
-	u32 buf_len = ATH12K_HTT_STATS_BUF_SIZE;
-	u32 len = stats_req->buf_len;
-	u8 *buf = stats_req->buf;
-	u32 num_elements;
-	u8 i;
-
-	if (tag_len < sizeof(*stats_buf))
-		return;
-
-	num_elements = le32_to_cpu(stats_buf->num_elems_ax_steer_arr);
-
-	len += scnprintf(buf + len, buf_len - len,
-			 "HTT_TXBF_OFDMA_AX_STEER_STATS_TLV:\n");
-	len += scnprintf(buf + len, buf_len - len, "ax_ofdma_num_ppdu_steer =");
-	for (i = 0; i < num_elements; i++)
-		len += scnprintf(buf + len, buf_len - len, " %u:%u,", i + 1,
-				 le32_to_cpu(stats_buf->ax_steer[i].num_ppdu_steer));
-	len--;
-	*(buf + len) = '\0';
-
-	len += scnprintf(buf + len, buf_len - len, "\nax_ofdma_num_usrs_prefetch =");
-	for (i = 0; i < num_elements; i++)
-		len += scnprintf(buf + len, buf_len - len, " %u:%u,", i + 1,
-				 le32_to_cpu(stats_buf->ax_steer[i].num_usr_prefetch));
-	len--;
-	*(buf + len) = '\0';
-
-	len += scnprintf(buf + len, buf_len - len, "\nax_ofdma_num_usrs_sound =");
-	for (i = 0; i < num_elements; i++)
-		len += scnprintf(buf + len, buf_len - len, " %u:%u,", i + 1,
-				 le32_to_cpu(stats_buf->ax_steer[i].num_usr_sound));
-	len--;
-	*(buf + len) = '\0';
-
-	len += scnprintf(buf + len, buf_len - len, "\nax_ofdma_num_usrs_force_sound =");
-	for (i = 0; i < num_elements; i++)
-		len += scnprintf(buf + len, buf_len - len, " %u:%u,", i + 1,
-				 le32_to_cpu(stats_buf->ax_steer[i].num_usr_force_sound));
-	len--;
-	*(buf + len) = '\0';
-
-	len += scnprintf(buf + len, buf_len - len, "\n\n");
-
-	stats_req->buf_len = len;
-}
-
-static void
-ath12k_htt_print_txbf_ofdma_ax_steer_mpdu_stats_tlv(const void *tag_buf, u16 tag_len,
-						    struct debug_htt_stats_req *stats_req)
-{
-	const struct ath12k_htt_txbf_ofdma_ax_steer_mpdu_stats_tlv *stats_buf = tag_buf;
-	u32 buf_len = ATH12K_HTT_STATS_BUF_SIZE;
-	u32 len = stats_req->buf_len;
-	u8 *buf = stats_req->buf;
-
-	if (tag_len < sizeof(*stats_buf))
-		return;
-
-	len += scnprintf(buf + len, buf_len - len,
-			 "HTT_TXBF_OFDMA_AX_STEER_MPDU_STATS_TLV:\n");
-	len += scnprintf(buf + len, buf_len - len, "rbo_steer_mpdus_tried = %u\n",
-			 le32_to_cpu(stats_buf->ax_ofdma_rbo_steer_mpdus_tried));
-	len += scnprintf(buf + len, buf_len - len, "rbo_steer_mpdus_failed = %u\n",
-			 le32_to_cpu(stats_buf->ax_ofdma_rbo_steer_mpdus_failed));
-	len += scnprintf(buf + len, buf_len - len, "sifs_steer_mpdus_tried = %u\n",
-			 le32_to_cpu(stats_buf->ax_ofdma_sifs_steer_mpdus_tried));
-	len += scnprintf(buf + len, buf_len - len, "sifs_steer_mpdus_failed = %u\n\n",
-			 le32_to_cpu(stats_buf->ax_ofdma_sifs_steer_mpdus_failed));
-
-	stats_req->buf_len = len;
-}
-
-static void ath12k_htt_print_dlpager_entry(const struct ath12k_htt_pgs_info *pg_info,
-					   int idx, char *str_buf)
-{
-	u64 page_timestamp;
-	u16 index = 0;
-
-	page_timestamp = ath12k_le32hilo_to_u64(pg_info->ts_msb, pg_info->ts_lsb);
-
-	index += snprintf(&str_buf[index], ATH12K_HTT_MAX_STRING_LEN - index,
-			  "Index - %u ; Page Number - %u ; ",
-			  idx, le32_to_cpu(pg_info->page_num));
-	index += snprintf(&str_buf[index], ATH12K_HTT_MAX_STRING_LEN - index,
-			  "Num of pages - %u ; Timestamp - %lluus\n",
-			  le32_to_cpu(pg_info->num_pgs), page_timestamp);
-}
-
-static void
-ath12k_htt_print_dlpager_stats_tlv(const void *tag_buf, u16 tag_len,
-				   struct debug_htt_stats_req *stats_req)
-{
-	const struct ath12k_htt_dl_pager_stats_tlv *stat_buf = tag_buf;
-	u32 len = stats_req->buf_len;
-	u32 buf_len = ATH12K_HTT_STATS_BUF_SIZE;
-	u32 dword_lock, dword_unlock;
-	int i;
-	u8 *buf = stats_req->buf;
-	u8 pg_locked;
-	u8 pg_unlock;
-	char str_buf[ATH12K_HTT_MAX_STRING_LEN] = {0};
-
-	if (tag_len < sizeof(*stat_buf))
-		return;
-
-	dword_lock = le32_get_bits(stat_buf->info2,
-				   ATH12K_HTT_DLPAGER_TOTAL_LOCK_PAGES_INFO2);
-	dword_unlock = le32_get_bits(stat_buf->info2,
-				     ATH12K_HTT_DLPAGER_TOTAL_FREE_PAGES_INFO2);
-
-	pg_locked = ATH12K_HTT_STATS_PAGE_LOCKED;
-	pg_unlock = ATH12K_HTT_STATS_PAGE_UNLOCKED;
-
-	len += scnprintf(buf + len, buf_len - len, "HTT_DLPAGER_STATS_TLV:\n");
-	len += scnprintf(buf + len, buf_len - len, "ASYNC locked pages = %u\n",
-			 le32_get_bits(stat_buf->info0,
-				       ATH12K_HTT_DLPAGER_ASYNC_LOCK_PG_CNT_INFO0));
-	len += scnprintf(buf + len, buf_len - len, "SYNC locked pages = %u\n",
-			 le32_get_bits(stat_buf->info0,
-				       ATH12K_HTT_DLPAGER_SYNC_LOCK_PG_CNT_INFO0));
-	len += scnprintf(buf + len, buf_len - len, "Total locked pages = %u\n",
-			 le32_get_bits(stat_buf->info1,
-				       ATH12K_HTT_DLPAGER_TOTAL_LOCK_PAGES_INFO1));
-	len += scnprintf(buf + len, buf_len - len, "Total free pages = %u\n",
-			 le32_get_bits(stat_buf->info1,
-				       ATH12K_HTT_DLPAGER_TOTAL_FREE_PAGES_INFO1));
-
-	len += scnprintf(buf + len, buf_len - len, "\nLOCKED PAGES HISTORY\n");
-	len += scnprintf(buf + len, buf_len - len, "last_locked_page_idx = %u\n",
-			 dword_lock ? dword_lock - 1 : (ATH12K_PAGER_MAX - 1));
-
-	for (i = 0; i < ATH12K_PAGER_MAX; i++) {
-		memset(str_buf, 0x0, ATH12K_HTT_MAX_STRING_LEN);
-		ath12k_htt_print_dlpager_entry(&stat_buf->pgs_info[pg_locked][i],
-					       i, str_buf);
-		len += scnprintf(buf + len, buf_len - len, "%s", str_buf);
-	}
-
-	len += scnprintf(buf + len, buf_len - len, "\nUNLOCKED PAGES HISTORY\n");
-	len += scnprintf(buf + len, buf_len - len, "last_unlocked_page_idx = %u\n",
-			 dword_unlock ? dword_unlock - 1 : ATH12K_PAGER_MAX - 1);
-
-	for (i = 0; i < ATH12K_PAGER_MAX; i++) {
-		memset(str_buf, 0x0, ATH12K_HTT_MAX_STRING_LEN);
-		ath12k_htt_print_dlpager_entry(&stat_buf->pgs_info[pg_unlock][i],
-					       i, str_buf);
-		len += scnprintf(buf + len, buf_len - len, "%s", str_buf);
-	}
-
-	len += scnprintf(buf + len, buf_len - len, "\n");
-
-	stats_req->buf_len = len;
-}
-
-static void
-ath12k_htt_print_phy_stats_tlv(const void *tag_buf, u16 tag_len,
-			       struct debug_htt_stats_req *stats_req)
-{
-	const struct ath12k_htt_phy_stats_tlv *htt_stats_buf = tag_buf;
-	u32 len = stats_req->buf_len;
-	u32 buf_len = ATH12K_HTT_STATS_BUF_SIZE;
-	u8 *buf = stats_req->buf, i;
-
-	if (tag_len < sizeof(*htt_stats_buf))
-		return;
-
-	len += scnprintf(buf + len, buf_len - len, "HTT_PHY_STATS_TLV:\n");
-	for (i = 0; i < ATH12K_HTT_STATS_MAX_CHAINS; i++)
-		len += scnprintf(buf + len, buf_len - len, "bdf_nf_chain[%d] = %d\n",
-				 i, a_sle32_to_cpu(htt_stats_buf->nf_chain[i]));
-	for (i = 0; i < ATH12K_HTT_STATS_MAX_CHAINS; i++)
-		len += scnprintf(buf + len, buf_len - len, "runtime_nf_chain[%d] = %d\n",
-				 i, a_sle32_to_cpu(htt_stats_buf->runtime_nf_chain[i]));
-	len += scnprintf(buf + len, buf_len - len, "false_radar_cnt = %u / %u (mins)\n",
-			 le32_to_cpu(htt_stats_buf->false_radar_cnt),
-			 le32_to_cpu(htt_stats_buf->fw_run_time));
-	len += scnprintf(buf + len, buf_len - len, "radar_cs_cnt = %u\n",
-			 le32_to_cpu(htt_stats_buf->radar_cs_cnt));
-	len += scnprintf(buf + len, buf_len - len, "ani_level = %d\n\n",
-			 a_sle32_to_cpu(htt_stats_buf->ani_level));
-
-	stats_req->buf_len = len;
-}
-
-static void
-ath12k_htt_print_phy_counters_tlv(const void *tag_buf, u16 tag_len,
-				  struct debug_htt_stats_req *stats_req)
-{
-	const struct ath12k_htt_phy_counters_tlv *htt_stats_buf = tag_buf;
-	u32 len = stats_req->buf_len;
-	u32 buf_len = ATH12K_HTT_STATS_BUF_SIZE;
-	u8 *buf = stats_req->buf;
-
-	if (tag_len < sizeof(*htt_stats_buf))
-		return;
-
-	len += scnprintf(buf + len, buf_len - len, "HTT_PHY_COUNTERS_TLV:\n");
-	len += scnprintf(buf + len, buf_len - len, "rx_ofdma_timing_err_cnt = %u\n",
-			 le32_to_cpu(htt_stats_buf->rx_ofdma_timing_err_cnt));
-	len += scnprintf(buf + len, buf_len - len, "rx_cck_fail_cnt = %u\n",
-			 le32_to_cpu(htt_stats_buf->rx_cck_fail_cnt));
-	len += scnprintf(buf + len, buf_len - len, "mactx_abort_cnt = %u\n",
-			 le32_to_cpu(htt_stats_buf->mactx_abort_cnt));
-	len += scnprintf(buf + len, buf_len - len, "macrx_abort_cnt = %u\n",
-			 le32_to_cpu(htt_stats_buf->macrx_abort_cnt));
-	len += scnprintf(buf + len, buf_len - len, "phytx_abort_cnt = %u\n",
-			 le32_to_cpu(htt_stats_buf->phytx_abort_cnt));
-	len += scnprintf(buf + len, buf_len - len, "phyrx_abort_cnt = %u\n",
-			 le32_to_cpu(htt_stats_buf->phyrx_abort_cnt));
-	len += scnprintf(buf + len, buf_len - len, "phyrx_defer_abort_cnt = %u\n",
-			 le32_to_cpu(htt_stats_buf->phyrx_defer_abort_cnt));
-	len += scnprintf(buf + len, buf_len - len, "rx_gain_adj_lstf_event_cnt = %u\n",
-			 le32_to_cpu(htt_stats_buf->rx_gain_adj_lstf_event_cnt));
-	len += scnprintf(buf + len, buf_len - len, "rx_gain_adj_non_legacy_cnt = %u\n",
-			 le32_to_cpu(htt_stats_buf->rx_gain_adj_non_legacy_cnt));
-	len += print_array_to_buf(buf, len, "rx_pkt_cnt", htt_stats_buf->rx_pkt_cnt,
-				  ATH12K_HTT_MAX_RX_PKT_CNT, "\n");
-	len += print_array_to_buf(buf, len, "rx_pkt_crc_pass_cnt",
-				  htt_stats_buf->rx_pkt_crc_pass_cnt,
-				  ATH12K_HTT_MAX_RX_PKT_CRC_PASS_CNT, "\n");
-	len += print_array_to_buf(buf, len, "per_blk_err_cnt",
-				  htt_stats_buf->per_blk_err_cnt,
-				  ATH12K_HTT_MAX_PER_BLK_ERR_CNT, "\n");
-	len += print_array_to_buf(buf, len, "rx_ota_err_cnt",
-				  htt_stats_buf->rx_ota_err_cnt,
-				  ATH12K_HTT_MAX_RX_OTA_ERR_CNT, "\n\n");
-
-	stats_req->buf_len = len;
-}
-
-static void
-ath12k_htt_print_phy_reset_stats_tlv(const void *tag_buf, u16 tag_len,
-				     struct debug_htt_stats_req *stats_req)
-{
-	const struct ath12k_htt_phy_reset_stats_tlv *htt_stats_buf = tag_buf;
-	u32 len = stats_req->buf_len;
-	u32 buf_len = ATH12K_HTT_STATS_BUF_SIZE;
-	u8 *buf = stats_req->buf;
-
-	if (tag_len < sizeof(*htt_stats_buf))
-		return;
-
-	len += scnprintf(buf + len, buf_len - len, "HTT_PHY_RESET_STATS_TLV:\n");
-	len += scnprintf(buf + len, buf_len - len, "pdev_id = %u\n",
-			 le32_to_cpu(htt_stats_buf->pdev_id));
-	len += scnprintf(buf + len, buf_len - len, "chan_mhz = %u\n",
-			 le32_to_cpu(htt_stats_buf->chan_mhz));
-	len += scnprintf(buf + len, buf_len - len, "chan_band_center_freq1 = %u\n",
-			 le32_to_cpu(htt_stats_buf->chan_band_center_freq1));
-	len += scnprintf(buf + len, buf_len - len, "chan_band_center_freq2 = %u\n",
-			 le32_to_cpu(htt_stats_buf->chan_band_center_freq2));
-	len += scnprintf(buf + len, buf_len - len, "chan_phy_mode = %u\n",
-			 le32_to_cpu(htt_stats_buf->chan_phy_mode));
-	len += scnprintf(buf + len, buf_len - len, "chan_flags = 0x%0x\n",
-			 le32_to_cpu(htt_stats_buf->chan_flags));
-	len += scnprintf(buf + len, buf_len - len, "chan_num = %u\n",
-			 le32_to_cpu(htt_stats_buf->chan_num));
-	len += scnprintf(buf + len, buf_len - len, "reset_cause = 0x%0x\n",
-			 le32_to_cpu(htt_stats_buf->reset_cause));
-	len += scnprintf(buf + len, buf_len - len, "prev_reset_cause = 0x%0x\n",
-			 le32_to_cpu(htt_stats_buf->prev_reset_cause));
-	len += scnprintf(buf + len, buf_len - len, "phy_warm_reset_src = 0x%0x\n",
-			 le32_to_cpu(htt_stats_buf->phy_warm_reset_src));
-	len += scnprintf(buf + len, buf_len - len, "rx_gain_tbl_mode = %d\n",
-			 le32_to_cpu(htt_stats_buf->rx_gain_tbl_mode));
-	len += scnprintf(buf + len, buf_len - len, "xbar_val = 0x%0x\n",
-			 le32_to_cpu(htt_stats_buf->xbar_val));
-	len += scnprintf(buf + len, buf_len - len, "force_calibration = %u\n",
-			 le32_to_cpu(htt_stats_buf->force_calibration));
-	len += scnprintf(buf + len, buf_len - len, "phyrf_mode = %u\n",
-			 le32_to_cpu(htt_stats_buf->phyrf_mode));
-	len += scnprintf(buf + len, buf_len - len, "phy_homechan = %u\n",
-			 le32_to_cpu(htt_stats_buf->phy_homechan));
-	len += scnprintf(buf + len, buf_len - len, "phy_tx_ch_mask = 0x%0x\n",
-			 le32_to_cpu(htt_stats_buf->phy_tx_ch_mask));
-	len += scnprintf(buf + len, buf_len - len, "phy_rx_ch_mask = 0x%0x\n",
-			 le32_to_cpu(htt_stats_buf->phy_rx_ch_mask));
-	len += scnprintf(buf + len, buf_len - len, "phybb_ini_mask = 0x%0x\n",
-			 le32_to_cpu(htt_stats_buf->phybb_ini_mask));
-	len += scnprintf(buf + len, buf_len - len, "phyrf_ini_mask = 0x%0x\n",
-			 le32_to_cpu(htt_stats_buf->phyrf_ini_mask));
-	len += scnprintf(buf + len, buf_len - len, "phy_dfs_en_mask = 0x%0x\n",
-			 le32_to_cpu(htt_stats_buf->phy_dfs_en_mask));
-	len += scnprintf(buf + len, buf_len - len, "phy_sscan_en_mask = 0x%0x\n",
-			 le32_to_cpu(htt_stats_buf->phy_sscan_en_mask));
-	len += scnprintf(buf + len, buf_len - len, "phy_synth_sel_mask = 0x%0x\n",
-			 le32_to_cpu(htt_stats_buf->phy_synth_sel_mask));
-	len += scnprintf(buf + len, buf_len - len, "phy_adfs_freq = %u\n",
-			 le32_to_cpu(htt_stats_buf->phy_adfs_freq));
-	len += scnprintf(buf + len, buf_len - len, "cck_fir_settings = 0x%0x\n",
-			 le32_to_cpu(htt_stats_buf->cck_fir_settings));
-	len += scnprintf(buf + len, buf_len - len, "phy_dyn_pri_chan = %u\n",
-			 le32_to_cpu(htt_stats_buf->phy_dyn_pri_chan));
-	len += scnprintf(buf + len, buf_len - len, "cca_thresh = 0x%0x\n",
-			 le32_to_cpu(htt_stats_buf->cca_thresh));
-	len += scnprintf(buf + len, buf_len - len, "dyn_cca_status = %u\n",
-			 le32_to_cpu(htt_stats_buf->dyn_cca_status));
-	len += scnprintf(buf + len, buf_len - len, "rxdesense_thresh_hw = 0x%x\n",
-			 le32_to_cpu(htt_stats_buf->rxdesense_thresh_hw));
-	len += scnprintf(buf + len, buf_len - len, "rxdesense_thresh_sw = 0x%x\n\n",
-			 le32_to_cpu(htt_stats_buf->rxdesense_thresh_sw));
-
-	stats_req->buf_len = len;
-}
-
-static void
-ath12k_htt_print_phy_reset_counters_tlv(const void *tag_buf, u16 tag_len,
-					struct debug_htt_stats_req *stats_req)
-{
-	const struct ath12k_htt_phy_reset_counters_tlv *htt_stats_buf = tag_buf;
-	u32 len = stats_req->buf_len;
-	u32 buf_len = ATH12K_HTT_STATS_BUF_SIZE;
-	u8 *buf = stats_req->buf;
-
-	if (tag_len < sizeof(*htt_stats_buf))
-		return;
-
-	len += scnprintf(buf + len, buf_len - len, "HTT_PHY_RESET_COUNTERS_TLV:\n");
-	len += scnprintf(buf + len, buf_len - len, "pdev_id = %u\n",
-			 le32_to_cpu(htt_stats_buf->pdev_id));
-	len += scnprintf(buf + len, buf_len - len, "cf_active_low_fail_cnt = %u\n",
-			 le32_to_cpu(htt_stats_buf->cf_active_low_fail_cnt));
-	len += scnprintf(buf + len, buf_len - len, "cf_active_low_pass_cnt = %u\n",
-			 le32_to_cpu(htt_stats_buf->cf_active_low_pass_cnt));
-	len += scnprintf(buf + len, buf_len - len, "phy_off_through_vreg_cnt = %u\n",
-			 le32_to_cpu(htt_stats_buf->phy_off_through_vreg_cnt));
-	len += scnprintf(buf + len, buf_len - len, "force_calibration_cnt = %u\n",
-			 le32_to_cpu(htt_stats_buf->force_calibration_cnt));
-	len += scnprintf(buf + len, buf_len - len, "rf_mode_switch_phy_off_cnt = %u\n",
-			 le32_to_cpu(htt_stats_buf->rf_mode_switch_phy_off_cnt));
-	len += scnprintf(buf + len, buf_len - len, "temperature_recal_cnt = %u\n\n",
-			 le32_to_cpu(htt_stats_buf->temperature_recal_cnt));
-
-	stats_req->buf_len = len;
-}
-
-static void
-ath12k_htt_print_phy_tpc_stats_tlv(const void *tag_buf, u16 tag_len,
-				   struct debug_htt_stats_req *stats_req)
-{
-	const struct ath12k_htt_phy_tpc_stats_tlv *htt_stats_buf = tag_buf;
-	u32 len = stats_req->buf_len;
-	u32 buf_len = ATH12K_HTT_STATS_BUF_SIZE;
-	u8 *buf = stats_req->buf;
-
-	if (tag_len < sizeof(*htt_stats_buf))
-		return;
-
-	len += scnprintf(buf + len, buf_len - len, "HTT_PHY_TPC_STATS_TLV:\n");
-	len += scnprintf(buf + len, buf_len - len, "pdev_id = %u\n",
-			 le32_to_cpu(htt_stats_buf->pdev_id));
-	len += scnprintf(buf + len, buf_len - len, "tx_power_scale = %u\n",
-			 le32_to_cpu(htt_stats_buf->tx_power_scale));
-	len += scnprintf(buf + len, buf_len - len, "tx_power_scale_db = %u\n",
-			 le32_to_cpu(htt_stats_buf->tx_power_scale_db));
-	len += scnprintf(buf + len, buf_len - len, "min_negative_tx_power = %d\n",
-			 le32_to_cpu(htt_stats_buf->min_negative_tx_power));
-	len += scnprintf(buf + len, buf_len - len, "reg_ctl_domain = %u\n",
-			 le32_to_cpu(htt_stats_buf->reg_ctl_domain));
-	len += scnprintf(buf + len, buf_len - len, "twice_max_rd_power = %u\n",
-			 le32_to_cpu(htt_stats_buf->twice_max_rd_power));
-	len += scnprintf(buf + len, buf_len - len, "max_tx_power = %u\n",
-			 le32_to_cpu(htt_stats_buf->max_tx_power));
-	len += scnprintf(buf + len, buf_len - len, "home_max_tx_power = %u\n",
-			 le32_to_cpu(htt_stats_buf->home_max_tx_power));
-	len += scnprintf(buf + len, buf_len - len, "psd_power = %d\n",
-			 le32_to_cpu(htt_stats_buf->psd_power));
-	len += scnprintf(buf + len, buf_len - len, "eirp_power = %u\n",
-			 le32_to_cpu(htt_stats_buf->eirp_power));
-	len += scnprintf(buf + len, buf_len - len, "power_type_6ghz = %u\n",
-			 le32_to_cpu(htt_stats_buf->power_type_6ghz));
-	len += print_array_to_buf(buf, len, "max_reg_allowed_power",
-				  htt_stats_buf->max_reg_allowed_power,
-				  ATH12K_HTT_STATS_MAX_CHAINS, "\n");
-	len += print_array_to_buf(buf, len, "max_reg_allowed_power_6ghz",
-				  htt_stats_buf->max_reg_allowed_power_6ghz,
-				  ATH12K_HTT_STATS_MAX_CHAINS, "\n");
-	len += print_array_to_buf(buf, len, "sub_band_cfreq",
-				  htt_stats_buf->sub_band_cfreq,
-				  ATH12K_HTT_MAX_CH_PWR_INFO_SIZE, "\n");
-	len += print_array_to_buf(buf, len, "sub_band_txpower",
-				  htt_stats_buf->sub_band_txpower,
-				  ATH12K_HTT_MAX_CH_PWR_INFO_SIZE, "\n\n");
-
-	stats_req->buf_len = len;
-}
-
-static void
-ath12k_htt_print_soc_txrx_stats_common_tlv(const void *tag_buf, u16 tag_len,
-					   struct debug_htt_stats_req *stats_req)
-{
-	const struct ath12k_htt_t2h_soc_txrx_stats_common_tlv *htt_stats_buf = tag_buf;
-	u64 drop_count;
-	u32 len = stats_req->buf_len;
-	u32 buf_len = ATH12K_HTT_STATS_BUF_SIZE;
-	u8 *buf = stats_req->buf;
-
-	if (tag_len < sizeof(*htt_stats_buf))
-		return;
-
-	drop_count = ath12k_le32hilo_to_u64(htt_stats_buf->inv_peers_msdu_drop_count_hi,
-					    htt_stats_buf->inv_peers_msdu_drop_count_lo);
-
-	len += scnprintf(buf + len, buf_len - len, "HTT_SOC_COMMON_STATS_TLV:\n");
-	len += scnprintf(buf + len, buf_len - len, "soc_drop_count = %llu\n\n",
-			 drop_count);
-
-	stats_req->buf_len = len;
-}
-
-static void
-ath12k_htt_print_tx_per_rate_stats_tlv(const void *tag_buf, u16 tag_len,
-				       struct debug_htt_stats_req *stats_req)
-{
-	const struct ath12k_htt_tx_per_rate_stats_tlv *stats_buf = tag_buf;
-	u32 len = stats_req->buf_len;
-	u32 buf_len = ATH12K_HTT_STATS_BUF_SIZE;
-	u32 ru_size_cnt = 0;
-	u32 rc_mode, ru_type;
-	u8 *buf = stats_req->buf, i;
-	const char *mode_prefix;
-
-	if (tag_len < sizeof(*stats_buf))
-		return;
-
-	rc_mode = le32_to_cpu(stats_buf->rc_mode);
-	ru_type = le32_to_cpu(stats_buf->ru_type);
-
-	switch (rc_mode) {
-	case ATH12K_HTT_STATS_RC_MODE_DLSU:
-		len += scnprintf(buf + len, buf_len - len, "HTT_TX_PER_STATS:\n");
-		len += scnprintf(buf + len, buf_len - len, "\nPER_STATS_SU:\n");
-		mode_prefix = "su";
-		break;
-	case ATH12K_HTT_STATS_RC_MODE_DLMUMIMO:
-		len += scnprintf(buf + len, buf_len - len, "\nPER_STATS_DL_MUMIMO:\n");
-		mode_prefix = "mu";
-		break;
-	case ATH12K_HTT_STATS_RC_MODE_DLOFDMA:
-		len += scnprintf(buf + len, buf_len - len, "\nPER_STATS_DL_OFDMA:\n");
-		mode_prefix = "ofdma";
-		if (ru_type == ATH12K_HTT_STATS_RU_TYPE_SINGLE_RU_ONLY)
-			ru_size_cnt = ATH12K_HTT_TX_RX_PDEV_STATS_NUM_AX_RU_SIZE_CNTRS;
-		else if (ru_type == ATH12K_HTT_STATS_RU_TYPE_SINGLE_AND_MULTI_RU)
-			ru_size_cnt = ATH12K_HTT_TX_RX_PDEV_NUM_BE_RU_SIZE_CNTRS;
-		break;
-	case ATH12K_HTT_STATS_RC_MODE_ULMUMIMO:
-		len += scnprintf(buf + len, buf_len - len, "HTT_RX_PER_STATS:\n");
-		len += scnprintf(buf + len, buf_len - len, "\nPER_STATS_UL_MUMIMO:\n");
-		mode_prefix = "ulmu";
-		break;
-	case ATH12K_HTT_STATS_RC_MODE_ULOFDMA:
-		len += scnprintf(buf + len, buf_len - len, "\nPER_STATS_UL_OFDMA:\n");
-		mode_prefix = "ulofdma";
-		if (ru_type == ATH12K_HTT_STATS_RU_TYPE_SINGLE_RU_ONLY)
-			ru_size_cnt = ATH12K_HTT_TX_RX_PDEV_STATS_NUM_AX_RU_SIZE_CNTRS;
-		else if (ru_type == ATH12K_HTT_STATS_RU_TYPE_SINGLE_AND_MULTI_RU)
-			ru_size_cnt = ATH12K_HTT_TX_RX_PDEV_NUM_BE_RU_SIZE_CNTRS;
-		break;
-	default:
-		return;
-	}
-
-	len += scnprintf(buf + len, buf_len - len, "\nPER per BW:\n");
-	if (rc_mode == ATH12K_HTT_STATS_RC_MODE_ULOFDMA ||
-	    rc_mode == ATH12K_HTT_STATS_RC_MODE_ULMUMIMO)
-		len += scnprintf(buf + len, buf_len - len, "data_ppdus_%s = ",
-				 mode_prefix);
-	else
-		len += scnprintf(buf + len, buf_len - len, "ppdus_tried_%s = ",
-				 mode_prefix);
-	for (i = 0; i < ATH12K_HTT_TX_PDEV_STATS_NUM_BW_CNTRS; i++)
-		len += scnprintf(buf + len, buf_len - len, " %u:%u ", i,
-				 le32_to_cpu(stats_buf->per_bw[i].ppdus_tried));
-	len += scnprintf(buf + len, buf_len - len, " %u:%u\n", i,
-			 le32_to_cpu(stats_buf->per_bw320.ppdus_tried));
-
-	if (rc_mode == ATH12K_HTT_STATS_RC_MODE_ULOFDMA ||
-	    rc_mode == ATH12K_HTT_STATS_RC_MODE_ULMUMIMO)
-		len += scnprintf(buf + len, buf_len - len, "non_data_ppdus_%s = ",
-				 mode_prefix);
-	else
-		len += scnprintf(buf + len, buf_len - len, "ppdus_ack_failed_%s = ",
-				 mode_prefix);
-	for (i = 0; i < ATH12K_HTT_TX_PDEV_STATS_NUM_BW_CNTRS; i++)
-		len += scnprintf(buf + len, buf_len - len, " %u:%u ", i,
-				 le32_to_cpu(stats_buf->per_bw[i].ppdus_ack_failed));
-	len += scnprintf(buf + len, buf_len - len, " %u:%u\n", i,
-			 le32_to_cpu(stats_buf->per_bw320.ppdus_ack_failed));
-
-	len += scnprintf(buf + len, buf_len - len, "mpdus_tried_%s = ", mode_prefix);
-	for (i = 0; i < ATH12K_HTT_TX_PDEV_STATS_NUM_BW_CNTRS; i++)
-		len += scnprintf(buf + len, buf_len - len, " %u:%u ", i,
-				 le32_to_cpu(stats_buf->per_bw[i].mpdus_tried));
-	len += scnprintf(buf + len, buf_len - len, " %u:%u\n", i,
-			 le32_to_cpu(stats_buf->per_bw320.mpdus_tried));
-
-	len += scnprintf(buf + len, buf_len - len, "mpdus_failed_%s = ", mode_prefix);
-	for (i = 0; i < ATH12K_HTT_TX_PDEV_STATS_NUM_BW_CNTRS; i++)
-		len += scnprintf(buf + len, buf_len - len, " %u:%u", i,
-				 le32_to_cpu(stats_buf->per_bw[i].mpdus_failed));
-	len += scnprintf(buf + len, buf_len - len, " %u:%u\n", i,
-			 le32_to_cpu(stats_buf->per_bw320.mpdus_failed));
-
-	len += scnprintf(buf + len, buf_len - len, "\nPER per NSS:\n");
-	if (rc_mode == ATH12K_HTT_STATS_RC_MODE_ULOFDMA ||
-	    rc_mode == ATH12K_HTT_STATS_RC_MODE_ULMUMIMO)
-		len += scnprintf(buf + len, buf_len - len, "data_ppdus_%s = ",
-				 mode_prefix);
-	else
-		len += scnprintf(buf + len, buf_len - len, "ppdus_tried_%s = ",
-				 mode_prefix);
-	for (i = 0; i < ATH12K_HTT_PDEV_STAT_NUM_SPATIAL_STREAMS; i++)
-		len += scnprintf(buf + len, buf_len - len, " %u:%u ", i + 1,
-				 le32_to_cpu(stats_buf->per_nss[i].ppdus_tried));
-	len += scnprintf(buf + len, buf_len - len, "\n");
-
-	if (rc_mode == ATH12K_HTT_STATS_RC_MODE_ULOFDMA ||
-	    rc_mode == ATH12K_HTT_STATS_RC_MODE_ULMUMIMO)
-		len += scnprintf(buf + len, buf_len - len, "non_data_ppdus_%s = ",
-				 mode_prefix);
-	else
-		len += scnprintf(buf + len, buf_len - len, "ppdus_ack_failed_%s = ",
-				 mode_prefix);
-	for (i = 0; i < ATH12K_HTT_PDEV_STAT_NUM_SPATIAL_STREAMS; i++)
-		len += scnprintf(buf + len, buf_len - len, " %u:%u ", i + 1,
-				 le32_to_cpu(stats_buf->per_nss[i].ppdus_ack_failed));
-	len += scnprintf(buf + len, buf_len - len, "\n");
-
-	len += scnprintf(buf + len, buf_len - len, "mpdus_tried_%s = ", mode_prefix);
-	for (i = 0; i < ATH12K_HTT_PDEV_STAT_NUM_SPATIAL_STREAMS; i++)
-		len += scnprintf(buf + len, buf_len - len, " %u:%u ", i + 1,
-				 le32_to_cpu(stats_buf->per_nss[i].mpdus_tried));
-	len += scnprintf(buf + len, buf_len - len, "\n");
-
-	len += scnprintf(buf + len, buf_len - len, "mpdus_failed_%s = ", mode_prefix);
-	for (i = 0; i < ATH12K_HTT_PDEV_STAT_NUM_SPATIAL_STREAMS; i++)
-		len += scnprintf(buf + len, buf_len - len, " %u:%u ", i + 1,
-				 le32_to_cpu(stats_buf->per_nss[i].mpdus_failed));
-	len += scnprintf(buf + len, buf_len - len, "\n");
-
-	len += scnprintf(buf + len, buf_len - len, "\nPER per MCS:\n");
-	if (rc_mode == ATH12K_HTT_STATS_RC_MODE_ULOFDMA ||
-	    rc_mode == ATH12K_HTT_STATS_RC_MODE_ULMUMIMO)
-		len += scnprintf(buf + len, buf_len - len, "data_ppdus_%s = ",
-				 mode_prefix);
-	else
-		len += scnprintf(buf + len, buf_len - len, "ppdus_tried_%s = ",
-				 mode_prefix);
-	for (i = 0; i < ATH12K_HTT_TXBF_RATE_STAT_NUM_MCS_CNTRS; i++)
-		len += scnprintf(buf + len, buf_len - len, " %u:%u ", i,
-				 le32_to_cpu(stats_buf->per_mcs[i].ppdus_tried));
-	len += scnprintf(buf + len, buf_len - len, "\n");
-
-	if (rc_mode == ATH12K_HTT_STATS_RC_MODE_ULOFDMA ||
-	    rc_mode == ATH12K_HTT_STATS_RC_MODE_ULMUMIMO)
-		len += scnprintf(buf + len, buf_len - len, "non_data_ppdus_%s = ",
-				 mode_prefix);
-	else
-		len += scnprintf(buf + len, buf_len - len, "ppdus_ack_failed_%s = ",
-				 mode_prefix);
-	for (i = 0; i < ATH12K_HTT_TXBF_RATE_STAT_NUM_MCS_CNTRS; i++)
-		len += scnprintf(buf + len, buf_len - len, " %u:%u ", i,
-				 le32_to_cpu(stats_buf->per_mcs[i].ppdus_ack_failed));
-	len += scnprintf(buf + len, buf_len - len, "\n");
-
-	len += scnprintf(buf + len, buf_len - len, "mpdus_tried_%s = ", mode_prefix);
-	for (i = 0; i < ATH12K_HTT_TXBF_RATE_STAT_NUM_MCS_CNTRS; i++)
-		len += scnprintf(buf + len, buf_len - len, " %u:%u ", i,
-				 le32_to_cpu(stats_buf->per_mcs[i].mpdus_tried));
-	len += scnprintf(buf + len, buf_len - len, "\n");
-
-	len += scnprintf(buf + len, buf_len - len, "mpdus_failed_%s = ", mode_prefix);
-	for (i = 0; i < ATH12K_HTT_TXBF_RATE_STAT_NUM_MCS_CNTRS; i++)
-		len += scnprintf(buf + len, buf_len - len, " %u:%u ", i,
-				 le32_to_cpu(stats_buf->per_mcs[i].mpdus_failed));
-	len += scnprintf(buf + len, buf_len - len, "\n");
-
-	if ((rc_mode == ATH12K_HTT_STATS_RC_MODE_DLOFDMA ||
-	     rc_mode == ATH12K_HTT_STATS_RC_MODE_ULOFDMA) &&
-	     ru_type != ATH12K_HTT_STATS_RU_TYPE_INVALID) {
-		len += scnprintf(buf + len, buf_len - len, "\nPER per RU:\n");
-
-		if (rc_mode == ATH12K_HTT_STATS_RC_MODE_ULOFDMA)
-			len += scnprintf(buf + len, buf_len - len, "data_ppdus_%s = ",
-					 mode_prefix);
-		else
-			len += scnprintf(buf + len, buf_len - len, "ppdus_tried_%s = ",
-					 mode_prefix);
-		for (i = 0; i < ru_size_cnt; i++)
-			len += scnprintf(buf + len, buf_len - len, " %s:%u ",
-					 ath12k_tx_ru_size_to_str(ru_type, i),
-					 le32_to_cpu(stats_buf->ru[i].ppdus_tried));
-		len += scnprintf(buf + len, buf_len - len, "\n");
-
-		if (rc_mode == ATH12K_HTT_STATS_RC_MODE_ULOFDMA)
-			len += scnprintf(buf + len, buf_len - len,
-					 "non_data_ppdus_%s = ", mode_prefix);
-		else
-			len += scnprintf(buf + len, buf_len - len,
-					 "ppdus_ack_failed_%s = ", mode_prefix);
-		for (i = 0; i < ru_size_cnt; i++)
-			len += scnprintf(buf + len, buf_len - len, " %s:%u ",
-					 ath12k_tx_ru_size_to_str(ru_type, i),
-					 le32_to_cpu(stats_buf->ru[i].ppdus_ack_failed));
-		len += scnprintf(buf + len, buf_len - len, "\n");
-
-		len += scnprintf(buf + len, buf_len - len, "mpdus_tried_%s = ",
-				 mode_prefix);
-		for (i = 0; i < ru_size_cnt; i++)
-			len += scnprintf(buf + len, buf_len - len, " %s:%u ",
-					 ath12k_tx_ru_size_to_str(ru_type, i),
-					 le32_to_cpu(stats_buf->ru[i].mpdus_tried));
-		len += scnprintf(buf + len, buf_len - len, "\n");
-
-		len += scnprintf(buf + len, buf_len - len, "mpdus_failed_%s = ",
-				 mode_prefix);
-		for (i = 0; i < ru_size_cnt; i++)
-			len += scnprintf(buf + len, buf_len - len, " %s:%u ",
-					 ath12k_tx_ru_size_to_str(ru_type, i),
-					 le32_to_cpu(stats_buf->ru[i].mpdus_failed));
-		len += scnprintf(buf + len, buf_len - len, "\n\n");
-	}
-
-	if (rc_mode == ATH12K_HTT_STATS_RC_MODE_DLMUMIMO) {
-		len += scnprintf(buf + len, buf_len - len, "\nlast_probed_bw  = %u\n",
-				 le32_to_cpu(stats_buf->last_probed_bw));
-		len += scnprintf(buf + len, buf_len - len, "last_probed_nss = %u\n",
-				 le32_to_cpu(stats_buf->last_probed_nss));
-		len += scnprintf(buf + len, buf_len - len, "last_probed_mcs = %u\n",
-				 le32_to_cpu(stats_buf->last_probed_mcs));
-		len += print_array_to_buf(buf, len, "MU Probe count per RC MODE",
-					  stats_buf->probe_cnt,
-					  ATH12K_HTT_RC_MODE_2D_COUNT, "\n\n");
-	}
-
-	stats_req->buf_len = len;
-}
-
-static void
-ath12k_htt_print_ast_entry_tlv(const void *tag_buf, u16 tag_len,
-			       struct debug_htt_stats_req *stats_req)
-{
-	const struct ath12k_htt_ast_entry_tlv *htt_stats_buf = tag_buf;
-	u32 buf_len = ATH12K_HTT_STATS_BUF_SIZE;
-	u32 len = stats_req->buf_len;
-	u8 *buf = stats_req->buf;
-	u32 mac_addr_l32;
-	u32 mac_addr_h16;
-	u32 ast_info;
-
-	if (tag_len < sizeof(*htt_stats_buf))
-		return;
-
-	mac_addr_l32 = le32_to_cpu(htt_stats_buf->mac_addr.mac_addr_l32);
-	mac_addr_h16 = le32_to_cpu(htt_stats_buf->mac_addr.mac_addr_h16);
-	ast_info = le32_to_cpu(htt_stats_buf->info);
-
-	len += scnprintf(buf + len, buf_len - len, "HTT_AST_ENTRY_TLV:\n");
-	len += scnprintf(buf + len, buf_len - len, "ast_index = %u\n",
-			 le32_to_cpu(htt_stats_buf->ast_index));
-	len += scnprintf(buf + len, buf_len - len,
-			 "mac_addr = %02x:%02x:%02x:%02x:%02x:%02x\n",
-			 u32_get_bits(mac_addr_l32, ATH12K_HTT_MAC_ADDR_L32_0),
-			 u32_get_bits(mac_addr_l32, ATH12K_HTT_MAC_ADDR_L32_1),
-			 u32_get_bits(mac_addr_l32, ATH12K_HTT_MAC_ADDR_L32_2),
-			 u32_get_bits(mac_addr_l32, ATH12K_HTT_MAC_ADDR_L32_3),
-			 u32_get_bits(mac_addr_h16, ATH12K_HTT_MAC_ADDR_H16_0),
-			 u32_get_bits(mac_addr_h16, ATH12K_HTT_MAC_ADDR_H16_1));
-
-	len += scnprintf(buf + len, buf_len - len, "sw_peer_id = %u\n",
-			 le32_to_cpu(htt_stats_buf->sw_peer_id));
-	len += scnprintf(buf + len, buf_len - len, "pdev_id = %u\n",
-			 u32_get_bits(ast_info, ATH12K_HTT_AST_PDEV_ID_INFO));
-	len += scnprintf(buf + len, buf_len - len, "vdev_id = %u\n",
-			 u32_get_bits(ast_info, ATH12K_HTT_AST_VDEV_ID_INFO));
-	len += scnprintf(buf + len, buf_len - len, "next_hop = %u\n",
-			 u32_get_bits(ast_info, ATH12K_HTT_AST_NEXT_HOP_INFO));
-	len += scnprintf(buf + len, buf_len - len, "mcast = %u\n",
-			 u32_get_bits(ast_info, ATH12K_HTT_AST_MCAST_INFO));
-	len += scnprintf(buf + len, buf_len - len, "monitor_direct = %u\n",
-			 u32_get_bits(ast_info, ATH12K_HTT_AST_MONITOR_DIRECT_INFO));
-	len += scnprintf(buf + len, buf_len - len, "mesh_sta = %u\n",
-			 u32_get_bits(ast_info, ATH12K_HTT_AST_MESH_STA_INFO));
-	len += scnprintf(buf + len, buf_len - len, "mec = %u\n",
-			 u32_get_bits(ast_info, ATH12K_HTT_AST_MEC_INFO));
-	len += scnprintf(buf + len, buf_len - len, "intra_bss = %u\n\n",
-			 u32_get_bits(ast_info, ATH12K_HTT_AST_INTRA_BSS_INFO));
-
-	stats_req->buf_len = len;
-}
-
-static const char*
-ath12k_htt_get_punct_dir_type_str(enum ath12k_htt_stats_direction direction)
-{
-	switch (direction) {
-	case ATH12K_HTT_STATS_DIRECTION_TX:
-		return "tx";
-	case ATH12K_HTT_STATS_DIRECTION_RX:
-		return "rx";
-	default:
-		return "unknown";
-	}
-}
-
-static const char*
-ath12k_htt_get_punct_ppdu_type_str(enum ath12k_htt_stats_ppdu_type ppdu_type)
-{
-	switch (ppdu_type) {
-	case ATH12K_HTT_STATS_PPDU_TYPE_MODE_SU:
-		return "su";
-	case ATH12K_HTT_STATS_PPDU_TYPE_DL_MU_MIMO:
-		return "dl_mu_mimo";
-	case ATH12K_HTT_STATS_PPDU_TYPE_UL_MU_MIMO:
-		return "ul_mu_mimo";
-	case ATH12K_HTT_STATS_PPDU_TYPE_DL_MU_OFDMA:
-		return "dl_mu_ofdma";
-	case ATH12K_HTT_STATS_PPDU_TYPE_UL_MU_OFDMA:
-		return "ul_mu_ofdma";
-	default:
-		return "unknown";
-	}
-}
-
-static const char*
-ath12k_htt_get_punct_pream_type_str(enum ath12k_htt_stats_param_type pream_type)
-{
-	switch (pream_type) {
-	case ATH12K_HTT_STATS_PREAM_OFDM:
-		return "ofdm";
-	case ATH12K_HTT_STATS_PREAM_CCK:
-		return "cck";
-	case ATH12K_HTT_STATS_PREAM_HT:
-		return "ht";
-	case ATH12K_HTT_STATS_PREAM_VHT:
-		return "ac";
-	case ATH12K_HTT_STATS_PREAM_HE:
-		return "ax";
-	case ATH12K_HTT_STATS_PREAM_EHT:
-		return "be";
-	default:
-		return "unknown";
-	}
-}
-
-static void
-ath12k_htt_print_puncture_stats_tlv(const void *tag_buf, u16 tag_len,
-				    struct debug_htt_stats_req *stats_req)
-{
-	const struct ath12k_htt_pdev_puncture_stats_tlv *stats_buf = tag_buf;
-	u32 buf_len = ATH12K_HTT_STATS_BUF_SIZE;
-	u32 len = stats_req->buf_len;
-	u8 *buf = stats_req->buf;
-	const char *direction;
-	const char *ppdu_type;
-	const char *preamble;
-	u32 mac_id__word;
-	u32 subband_limit;
-	u8 i;
-
-	if (tag_len < sizeof(*stats_buf))
-		return;
-
-	mac_id__word = le32_to_cpu(stats_buf->mac_id__word);
-	subband_limit = min(le32_to_cpu(stats_buf->subband_cnt),
-			    ATH12K_HTT_PUNCT_STATS_MAX_SUBBAND_CNT);
-
-	direction = ath12k_htt_get_punct_dir_type_str(le32_to_cpu(stats_buf->direction));
-	ppdu_type = ath12k_htt_get_punct_ppdu_type_str(le32_to_cpu(stats_buf->ppdu_type));
-	preamble = ath12k_htt_get_punct_pream_type_str(le32_to_cpu(stats_buf->preamble));
-
-	len += scnprintf(buf + len, buf_len - len, "HTT_PDEV_PUNCTURE_STATS_TLV:\n");
-	len += scnprintf(buf + len, buf_len - len, "mac_id = %u\n",
-			 u32_get_bits(mac_id__word, ATH12K_HTT_STATS_MAC_ID));
-	len += scnprintf(buf + len, buf_len - len,
-			 "%s_%s_%s_last_used_pattern_mask = 0x%08x\n",
-			 direction, preamble, ppdu_type,
-			 le32_to_cpu(stats_buf->last_used_pattern_mask));
-
-	for (i = 0; i < subband_limit; i++) {
-		len += scnprintf(buf + len, buf_len - len,
-				 "%s_%s_%s_num_subbands_used_cnt_%02d = %u\n",
-				 direction, preamble, ppdu_type, i + 1,
-				 le32_to_cpu(stats_buf->num_subbands_used_cnt[i]));
-	}
-	len += scnprintf(buf + len, buf_len - len, "\n");
-
-	stats_req->buf_len = len;
-}
-
-static void
-ath12k_htt_print_dmac_reset_stats_tlv(const void *tag_buf, u16 tag_len,
-=======
 ath12k_htt_print_latency_prof_ctx_tlv(const void *tag_buf, u16 tag_len,
->>>>>>> e8a457b7
 				      struct debug_htt_stats_req *stats_req)
 {
 	const struct ath12k_htt_latency_prof_ctx_tlv *htt_stats_buf = tag_buf;
@@ -3929,17 +2878,6 @@
 	if (tag_len < sizeof(*htt_stats_buf))
 		return;
 
-<<<<<<< HEAD
-	len += scnprintf(buf + len, buf_len - len, "HTT_DMAC_RESET_STATS_TLV:\n");
-	len += scnprintf(buf + len, buf_len - len, "reset_count = %u\n",
-			 le32_to_cpu(htt_stats_buf->reset_count));
-	time = ath12k_le32hilo_to_u64(htt_stats_buf->reset_time_hi_ms,
-				      htt_stats_buf->reset_time_lo_ms);
-	len += scnprintf(buf + len, buf_len - len, "reset_time_ms = %llu\n", time);
-	time = ath12k_le32hilo_to_u64(htt_stats_buf->disengage_time_hi_ms,
-				      htt_stats_buf->disengage_time_lo_ms);
-	len += scnprintf(buf + len, buf_len - len, "disengage_time_ms = %llu\n", time);
-=======
 	len += scnprintf(buf + len, buf_len - len, "HTT_STATS_LATENCY_CTX_TLV:\n");
 	len += scnprintf(buf + len, buf_len - len, "duration = %u\n",
 			 le32_to_cpu(htt_stats_buf->duration));
@@ -3954,7 +2892,6 @@
 
 	stats_req->buf_len = len;
 }
->>>>>>> e8a457b7
 
 static void
 ath12k_htt_print_latency_prof_cnt(const void *tag_buf, u16 tag_len,
@@ -4071,21 +3008,6 @@
 				 ath12k_htt_ax_tx_rx_ru_size_to_str(j),
 				 le32_to_cpu(htt_stats_buf->data_ru_size_ppdu[j]));
 	len += scnprintf(buf + len, buf_len - len, "\n");
-<<<<<<< HEAD
-	len += print_array_to_buf_index(buf, len, "be_ofdma_tx_nss = ", 1,
-					htt_stats_buf->be_ofdma_tx_nss,
-					ATH12K_HTT_PDEV_STAT_NUM_SPATIAL_STREAMS,
-					"\n");
-	len += print_array_to_buf(buf, len, "be_ofdma_tx_bw",
-				  htt_stats_buf->be_ofdma_tx_bw,
-				  ATH12K_HTT_TX_PDEV_NUM_BE_BW_CNTRS, "\n");
-	for (i = 0; i < ATH12K_HTT_TX_PDEV_NUM_GI_CNTRS; i++) {
-		len += scnprintf(buf + len, buf_len - len,
-				 "be_ofdma_tx_gi[%u]", i);
-		len += print_array_to_buf(buf, len, "", htt_stats_buf->gi[i],
-					  ATH12K_HTT_TX_PDEV_NUM_BE_MCS_CNTRS, "\n");
-	}
-=======
 
 	len += scnprintf(buf + len, buf_len - len,
 			 "rx_ulofdma_non_data_ru_size_ppdu = ");
@@ -4093,7 +3015,6 @@
 		len += scnprintf(buf + len, buf_len - len, " %s:%u ",
 				 ath12k_htt_ax_tx_rx_ru_size_to_str(j),
 				 le32_to_cpu(htt_stats_buf->non_data_ru_size_ppdu[j]));
->>>>>>> e8a457b7
 	len += scnprintf(buf + len, buf_len - len, "\n");
 
 	len += print_array_to_buf(buf, len, "rx_rssi_track_sta_aid",
@@ -4116,52 +3037,8 @@
 }
 
 static void
-<<<<<<< HEAD
-ath12k_htt_print_pdev_mbssid_ctrl_frame_stats_tlv(const void *tag_buf, u16 tag_len,
-						  struct debug_htt_stats_req *stats_req)
-{
-	const struct ath12k_htt_pdev_mbssid_ctrl_frame_tlv *htt_stats_buf = tag_buf;
-	u8 *buf = stats_req->buf;
-	u32 len = stats_req->buf_len;
-	u32 buf_len = ATH12K_HTT_STATS_BUF_SIZE;
-	u32 mac_id_word;
-
-	if (tag_len < sizeof(*htt_stats_buf))
-		return;
-
-	mac_id_word = le32_to_cpu(htt_stats_buf->mac_id__word);
-
-	len += scnprintf(buf + len, buf_len - len, "HTT_MBSSID_CTRL_FRAME_STATS_TLV:\n");
-	len += scnprintf(buf + len, buf_len - len, "mac_id = %u\n",
-			 u32_get_bits(mac_id_word, ATH12K_HTT_STATS_MAC_ID));
-	len += scnprintf(buf + len, buf_len - len, "basic_trigger_across_bss = %u\n",
-			 le32_to_cpu(htt_stats_buf->basic_trigger_across_bss));
-	len += scnprintf(buf + len, buf_len - len, "basic_trigger_within_bss = %u\n",
-			 le32_to_cpu(htt_stats_buf->basic_trigger_within_bss));
-	len += scnprintf(buf + len, buf_len - len, "bsr_trigger_across_bss = %u\n",
-			 le32_to_cpu(htt_stats_buf->bsr_trigger_across_bss));
-	len += scnprintf(buf + len, buf_len - len, "bsr_trigger_within_bss = %u\n",
-			 le32_to_cpu(htt_stats_buf->bsr_trigger_within_bss));
-	len += scnprintf(buf + len, buf_len - len, "mu_rts_across_bss = %u\n",
-			 le32_to_cpu(htt_stats_buf->mu_rts_across_bss));
-	len += scnprintf(buf + len, buf_len - len, "mu_rts_within_bss = %u\n",
-			 le32_to_cpu(htt_stats_buf->mu_rts_within_bss));
-	len += scnprintf(buf + len, buf_len - len, "ul_mumimo_trigger_across_bss = %u\n",
-			 le32_to_cpu(htt_stats_buf->ul_mumimo_trigger_across_bss));
-	len += scnprintf(buf + len, buf_len - len,
-			 "ul_mumimo_trigger_within_bss = %u\n\n",
-			 le32_to_cpu(htt_stats_buf->ul_mumimo_trigger_within_bss));
-
-	stats_req->buf_len = len;
-}
-
-static int ath12k_dbg_htt_ext_stats_parse(struct ath12k_base *ab,
-					  u16 tag, u16 len, const void *tag_buf,
-					  void *user_data)
-=======
 ath12k_htt_print_ul_ofdma_user_stats(const void *tag_buf, u16 tag_len,
 				     struct debug_htt_stats_req *stats_req)
->>>>>>> e8a457b7
 {
 	const struct ath12k_htt_rx_pdev_ul_ofdma_user_stats_tlv *htt_stats_buf = tag_buf;
 	u32 buf_len = ATH12K_HTT_STATS_BUF_SIZE;
@@ -6314,8 +5191,6 @@
 	case HTT_STATS_PDEV_OBSS_PD_TAG:
 		ath12k_htt_print_pdev_obss_pd_stats_tlv(tag_buf, len, stats_req);
 		break;
-<<<<<<< HEAD
-=======
 	case HTT_STATS_LATENCY_CTX_TAG:
 		ath12k_htt_print_latency_prof_ctx_tlv(tag_buf, len, stats_req);
 		break;
@@ -6337,7 +5212,6 @@
 	case HTT_STATS_RX_FSE_STATS_TAG:
 		ath12k_htt_print_rx_fse_stats_tlv(tag_buf, len, stats_req);
 		break;
->>>>>>> e8a457b7
 	case HTT_STATS_PDEV_TX_RATE_TXBF_STATS_TAG:
 		ath12k_htt_print_pdev_tx_rate_txbf_stats_tlv(tag_buf, len, stats_req);
 		break;
@@ -6400,8 +5274,6 @@
 		ath12k_htt_print_pdev_mbssid_ctrl_frame_stats_tlv(tag_buf, len,
 								  stats_req);
 		break;
-<<<<<<< HEAD
-=======
 	case HTT_STATS_TX_PDEV_RATE_STATS_TAG:
 		ath12k_htt_print_tx_pdev_rate_stats_tlv(tag_buf, len, stats_req);
 		break;
@@ -6411,7 +5283,6 @@
 	case HTT_STATS_RX_PDEV_RATE_EXT_STATS_TAG:
 		ath12k_htt_print_rx_pdev_rate_ext_stats_tlv(tag_buf, len, stats_req);
 		break;
->>>>>>> e8a457b7
 	default:
 		break;
 	}
