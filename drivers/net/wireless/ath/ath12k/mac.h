--- conflicted
+++ resolved
@@ -108,9 +108,6 @@
 void ath12k_mac_get_any_chanctx_conf_iter(struct ieee80211_hw *hw,
 					  struct ieee80211_chanctx_conf *conf,
 					  void *data);
-<<<<<<< HEAD
-
-=======
 u16 ath12k_mac_he_convert_tones_to_ru_tones(u16 tones);
 enum nl80211_eht_ru_alloc ath12k_mac_eht_ru_tones_to_nl80211_eht_ru_alloc(u16 ru_tones);
 enum nl80211_eht_gi ath12k_mac_eht_gi_to_nl80211_eht_gi(u8 sgi);
@@ -118,5 +115,4 @@
 struct ath12k *ath12k_get_ar_by_vif(struct ieee80211_hw *hw,
 				    struct ieee80211_vif *vif,
 				    u8 link_id);
->>>>>>> e8a457b7
 #endif