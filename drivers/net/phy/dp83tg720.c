// SPDX-License-Identifier: GPL-2.0
/* Driver for the Texas Instruments DP83TG720 PHY
 * Copyright (c) 2023 Pengutronix, Oleksij Rempel <kernel@pengutronix.de>
 */
#include <linux/bitfield.h>
#include <linux/ethtool_netlink.h>
#include <linux/jiffies.h>
#include <linux/kernel.h>
#include <linux/module.h>
#include <linux/phy.h>
#include <linux/random.h>

#include "open_alliance_helpers.h"

/*
 * DP83TG720S_POLL_ACTIVE_LINK - Polling interval in milliseconds when the link
 *				 is active.
 * DP83TG720S_POLL_NO_LINK_MIN - Minimum polling interval in milliseconds when
 *				 the link is down.
 * DP83TG720S_POLL_NO_LINK_MAX - Maximum polling interval in milliseconds when
 *				 the link is down.
 *
 * These values are not documented or officially recommended by the vendor but
 * were determined through empirical testing. They achieve a good balance in
 * minimizing the number of reset retries while ensuring reliable link recovery
 * within a reasonable timeframe.
 */
#define DP83TG720S_POLL_ACTIVE_LINK		1000
#define DP83TG720S_POLL_NO_LINK_MIN		100
#define DP83TG720S_POLL_NO_LINK_MAX		1000

#define DP83TG720S_PHY_ID			0x2000a284

/* MDIO_MMD_VEND2 registers */
#define DP83TG720S_MII_REG_10			0x10
#define DP83TG720S_STS_MII_INT			BIT(7)
#define DP83TG720S_LINK_STATUS			BIT(0)

/* TDR Configuration Register (0x1E) */
#define DP83TG720S_TDR_CFG			0x1e
/* 1b = TDR start, 0b = No TDR */
#define DP83TG720S_TDR_START			BIT(15)
/* 1b = TDR auto on link down, 0b = Manual TDR start */
#define DP83TG720S_CFG_TDR_AUTO_RUN		BIT(14)
/* 1b = TDR done, 0b = TDR in progress */
#define DP83TG720S_TDR_DONE			BIT(1)
/* 1b = TDR fail, 0b = TDR success */
#define DP83TG720S_TDR_FAIL			BIT(0)

#define DP83TG720S_PHY_RESET			0x1f
#define DP83TG720S_HW_RESET			BIT(15)

#define DP83TG720S_LPS_CFG3			0x18c
/* Power modes are documented as bit fields but used as values */
/* Power Mode 0 is Normal mode */
#define DP83TG720S_LPS_CFG3_PWR_MODE_0		BIT(0)

/* Open Aliance 1000BaseT1 compatible HDD.TDR Fault Status Register */
#define DP83TG720S_TDR_FAULT_STATUS		0x30f

/* Register 0x0301: TDR Configuration 2 */
#define DP83TG720S_TDR_CFG2			0x301

/* Register 0x0303: TDR Configuration 3 */
#define DP83TG720S_TDR_CFG3			0x303

/* Register 0x0304: TDR Configuration 4 */
#define DP83TG720S_TDR_CFG4			0x304

/* Register 0x0405: Unknown Register */
#define DP83TG720S_UNKNOWN_0405			0x405

#define DP83TG720S_LINK_QUAL_3			0x547
#define DP83TG720S_LINK_LOSS_CNT_MASK		GENMASK(15, 10)

/* Register 0x0576: TDR Master Link Down Control */
#define DP83TG720S_TDR_MASTER_LINK_DOWN		0x576

#define DP83TG720S_RGMII_DELAY_CTRL		0x602
/* In RGMII mode, Enable or disable the internal delay for RXD */
#define DP83TG720S_RGMII_RX_CLK_SEL		BIT(1)
/* In RGMII mode, Enable or disable the internal delay for TXD */
#define DP83TG720S_RGMII_TX_CLK_SEL		BIT(0)

/*
 * DP83TG720S_PKT_STAT_x registers correspond to similarly named registers
 * in the datasheet (PKT_STAT_1 through PKT_STAT_6). These registers store
 * 32-bit or 16-bit counters for TX and RX statistics and must be read in
 * sequence to ensure the counters are cleared correctly.
 *
 * - DP83TG720S_PKT_STAT_1: Contains TX packet count bits [15:0].
 * - DP83TG720S_PKT_STAT_2: Contains TX packet count bits [31:16].
 * - DP83TG720S_PKT_STAT_3: Contains TX error packet count.
 * - DP83TG720S_PKT_STAT_4: Contains RX packet count bits [15:0].
 * - DP83TG720S_PKT_STAT_5: Contains RX packet count bits [31:16].
 * - DP83TG720S_PKT_STAT_6: Contains RX error packet count.
 *
 * Keeping the register names as defined in the datasheet helps maintain
 * clarity and alignment with the documentation.
 */
#define DP83TG720S_PKT_STAT_1			0x639
#define DP83TG720S_PKT_STAT_2			0x63a
#define DP83TG720S_PKT_STAT_3			0x63b
#define DP83TG720S_PKT_STAT_4			0x63c
#define DP83TG720S_PKT_STAT_5			0x63d
#define DP83TG720S_PKT_STAT_6			0x63e

/* Register 0x083F: Unknown Register */
#define DP83TG720S_UNKNOWN_083F			0x83f

#define DP83TG720S_SQI_REG_1			0x871
#define DP83TG720S_SQI_OUT_WORST		GENMASK(7, 5)
#define DP83TG720S_SQI_OUT			GENMASK(3, 1)

#define DP83TG720_SQI_MAX			7

struct dp83tg720_stats {
	u64 link_loss_cnt;
	u64 tx_pkt_cnt;
	u64 tx_err_pkt_cnt;
	u64 rx_pkt_cnt;
	u64 rx_err_pkt_cnt;
};

struct dp83tg720_priv {
	struct dp83tg720_stats stats;
};

/**
 * dp83tg720_update_stats - Update the PHY statistics for the DP83TD510 PHY.
 * @phydev: Pointer to the phy_device structure.
 *
 * The function reads the PHY statistics registers and updates the statistics
 * structure.
 *
 * Returns: 0 on success or a negative error code on failure.
 */
static int dp83tg720_update_stats(struct phy_device *phydev)
{
	struct dp83tg720_priv *priv = phydev->priv;
	u32 count;
	int ret;

	/* Read the link loss count */
	ret = phy_read_mmd(phydev, MDIO_MMD_VEND2, DP83TG720S_LINK_QUAL_3);
	if (ret < 0)
		return ret;
	/* link_loss_cnt */
	count = FIELD_GET(DP83TG720S_LINK_LOSS_CNT_MASK, ret);
	priv->stats.link_loss_cnt += count;

	/* The DP83TG720S_PKT_STAT registers are divided into two groups:
	 * - Group 1 (TX stats): DP83TG720S_PKT_STAT_1 to DP83TG720S_PKT_STAT_3
	 * - Group 2 (RX stats): DP83TG720S_PKT_STAT_4 to DP83TG720S_PKT_STAT_6
	 *
	 * Registers in each group are cleared only after reading them in a
	 * plain sequence (e.g., 1, 2, 3 for Group 1 or 4, 5, 6 for Group 2).
	 * Any deviation from the sequence, such as reading 1, 2, 1, 2, 3, will
	 * prevent the group from being cleared. Additionally, the counters
	 * for a group are frozen as soon as the first register in that group
	 * is accessed.
	 */
	ret = phy_read_mmd(phydev, MDIO_MMD_VEND2, DP83TG720S_PKT_STAT_1);
	if (ret < 0)
		return ret;
	/* tx_pkt_cnt_15_0 */
	count = ret;

	ret = phy_read_mmd(phydev, MDIO_MMD_VEND2, DP83TG720S_PKT_STAT_2);
	if (ret < 0)
		return ret;
	/* tx_pkt_cnt_31_16 */
	count |= ret << 16;
	priv->stats.tx_pkt_cnt += count;

	ret = phy_read_mmd(phydev, MDIO_MMD_VEND2, DP83TG720S_PKT_STAT_3);
	if (ret < 0)
		return ret;
	/* tx_err_pkt_cnt */
	priv->stats.tx_err_pkt_cnt += ret;

	ret = phy_read_mmd(phydev, MDIO_MMD_VEND2, DP83TG720S_PKT_STAT_4);
	if (ret < 0)
		return ret;
	/* rx_pkt_cnt_15_0 */
	count = ret;

	ret = phy_read_mmd(phydev, MDIO_MMD_VEND2, DP83TG720S_PKT_STAT_5);
	if (ret < 0)
		return ret;
	/* rx_pkt_cnt_31_16 */
	count |= ret << 16;
	priv->stats.rx_pkt_cnt += count;

	ret = phy_read_mmd(phydev, MDIO_MMD_VEND2, DP83TG720S_PKT_STAT_6);
	if (ret < 0)
		return ret;
	/* rx_err_pkt_cnt */
	priv->stats.rx_err_pkt_cnt += ret;

	return 0;
}

static void dp83tg720_get_link_stats(struct phy_device *phydev,
				     struct ethtool_link_ext_stats *link_stats)
{
	struct dp83tg720_priv *priv = phydev->priv;

	link_stats->link_down_events = priv->stats.link_loss_cnt;
}

static void dp83tg720_get_phy_stats(struct phy_device *phydev,
				    struct ethtool_eth_phy_stats *eth_stats,
				    struct ethtool_phy_stats *stats)
{
	struct dp83tg720_priv *priv = phydev->priv;

	stats->tx_packets = priv->stats.tx_pkt_cnt;
	stats->tx_errors = priv->stats.tx_err_pkt_cnt;
	stats->rx_packets = priv->stats.rx_pkt_cnt;
	stats->rx_errors = priv->stats.rx_err_pkt_cnt;
}

/**
 * dp83tg720_cable_test_start - Start the cable test for the DP83TG720 PHY.
 * @phydev: Pointer to the phy_device structure.
 *
 * This sequence is based on the documented procedure for the DP83TG720 PHY.
 *
 * Returns: 0 on success, a negative error code on failure.
 */
static int dp83tg720_cable_test_start(struct phy_device *phydev)
{
	int ret;

	/* Initialize the PHY to run the TDR test as described in the
	 * "DP83TG720S-Q1: Configuring for Open Alliance Specification
	 * Compliance (Rev. B)" application note.
	 * Most of the registers are not documented. Some of register names
	 * are guessed by comparing the register offsets with the DP83TD510E.
	 */

	/* Force master link down */
	ret = phy_set_bits_mmd(phydev, MDIO_MMD_VEND2,
			       DP83TG720S_TDR_MASTER_LINK_DOWN, 0x0400);
	if (ret)
		return ret;

	ret = phy_write_mmd(phydev, MDIO_MMD_VEND2, DP83TG720S_TDR_CFG2,
			    0xa008);
	if (ret)
		return ret;

	ret = phy_write_mmd(phydev, MDIO_MMD_VEND2, DP83TG720S_TDR_CFG3,
			    0x0928);
	if (ret)
		return ret;

	ret = phy_write_mmd(phydev, MDIO_MMD_VEND2, DP83TG720S_TDR_CFG4,
			    0x0004);
	if (ret)
		return ret;

	ret = phy_write_mmd(phydev, MDIO_MMD_VEND2, DP83TG720S_UNKNOWN_0405,
			    0x6400);
	if (ret)
		return ret;

	ret = phy_write_mmd(phydev, MDIO_MMD_VEND2, DP83TG720S_UNKNOWN_083F,
			    0x3003);
	if (ret)
		return ret;

	/* Start the TDR */
	ret = phy_set_bits_mmd(phydev, MDIO_MMD_VEND2, DP83TG720S_TDR_CFG,
			       DP83TG720S_TDR_START);
	if (ret)
		return ret;

	return 0;
}

/**
 * dp83tg720_cable_test_get_status - Get the status of the cable test for the
 *                                   DP83TG720 PHY.
 * @phydev: Pointer to the phy_device structure.
 * @finished: Pointer to a boolean that indicates whether the test is finished.
 *
 * The function sets the @finished flag to true if the test is complete.
 *
 * Returns: 0 on success or a negative error code on failure.
 */
static int dp83tg720_cable_test_get_status(struct phy_device *phydev,
					   bool *finished)
{
	int ret, stat;

	*finished = false;

	/* Read the TDR status */
	ret = phy_read_mmd(phydev, MDIO_MMD_VEND2, DP83TG720S_TDR_CFG);
	if (ret < 0)
		return ret;

	/* Check if the TDR test is done */
	if (!(ret & DP83TG720S_TDR_DONE))
		return 0;

	/* Check for TDR test failure */
	if (!(ret & DP83TG720S_TDR_FAIL)) {
		int location;

		/* Read fault status */
		ret = phy_read_mmd(phydev, MDIO_MMD_VEND2,
				   DP83TG720S_TDR_FAULT_STATUS);
		if (ret < 0)
			return ret;

		/* Get fault type */
		stat = oa_1000bt1_get_ethtool_cable_result_code(ret);

		/* Determine fault location */
		location = oa_1000bt1_get_tdr_distance(ret);
		if (location > 0)
			ethnl_cable_test_fault_length(phydev,
						      ETHTOOL_A_CABLE_PAIR_A,
						      location);
	} else {
		/* Active link partner or other issues */
		stat = ETHTOOL_A_CABLE_RESULT_CODE_UNSPEC;
	}

	*finished = true;

	ethnl_cable_test_result(phydev, ETHTOOL_A_CABLE_PAIR_A, stat);

	/* save the current stats before resetting the PHY */
	ret = dp83tg720_update_stats(phydev);
	if (ret)
		return ret;

	return phy_init_hw(phydev);
}

static int dp83tg720_config_aneg(struct phy_device *phydev)
{
	int ret;

	/* Autoneg is not supported and this PHY supports only one speed.
	 * We need to care only about master/slave configuration if it was
	 * changed by user.
	 */
	ret = genphy_c45_pma_baset1_setup_master_slave(phydev);
	if (ret)
		return ret;

	/* Re-read role configuration to make changes visible even if
	 * the link is in administrative down state.
	 */
	return genphy_c45_pma_baset1_read_master_slave(phydev);
}

static int dp83tg720_read_status(struct phy_device *phydev)
{
	u16 phy_sts;
	int ret;

	phydev->pause = 0;
	phydev->asym_pause = 0;

	/* Most of Clause 45 registers are not present, so we can't use
	 * genphy_c45_read_status() here.
	 */
	phy_sts = phy_read(phydev, DP83TG720S_MII_REG_10);
	phydev->link = !!(phy_sts & DP83TG720S_LINK_STATUS);
	if (!phydev->link) {
		/* save the current stats before resetting the PHY */
		ret = dp83tg720_update_stats(phydev);
		if (ret)
			return ret;

		/* According to the "DP83TC81x, DP83TG72x Software
		 * Implementation Guide", the PHY needs to be reset after a
		 * link loss or if no link is created after at least 100ms.
		 *
		 * Currently we are polling with the PHY_STATE_TIME (1000ms)
		 * interval, which is still enough for not automotive use cases.
		 */
		ret = phy_init_hw(phydev);
		if (ret)
			return ret;

		/* Sleep 600ms for PHY stabilization post-reset.
		 * Empirically chosen value (not documented).
		 * Helps reduce reset bounces with link partners having similar
		 * issues.
		 */
		msleep(600);

		/* After HW reset we need to restore master/slave configuration.
		 * genphy_c45_pma_baset1_read_master_slave() call will be done
		 * by the dp83tg720_config_aneg() function.
		 */
		ret = dp83tg720_config_aneg(phydev);
		if (ret)
			return ret;

		phydev->speed = SPEED_UNKNOWN;
		phydev->duplex = DUPLEX_UNKNOWN;
	} else {
		/* PMA/PMD control 1 register (Register 1.0) is present, but it
		 * doesn't contain the link speed information.
		 * So genphy_c45_read_pma() can't be used here.
		 */
		ret = genphy_c45_pma_baset1_read_master_slave(phydev);
		if (ret)
			return ret;

		phydev->duplex = DUPLEX_FULL;
		phydev->speed = SPEED_1000;
	}

	return 0;
}

static int dp83tg720_get_sqi(struct phy_device *phydev)
{
	int ret;

	if (!phydev->link)
		return 0;

	ret = phy_read_mmd(phydev, MDIO_MMD_VEND2, DP83TG720S_SQI_REG_1);
	if (ret < 0)
		return ret;

	return FIELD_GET(DP83TG720S_SQI_OUT, ret);
}

static int dp83tg720_get_sqi_max(struct phy_device *phydev)
{
	return DP83TG720_SQI_MAX;
}

static int dp83tg720_config_rgmii_delay(struct phy_device *phydev)
{
	u16 rgmii_delay_mask;
	u16 rgmii_delay = 0;

	switch (phydev->interface) {
	case PHY_INTERFACE_MODE_RGMII:
		rgmii_delay = 0;
		break;
	case PHY_INTERFACE_MODE_RGMII_ID:
		rgmii_delay = DP83TG720S_RGMII_RX_CLK_SEL |
				DP83TG720S_RGMII_TX_CLK_SEL;
		break;
	case PHY_INTERFACE_MODE_RGMII_RXID:
		rgmii_delay = DP83TG720S_RGMII_RX_CLK_SEL;
		break;
	case PHY_INTERFACE_MODE_RGMII_TXID:
		rgmii_delay = DP83TG720S_RGMII_TX_CLK_SEL;
		break;
	default:
		return 0;
	}

	rgmii_delay_mask = DP83TG720S_RGMII_RX_CLK_SEL |
		DP83TG720S_RGMII_TX_CLK_SEL;

	return phy_modify_mmd(phydev, MDIO_MMD_VEND2,
			      DP83TG720S_RGMII_DELAY_CTRL, rgmii_delay_mask,
			      rgmii_delay);
}

static int dp83tg720_config_init(struct phy_device *phydev)
{
	int ret;

	/* Software Restart is not enough to recover from a link failure.
	 * Using Hardware Reset instead.
	 */
	ret = phy_write(phydev, DP83TG720S_PHY_RESET, DP83TG720S_HW_RESET);
	if (ret)
		return ret;

	/* Wait until MDC can be used again.
	 * The wait value of one 1ms is documented in "DP83TG720S-Q1 1000BASE-T1
	 * Automotive Ethernet PHY with SGMII and RGMII" datasheet.
	 */
	usleep_range(1000, 2000);

	if (phy_interface_is_rgmii(phydev)) {
		ret = dp83tg720_config_rgmii_delay(phydev);
		if (ret)
			return ret;
	}

	/* In case the PHY is bootstrapped in managed mode, we need to
	 * wake it.
	 */
	ret = phy_write_mmd(phydev, MDIO_MMD_VEND2, DP83TG720S_LPS_CFG3,
			    DP83TG720S_LPS_CFG3_PWR_MODE_0);
	if (ret)
		return ret;

	/* Make role configuration visible for ethtool on init and after
	 * rest.
	 */
	return genphy_c45_pma_baset1_read_master_slave(phydev);
}

static int dp83tg720_probe(struct phy_device *phydev)
{
	struct device *dev = &phydev->mdio.dev;
	struct dp83tg720_priv *priv;

	priv = devm_kzalloc(dev, sizeof(*priv), GFP_KERNEL);
	if (!priv)
		return -ENOMEM;

	phydev->priv = priv;

	return 0;
}

<<<<<<< HEAD
=======
/**
 * dp83tg720_get_next_update_time - Determine the next update time for PHY
 *                                  state
 * @phydev: Pointer to the phy_device structure
 *
 * This function addresses a limitation of the DP83TG720 PHY, which cannot
 * reliably detect or report a stable link state. To recover from such
 * scenarios, the PHY must be periodically reset when the link is down. However,
 * if the link partner also runs Linux with the same driver, synchronized reset
 * intervals can lead to a deadlock where the link never establishes due to
 * simultaneous resets on both sides.
 *
 * To avoid this, the function implements randomized polling intervals when the
 * link is down. It ensures that reset intervals are desynchronized by
 * introducing a random delay between a configured minimum and maximum range.
 * When the link is up, a fixed polling interval is used to minimize overhead.
 *
 * This mechanism guarantees that the link will reestablish within 10 seconds
 * in the worst-case scenario.
 *
 * Return: Time (in jiffies) until the next update event for the PHY state
 * machine.
 */
static unsigned int dp83tg720_get_next_update_time(struct phy_device *phydev)
{
	unsigned int next_time_jiffies;

	if (phydev->link) {
		/* When the link is up, use a fixed 1000ms interval
		 * (in jiffies)
		 */
		next_time_jiffies =
			msecs_to_jiffies(DP83TG720S_POLL_ACTIVE_LINK);
	} else {
		unsigned int min_jiffies, max_jiffies, rand_jiffies;

		/* When the link is down, randomize interval between min/max
		 * (in jiffies)
		 */
		min_jiffies = msecs_to_jiffies(DP83TG720S_POLL_NO_LINK_MIN);
		max_jiffies = msecs_to_jiffies(DP83TG720S_POLL_NO_LINK_MAX);

		rand_jiffies = min_jiffies +
			get_random_u32_below(max_jiffies - min_jiffies + 1);
		next_time_jiffies = rand_jiffies;
	}

	/* Ensure the polling time is at least one jiffy */
	return max(next_time_jiffies, 1U);
}

>>>>>>> e8a457b7
static struct phy_driver dp83tg720_driver[] = {
{
	PHY_ID_MATCH_MODEL(DP83TG720S_PHY_ID),
	.name		= "TI DP83TG720S",

	.flags          = PHY_POLL_CABLE_TEST,
	.probe		= dp83tg720_probe,
	.config_aneg	= dp83tg720_config_aneg,
	.read_status	= dp83tg720_read_status,
	.get_features	= genphy_c45_pma_read_ext_abilities,
	.config_init	= dp83tg720_config_init,
	.get_sqi	= dp83tg720_get_sqi,
	.get_sqi_max	= dp83tg720_get_sqi_max,
	.cable_test_start = dp83tg720_cable_test_start,
	.cable_test_get_status = dp83tg720_cable_test_get_status,
	.get_link_stats	= dp83tg720_get_link_stats,
	.get_phy_stats	= dp83tg720_get_phy_stats,
	.update_stats	= dp83tg720_update_stats,
<<<<<<< HEAD
=======
	.get_next_update_time = dp83tg720_get_next_update_time,
>>>>>>> e8a457b7

	.suspend	= genphy_suspend,
	.resume		= genphy_resume,
} };
module_phy_driver(dp83tg720_driver);

static const struct mdio_device_id __maybe_unused dp83tg720_tbl[] = {
	{ PHY_ID_MATCH_MODEL(DP83TG720S_PHY_ID) },
	{ }
};
MODULE_DEVICE_TABLE(mdio, dp83tg720_tbl);

MODULE_DESCRIPTION("Texas Instruments DP83TG720S PHY driver");
MODULE_AUTHOR("Oleksij Rempel <kernel@pengutronix.de>");
MODULE_LICENSE("GPL");<|MERGE_RESOLUTION|>--- conflicted
+++ resolved
@@ -524,8 +524,6 @@
 	return 0;
 }
 
-<<<<<<< HEAD
-=======
 /**
  * dp83tg720_get_next_update_time - Determine the next update time for PHY
  *                                  state
@@ -577,7 +575,6 @@
 	return max(next_time_jiffies, 1U);
 }
 
->>>>>>> e8a457b7
 static struct phy_driver dp83tg720_driver[] = {
 {
 	PHY_ID_MATCH_MODEL(DP83TG720S_PHY_ID),
@@ -596,10 +593,7 @@
 	.get_link_stats	= dp83tg720_get_link_stats,
 	.get_phy_stats	= dp83tg720_get_phy_stats,
 	.update_stats	= dp83tg720_update_stats,
-<<<<<<< HEAD
-=======
 	.get_next_update_time = dp83tg720_get_next_update_time,
->>>>>>> e8a457b7
 
 	.suspend	= genphy_suspend,
 	.resume		= genphy_resume,
