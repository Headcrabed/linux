// SPDX-License-Identifier: GPL-2.0
/*
 * Enable PCIe link L0s/L1 state and Clock Power Management
 *
 * Copyright (C) 2007 Intel
 * Copyright (C) Zhang Yanmin (yanmin.zhang@intel.com)
 * Copyright (C) Shaohua Li (shaohua.li@intel.com)
 */

#include <linux/kernel.h>
#include <linux/math.h>
#include <linux/module.h>
#include <linux/moduleparam.h>
#include <linux/pci.h>
#include <linux/pci_regs.h>
#include <linux/errno.h>
#include <linux/pm.h>
#include <linux/init.h>
#include <linux/slab.h>
#include <linux/jiffies.h>
#include <linux/delay.h>
#include "../pci.h"

#ifdef MODULE_PARAM_PREFIX
#undef MODULE_PARAM_PREFIX
#endif
#define MODULE_PARAM_PREFIX "pcie_aspm."

/* Note: those are not register definitions */
#define ASPM_STATE_L0S_UP	(1)	/* Upstream direction L0s state */
#define ASPM_STATE_L0S_DW	(2)	/* Downstream direction L0s state */
#define ASPM_STATE_L1		(4)	/* L1 state */
#define ASPM_STATE_L1_1		(8)	/* ASPM L1.1 state */
#define ASPM_STATE_L1_2		(0x10)	/* ASPM L1.2 state */
#define ASPM_STATE_L1_1_PCIPM	(0x20)	/* PCI PM L1.1 state */
#define ASPM_STATE_L1_2_PCIPM	(0x40)	/* PCI PM L1.2 state */
#define ASPM_STATE_L1_SS_PCIPM	(ASPM_STATE_L1_1_PCIPM | ASPM_STATE_L1_2_PCIPM)
#define ASPM_STATE_L1_2_MASK	(ASPM_STATE_L1_2 | ASPM_STATE_L1_2_PCIPM)
#define ASPM_STATE_L1SS		(ASPM_STATE_L1_1 | ASPM_STATE_L1_1_PCIPM |\
				 ASPM_STATE_L1_2_MASK)
#define ASPM_STATE_L0S		(ASPM_STATE_L0S_UP | ASPM_STATE_L0S_DW)
#define ASPM_STATE_ALL		(ASPM_STATE_L0S | ASPM_STATE_L1 |	\
				 ASPM_STATE_L1SS)

struct pcie_link_state {
	struct pci_dev *pdev;		/* Upstream component of the Link */
	struct pci_dev *downstream;	/* Downstream component, function 0 */
	struct pcie_link_state *root;	/* pointer to the root port link */
	struct pcie_link_state *parent;	/* pointer to the parent Link state */
	struct list_head sibling;	/* node in link_list */

	/* ASPM state */
	u32 aspm_support:7;		/* Supported ASPM state */
	u32 aspm_enabled:7;		/* Enabled ASPM state */
	u32 aspm_capable:7;		/* Capable ASPM state with latency */
	u32 aspm_default:7;		/* Default ASPM state by BIOS */
	u32 aspm_disable:7;		/* Disabled ASPM state */

	/* Clock PM state */
	u32 clkpm_capable:1;		/* Clock PM capable? */
	u32 clkpm_enabled:1;		/* Current Clock PM state */
	u32 clkpm_default:1;		/* Default Clock PM state by BIOS */
	u32 clkpm_disable:1;		/* Clock PM disabled */
};

static int aspm_disabled, aspm_force;
static bool aspm_support_enabled = true;
static DEFINE_MUTEX(aspm_lock);
static LIST_HEAD(link_list);

#define POLICY_DEFAULT 0	/* BIOS default setting */
#define POLICY_PERFORMANCE 1	/* high performance */
#define POLICY_POWERSAVE 2	/* high power saving */
#define POLICY_POWER_SUPERSAVE 3 /* possibly even more power saving */

#ifdef CONFIG_PCIEASPM_PERFORMANCE
static int aspm_policy = POLICY_PERFORMANCE;
#elif defined CONFIG_PCIEASPM_POWERSAVE
static int aspm_policy = POLICY_POWERSAVE;
#elif defined CONFIG_PCIEASPM_POWER_SUPERSAVE
static int aspm_policy = POLICY_POWER_SUPERSAVE;
#else
static int aspm_policy;
#endif

static const char *policy_str[] = {
	[POLICY_DEFAULT] = "default",
	[POLICY_PERFORMANCE] = "performance",
	[POLICY_POWERSAVE] = "powersave",
	[POLICY_POWER_SUPERSAVE] = "powersupersave"
};

/*
 * The L1 PM substate capability is only implemented in function 0 in a
 * multi function device.
 */
static struct pci_dev *pci_function_0(struct pci_bus *linkbus)
{
	struct pci_dev *child;

	list_for_each_entry(child, &linkbus->devices, bus_list)
		if (PCI_FUNC(child->devfn) == 0)
			return child;
	return NULL;
}

static int policy_to_aspm_state(struct pcie_link_state *link)
{
	switch (aspm_policy) {
	case POLICY_PERFORMANCE:
		/* Disable ASPM and Clock PM */
		return 0;
	case POLICY_POWERSAVE:
		/* Enable ASPM L0s/L1 */
		return (ASPM_STATE_L0S | ASPM_STATE_L1);
	case POLICY_POWER_SUPERSAVE:
		/* Enable Everything */
		return ASPM_STATE_ALL;
	case POLICY_DEFAULT:
		return link->aspm_default;
	}
	return 0;
}

static int policy_to_clkpm_state(struct pcie_link_state *link)
{
	switch (aspm_policy) {
	case POLICY_PERFORMANCE:
		/* Disable ASPM and Clock PM */
		return 0;
	case POLICY_POWERSAVE:
	case POLICY_POWER_SUPERSAVE:
		/* Enable Clock PM */
		return 1;
	case POLICY_DEFAULT:
		return link->clkpm_default;
	}
	return 0;
}

static void pcie_set_clkpm_nocheck(struct pcie_link_state *link, int enable)
{
	struct pci_dev *child;
	struct pci_bus *linkbus = link->pdev->subordinate;
	u32 val = enable ? PCI_EXP_LNKCTL_CLKREQ_EN : 0;

	list_for_each_entry(child, &linkbus->devices, bus_list)
		pcie_capability_clear_and_set_word(child, PCI_EXP_LNKCTL,
						   PCI_EXP_LNKCTL_CLKREQ_EN,
						   val);
	link->clkpm_enabled = !!enable;
}

static void pcie_set_clkpm(struct pcie_link_state *link, int enable)
{
	/*
	 * Don't enable Clock PM if the link is not Clock PM capable
	 * or Clock PM is disabled
	 */
	if (!link->clkpm_capable || link->clkpm_disable)
		enable = 0;
	/* Need nothing if the specified equals to current state */
	if (link->clkpm_enabled == enable)
		return;
	pcie_set_clkpm_nocheck(link, enable);
}

static void pcie_clkpm_cap_init(struct pcie_link_state *link, int blacklist)
{
	int capable = 1, enabled = 1;
	u32 reg32;
	u16 reg16;
	struct pci_dev *child;
	struct pci_bus *linkbus = link->pdev->subordinate;

	/* All functions should have the same cap and state, take the worst */
	list_for_each_entry(child, &linkbus->devices, bus_list) {
		pcie_capability_read_dword(child, PCI_EXP_LNKCAP, &reg32);
		if (!(reg32 & PCI_EXP_LNKCAP_CLKPM)) {
			capable = 0;
			enabled = 0;
			break;
		}
		pcie_capability_read_word(child, PCI_EXP_LNKCTL, &reg16);
		if (!(reg16 & PCI_EXP_LNKCTL_CLKREQ_EN))
			enabled = 0;
	}
	link->clkpm_enabled = enabled;
	link->clkpm_default = enabled;
	link->clkpm_capable = capable;
	link->clkpm_disable = blacklist ? 1 : 0;
}

<<<<<<< HEAD
static int pcie_wait_for_retrain(struct pci_dev *pdev)
{
	unsigned long end_jiffies;
	u16 reg16;

	/* Wait for Link Training to be cleared by hardware */
	end_jiffies = jiffies + LINK_RETRAIN_TIMEOUT;
	do {
		pcie_capability_read_word(pdev, PCI_EXP_LNKSTA, &reg16);
		if (!(reg16 & PCI_EXP_LNKSTA_LT))
			return 0;
		msleep(1);
	} while (time_before(jiffies, end_jiffies));

	return -ETIMEDOUT;
}

static int pcie_retrain_link(struct pcie_link_state *link)
{
	struct pci_dev *parent = link->pdev;
	int rc;
	u16 reg16;

	/*
	 * Ensure the updated LNKCTL parameters are used during link
	 * training by checking that there is no ongoing link training to
	 * avoid LTSSM race as recommended in Implementation Note at the
	 * end of PCIe r6.0.1 sec 7.5.3.7.
	 */
	rc = pcie_wait_for_retrain(parent);
	if (rc)
		return rc;

	pcie_capability_read_word(parent, PCI_EXP_LNKCTL, &reg16);
	reg16 |= PCI_EXP_LNKCTL_RL;
	pcie_capability_write_word(parent, PCI_EXP_LNKCTL, reg16);
	if (parent->clear_retrain_link) {
		/*
		 * Due to an erratum in some devices the Retrain Link bit
		 * needs to be cleared again manually to allow the link
		 * training to succeed.
		 */
		reg16 &= ~PCI_EXP_LNKCTL_RL;
		pcie_capability_write_word(parent, PCI_EXP_LNKCTL, reg16);
	}

	return pcie_wait_for_retrain(parent);
}

=======
>>>>>>> 08e3ed12
/*
 * pcie_aspm_configure_common_clock: check if the 2 ends of a link
 *   could use common clock. If they are, configure them to use the
 *   common clock. That will reduce the ASPM state exit latency.
 */
static void pcie_aspm_configure_common_clock(struct pcie_link_state *link)
{
	int same_clock = 1;
	u16 reg16, parent_reg, child_reg[8];
	struct pci_dev *child, *parent = link->pdev;
	struct pci_bus *linkbus = parent->subordinate;
	/*
	 * All functions of a slot should have the same Slot Clock
	 * Configuration, so just check one function
	 */
	child = list_entry(linkbus->devices.next, struct pci_dev, bus_list);
	BUG_ON(!pci_is_pcie(child));

	/* Check downstream component if bit Slot Clock Configuration is 1 */
	pcie_capability_read_word(child, PCI_EXP_LNKSTA, &reg16);
	if (!(reg16 & PCI_EXP_LNKSTA_SLC))
		same_clock = 0;

	/* Check upstream component if bit Slot Clock Configuration is 1 */
	pcie_capability_read_word(parent, PCI_EXP_LNKSTA, &reg16);
	if (!(reg16 & PCI_EXP_LNKSTA_SLC))
		same_clock = 0;

	/* Port might be already in common clock mode */
	pcie_capability_read_word(parent, PCI_EXP_LNKCTL, &reg16);
	if (same_clock && (reg16 & PCI_EXP_LNKCTL_CCC)) {
		bool consistent = true;

		list_for_each_entry(child, &linkbus->devices, bus_list) {
			pcie_capability_read_word(child, PCI_EXP_LNKCTL,
						  &reg16);
			if (!(reg16 & PCI_EXP_LNKCTL_CCC)) {
				consistent = false;
				break;
			}
		}
		if (consistent)
			return;
		pci_info(parent, "ASPM: current common clock configuration is inconsistent, reconfiguring\n");
	}

	/* Configure downstream component, all functions */
	list_for_each_entry(child, &linkbus->devices, bus_list) {
		pcie_capability_read_word(child, PCI_EXP_LNKCTL, &reg16);
		child_reg[PCI_FUNC(child->devfn)] = reg16;
		if (same_clock)
			reg16 |= PCI_EXP_LNKCTL_CCC;
		else
			reg16 &= ~PCI_EXP_LNKCTL_CCC;
		pcie_capability_write_word(child, PCI_EXP_LNKCTL, reg16);
	}

	/* Configure upstream component */
	pcie_capability_read_word(parent, PCI_EXP_LNKCTL, &reg16);
	parent_reg = reg16;
	if (same_clock)
		reg16 |= PCI_EXP_LNKCTL_CCC;
	else
		reg16 &= ~PCI_EXP_LNKCTL_CCC;
	pcie_capability_write_word(parent, PCI_EXP_LNKCTL, reg16);

<<<<<<< HEAD
	if (pcie_retrain_link(link)) {
=======
	if (pcie_retrain_link(link->pdev, true))
		return;
>>>>>>> 08e3ed12

		/* Training failed. Restore common clock configurations */
		pci_err(parent, "ASPM: Could not configure common clock\n");
		list_for_each_entry(child, &linkbus->devices, bus_list)
			pcie_capability_write_word(child, PCI_EXP_LNKCTL,
					   child_reg[PCI_FUNC(child->devfn)]);
		pcie_capability_write_word(parent, PCI_EXP_LNKCTL, parent_reg);
	}
}

/* Convert L0s latency encoding to ns */
static u32 calc_l0s_latency(u32 lnkcap)
{
	u32 encoding = (lnkcap & PCI_EXP_LNKCAP_L0SEL) >> 12;

	if (encoding == 0x7)
		return (5 * 1000);	/* > 4us */
	return (64 << encoding);
}

/* Convert L0s acceptable latency encoding to ns */
static u32 calc_l0s_acceptable(u32 encoding)
{
	if (encoding == 0x7)
		return -1U;
	return (64 << encoding);
}

/* Convert L1 latency encoding to ns */
static u32 calc_l1_latency(u32 lnkcap)
{
	u32 encoding = (lnkcap & PCI_EXP_LNKCAP_L1EL) >> 15;

	if (encoding == 0x7)
		return (65 * 1000);	/* > 64us */
	return (1000 << encoding);
}

/* Convert L1 acceptable latency encoding to ns */
static u32 calc_l1_acceptable(u32 encoding)
{
	if (encoding == 0x7)
		return -1U;
	return (1000 << encoding);
}

/* Convert L1SS T_pwr encoding to usec */
static u32 calc_l12_pwron(struct pci_dev *pdev, u32 scale, u32 val)
{
	switch (scale) {
	case 0:
		return val * 2;
	case 1:
		return val * 10;
	case 2:
		return val * 100;
	}
	pci_err(pdev, "%s: Invalid T_PwrOn scale: %u\n", __func__, scale);
	return 0;
}

/*
 * Encode an LTR_L1.2_THRESHOLD value for the L1 PM Substates Control 1
 * register.  Ports enter L1.2 when the most recent LTR value is greater
 * than or equal to LTR_L1.2_THRESHOLD, so we round up to make sure we
 * don't enter L1.2 too aggressively.
 *
 * See PCIe r6.0, sec 5.5.1, 6.18, 7.8.3.3.
 */
static void encode_l12_threshold(u32 threshold_us, u32 *scale, u32 *value)
{
	u64 threshold_ns = (u64) threshold_us * 1000;

	/*
	 * LTR_L1.2_THRESHOLD_Value ("value") is a 10-bit field with max
	 * value of 0x3ff.
	 */
	if (threshold_ns <= 0x3ff * 1) {
		*scale = 0;		/* Value times 1ns */
		*value = threshold_ns;
	} else if (threshold_ns <= 0x3ff * 32) {
		*scale = 1;		/* Value times 32ns */
		*value = roundup(threshold_ns, 32) / 32;
	} else if (threshold_ns <= 0x3ff * 1024) {
		*scale = 2;		/* Value times 1024ns */
		*value = roundup(threshold_ns, 1024) / 1024;
	} else if (threshold_ns <= 0x3ff * 32768) {
		*scale = 3;		/* Value times 32768ns */
		*value = roundup(threshold_ns, 32768) / 32768;
	} else if (threshold_ns <= 0x3ff * 1048576) {
		*scale = 4;		/* Value times 1048576ns */
		*value = roundup(threshold_ns, 1048576) / 1048576;
	} else if (threshold_ns <= 0x3ff * (u64) 33554432) {
		*scale = 5;		/* Value times 33554432ns */
		*value = roundup(threshold_ns, 33554432) / 33554432;
	} else {
		*scale = 5;
		*value = 0x3ff;		/* Max representable value */
	}
}

static void pcie_aspm_check_latency(struct pci_dev *endpoint)
{
	u32 latency, encoding, lnkcap_up, lnkcap_dw;
	u32 l1_switch_latency = 0, latency_up_l0s;
	u32 latency_up_l1, latency_dw_l0s, latency_dw_l1;
	u32 acceptable_l0s, acceptable_l1;
	struct pcie_link_state *link;

	/* Device not in D0 doesn't need latency check */
	if ((endpoint->current_state != PCI_D0) &&
	    (endpoint->current_state != PCI_UNKNOWN))
		return;

	link = endpoint->bus->self->link_state;

	/* Calculate endpoint L0s acceptable latency */
	encoding = (endpoint->devcap & PCI_EXP_DEVCAP_L0S) >> 6;
	acceptable_l0s = calc_l0s_acceptable(encoding);

	/* Calculate endpoint L1 acceptable latency */
	encoding = (endpoint->devcap & PCI_EXP_DEVCAP_L1) >> 9;
	acceptable_l1 = calc_l1_acceptable(encoding);

	while (link) {
		struct pci_dev *dev = pci_function_0(link->pdev->subordinate);

		/* Read direction exit latencies */
		pcie_capability_read_dword(link->pdev, PCI_EXP_LNKCAP,
					   &lnkcap_up);
		pcie_capability_read_dword(dev, PCI_EXP_LNKCAP,
					   &lnkcap_dw);
		latency_up_l0s = calc_l0s_latency(lnkcap_up);
		latency_up_l1 = calc_l1_latency(lnkcap_up);
		latency_dw_l0s = calc_l0s_latency(lnkcap_dw);
		latency_dw_l1 = calc_l1_latency(lnkcap_dw);

		/* Check upstream direction L0s latency */
		if ((link->aspm_capable & ASPM_STATE_L0S_UP) &&
		    (latency_up_l0s > acceptable_l0s))
			link->aspm_capable &= ~ASPM_STATE_L0S_UP;

		/* Check downstream direction L0s latency */
		if ((link->aspm_capable & ASPM_STATE_L0S_DW) &&
		    (latency_dw_l0s > acceptable_l0s))
			link->aspm_capable &= ~ASPM_STATE_L0S_DW;
		/*
		 * Check L1 latency.
		 * Every switch on the path to root complex need 1
		 * more microsecond for L1. Spec doesn't mention L0s.
		 *
		 * The exit latencies for L1 substates are not advertised
		 * by a device.  Since the spec also doesn't mention a way
		 * to determine max latencies introduced by enabling L1
		 * substates on the components, it is not clear how to do
		 * a L1 substate exit latency check.  We assume that the
		 * L1 exit latencies advertised by a device include L1
		 * substate latencies (and hence do not do any check).
		 */
		latency = max_t(u32, latency_up_l1, latency_dw_l1);
		if ((link->aspm_capable & ASPM_STATE_L1) &&
		    (latency + l1_switch_latency > acceptable_l1))
			link->aspm_capable &= ~ASPM_STATE_L1;
		l1_switch_latency += 1000;

		link = link->parent;
	}
}

static void pci_clear_and_set_dword(struct pci_dev *pdev, int pos,
				    u32 clear, u32 set)
{
	u32 val;

	pci_read_config_dword(pdev, pos, &val);
	val &= ~clear;
	val |= set;
	pci_write_config_dword(pdev, pos, val);
}

/* Calculate L1.2 PM substate timing parameters */
static void aspm_calc_l12_info(struct pcie_link_state *link,
				u32 parent_l1ss_cap, u32 child_l1ss_cap)
{
	struct pci_dev *child = link->downstream, *parent = link->pdev;
	u32 val1, val2, scale1, scale2;
	u32 t_common_mode, t_power_on, l1_2_threshold, scale, value;
	u32 ctl1 = 0, ctl2 = 0;
	u32 pctl1, pctl2, cctl1, cctl2;
	u32 pl1_2_enables, cl1_2_enables;

	/* Choose the greater of the two Port Common_Mode_Restore_Times */
	val1 = (parent_l1ss_cap & PCI_L1SS_CAP_CM_RESTORE_TIME) >> 8;
	val2 = (child_l1ss_cap & PCI_L1SS_CAP_CM_RESTORE_TIME) >> 8;
	t_common_mode = max(val1, val2);

	/* Choose the greater of the two Port T_POWER_ON times */
	val1   = (parent_l1ss_cap & PCI_L1SS_CAP_P_PWR_ON_VALUE) >> 19;
	scale1 = (parent_l1ss_cap & PCI_L1SS_CAP_P_PWR_ON_SCALE) >> 16;
	val2   = (child_l1ss_cap & PCI_L1SS_CAP_P_PWR_ON_VALUE) >> 19;
	scale2 = (child_l1ss_cap & PCI_L1SS_CAP_P_PWR_ON_SCALE) >> 16;

	if (calc_l12_pwron(parent, scale1, val1) >
	    calc_l12_pwron(child, scale2, val2)) {
		ctl2 |= scale1 | (val1 << 3);
		t_power_on = calc_l12_pwron(parent, scale1, val1);
	} else {
		ctl2 |= scale2 | (val2 << 3);
		t_power_on = calc_l12_pwron(child, scale2, val2);
	}

	/*
	 * Set LTR_L1.2_THRESHOLD to the time required to transition the
	 * Link from L0 to L1.2 and back to L0 so we enter L1.2 only if
	 * downstream devices report (via LTR) that they can tolerate at
	 * least that much latency.
	 *
	 * Based on PCIe r3.1, sec 5.5.3.3.1, Figures 5-16 and 5-17, and
	 * Table 5-11.  T(POWER_OFF) is at most 2us and T(L1.2) is at
	 * least 4us.
	 */
	l1_2_threshold = 2 + 4 + t_common_mode + t_power_on;
	encode_l12_threshold(l1_2_threshold, &scale, &value);
	ctl1 |= t_common_mode << 8 | scale << 29 | value << 16;

	/* Some broken devices only support dword access to L1 SS */
	pci_read_config_dword(parent, parent->l1ss + PCI_L1SS_CTL1, &pctl1);
	pci_read_config_dword(parent, parent->l1ss + PCI_L1SS_CTL2, &pctl2);
	pci_read_config_dword(child, child->l1ss + PCI_L1SS_CTL1, &cctl1);
	pci_read_config_dword(child, child->l1ss + PCI_L1SS_CTL2, &cctl2);

	if (ctl1 == pctl1 && ctl1 == cctl1 &&
	    ctl2 == pctl2 && ctl2 == cctl2)
		return;

	/* Disable L1.2 while updating.  See PCIe r5.0, sec 5.5.4, 7.8.3.3 */
	pl1_2_enables = pctl1 & PCI_L1SS_CTL1_L1_2_MASK;
	cl1_2_enables = cctl1 & PCI_L1SS_CTL1_L1_2_MASK;

	if (pl1_2_enables || cl1_2_enables) {
		pci_clear_and_set_dword(child, child->l1ss + PCI_L1SS_CTL1,
					PCI_L1SS_CTL1_L1_2_MASK, 0);
		pci_clear_and_set_dword(parent, parent->l1ss + PCI_L1SS_CTL1,
					PCI_L1SS_CTL1_L1_2_MASK, 0);
	}

	/* Program T_POWER_ON times in both ports */
	pci_write_config_dword(parent, parent->l1ss + PCI_L1SS_CTL2, ctl2);
	pci_write_config_dword(child, child->l1ss + PCI_L1SS_CTL2, ctl2);

	/* Program Common_Mode_Restore_Time in upstream device */
	pci_clear_and_set_dword(parent, parent->l1ss + PCI_L1SS_CTL1,
				PCI_L1SS_CTL1_CM_RESTORE_TIME, ctl1);

	/* Program LTR_L1.2_THRESHOLD time in both ports */
	pci_clear_and_set_dword(parent,	parent->l1ss + PCI_L1SS_CTL1,
				PCI_L1SS_CTL1_LTR_L12_TH_VALUE |
				PCI_L1SS_CTL1_LTR_L12_TH_SCALE, ctl1);
	pci_clear_and_set_dword(child, child->l1ss + PCI_L1SS_CTL1,
				PCI_L1SS_CTL1_LTR_L12_TH_VALUE |
				PCI_L1SS_CTL1_LTR_L12_TH_SCALE, ctl1);

	if (pl1_2_enables || cl1_2_enables) {
		pci_clear_and_set_dword(parent, parent->l1ss + PCI_L1SS_CTL1, 0,
					pl1_2_enables);
		pci_clear_and_set_dword(child, child->l1ss + PCI_L1SS_CTL1, 0,
					cl1_2_enables);
	}
}

static void aspm_l1ss_init(struct pcie_link_state *link)
{
	struct pci_dev *child = link->downstream, *parent = link->pdev;
	u32 parent_l1ss_cap, child_l1ss_cap;
	u32 parent_l1ss_ctl1 = 0, child_l1ss_ctl1 = 0;

	if (!parent->l1ss || !child->l1ss)
		return;

	/* Setup L1 substate */
	pci_read_config_dword(parent, parent->l1ss + PCI_L1SS_CAP,
			      &parent_l1ss_cap);
	pci_read_config_dword(child, child->l1ss + PCI_L1SS_CAP,
			      &child_l1ss_cap);

	if (!(parent_l1ss_cap & PCI_L1SS_CAP_L1_PM_SS))
		parent_l1ss_cap = 0;
	if (!(child_l1ss_cap & PCI_L1SS_CAP_L1_PM_SS))
		child_l1ss_cap = 0;

	/*
	 * If we don't have LTR for the entire path from the Root Complex
	 * to this device, we can't use ASPM L1.2 because it relies on the
	 * LTR_L1.2_THRESHOLD.  See PCIe r4.0, secs 5.5.4, 6.18.
	 */
	if (!child->ltr_path)
		child_l1ss_cap &= ~PCI_L1SS_CAP_ASPM_L1_2;

	if (parent_l1ss_cap & child_l1ss_cap & PCI_L1SS_CAP_ASPM_L1_1)
		link->aspm_support |= ASPM_STATE_L1_1;
	if (parent_l1ss_cap & child_l1ss_cap & PCI_L1SS_CAP_ASPM_L1_2)
		link->aspm_support |= ASPM_STATE_L1_2;
	if (parent_l1ss_cap & child_l1ss_cap & PCI_L1SS_CAP_PCIPM_L1_1)
		link->aspm_support |= ASPM_STATE_L1_1_PCIPM;
	if (parent_l1ss_cap & child_l1ss_cap & PCI_L1SS_CAP_PCIPM_L1_2)
		link->aspm_support |= ASPM_STATE_L1_2_PCIPM;

	if (parent_l1ss_cap)
		pci_read_config_dword(parent, parent->l1ss + PCI_L1SS_CTL1,
				      &parent_l1ss_ctl1);
	if (child_l1ss_cap)
		pci_read_config_dword(child, child->l1ss + PCI_L1SS_CTL1,
				      &child_l1ss_ctl1);

	if (parent_l1ss_ctl1 & child_l1ss_ctl1 & PCI_L1SS_CTL1_ASPM_L1_1)
		link->aspm_enabled |= ASPM_STATE_L1_1;
	if (parent_l1ss_ctl1 & child_l1ss_ctl1 & PCI_L1SS_CTL1_ASPM_L1_2)
		link->aspm_enabled |= ASPM_STATE_L1_2;
	if (parent_l1ss_ctl1 & child_l1ss_ctl1 & PCI_L1SS_CTL1_PCIPM_L1_1)
		link->aspm_enabled |= ASPM_STATE_L1_1_PCIPM;
	if (parent_l1ss_ctl1 & child_l1ss_ctl1 & PCI_L1SS_CTL1_PCIPM_L1_2)
		link->aspm_enabled |= ASPM_STATE_L1_2_PCIPM;

	if (link->aspm_support & ASPM_STATE_L1_2_MASK)
		aspm_calc_l12_info(link, parent_l1ss_cap, child_l1ss_cap);
}

static void pcie_aspm_cap_init(struct pcie_link_state *link, int blacklist)
{
	struct pci_dev *child = link->downstream, *parent = link->pdev;
	u32 parent_lnkcap, child_lnkcap;
	u16 parent_lnkctl, child_lnkctl;
	struct pci_bus *linkbus = parent->subordinate;

	if (blacklist) {
		/* Set enabled/disable so that we will disable ASPM later */
		link->aspm_enabled = ASPM_STATE_ALL;
		link->aspm_disable = ASPM_STATE_ALL;
		return;
	}

	/*
	 * If ASPM not supported, don't mess with the clocks and link,
	 * bail out now.
	 */
	pcie_capability_read_dword(parent, PCI_EXP_LNKCAP, &parent_lnkcap);
	pcie_capability_read_dword(child, PCI_EXP_LNKCAP, &child_lnkcap);
	if (!(parent_lnkcap & child_lnkcap & PCI_EXP_LNKCAP_ASPMS))
		return;

	/* Configure common clock before checking latencies */
	pcie_aspm_configure_common_clock(link);

	/*
	 * Re-read upstream/downstream components' register state after
	 * clock configuration.  L0s & L1 exit latencies in the otherwise
	 * read-only Link Capabilities may change depending on common clock
	 * configuration (PCIe r5.0, sec 7.5.3.6).
	 */
	pcie_capability_read_dword(parent, PCI_EXP_LNKCAP, &parent_lnkcap);
	pcie_capability_read_dword(child, PCI_EXP_LNKCAP, &child_lnkcap);
	pcie_capability_read_word(parent, PCI_EXP_LNKCTL, &parent_lnkctl);
	pcie_capability_read_word(child, PCI_EXP_LNKCTL, &child_lnkctl);

	/*
	 * Setup L0s state
	 *
	 * Note that we must not enable L0s in either direction on a
	 * given link unless components on both sides of the link each
	 * support L0s.
	 */
	if (parent_lnkcap & child_lnkcap & PCI_EXP_LNKCAP_ASPM_L0S)
		link->aspm_support |= ASPM_STATE_L0S;

	if (child_lnkctl & PCI_EXP_LNKCTL_ASPM_L0S)
		link->aspm_enabled |= ASPM_STATE_L0S_UP;
	if (parent_lnkctl & PCI_EXP_LNKCTL_ASPM_L0S)
		link->aspm_enabled |= ASPM_STATE_L0S_DW;

	/* Setup L1 state */
	if (parent_lnkcap & child_lnkcap & PCI_EXP_LNKCAP_ASPM_L1)
		link->aspm_support |= ASPM_STATE_L1;

	if (parent_lnkctl & child_lnkctl & PCI_EXP_LNKCTL_ASPM_L1)
		link->aspm_enabled |= ASPM_STATE_L1;

	aspm_l1ss_init(link);

	/* Save default state */
	link->aspm_default = link->aspm_enabled;

	/* Setup initial capable state. Will be updated later */
	link->aspm_capable = link->aspm_support;

	/* Get and check endpoint acceptable latencies */
	list_for_each_entry(child, &linkbus->devices, bus_list) {
		if (pci_pcie_type(child) != PCI_EXP_TYPE_ENDPOINT &&
		    pci_pcie_type(child) != PCI_EXP_TYPE_LEG_END)
			continue;

		pcie_aspm_check_latency(child);
	}
}

/* Configure the ASPM L1 substates */
static void pcie_config_aspm_l1ss(struct pcie_link_state *link, u32 state)
{
	u32 val, enable_req;
	struct pci_dev *child = link->downstream, *parent = link->pdev;

	enable_req = (link->aspm_enabled ^ state) & state;

	/*
	 * Here are the rules specified in the PCIe spec for enabling L1SS:
	 * - When enabling L1.x, enable bit at parent first, then at child
	 * - When disabling L1.x, disable bit at child first, then at parent
	 * - When enabling ASPM L1.x, need to disable L1
	 *   (at child followed by parent).
	 * - The ASPM/PCIPM L1.2 must be disabled while programming timing
	 *   parameters
	 *
	 * To keep it simple, disable all L1SS bits first, and later enable
	 * what is needed.
	 */

	/* Disable all L1 substates */
	pci_clear_and_set_dword(child, child->l1ss + PCI_L1SS_CTL1,
				PCI_L1SS_CTL1_L1SS_MASK, 0);
	pci_clear_and_set_dword(parent, parent->l1ss + PCI_L1SS_CTL1,
				PCI_L1SS_CTL1_L1SS_MASK, 0);
	/*
	 * If needed, disable L1, and it gets enabled later
	 * in pcie_config_aspm_link().
	 */
	if (enable_req & (ASPM_STATE_L1_1 | ASPM_STATE_L1_2)) {
		pcie_capability_clear_and_set_word(child, PCI_EXP_LNKCTL,
						   PCI_EXP_LNKCTL_ASPM_L1, 0);
		pcie_capability_clear_and_set_word(parent, PCI_EXP_LNKCTL,
						   PCI_EXP_LNKCTL_ASPM_L1, 0);
	}

	val = 0;
	if (state & ASPM_STATE_L1_1)
		val |= PCI_L1SS_CTL1_ASPM_L1_1;
	if (state & ASPM_STATE_L1_2)
		val |= PCI_L1SS_CTL1_ASPM_L1_2;
	if (state & ASPM_STATE_L1_1_PCIPM)
		val |= PCI_L1SS_CTL1_PCIPM_L1_1;
	if (state & ASPM_STATE_L1_2_PCIPM)
		val |= PCI_L1SS_CTL1_PCIPM_L1_2;

	/* Enable what we need to enable */
	pci_clear_and_set_dword(parent, parent->l1ss + PCI_L1SS_CTL1,
				PCI_L1SS_CTL1_L1SS_MASK, val);
	pci_clear_and_set_dword(child, child->l1ss + PCI_L1SS_CTL1,
				PCI_L1SS_CTL1_L1SS_MASK, val);
}

static void pcie_config_aspm_dev(struct pci_dev *pdev, u32 val)
{
	pcie_capability_clear_and_set_word(pdev, PCI_EXP_LNKCTL,
					   PCI_EXP_LNKCTL_ASPMC, val);
}

static void pcie_config_aspm_link(struct pcie_link_state *link, u32 state)
{
	u32 upstream = 0, dwstream = 0;
	struct pci_dev *child = link->downstream, *parent = link->pdev;
	struct pci_bus *linkbus = parent->subordinate;

	/* Enable only the states that were not explicitly disabled */
	state &= (link->aspm_capable & ~link->aspm_disable);

	/* Can't enable any substates if L1 is not enabled */
	if (!(state & ASPM_STATE_L1))
		state &= ~ASPM_STATE_L1SS;

	/* Spec says both ports must be in D0 before enabling PCI PM substates*/
	if (parent->current_state != PCI_D0 || child->current_state != PCI_D0) {
		state &= ~ASPM_STATE_L1_SS_PCIPM;
		state |= (link->aspm_enabled & ASPM_STATE_L1_SS_PCIPM);
	}

	/* Nothing to do if the link is already in the requested state */
	if (link->aspm_enabled == state)
		return;
	/* Convert ASPM state to upstream/downstream ASPM register state */
	if (state & ASPM_STATE_L0S_UP)
		dwstream |= PCI_EXP_LNKCTL_ASPM_L0S;
	if (state & ASPM_STATE_L0S_DW)
		upstream |= PCI_EXP_LNKCTL_ASPM_L0S;
	if (state & ASPM_STATE_L1) {
		upstream |= PCI_EXP_LNKCTL_ASPM_L1;
		dwstream |= PCI_EXP_LNKCTL_ASPM_L1;
	}

	if (link->aspm_capable & ASPM_STATE_L1SS)
		pcie_config_aspm_l1ss(link, state);

	/*
	 * Spec 2.0 suggests all functions should be configured the
	 * same setting for ASPM. Enabling ASPM L1 should be done in
	 * upstream component first and then downstream, and vice
	 * versa for disabling ASPM L1. Spec doesn't mention L0S.
	 */
	if (state & ASPM_STATE_L1)
		pcie_config_aspm_dev(parent, upstream);
	list_for_each_entry(child, &linkbus->devices, bus_list)
		pcie_config_aspm_dev(child, dwstream);
	if (!(state & ASPM_STATE_L1))
		pcie_config_aspm_dev(parent, upstream);

	link->aspm_enabled = state;
}

static void pcie_config_aspm_path(struct pcie_link_state *link)
{
	while (link) {
		pcie_config_aspm_link(link, policy_to_aspm_state(link));
		link = link->parent;
	}
}

static void free_link_state(struct pcie_link_state *link)
{
	link->pdev->link_state = NULL;
	kfree(link);
}

static int pcie_aspm_sanity_check(struct pci_dev *pdev)
{
	struct pci_dev *child;
	u32 reg32;

	/*
	 * Some functions in a slot might not all be PCIe functions,
	 * very strange. Disable ASPM for the whole slot
	 */
	list_for_each_entry(child, &pdev->subordinate->devices, bus_list) {
		if (!pci_is_pcie(child))
			return -EINVAL;

		/*
		 * If ASPM is disabled then we're not going to change
		 * the BIOS state. It's safe to continue even if it's a
		 * pre-1.1 device
		 */

		if (aspm_disabled)
			continue;

		/*
		 * Disable ASPM for pre-1.1 PCIe device, we follow MS to use
		 * RBER bit to determine if a function is 1.1 version device
		 */
		pcie_capability_read_dword(child, PCI_EXP_DEVCAP, &reg32);
		if (!(reg32 & PCI_EXP_DEVCAP_RBER) && !aspm_force) {
			pci_info(child, "disabling ASPM on pre-1.1 PCIe device.  You can enable it with 'pcie_aspm=force'\n");
			return -EINVAL;
		}
	}
	return 0;
}

static struct pcie_link_state *alloc_pcie_link_state(struct pci_dev *pdev)
{
	struct pcie_link_state *link;

	link = kzalloc(sizeof(*link), GFP_KERNEL);
	if (!link)
		return NULL;

	INIT_LIST_HEAD(&link->sibling);
	link->pdev = pdev;
	link->downstream = pci_function_0(pdev->subordinate);

	/*
	 * Root Ports and PCI/PCI-X to PCIe Bridges are roots of PCIe
	 * hierarchies.  Note that some PCIe host implementations omit
	 * the root ports entirely, in which case a downstream port on
	 * a switch may become the root of the link state chain for all
	 * its subordinate endpoints.
	 */
	if (pci_pcie_type(pdev) == PCI_EXP_TYPE_ROOT_PORT ||
	    pci_pcie_type(pdev) == PCI_EXP_TYPE_PCIE_BRIDGE ||
	    !pdev->bus->parent->self) {
		link->root = link;
	} else {
		struct pcie_link_state *parent;

		parent = pdev->bus->parent->self->link_state;
		if (!parent) {
			kfree(link);
			return NULL;
		}

		link->parent = parent;
		link->root = link->parent->root;
	}

	list_add(&link->sibling, &link_list);
	pdev->link_state = link;
	return link;
}

static void pcie_aspm_update_sysfs_visibility(struct pci_dev *pdev)
{
	struct pci_dev *child;

	list_for_each_entry(child, &pdev->subordinate->devices, bus_list)
		sysfs_update_group(&child->dev.kobj, &aspm_ctrl_attr_group);
}

/*
 * pcie_aspm_init_link_state: Initiate PCI express link state.
 * It is called after the pcie and its children devices are scanned.
 * @pdev: the root port or switch downstream port
 */
void pcie_aspm_init_link_state(struct pci_dev *pdev)
{
	struct pcie_link_state *link;
	int blacklist = !!pcie_aspm_sanity_check(pdev);

	if (!aspm_support_enabled)
		return;

	if (pdev->link_state)
		return;

	/*
	 * We allocate pcie_link_state for the component on the upstream
	 * end of a Link, so there's nothing to do unless this device is
	 * downstream port.
	 */
	if (!pcie_downstream_port(pdev))
		return;

	/* VIA has a strange chipset, root port is under a bridge */
	if (pci_pcie_type(pdev) == PCI_EXP_TYPE_ROOT_PORT &&
	    pdev->bus->self)
		return;

	down_read(&pci_bus_sem);
	if (list_empty(&pdev->subordinate->devices))
		goto out;

	mutex_lock(&aspm_lock);
	link = alloc_pcie_link_state(pdev);
	if (!link)
		goto unlock;
	/*
	 * Setup initial ASPM state. Note that we need to configure
	 * upstream links also because capable state of them can be
	 * update through pcie_aspm_cap_init().
	 */
	pcie_aspm_cap_init(link, blacklist);

	/* Setup initial Clock PM state */
	pcie_clkpm_cap_init(link, blacklist);

	/*
	 * At this stage drivers haven't had an opportunity to change the
	 * link policy setting. Enabling ASPM on broken hardware can cripple
	 * it even before the driver has had a chance to disable ASPM, so
	 * default to a safe level right now. If we're enabling ASPM beyond
	 * the BIOS's expectation, we'll do so once pci_enable_device() is
	 * called.
	 */
	if (aspm_policy != POLICY_POWERSAVE &&
	    aspm_policy != POLICY_POWER_SUPERSAVE) {
		pcie_config_aspm_path(link);
		pcie_set_clkpm(link, policy_to_clkpm_state(link));
	}

	pcie_aspm_update_sysfs_visibility(pdev);

unlock:
	mutex_unlock(&aspm_lock);
out:
	up_read(&pci_bus_sem);
}

/* Recheck latencies and update aspm_capable for links under the root */
static void pcie_update_aspm_capable(struct pcie_link_state *root)
{
	struct pcie_link_state *link;
	BUG_ON(root->parent);
	list_for_each_entry(link, &link_list, sibling) {
		if (link->root != root)
			continue;
		link->aspm_capable = link->aspm_support;
	}
	list_for_each_entry(link, &link_list, sibling) {
		struct pci_dev *child;
		struct pci_bus *linkbus = link->pdev->subordinate;
		if (link->root != root)
			continue;
		list_for_each_entry(child, &linkbus->devices, bus_list) {
			if ((pci_pcie_type(child) != PCI_EXP_TYPE_ENDPOINT) &&
			    (pci_pcie_type(child) != PCI_EXP_TYPE_LEG_END))
				continue;
			pcie_aspm_check_latency(child);
		}
	}
}

/* @pdev: the endpoint device */
void pcie_aspm_exit_link_state(struct pci_dev *pdev)
{
	struct pci_dev *parent = pdev->bus->self;
	struct pcie_link_state *link, *root, *parent_link;

	if (!parent || !parent->link_state)
		return;

	down_read(&pci_bus_sem);
	mutex_lock(&aspm_lock);

	link = parent->link_state;
	root = link->root;
	parent_link = link->parent;

	/*
	 * link->downstream is a pointer to the pci_dev of function 0.  If
	 * we remove that function, the pci_dev is about to be deallocated,
	 * so we can't use link->downstream again.  Free the link state to
	 * avoid this.
	 *
	 * If we're removing a non-0 function, it's possible we could
	 * retain the link state, but PCIe r6.0, sec 7.5.3.7, recommends
	 * programming the same ASPM Control value for all functions of
	 * multi-function devices, so disable ASPM for all of them.
	 */
	pcie_config_aspm_link(link, 0);
	list_del(&link->sibling);
	free_link_state(link);

	/* Recheck latencies and configure upstream links */
	if (parent_link) {
		pcie_update_aspm_capable(root);
		pcie_config_aspm_path(parent_link);
	}

	mutex_unlock(&aspm_lock);
	up_read(&pci_bus_sem);
}

void pcie_aspm_powersave_config_link(struct pci_dev *pdev)
{
	struct pcie_link_state *link = pdev->link_state;

	if (aspm_disabled || !link)
		return;

	if (aspm_policy != POLICY_POWERSAVE &&
	    aspm_policy != POLICY_POWER_SUPERSAVE)
		return;

	down_read(&pci_bus_sem);
	mutex_lock(&aspm_lock);
	pcie_config_aspm_path(link);
	pcie_set_clkpm(link, policy_to_clkpm_state(link));
	mutex_unlock(&aspm_lock);
	up_read(&pci_bus_sem);
}

static struct pcie_link_state *pcie_aspm_get_link(struct pci_dev *pdev)
{
	struct pci_dev *bridge;

	if (!pci_is_pcie(pdev))
		return NULL;

	bridge = pci_upstream_bridge(pdev);
	if (!bridge || !pci_is_pcie(bridge))
		return NULL;

	return bridge->link_state;
}

static int __pci_disable_link_state(struct pci_dev *pdev, int state, bool sem)
{
	struct pcie_link_state *link = pcie_aspm_get_link(pdev);

	if (!link)
		return -EINVAL;
	/*
	 * A driver requested that ASPM be disabled on this device, but
	 * if we don't have permission to manage ASPM (e.g., on ACPI
	 * systems we have to observe the FADT ACPI_FADT_NO_ASPM bit and
	 * the _OSC method), we can't honor that request.  Windows has
	 * a similar mechanism using "PciASPMOptOut", which is also
	 * ignored in this situation.
	 */
	if (aspm_disabled) {
		pci_warn(pdev, "can't disable ASPM; OS doesn't have ASPM control\n");
		return -EPERM;
	}

	if (sem)
		down_read(&pci_bus_sem);
	mutex_lock(&aspm_lock);
	if (state & PCIE_LINK_STATE_L0S)
		link->aspm_disable |= ASPM_STATE_L0S;
	if (state & PCIE_LINK_STATE_L1)
		link->aspm_disable |= ASPM_STATE_L1;
	if (state & PCIE_LINK_STATE_L1_1)
		link->aspm_disable |= ASPM_STATE_L1_1;
	if (state & PCIE_LINK_STATE_L1_2)
		link->aspm_disable |= ASPM_STATE_L1_2;
	if (state & PCIE_LINK_STATE_L1_1_PCIPM)
		link->aspm_disable |= ASPM_STATE_L1_1_PCIPM;
	if (state & PCIE_LINK_STATE_L1_2_PCIPM)
		link->aspm_disable |= ASPM_STATE_L1_2_PCIPM;
	pcie_config_aspm_link(link, policy_to_aspm_state(link));

	if (state & PCIE_LINK_STATE_CLKPM)
		link->clkpm_disable = 1;
	pcie_set_clkpm(link, policy_to_clkpm_state(link));
	mutex_unlock(&aspm_lock);
	if (sem)
		up_read(&pci_bus_sem);

	return 0;
}

int pci_disable_link_state_locked(struct pci_dev *pdev, int state)
{
	return __pci_disable_link_state(pdev, state, false);
}
EXPORT_SYMBOL(pci_disable_link_state_locked);

/**
 * pci_disable_link_state - Disable device's link state, so the link will
 * never enter specific states.  Note that if the BIOS didn't grant ASPM
 * control to the OS, this does nothing because we can't touch the LNKCTL
 * register. Returns 0 or a negative errno.
 *
 * @pdev: PCI device
 * @state: ASPM link state to disable
 */
int pci_disable_link_state(struct pci_dev *pdev, int state)
{
	return __pci_disable_link_state(pdev, state, true);
}
EXPORT_SYMBOL(pci_disable_link_state);

/**
 * pci_enable_link_state - Clear and set the default device link state so that
 * the link may be allowed to enter the specified states. Note that if the
 * BIOS didn't grant ASPM control to the OS, this does nothing because we can't
 * touch the LNKCTL register. Also note that this does not enable states
 * disabled by pci_disable_link_state(). Return 0 or a negative errno.
 *
 * @pdev: PCI device
 * @state: Mask of ASPM link states to enable
 */
int pci_enable_link_state(struct pci_dev *pdev, int state)
{
	struct pcie_link_state *link = pcie_aspm_get_link(pdev);

	if (!link)
		return -EINVAL;
	/*
	 * A driver requested that ASPM be enabled on this device, but
	 * if we don't have permission to manage ASPM (e.g., on ACPI
	 * systems we have to observe the FADT ACPI_FADT_NO_ASPM bit and
	 * the _OSC method), we can't honor that request.
	 */
	if (aspm_disabled) {
		pci_warn(pdev, "can't override BIOS ASPM; OS doesn't have ASPM control\n");
		return -EPERM;
	}

	down_read(&pci_bus_sem);
	mutex_lock(&aspm_lock);
	link->aspm_default = 0;
	if (state & PCIE_LINK_STATE_L0S)
		link->aspm_default |= ASPM_STATE_L0S;
	if (state & PCIE_LINK_STATE_L1)
		link->aspm_default |= ASPM_STATE_L1;
	/* L1 PM substates require L1 */
	if (state & PCIE_LINK_STATE_L1_1)
		link->aspm_default |= ASPM_STATE_L1_1 | ASPM_STATE_L1;
	if (state & PCIE_LINK_STATE_L1_2)
		link->aspm_default |= ASPM_STATE_L1_2 | ASPM_STATE_L1;
	if (state & PCIE_LINK_STATE_L1_1_PCIPM)
		link->aspm_default |= ASPM_STATE_L1_1_PCIPM | ASPM_STATE_L1;
	if (state & PCIE_LINK_STATE_L1_2_PCIPM)
		link->aspm_default |= ASPM_STATE_L1_2_PCIPM | ASPM_STATE_L1;
	pcie_config_aspm_link(link, policy_to_aspm_state(link));

	link->clkpm_default = (state & PCIE_LINK_STATE_CLKPM) ? 1 : 0;
	pcie_set_clkpm(link, policy_to_clkpm_state(link));
	mutex_unlock(&aspm_lock);
	up_read(&pci_bus_sem);

	return 0;
}
EXPORT_SYMBOL(pci_enable_link_state);

static int pcie_aspm_set_policy(const char *val,
				const struct kernel_param *kp)
{
	int i;
	struct pcie_link_state *link;

	if (aspm_disabled)
		return -EPERM;
	i = sysfs_match_string(policy_str, val);
	if (i < 0)
		return i;
	if (i == aspm_policy)
		return 0;

	down_read(&pci_bus_sem);
	mutex_lock(&aspm_lock);
	aspm_policy = i;
	list_for_each_entry(link, &link_list, sibling) {
		pcie_config_aspm_link(link, policy_to_aspm_state(link));
		pcie_set_clkpm(link, policy_to_clkpm_state(link));
	}
	mutex_unlock(&aspm_lock);
	up_read(&pci_bus_sem);
	return 0;
}

static int pcie_aspm_get_policy(char *buffer, const struct kernel_param *kp)
{
	int i, cnt = 0;
	for (i = 0; i < ARRAY_SIZE(policy_str); i++)
		if (i == aspm_policy)
			cnt += sprintf(buffer + cnt, "[%s] ", policy_str[i]);
		else
			cnt += sprintf(buffer + cnt, "%s ", policy_str[i]);
	cnt += sprintf(buffer + cnt, "\n");
	return cnt;
}

module_param_call(policy, pcie_aspm_set_policy, pcie_aspm_get_policy,
	NULL, 0644);

/**
 * pcie_aspm_enabled - Check if PCIe ASPM has been enabled for a device.
 * @pdev: Target device.
 *
 * Relies on the upstream bridge's link_state being valid.  The link_state
 * is deallocated only when the last child of the bridge (i.e., @pdev or a
 * sibling) is removed, and the caller should be holding a reference to
 * @pdev, so this should be safe.
 */
bool pcie_aspm_enabled(struct pci_dev *pdev)
{
	struct pcie_link_state *link = pcie_aspm_get_link(pdev);

	if (!link)
		return false;

	return link->aspm_enabled;
}
EXPORT_SYMBOL_GPL(pcie_aspm_enabled);

static ssize_t aspm_attr_show_common(struct device *dev,
				     struct device_attribute *attr,
				     char *buf, u8 state)
{
	struct pci_dev *pdev = to_pci_dev(dev);
	struct pcie_link_state *link = pcie_aspm_get_link(pdev);

	return sysfs_emit(buf, "%d\n", (link->aspm_enabled & state) ? 1 : 0);
}

static ssize_t aspm_attr_store_common(struct device *dev,
				      struct device_attribute *attr,
				      const char *buf, size_t len, u8 state)
{
	struct pci_dev *pdev = to_pci_dev(dev);
	struct pcie_link_state *link = pcie_aspm_get_link(pdev);
	bool state_enable;

	if (kstrtobool(buf, &state_enable) < 0)
		return -EINVAL;

	down_read(&pci_bus_sem);
	mutex_lock(&aspm_lock);

	if (state_enable) {
		link->aspm_disable &= ~state;
		/* need to enable L1 for substates */
		if (state & ASPM_STATE_L1SS)
			link->aspm_disable &= ~ASPM_STATE_L1;
	} else {
		link->aspm_disable |= state;
	}

	pcie_config_aspm_link(link, policy_to_aspm_state(link));

	mutex_unlock(&aspm_lock);
	up_read(&pci_bus_sem);

	return len;
}

#define ASPM_ATTR(_f, _s)						\
static ssize_t _f##_show(struct device *dev,				\
			 struct device_attribute *attr, char *buf)	\
{ return aspm_attr_show_common(dev, attr, buf, ASPM_STATE_##_s); }	\
									\
static ssize_t _f##_store(struct device *dev,				\
			  struct device_attribute *attr,		\
			  const char *buf, size_t len)			\
{ return aspm_attr_store_common(dev, attr, buf, len, ASPM_STATE_##_s); }

ASPM_ATTR(l0s_aspm, L0S)
ASPM_ATTR(l1_aspm, L1)
ASPM_ATTR(l1_1_aspm, L1_1)
ASPM_ATTR(l1_2_aspm, L1_2)
ASPM_ATTR(l1_1_pcipm, L1_1_PCIPM)
ASPM_ATTR(l1_2_pcipm, L1_2_PCIPM)

static ssize_t clkpm_show(struct device *dev,
			  struct device_attribute *attr, char *buf)
{
	struct pci_dev *pdev = to_pci_dev(dev);
	struct pcie_link_state *link = pcie_aspm_get_link(pdev);

	return sysfs_emit(buf, "%d\n", link->clkpm_enabled);
}

static ssize_t clkpm_store(struct device *dev,
			   struct device_attribute *attr,
			   const char *buf, size_t len)
{
	struct pci_dev *pdev = to_pci_dev(dev);
	struct pcie_link_state *link = pcie_aspm_get_link(pdev);
	bool state_enable;

	if (kstrtobool(buf, &state_enable) < 0)
		return -EINVAL;

	down_read(&pci_bus_sem);
	mutex_lock(&aspm_lock);

	link->clkpm_disable = !state_enable;
	pcie_set_clkpm(link, policy_to_clkpm_state(link));

	mutex_unlock(&aspm_lock);
	up_read(&pci_bus_sem);

	return len;
}

static DEVICE_ATTR_RW(clkpm);
static DEVICE_ATTR_RW(l0s_aspm);
static DEVICE_ATTR_RW(l1_aspm);
static DEVICE_ATTR_RW(l1_1_aspm);
static DEVICE_ATTR_RW(l1_2_aspm);
static DEVICE_ATTR_RW(l1_1_pcipm);
static DEVICE_ATTR_RW(l1_2_pcipm);

static struct attribute *aspm_ctrl_attrs[] = {
	&dev_attr_clkpm.attr,
	&dev_attr_l0s_aspm.attr,
	&dev_attr_l1_aspm.attr,
	&dev_attr_l1_1_aspm.attr,
	&dev_attr_l1_2_aspm.attr,
	&dev_attr_l1_1_pcipm.attr,
	&dev_attr_l1_2_pcipm.attr,
	NULL
};

static umode_t aspm_ctrl_attrs_are_visible(struct kobject *kobj,
					   struct attribute *a, int n)
{
	struct device *dev = kobj_to_dev(kobj);
	struct pci_dev *pdev = to_pci_dev(dev);
	struct pcie_link_state *link = pcie_aspm_get_link(pdev);
	static const u8 aspm_state_map[] = {
		ASPM_STATE_L0S,
		ASPM_STATE_L1,
		ASPM_STATE_L1_1,
		ASPM_STATE_L1_2,
		ASPM_STATE_L1_1_PCIPM,
		ASPM_STATE_L1_2_PCIPM,
	};

	if (aspm_disabled || !link)
		return 0;

	if (n == 0)
		return link->clkpm_capable ? a->mode : 0;

	return link->aspm_capable & aspm_state_map[n - 1] ? a->mode : 0;
}

const struct attribute_group aspm_ctrl_attr_group = {
	.name = "link",
	.attrs = aspm_ctrl_attrs,
	.is_visible = aspm_ctrl_attrs_are_visible,
};

static int __init pcie_aspm_disable(char *str)
{
	if (!strcmp(str, "off")) {
		aspm_policy = POLICY_DEFAULT;
		aspm_disabled = 1;
		aspm_support_enabled = false;
		printk(KERN_INFO "PCIe ASPM is disabled\n");
	} else if (!strcmp(str, "force")) {
		aspm_force = 1;
		printk(KERN_INFO "PCIe ASPM is forcibly enabled\n");
	}
	return 1;
}

__setup("pcie_aspm=", pcie_aspm_disable);

void pcie_no_aspm(void)
{
	/*
	 * Disabling ASPM is intended to prevent the kernel from modifying
	 * existing hardware state, not to clear existing state. To that end:
	 * (a) set policy to POLICY_DEFAULT in order to avoid changing state
	 * (b) prevent userspace from changing policy
	 */
	if (!aspm_force) {
		aspm_policy = POLICY_DEFAULT;
		aspm_disabled = 1;
	}
}

bool pcie_aspm_support_enabled(void)
{
	return aspm_support_enabled;
}<|MERGE_RESOLUTION|>--- conflicted
+++ resolved
@@ -191,58 +191,6 @@
 	link->clkpm_disable = blacklist ? 1 : 0;
 }
 
-<<<<<<< HEAD
-static int pcie_wait_for_retrain(struct pci_dev *pdev)
-{
-	unsigned long end_jiffies;
-	u16 reg16;
-
-	/* Wait for Link Training to be cleared by hardware */
-	end_jiffies = jiffies + LINK_RETRAIN_TIMEOUT;
-	do {
-		pcie_capability_read_word(pdev, PCI_EXP_LNKSTA, &reg16);
-		if (!(reg16 & PCI_EXP_LNKSTA_LT))
-			return 0;
-		msleep(1);
-	} while (time_before(jiffies, end_jiffies));
-
-	return -ETIMEDOUT;
-}
-
-static int pcie_retrain_link(struct pcie_link_state *link)
-{
-	struct pci_dev *parent = link->pdev;
-	int rc;
-	u16 reg16;
-
-	/*
-	 * Ensure the updated LNKCTL parameters are used during link
-	 * training by checking that there is no ongoing link training to
-	 * avoid LTSSM race as recommended in Implementation Note at the
-	 * end of PCIe r6.0.1 sec 7.5.3.7.
-	 */
-	rc = pcie_wait_for_retrain(parent);
-	if (rc)
-		return rc;
-
-	pcie_capability_read_word(parent, PCI_EXP_LNKCTL, &reg16);
-	reg16 |= PCI_EXP_LNKCTL_RL;
-	pcie_capability_write_word(parent, PCI_EXP_LNKCTL, reg16);
-	if (parent->clear_retrain_link) {
-		/*
-		 * Due to an erratum in some devices the Retrain Link bit
-		 * needs to be cleared again manually to allow the link
-		 * training to succeed.
-		 */
-		reg16 &= ~PCI_EXP_LNKCTL_RL;
-		pcie_capability_write_word(parent, PCI_EXP_LNKCTL, reg16);
-	}
-
-	return pcie_wait_for_retrain(parent);
-}
-
-=======
->>>>>>> 08e3ed12
 /*
  * pcie_aspm_configure_common_clock: check if the 2 ends of a link
  *   could use common clock. If they are, configure them to use the
@@ -309,12 +257,7 @@
 		reg16 &= ~PCI_EXP_LNKCTL_CCC;
 	pcie_capability_write_word(parent, PCI_EXP_LNKCTL, reg16);
 
-<<<<<<< HEAD
-	if (pcie_retrain_link(link)) {
-=======
-	if (pcie_retrain_link(link->pdev, true))
-		return;
->>>>>>> 08e3ed12
+	if (pcie_retrain_link(link->pdev, true)) {
 
 		/* Training failed. Restore common clock configurations */
 		pci_err(parent, "ASPM: Could not configure common clock\n");
