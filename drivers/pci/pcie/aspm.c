--- conflicted
+++ resolved
@@ -108,12 +108,6 @@
 	pci_read_config_dword(pdev, pdev->l1ss + PCI_L1SS_CTL2, cap++);
 	pci_read_config_dword(pdev, pdev->l1ss + PCI_L1SS_CTL1, cap++);
 
-<<<<<<< HEAD
-	if (parent->state_saved)
-		return;
-
-=======
->>>>>>> cdbc9346
 	/*
 	 * Save parent's L1 substate configuration so we have it for
 	 * pci_restore_aspm_l1ss_state(pdev) to restore.
