# SPDX-License-Identifier: GPL-2.0
VERSION = 6
PATCHLEVEL = 15
SUBLEVEL = 0
<<<<<<< HEAD
EXTRAVERSION =
=======
EXTRAVERSION = -rc2
>>>>>>> 75caec0c
NAME = Baby Opossum Posse

# *DOCUMENTATION*
# To see a list of typical targets execute "make help"
# More info can be located in ./README
# Comments in this file are targeted only to the developer, do not
# expect to learn how to build the kernel reading this file.

ifeq ($(filter output-sync,$(.FEATURES)),)
$(error GNU Make >= 4.0 is required. Your Make version is $(MAKE_VERSION))
endif

$(if $(filter __%, $(MAKECMDGOALS)), \
	$(error targets prefixed with '__' are only for internal use))

# That's our default target when none is given on the command line
PHONY := __all
__all:

# We are using a recursive build, so we need to do a little thinking
# to get the ordering right.
#
# Most importantly: sub-Makefiles should only ever modify files in
# their own directory. If in some directory we have a dependency on
# a file in another dir (which doesn't happen often, but it's often
# unavoidable when linking the built-in.a targets which finally
# turn into vmlinux), we will call a sub make in that other dir, and
# after that we are sure that everything which is in that other dir
# is now up to date.
#
# The only cases where we need to modify files which have global
# effects are thus separated out and done before the recursive
# descending is started. They are now explicitly listed as the
# prepare rule.

this-makefile := $(lastword $(MAKEFILE_LIST))
abs_srctree := $(realpath $(dir $(this-makefile)))
abs_output := $(CURDIR)

ifneq ($(sub_make_done),1)

# Do not use make's built-in rules and variables
# (this increases performance and avoids hard-to-debug behaviour)
MAKEFLAGS += -rR

# Avoid funny character set dependencies
unexport LC_ALL
LC_COLLATE=C
LC_NUMERIC=C
export LC_COLLATE LC_NUMERIC

# Avoid interference with shell env settings
unexport GREP_OPTIONS

# Beautify output
# ---------------------------------------------------------------------------
#
# Most of build commands in Kbuild start with "cmd_". You can optionally define
# "quiet_cmd_*". If defined, the short log is printed. Otherwise, no log from
# that command is printed by default.
#
# e.g.)
#    quiet_cmd_depmod = DEPMOD  $(MODLIB)
#          cmd_depmod = $(srctree)/scripts/depmod.sh $(DEPMOD) $(KERNELRELEASE)
#
# A simple variant is to prefix commands with $(Q) - that's useful
# for commands that shall be hidden in non-verbose mode.
#
#    $(Q)$(MAKE) $(build)=scripts/basic
#
# If KBUILD_VERBOSE contains 1, the whole command is echoed.
# If KBUILD_VERBOSE contains 2, the reason for rebuilding is printed.
#
# To put more focus on warnings, be less verbose as default
# Use 'make V=1' to see the full commands

ifeq ("$(origin V)", "command line")
  KBUILD_VERBOSE = $(V)
endif

quiet = quiet_
Q = @

ifneq ($(findstring 1, $(KBUILD_VERBOSE)),)
  quiet =
  Q =
endif

# If the user is running make -s (silent mode), suppress echoing of
# commands
ifneq ($(findstring s,$(firstword -$(MAKEFLAGS))),)
quiet=silent_
override KBUILD_VERBOSE :=
endif

export quiet Q KBUILD_VERBOSE

# Call a source code checker (by default, "sparse") as part of the
# C compilation.
#
# Use 'make C=1' to enable checking of only re-compiled files.
# Use 'make C=2' to enable checking of *all* source files, regardless
# of whether they are re-compiled or not.
#
# See the file "Documentation/dev-tools/sparse.rst" for more details,
# including where to get the "sparse" utility.

ifeq ("$(origin C)", "command line")
  KBUILD_CHECKSRC = $(C)
endif
ifndef KBUILD_CHECKSRC
  KBUILD_CHECKSRC = 0
endif

export KBUILD_CHECKSRC

# Enable "clippy" (a linter) as part of the Rust compilation.
#
# Use 'make CLIPPY=1' to enable it.
ifeq ("$(origin CLIPPY)", "command line")
  KBUILD_CLIPPY := $(CLIPPY)
endif

export KBUILD_CLIPPY

# Use make M=dir or set the environment variable KBUILD_EXTMOD to specify the
# directory of external module to build. Setting M= takes precedence.
ifeq ("$(origin M)", "command line")
  KBUILD_EXTMOD := $(M)
endif

ifeq ("$(origin MO)", "command line")
  KBUILD_EXTMOD_OUTPUT := $(MO)
endif

$(if $(word 2, $(KBUILD_EXTMOD)), \
	$(error building multiple external modules is not supported))

$(foreach x, % :, $(if $(findstring $x, $(KBUILD_EXTMOD)), \
	$(error module directory path cannot contain '$x')))

# Remove trailing slashes
ifneq ($(filter %/, $(KBUILD_EXTMOD)),)
KBUILD_EXTMOD := $(shell dirname $(KBUILD_EXTMOD).)
endif

export KBUILD_EXTMOD

ifeq ("$(origin W)", "command line")
  KBUILD_EXTRA_WARN := $(W)
endif

export KBUILD_EXTRA_WARN

# Kbuild will save output files in the current working directory.
# This does not need to match to the root of the kernel source tree.
#
# For example, you can do this:
#
#  cd /dir/to/store/output/files; make -f /dir/to/kernel/source/Makefile
#
# If you want to save output files in a different location, there are
# two syntaxes to specify it.
#
# 1) O=
# Use "make O=dir/to/store/output/files/"
#
# 2) Set KBUILD_OUTPUT
# Set the environment variable KBUILD_OUTPUT to point to the output directory.
# export KBUILD_OUTPUT=dir/to/store/output/files/; make
#
# The O= assignment takes precedence over the KBUILD_OUTPUT environment
# variable.

ifeq ("$(origin O)", "command line")
  KBUILD_OUTPUT := $(O)
endif

ifdef KBUILD_EXTMOD
    ifdef KBUILD_OUTPUT
        objtree := $(realpath $(KBUILD_OUTPUT))
        $(if $(objtree),,$(error specified kernel directory "$(KBUILD_OUTPUT)" does not exist))
    else
        objtree := $(abs_srctree)
    endif
    # If Make is invoked from the kernel directory (either kernel
    # source directory or kernel build directory), external modules
    # are built in $(KBUILD_EXTMOD) for backward compatibility,
    # otherwise, built in the current directory.
    output := $(or $(KBUILD_EXTMOD_OUTPUT),$(if $(filter $(CURDIR),$(objtree) $(abs_srctree)),$(KBUILD_EXTMOD)))
    # KBUILD_EXTMOD might be a relative path. Remember its absolute path before
    # Make changes the working directory.
    srcroot := $(realpath $(KBUILD_EXTMOD))
    $(if $(srcroot),,$(error specified external module directory "$(KBUILD_EXTMOD)" does not exist))
else
    objtree := .
    output := $(KBUILD_OUTPUT)
endif

export objtree srcroot

# Do we want to change the working directory?
ifneq ($(output),)
# $(realpath ...) gets empty if the path does not exist. Run 'mkdir -p' first.
$(shell mkdir -p "$(output)")
# $(realpath ...) resolves symlinks
abs_output := $(realpath $(output))
$(if $(abs_output),,$(error failed to create output directory "$(output)"))
endif

ifneq ($(words $(subst :, ,$(abs_srctree))), 1)
$(error source directory cannot contain spaces or colons)
endif

export sub_make_done := 1

endif # sub_make_done

ifeq ($(abs_output),$(CURDIR))
# Suppress "Entering directory ..." if we are at the final work directory.
no-print-directory := --no-print-directory
else
# Recursion to show "Entering directory ..."
need-sub-make := 1
endif

ifeq ($(filter --no-print-directory, $(MAKEFLAGS)),)
# If --no-print-directory is unset, recurse once again to set it.
# You may end up recursing into __sub-make twice. This is needed due to the
# behavior change in GNU Make 4.4.1.
need-sub-make := 1
endif

ifeq ($(need-sub-make),1)

PHONY += $(MAKECMDGOALS) __sub-make

$(filter-out $(this-makefile), $(MAKECMDGOALS)) __all: __sub-make
	@:

# Invoke a second make in the output directory, passing relevant variables
__sub-make:
	$(Q)$(MAKE) $(no-print-directory) -C $(abs_output) \
	-f $(abs_srctree)/Makefile $(MAKECMDGOALS)

else # need-sub-make

# We process the rest of the Makefile if this is the final invocation of make

ifndef KBUILD_EXTMOD
srcroot := $(abs_srctree)
endif

ifeq ($(srcroot),$(CURDIR))
building_out_of_srctree :=
else
export building_out_of_srctree := 1
endif

ifdef KBUILD_ABS_SRCTREE
    # Do nothing. Use the absolute path.
else ifeq ($(srcroot),$(CURDIR))
    # Building in the source.
    srcroot := .
else ifeq ($(srcroot)/,$(dir $(CURDIR)))
    # Building in a subdirectory of the source.
    srcroot := ..
endif

export srctree := $(if $(KBUILD_EXTMOD),$(abs_srctree),$(srcroot))

ifdef building_out_of_srctree
export VPATH := $(srcroot)
else
VPATH :=
endif

# To make sure we do not include .config for any of the *config targets
# catch them early, and hand them over to scripts/kconfig/Makefile
# It is allowed to specify more targets when calling make, including
# mixing *config targets and build targets.
# For example 'make oldconfig all'.
# Detect when mixed targets is specified, and make a second invocation
# of make so .config is not included in this case either (for *config).

version_h := include/generated/uapi/linux/version.h

clean-targets := %clean mrproper cleandocs
no-dot-config-targets := $(clean-targets) \
			 cscope gtags TAGS tags help% %docs check% coccicheck \
			 $(version_h) headers headers_% archheaders archscripts \
			 %asm-generic kernelversion %src-pkg dt_binding_check \
			 outputmakefile rustavailable rustfmt rustfmtcheck
no-sync-config-targets := $(no-dot-config-targets) %install modules_sign kernelrelease \
			  image_name
single-targets := %.a %.i %.ko %.lds %.ll %.lst %.mod %.o %.rsi %.s %/

config-build	:=
mixed-build	:=
need-config	:= 1
may-sync-config	:= 1
single-build	:=

ifneq ($(filter $(no-dot-config-targets), $(MAKECMDGOALS)),)
    ifeq ($(filter-out $(no-dot-config-targets), $(MAKECMDGOALS)),)
        need-config :=
    endif
endif

ifneq ($(filter $(no-sync-config-targets), $(MAKECMDGOALS)),)
    ifeq ($(filter-out $(no-sync-config-targets), $(MAKECMDGOALS)),)
        may-sync-config :=
    endif
endif

need-compiler := $(may-sync-config)

ifneq ($(KBUILD_EXTMOD),)
    may-sync-config :=
endif

ifeq ($(KBUILD_EXTMOD),)
    ifneq ($(filter %config,$(MAKECMDGOALS)),)
        config-build := 1
        ifneq ($(words $(MAKECMDGOALS)),1)
            mixed-build := 1
        endif
    endif
endif

# We cannot build single targets and the others at the same time
ifneq ($(filter $(single-targets), $(MAKECMDGOALS)),)
    single-build := 1
    ifneq ($(filter-out $(single-targets), $(MAKECMDGOALS)),)
        mixed-build := 1
    endif
endif

# For "make -j clean all", "make -j mrproper defconfig all", etc.
ifneq ($(filter $(clean-targets),$(MAKECMDGOALS)),)
    ifneq ($(filter-out $(clean-targets),$(MAKECMDGOALS)),)
        mixed-build := 1
    endif
endif

# install and modules_install need also be processed one by one
ifneq ($(filter install,$(MAKECMDGOALS)),)
    ifneq ($(filter modules_install,$(MAKECMDGOALS)),)
        mixed-build := 1
    endif
endif

ifdef mixed-build
# ===========================================================================
# We're called with mixed targets (*config and build targets).
# Handle them one by one.

PHONY += $(MAKECMDGOALS) __build_one_by_one

$(MAKECMDGOALS): __build_one_by_one
	@:

__build_one_by_one:
	$(Q)set -e; \
	for i in $(MAKECMDGOALS); do \
		$(MAKE) -f $(srctree)/Makefile $$i; \
	done

else # !mixed-build

include $(srctree)/scripts/Kbuild.include

# Read KERNELRELEASE from include/config/kernel.release (if it exists)
KERNELRELEASE = $(call read-file, $(objtree)/include/config/kernel.release)
KERNELVERSION = $(VERSION)$(if $(PATCHLEVEL),.$(PATCHLEVEL)$(if $(SUBLEVEL),.$(SUBLEVEL)))$(EXTRAVERSION)
export VERSION PATCHLEVEL SUBLEVEL KERNELRELEASE KERNELVERSION

include $(srctree)/scripts/subarch.include

# Cross compiling and selecting different set of gcc/bin-utils
# ---------------------------------------------------------------------------
#
# When performing cross compilation for other architectures ARCH shall be set
# to the target architecture. (See arch/* for the possibilities).
# ARCH can be set during invocation of make:
# make ARCH=arm64
# Another way is to have ARCH set in the environment.
# The default ARCH is the host where make is executed.

# CROSS_COMPILE specify the prefix used for all executables used
# during compilation. Only gcc and related bin-utils executables
# are prefixed with $(CROSS_COMPILE).
# CROSS_COMPILE can be set on the command line
# make CROSS_COMPILE=aarch64-linux-gnu-
# Alternatively CROSS_COMPILE can be set in the environment.
# Default value for CROSS_COMPILE is not to prefix executables
# Note: Some architectures assign CROSS_COMPILE in their arch/*/Makefile
ARCH		?= $(SUBARCH)

# Architecture as present in compile.h
UTS_MACHINE 	:= $(ARCH)
SRCARCH 	:= $(ARCH)

# Additional ARCH settings for x86
ifeq ($(ARCH),i386)
        SRCARCH := x86
endif
ifeq ($(ARCH),x86_64)
        SRCARCH := x86
endif

# Additional ARCH settings for sparc
ifeq ($(ARCH),sparc32)
       SRCARCH := sparc
endif
ifeq ($(ARCH),sparc64)
       SRCARCH := sparc
endif

# Additional ARCH settings for parisc
ifeq ($(ARCH),parisc64)
       SRCARCH := parisc
endif

export cross_compiling :=
ifneq ($(SRCARCH),$(SUBARCH))
cross_compiling := 1
endif

KCONFIG_CONFIG	?= .config
export KCONFIG_CONFIG

# SHELL used by kbuild
CONFIG_SHELL := sh

HOST_LFS_CFLAGS := $(shell getconf LFS_CFLAGS 2>/dev/null)
HOST_LFS_LDFLAGS := $(shell getconf LFS_LDFLAGS 2>/dev/null)
HOST_LFS_LIBS := $(shell getconf LFS_LIBS 2>/dev/null)

ifneq ($(LLVM),)
ifneq ($(filter %/,$(LLVM)),)
LLVM_PREFIX := $(LLVM)
else ifneq ($(filter -%,$(LLVM)),)
LLVM_SUFFIX := $(LLVM)
endif

HOSTCC	= $(LLVM_PREFIX)clang$(LLVM_SUFFIX)
HOSTCXX	= $(LLVM_PREFIX)clang++$(LLVM_SUFFIX)
else
HOSTCC	= gcc
HOSTCXX	= g++
endif
HOSTRUSTC = rustc
HOSTPKG_CONFIG	= pkg-config

KBUILD_USERHOSTCFLAGS := -Wall -Wmissing-prototypes -Wstrict-prototypes \
			 -O2 -fomit-frame-pointer -std=gnu11
KBUILD_USERCFLAGS  := $(KBUILD_USERHOSTCFLAGS) $(USERCFLAGS)
KBUILD_USERLDFLAGS := $(USERLDFLAGS)

# These flags apply to all Rust code in the tree, including the kernel and
# host programs.
export rust_common_flags := --edition=2021 \
			    -Zbinary_dep_depinfo=y \
			    -Astable_features \
			    -Dnon_ascii_idents \
			    -Dunsafe_op_in_unsafe_fn \
			    -Wmissing_docs \
			    -Wrust_2018_idioms \
			    -Wunreachable_pub \
			    -Wclippy::all \
			    -Wclippy::ignored_unit_patterns \
			    -Wclippy::mut_mut \
			    -Wclippy::needless_bitwise_bool \
			    -Wclippy::needless_continue \
			    -Aclippy::needless_lifetimes \
			    -Wclippy::no_mangle_with_rust_abi \
			    -Wclippy::undocumented_unsafe_blocks \
			    -Wclippy::unnecessary_safety_comment \
			    -Wclippy::unnecessary_safety_doc \
			    -Wrustdoc::missing_crate_level_docs \
			    -Wrustdoc::unescaped_backticks

KBUILD_HOSTCFLAGS   := $(KBUILD_USERHOSTCFLAGS) $(HOST_LFS_CFLAGS) \
		       $(HOSTCFLAGS) -I $(srctree)/scripts/include
KBUILD_HOSTCXXFLAGS := -Wall -O2 $(HOST_LFS_CFLAGS) $(HOSTCXXFLAGS) \
		       -I $(srctree)/scripts/include
KBUILD_HOSTRUSTFLAGS := $(rust_common_flags) -O -Cstrip=debuginfo \
			-Zallow-features= $(HOSTRUSTFLAGS)
KBUILD_HOSTLDFLAGS  := $(HOST_LFS_LDFLAGS) $(HOSTLDFLAGS)
KBUILD_HOSTLDLIBS   := $(HOST_LFS_LIBS) $(HOSTLDLIBS)
KBUILD_PROCMACROLDFLAGS := $(or $(PROCMACROLDFLAGS),$(KBUILD_HOSTLDFLAGS))

# Make variables (CC, etc...)
CPP		= $(CC) -E
ifneq ($(LLVM),)
CC		= $(LLVM_PREFIX)clang$(LLVM_SUFFIX)
LD		= $(LLVM_PREFIX)ld.lld$(LLVM_SUFFIX)
AR		= $(LLVM_PREFIX)llvm-ar$(LLVM_SUFFIX)
NM		= $(LLVM_PREFIX)llvm-nm$(LLVM_SUFFIX)
OBJCOPY		= $(LLVM_PREFIX)llvm-objcopy$(LLVM_SUFFIX)
OBJDUMP		= $(LLVM_PREFIX)llvm-objdump$(LLVM_SUFFIX)
READELF		= $(LLVM_PREFIX)llvm-readelf$(LLVM_SUFFIX)
STRIP		= $(LLVM_PREFIX)llvm-strip$(LLVM_SUFFIX)
else
CC		= $(CROSS_COMPILE)gcc
LD		= $(CROSS_COMPILE)ld
AR		= $(CROSS_COMPILE)ar
NM		= $(CROSS_COMPILE)nm
OBJCOPY		= $(CROSS_COMPILE)objcopy
OBJDUMP		= $(CROSS_COMPILE)objdump
READELF		= $(CROSS_COMPILE)readelf
STRIP		= $(CROSS_COMPILE)strip
endif
RUSTC		= rustc
RUSTDOC		= rustdoc
RUSTFMT		= rustfmt
CLIPPY_DRIVER	= clippy-driver
BINDGEN		= bindgen
PAHOLE		= pahole
RESOLVE_BTFIDS	= $(objtree)/tools/bpf/resolve_btfids/resolve_btfids
LEX		= flex
YACC		= bison
AWK		= awk
INSTALLKERNEL  := installkernel
PERL		= perl
PYTHON3		= python3
CHECK		= sparse
BASH		= bash
KGZIP		= gzip
KBZIP2		= bzip2
KLZOP		= lzop
LZMA		= lzma
LZ4		= lz4
XZ		= xz
ZSTD		= zstd

CHECKFLAGS     := -D__linux__ -Dlinux -D__STDC__ -Dunix -D__unix__ \
		  -Wbitwise -Wno-return-void -Wno-unknown-attribute $(CF)
NOSTDINC_FLAGS :=
CFLAGS_MODULE   =
RUSTFLAGS_MODULE =
AFLAGS_MODULE   =
LDFLAGS_MODULE  =
CFLAGS_KERNEL	=
RUSTFLAGS_KERNEL =
AFLAGS_KERNEL	=
LDFLAGS_vmlinux =

# Use USERINCLUDE when you must reference the UAPI directories only.
USERINCLUDE    := \
		-I$(srctree)/arch/$(SRCARCH)/include/uapi \
		-I$(objtree)/arch/$(SRCARCH)/include/generated/uapi \
		-I$(srctree)/include/uapi \
		-I$(objtree)/include/generated/uapi \
                -include $(srctree)/include/linux/compiler-version.h \
                -include $(srctree)/include/linux/kconfig.h

# Use LINUXINCLUDE when you must reference the include/ directory.
# Needed to be compatible with the O= option
LINUXINCLUDE    := \
		-I$(srctree)/arch/$(SRCARCH)/include \
		-I$(objtree)/arch/$(SRCARCH)/include/generated \
		-I$(srctree)/include \
		-I$(objtree)/include \
		$(USERINCLUDE)

KBUILD_AFLAGS   := -D__ASSEMBLY__ -fno-PIE

KBUILD_CFLAGS :=
KBUILD_CFLAGS += -std=gnu11
KBUILD_CFLAGS += -fshort-wchar
KBUILD_CFLAGS += -funsigned-char
KBUILD_CFLAGS += -fno-common
KBUILD_CFLAGS += -fno-PIE
KBUILD_CFLAGS += -fno-strict-aliasing

KBUILD_CPPFLAGS := -D__KERNEL__
KBUILD_RUSTFLAGS := $(rust_common_flags) \
		    -Cpanic=abort -Cembed-bitcode=n -Clto=n \
		    -Cforce-unwind-tables=n -Ccodegen-units=1 \
		    -Csymbol-mangling-version=v0 \
		    -Crelocation-model=static \
		    -Zfunction-sections=n \
		    -Wclippy::float_arithmetic

KBUILD_AFLAGS_KERNEL :=
KBUILD_CFLAGS_KERNEL :=
KBUILD_RUSTFLAGS_KERNEL :=
KBUILD_AFLAGS_MODULE  := -DMODULE
KBUILD_CFLAGS_MODULE  := -DMODULE
KBUILD_RUSTFLAGS_MODULE := --cfg MODULE
KBUILD_LDFLAGS_MODULE :=
KBUILD_LDFLAGS :=
CLANG_FLAGS :=

ifeq ($(KBUILD_CLIPPY),1)
	RUSTC_OR_CLIPPY_QUIET := CLIPPY
	RUSTC_OR_CLIPPY = $(CLIPPY_DRIVER)
else
	RUSTC_OR_CLIPPY_QUIET := RUSTC
	RUSTC_OR_CLIPPY = $(RUSTC)
endif

# Allows the usage of unstable features in stable compilers.
export RUSTC_BOOTSTRAP := 1

# Allows finding `.clippy.toml` in out-of-srctree builds.
export CLIPPY_CONF_DIR := $(srctree)

export ARCH SRCARCH CONFIG_SHELL BASH HOSTCC KBUILD_HOSTCFLAGS CROSS_COMPILE LD CC HOSTPKG_CONFIG
export RUSTC RUSTDOC RUSTFMT RUSTC_OR_CLIPPY_QUIET RUSTC_OR_CLIPPY BINDGEN
export HOSTRUSTC KBUILD_HOSTRUSTFLAGS
export CPP AR NM STRIP OBJCOPY OBJDUMP READELF PAHOLE RESOLVE_BTFIDS LEX YACC AWK INSTALLKERNEL
export PERL PYTHON3 CHECK CHECKFLAGS MAKE UTS_MACHINE HOSTCXX
export KGZIP KBZIP2 KLZOP LZMA LZ4 XZ ZSTD
export KBUILD_HOSTCXXFLAGS KBUILD_HOSTLDFLAGS KBUILD_HOSTLDLIBS KBUILD_PROCMACROLDFLAGS LDFLAGS_MODULE
export KBUILD_USERCFLAGS KBUILD_USERLDFLAGS

export KBUILD_CPPFLAGS NOSTDINC_FLAGS LINUXINCLUDE OBJCOPYFLAGS KBUILD_LDFLAGS
export KBUILD_CFLAGS CFLAGS_KERNEL CFLAGS_MODULE
export KBUILD_RUSTFLAGS RUSTFLAGS_KERNEL RUSTFLAGS_MODULE
export KBUILD_AFLAGS AFLAGS_KERNEL AFLAGS_MODULE
export KBUILD_AFLAGS_MODULE KBUILD_CFLAGS_MODULE KBUILD_RUSTFLAGS_MODULE KBUILD_LDFLAGS_MODULE
export KBUILD_AFLAGS_KERNEL KBUILD_CFLAGS_KERNEL KBUILD_RUSTFLAGS_KERNEL

# Files to ignore in find ... statements

export RCS_FIND_IGNORE := \( -name SCCS -o -name BitKeeper -o -name .svn -o    \
			  -name CVS -o -name .pc -o -name .hg -o -name .git \) \
			  -prune -o

# ===========================================================================
# Rules shared between *config targets and build targets

# Basic helpers built in scripts/basic/
PHONY += scripts_basic
scripts_basic:
	$(Q)$(MAKE) $(build)=scripts/basic

PHONY += outputmakefile
ifdef building_out_of_srctree
# Before starting out-of-tree build, make sure the source tree is clean.
# outputmakefile generates a Makefile in the output directory, if using a
# separate output directory. This allows convenient use of make in the
# output directory.
# At the same time when output Makefile generated, generate .gitignore to
# ignore whole output directory

ifdef KBUILD_EXTMOD
print_env_for_makefile = \
	echo "export KBUILD_OUTPUT = $(objtree)"; \
	echo "export KBUILD_EXTMOD = $(realpath $(srcroot))" ; \
	echo "export KBUILD_EXTMOD_OUTPUT = $(CURDIR)"
else
print_env_for_makefile = \
	echo "export KBUILD_OUTPUT = $(CURDIR)"
endif

quiet_cmd_makefile = GEN     Makefile
      cmd_makefile = { \
	echo "\# Automatically generated by $(abs_srctree)/Makefile: don't edit"; \
	$(print_env_for_makefile); \
	echo "include $(abs_srctree)/Makefile"; \
	} > Makefile

outputmakefile:
ifeq ($(KBUILD_EXTMOD),)
	@if [ -f $(srctree)/.config -o \
		 -d $(srctree)/include/config -o \
		 -d $(srctree)/arch/$(SRCARCH)/include/generated ]; then \
		echo >&2 "***"; \
		echo >&2 "*** The source tree is not clean, please run 'make$(if $(findstring command line, $(origin ARCH)), ARCH=$(ARCH)) mrproper'"; \
		echo >&2 "*** in $(abs_srctree)";\
		echo >&2 "***"; \
		false; \
	fi
else
	@if [ -f $(srcroot)/modules.order ]; then \
		echo >&2 "***"; \
		echo >&2 "*** The external module source tree is not clean."; \
		echo >&2 "*** Please run 'make -C $(abs_srctree) M=$(realpath $(srcroot)) clean'"; \
		echo >&2 "***"; \
		false; \
	fi
endif
	$(Q)ln -fsn $(srcroot) source
	$(call cmd,makefile)
	$(Q)test -e .gitignore || \
	{ echo "# this is build directory, ignore it"; echo "*"; } > .gitignore
endif

# The expansion should be delayed until arch/$(SRCARCH)/Makefile is included.
# Some architectures define CROSS_COMPILE in arch/$(SRCARCH)/Makefile.
# CC_VERSION_TEXT and RUSTC_VERSION_TEXT are referenced from Kconfig (so they
# need export), and from include/config/auto.conf.cmd to detect the compiler
# upgrade.
CC_VERSION_TEXT = $(subst $(pound),,$(shell LC_ALL=C $(CC) --version 2>/dev/null | head -n 1))
RUSTC_VERSION_TEXT = $(subst $(pound),,$(shell $(RUSTC) --version 2>/dev/null))

ifneq ($(findstring clang,$(CC_VERSION_TEXT)),)
include $(srctree)/scripts/Makefile.clang
endif

# Include this also for config targets because some architectures need
# cc-cross-prefix to determine CROSS_COMPILE.
ifdef need-compiler
include $(srctree)/scripts/Makefile.compiler
endif

ifdef config-build
# ===========================================================================
# *config targets only - make sure prerequisites are updated, and descend
# in scripts/kconfig to make the *config target

# Read arch-specific Makefile to set KBUILD_DEFCONFIG as needed.
# KBUILD_DEFCONFIG may point out an alternative default configuration
# used for 'make defconfig'
include $(srctree)/arch/$(SRCARCH)/Makefile
export KBUILD_DEFCONFIG KBUILD_KCONFIG CC_VERSION_TEXT RUSTC_VERSION_TEXT

config: outputmakefile scripts_basic FORCE
	$(Q)$(MAKE) $(build)=scripts/kconfig $@

%config: outputmakefile scripts_basic FORCE
	$(Q)$(MAKE) $(build)=scripts/kconfig $@

else #!config-build
# ===========================================================================
# Build targets only - this includes vmlinux, arch-specific targets, clean
# targets and others. In general all targets except *config targets.

# If building an external module we do not care about the all: rule
# but instead __all depend on modules
PHONY += all
ifeq ($(KBUILD_EXTMOD),)
__all: all
else
__all: modules
endif

targets :=

# Decide whether to build built-in, modular, or both.
# Normally, just do built-in.

KBUILD_MODULES :=
KBUILD_BUILTIN := 1

# If we have only "make modules", don't compile built-in objects.
ifeq ($(MAKECMDGOALS),modules)
  KBUILD_BUILTIN :=
endif

# If we have "make <whatever> modules", compile modules
# in addition to whatever we do anyway.
# Just "make" or "make all" shall build modules as well

ifneq ($(filter all modules nsdeps compile_commands.json clang-%,$(MAKECMDGOALS)),)
  KBUILD_MODULES := 1
endif

ifeq ($(MAKECMDGOALS),)
  KBUILD_MODULES := 1
endif

export KBUILD_MODULES KBUILD_BUILTIN

ifdef need-config
include $(objtree)/include/config/auto.conf
endif

ifeq ($(KBUILD_EXTMOD),)
# Objects we will link into vmlinux / subdirs we need to visit
core-y		:=
drivers-y	:=
libs-y		:= lib/
endif # KBUILD_EXTMOD

# The all: target is the default when no target is given on the
# command line.
# This allow a user to issue only 'make' to build a kernel including modules
# Defaults to vmlinux, but the arch makefile usually adds further targets
all: vmlinux

CFLAGS_GCOV	:= -fprofile-arcs -ftest-coverage
ifdef CONFIG_CC_IS_GCC
CFLAGS_GCOV	+= -fno-tree-loop-im
endif
export CFLAGS_GCOV

# The arch Makefiles can override CC_FLAGS_FTRACE. We may also append it later.
ifdef CONFIG_FUNCTION_TRACER
  CC_FLAGS_FTRACE := -pg
endif

include $(srctree)/arch/$(SRCARCH)/Makefile

ifdef need-config
ifdef may-sync-config
# Read in dependencies to all Kconfig* files, make sure to run syncconfig if
# changes are detected. This should be included after arch/$(SRCARCH)/Makefile
# because some architectures define CROSS_COMPILE there.
include include/config/auto.conf.cmd

$(KCONFIG_CONFIG):
	@echo >&2 '***'
	@echo >&2 '*** Configuration file "$@" not found!'
	@echo >&2 '***'
	@echo >&2 '*** Please run some configurator (e.g. "make oldconfig" or'
	@echo >&2 '*** "make menuconfig" or "make xconfig").'
	@echo >&2 '***'
	@/bin/false

# The actual configuration files used during the build are stored in
# include/generated/ and include/config/. Update them if .config is newer than
# include/config/auto.conf (which mirrors .config).
#
# This exploits the 'multi-target pattern rule' trick.
# The syncconfig should be executed only once to make all the targets.
# (Note: use the grouped target '&:' when we bump to GNU Make 4.3)
#
# Do not use $(call cmd,...) here. That would suppress prompts from syncconfig,
# so you cannot notice that Kconfig is waiting for the user input.
%/config/auto.conf %/config/auto.conf.cmd %/generated/autoconf.h %/generated/rustc_cfg: $(KCONFIG_CONFIG)
	$(Q)$(kecho) "  SYNC    $@"
	$(Q)$(MAKE) -f $(srctree)/Makefile syncconfig
else # !may-sync-config
# External modules and some install targets need include/generated/autoconf.h
# and include/config/auto.conf but do not care if they are up-to-date.
# Use auto.conf to show the error message

checked-configs := $(addprefix $(objtree)/, include/generated/autoconf.h include/generated/rustc_cfg include/config/auto.conf)
missing-configs := $(filter-out $(wildcard $(checked-configs)), $(checked-configs))

ifdef missing-configs
PHONY += $(objtree)/include/config/auto.conf

$(objtree)/include/config/auto.conf:
	@echo   >&2 '***'
	@echo   >&2 '***  ERROR: Kernel configuration is invalid. The following files are missing:'
	@printf >&2 '***    - %s\n' $(missing-configs)
	@echo   >&2 '***  Run "make oldconfig && make prepare" on kernel source to fix it.'
	@echo   >&2 '***'
	@/bin/false
endif

endif # may-sync-config
endif # need-config

KBUILD_CFLAGS	+= -fno-delete-null-pointer-checks

ifdef CONFIG_CC_OPTIMIZE_FOR_PERFORMANCE
KBUILD_CFLAGS += -O2
KBUILD_RUSTFLAGS += -Copt-level=2
else ifdef CONFIG_CC_OPTIMIZE_FOR_SIZE
KBUILD_CFLAGS += -Os
KBUILD_RUSTFLAGS += -Copt-level=s
endif

# Always set `debug-assertions` and `overflow-checks` because their default
# depends on `opt-level` and `debug-assertions`, respectively.
KBUILD_RUSTFLAGS += -Cdebug-assertions=$(if $(CONFIG_RUST_DEBUG_ASSERTIONS),y,n)
KBUILD_RUSTFLAGS += -Coverflow-checks=$(if $(CONFIG_RUST_OVERFLOW_CHECKS),y,n)

# Tell gcc to never replace conditional load with a non-conditional one
ifdef CONFIG_CC_IS_GCC
# gcc-10 renamed --param=allow-store-data-races=0 to
# -fno-allow-store-data-races.
KBUILD_CFLAGS	+= $(call cc-option,--param=allow-store-data-races=0)
KBUILD_CFLAGS	+= $(call cc-option,-fno-allow-store-data-races)
endif

ifdef CONFIG_READABLE_ASM
# Disable optimizations that make assembler listings hard to read.
# reorder blocks reorders the control in the function
# ipa clone creates specialized cloned functions
# partial inlining inlines only parts of functions
KBUILD_CFLAGS += -fno-reorder-blocks -fno-ipa-cp-clone -fno-partial-inlining
endif

stackp-flags-y                                    := -fno-stack-protector
stackp-flags-$(CONFIG_STACKPROTECTOR)             := -fstack-protector
stackp-flags-$(CONFIG_STACKPROTECTOR_STRONG)      := -fstack-protector-strong

KBUILD_CFLAGS += $(stackp-flags-y)

KBUILD_RUSTFLAGS-$(CONFIG_WERROR) += -Dwarnings
KBUILD_RUSTFLAGS += $(KBUILD_RUSTFLAGS-y)

ifdef CONFIG_FRAME_POINTER
KBUILD_CFLAGS	+= -fno-omit-frame-pointer -fno-optimize-sibling-calls
KBUILD_RUSTFLAGS += -Cforce-frame-pointers=y
else
# Some targets (ARM with Thumb2, for example), can't be built with frame
# pointers.  For those, we don't have FUNCTION_TRACER automatically
# select FRAME_POINTER.  However, FUNCTION_TRACER adds -pg, and this is
# incompatible with -fomit-frame-pointer with current GCC, so we don't use
# -fomit-frame-pointer with FUNCTION_TRACER.
# In the Rust target specification, "frame-pointer" is set explicitly
# to "may-omit".
ifndef CONFIG_FUNCTION_TRACER
KBUILD_CFLAGS	+= -fomit-frame-pointer
endif
endif

# Initialize all stack variables with a 0xAA pattern.
ifdef CONFIG_INIT_STACK_ALL_PATTERN
KBUILD_CFLAGS	+= -ftrivial-auto-var-init=pattern
endif

# Initialize all stack variables with a zero value.
ifdef CONFIG_INIT_STACK_ALL_ZERO
KBUILD_CFLAGS	+= -ftrivial-auto-var-init=zero
ifdef CONFIG_CC_HAS_AUTO_VAR_INIT_ZERO_ENABLER
# https://github.com/llvm/llvm-project/issues/44842
CC_AUTO_VAR_INIT_ZERO_ENABLER := -enable-trivial-auto-var-init-zero-knowing-it-will-be-removed-from-clang
export CC_AUTO_VAR_INIT_ZERO_ENABLER
KBUILD_CFLAGS	+= $(CC_AUTO_VAR_INIT_ZERO_ENABLER)
endif
endif

# Explicitly clear padding bits during variable initialization
KBUILD_CFLAGS += $(call cc-option,-fzero-init-padding-bits=all)

# While VLAs have been removed, GCC produces unreachable stack probes
# for the randomize_kstack_offset feature. Disable it for all compilers.
KBUILD_CFLAGS	+= $(call cc-option, -fno-stack-clash-protection)

# Clear used registers at func exit (to reduce data lifetime and ROP gadgets).
ifdef CONFIG_ZERO_CALL_USED_REGS
KBUILD_CFLAGS	+= -fzero-call-used-regs=used-gpr
endif

ifdef CONFIG_FUNCTION_TRACER
ifdef CONFIG_FTRACE_MCOUNT_USE_CC
  CC_FLAGS_FTRACE	+= -mrecord-mcount
  ifdef CONFIG_HAVE_NOP_MCOUNT
    ifeq ($(call cc-option-yn, -mnop-mcount),y)
      CC_FLAGS_FTRACE	+= -mnop-mcount
      CC_FLAGS_USING	+= -DCC_USING_NOP_MCOUNT
    endif
  endif
endif
ifdef CONFIG_FTRACE_MCOUNT_USE_OBJTOOL
  ifdef CONFIG_HAVE_OBJTOOL_NOP_MCOUNT
    CC_FLAGS_USING	+= -DCC_USING_NOP_MCOUNT
  endif
endif
ifdef CONFIG_FTRACE_MCOUNT_USE_RECORDMCOUNT
  ifdef CONFIG_HAVE_C_RECORDMCOUNT
    BUILD_C_RECORDMCOUNT := y
    export BUILD_C_RECORDMCOUNT
  endif
endif
ifdef CONFIG_HAVE_FENTRY
  # s390-linux-gnu-gcc did not support -mfentry until gcc-9.
  ifeq ($(call cc-option-yn, -mfentry),y)
    CC_FLAGS_FTRACE	+= -mfentry
    CC_FLAGS_USING	+= -DCC_USING_FENTRY
  endif
endif
export CC_FLAGS_FTRACE
KBUILD_CFLAGS	+= $(CC_FLAGS_FTRACE) $(CC_FLAGS_USING)
KBUILD_AFLAGS	+= $(CC_FLAGS_USING)
endif

# We trigger additional mismatches with less inlining
ifdef CONFIG_DEBUG_SECTION_MISMATCH
KBUILD_CFLAGS += -fno-inline-functions-called-once
endif

# `rustc`'s `-Zfunction-sections` applies to data too (as of 1.59.0).
ifdef CONFIG_LD_DEAD_CODE_DATA_ELIMINATION
KBUILD_CFLAGS_KERNEL += -ffunction-sections -fdata-sections
KBUILD_RUSTFLAGS_KERNEL += -Zfunction-sections=y
LDFLAGS_vmlinux += --gc-sections
endif

ifdef CONFIG_SHADOW_CALL_STACK
ifndef CONFIG_DYNAMIC_SCS
CC_FLAGS_SCS	:= -fsanitize=shadow-call-stack
KBUILD_CFLAGS	+= $(CC_FLAGS_SCS)
KBUILD_RUSTFLAGS += -Zsanitizer=shadow-call-stack
endif
export CC_FLAGS_SCS
endif

ifdef CONFIG_LTO_CLANG
ifdef CONFIG_LTO_CLANG_THIN
CC_FLAGS_LTO	:= -flto=thin -fsplit-lto-unit
else
CC_FLAGS_LTO	:= -flto
endif
CC_FLAGS_LTO	+= -fvisibility=hidden

# Limit inlining across translation units to reduce binary size
KBUILD_LDFLAGS += -mllvm -import-instr-limit=5
endif

ifdef CONFIG_LTO
KBUILD_CFLAGS	+= -fno-lto $(CC_FLAGS_LTO)
KBUILD_AFLAGS	+= -fno-lto
export CC_FLAGS_LTO
endif

ifdef CONFIG_CFI_CLANG
CC_FLAGS_CFI	:= -fsanitize=kcfi
ifdef CONFIG_CFI_ICALL_NORMALIZE_INTEGERS
	CC_FLAGS_CFI	+= -fsanitize-cfi-icall-experimental-normalize-integers
endif
ifdef CONFIG_FINEIBT_BHI
	CC_FLAGS_CFI	+= -fsanitize-kcfi-arity
endif
ifdef CONFIG_RUST
	# Always pass -Zsanitizer-cfi-normalize-integers as CONFIG_RUST selects
	# CONFIG_CFI_ICALL_NORMALIZE_INTEGERS.
	RUSTC_FLAGS_CFI   := -Zsanitizer=kcfi -Zsanitizer-cfi-normalize-integers
	KBUILD_RUSTFLAGS += $(RUSTC_FLAGS_CFI)
	export RUSTC_FLAGS_CFI
endif
KBUILD_CFLAGS	+= $(CC_FLAGS_CFI)
export CC_FLAGS_CFI
endif

# Architectures can define flags to add/remove for floating-point support
CC_FLAGS_FPU	+= -D_LINUX_FPU_COMPILATION_UNIT
export CC_FLAGS_FPU
export CC_FLAGS_NO_FPU

ifneq ($(CONFIG_FUNCTION_ALIGNMENT),0)
# Set the minimal function alignment. Use the newer GCC option
# -fmin-function-alignment if it is available, or fall back to -falign-funtions.
# See also CONFIG_CC_HAS_SANE_FUNCTION_ALIGNMENT.
ifdef CONFIG_CC_HAS_MIN_FUNCTION_ALIGNMENT
KBUILD_CFLAGS += -fmin-function-alignment=$(CONFIG_FUNCTION_ALIGNMENT)
else
KBUILD_CFLAGS += -falign-functions=$(CONFIG_FUNCTION_ALIGNMENT)
endif
endif

# arch Makefile may override CC so keep this after arch Makefile is included
NOSTDINC_FLAGS += -nostdinc

# To gain proper coverage for CONFIG_UBSAN_BOUNDS and CONFIG_FORTIFY_SOURCE,
# the kernel uses only C99 flexible arrays for dynamically sized trailing
# arrays. Enforce this for everything that may examine structure sizes and
# perform bounds checking.
KBUILD_CFLAGS += $(call cc-option, -fstrict-flex-arrays=3)

#Currently, disable -Wstringop-overflow for GCC 11, globally.
KBUILD_CFLAGS-$(CONFIG_CC_NO_STRINGOP_OVERFLOW) += $(call cc-option, -Wno-stringop-overflow)
KBUILD_CFLAGS-$(CONFIG_CC_STRINGOP_OVERFLOW) += $(call cc-option, -Wstringop-overflow)

# disable invalid "can't wrap" optimizations for signed / pointers
KBUILD_CFLAGS	+= -fno-strict-overflow

# Make sure -fstack-check isn't enabled (like gentoo apparently did)
KBUILD_CFLAGS  += -fno-stack-check

# conserve stack if available
ifdef CONFIG_CC_IS_GCC
KBUILD_CFLAGS   += -fconserve-stack
endif

# Ensure compilers do not transform certain loops into calls to wcslen()
KBUILD_CFLAGS += -fno-builtin-wcslen

# change __FILE__ to the relative path to the source directory
ifdef building_out_of_srctree
KBUILD_CPPFLAGS += $(call cc-option,-ffile-prefix-map=$(srcroot)/=)
KBUILD_RUSTFLAGS += --remap-path-prefix=$(srcroot)/=
endif

# include additional Makefiles when needed
include-y			:= scripts/Makefile.extrawarn
include-$(CONFIG_DEBUG_INFO)	+= scripts/Makefile.debug
include-$(CONFIG_DEBUG_INFO_BTF)+= scripts/Makefile.btf
include-$(CONFIG_KASAN)		+= scripts/Makefile.kasan
include-$(CONFIG_KCSAN)		+= scripts/Makefile.kcsan
include-$(CONFIG_KMSAN)		+= scripts/Makefile.kmsan
include-$(CONFIG_UBSAN)		+= scripts/Makefile.ubsan
include-$(CONFIG_KCOV)		+= scripts/Makefile.kcov
include-$(CONFIG_RANDSTRUCT)	+= scripts/Makefile.randstruct
include-$(CONFIG_AUTOFDO_CLANG)	+= scripts/Makefile.autofdo
include-$(CONFIG_PROPELLER_CLANG)	+= scripts/Makefile.propeller
include-$(CONFIG_GCC_PLUGINS)	+= scripts/Makefile.gcc-plugins

include $(addprefix $(srctree)/, $(include-y))

# scripts/Makefile.gcc-plugins is intentionally included last.
# Do not add $(call cc-option,...) below this line. When you build the kernel
# from the clean source tree, the GCC plugins do not exist at this point.

# Add user supplied CPPFLAGS, AFLAGS, CFLAGS and RUSTFLAGS as the last assignments
KBUILD_CPPFLAGS += $(KCPPFLAGS)
KBUILD_AFLAGS   += $(KAFLAGS)
KBUILD_CFLAGS   += $(KCFLAGS)
KBUILD_RUSTFLAGS += $(KRUSTFLAGS)

KBUILD_LDFLAGS_MODULE += --build-id=sha1
LDFLAGS_vmlinux += --build-id=sha1

KBUILD_LDFLAGS	+= -z noexecstack
ifeq ($(CONFIG_LD_IS_BFD),y)
KBUILD_LDFLAGS	+= $(call ld-option,--no-warn-rwx-segments)
endif

ifeq ($(CONFIG_STRIP_ASM_SYMS),y)
LDFLAGS_vmlinux	+= -X
endif

ifeq ($(CONFIG_RELR),y)
# ld.lld before 15 did not support -z pack-relative-relocs.
LDFLAGS_vmlinux	+= $(call ld-option,--pack-dyn-relocs=relr,-z pack-relative-relocs)
endif

# We never want expected sections to be placed heuristically by the
# linker. All sections should be explicitly named in the linker script.
ifdef CONFIG_LD_ORPHAN_WARN
LDFLAGS_vmlinux += --orphan-handling=$(CONFIG_LD_ORPHAN_WARN_LEVEL)
endif

ifneq ($(CONFIG_ARCH_VMLINUX_NEEDS_RELOCS),)
LDFLAGS_vmlinux	+= --emit-relocs --discard-none
endif

# Align the bit size of userspace programs with the kernel
KBUILD_USERCFLAGS  += $(filter -m32 -m64 --target=%, $(KBUILD_CPPFLAGS) $(KBUILD_CFLAGS))
KBUILD_USERLDFLAGS += $(filter -m32 -m64 --target=%, $(KBUILD_CPPFLAGS) $(KBUILD_CFLAGS))

# userspace programs are linked via the compiler, use the correct linker
ifeq ($(CONFIG_CC_IS_CLANG)$(CONFIG_LD_IS_LLD),yy)
KBUILD_USERLDFLAGS += --ld-path=$(LD)
endif

# make the checker run with the right architecture
CHECKFLAGS += --arch=$(ARCH)

# insure the checker run with the right endianness
CHECKFLAGS += $(if $(CONFIG_CPU_BIG_ENDIAN),-mbig-endian,-mlittle-endian)

# the checker needs the correct machine size
CHECKFLAGS += $(if $(CONFIG_64BIT),-m64,-m32)

# Default kernel image to build when no specific target is given.
# KBUILD_IMAGE may be overruled on the command line or
# set in the environment
# Also any assignments in arch/$(ARCH)/Makefile take precedence over
# this default value
export KBUILD_IMAGE ?= vmlinux

#
# INSTALL_PATH specifies where to place the updated kernel and system map
# images. Default is /boot, but you can set it to other values
export	INSTALL_PATH ?= /boot

#
# INSTALL_DTBS_PATH specifies a prefix for relocations required by build roots.
# Like INSTALL_MOD_PATH, it isn't defined in the Makefile, but can be passed as
# an argument if needed. Otherwise it defaults to the kernel install path
#
export INSTALL_DTBS_PATH ?= $(INSTALL_PATH)/dtbs/$(KERNELRELEASE)

#
# INSTALL_MOD_PATH specifies a prefix to MODLIB for module directory
# relocations required by build roots.  This is not defined in the
# makefile but the argument can be passed to make if needed.
#

MODLIB	= $(INSTALL_MOD_PATH)/lib/modules/$(KERNELRELEASE)
export MODLIB

PHONY += prepare0

ifeq ($(KBUILD_EXTMOD),)

build-dir	:= .
clean-dirs	:= $(sort . Documentation \
		     $(patsubst %/,%,$(filter %/, $(core-) \
			$(drivers-) $(libs-))))

export ARCH_CORE	:= $(core-y)
export ARCH_LIB		:= $(filter %/, $(libs-y))
export ARCH_DRIVERS	:= $(drivers-y) $(drivers-m)
# Externally visible symbols (used by link-vmlinux.sh)

KBUILD_VMLINUX_OBJS := ./built-in.a
ifdef CONFIG_MODULES
KBUILD_VMLINUX_OBJS += $(patsubst %/, %/lib.a, $(filter %/, $(libs-y)))
KBUILD_VMLINUX_LIBS := $(filter-out %/, $(libs-y))
else
KBUILD_VMLINUX_LIBS := $(patsubst %/,%/lib.a, $(libs-y))
endif

export KBUILD_VMLINUX_LIBS
export KBUILD_LDS          := arch/$(SRCARCH)/kernel/vmlinux.lds

ifdef CONFIG_TRIM_UNUSED_KSYMS
# For the kernel to actually contain only the needed exported symbols,
# we have to build modules as well to determine what those symbols are.
KBUILD_MODULES := 1
endif

# '$(AR) mPi' needs 'T' to workaround the bug of llvm-ar <= 14
quiet_cmd_ar_vmlinux.a = AR      $@
      cmd_ar_vmlinux.a = \
	rm -f $@; \
	$(AR) cDPrST $@ $(KBUILD_VMLINUX_OBJS); \
	$(AR) mPiT $$($(AR) t $@ | sed -n 1p) $@ $$($(AR) t $@ | grep -F -f $(srctree)/scripts/head-object-list.txt)

targets += vmlinux.a
vmlinux.a: $(KBUILD_VMLINUX_OBJS) scripts/head-object-list.txt FORCE
	$(call if_changed,ar_vmlinux.a)

PHONY += vmlinux_o
vmlinux_o: vmlinux.a $(KBUILD_VMLINUX_LIBS)
	$(Q)$(MAKE) -f $(srctree)/scripts/Makefile.vmlinux_o

vmlinux.o modules.builtin.modinfo modules.builtin: vmlinux_o
	@:

PHONY += vmlinux
# LDFLAGS_vmlinux in the top Makefile defines linker flags for the top vmlinux,
# not for decompressors. LDFLAGS_vmlinux in arch/*/boot/compressed/Makefile is
# unrelated; the decompressors just happen to have the same base name,
# arch/*/boot/compressed/vmlinux.
# Export LDFLAGS_vmlinux only to scripts/Makefile.vmlinux.
#
# _LDFLAGS_vmlinux is a workaround for the 'private export' bug:
#   https://savannah.gnu.org/bugs/?61463
# For Make > 4.4, the following simple code will work:
#  vmlinux: private export LDFLAGS_vmlinux := $(LDFLAGS_vmlinux)
vmlinux: private _LDFLAGS_vmlinux := $(LDFLAGS_vmlinux)
vmlinux: export LDFLAGS_vmlinux = $(_LDFLAGS_vmlinux)
vmlinux: vmlinux.o $(KBUILD_LDS) modpost
	$(Q)$(MAKE) -f $(srctree)/scripts/Makefile.vmlinux

# The actual objects are generated when descending,
# make sure no implicit rule kicks in
$(sort $(KBUILD_LDS) $(KBUILD_VMLINUX_OBJS) $(KBUILD_VMLINUX_LIBS)): . ;

ifeq ($(origin KERNELRELEASE),file)
filechk_kernel.release = $(srctree)/scripts/setlocalversion $(srctree)
else
filechk_kernel.release = echo $(KERNELRELEASE)
endif

# Store (new) KERNELRELEASE string in include/config/kernel.release
include/config/kernel.release: FORCE
	$(call filechk,kernel.release)

# Additional helpers built in scripts/
# Carefully list dependencies so we do not try to build scripts twice
# in parallel
PHONY += scripts
scripts: scripts_basic scripts_dtc
	$(Q)$(MAKE) $(build)=$(@)

# Things we need to do before we recursively start building the kernel
# or the modules are listed in "prepare".
# A multi level approach is used. prepareN is processed before prepareN-1.
# archprepare is used in arch Makefiles and when processed asm symlink,
# version.h and scripts_basic is processed / created.

PHONY += prepare archprepare

archprepare: outputmakefile archheaders archscripts scripts include/config/kernel.release \
	asm-generic $(version_h) include/generated/utsrelease.h \
	include/generated/compile.h include/generated/autoconf.h \
	include/generated/rustc_cfg remove-stale-files

prepare0: archprepare
	$(Q)$(MAKE) $(build)=scripts/mod
	$(Q)$(MAKE) $(build)=. prepare

# All the preparing..
prepare: prepare0
ifdef CONFIG_RUST
	+$(Q)$(CONFIG_SHELL) $(srctree)/scripts/rust_is_available.sh
	$(Q)$(MAKE) $(build)=rust
endif

PHONY += remove-stale-files
remove-stale-files:
	$(Q)$(srctree)/scripts/remove-stale-files

# Support for using generic headers in asm-generic
asm-generic := -f $(srctree)/scripts/Makefile.asm-headers obj

PHONY += asm-generic uapi-asm-generic
asm-generic: uapi-asm-generic
	$(Q)$(MAKE) $(asm-generic)=arch/$(SRCARCH)/include/generated/asm \
	generic=include/asm-generic
uapi-asm-generic:
	$(Q)$(MAKE) $(asm-generic)=arch/$(SRCARCH)/include/generated/uapi/asm \
	generic=include/uapi/asm-generic

# Generate some files
# ---------------------------------------------------------------------------

# KERNELRELEASE can change from a few different places, meaning version.h
# needs to be updated, so this check is forced on all builds

uts_len := 64
define filechk_utsrelease.h
	if [ `echo -n "$(KERNELRELEASE)" | wc -c ` -gt $(uts_len) ]; then \
	  echo '"$(KERNELRELEASE)" exceeds $(uts_len) characters' >&2;    \
	  exit 1;                                                         \
	fi;                                                               \
	echo \#define UTS_RELEASE \"$(KERNELRELEASE)\"
endef

define filechk_version.h
	if [ $(SUBLEVEL) -gt 255 ]; then                                 \
		echo \#define LINUX_VERSION_CODE $(shell                 \
		expr $(VERSION) \* 65536 + $(PATCHLEVEL) \* 256 + 255); \
	else                                                             \
		echo \#define LINUX_VERSION_CODE $(shell                 \
		expr $(VERSION) \* 65536 + $(PATCHLEVEL) \* 256 + $(SUBLEVEL)); \
	fi;                                                              \
	echo '#define KERNEL_VERSION(a,b,c) (((a) << 16) + ((b) << 8) +  \
	((c) > 255 ? 255 : (c)))';                                       \
	echo \#define LINUX_VERSION_MAJOR $(VERSION);                    \
	echo \#define LINUX_VERSION_PATCHLEVEL $(PATCHLEVEL);            \
	echo \#define LINUX_VERSION_SUBLEVEL $(SUBLEVEL)
endef

$(version_h): private PATCHLEVEL := $(or $(PATCHLEVEL), 0)
$(version_h): private SUBLEVEL := $(or $(SUBLEVEL), 0)
$(version_h): FORCE
	$(call filechk,version.h)

include/generated/utsrelease.h: include/config/kernel.release FORCE
	$(call filechk,utsrelease.h)

filechk_compile.h = $(srctree)/scripts/mkcompile_h \
	"$(UTS_MACHINE)" "$(CONFIG_CC_VERSION_TEXT)" "$(LD)"

include/generated/compile.h: FORCE
	$(call filechk,compile.h)

PHONY += headerdep
headerdep:
	$(Q)find $(srctree)/include/ -name '*.h' | xargs --max-args 1 \
	$(srctree)/scripts/headerdep.pl -I$(srctree)/include

# ---------------------------------------------------------------------------
# Kernel headers

#Default location for installed headers
export INSTALL_HDR_PATH = $(objtree)/usr

quiet_cmd_headers_install = INSTALL $(INSTALL_HDR_PATH)/include
      cmd_headers_install = \
	mkdir -p $(INSTALL_HDR_PATH); \
	rsync -mrl --include='*/' --include='*\.h' --exclude='*' \
	usr/include $(INSTALL_HDR_PATH)

PHONY += headers_install
headers_install: headers
	$(call cmd,headers_install)

PHONY += archheaders archscripts

hdr-inst := -f $(srctree)/scripts/Makefile.headersinst obj

PHONY += headers
headers: $(version_h) scripts_unifdef uapi-asm-generic archheaders archscripts
ifdef HEADER_ARCH
	$(Q)$(MAKE) -f $(srctree)/Makefile HEADER_ARCH= SRCARCH=$(HEADER_ARCH) headers
else
	$(Q)$(MAKE) $(hdr-inst)=include/uapi
	$(Q)$(MAKE) $(hdr-inst)=arch/$(SRCARCH)/include/uapi
endif

ifdef CONFIG_HEADERS_INSTALL
prepare: headers
endif

PHONY += scripts_unifdef
scripts_unifdef: scripts_basic
	$(Q)$(MAKE) $(build)=scripts scripts/unifdef

PHONY += scripts_gen_packed_field_checks
scripts_gen_packed_field_checks: scripts_basic
	$(Q)$(MAKE) $(build)=scripts scripts/gen_packed_field_checks

# ---------------------------------------------------------------------------
# Install

# Many distributions have the custom install script, /sbin/installkernel.
# If DKMS is installed, 'make install' will eventually recurse back
# to this Makefile to build and install external modules.
# Cancel sub_make_done so that options such as M=, V=, etc. are parsed.

quiet_cmd_install = INSTALL $(INSTALL_PATH)
      cmd_install = unset sub_make_done; $(srctree)/scripts/install.sh

# ---------------------------------------------------------------------------
# vDSO install

PHONY += vdso_install
vdso_install: export INSTALL_FILES = $(vdso-install-y)
vdso_install:
	$(Q)$(MAKE) -f $(srctree)/scripts/Makefile.vdsoinst

# ---------------------------------------------------------------------------
# Tools

ifdef CONFIG_OBJTOOL
prepare: tools/objtool
endif

ifdef CONFIG_BPF
ifdef CONFIG_DEBUG_INFO_BTF
prepare: tools/bpf/resolve_btfids
endif
endif

# The tools build system is not a part of Kbuild and tends to introduce
# its own unique issues. If you need to integrate a new tool into Kbuild,
# please consider locating that tool outside the tools/ tree and using the
# standard Kbuild "hostprogs" syntax instead of adding a new tools/* entry
# here. See Documentation/kbuild/makefiles.rst for details.

PHONY += resolve_btfids_clean

resolve_btfids_O = $(abspath $(objtree))/tools/bpf/resolve_btfids

# tools/bpf/resolve_btfids directory might not exist
# in output directory, skip its clean in that case
resolve_btfids_clean:
ifneq ($(wildcard $(resolve_btfids_O)),)
	$(Q)$(MAKE) -sC $(srctree)/tools/bpf/resolve_btfids O=$(resolve_btfids_O) clean
endif

tools/: FORCE
	$(Q)mkdir -p $(objtree)/tools
	$(Q)$(MAKE) LDFLAGS= O=$(abspath $(objtree)) subdir=tools -C $(srctree)/tools/

tools/%: FORCE
	$(Q)mkdir -p $(objtree)/tools
	$(Q)$(MAKE) LDFLAGS= O=$(abspath $(objtree)) subdir=tools -C $(srctree)/tools/ $*

# ---------------------------------------------------------------------------
# Kernel selftest

PHONY += kselftest
kselftest: headers
	$(Q)$(MAKE) -C $(srctree)/tools/testing/selftests run_tests

kselftest-%: headers FORCE
	$(Q)$(MAKE) -C $(srctree)/tools/testing/selftests $*

PHONY += kselftest-merge
kselftest-merge:
	$(if $(wildcard $(objtree)/.config),, $(error No .config exists, config your kernel first!))
	$(Q)find $(srctree)/tools/testing/selftests -name config -o -name config.$(UTS_MACHINE) | \
		xargs $(srctree)/scripts/kconfig/merge_config.sh -y -m $(objtree)/.config
	$(Q)$(MAKE) -f $(srctree)/Makefile olddefconfig

# ---------------------------------------------------------------------------
# Devicetree files

ifneq ($(wildcard $(srctree)/arch/$(SRCARCH)/boot/dts/),)
dtstree := arch/$(SRCARCH)/boot/dts
endif

ifneq ($(dtstree),)

%.dtb: dtbs_prepare
	$(Q)$(MAKE) $(build)=$(dtstree) $(dtstree)/$@

%.dtbo: dtbs_prepare
	$(Q)$(MAKE) $(build)=$(dtstree) $(dtstree)/$@

PHONY += dtbs dtbs_prepare dtbs_install dtbs_check
dtbs: dtbs_prepare
	$(Q)$(MAKE) $(build)=$(dtstree) need-dtbslist=1

# include/config/kernel.release is actually needed when installing DTBs because
# INSTALL_DTBS_PATH contains $(KERNELRELEASE). However, we do not want to make
# dtbs_install depend on it as dtbs_install may run as root.
dtbs_prepare: include/config/kernel.release scripts_dtc

ifneq ($(filter dtbs_check, $(MAKECMDGOALS)),)
export CHECK_DTBS=y
endif

ifneq ($(CHECK_DTBS),)
dtbs_prepare: dt_binding_schemas
endif

dtbs_check: dtbs

dtbs_install:
	$(Q)$(MAKE) -f $(srctree)/scripts/Makefile.dtbinst obj=$(dtstree)

ifdef CONFIG_OF_EARLY_FLATTREE
all: dtbs
endif

ifdef CONFIG_GENERIC_BUILTIN_DTB
vmlinux: dtbs
endif

endif

PHONY += scripts_dtc
scripts_dtc: scripts_basic
	$(Q)$(MAKE) $(build)=scripts/dtc

ifneq ($(filter dt_binding_check, $(MAKECMDGOALS)),)
export CHECK_DTBS=y
endif

PHONY += dt_binding_check dt_binding_schemas
dt_binding_check: dt_binding_schemas scripts_dtc
	$(Q)$(MAKE) $(build)=Documentation/devicetree/bindings $@

dt_binding_schemas:
	$(Q)$(MAKE) $(build)=Documentation/devicetree/bindings

PHONY += dt_compatible_check
dt_compatible_check: dt_binding_schemas
	$(Q)$(MAKE) $(build)=Documentation/devicetree/bindings $@

# ---------------------------------------------------------------------------
# Modules

ifdef CONFIG_MODULES

# By default, build modules as well

all: modules

# When we're building modules with modversions, we need to consider
# the built-in objects during the descend as well, in order to
# make sure the checksums are up to date before we record them.
ifdef CONFIG_MODVERSIONS
  KBUILD_BUILTIN := 1
endif

# Build modules
#

# *.ko are usually independent of vmlinux, but CONFIG_DEBUG_INFO_BTF_MODULES
# is an exception.
ifdef CONFIG_DEBUG_INFO_BTF_MODULES
KBUILD_BUILTIN := 1
modules: vmlinux
endif

modules: modules_prepare

# Target to prepare building external modules
modules_prepare: prepare
	$(Q)$(MAKE) $(build)=scripts scripts/module.lds

endif # CONFIG_MODULES

###
# Cleaning is done on three levels.
# make clean     Delete most generated files
#                Leave enough to build external modules
# make mrproper  Delete the current configuration, and all generated files
# make distclean Remove editor backup files, patch leftover files and the like

# Directories & files removed with 'make clean'
CLEAN_FILES += vmlinux.symvers modules-only.symvers \
	       modules.builtin modules.builtin.modinfo modules.nsdeps \
	       modules.builtin.ranges vmlinux.o.map vmlinux.unstripped \
	       compile_commands.json rust/test \
	       rust-project.json .vmlinux.objs .vmlinux.export.c \
               .builtin-dtbs-list .builtin-dtb.S

# Directories & files removed with 'make mrproper'
MRPROPER_FILES += include/config include/generated          \
		  arch/$(SRCARCH)/include/generated .objdiff \
		  debian snap tar-install PKGBUILD pacman \
		  .config .config.old .version \
		  Module.symvers \
		  certs/signing_key.pem \
		  certs/x509.genkey \
		  vmlinux-gdb.py \
		  rpmbuild \
		  rust/libmacros.so rust/libmacros.dylib

# clean - Delete most, but leave enough to build external modules
#
clean: private rm-files := $(CLEAN_FILES)

PHONY += archclean vmlinuxclean

vmlinuxclean:
	$(Q)$(CONFIG_SHELL) $(srctree)/scripts/link-vmlinux.sh clean
	$(Q)$(if $(ARCH_POSTLINK), $(MAKE) -f $(ARCH_POSTLINK) clean)

clean: archclean vmlinuxclean resolve_btfids_clean

# mrproper - Delete all generated files, including .config
#
mrproper: private rm-files := $(MRPROPER_FILES)
mrproper-dirs      := $(addprefix _mrproper_,scripts)

PHONY += $(mrproper-dirs) mrproper
$(mrproper-dirs):
	$(Q)$(MAKE) $(clean)=$(patsubst _mrproper_%,%,$@)

mrproper: clean $(mrproper-dirs)
	$(call cmd,rmfiles)
	@find . $(RCS_FIND_IGNORE) \
		\( -name '*.rmeta' \) \
		-type f -print | xargs rm -f

# distclean
#
PHONY += distclean

distclean: mrproper
	@find . $(RCS_FIND_IGNORE) \
		\( -name '*.orig' -o -name '*.rej' -o -name '*~' \
		-o -name '*.bak' -o -name '#*#' -o -name '*%' \
		-o -name 'core' -o -name tags -o -name TAGS -o -name 'cscope*' \
		-o -name GPATH -o -name GRTAGS -o -name GSYMS -o -name GTAGS \) \
		-type f -print | xargs rm -f


# Packaging of the kernel to various formats
# ---------------------------------------------------------------------------

%src-pkg: FORCE
	$(Q)$(MAKE) -f $(srctree)/scripts/Makefile.package $@
%pkg: include/config/kernel.release FORCE
	$(Q)$(MAKE) -f $(srctree)/scripts/Makefile.package $@

# Brief documentation of the typical targets used
# ---------------------------------------------------------------------------

boards := $(wildcard $(srctree)/arch/$(SRCARCH)/configs/*_defconfig)
boards := $(sort $(notdir $(boards)))
board-dirs := $(dir $(wildcard $(srctree)/arch/$(SRCARCH)/configs/*/*_defconfig))
board-dirs := $(sort $(notdir $(board-dirs:/=)))

PHONY += help
help:
	@echo  'Cleaning targets:'
	@echo  '  clean		  - Remove most generated files but keep the config and'
	@echo  '                    enough build support to build external modules'
	@echo  '  mrproper	  - Remove all generated files + config + various backup files'
	@echo  '  distclean	  - mrproper + remove editor backup and patch files'
	@echo  ''
	@$(MAKE) -f $(srctree)/scripts/kconfig/Makefile help
	@echo  ''
	@echo  'Other generic targets:'
	@echo  '  all		  - Build all targets marked with [*]'
	@echo  '* vmlinux	  - Build the bare kernel'
	@echo  '* modules	  - Build all modules'
	@echo  '  modules_install - Install all modules to INSTALL_MOD_PATH (default: /)'
	@echo  '  vdso_install    - Install unstripped vdso to INSTALL_MOD_PATH (default: /)'
	@echo  '  dir/            - Build all files in dir and below'
	@echo  '  dir/file.[ois]  - Build specified target only'
	@echo  '  dir/file.ll     - Build the LLVM assembly file'
	@echo  '                    (requires compiler support for LLVM assembly generation)'
	@echo  '  dir/file.lst    - Build specified mixed source/assembly target only'
	@echo  '                    (requires a recent binutils and recent build (System.map))'
	@echo  '  dir/file.ko     - Build module including final link'
	@echo  '  modules_prepare - Set up for building external modules'
	@echo  '  tags/TAGS	  - Generate tags file for editors'
	@echo  '  cscope	  - Generate cscope index'
	@echo  '  gtags           - Generate GNU GLOBAL index'
	@echo  '  kernelrelease	  - Output the release version string (use with make -s)'
	@echo  '  kernelversion	  - Output the version stored in Makefile (use with make -s)'
	@echo  '  image_name	  - Output the image name (use with make -s)'
	@echo  '  headers	  - Build ready-to-install UAPI headers in usr/include'
	@echo  '  headers_install - Install sanitised kernel UAPI headers to INSTALL_HDR_PATH'; \
	 echo  '                    (default: $(INSTALL_HDR_PATH))'; \
	 echo  ''
	@echo  'Static analysers:'
	@echo  '  checkstack      - Generate a list of stack hogs and consider all functions'
	@echo  '                    with a stack size larger than MINSTACKSIZE (default: 100)'
	@echo  '  versioncheck    - Sanity check on version.h usage'
	@echo  '  includecheck    - Check for duplicate included header files'
	@echo  '  headerdep       - Detect inclusion cycles in headers'
	@echo  '  coccicheck      - Check with Coccinelle'
	@echo  '  clang-analyzer  - Check with clang static analyzer'
	@echo  '  clang-tidy      - Check with clang-tidy'
	@echo  ''
	@echo  'Tools:'
	@echo  '  nsdeps          - Generate missing symbol namespace dependencies'
	@echo  ''
	@echo  'Kernel selftest:'
	@echo  '  kselftest         - Build and run kernel selftest'
	@echo  '                      Build, install, and boot kernel before'
	@echo  '                      running kselftest on it'
	@echo  '                      Run as root for full coverage'
	@echo  '  kselftest-all     - Build kernel selftest'
	@echo  '  kselftest-install - Build and install kernel selftest'
	@echo  '  kselftest-clean   - Remove all generated kselftest files'
	@echo  '  kselftest-merge   - Merge all the config dependencies of'
	@echo  '		      kselftest to existing .config.'
	@echo  ''
	@echo  'Rust targets:'
	@echo  '  rustavailable   - Checks whether the Rust toolchain is'
	@echo  '		    available and, if not, explains why.'
	@echo  '  rustfmt	  - Reformat all the Rust code in the kernel'
	@echo  '  rustfmtcheck	  - Checks if all the Rust code in the kernel'
	@echo  '		    is formatted, printing a diff otherwise.'
	@echo  '  rustdoc	  - Generate Rust documentation'
	@echo  '		    (requires kernel .config)'
	@echo  '  rusttest        - Runs the Rust tests'
	@echo  '                    (requires kernel .config; downloads external repos)'
	@echo  '  rust-analyzer	  - Generate rust-project.json rust-analyzer support file'
	@echo  '		    (requires kernel .config)'
	@echo  '  dir/file.[os]   - Build specified target only'
	@echo  '  dir/file.rsi    - Build macro expanded source, similar to C preprocessing.'
	@echo  '                    Run with RUSTFMT=n to skip reformatting if needed.'
	@echo  '                    The output is not intended to be compilable.'
	@echo  '  dir/file.ll     - Build the LLVM assembly file'
	@echo  ''
	@$(if $(dtstree), \
		echo 'Devicetree:'; \
		echo '* dtbs               - Build device tree blobs for enabled boards'; \
		echo '  dtbs_install       - Install dtbs to $(INSTALL_DTBS_PATH)'; \
		echo '  dt_binding_check   - Validate device tree binding documents and examples'; \
		echo '  dt_binding_schemas - Build processed device tree binding schemas'; \
		echo '  dtbs_check         - Validate device tree source files';\
		echo '')

	@echo 'Userspace tools targets:'
	@echo '  use "make tools/help"'
	@echo '  or  "cd tools; make help"'
	@echo  ''
	@echo  'Kernel packaging:'
	@$(MAKE) -f $(srctree)/scripts/Makefile.package help
	@echo  ''
	@echo  'Documentation targets:'
	@$(MAKE) -f $(srctree)/Documentation/Makefile dochelp
	@echo  ''
	@echo  'Architecture-specific targets ($(SRCARCH)):'
	@$(or $(archhelp),\
		echo '  No architecture-specific help defined for $(SRCARCH)')
	@echo  ''
	@$(if $(boards), \
		$(foreach b, $(boards), \
		printf "  %-27s - Build for %s\\n" $(b) $(subst _defconfig,,$(b));) \
		echo '')
	@$(if $(board-dirs), \
		$(foreach b, $(board-dirs), \
		printf "  %-16s - Show %s-specific targets\\n" help-$(b) $(b);) \
		printf "  %-16s - Show all of the above\\n" help-boards; \
		echo '')

	@echo  '  make V=n   [targets] 1: verbose build'
	@echo  '                       2: give reason for rebuild of target'
	@echo  '                       V=1 and V=2 can be combined with V=12'
	@echo  '  make O=dir [targets] Locate all output files in "dir", including .config'
	@echo  '  make C=1   [targets] Check re-compiled c source with $$CHECK'
	@echo  '                       (sparse by default)'
	@echo  '  make C=2   [targets] Force check of all c source with $$CHECK'
	@echo  '  make RECORDMCOUNT_WARN=1 [targets] Warn about ignored mcount sections'
	@echo  '  make W=n   [targets] Enable extra build checks, n=1,2,3,c,e where'
	@echo  '		1: warnings which may be relevant and do not occur too often'
	@echo  '		2: warnings which occur quite often but may still be relevant'
	@echo  '		3: more obscure warnings, can most likely be ignored'
	@echo  '		c: extra checks in the configuration stage (Kconfig)'
	@echo  '		e: warnings are being treated as errors'
	@echo  '		Multiple levels can be combined with W=12 or W=123'
	@$(if $(dtstree), \
		echo '  make CHECK_DTBS=1 [targets] Check all generated dtb files against schema'; \
		echo '         This can be applied both to "dtbs" and to individual "foo.dtb" targets' ; \
		)
	@echo  ''
	@echo  'Execute "make" or "make all" to build all targets marked with [*] '
	@echo  'For further info see the ./README file'


help-board-dirs := $(addprefix help-,$(board-dirs))

help-boards: $(help-board-dirs)

boards-per-dir = $(sort $(notdir $(wildcard $(srctree)/arch/$(SRCARCH)/configs/$*/*_defconfig)))

$(help-board-dirs): help-%:
	@echo  'Architecture-specific targets ($(SRCARCH) $*):'
	@$(if $(boards-per-dir), \
		$(foreach b, $(boards-per-dir), \
		printf "  %-24s - Build for %s\\n" $*/$(b) $(subst _defconfig,,$(b));) \
		echo '')


# Documentation targets
# ---------------------------------------------------------------------------
DOC_TARGETS := xmldocs latexdocs pdfdocs htmldocs epubdocs cleandocs \
	       linkcheckdocs dochelp refcheckdocs texinfodocs infodocs
PHONY += $(DOC_TARGETS)
$(DOC_TARGETS):
	$(Q)$(MAKE) $(build)=Documentation $@


# Rust targets
# ---------------------------------------------------------------------------

# "Is Rust available?" target
PHONY += rustavailable
rustavailable:
	+$(Q)$(CONFIG_SHELL) $(srctree)/scripts/rust_is_available.sh && echo "Rust is available!"

# Documentation target
#
# Using the singular to avoid running afoul of `no-dot-config-targets`.
PHONY += rustdoc
rustdoc: prepare
	$(Q)$(MAKE) $(build)=rust $@

# Testing target
PHONY += rusttest
rusttest: prepare
	$(Q)$(MAKE) $(build)=rust $@

# Formatting targets
PHONY += rustfmt rustfmtcheck

rustfmt:
	$(Q)find $(srctree) $(RCS_FIND_IGNORE) \
		-type f -a -name '*.rs' -a ! -name '*generated*' -print \
		| xargs $(RUSTFMT) $(rustfmt_flags)

rustfmtcheck: rustfmt_flags = --check
rustfmtcheck: rustfmt

# Misc
# ---------------------------------------------------------------------------

PHONY += misc-check
misc-check:
	$(Q)$(srctree)/scripts/misc-check

all: misc-check

PHONY += scripts_gdb
scripts_gdb: prepare0
	$(Q)$(MAKE) $(build)=scripts/gdb
	$(Q)ln -fsn $(abspath $(srctree)/scripts/gdb/vmlinux-gdb.py)

ifdef CONFIG_GDB_SCRIPTS
all: scripts_gdb
endif

else # KBUILD_EXTMOD

filechk_kernel.release = echo $(KERNELRELEASE)

###
# External module support.
# When building external modules the kernel used as basis is considered
# read-only, and no consistency checks are made and the make
# system is not used on the basis kernel. If updates are required
# in the basis kernel ordinary make commands (without M=...) must be used.

# We are always building only modules.
KBUILD_BUILTIN :=
KBUILD_MODULES := 1

build-dir := .

clean-dirs := .
clean: private rm-files := Module.symvers modules.nsdeps compile_commands.json

PHONY += prepare
# now expand this into a simple variable to reduce the cost of shell evaluations
prepare: CC_VERSION_TEXT := $(CC_VERSION_TEXT)
prepare:
	@if [ "$(CC_VERSION_TEXT)" != "$(CONFIG_CC_VERSION_TEXT)" ]; then \
		echo >&2 "warning: the compiler differs from the one used to build the kernel"; \
		echo >&2 "  The kernel was built by: $(CONFIG_CC_VERSION_TEXT)"; \
		echo >&2 "  You are using:           $(CC_VERSION_TEXT)"; \
	fi

PHONY += help
help:
	@echo  '  Building external modules.'
	@echo  '  Syntax: make -C path/to/kernel/src M=$$PWD target'
	@echo  ''
	@echo  '  modules         - default target, build the module(s)'
	@echo  '  modules_install - install the module'
	@echo  '  clean           - remove generated files in module directory only'
	@echo  '  rust-analyzer	  - generate rust-project.json rust-analyzer support file'
	@echo  ''

ifndef CONFIG_MODULES
modules modules_install: __external_modules_error
__external_modules_error:
	@echo >&2 '***'
	@echo >&2 '*** The present kernel disabled CONFIG_MODULES.'
	@echo >&2 '*** You cannot build or install external modules.'
	@echo >&2 '***'
	@false
endif

endif # KBUILD_EXTMOD

# ---------------------------------------------------------------------------
# Modules

PHONY += modules modules_install modules_sign modules_prepare

modules_install:
	$(Q)$(MAKE) -f $(srctree)/scripts/Makefile.modinst \
	sign-only=$(if $(filter modules_install,$(MAKECMDGOALS)),,y)

ifeq ($(CONFIG_MODULE_SIG),y)
# modules_sign is a subset of modules_install.
# 'make modules_install modules_sign' is equivalent to 'make modules_install'.
modules_sign: modules_install
	@:
else
modules_sign:
	@echo >&2 '***'
	@echo >&2 '*** CONFIG_MODULE_SIG is disabled. You cannot sign modules.'
	@echo >&2 '***'
	@false
endif

ifdef CONFIG_MODULES

modules.order: $(build-dir)
	@:

# KBUILD_MODPOST_NOFINAL can be set to skip the final link of modules.
# This is solely useful to speed up test compiles.
modules: modpost
ifneq ($(KBUILD_MODPOST_NOFINAL),1)
	$(Q)$(MAKE) -f $(srctree)/scripts/Makefile.modfinal
endif

PHONY += modules_check
modules_check: modules.order
	$(Q)$(CONFIG_SHELL) $(srctree)/scripts/modules-check.sh $<

else # CONFIG_MODULES

modules:
	@:

KBUILD_MODULES :=

endif # CONFIG_MODULES

PHONY += modpost
modpost: $(if $(single-build),, $(if $(KBUILD_BUILTIN), vmlinux.o)) \
	 $(if $(KBUILD_MODULES), modules_check)
	$(Q)$(MAKE) -f $(srctree)/scripts/Makefile.modpost

# Single targets
# ---------------------------------------------------------------------------
# To build individual files in subdirectories, you can do like this:
#
#   make foo/bar/baz.s
#
# The supported suffixes for single-target are listed in 'single-targets'
#
# To build only under specific subdirectories, you can do like this:
#
#   make foo/bar/baz/

ifdef single-build

# .ko is special because modpost is needed
single-ko := $(sort $(filter %.ko, $(MAKECMDGOALS)))
single-no-ko := $(filter-out $(single-ko), $(MAKECMDGOALS)) \
		$(foreach x, o mod, $(patsubst %.ko, %.$x, $(single-ko)))

$(single-ko): single_modules
	@:
$(single-no-ko): $(build-dir)
	@:

# Remove modules.order when done because it is not the real one.
PHONY += single_modules
single_modules: $(single-no-ko) modules_prepare
	$(Q){ $(foreach m, $(single-ko), echo $(m:%.ko=%.o);) } > modules.order
	$(Q)$(MAKE) -f $(srctree)/scripts/Makefile.modpost
ifneq ($(KBUILD_MODPOST_NOFINAL),1)
	$(Q)$(MAKE) -f $(srctree)/scripts/Makefile.modfinal
endif
	$(Q)rm -f modules.order

single-goals := $(addprefix $(build-dir)/, $(single-no-ko))

KBUILD_MODULES := 1

endif

prepare: outputmakefile

# Preset locale variables to speed up the build process. Limit locale
# tweaks to this spot to avoid wrong language settings when running
# make menuconfig etc.
# Error messages still appears in the original language
PHONY += $(build-dir)
$(build-dir): prepare
	$(Q)$(MAKE) $(build)=$@ need-builtin=1 need-modorder=1 $(single-goals)

clean-dirs := $(addprefix _clean_, $(clean-dirs))
PHONY += $(clean-dirs) clean
$(clean-dirs):
	$(Q)$(MAKE) $(clean)=$(patsubst _clean_%,%,$@)

clean: $(clean-dirs)
	$(call cmd,rmfiles)
	@find . $(RCS_FIND_IGNORE) \
		\( -name '*.[aios]' -o -name '*.rsi' -o -name '*.ko' -o -name '.*.cmd' \
		-o -name '*.ko.*' \
		-o -name '*.dtb' -o -name '*.dtbo' \
		-o -name '*.dtb.S' -o -name '*.dtbo.S' \
		-o -name '*.dt.yaml' -o -name 'dtbs-list' \
		-o -name '*.dwo' -o -name '*.lst' \
		-o -name '*.su' -o -name '*.mod' \
		-o -name '.*.d' -o -name '.*.tmp' -o -name '*.mod.c' \
		-o -name '*.lex.c' -o -name '*.tab.[ch]' \
		-o -name '*.asn1.[ch]' \
		-o -name '*.symtypes' -o -name 'modules.order' \
		-o -name '*.c.[012]*.*' \
		-o -name '*.ll' \
		-o -name '*.gcno' \
		\) -type f -print \
		-o -name '.tmp_*' -print \
		| xargs rm -rf

# Generate tags for editors
# ---------------------------------------------------------------------------
quiet_cmd_tags = GEN     $@
      cmd_tags = $(BASH) $(srctree)/scripts/tags.sh $@

tags TAGS cscope gtags: FORCE
	$(call cmd,tags)

# Generate rust-project.json (a file that describes the structure of non-Cargo
# Rust projects) for rust-analyzer (an implementation of the Language Server
# Protocol).
PHONY += rust-analyzer
rust-analyzer:
	+$(Q)$(CONFIG_SHELL) $(srctree)/scripts/rust_is_available.sh
ifdef KBUILD_EXTMOD
# FIXME: external modules must not descend into a sub-directory of the kernel
	$(Q)$(MAKE) $(build)=$(objtree)/rust src=$(srctree)/rust $@
else
	$(Q)$(MAKE) $(build)=rust $@
endif

# Script to generate missing namespace dependencies
# ---------------------------------------------------------------------------

PHONY += nsdeps
nsdeps: export KBUILD_NSDEPS=1
nsdeps: modules
	$(Q)$(CONFIG_SHELL) $(srctree)/scripts/nsdeps

# Clang Tooling
# ---------------------------------------------------------------------------

quiet_cmd_gen_compile_commands = GEN     $@
      cmd_gen_compile_commands = $(PYTHON3) $< -a $(AR) -o $@ $(filter-out $<, $(real-prereqs))

compile_commands.json: $(srctree)/scripts/clang-tools/gen_compile_commands.py \
	$(if $(KBUILD_EXTMOD),, vmlinux.a $(KBUILD_VMLINUX_LIBS)) \
	$(if $(CONFIG_MODULES), modules.order) FORCE
	$(call if_changed,gen_compile_commands)

targets += compile_commands.json

PHONY += clang-tidy clang-analyzer

ifdef CONFIG_CC_IS_CLANG
quiet_cmd_clang_tools = CHECK   $<
      cmd_clang_tools = $(PYTHON3) $(srctree)/scripts/clang-tools/run-clang-tools.py $@ $<

clang-tidy clang-analyzer: compile_commands.json
	$(call cmd,clang_tools)
else
clang-tidy clang-analyzer:
	@echo "$@ requires CC=clang" >&2
	@false
endif

# Scripts to check various things for consistency
# ---------------------------------------------------------------------------

PHONY += includecheck versioncheck coccicheck

includecheck:
	find $(srctree)/* $(RCS_FIND_IGNORE) \
		-name '*.[hcS]' -type f -print | sort \
		| xargs $(PERL) -w $(srctree)/scripts/checkincludes.pl

versioncheck:
	find $(srctree)/* $(RCS_FIND_IGNORE) \
		-name '*.[hcS]' -type f -print | sort \
		| xargs $(PERL) -w $(srctree)/scripts/checkversion.pl

coccicheck:
	$(Q)$(BASH) $(srctree)/scripts/$@

PHONY += checkstack kernelrelease kernelversion image_name

# UML needs a little special treatment here.  It wants to use the host
# toolchain, so needs $(SUBARCH) passed to checkstack.pl.  Everyone
# else wants $(ARCH), including people doing cross-builds, which means
# that $(SUBARCH) doesn't work here.
ifeq ($(ARCH), um)
CHECKSTACK_ARCH := $(SUBARCH)
else
CHECKSTACK_ARCH := $(ARCH)
endif
MINSTACKSIZE	?= 100
checkstack:
	$(OBJDUMP) -d vmlinux $$(find . -name '*.ko') | \
	$(PERL) $(srctree)/scripts/checkstack.pl $(CHECKSTACK_ARCH) $(MINSTACKSIZE)

kernelrelease:
	@$(filechk_kernel.release)

kernelversion:
	@echo $(KERNELVERSION)

image_name:
	@echo $(KBUILD_IMAGE)

PHONY += run-command
run-command:
	$(Q)$(KBUILD_RUN_COMMAND)

quiet_cmd_rmfiles = $(if $(wildcard $(rm-files)),CLEAN   $(wildcard $(rm-files)))
      cmd_rmfiles = rm -rf $(rm-files)

# read saved command lines for existing targets
existing-targets := $(wildcard $(sort $(targets)))

-include $(foreach f,$(existing-targets),$(dir $(f)).$(notdir $(f)).cmd)

endif # config-build
endif # mixed-build
endif # need-sub-make

PHONY += FORCE
FORCE:

# Declare the contents of the PHONY variable as phony.  We keep that
# information in a variable so we can use it in if_changed and friends.
.PHONY: $(PHONY)<|MERGE_RESOLUTION|>--- conflicted
+++ resolved
@@ -2,11 +2,7 @@
 VERSION = 6
 PATCHLEVEL = 15
 SUBLEVEL = 0
-<<<<<<< HEAD
-EXTRAVERSION =
-=======
 EXTRAVERSION = -rc2
->>>>>>> 75caec0c
 NAME = Baby Opossum Posse
 
 # *DOCUMENTATION*
