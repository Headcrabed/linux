--- conflicted
+++ resolved
@@ -250,10 +250,7 @@
 			 * be detected and reported on their side.
 			 */
 			touch_nmi_watchdog();
-<<<<<<< HEAD
-=======
 			/* Also suppress RCU CPU stall warnings. */
->>>>>>> e8a457b7
 			rcu_momentary_eqs();
 		}
 	} while (curstate != MULTI_STOP_EXIT);
