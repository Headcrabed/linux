--- conflicted
+++ resolved
@@ -6845,89 +6845,6 @@
 		zap_page_range_single(vma, vma->vm_start, nr_pages * PAGE_SIZE, NULL);
 #endif
 
-<<<<<<< HEAD
-static vm_fault_t perf_mmap_pfn_mkwrite(struct vm_fault *vmf)
-{
-	/* The first page is the user control page, others are read-only. */
-	return vmf->pgoff == 0 ? 0 : VM_FAULT_SIGBUS;
-}
-
-static const struct vm_operations_struct perf_mmap_vmops = {
-	.open		= perf_mmap_open,
-	.close		= perf_mmap_close, /* non mergeable */
-	.pfn_mkwrite	= perf_mmap_pfn_mkwrite,
-};
-=======
-	return err;
-}
->>>>>>> e8a457b7
-
-static int map_range(struct perf_buffer *rb, struct vm_area_struct *vma)
-{
-	unsigned long nr_pages = vma_pages(vma);
-	int err = 0;
-	unsigned long pagenum;
-
-	/*
-	 * We map this as a VM_PFNMAP VMA.
-	 *
-	 * This is not ideal as this is designed broadly for mappings of PFNs
-	 * referencing memory-mapped I/O ranges or non-system RAM i.e. for which
-	 * !pfn_valid(pfn).
-	 *
-	 * We are mapping kernel-allocated memory (memory we manage ourselves)
-	 * which would more ideally be mapped using vm_insert_page() or a
-	 * similar mechanism, that is as a VM_MIXEDMAP mapping.
-	 *
-	 * However this won't work here, because:
-	 *
-	 * 1. It uses vma->vm_page_prot, but this field has not been completely
-	 *    setup at the point of the f_op->mmp() hook, so we are unable to
-	 *    indicate that this should be mapped CoW in order that the
-	 *    mkwrite() hook can be invoked to make the first page R/W and the
-	 *    rest R/O as desired.
-	 *
-	 * 2. Anything other than a VM_PFNMAP of valid PFNs will result in
-	 *    vm_normal_page() returning a struct page * pointer, which means
-	 *    vm_ops->page_mkwrite() will be invoked rather than
-	 *    vm_ops->pfn_mkwrite(), and this means we have to set page->mapping
-	 *    to work around retry logic in the fault handler, however this
-	 *    field is no longer allowed to be used within struct page.
-	 *
-	 * 3. Having a struct page * made available in the fault logic also
-	 *    means that the page gets put on the rmap and becomes
-	 *    inappropriately accessible and subject to map and ref counting.
-	 *
-	 * Ideally we would have a mechanism that could explicitly express our
-	 * desires, but this is not currently the case, so we instead use
-	 * VM_PFNMAP.
-	 *
-	 * We manage the lifetime of these mappings with internal refcounts (see
-	 * perf_mmap_open() and perf_mmap_close()) so we ensure the lifetime of
-	 * this mapping is maintained correctly.
-	 */
-	for (pagenum = 0; pagenum < nr_pages; pagenum++) {
-		unsigned long va = vma->vm_start + PAGE_SIZE * pagenum;
-		struct page *page = perf_mmap_to_page(rb, vma->vm_pgoff + pagenum);
-
-		if (page == NULL) {
-			err = -EINVAL;
-			break;
-		}
-
-		/* Map readonly, perf_mmap_pfn_mkwrite() called on write fault. */
-		err = remap_pfn_range(vma, va, page_to_pfn(page), PAGE_SIZE,
-				      vm_get_page_prot(vma->vm_flags & ~VM_SHARED));
-		if (err)
-			break;
-	}
-
-#ifdef CONFIG_MMU
-	/* Clear any partial mappings on error. */
-	if (err)
-		zap_page_range_single(vma, vma->vm_start, nr_pages * PAGE_SIZE, NULL);
-#endif
-
 	return err;
 }
 
@@ -7056,46 +6973,6 @@
 		}
 
 		atomic_set(&rb->aux_mmap_count, 1);
-<<<<<<< HEAD
-		user_extra = nr_pages;
-
-		goto accounting;
-	}
-
-	/*
-	 * If we have rb pages ensure they're a power-of-two number, so we
-	 * can do bitmasks instead of modulo.
-	 */
-	if (nr_pages != 0 && !is_power_of_2(nr_pages))
-		return -EINVAL;
-
-	if (vma_size != PAGE_SIZE * (1 + nr_pages))
-		return -EINVAL;
-
-	WARN_ON_ONCE(event->ctx->parent_ctx);
-again:
-	mutex_lock(&event->mmap_mutex);
-	if (event->rb) {
-		if (data_page_nr(event->rb) != nr_pages) {
-			ret = -EINVAL;
-			goto unlock;
-		}
-
-		if (!atomic_inc_not_zero(&event->rb->mmap_count)) {
-			/*
-			 * Raced against perf_mmap_close(); remove the
-			 * event and try again.
-			 */
-			ring_buffer_attach(event, NULL);
-			mutex_unlock(&event->mmap_mutex);
-			goto again;
-		}
-
-		/* We need the rb to map pages. */
-		rb = event->rb;
-		goto unlock;
-=======
->>>>>>> e8a457b7
 	}
 
 	user_lock_limit = sysctl_perf_event_mlock >> (PAGE_SHIFT - 10);
@@ -7191,11 +7068,7 @@
 	if (!ret)
 		ret = map_range(rb, vma);
 
-<<<<<<< HEAD
-	if (event->pmu->event_mapped)
-=======
 	if (!ret && event->pmu->event_mapped)
->>>>>>> e8a457b7
 		event->pmu->event_mapped(event, vma->vm_mm);
 
 	return ret;
