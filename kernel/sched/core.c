// SPDX-License-Identifier: GPL-2.0-only
/*
 *  kernel/sched/core.c
 *
 *  Core kernel CPU scheduler code
 *
 *  Copyright (C) 1991-2002  Linus Torvalds
 *  Copyright (C) 1998-2024  Ingo Molnar, Red Hat
 */
#include <linux/highmem.h>
#include <linux/hrtimer_api.h>
#include <linux/ktime_api.h>
#include <linux/sched/signal.h>
#include <linux/syscalls_api.h>
#include <linux/debug_locks.h>
#include <linux/prefetch.h>
#include <linux/capability.h>
#include <linux/pgtable_api.h>
#include <linux/wait_bit.h>
#include <linux/jiffies.h>
#include <linux/spinlock_api.h>
#include <linux/cpumask_api.h>
#include <linux/lockdep_api.h>
#include <linux/hardirq.h>
#include <linux/softirq.h>
#include <linux/refcount_api.h>
#include <linux/topology.h>
#include <linux/sched/clock.h>
#include <linux/sched/cond_resched.h>
#include <linux/sched/cputime.h>
#include <linux/sched/debug.h>
#include <linux/sched/hotplug.h>
#include <linux/sched/init.h>
#include <linux/sched/isolation.h>
#include <linux/sched/loadavg.h>
#include <linux/sched/mm.h>
#include <linux/sched/nohz.h>
#include <linux/sched/rseq_api.h>
#include <linux/sched/rt.h>

#include <linux/blkdev.h>
#include <linux/context_tracking.h>
#include <linux/cpuset.h>
#include <linux/delayacct.h>
#include <linux/init_task.h>
#include <linux/interrupt.h>
#include <linux/ioprio.h>
#include <linux/kallsyms.h>
#include <linux/kcov.h>
#include <linux/kprobes.h>
#include <linux/llist_api.h>
#include <linux/mmu_context.h>
#include <linux/mmzone.h>
#include <linux/mutex_api.h>
#include <linux/nmi.h>
#include <linux/nospec.h>
#include <linux/perf_event_api.h>
#include <linux/profile.h>
#include <linux/psi.h>
#include <linux/rcuwait_api.h>
#include <linux/rseq.h>
#include <linux/sched/wake_q.h>
#include <linux/scs.h>
#include <linux/slab.h>
#include <linux/syscalls.h>
#include <linux/vtime.h>
#include <linux/wait_api.h>
#include <linux/workqueue_api.h>

#ifdef CONFIG_PREEMPT_DYNAMIC
# ifdef CONFIG_GENERIC_ENTRY
#  include <linux/entry-common.h>
# endif
#endif

#include <uapi/linux/sched/types.h>

#include <asm/irq_regs.h>
#include <asm/switch_to.h>
#include <asm/tlb.h>

#define CREATE_TRACE_POINTS
#include <linux/sched/rseq_api.h>
#include <trace/events/sched.h>
#include <trace/events/ipi.h>
#undef CREATE_TRACE_POINTS

#include "sched.h"
#include "stats.h"

#include "autogroup.h"
#include "pelt.h"
#include "smp.h"

#include "../workqueue_internal.h"
#include "../../io_uring/io-wq.h"
#include "../smpboot.h"

EXPORT_TRACEPOINT_SYMBOL_GPL(ipi_send_cpu);
EXPORT_TRACEPOINT_SYMBOL_GPL(ipi_send_cpumask);

/*
 * Export tracepoints that act as a bare tracehook (ie: have no trace event
 * associated with them) to allow external modules to probe them.
 */
EXPORT_TRACEPOINT_SYMBOL_GPL(pelt_cfs_tp);
EXPORT_TRACEPOINT_SYMBOL_GPL(pelt_rt_tp);
EXPORT_TRACEPOINT_SYMBOL_GPL(pelt_dl_tp);
EXPORT_TRACEPOINT_SYMBOL_GPL(pelt_irq_tp);
EXPORT_TRACEPOINT_SYMBOL_GPL(pelt_se_tp);
EXPORT_TRACEPOINT_SYMBOL_GPL(pelt_hw_tp);
EXPORT_TRACEPOINT_SYMBOL_GPL(sched_cpu_capacity_tp);
EXPORT_TRACEPOINT_SYMBOL_GPL(sched_overutilized_tp);
EXPORT_TRACEPOINT_SYMBOL_GPL(sched_util_est_cfs_tp);
EXPORT_TRACEPOINT_SYMBOL_GPL(sched_util_est_se_tp);
EXPORT_TRACEPOINT_SYMBOL_GPL(sched_update_nr_running_tp);
EXPORT_TRACEPOINT_SYMBOL_GPL(sched_compute_energy_tp);

DEFINE_PER_CPU_SHARED_ALIGNED(struct rq, runqueues);

/*
 * Debugging: various feature bits
 *
 * If SCHED_DEBUG is disabled, each compilation unit has its own copy of
 * sysctl_sched_features, defined in sched.h, to allow constants propagation
 * at compile time and compiler optimization based on features default.
 */
#define SCHED_FEAT(name, enabled)	\
	(1UL << __SCHED_FEAT_##name) * enabled |
__read_mostly unsigned int sysctl_sched_features =
#include "features.h"
	0;
#undef SCHED_FEAT

/*
 * Print a warning if need_resched is set for the given duration (if
 * LATENCY_WARN is enabled).
 *
 * If sysctl_resched_latency_warn_once is set, only one warning will be shown
 * per boot.
 */
__read_mostly int sysctl_resched_latency_warn_ms = 100;
__read_mostly int sysctl_resched_latency_warn_once = 1;

/*
 * Number of tasks to iterate in a single balance run.
 * Limited because this is done with IRQs disabled.
 */
__read_mostly unsigned int sysctl_sched_nr_migrate = SCHED_NR_MIGRATE_BREAK;

__read_mostly int scheduler_running;

#ifdef CONFIG_SCHED_CORE

DEFINE_STATIC_KEY_FALSE(__sched_core_enabled);

/* kernel prio, less is more */
static inline int __task_prio(const struct task_struct *p)
{
	if (p->sched_class == &stop_sched_class) /* trumps deadline */
		return -2;

	if (p->dl_server)
		return -1; /* deadline */

	if (rt_or_dl_prio(p->prio))
		return p->prio; /* [-1, 99] */

	if (p->sched_class == &idle_sched_class)
		return MAX_RT_PRIO + NICE_WIDTH; /* 140 */

	if (task_on_scx(p))
		return MAX_RT_PRIO + MAX_NICE + 1; /* 120, squash ext */

	return MAX_RT_PRIO + MAX_NICE; /* 119, squash fair */
}

/*
 * l(a,b)
 * le(a,b) := !l(b,a)
 * g(a,b)  := l(b,a)
 * ge(a,b) := !l(a,b)
 */

/* real prio, less is less */
static inline bool prio_less(const struct task_struct *a,
			     const struct task_struct *b, bool in_fi)
{

	int pa = __task_prio(a), pb = __task_prio(b);

	if (-pa < -pb)
		return true;

	if (-pb < -pa)
		return false;

	if (pa == -1) { /* dl_prio() doesn't work because of stop_class above */
		const struct sched_dl_entity *a_dl, *b_dl;

		a_dl = &a->dl;
		/*
		 * Since,'a' and 'b' can be CFS tasks served by DL server,
		 * __task_prio() can return -1 (for DL) even for those. In that
		 * case, get to the dl_server's DL entity.
		 */
		if (a->dl_server)
			a_dl = a->dl_server;

		b_dl = &b->dl;
		if (b->dl_server)
			b_dl = b->dl_server;

		return !dl_time_before(a_dl->deadline, b_dl->deadline);
	}

	if (pa == MAX_RT_PRIO + MAX_NICE)	/* fair */
		return cfs_prio_less(a, b, in_fi);

#ifdef CONFIG_SCHED_CLASS_EXT
	if (pa == MAX_RT_PRIO + MAX_NICE + 1)	/* ext */
		return scx_prio_less(a, b, in_fi);
#endif

	return false;
}

static inline bool __sched_core_less(const struct task_struct *a,
				     const struct task_struct *b)
{
	if (a->core_cookie < b->core_cookie)
		return true;

	if (a->core_cookie > b->core_cookie)
		return false;

	/* flip prio, so high prio is leftmost */
	if (prio_less(b, a, !!task_rq(a)->core->core_forceidle_count))
		return true;

	return false;
}

#define __node_2_sc(node) rb_entry((node), struct task_struct, core_node)

static inline bool rb_sched_core_less(struct rb_node *a, const struct rb_node *b)
{
	return __sched_core_less(__node_2_sc(a), __node_2_sc(b));
}

static inline int rb_sched_core_cmp(const void *key, const struct rb_node *node)
{
	const struct task_struct *p = __node_2_sc(node);
	unsigned long cookie = (unsigned long)key;

	if (cookie < p->core_cookie)
		return -1;

	if (cookie > p->core_cookie)
		return 1;

	return 0;
}

void sched_core_enqueue(struct rq *rq, struct task_struct *p)
{
	if (p->se.sched_delayed)
		return;

	rq->core->core_task_seq++;

	if (!p->core_cookie)
		return;

	rb_add(&p->core_node, &rq->core_tree, rb_sched_core_less);
}

void sched_core_dequeue(struct rq *rq, struct task_struct *p, int flags)
{
	if (p->se.sched_delayed)
		return;

	rq->core->core_task_seq++;

	if (sched_core_enqueued(p)) {
		rb_erase(&p->core_node, &rq->core_tree);
		RB_CLEAR_NODE(&p->core_node);
	}

	/*
	 * Migrating the last task off the cpu, with the cpu in forced idle
	 * state. Reschedule to create an accounting edge for forced idle,
	 * and re-examine whether the core is still in forced idle state.
	 */
	if (!(flags & DEQUEUE_SAVE) && rq->nr_running == 1 &&
	    rq->core->core_forceidle_count && rq->curr == rq->idle)
		resched_curr(rq);
}

static int sched_task_is_throttled(struct task_struct *p, int cpu)
{
	if (p->sched_class->task_is_throttled)
		return p->sched_class->task_is_throttled(p, cpu);

	return 0;
}

static struct task_struct *sched_core_next(struct task_struct *p, unsigned long cookie)
{
	struct rb_node *node = &p->core_node;
	int cpu = task_cpu(p);

	do {
		node = rb_next(node);
		if (!node)
			return NULL;

		p = __node_2_sc(node);
		if (p->core_cookie != cookie)
			return NULL;

	} while (sched_task_is_throttled(p, cpu));

	return p;
}

/*
 * Find left-most (aka, highest priority) and unthrottled task matching @cookie.
 * If no suitable task is found, NULL will be returned.
 */
static struct task_struct *sched_core_find(struct rq *rq, unsigned long cookie)
{
	struct task_struct *p;
	struct rb_node *node;

	node = rb_find_first((void *)cookie, &rq->core_tree, rb_sched_core_cmp);
	if (!node)
		return NULL;

	p = __node_2_sc(node);
	if (!sched_task_is_throttled(p, rq->cpu))
		return p;

	return sched_core_next(p, cookie);
}

/*
 * Magic required such that:
 *
 *	raw_spin_rq_lock(rq);
 *	...
 *	raw_spin_rq_unlock(rq);
 *
 * ends up locking and unlocking the _same_ lock, and all CPUs
 * always agree on what rq has what lock.
 *
 * XXX entirely possible to selectively enable cores, don't bother for now.
 */

static DEFINE_MUTEX(sched_core_mutex);
static atomic_t sched_core_count;
static struct cpumask sched_core_mask;

static void sched_core_lock(int cpu, unsigned long *flags)
{
	const struct cpumask *smt_mask = cpu_smt_mask(cpu);
	int t, i = 0;

	local_irq_save(*flags);
	for_each_cpu(t, smt_mask)
		raw_spin_lock_nested(&cpu_rq(t)->__lock, i++);
}

static void sched_core_unlock(int cpu, unsigned long *flags)
{
	const struct cpumask *smt_mask = cpu_smt_mask(cpu);
	int t;

	for_each_cpu(t, smt_mask)
		raw_spin_unlock(&cpu_rq(t)->__lock);
	local_irq_restore(*flags);
}

static void __sched_core_flip(bool enabled)
{
	unsigned long flags;
	int cpu, t;

	cpus_read_lock();

	/*
	 * Toggle the online cores, one by one.
	 */
	cpumask_copy(&sched_core_mask, cpu_online_mask);
	for_each_cpu(cpu, &sched_core_mask) {
		const struct cpumask *smt_mask = cpu_smt_mask(cpu);

		sched_core_lock(cpu, &flags);

		for_each_cpu(t, smt_mask)
			cpu_rq(t)->core_enabled = enabled;

		cpu_rq(cpu)->core->core_forceidle_start = 0;

		sched_core_unlock(cpu, &flags);

		cpumask_andnot(&sched_core_mask, &sched_core_mask, smt_mask);
	}

	/*
	 * Toggle the offline CPUs.
	 */
	for_each_cpu_andnot(cpu, cpu_possible_mask, cpu_online_mask)
		cpu_rq(cpu)->core_enabled = enabled;

	cpus_read_unlock();
}

static void sched_core_assert_empty(void)
{
	int cpu;

	for_each_possible_cpu(cpu)
		WARN_ON_ONCE(!RB_EMPTY_ROOT(&cpu_rq(cpu)->core_tree));
}

static void __sched_core_enable(void)
{
	static_branch_enable(&__sched_core_enabled);
	/*
	 * Ensure all previous instances of raw_spin_rq_*lock() have finished
	 * and future ones will observe !sched_core_disabled().
	 */
	synchronize_rcu();
	__sched_core_flip(true);
	sched_core_assert_empty();
}

static void __sched_core_disable(void)
{
	sched_core_assert_empty();
	__sched_core_flip(false);
	static_branch_disable(&__sched_core_enabled);
}

void sched_core_get(void)
{
	if (atomic_inc_not_zero(&sched_core_count))
		return;

	mutex_lock(&sched_core_mutex);
	if (!atomic_read(&sched_core_count))
		__sched_core_enable();

	smp_mb__before_atomic();
	atomic_inc(&sched_core_count);
	mutex_unlock(&sched_core_mutex);
}

static void __sched_core_put(struct work_struct *work)
{
	if (atomic_dec_and_mutex_lock(&sched_core_count, &sched_core_mutex)) {
		__sched_core_disable();
		mutex_unlock(&sched_core_mutex);
	}
}

void sched_core_put(void)
{
	static DECLARE_WORK(_work, __sched_core_put);

	/*
	 * "There can be only one"
	 *
	 * Either this is the last one, or we don't actually need to do any
	 * 'work'. If it is the last *again*, we rely on
	 * WORK_STRUCT_PENDING_BIT.
	 */
	if (!atomic_add_unless(&sched_core_count, -1, 1))
		schedule_work(&_work);
}

#else /* !CONFIG_SCHED_CORE */

static inline void sched_core_enqueue(struct rq *rq, struct task_struct *p) { }
static inline void
sched_core_dequeue(struct rq *rq, struct task_struct *p, int flags) { }

#endif /* CONFIG_SCHED_CORE */

/* need a wrapper since we may need to trace from modules */
EXPORT_TRACEPOINT_SYMBOL(sched_set_state_tp);

/* Call via the helper macro trace_set_current_state. */
void __trace_set_current_state(int state_value)
{
	trace_sched_set_state_tp(current, state_value);
}
EXPORT_SYMBOL(__trace_set_current_state);

/*
 * Serialization rules:
 *
 * Lock order:
 *
 *   p->pi_lock
 *     rq->lock
 *       hrtimer_cpu_base->lock (hrtimer_start() for bandwidth controls)
 *
 *  rq1->lock
 *    rq2->lock  where: rq1 < rq2
 *
 * Regular state:
 *
 * Normal scheduling state is serialized by rq->lock. __schedule() takes the
 * local CPU's rq->lock, it optionally removes the task from the runqueue and
 * always looks at the local rq data structures to find the most eligible task
 * to run next.
 *
 * Task enqueue is also under rq->lock, possibly taken from another CPU.
 * Wakeups from another LLC domain might use an IPI to transfer the enqueue to
 * the local CPU to avoid bouncing the runqueue state around [ see
 * ttwu_queue_wakelist() ]
 *
 * Task wakeup, specifically wakeups that involve migration, are horribly
 * complicated to avoid having to take two rq->locks.
 *
 * Special state:
 *
 * System-calls and anything external will use task_rq_lock() which acquires
 * both p->pi_lock and rq->lock. As a consequence the state they change is
 * stable while holding either lock:
 *
 *  - sched_setaffinity()/
 *    set_cpus_allowed_ptr():	p->cpus_ptr, p->nr_cpus_allowed
 *  - set_user_nice():		p->se.load, p->*prio
 *  - __sched_setscheduler():	p->sched_class, p->policy, p->*prio,
 *				p->se.load, p->rt_priority,
 *				p->dl.dl_{runtime, deadline, period, flags, bw, density}
 *  - sched_setnuma():		p->numa_preferred_nid
 *  - sched_move_task():	p->sched_task_group
 *  - uclamp_update_active()	p->uclamp*
 *
 * p->state <- TASK_*:
 *
 *   is changed locklessly using set_current_state(), __set_current_state() or
 *   set_special_state(), see their respective comments, or by
 *   try_to_wake_up(). This latter uses p->pi_lock to serialize against
 *   concurrent self.
 *
 * p->on_rq <- { 0, 1 = TASK_ON_RQ_QUEUED, 2 = TASK_ON_RQ_MIGRATING }:
 *
 *   is set by activate_task() and cleared by deactivate_task(), under
 *   rq->lock. Non-zero indicates the task is runnable, the special
 *   ON_RQ_MIGRATING state is used for migration without holding both
 *   rq->locks. It indicates task_cpu() is not stable, see task_rq_lock().
 *
 *   Additionally it is possible to be ->on_rq but still be considered not
 *   runnable when p->se.sched_delayed is true. These tasks are on the runqueue
 *   but will be dequeued as soon as they get picked again. See the
 *   task_is_runnable() helper.
 *
 * p->on_cpu <- { 0, 1 }:
 *
 *   is set by prepare_task() and cleared by finish_task() such that it will be
 *   set before p is scheduled-in and cleared after p is scheduled-out, both
 *   under rq->lock. Non-zero indicates the task is running on its CPU.
 *
 *   [ The astute reader will observe that it is possible for two tasks on one
 *     CPU to have ->on_cpu = 1 at the same time. ]
 *
 * task_cpu(p): is changed by set_task_cpu(), the rules are:
 *
 *  - Don't call set_task_cpu() on a blocked task:
 *
 *    We don't care what CPU we're not running on, this simplifies hotplug,
 *    the CPU assignment of blocked tasks isn't required to be valid.
 *
 *  - for try_to_wake_up(), called under p->pi_lock:
 *
 *    This allows try_to_wake_up() to only take one rq->lock, see its comment.
 *
 *  - for migration called under rq->lock:
 *    [ see task_on_rq_migrating() in task_rq_lock() ]
 *
 *    o move_queued_task()
 *    o detach_task()
 *
 *  - for migration called under double_rq_lock():
 *
 *    o __migrate_swap_task()
 *    o push_rt_task() / pull_rt_task()
 *    o push_dl_task() / pull_dl_task()
 *    o dl_task_offline_migration()
 *
 */

void raw_spin_rq_lock_nested(struct rq *rq, int subclass)
{
	raw_spinlock_t *lock;

	/* Matches synchronize_rcu() in __sched_core_enable() */
	preempt_disable();
	if (sched_core_disabled()) {
		raw_spin_lock_nested(&rq->__lock, subclass);
		/* preempt_count *MUST* be > 1 */
		preempt_enable_no_resched();
		return;
	}

	for (;;) {
		lock = __rq_lockp(rq);
		raw_spin_lock_nested(lock, subclass);
		if (likely(lock == __rq_lockp(rq))) {
			/* preempt_count *MUST* be > 1 */
			preempt_enable_no_resched();
			return;
		}
		raw_spin_unlock(lock);
	}
}

bool raw_spin_rq_trylock(struct rq *rq)
{
	raw_spinlock_t *lock;
	bool ret;

	/* Matches synchronize_rcu() in __sched_core_enable() */
	preempt_disable();
	if (sched_core_disabled()) {
		ret = raw_spin_trylock(&rq->__lock);
		preempt_enable();
		return ret;
	}

	for (;;) {
		lock = __rq_lockp(rq);
		ret = raw_spin_trylock(lock);
		if (!ret || (likely(lock == __rq_lockp(rq)))) {
			preempt_enable();
			return ret;
		}
		raw_spin_unlock(lock);
	}
}

void raw_spin_rq_unlock(struct rq *rq)
{
	raw_spin_unlock(rq_lockp(rq));
}

#ifdef CONFIG_SMP
/*
 * double_rq_lock - safely lock two runqueues
 */
void double_rq_lock(struct rq *rq1, struct rq *rq2)
{
	lockdep_assert_irqs_disabled();

	if (rq_order_less(rq2, rq1))
		swap(rq1, rq2);

	raw_spin_rq_lock(rq1);
	if (__rq_lockp(rq1) != __rq_lockp(rq2))
		raw_spin_rq_lock_nested(rq2, SINGLE_DEPTH_NESTING);

	double_rq_clock_clear_update(rq1, rq2);
}
#endif

/*
 * __task_rq_lock - lock the rq @p resides on.
 */
struct rq *__task_rq_lock(struct task_struct *p, struct rq_flags *rf)
	__acquires(rq->lock)
{
	struct rq *rq;

	lockdep_assert_held(&p->pi_lock);

	for (;;) {
		rq = task_rq(p);
		raw_spin_rq_lock(rq);
		if (likely(rq == task_rq(p) && !task_on_rq_migrating(p))) {
			rq_pin_lock(rq, rf);
			return rq;
		}
		raw_spin_rq_unlock(rq);

		while (unlikely(task_on_rq_migrating(p)))
			cpu_relax();
	}
}

/*
 * task_rq_lock - lock p->pi_lock and lock the rq @p resides on.
 */
struct rq *task_rq_lock(struct task_struct *p, struct rq_flags *rf)
	__acquires(p->pi_lock)
	__acquires(rq->lock)
{
	struct rq *rq;

	for (;;) {
		raw_spin_lock_irqsave(&p->pi_lock, rf->flags);
		rq = task_rq(p);
		raw_spin_rq_lock(rq);
		/*
		 *	move_queued_task()		task_rq_lock()
		 *
		 *	ACQUIRE (rq->lock)
		 *	[S] ->on_rq = MIGRATING		[L] rq = task_rq()
		 *	WMB (__set_task_cpu())		ACQUIRE (rq->lock);
		 *	[S] ->cpu = new_cpu		[L] task_rq()
		 *					[L] ->on_rq
		 *	RELEASE (rq->lock)
		 *
		 * If we observe the old CPU in task_rq_lock(), the acquire of
		 * the old rq->lock will fully serialize against the stores.
		 *
		 * If we observe the new CPU in task_rq_lock(), the address
		 * dependency headed by '[L] rq = task_rq()' and the acquire
		 * will pair with the WMB to ensure we then also see migrating.
		 */
		if (likely(rq == task_rq(p) && !task_on_rq_migrating(p))) {
			rq_pin_lock(rq, rf);
			return rq;
		}
		raw_spin_rq_unlock(rq);
		raw_spin_unlock_irqrestore(&p->pi_lock, rf->flags);

		while (unlikely(task_on_rq_migrating(p)))
			cpu_relax();
	}
}

/*
 * RQ-clock updating methods:
 */

static void update_rq_clock_task(struct rq *rq, s64 delta)
{
/*
 * In theory, the compile should just see 0 here, and optimize out the call
 * to sched_rt_avg_update. But I don't trust it...
 */
	s64 __maybe_unused steal = 0, irq_delta = 0;

#ifdef CONFIG_IRQ_TIME_ACCOUNTING
	if (irqtime_enabled()) {
		irq_delta = irq_time_read(cpu_of(rq)) - rq->prev_irq_time;

		/*
		 * Since irq_time is only updated on {soft,}irq_exit, we might run into
		 * this case when a previous update_rq_clock() happened inside a
		 * {soft,}IRQ region.
		 *
		 * When this happens, we stop ->clock_task and only update the
		 * prev_irq_time stamp to account for the part that fit, so that a next
		 * update will consume the rest. This ensures ->clock_task is
		 * monotonic.
		 *
		 * It does however cause some slight miss-attribution of {soft,}IRQ
		 * time, a more accurate solution would be to update the irq_time using
		 * the current rq->clock timestamp, except that would require using
		 * atomic ops.
		 */
		if (irq_delta > delta)
			irq_delta = delta;

		rq->prev_irq_time += irq_delta;
		delta -= irq_delta;
		delayacct_irq(rq->curr, irq_delta);
	}
#endif
#ifdef CONFIG_PARAVIRT_TIME_ACCOUNTING
	if (static_key_false((&paravirt_steal_rq_enabled))) {
		u64 prev_steal;

		steal = prev_steal = paravirt_steal_clock(cpu_of(rq));
		steal -= rq->prev_steal_time_rq;

		if (unlikely(steal > delta))
			steal = delta;

		rq->prev_steal_time_rq = prev_steal;
		delta -= steal;
	}
#endif

	rq->clock_task += delta;

#ifdef CONFIG_HAVE_SCHED_AVG_IRQ
	if ((irq_delta + steal) && sched_feat(NONTASK_CAPACITY))
		update_irq_load_avg(rq, irq_delta + steal);
#endif
	update_rq_clock_pelt(rq, delta);
}

void update_rq_clock(struct rq *rq)
{
	s64 delta;
	u64 clock;

	lockdep_assert_rq_held(rq);

	if (rq->clock_update_flags & RQCF_ACT_SKIP)
		return;

	if (sched_feat(WARN_DOUBLE_CLOCK))
		WARN_ON_ONCE(rq->clock_update_flags & RQCF_UPDATED);
	rq->clock_update_flags |= RQCF_UPDATED;
<<<<<<< HEAD
#endif
	clock = sched_clock_cpu(cpu_of(rq));
	scx_rq_clock_update(rq, clock);

=======

	clock = sched_clock_cpu(cpu_of(rq));
	scx_rq_clock_update(rq, clock);

>>>>>>> e8a457b7
	delta = clock - rq->clock;
	if (delta < 0)
		return;
	rq->clock += delta;

	update_rq_clock_task(rq, delta);
}

#ifdef CONFIG_SCHED_HRTICK
/*
 * Use HR-timers to deliver accurate preemption points.
 */

static void hrtick_clear(struct rq *rq)
{
	if (hrtimer_active(&rq->hrtick_timer))
		hrtimer_cancel(&rq->hrtick_timer);
}

/*
 * High-resolution timer tick.
 * Runs from hardirq context with interrupts disabled.
 */
static enum hrtimer_restart hrtick(struct hrtimer *timer)
{
	struct rq *rq = container_of(timer, struct rq, hrtick_timer);
	struct rq_flags rf;

	WARN_ON_ONCE(cpu_of(rq) != smp_processor_id());

	rq_lock(rq, &rf);
	update_rq_clock(rq);
	rq->donor->sched_class->task_tick(rq, rq->curr, 1);
	rq_unlock(rq, &rf);

	return HRTIMER_NORESTART;
}

#ifdef CONFIG_SMP

static void __hrtick_restart(struct rq *rq)
{
	struct hrtimer *timer = &rq->hrtick_timer;
	ktime_t time = rq->hrtick_time;

	hrtimer_start(timer, time, HRTIMER_MODE_ABS_PINNED_HARD);
}

/*
 * called from hardirq (IPI) context
 */
static void __hrtick_start(void *arg)
{
	struct rq *rq = arg;
	struct rq_flags rf;

	rq_lock(rq, &rf);
	__hrtick_restart(rq);
	rq_unlock(rq, &rf);
}

/*
 * Called to set the hrtick timer state.
 *
 * called with rq->lock held and IRQs disabled
 */
void hrtick_start(struct rq *rq, u64 delay)
{
	struct hrtimer *timer = &rq->hrtick_timer;
	s64 delta;

	/*
	 * Don't schedule slices shorter than 10000ns, that just
	 * doesn't make sense and can cause timer DoS.
	 */
	delta = max_t(s64, delay, 10000LL);
	rq->hrtick_time = ktime_add_ns(timer->base->get_time(), delta);

	if (rq == this_rq())
		__hrtick_restart(rq);
	else
		smp_call_function_single_async(cpu_of(rq), &rq->hrtick_csd);
}

#else
/*
 * Called to set the hrtick timer state.
 *
 * called with rq->lock held and IRQs disabled
 */
void hrtick_start(struct rq *rq, u64 delay)
{
	/*
	 * Don't schedule slices shorter than 10000ns, that just
	 * doesn't make sense. Rely on vruntime for fairness.
	 */
	delay = max_t(u64, delay, 10000LL);
	hrtimer_start(&rq->hrtick_timer, ns_to_ktime(delay),
		      HRTIMER_MODE_REL_PINNED_HARD);
}

#endif /* CONFIG_SMP */

static void hrtick_rq_init(struct rq *rq)
{
#ifdef CONFIG_SMP
	INIT_CSD(&rq->hrtick_csd, __hrtick_start, rq);
#endif
	hrtimer_setup(&rq->hrtick_timer, hrtick, CLOCK_MONOTONIC, HRTIMER_MODE_REL_HARD);
}
#else	/* CONFIG_SCHED_HRTICK */
static inline void hrtick_clear(struct rq *rq)
{
}

static inline void hrtick_rq_init(struct rq *rq)
{
}
#endif	/* CONFIG_SCHED_HRTICK */

/*
 * try_cmpxchg based fetch_or() macro so it works for different integer types:
 */
#define fetch_or(ptr, mask)						\
	({								\
		typeof(ptr) _ptr = (ptr);				\
		typeof(mask) _mask = (mask);				\
		typeof(*_ptr) _val = *_ptr;				\
									\
		do {							\
		} while (!try_cmpxchg(_ptr, &_val, _val | _mask));	\
	_val;								\
})

#if defined(CONFIG_SMP) && defined(TIF_POLLING_NRFLAG)
/*
 * Atomically set TIF_NEED_RESCHED and test for TIF_POLLING_NRFLAG,
 * this avoids any races wrt polling state changes and thereby avoids
 * spurious IPIs.
 */
static inline bool set_nr_and_not_polling(struct thread_info *ti, int tif)
{
	return !(fetch_or(&ti->flags, 1 << tif) & _TIF_POLLING_NRFLAG);
}

/*
 * Atomically set TIF_NEED_RESCHED if TIF_POLLING_NRFLAG is set.
 *
 * If this returns true, then the idle task promises to call
 * sched_ttwu_pending() and reschedule soon.
 */
static bool set_nr_if_polling(struct task_struct *p)
{
	struct thread_info *ti = task_thread_info(p);
	typeof(ti->flags) val = READ_ONCE(ti->flags);

	do {
		if (!(val & _TIF_POLLING_NRFLAG))
			return false;
		if (val & _TIF_NEED_RESCHED)
			return true;
	} while (!try_cmpxchg(&ti->flags, &val, val | _TIF_NEED_RESCHED));

	return true;
}

#else
static inline bool set_nr_and_not_polling(struct thread_info *ti, int tif)
{
	set_ti_thread_flag(ti, tif);
	return true;
}

#ifdef CONFIG_SMP
static inline bool set_nr_if_polling(struct task_struct *p)
{
	return false;
}
#endif
#endif

static bool __wake_q_add(struct wake_q_head *head, struct task_struct *task)
{
	struct wake_q_node *node = &task->wake_q;

	/*
	 * Atomically grab the task, if ->wake_q is !nil already it means
	 * it's already queued (either by us or someone else) and will get the
	 * wakeup due to that.
	 *
	 * In order to ensure that a pending wakeup will observe our pending
	 * state, even in the failed case, an explicit smp_mb() must be used.
	 */
	smp_mb__before_atomic();
	if (unlikely(cmpxchg_relaxed(&node->next, NULL, WAKE_Q_TAIL)))
		return false;

	/*
	 * The head is context local, there can be no concurrency.
	 */
	*head->lastp = node;
	head->lastp = &node->next;
	return true;
}

/**
 * wake_q_add() - queue a wakeup for 'later' waking.
 * @head: the wake_q_head to add @task to
 * @task: the task to queue for 'later' wakeup
 *
 * Queue a task for later wakeup, most likely by the wake_up_q() call in the
 * same context, _HOWEVER_ this is not guaranteed, the wakeup can come
 * instantly.
 *
 * This function must be used as-if it were wake_up_process(); IOW the task
 * must be ready to be woken at this location.
 */
void wake_q_add(struct wake_q_head *head, struct task_struct *task)
{
	if (__wake_q_add(head, task))
		get_task_struct(task);
}

/**
 * wake_q_add_safe() - safely queue a wakeup for 'later' waking.
 * @head: the wake_q_head to add @task to
 * @task: the task to queue for 'later' wakeup
 *
 * Queue a task for later wakeup, most likely by the wake_up_q() call in the
 * same context, _HOWEVER_ this is not guaranteed, the wakeup can come
 * instantly.
 *
 * This function must be used as-if it were wake_up_process(); IOW the task
 * must be ready to be woken at this location.
 *
 * This function is essentially a task-safe equivalent to wake_q_add(). Callers
 * that already hold reference to @task can call the 'safe' version and trust
 * wake_q to do the right thing depending whether or not the @task is already
 * queued for wakeup.
 */
void wake_q_add_safe(struct wake_q_head *head, struct task_struct *task)
{
	if (!__wake_q_add(head, task))
		put_task_struct(task);
}

void wake_up_q(struct wake_q_head *head)
{
	struct wake_q_node *node = head->first;

	while (node != WAKE_Q_TAIL) {
		struct task_struct *task;

		task = container_of(node, struct task_struct, wake_q);
		node = node->next;
		/* pairs with cmpxchg_relaxed() in __wake_q_add() */
		WRITE_ONCE(task->wake_q.next, NULL);
		/* Task can safely be re-inserted now. */

		/*
		 * wake_up_process() executes a full barrier, which pairs with
		 * the queueing in wake_q_add() so as not to miss wakeups.
		 */
		wake_up_process(task);
		put_task_struct(task);
	}
}

/*
 * resched_curr - mark rq's current task 'to be rescheduled now'.
 *
 * On UP this means the setting of the need_resched flag, on SMP it
 * might also involve a cross-CPU call to trigger the scheduler on
 * the target CPU.
 */
static void __resched_curr(struct rq *rq, int tif)
{
	struct task_struct *curr = rq->curr;
	struct thread_info *cti = task_thread_info(curr);
	int cpu;

	lockdep_assert_rq_held(rq);

	/*
	 * Always immediately preempt the idle task; no point in delaying doing
	 * actual work.
	 */
	if (is_idle_task(curr) && tif == TIF_NEED_RESCHED_LAZY)
		tif = TIF_NEED_RESCHED;

	if (cti->flags & ((1 << tif) | _TIF_NEED_RESCHED))
		return;

	cpu = cpu_of(rq);

	if (cpu == smp_processor_id()) {
		set_ti_thread_flag(cti, tif);
		if (tif == TIF_NEED_RESCHED)
			set_preempt_need_resched();
		return;
	}

	if (set_nr_and_not_polling(cti, tif)) {
		if (tif == TIF_NEED_RESCHED)
			smp_send_reschedule(cpu);
	} else {
		trace_sched_wake_idle_without_ipi(cpu);
	}
}

void resched_curr(struct rq *rq)
{
	__resched_curr(rq, TIF_NEED_RESCHED);
}

#ifdef CONFIG_PREEMPT_DYNAMIC
static DEFINE_STATIC_KEY_FALSE(sk_dynamic_preempt_lazy);
static __always_inline bool dynamic_preempt_lazy(void)
{
	return static_branch_unlikely(&sk_dynamic_preempt_lazy);
}
#else
static __always_inline bool dynamic_preempt_lazy(void)
{
	return IS_ENABLED(CONFIG_PREEMPT_LAZY);
}
#endif

static __always_inline int get_lazy_tif_bit(void)
{
	if (dynamic_preempt_lazy())
		return TIF_NEED_RESCHED_LAZY;

	return TIF_NEED_RESCHED;
}

void resched_curr_lazy(struct rq *rq)
{
	__resched_curr(rq, get_lazy_tif_bit());
}

void resched_cpu(int cpu)
{
	struct rq *rq = cpu_rq(cpu);
	unsigned long flags;

	raw_spin_rq_lock_irqsave(rq, flags);
	if (cpu_online(cpu) || cpu == smp_processor_id())
		resched_curr(rq);
	raw_spin_rq_unlock_irqrestore(rq, flags);
}

#ifdef CONFIG_SMP
#ifdef CONFIG_NO_HZ_COMMON
/*
 * In the semi idle case, use the nearest busy CPU for migrating timers
 * from an idle CPU.  This is good for power-savings.
 *
 * We don't do similar optimization for completely idle system, as
 * selecting an idle CPU will add more delays to the timers than intended
 * (as that CPU's timer base may not be up to date wrt jiffies etc).
 */
int get_nohz_timer_target(void)
{
	int i, cpu = smp_processor_id(), default_cpu = -1;
	struct sched_domain *sd;
	const struct cpumask *hk_mask;

	if (housekeeping_cpu(cpu, HK_TYPE_KERNEL_NOISE)) {
		if (!idle_cpu(cpu))
			return cpu;
		default_cpu = cpu;
	}

	hk_mask = housekeeping_cpumask(HK_TYPE_KERNEL_NOISE);

	guard(rcu)();

	for_each_domain(cpu, sd) {
		for_each_cpu_and(i, sched_domain_span(sd), hk_mask) {
			if (cpu == i)
				continue;

			if (!idle_cpu(i))
				return i;
		}
	}

	if (default_cpu == -1)
		default_cpu = housekeeping_any_cpu(HK_TYPE_KERNEL_NOISE);

	return default_cpu;
}

/*
 * When add_timer_on() enqueues a timer into the timer wheel of an
 * idle CPU then this timer might expire before the next timer event
 * which is scheduled to wake up that CPU. In case of a completely
 * idle system the next event might even be infinite time into the
 * future. wake_up_idle_cpu() ensures that the CPU is woken up and
 * leaves the inner idle loop so the newly added timer is taken into
 * account when the CPU goes back to idle and evaluates the timer
 * wheel for the next timer event.
 */
static void wake_up_idle_cpu(int cpu)
{
	struct rq *rq = cpu_rq(cpu);

	if (cpu == smp_processor_id())
		return;

	/*
	 * Set TIF_NEED_RESCHED and send an IPI if in the non-polling
	 * part of the idle loop. This forces an exit from the idle loop
	 * and a round trip to schedule(). Now this could be optimized
	 * because a simple new idle loop iteration is enough to
	 * re-evaluate the next tick. Provided some re-ordering of tick
	 * nohz functions that would need to follow TIF_NR_POLLING
	 * clearing:
	 *
	 * - On most architectures, a simple fetch_or on ti::flags with a
	 *   "0" value would be enough to know if an IPI needs to be sent.
	 *
	 * - x86 needs to perform a last need_resched() check between
	 *   monitor and mwait which doesn't take timers into account.
	 *   There a dedicated TIF_TIMER flag would be required to
	 *   fetch_or here and be checked along with TIF_NEED_RESCHED
	 *   before mwait().
	 *
	 * However, remote timer enqueue is not such a frequent event
	 * and testing of the above solutions didn't appear to report
	 * much benefits.
	 */
	if (set_nr_and_not_polling(task_thread_info(rq->idle), TIF_NEED_RESCHED))
		smp_send_reschedule(cpu);
	else
		trace_sched_wake_idle_without_ipi(cpu);
}

static bool wake_up_full_nohz_cpu(int cpu)
{
	/*
	 * We just need the target to call irq_exit() and re-evaluate
	 * the next tick. The nohz full kick at least implies that.
	 * If needed we can still optimize that later with an
	 * empty IRQ.
	 */
	if (cpu_is_offline(cpu))
		return true;  /* Don't try to wake offline CPUs. */
	if (tick_nohz_full_cpu(cpu)) {
		if (cpu != smp_processor_id() ||
		    tick_nohz_tick_stopped())
			tick_nohz_full_kick_cpu(cpu);
		return true;
	}

	return false;
}

/*
 * Wake up the specified CPU.  If the CPU is going offline, it is the
 * caller's responsibility to deal with the lost wakeup, for example,
 * by hooking into the CPU_DEAD notifier like timers and hrtimers do.
 */
void wake_up_nohz_cpu(int cpu)
{
	if (!wake_up_full_nohz_cpu(cpu))
		wake_up_idle_cpu(cpu);
}

static void nohz_csd_func(void *info)
{
	struct rq *rq = info;
	int cpu = cpu_of(rq);
	unsigned int flags;

	/*
	 * Release the rq::nohz_csd.
	 */
	flags = atomic_fetch_andnot(NOHZ_KICK_MASK | NOHZ_NEWILB_KICK, nohz_flags(cpu));
	WARN_ON(!(flags & NOHZ_KICK_MASK));

	rq->idle_balance = idle_cpu(cpu);
	if (rq->idle_balance) {
		rq->nohz_idle_balance = flags;
		__raise_softirq_irqoff(SCHED_SOFTIRQ);
	}
}

#endif /* CONFIG_NO_HZ_COMMON */

#ifdef CONFIG_NO_HZ_FULL
static inline bool __need_bw_check(struct rq *rq, struct task_struct *p)
{
	if (rq->nr_running != 1)
		return false;

	if (p->sched_class != &fair_sched_class)
		return false;

	if (!task_on_rq_queued(p))
		return false;

	return true;
}

bool sched_can_stop_tick(struct rq *rq)
{
	int fifo_nr_running;

	/* Deadline tasks, even if single, need the tick */
	if (rq->dl.dl_nr_running)
		return false;

	/*
	 * If there are more than one RR tasks, we need the tick to affect the
	 * actual RR behaviour.
	 */
	if (rq->rt.rr_nr_running) {
		if (rq->rt.rr_nr_running == 1)
			return true;
		else
			return false;
	}

	/*
	 * If there's no RR tasks, but FIFO tasks, we can skip the tick, no
	 * forced preemption between FIFO tasks.
	 */
	fifo_nr_running = rq->rt.rt_nr_running - rq->rt.rr_nr_running;
	if (fifo_nr_running)
		return true;

	/*
	 * If there are no DL,RR/FIFO tasks, there must only be CFS or SCX tasks
	 * left. For CFS, if there's more than one we need the tick for
	 * involuntary preemption. For SCX, ask.
	 */
	if (scx_enabled() && !scx_can_stop_tick(rq))
		return false;

	if (rq->cfs.h_nr_queued > 1)
		return false;

	/*
	 * If there is one task and it has CFS runtime bandwidth constraints
	 * and it's on the cpu now we don't want to stop the tick.
	 * This check prevents clearing the bit if a newly enqueued task here is
	 * dequeued by migrating while the constrained task continues to run.
	 * E.g. going from 2->1 without going through pick_next_task().
	 */
	if (__need_bw_check(rq, rq->curr)) {
		if (cfs_task_bw_constrained(rq->curr))
			return false;
	}

	return true;
}
#endif /* CONFIG_NO_HZ_FULL */
#endif /* CONFIG_SMP */

#if defined(CONFIG_RT_GROUP_SCHED) || (defined(CONFIG_FAIR_GROUP_SCHED) && \
			(defined(CONFIG_SMP) || defined(CONFIG_CFS_BANDWIDTH)))
/*
 * Iterate task_group tree rooted at *from, calling @down when first entering a
 * node and @up when leaving it for the final time.
 *
 * Caller must hold rcu_lock or sufficient equivalent.
 */
int walk_tg_tree_from(struct task_group *from,
			     tg_visitor down, tg_visitor up, void *data)
{
	struct task_group *parent, *child;
	int ret;

	parent = from;

down:
	ret = (*down)(parent, data);
	if (ret)
		goto out;
	list_for_each_entry_rcu(child, &parent->children, siblings) {
		parent = child;
		goto down;

up:
		continue;
	}
	ret = (*up)(parent, data);
	if (ret || parent == from)
		goto out;

	child = parent;
	parent = parent->parent;
	if (parent)
		goto up;
out:
	return ret;
}

int tg_nop(struct task_group *tg, void *data)
{
	return 0;
}
#endif

void set_load_weight(struct task_struct *p, bool update_load)
{
	int prio = p->static_prio - MAX_RT_PRIO;
	struct load_weight lw;

	if (task_has_idle_policy(p)) {
		lw.weight = scale_load(WEIGHT_IDLEPRIO);
		lw.inv_weight = WMULT_IDLEPRIO;
	} else {
		lw.weight = scale_load(sched_prio_to_weight[prio]);
		lw.inv_weight = sched_prio_to_wmult[prio];
	}

	/*
	 * SCHED_OTHER tasks have to update their load when changing their
	 * weight
	 */
	if (update_load && p->sched_class->reweight_task)
		p->sched_class->reweight_task(task_rq(p), p, &lw);
	else
		p->se.load = lw;
}

#ifdef CONFIG_UCLAMP_TASK
/*
 * Serializes updates of utilization clamp values
 *
 * The (slow-path) user-space triggers utilization clamp value updates which
 * can require updates on (fast-path) scheduler's data structures used to
 * support enqueue/dequeue operations.
 * While the per-CPU rq lock protects fast-path update operations, user-space
 * requests are serialized using a mutex to reduce the risk of conflicting
 * updates or API abuses.
 */
static __maybe_unused DEFINE_MUTEX(uclamp_mutex);

/* Max allowed minimum utilization */
static unsigned int __maybe_unused sysctl_sched_uclamp_util_min = SCHED_CAPACITY_SCALE;

/* Max allowed maximum utilization */
static unsigned int __maybe_unused sysctl_sched_uclamp_util_max = SCHED_CAPACITY_SCALE;

/*
 * By default RT tasks run at the maximum performance point/capacity of the
 * system. Uclamp enforces this by always setting UCLAMP_MIN of RT tasks to
 * SCHED_CAPACITY_SCALE.
 *
 * This knob allows admins to change the default behavior when uclamp is being
 * used. In battery powered devices, particularly, running at the maximum
 * capacity and frequency will increase energy consumption and shorten the
 * battery life.
 *
 * This knob only affects RT tasks that their uclamp_se->user_defined == false.
 *
 * This knob will not override the system default sched_util_clamp_min defined
 * above.
 */
unsigned int sysctl_sched_uclamp_util_min_rt_default = SCHED_CAPACITY_SCALE;

/* All clamps are required to be less or equal than these values */
static struct uclamp_se uclamp_default[UCLAMP_CNT];

/*
 * This static key is used to reduce the uclamp overhead in the fast path. It
 * primarily disables the call to uclamp_rq_{inc, dec}() in
 * enqueue/dequeue_task().
 *
 * This allows users to continue to enable uclamp in their kernel config with
 * minimum uclamp overhead in the fast path.
 *
 * As soon as userspace modifies any of the uclamp knobs, the static key is
 * enabled, since we have an actual users that make use of uclamp
 * functionality.
 *
 * The knobs that would enable this static key are:
 *
 *   * A task modifying its uclamp value with sched_setattr().
 *   * An admin modifying the sysctl_sched_uclamp_{min, max} via procfs.
 *   * An admin modifying the cgroup cpu.uclamp.{min, max}
 */
DEFINE_STATIC_KEY_FALSE(sched_uclamp_used);

static inline unsigned int
uclamp_idle_value(struct rq *rq, enum uclamp_id clamp_id,
		  unsigned int clamp_value)
{
	/*
	 * Avoid blocked utilization pushing up the frequency when we go
	 * idle (which drops the max-clamp) by retaining the last known
	 * max-clamp.
	 */
	if (clamp_id == UCLAMP_MAX) {
		rq->uclamp_flags |= UCLAMP_FLAG_IDLE;
		return clamp_value;
	}

	return uclamp_none(UCLAMP_MIN);
}

static inline void uclamp_idle_reset(struct rq *rq, enum uclamp_id clamp_id,
				     unsigned int clamp_value)
{
	/* Reset max-clamp retention only on idle exit */
	if (!(rq->uclamp_flags & UCLAMP_FLAG_IDLE))
		return;

	uclamp_rq_set(rq, clamp_id, clamp_value);
}

static inline
unsigned int uclamp_rq_max_value(struct rq *rq, enum uclamp_id clamp_id,
				   unsigned int clamp_value)
{
	struct uclamp_bucket *bucket = rq->uclamp[clamp_id].bucket;
	int bucket_id = UCLAMP_BUCKETS - 1;

	/*
	 * Since both min and max clamps are max aggregated, find the
	 * top most bucket with tasks in.
	 */
	for ( ; bucket_id >= 0; bucket_id--) {
		if (!bucket[bucket_id].tasks)
			continue;
		return bucket[bucket_id].value;
	}

	/* No tasks -- default clamp values */
	return uclamp_idle_value(rq, clamp_id, clamp_value);
}

static void __uclamp_update_util_min_rt_default(struct task_struct *p)
{
	unsigned int default_util_min;
	struct uclamp_se *uc_se;

	lockdep_assert_held(&p->pi_lock);

	uc_se = &p->uclamp_req[UCLAMP_MIN];

	/* Only sync if user didn't override the default */
	if (uc_se->user_defined)
		return;

	default_util_min = sysctl_sched_uclamp_util_min_rt_default;
	uclamp_se_set(uc_se, default_util_min, false);
}

static void uclamp_update_util_min_rt_default(struct task_struct *p)
{
	if (!rt_task(p))
		return;

	/* Protect updates to p->uclamp_* */
	guard(task_rq_lock)(p);
	__uclamp_update_util_min_rt_default(p);
}

static inline struct uclamp_se
uclamp_tg_restrict(struct task_struct *p, enum uclamp_id clamp_id)
{
	/* Copy by value as we could modify it */
	struct uclamp_se uc_req = p->uclamp_req[clamp_id];
#ifdef CONFIG_UCLAMP_TASK_GROUP
	unsigned int tg_min, tg_max, value;

	/*
	 * Tasks in autogroups or root task group will be
	 * restricted by system defaults.
	 */
	if (task_group_is_autogroup(task_group(p)))
		return uc_req;
	if (task_group(p) == &root_task_group)
		return uc_req;

	tg_min = task_group(p)->uclamp[UCLAMP_MIN].value;
	tg_max = task_group(p)->uclamp[UCLAMP_MAX].value;
	value = uc_req.value;
	value = clamp(value, tg_min, tg_max);
	uclamp_se_set(&uc_req, value, false);
#endif

	return uc_req;
}

/*
 * The effective clamp bucket index of a task depends on, by increasing
 * priority:
 * - the task specific clamp value, when explicitly requested from userspace
 * - the task group effective clamp value, for tasks not either in the root
 *   group or in an autogroup
 * - the system default clamp value, defined by the sysadmin
 */
static inline struct uclamp_se
uclamp_eff_get(struct task_struct *p, enum uclamp_id clamp_id)
{
	struct uclamp_se uc_req = uclamp_tg_restrict(p, clamp_id);
	struct uclamp_se uc_max = uclamp_default[clamp_id];

	/* System default restrictions always apply */
	if (unlikely(uc_req.value > uc_max.value))
		return uc_max;

	return uc_req;
}

unsigned long uclamp_eff_value(struct task_struct *p, enum uclamp_id clamp_id)
{
	struct uclamp_se uc_eff;

	/* Task currently refcounted: use back-annotated (effective) value */
	if (p->uclamp[clamp_id].active)
		return (unsigned long)p->uclamp[clamp_id].value;

	uc_eff = uclamp_eff_get(p, clamp_id);

	return (unsigned long)uc_eff.value;
}

/*
 * When a task is enqueued on a rq, the clamp bucket currently defined by the
 * task's uclamp::bucket_id is refcounted on that rq. This also immediately
 * updates the rq's clamp value if required.
 *
 * Tasks can have a task-specific value requested from user-space, track
 * within each bucket the maximum value for tasks refcounted in it.
 * This "local max aggregation" allows to track the exact "requested" value
 * for each bucket when all its RUNNABLE tasks require the same clamp.
 */
static inline void uclamp_rq_inc_id(struct rq *rq, struct task_struct *p,
				    enum uclamp_id clamp_id)
{
	struct uclamp_rq *uc_rq = &rq->uclamp[clamp_id];
	struct uclamp_se *uc_se = &p->uclamp[clamp_id];
	struct uclamp_bucket *bucket;

	lockdep_assert_rq_held(rq);

	/* Update task effective clamp */
	p->uclamp[clamp_id] = uclamp_eff_get(p, clamp_id);

	bucket = &uc_rq->bucket[uc_se->bucket_id];
	bucket->tasks++;
	uc_se->active = true;

	uclamp_idle_reset(rq, clamp_id, uc_se->value);

	/*
	 * Local max aggregation: rq buckets always track the max
	 * "requested" clamp value of its RUNNABLE tasks.
	 */
	if (bucket->tasks == 1 || uc_se->value > bucket->value)
		bucket->value = uc_se->value;

	if (uc_se->value > uclamp_rq_get(rq, clamp_id))
		uclamp_rq_set(rq, clamp_id, uc_se->value);
}

/*
 * When a task is dequeued from a rq, the clamp bucket refcounted by the task
 * is released. If this is the last task reference counting the rq's max
 * active clamp value, then the rq's clamp value is updated.
 *
 * Both refcounted tasks and rq's cached clamp values are expected to be
 * always valid. If it's detected they are not, as defensive programming,
 * enforce the expected state and warn.
 */
static inline void uclamp_rq_dec_id(struct rq *rq, struct task_struct *p,
				    enum uclamp_id clamp_id)
{
	struct uclamp_rq *uc_rq = &rq->uclamp[clamp_id];
	struct uclamp_se *uc_se = &p->uclamp[clamp_id];
	struct uclamp_bucket *bucket;
	unsigned int bkt_clamp;
	unsigned int rq_clamp;

	lockdep_assert_rq_held(rq);

	/*
	 * If sched_uclamp_used was enabled after task @p was enqueued,
	 * we could end up with unbalanced call to uclamp_rq_dec_id().
	 *
	 * In this case the uc_se->active flag should be false since no uclamp
	 * accounting was performed at enqueue time and we can just return
	 * here.
	 *
	 * Need to be careful of the following enqueue/dequeue ordering
	 * problem too
	 *
	 *	enqueue(taskA)
	 *	// sched_uclamp_used gets enabled
	 *	enqueue(taskB)
	 *	dequeue(taskA)
	 *	// Must not decrement bucket->tasks here
	 *	dequeue(taskB)
	 *
	 * where we could end up with stale data in uc_se and
	 * bucket[uc_se->bucket_id].
	 *
	 * The following check here eliminates the possibility of such race.
	 */
	if (unlikely(!uc_se->active))
		return;

	bucket = &uc_rq->bucket[uc_se->bucket_id];

	WARN_ON_ONCE(!bucket->tasks);
	if (likely(bucket->tasks))
		bucket->tasks--;

	uc_se->active = false;

	/*
	 * Keep "local max aggregation" simple and accept to (possibly)
	 * overboost some RUNNABLE tasks in the same bucket.
	 * The rq clamp bucket value is reset to its base value whenever
	 * there are no more RUNNABLE tasks refcounting it.
	 */
	if (likely(bucket->tasks))
		return;

	rq_clamp = uclamp_rq_get(rq, clamp_id);
	/*
	 * Defensive programming: this should never happen. If it happens,
	 * e.g. due to future modification, warn and fix up the expected value.
	 */
	WARN_ON_ONCE(bucket->value > rq_clamp);
	if (bucket->value >= rq_clamp) {
		bkt_clamp = uclamp_rq_max_value(rq, clamp_id, uc_se->value);
		uclamp_rq_set(rq, clamp_id, bkt_clamp);
	}
}

static inline void uclamp_rq_inc(struct rq *rq, struct task_struct *p)
{
	enum uclamp_id clamp_id;

	/*
	 * Avoid any overhead until uclamp is actually used by the userspace.
	 *
	 * The condition is constructed such that a NOP is generated when
	 * sched_uclamp_used is disabled.
	 */
	if (!uclamp_is_used())
		return;

	if (unlikely(!p->sched_class->uclamp_enabled))
		return;

	if (p->se.sched_delayed)
		return;

	for_each_clamp_id(clamp_id)
		uclamp_rq_inc_id(rq, p, clamp_id);

	/* Reset clamp idle holding when there is one RUNNABLE task */
	if (rq->uclamp_flags & UCLAMP_FLAG_IDLE)
		rq->uclamp_flags &= ~UCLAMP_FLAG_IDLE;
}

static inline void uclamp_rq_dec(struct rq *rq, struct task_struct *p)
{
	enum uclamp_id clamp_id;

	/*
	 * Avoid any overhead until uclamp is actually used by the userspace.
	 *
	 * The condition is constructed such that a NOP is generated when
	 * sched_uclamp_used is disabled.
	 */
	if (!uclamp_is_used())
		return;

	if (unlikely(!p->sched_class->uclamp_enabled))
		return;

	if (p->se.sched_delayed)
		return;

	for_each_clamp_id(clamp_id)
		uclamp_rq_dec_id(rq, p, clamp_id);
}

static inline void uclamp_rq_reinc_id(struct rq *rq, struct task_struct *p,
				      enum uclamp_id clamp_id)
{
	if (!p->uclamp[clamp_id].active)
		return;

	uclamp_rq_dec_id(rq, p, clamp_id);
	uclamp_rq_inc_id(rq, p, clamp_id);

	/*
	 * Make sure to clear the idle flag if we've transiently reached 0
	 * active tasks on rq.
	 */
	if (clamp_id == UCLAMP_MAX && (rq->uclamp_flags & UCLAMP_FLAG_IDLE))
		rq->uclamp_flags &= ~UCLAMP_FLAG_IDLE;
}

static inline void
uclamp_update_active(struct task_struct *p)
{
	enum uclamp_id clamp_id;
	struct rq_flags rf;
	struct rq *rq;

	/*
	 * Lock the task and the rq where the task is (or was) queued.
	 *
	 * We might lock the (previous) rq of a !RUNNABLE task, but that's the
	 * price to pay to safely serialize util_{min,max} updates with
	 * enqueues, dequeues and migration operations.
	 * This is the same locking schema used by __set_cpus_allowed_ptr().
	 */
	rq = task_rq_lock(p, &rf);

	/*
	 * Setting the clamp bucket is serialized by task_rq_lock().
	 * If the task is not yet RUNNABLE and its task_struct is not
	 * affecting a valid clamp bucket, the next time it's enqueued,
	 * it will already see the updated clamp bucket value.
	 */
	for_each_clamp_id(clamp_id)
		uclamp_rq_reinc_id(rq, p, clamp_id);

	task_rq_unlock(rq, p, &rf);
}

#ifdef CONFIG_UCLAMP_TASK_GROUP
static inline void
uclamp_update_active_tasks(struct cgroup_subsys_state *css)
{
	struct css_task_iter it;
	struct task_struct *p;

	css_task_iter_start(css, 0, &it);
	while ((p = css_task_iter_next(&it)))
		uclamp_update_active(p);
	css_task_iter_end(&it);
}

static void cpu_util_update_eff(struct cgroup_subsys_state *css);
#endif

#ifdef CONFIG_SYSCTL
#ifdef CONFIG_UCLAMP_TASK_GROUP
static void uclamp_update_root_tg(void)
{
	struct task_group *tg = &root_task_group;

	uclamp_se_set(&tg->uclamp_req[UCLAMP_MIN],
		      sysctl_sched_uclamp_util_min, false);
	uclamp_se_set(&tg->uclamp_req[UCLAMP_MAX],
		      sysctl_sched_uclamp_util_max, false);

	guard(rcu)();
	cpu_util_update_eff(&root_task_group.css);
}
#else
static void uclamp_update_root_tg(void) { }
#endif

static void uclamp_sync_util_min_rt_default(void)
{
	struct task_struct *g, *p;

	/*
	 * copy_process()			sysctl_uclamp
	 *					  uclamp_min_rt = X;
	 *   write_lock(&tasklist_lock)		  read_lock(&tasklist_lock)
	 *   // link thread			  smp_mb__after_spinlock()
	 *   write_unlock(&tasklist_lock)	  read_unlock(&tasklist_lock);
	 *   sched_post_fork()			  for_each_process_thread()
	 *     __uclamp_sync_rt()		    __uclamp_sync_rt()
	 *
	 * Ensures that either sched_post_fork() will observe the new
	 * uclamp_min_rt or for_each_process_thread() will observe the new
	 * task.
	 */
	read_lock(&tasklist_lock);
	smp_mb__after_spinlock();
	read_unlock(&tasklist_lock);

	guard(rcu)();
	for_each_process_thread(g, p)
		uclamp_update_util_min_rt_default(p);
}

static int sysctl_sched_uclamp_handler(const struct ctl_table *table, int write,
				void *buffer, size_t *lenp, loff_t *ppos)
{
	bool update_root_tg = false;
	int old_min, old_max, old_min_rt;
	int result;

	guard(mutex)(&uclamp_mutex);

	old_min = sysctl_sched_uclamp_util_min;
	old_max = sysctl_sched_uclamp_util_max;
	old_min_rt = sysctl_sched_uclamp_util_min_rt_default;

	result = proc_dointvec(table, write, buffer, lenp, ppos);
	if (result)
		goto undo;
	if (!write)
		return 0;

	if (sysctl_sched_uclamp_util_min > sysctl_sched_uclamp_util_max ||
	    sysctl_sched_uclamp_util_max > SCHED_CAPACITY_SCALE	||
	    sysctl_sched_uclamp_util_min_rt_default > SCHED_CAPACITY_SCALE) {

		result = -EINVAL;
		goto undo;
	}

	if (old_min != sysctl_sched_uclamp_util_min) {
		uclamp_se_set(&uclamp_default[UCLAMP_MIN],
			      sysctl_sched_uclamp_util_min, false);
		update_root_tg = true;
	}
	if (old_max != sysctl_sched_uclamp_util_max) {
		uclamp_se_set(&uclamp_default[UCLAMP_MAX],
			      sysctl_sched_uclamp_util_max, false);
		update_root_tg = true;
	}

	if (update_root_tg) {
		sched_uclamp_enable();
		uclamp_update_root_tg();
	}

	if (old_min_rt != sysctl_sched_uclamp_util_min_rt_default) {
		sched_uclamp_enable();
		uclamp_sync_util_min_rt_default();
	}

	/*
	 * We update all RUNNABLE tasks only when task groups are in use.
	 * Otherwise, keep it simple and do just a lazy update at each next
	 * task enqueue time.
	 */
	return 0;

undo:
	sysctl_sched_uclamp_util_min = old_min;
	sysctl_sched_uclamp_util_max = old_max;
	sysctl_sched_uclamp_util_min_rt_default = old_min_rt;
	return result;
}
#endif

static void uclamp_fork(struct task_struct *p)
{
	enum uclamp_id clamp_id;

	/*
	 * We don't need to hold task_rq_lock() when updating p->uclamp_* here
	 * as the task is still at its early fork stages.
	 */
	for_each_clamp_id(clamp_id)
		p->uclamp[clamp_id].active = false;

	if (likely(!p->sched_reset_on_fork))
		return;

	for_each_clamp_id(clamp_id) {
		uclamp_se_set(&p->uclamp_req[clamp_id],
			      uclamp_none(clamp_id), false);
	}
}

static void uclamp_post_fork(struct task_struct *p)
{
	uclamp_update_util_min_rt_default(p);
}

static void __init init_uclamp_rq(struct rq *rq)
{
	enum uclamp_id clamp_id;
	struct uclamp_rq *uc_rq = rq->uclamp;

	for_each_clamp_id(clamp_id) {
		uc_rq[clamp_id] = (struct uclamp_rq) {
			.value = uclamp_none(clamp_id)
		};
	}

	rq->uclamp_flags = UCLAMP_FLAG_IDLE;
}

static void __init init_uclamp(void)
{
	struct uclamp_se uc_max = {};
	enum uclamp_id clamp_id;
	int cpu;

	for_each_possible_cpu(cpu)
		init_uclamp_rq(cpu_rq(cpu));

	for_each_clamp_id(clamp_id) {
		uclamp_se_set(&init_task.uclamp_req[clamp_id],
			      uclamp_none(clamp_id), false);
	}

	/* System defaults allow max clamp values for both indexes */
	uclamp_se_set(&uc_max, uclamp_none(UCLAMP_MAX), false);
	for_each_clamp_id(clamp_id) {
		uclamp_default[clamp_id] = uc_max;
#ifdef CONFIG_UCLAMP_TASK_GROUP
		root_task_group.uclamp_req[clamp_id] = uc_max;
		root_task_group.uclamp[clamp_id] = uc_max;
#endif
	}
}

#else /* !CONFIG_UCLAMP_TASK */
static inline void uclamp_rq_inc(struct rq *rq, struct task_struct *p) { }
static inline void uclamp_rq_dec(struct rq *rq, struct task_struct *p) { }
static inline void uclamp_fork(struct task_struct *p) { }
static inline void uclamp_post_fork(struct task_struct *p) { }
static inline void init_uclamp(void) { }
#endif /* CONFIG_UCLAMP_TASK */

bool sched_task_on_rq(struct task_struct *p)
{
	return task_on_rq_queued(p);
}

unsigned long get_wchan(struct task_struct *p)
{
	unsigned long ip = 0;
	unsigned int state;

	if (!p || p == current)
		return 0;

	/* Only get wchan if task is blocked and we can keep it that way. */
	raw_spin_lock_irq(&p->pi_lock);
	state = READ_ONCE(p->__state);
	smp_rmb(); /* see try_to_wake_up() */
	if (state != TASK_RUNNING && state != TASK_WAKING && !p->on_rq)
		ip = __get_wchan(p);
	raw_spin_unlock_irq(&p->pi_lock);

	return ip;
}

void enqueue_task(struct rq *rq, struct task_struct *p, int flags)
{
	if (!(flags & ENQUEUE_NOCLOCK))
		update_rq_clock(rq);

	p->sched_class->enqueue_task(rq, p, flags);
	/*
	 * Must be after ->enqueue_task() because ENQUEUE_DELAYED can clear
	 * ->sched_delayed.
	 */
	uclamp_rq_inc(rq, p);

	psi_enqueue(p, flags);

	if (!(flags & ENQUEUE_RESTORE))
		sched_info_enqueue(rq, p);

	if (sched_core_enabled(rq))
		sched_core_enqueue(rq, p);
}

/*
 * Must only return false when DEQUEUE_SLEEP.
 */
inline bool dequeue_task(struct rq *rq, struct task_struct *p, int flags)
{
	if (sched_core_enabled(rq))
		sched_core_dequeue(rq, p, flags);

	if (!(flags & DEQUEUE_NOCLOCK))
		update_rq_clock(rq);

	if (!(flags & DEQUEUE_SAVE))
		sched_info_dequeue(rq, p);

	psi_dequeue(p, flags);

	/*
	 * Must be before ->dequeue_task() because ->dequeue_task() can 'fail'
	 * and mark the task ->sched_delayed.
	 */
	uclamp_rq_dec(rq, p);
	return p->sched_class->dequeue_task(rq, p, flags);
}

void activate_task(struct rq *rq, struct task_struct *p, int flags)
{
	if (task_on_rq_migrating(p))
		flags |= ENQUEUE_MIGRATED;
	if (flags & ENQUEUE_MIGRATED)
		sched_mm_cid_migrate_to(rq, p);

	enqueue_task(rq, p, flags);

	WRITE_ONCE(p->on_rq, TASK_ON_RQ_QUEUED);
	ASSERT_EXCLUSIVE_WRITER(p->on_rq);
}

void deactivate_task(struct rq *rq, struct task_struct *p, int flags)
{
	WARN_ON_ONCE(flags & DEQUEUE_SLEEP);

	WRITE_ONCE(p->on_rq, TASK_ON_RQ_MIGRATING);
	ASSERT_EXCLUSIVE_WRITER(p->on_rq);

	/*
	 * Code explicitly relies on TASK_ON_RQ_MIGRATING begin set *before*
	 * dequeue_task() and cleared *after* enqueue_task().
	 */

	dequeue_task(rq, p, flags);
}

static void block_task(struct rq *rq, struct task_struct *p, int flags)
{
	if (dequeue_task(rq, p, DEQUEUE_SLEEP | flags))
		__block_task(rq, p);
}

/**
 * task_curr - is this task currently executing on a CPU?
 * @p: the task in question.
 *
 * Return: 1 if the task is currently executing. 0 otherwise.
 */
inline int task_curr(const struct task_struct *p)
{
	return cpu_curr(task_cpu(p)) == p;
}

/*
 * ->switching_to() is called with the pi_lock and rq_lock held and must not
 * mess with locking.
 */
void check_class_changing(struct rq *rq, struct task_struct *p,
			  const struct sched_class *prev_class)
{
	if (prev_class != p->sched_class && p->sched_class->switching_to)
		p->sched_class->switching_to(rq, p);
}

/*
 * switched_from, switched_to and prio_changed must _NOT_ drop rq->lock,
 * use the balance_callback list if you want balancing.
 *
 * this means any call to check_class_changed() must be followed by a call to
 * balance_callback().
 */
void check_class_changed(struct rq *rq, struct task_struct *p,
			 const struct sched_class *prev_class,
			 int oldprio)
{
	if (prev_class != p->sched_class) {
		if (prev_class->switched_from)
			prev_class->switched_from(rq, p);

		p->sched_class->switched_to(rq, p);
	} else if (oldprio != p->prio || dl_task(p))
		p->sched_class->prio_changed(rq, p, oldprio);
}

void wakeup_preempt(struct rq *rq, struct task_struct *p, int flags)
{
	struct task_struct *donor = rq->donor;

	if (p->sched_class == donor->sched_class)
		donor->sched_class->wakeup_preempt(rq, p, flags);
	else if (sched_class_above(p->sched_class, donor->sched_class))
		resched_curr(rq);

	/*
	 * A queue event has occurred, and we're going to schedule.  In
	 * this case, we can save a useless back to back clock update.
	 */
	if (task_on_rq_queued(donor) && test_tsk_need_resched(rq->curr))
		rq_clock_skip_update(rq);
}

static __always_inline
int __task_state_match(struct task_struct *p, unsigned int state)
{
	if (READ_ONCE(p->__state) & state)
		return 1;

	if (READ_ONCE(p->saved_state) & state)
		return -1;

	return 0;
}

static __always_inline
int task_state_match(struct task_struct *p, unsigned int state)
{
	/*
	 * Serialize against current_save_and_set_rtlock_wait_state(),
	 * current_restore_rtlock_saved_state(), and __refrigerator().
	 */
	guard(raw_spinlock_irq)(&p->pi_lock);
	return __task_state_match(p, state);
}

/*
 * wait_task_inactive - wait for a thread to unschedule.
 *
 * Wait for the thread to block in any of the states set in @match_state.
 * If it changes, i.e. @p might have woken up, then return zero.  When we
 * succeed in waiting for @p to be off its CPU, we return a positive number
 * (its total switch count).  If a second call a short while later returns the
 * same number, the caller can be sure that @p has remained unscheduled the
 * whole time.
 *
 * The caller must ensure that the task *will* unschedule sometime soon,
 * else this function might spin for a *long* time. This function can't
 * be called with interrupts off, or it may introduce deadlock with
 * smp_call_function() if an IPI is sent by the same process we are
 * waiting to become inactive.
 */
unsigned long wait_task_inactive(struct task_struct *p, unsigned int match_state)
{
	int running, queued, match;
	struct rq_flags rf;
	unsigned long ncsw;
	struct rq *rq;

	for (;;) {
		/*
		 * We do the initial early heuristics without holding
		 * any task-queue locks at all. We'll only try to get
		 * the runqueue lock when things look like they will
		 * work out!
		 */
		rq = task_rq(p);

		/*
		 * If the task is actively running on another CPU
		 * still, just relax and busy-wait without holding
		 * any locks.
		 *
		 * NOTE! Since we don't hold any locks, it's not
		 * even sure that "rq" stays as the right runqueue!
		 * But we don't care, since "task_on_cpu()" will
		 * return false if the runqueue has changed and p
		 * is actually now running somewhere else!
		 */
		while (task_on_cpu(rq, p)) {
			if (!task_state_match(p, match_state))
				return 0;
			cpu_relax();
		}

		/*
		 * Ok, time to look more closely! We need the rq
		 * lock now, to be *sure*. If we're wrong, we'll
		 * just go back and repeat.
		 */
		rq = task_rq_lock(p, &rf);
		trace_sched_wait_task(p);
		running = task_on_cpu(rq, p);
		queued = task_on_rq_queued(p);
		ncsw = 0;
		if ((match = __task_state_match(p, match_state))) {
			/*
			 * When matching on p->saved_state, consider this task
			 * still queued so it will wait.
			 */
			if (match < 0)
				queued = 1;
			ncsw = p->nvcsw | LONG_MIN; /* sets MSB */
		}
		task_rq_unlock(rq, p, &rf);

		/*
		 * If it changed from the expected state, bail out now.
		 */
		if (unlikely(!ncsw))
			break;

		/*
		 * Was it really running after all now that we
		 * checked with the proper locks actually held?
		 *
		 * Oops. Go back and try again..
		 */
		if (unlikely(running)) {
			cpu_relax();
			continue;
		}

		/*
		 * It's not enough that it's not actively running,
		 * it must be off the runqueue _entirely_, and not
		 * preempted!
		 *
		 * So if it was still runnable (but just not actively
		 * running right now), it's preempted, and we should
		 * yield - it could be a while.
		 */
		if (unlikely(queued)) {
			ktime_t to = NSEC_PER_SEC / HZ;

			set_current_state(TASK_UNINTERRUPTIBLE);
			schedule_hrtimeout(&to, HRTIMER_MODE_REL_HARD);
			continue;
		}

		/*
		 * Ahh, all good. It wasn't running, and it wasn't
		 * runnable, which means that it will never become
		 * running in the future either. We're all done!
		 */
		break;
	}

	return ncsw;
}

#ifdef CONFIG_SMP

static void
__do_set_cpus_allowed(struct task_struct *p, struct affinity_context *ctx);

static void migrate_disable_switch(struct rq *rq, struct task_struct *p)
{
	struct affinity_context ac = {
		.new_mask  = cpumask_of(rq->cpu),
		.flags     = SCA_MIGRATE_DISABLE,
	};

	if (likely(!p->migration_disabled))
		return;

	if (p->cpus_ptr != &p->cpus_mask)
		return;

	/*
	 * Violates locking rules! See comment in __do_set_cpus_allowed().
	 */
	__do_set_cpus_allowed(p, &ac);
}

void migrate_disable(void)
{
	struct task_struct *p = current;

	if (p->migration_disabled) {
#ifdef CONFIG_DEBUG_PREEMPT
		/*
		 *Warn about overflow half-way through the range.
		 */
		WARN_ON_ONCE((s16)p->migration_disabled < 0);
#endif
		p->migration_disabled++;
		return;
	}

	guard(preempt)();
	this_rq()->nr_pinned++;
	p->migration_disabled = 1;
}
EXPORT_SYMBOL_GPL(migrate_disable);

void migrate_enable(void)
{
	struct task_struct *p = current;
	struct affinity_context ac = {
		.new_mask  = &p->cpus_mask,
		.flags     = SCA_MIGRATE_ENABLE,
	};

#ifdef CONFIG_DEBUG_PREEMPT
	/*
	 * Check both overflow from migrate_disable() and superfluous
	 * migrate_enable().
	 */
	if (WARN_ON_ONCE((s16)p->migration_disabled <= 0))
		return;
#endif

	if (p->migration_disabled > 1) {
		p->migration_disabled--;
		return;
	}

	/*
	 * Ensure stop_task runs either before or after this, and that
	 * __set_cpus_allowed_ptr(SCA_MIGRATE_ENABLE) doesn't schedule().
	 */
	guard(preempt)();
	if (p->cpus_ptr != &p->cpus_mask)
		__set_cpus_allowed_ptr(p, &ac);
	/*
	 * Mustn't clear migration_disabled() until cpus_ptr points back at the
	 * regular cpus_mask, otherwise things that race (eg.
	 * select_fallback_rq) get confused.
	 */
	barrier();
	p->migration_disabled = 0;
	this_rq()->nr_pinned--;
}
EXPORT_SYMBOL_GPL(migrate_enable);

static inline bool rq_has_pinned_tasks(struct rq *rq)
{
	return rq->nr_pinned;
}

/*
 * Per-CPU kthreads are allowed to run on !active && online CPUs, see
 * __set_cpus_allowed_ptr() and select_fallback_rq().
 */
static inline bool is_cpu_allowed(struct task_struct *p, int cpu)
{
	/* When not in the task's cpumask, no point in looking further. */
	if (!task_allowed_on_cpu(p, cpu))
		return false;

	/* migrate_disabled() must be allowed to finish. */
	if (is_migration_disabled(p))
		return cpu_online(cpu);

	/* Non kernel threads are not allowed during either online or offline. */
	if (!(p->flags & PF_KTHREAD))
		return cpu_active(cpu);

	/* KTHREAD_IS_PER_CPU is always allowed. */
	if (kthread_is_per_cpu(p))
		return cpu_online(cpu);

	/* Regular kernel threads don't get to stay during offline. */
	if (cpu_dying(cpu))
		return false;

	/* But are allowed during online. */
	return cpu_online(cpu);
}

/*
 * This is how migration works:
 *
 * 1) we invoke migration_cpu_stop() on the target CPU using
 *    stop_one_cpu().
 * 2) stopper starts to run (implicitly forcing the migrated thread
 *    off the CPU)
 * 3) it checks whether the migrated task is still in the wrong runqueue.
 * 4) if it's in the wrong runqueue then the migration thread removes
 *    it and puts it into the right queue.
 * 5) stopper completes and stop_one_cpu() returns and the migration
 *    is done.
 */

/*
 * move_queued_task - move a queued task to new rq.
 *
 * Returns (locked) new rq. Old rq's lock is released.
 */
static struct rq *move_queued_task(struct rq *rq, struct rq_flags *rf,
				   struct task_struct *p, int new_cpu)
{
	lockdep_assert_rq_held(rq);

	deactivate_task(rq, p, DEQUEUE_NOCLOCK);
	set_task_cpu(p, new_cpu);
	rq_unlock(rq, rf);

	rq = cpu_rq(new_cpu);

	rq_lock(rq, rf);
	WARN_ON_ONCE(task_cpu(p) != new_cpu);
	activate_task(rq, p, 0);
	wakeup_preempt(rq, p, 0);

	return rq;
}

struct migration_arg {
	struct task_struct		*task;
	int				dest_cpu;
	struct set_affinity_pending	*pending;
};

/*
 * @refs: number of wait_for_completion()
 * @stop_pending: is @stop_work in use
 */
struct set_affinity_pending {
	refcount_t		refs;
	unsigned int		stop_pending;
	struct completion	done;
	struct cpu_stop_work	stop_work;
	struct migration_arg	arg;
};

/*
 * Move (not current) task off this CPU, onto the destination CPU. We're doing
 * this because either it can't run here any more (set_cpus_allowed()
 * away from this CPU, or CPU going down), or because we're
 * attempting to rebalance this task on exec (sched_exec).
 *
 * So we race with normal scheduler movements, but that's OK, as long
 * as the task is no longer on this CPU.
 */
static struct rq *__migrate_task(struct rq *rq, struct rq_flags *rf,
				 struct task_struct *p, int dest_cpu)
{
	/* Affinity changed (again). */
	if (!is_cpu_allowed(p, dest_cpu))
		return rq;

	rq = move_queued_task(rq, rf, p, dest_cpu);

	return rq;
}

/*
 * migration_cpu_stop - this will be executed by a high-prio stopper thread
 * and performs thread migration by bumping thread off CPU then
 * 'pushing' onto another runqueue.
 */
static int migration_cpu_stop(void *data)
{
	struct migration_arg *arg = data;
	struct set_affinity_pending *pending = arg->pending;
	struct task_struct *p = arg->task;
	struct rq *rq = this_rq();
	bool complete = false;
	struct rq_flags rf;

	/*
	 * The original target CPU might have gone down and we might
	 * be on another CPU but it doesn't matter.
	 */
	local_irq_save(rf.flags);
	/*
	 * We need to explicitly wake pending tasks before running
	 * __migrate_task() such that we will not miss enforcing cpus_ptr
	 * during wakeups, see set_cpus_allowed_ptr()'s TASK_WAKING test.
	 */
	flush_smp_call_function_queue();

	raw_spin_lock(&p->pi_lock);
	rq_lock(rq, &rf);

	/*
	 * If we were passed a pending, then ->stop_pending was set, thus
	 * p->migration_pending must have remained stable.
	 */
	WARN_ON_ONCE(pending && pending != p->migration_pending);

	/*
	 * If task_rq(p) != rq, it cannot be migrated here, because we're
	 * holding rq->lock, if p->on_rq == 0 it cannot get enqueued because
	 * we're holding p->pi_lock.
	 */
	if (task_rq(p) == rq) {
		if (is_migration_disabled(p))
			goto out;

		if (pending) {
			p->migration_pending = NULL;
			complete = true;

			if (cpumask_test_cpu(task_cpu(p), &p->cpus_mask))
				goto out;
		}

		if (task_on_rq_queued(p)) {
			update_rq_clock(rq);
			rq = __migrate_task(rq, &rf, p, arg->dest_cpu);
		} else {
			p->wake_cpu = arg->dest_cpu;
		}

		/*
		 * XXX __migrate_task() can fail, at which point we might end
		 * up running on a dodgy CPU, AFAICT this can only happen
		 * during CPU hotplug, at which point we'll get pushed out
		 * anyway, so it's probably not a big deal.
		 */

	} else if (pending) {
		/*
		 * This happens when we get migrated between migrate_enable()'s
		 * preempt_enable() and scheduling the stopper task. At that
		 * point we're a regular task again and not current anymore.
		 *
		 * A !PREEMPT kernel has a giant hole here, which makes it far
		 * more likely.
		 */

		/*
		 * The task moved before the stopper got to run. We're holding
		 * ->pi_lock, so the allowed mask is stable - if it got
		 * somewhere allowed, we're done.
		 */
		if (cpumask_test_cpu(task_cpu(p), p->cpus_ptr)) {
			p->migration_pending = NULL;
			complete = true;
			goto out;
		}

		/*
		 * When migrate_enable() hits a rq mis-match we can't reliably
		 * determine is_migration_disabled() and so have to chase after
		 * it.
		 */
		WARN_ON_ONCE(!pending->stop_pending);
		preempt_disable();
		task_rq_unlock(rq, p, &rf);
		stop_one_cpu_nowait(task_cpu(p), migration_cpu_stop,
				    &pending->arg, &pending->stop_work);
		preempt_enable();
		return 0;
	}
out:
	if (pending)
		pending->stop_pending = false;
	task_rq_unlock(rq, p, &rf);

	if (complete)
		complete_all(&pending->done);

	return 0;
}

int push_cpu_stop(void *arg)
{
	struct rq *lowest_rq = NULL, *rq = this_rq();
	struct task_struct *p = arg;

	raw_spin_lock_irq(&p->pi_lock);
	raw_spin_rq_lock(rq);

	if (task_rq(p) != rq)
		goto out_unlock;

	if (is_migration_disabled(p)) {
		p->migration_flags |= MDF_PUSH;
		goto out_unlock;
	}

	p->migration_flags &= ~MDF_PUSH;

	if (p->sched_class->find_lock_rq)
		lowest_rq = p->sched_class->find_lock_rq(p, rq);

	if (!lowest_rq)
		goto out_unlock;

	// XXX validate p is still the highest prio task
	if (task_rq(p) == rq) {
		move_queued_task_locked(rq, lowest_rq, p);
		resched_curr(lowest_rq);
	}

	double_unlock_balance(rq, lowest_rq);

out_unlock:
	rq->push_busy = false;
	raw_spin_rq_unlock(rq);
	raw_spin_unlock_irq(&p->pi_lock);

	put_task_struct(p);
	return 0;
}

/*
 * sched_class::set_cpus_allowed must do the below, but is not required to
 * actually call this function.
 */
void set_cpus_allowed_common(struct task_struct *p, struct affinity_context *ctx)
{
	if (ctx->flags & (SCA_MIGRATE_ENABLE | SCA_MIGRATE_DISABLE)) {
		p->cpus_ptr = ctx->new_mask;
		return;
	}

	cpumask_copy(&p->cpus_mask, ctx->new_mask);
	p->nr_cpus_allowed = cpumask_weight(ctx->new_mask);

	/*
	 * Swap in a new user_cpus_ptr if SCA_USER flag set
	 */
	if (ctx->flags & SCA_USER)
		swap(p->user_cpus_ptr, ctx->user_mask);
}

static void
__do_set_cpus_allowed(struct task_struct *p, struct affinity_context *ctx)
{
	struct rq *rq = task_rq(p);
	bool queued, running;

	/*
	 * This here violates the locking rules for affinity, since we're only
	 * supposed to change these variables while holding both rq->lock and
	 * p->pi_lock.
	 *
	 * HOWEVER, it magically works, because ttwu() is the only code that
	 * accesses these variables under p->pi_lock and only does so after
	 * smp_cond_load_acquire(&p->on_cpu, !VAL), and we're in __schedule()
	 * before finish_task().
	 *
	 * XXX do further audits, this smells like something putrid.
	 */
	if (ctx->flags & SCA_MIGRATE_DISABLE)
		WARN_ON_ONCE(!p->on_cpu);
	else
		lockdep_assert_held(&p->pi_lock);

	queued = task_on_rq_queued(p);
	running = task_current_donor(rq, p);

	if (queued) {
		/*
		 * Because __kthread_bind() calls this on blocked tasks without
		 * holding rq->lock.
		 */
		lockdep_assert_rq_held(rq);
		dequeue_task(rq, p, DEQUEUE_SAVE | DEQUEUE_NOCLOCK);
	}
	if (running)
		put_prev_task(rq, p);

	p->sched_class->set_cpus_allowed(p, ctx);
	mm_set_cpus_allowed(p->mm, ctx->new_mask);

	if (queued)
		enqueue_task(rq, p, ENQUEUE_RESTORE | ENQUEUE_NOCLOCK);
	if (running)
		set_next_task(rq, p);
}

/*
 * Used for kthread_bind() and select_fallback_rq(), in both cases the user
 * affinity (if any) should be destroyed too.
 */
void do_set_cpus_allowed(struct task_struct *p, const struct cpumask *new_mask)
{
	struct affinity_context ac = {
		.new_mask  = new_mask,
		.user_mask = NULL,
		.flags     = SCA_USER,	/* clear the user requested mask */
	};
	union cpumask_rcuhead {
		cpumask_t cpumask;
		struct rcu_head rcu;
	};

	__do_set_cpus_allowed(p, &ac);

	/*
	 * Because this is called with p->pi_lock held, it is not possible
	 * to use kfree() here (when PREEMPT_RT=y), therefore punt to using
	 * kfree_rcu().
	 */
	kfree_rcu((union cpumask_rcuhead *)ac.user_mask, rcu);
}

int dup_user_cpus_ptr(struct task_struct *dst, struct task_struct *src,
		      int node)
{
	cpumask_t *user_mask;
	unsigned long flags;

	/*
	 * Always clear dst->user_cpus_ptr first as their user_cpus_ptr's
	 * may differ by now due to racing.
	 */
	dst->user_cpus_ptr = NULL;

	/*
	 * This check is racy and losing the race is a valid situation.
	 * It is not worth the extra overhead of taking the pi_lock on
	 * every fork/clone.
	 */
	if (data_race(!src->user_cpus_ptr))
		return 0;

	user_mask = alloc_user_cpus_ptr(node);
	if (!user_mask)
		return -ENOMEM;

	/*
	 * Use pi_lock to protect content of user_cpus_ptr
	 *
	 * Though unlikely, user_cpus_ptr can be reset to NULL by a concurrent
	 * do_set_cpus_allowed().
	 */
	raw_spin_lock_irqsave(&src->pi_lock, flags);
	if (src->user_cpus_ptr) {
		swap(dst->user_cpus_ptr, user_mask);
		cpumask_copy(dst->user_cpus_ptr, src->user_cpus_ptr);
	}
	raw_spin_unlock_irqrestore(&src->pi_lock, flags);

	if (unlikely(user_mask))
		kfree(user_mask);

	return 0;
}

static inline struct cpumask *clear_user_cpus_ptr(struct task_struct *p)
{
	struct cpumask *user_mask = NULL;

	swap(p->user_cpus_ptr, user_mask);

	return user_mask;
}

void release_user_cpus_ptr(struct task_struct *p)
{
	kfree(clear_user_cpus_ptr(p));
}

/*
 * This function is wildly self concurrent; here be dragons.
 *
 *
 * When given a valid mask, __set_cpus_allowed_ptr() must block until the
 * designated task is enqueued on an allowed CPU. If that task is currently
 * running, we have to kick it out using the CPU stopper.
 *
 * Migrate-Disable comes along and tramples all over our nice sandcastle.
 * Consider:
 *
 *     Initial conditions: P0->cpus_mask = [0, 1]
 *
 *     P0@CPU0                  P1
 *
 *     migrate_disable();
 *     <preempted>
 *                              set_cpus_allowed_ptr(P0, [1]);
 *
 * P1 *cannot* return from this set_cpus_allowed_ptr() call until P0 executes
 * its outermost migrate_enable() (i.e. it exits its Migrate-Disable region).
 * This means we need the following scheme:
 *
 *     P0@CPU0                  P1
 *
 *     migrate_disable();
 *     <preempted>
 *                              set_cpus_allowed_ptr(P0, [1]);
 *                                <blocks>
 *     <resumes>
 *     migrate_enable();
 *       __set_cpus_allowed_ptr();
 *       <wakes local stopper>
 *                         `--> <woken on migration completion>
 *
 * Now the fun stuff: there may be several P1-like tasks, i.e. multiple
 * concurrent set_cpus_allowed_ptr(P0, [*]) calls. CPU affinity changes of any
 * task p are serialized by p->pi_lock, which we can leverage: the one that
 * should come into effect at the end of the Migrate-Disable region is the last
 * one. This means we only need to track a single cpumask (i.e. p->cpus_mask),
 * but we still need to properly signal those waiting tasks at the appropriate
 * moment.
 *
 * This is implemented using struct set_affinity_pending. The first
 * __set_cpus_allowed_ptr() caller within a given Migrate-Disable region will
 * setup an instance of that struct and install it on the targeted task_struct.
 * Any and all further callers will reuse that instance. Those then wait for
 * a completion signaled at the tail of the CPU stopper callback (1), triggered
 * on the end of the Migrate-Disable region (i.e. outermost migrate_enable()).
 *
 *
 * (1) In the cases covered above. There is one more where the completion is
 * signaled within affine_move_task() itself: when a subsequent affinity request
 * occurs after the stopper bailed out due to the targeted task still being
 * Migrate-Disable. Consider:
 *
 *     Initial conditions: P0->cpus_mask = [0, 1]
 *
 *     CPU0		  P1				P2
 *     <P0>
 *       migrate_disable();
 *       <preempted>
 *                        set_cpus_allowed_ptr(P0, [1]);
 *                          <blocks>
 *     <migration/0>
 *       migration_cpu_stop()
 *         is_migration_disabled()
 *           <bails>
 *                                                       set_cpus_allowed_ptr(P0, [0, 1]);
 *                                                         <signal completion>
 *                          <awakes>
 *
 * Note that the above is safe vs a concurrent migrate_enable(), as any
 * pending affinity completion is preceded by an uninstallation of
 * p->migration_pending done with p->pi_lock held.
 */
static int affine_move_task(struct rq *rq, struct task_struct *p, struct rq_flags *rf,
			    int dest_cpu, unsigned int flags)
	__releases(rq->lock)
	__releases(p->pi_lock)
{
	struct set_affinity_pending my_pending = { }, *pending = NULL;
	bool stop_pending, complete = false;

	/* Can the task run on the task's current CPU? If so, we're done */
	if (cpumask_test_cpu(task_cpu(p), &p->cpus_mask)) {
		struct task_struct *push_task = NULL;

		if ((flags & SCA_MIGRATE_ENABLE) &&
		    (p->migration_flags & MDF_PUSH) && !rq->push_busy) {
			rq->push_busy = true;
			push_task = get_task_struct(p);
		}

		/*
		 * If there are pending waiters, but no pending stop_work,
		 * then complete now.
		 */
		pending = p->migration_pending;
		if (pending && !pending->stop_pending) {
			p->migration_pending = NULL;
			complete = true;
		}

		preempt_disable();
		task_rq_unlock(rq, p, rf);
		if (push_task) {
			stop_one_cpu_nowait(rq->cpu, push_cpu_stop,
					    p, &rq->push_work);
		}
		preempt_enable();

		if (complete)
			complete_all(&pending->done);

		return 0;
	}

	if (!(flags & SCA_MIGRATE_ENABLE)) {
		/* serialized by p->pi_lock */
		if (!p->migration_pending) {
			/* Install the request */
			refcount_set(&my_pending.refs, 1);
			init_completion(&my_pending.done);
			my_pending.arg = (struct migration_arg) {
				.task = p,
				.dest_cpu = dest_cpu,
				.pending = &my_pending,
			};

			p->migration_pending = &my_pending;
		} else {
			pending = p->migration_pending;
			refcount_inc(&pending->refs);
			/*
			 * Affinity has changed, but we've already installed a
			 * pending. migration_cpu_stop() *must* see this, else
			 * we risk a completion of the pending despite having a
			 * task on a disallowed CPU.
			 *
			 * Serialized by p->pi_lock, so this is safe.
			 */
			pending->arg.dest_cpu = dest_cpu;
		}
	}
	pending = p->migration_pending;
	/*
	 * - !MIGRATE_ENABLE:
	 *   we'll have installed a pending if there wasn't one already.
	 *
	 * - MIGRATE_ENABLE:
	 *   we're here because the current CPU isn't matching anymore,
	 *   the only way that can happen is because of a concurrent
	 *   set_cpus_allowed_ptr() call, which should then still be
	 *   pending completion.
	 *
	 * Either way, we really should have a @pending here.
	 */
	if (WARN_ON_ONCE(!pending)) {
		task_rq_unlock(rq, p, rf);
		return -EINVAL;
	}

	if (task_on_cpu(rq, p) || READ_ONCE(p->__state) == TASK_WAKING) {
		/*
		 * MIGRATE_ENABLE gets here because 'p == current', but for
		 * anything else we cannot do is_migration_disabled(), punt
		 * and have the stopper function handle it all race-free.
		 */
		stop_pending = pending->stop_pending;
		if (!stop_pending)
			pending->stop_pending = true;

		if (flags & SCA_MIGRATE_ENABLE)
			p->migration_flags &= ~MDF_PUSH;

		preempt_disable();
		task_rq_unlock(rq, p, rf);
		if (!stop_pending) {
			stop_one_cpu_nowait(cpu_of(rq), migration_cpu_stop,
					    &pending->arg, &pending->stop_work);
		}
		preempt_enable();

		if (flags & SCA_MIGRATE_ENABLE)
			return 0;
	} else {

		if (!is_migration_disabled(p)) {
			if (task_on_rq_queued(p))
				rq = move_queued_task(rq, rf, p, dest_cpu);

			if (!pending->stop_pending) {
				p->migration_pending = NULL;
				complete = true;
			}
		}
		task_rq_unlock(rq, p, rf);

		if (complete)
			complete_all(&pending->done);
	}

	wait_for_completion(&pending->done);

	if (refcount_dec_and_test(&pending->refs))
		wake_up_var(&pending->refs); /* No UaF, just an address */

	/*
	 * Block the original owner of &pending until all subsequent callers
	 * have seen the completion and decremented the refcount
	 */
	wait_var_event(&my_pending.refs, !refcount_read(&my_pending.refs));

	/* ARGH */
	WARN_ON_ONCE(my_pending.stop_pending);

	return 0;
}

/*
 * Called with both p->pi_lock and rq->lock held; drops both before returning.
 */
static int __set_cpus_allowed_ptr_locked(struct task_struct *p,
					 struct affinity_context *ctx,
					 struct rq *rq,
					 struct rq_flags *rf)
	__releases(rq->lock)
	__releases(p->pi_lock)
{
	const struct cpumask *cpu_allowed_mask = task_cpu_possible_mask(p);
	const struct cpumask *cpu_valid_mask = cpu_active_mask;
	bool kthread = p->flags & PF_KTHREAD;
	unsigned int dest_cpu;
	int ret = 0;

	update_rq_clock(rq);

	if (kthread || is_migration_disabled(p)) {
		/*
		 * Kernel threads are allowed on online && !active CPUs,
		 * however, during cpu-hot-unplug, even these might get pushed
		 * away if not KTHREAD_IS_PER_CPU.
		 *
		 * Specifically, migration_disabled() tasks must not fail the
		 * cpumask_any_and_distribute() pick below, esp. so on
		 * SCA_MIGRATE_ENABLE, otherwise we'll not call
		 * set_cpus_allowed_common() and actually reset p->cpus_ptr.
		 */
		cpu_valid_mask = cpu_online_mask;
	}

	if (!kthread && !cpumask_subset(ctx->new_mask, cpu_allowed_mask)) {
		ret = -EINVAL;
		goto out;
	}

	/*
	 * Must re-check here, to close a race against __kthread_bind(),
	 * sched_setaffinity() is not guaranteed to observe the flag.
	 */
	if ((ctx->flags & SCA_CHECK) && (p->flags & PF_NO_SETAFFINITY)) {
		ret = -EINVAL;
		goto out;
	}

	if (!(ctx->flags & SCA_MIGRATE_ENABLE)) {
		if (cpumask_equal(&p->cpus_mask, ctx->new_mask)) {
			if (ctx->flags & SCA_USER)
				swap(p->user_cpus_ptr, ctx->user_mask);
			goto out;
		}

		if (WARN_ON_ONCE(p == current &&
				 is_migration_disabled(p) &&
				 !cpumask_test_cpu(task_cpu(p), ctx->new_mask))) {
			ret = -EBUSY;
			goto out;
		}
	}

	/*
	 * Picking a ~random cpu helps in cases where we are changing affinity
	 * for groups of tasks (ie. cpuset), so that load balancing is not
	 * immediately required to distribute the tasks within their new mask.
	 */
	dest_cpu = cpumask_any_and_distribute(cpu_valid_mask, ctx->new_mask);
	if (dest_cpu >= nr_cpu_ids) {
		ret = -EINVAL;
		goto out;
	}

	__do_set_cpus_allowed(p, ctx);

	return affine_move_task(rq, p, rf, dest_cpu, ctx->flags);

out:
	task_rq_unlock(rq, p, rf);

	return ret;
}

/*
 * Change a given task's CPU affinity. Migrate the thread to a
 * proper CPU and schedule it away if the CPU it's executing on
 * is removed from the allowed bitmask.
 *
 * NOTE: the caller must have a valid reference to the task, the
 * task must not exit() & deallocate itself prematurely. The
 * call is not atomic; no spinlocks may be held.
 */
int __set_cpus_allowed_ptr(struct task_struct *p, struct affinity_context *ctx)
{
	struct rq_flags rf;
	struct rq *rq;

	rq = task_rq_lock(p, &rf);
	/*
	 * Masking should be skipped if SCA_USER or any of the SCA_MIGRATE_*
	 * flags are set.
	 */
	if (p->user_cpus_ptr &&
	    !(ctx->flags & (SCA_USER | SCA_MIGRATE_ENABLE | SCA_MIGRATE_DISABLE)) &&
	    cpumask_and(rq->scratch_mask, ctx->new_mask, p->user_cpus_ptr))
		ctx->new_mask = rq->scratch_mask;

	return __set_cpus_allowed_ptr_locked(p, ctx, rq, &rf);
}

int set_cpus_allowed_ptr(struct task_struct *p, const struct cpumask *new_mask)
{
	struct affinity_context ac = {
		.new_mask  = new_mask,
		.flags     = 0,
	};

	return __set_cpus_allowed_ptr(p, &ac);
}
EXPORT_SYMBOL_GPL(set_cpus_allowed_ptr);

/*
 * Change a given task's CPU affinity to the intersection of its current
 * affinity mask and @subset_mask, writing the resulting mask to @new_mask.
 * If user_cpus_ptr is defined, use it as the basis for restricting CPU
 * affinity or use cpu_online_mask instead.
 *
 * If the resulting mask is empty, leave the affinity unchanged and return
 * -EINVAL.
 */
static int restrict_cpus_allowed_ptr(struct task_struct *p,
				     struct cpumask *new_mask,
				     const struct cpumask *subset_mask)
{
	struct affinity_context ac = {
		.new_mask  = new_mask,
		.flags     = 0,
	};
	struct rq_flags rf;
	struct rq *rq;
	int err;

	rq = task_rq_lock(p, &rf);

	/*
	 * Forcefully restricting the affinity of a deadline task is
	 * likely to cause problems, so fail and noisily override the
	 * mask entirely.
	 */
	if (task_has_dl_policy(p) && dl_bandwidth_enabled()) {
		err = -EPERM;
		goto err_unlock;
	}

	if (!cpumask_and(new_mask, task_user_cpus(p), subset_mask)) {
		err = -EINVAL;
		goto err_unlock;
	}

	return __set_cpus_allowed_ptr_locked(p, &ac, rq, &rf);

err_unlock:
	task_rq_unlock(rq, p, &rf);
	return err;
}

/*
 * Restrict the CPU affinity of task @p so that it is a subset of
 * task_cpu_possible_mask() and point @p->user_cpus_ptr to a copy of the
 * old affinity mask. If the resulting mask is empty, we warn and walk
 * up the cpuset hierarchy until we find a suitable mask.
 */
void force_compatible_cpus_allowed_ptr(struct task_struct *p)
{
	cpumask_var_t new_mask;
	const struct cpumask *override_mask = task_cpu_possible_mask(p);

	alloc_cpumask_var(&new_mask, GFP_KERNEL);

	/*
	 * __migrate_task() can fail silently in the face of concurrent
	 * offlining of the chosen destination CPU, so take the hotplug
	 * lock to ensure that the migration succeeds.
	 */
	cpus_read_lock();
	if (!cpumask_available(new_mask))
		goto out_set_mask;

	if (!restrict_cpus_allowed_ptr(p, new_mask, override_mask))
		goto out_free_mask;

	/*
	 * We failed to find a valid subset of the affinity mask for the
	 * task, so override it based on its cpuset hierarchy.
	 */
	cpuset_cpus_allowed(p, new_mask);
	override_mask = new_mask;

out_set_mask:
	if (printk_ratelimit()) {
		printk_deferred("Overriding affinity for process %d (%s) to CPUs %*pbl\n",
				task_pid_nr(p), p->comm,
				cpumask_pr_args(override_mask));
	}

	WARN_ON(set_cpus_allowed_ptr(p, override_mask));
out_free_mask:
	cpus_read_unlock();
	free_cpumask_var(new_mask);
}

/*
 * Restore the affinity of a task @p which was previously restricted by a
 * call to force_compatible_cpus_allowed_ptr().
 *
 * It is the caller's responsibility to serialise this with any calls to
 * force_compatible_cpus_allowed_ptr(@p).
 */
void relax_compatible_cpus_allowed_ptr(struct task_struct *p)
{
	struct affinity_context ac = {
		.new_mask  = task_user_cpus(p),
		.flags     = 0,
	};
	int ret;

	/*
	 * Try to restore the old affinity mask with __sched_setaffinity().
	 * Cpuset masking will be done there too.
	 */
	ret = __sched_setaffinity(p, &ac);
	WARN_ON_ONCE(ret);
}

void set_task_cpu(struct task_struct *p, unsigned int new_cpu)
{
	unsigned int state = READ_ONCE(p->__state);

	/*
	 * We should never call set_task_cpu() on a blocked task,
	 * ttwu() will sort out the placement.
	 */
	WARN_ON_ONCE(state != TASK_RUNNING && state != TASK_WAKING && !p->on_rq);

	/*
	 * Migrating fair class task must have p->on_rq = TASK_ON_RQ_MIGRATING,
	 * because schedstat_wait_{start,end} rebase migrating task's wait_start
	 * time relying on p->on_rq.
	 */
	WARN_ON_ONCE(state == TASK_RUNNING &&
		     p->sched_class == &fair_sched_class &&
		     (p->on_rq && !task_on_rq_migrating(p)));

#ifdef CONFIG_LOCKDEP
	/*
	 * The caller should hold either p->pi_lock or rq->lock, when changing
	 * a task's CPU. ->pi_lock for waking tasks, rq->lock for runnable tasks.
	 *
	 * sched_move_task() holds both and thus holding either pins the cgroup,
	 * see task_group().
	 *
	 * Furthermore, all task_rq users should acquire both locks, see
	 * task_rq_lock().
	 */
	WARN_ON_ONCE(debug_locks && !(lockdep_is_held(&p->pi_lock) ||
				      lockdep_is_held(__rq_lockp(task_rq(p)))));
#endif
	/*
	 * Clearly, migrating tasks to offline CPUs is a fairly daft thing.
	 */
	WARN_ON_ONCE(!cpu_online(new_cpu));

	WARN_ON_ONCE(is_migration_disabled(p));

	trace_sched_migrate_task(p, new_cpu);

	if (task_cpu(p) != new_cpu) {
		if (p->sched_class->migrate_task_rq)
			p->sched_class->migrate_task_rq(p, new_cpu);
		p->se.nr_migrations++;
		rseq_migrate(p);
		sched_mm_cid_migrate_from(p);
		perf_event_task_migrate(p);
	}

	__set_task_cpu(p, new_cpu);
}

#ifdef CONFIG_NUMA_BALANCING
static void __migrate_swap_task(struct task_struct *p, int cpu)
{
	if (task_on_rq_queued(p)) {
		struct rq *src_rq, *dst_rq;
		struct rq_flags srf, drf;

		src_rq = task_rq(p);
		dst_rq = cpu_rq(cpu);

		rq_pin_lock(src_rq, &srf);
		rq_pin_lock(dst_rq, &drf);

		move_queued_task_locked(src_rq, dst_rq, p);
		wakeup_preempt(dst_rq, p, 0);

		rq_unpin_lock(dst_rq, &drf);
		rq_unpin_lock(src_rq, &srf);

	} else {
		/*
		 * Task isn't running anymore; make it appear like we migrated
		 * it before it went to sleep. This means on wakeup we make the
		 * previous CPU our target instead of where it really is.
		 */
		p->wake_cpu = cpu;
	}
}

struct migration_swap_arg {
	struct task_struct *src_task, *dst_task;
	int src_cpu, dst_cpu;
};

static int migrate_swap_stop(void *data)
{
	struct migration_swap_arg *arg = data;
	struct rq *src_rq, *dst_rq;

	if (!cpu_active(arg->src_cpu) || !cpu_active(arg->dst_cpu))
		return -EAGAIN;

	src_rq = cpu_rq(arg->src_cpu);
	dst_rq = cpu_rq(arg->dst_cpu);

	guard(double_raw_spinlock)(&arg->src_task->pi_lock, &arg->dst_task->pi_lock);
	guard(double_rq_lock)(src_rq, dst_rq);

	if (task_cpu(arg->dst_task) != arg->dst_cpu)
		return -EAGAIN;

	if (task_cpu(arg->src_task) != arg->src_cpu)
		return -EAGAIN;

	if (!cpumask_test_cpu(arg->dst_cpu, arg->src_task->cpus_ptr))
		return -EAGAIN;

	if (!cpumask_test_cpu(arg->src_cpu, arg->dst_task->cpus_ptr))
		return -EAGAIN;

	__migrate_swap_task(arg->src_task, arg->dst_cpu);
	__migrate_swap_task(arg->dst_task, arg->src_cpu);

	return 0;
}

/*
 * Cross migrate two tasks
 */
int migrate_swap(struct task_struct *cur, struct task_struct *p,
		int target_cpu, int curr_cpu)
{
	struct migration_swap_arg arg;
	int ret = -EINVAL;

	arg = (struct migration_swap_arg){
		.src_task = cur,
		.src_cpu = curr_cpu,
		.dst_task = p,
		.dst_cpu = target_cpu,
	};

	if (arg.src_cpu == arg.dst_cpu)
		goto out;

	/*
	 * These three tests are all lockless; this is OK since all of them
	 * will be re-checked with proper locks held further down the line.
	 */
	if (!cpu_active(arg.src_cpu) || !cpu_active(arg.dst_cpu))
		goto out;

	if (!cpumask_test_cpu(arg.dst_cpu, arg.src_task->cpus_ptr))
		goto out;

	if (!cpumask_test_cpu(arg.src_cpu, arg.dst_task->cpus_ptr))
		goto out;

	trace_sched_swap_numa(cur, arg.src_cpu, p, arg.dst_cpu);
	ret = stop_two_cpus(arg.dst_cpu, arg.src_cpu, migrate_swap_stop, &arg);

out:
	return ret;
}
#endif /* CONFIG_NUMA_BALANCING */

/***
 * kick_process - kick a running thread to enter/exit the kernel
 * @p: the to-be-kicked thread
 *
 * Cause a process which is running on another CPU to enter
 * kernel-mode, without any delay. (to get signals handled.)
 *
 * NOTE: this function doesn't have to take the runqueue lock,
 * because all it wants to ensure is that the remote task enters
 * the kernel. If the IPI races and the task has been migrated
 * to another CPU then no harm is done and the purpose has been
 * achieved as well.
 */
void kick_process(struct task_struct *p)
{
	guard(preempt)();
	int cpu = task_cpu(p);

	if ((cpu != smp_processor_id()) && task_curr(p))
		smp_send_reschedule(cpu);
}
EXPORT_SYMBOL_GPL(kick_process);

/*
 * ->cpus_ptr is protected by both rq->lock and p->pi_lock
 *
 * A few notes on cpu_active vs cpu_online:
 *
 *  - cpu_active must be a subset of cpu_online
 *
 *  - on CPU-up we allow per-CPU kthreads on the online && !active CPU,
 *    see __set_cpus_allowed_ptr(). At this point the newly online
 *    CPU isn't yet part of the sched domains, and balancing will not
 *    see it.
 *
 *  - on CPU-down we clear cpu_active() to mask the sched domains and
 *    avoid the load balancer to place new tasks on the to be removed
 *    CPU. Existing tasks will remain running there and will be taken
 *    off.
 *
 * This means that fallback selection must not select !active CPUs.
 * And can assume that any active CPU must be online. Conversely
 * select_task_rq() below may allow selection of !active CPUs in order
 * to satisfy the above rules.
 */
static int select_fallback_rq(int cpu, struct task_struct *p)
{
	int nid = cpu_to_node(cpu);
	const struct cpumask *nodemask = NULL;
	enum { cpuset, possible, fail } state = cpuset;
	int dest_cpu;

	/*
	 * If the node that the CPU is on has been offlined, cpu_to_node()
	 * will return -1. There is no CPU on the node, and we should
	 * select the CPU on the other node.
	 */
	if (nid != -1) {
		nodemask = cpumask_of_node(nid);

		/* Look for allowed, online CPU in same node. */
		for_each_cpu(dest_cpu, nodemask) {
			if (is_cpu_allowed(p, dest_cpu))
				return dest_cpu;
		}
	}

	for (;;) {
		/* Any allowed, online CPU? */
		for_each_cpu(dest_cpu, p->cpus_ptr) {
			if (!is_cpu_allowed(p, dest_cpu))
				continue;

			goto out;
		}

		/* No more Mr. Nice Guy. */
		switch (state) {
		case cpuset:
			if (cpuset_cpus_allowed_fallback(p)) {
				state = possible;
				break;
			}
			fallthrough;
		case possible:
			/*
			 * XXX When called from select_task_rq() we only
			 * hold p->pi_lock and again violate locking order.
			 *
			 * More yuck to audit.
			 */
			do_set_cpus_allowed(p, task_cpu_fallback_mask(p));
			state = fail;
			break;
		case fail:
			BUG();
			break;
		}
	}

out:
	if (state != cpuset) {
		/*
		 * Don't tell them about moving exiting tasks or
		 * kernel threads (both mm NULL), since they never
		 * leave kernel.
		 */
		if (p->mm && printk_ratelimit()) {
			printk_deferred("process %d (%s) no longer affine to cpu%d\n",
					task_pid_nr(p), p->comm, cpu);
		}
	}

	return dest_cpu;
}

/*
 * The caller (fork, wakeup) owns p->pi_lock, ->cpus_ptr is stable.
 */
static inline
int select_task_rq(struct task_struct *p, int cpu, int *wake_flags)
{
	lockdep_assert_held(&p->pi_lock);

	if (p->nr_cpus_allowed > 1 && !is_migration_disabled(p)) {
		cpu = p->sched_class->select_task_rq(p, cpu, *wake_flags);
		*wake_flags |= WF_RQ_SELECTED;
	} else {
		cpu = cpumask_any(p->cpus_ptr);
	}

	/*
	 * In order not to call set_task_cpu() on a blocking task we need
	 * to rely on ttwu() to place the task on a valid ->cpus_ptr
	 * CPU.
	 *
	 * Since this is common to all placement strategies, this lives here.
	 *
	 * [ this allows ->select_task() to simply return task_cpu(p) and
	 *   not worry about this generic constraint ]
	 */
	if (unlikely(!is_cpu_allowed(p, cpu)))
		cpu = select_fallback_rq(task_cpu(p), p);

	return cpu;
}

void sched_set_stop_task(int cpu, struct task_struct *stop)
{
	static struct lock_class_key stop_pi_lock;
	struct sched_param param = { .sched_priority = MAX_RT_PRIO - 1 };
	struct task_struct *old_stop = cpu_rq(cpu)->stop;

	if (stop) {
		/*
		 * Make it appear like a SCHED_FIFO task, its something
		 * userspace knows about and won't get confused about.
		 *
		 * Also, it will make PI more or less work without too
		 * much confusion -- but then, stop work should not
		 * rely on PI working anyway.
		 */
		sched_setscheduler_nocheck(stop, SCHED_FIFO, &param);

		stop->sched_class = &stop_sched_class;

		/*
		 * The PI code calls rt_mutex_setprio() with ->pi_lock held to
		 * adjust the effective priority of a task. As a result,
		 * rt_mutex_setprio() can trigger (RT) balancing operations,
		 * which can then trigger wakeups of the stop thread to push
		 * around the current task.
		 *
		 * The stop task itself will never be part of the PI-chain, it
		 * never blocks, therefore that ->pi_lock recursion is safe.
		 * Tell lockdep about this by placing the stop->pi_lock in its
		 * own class.
		 */
		lockdep_set_class(&stop->pi_lock, &stop_pi_lock);
	}

	cpu_rq(cpu)->stop = stop;

	if (old_stop) {
		/*
		 * Reset it back to a normal scheduling class so that
		 * it can die in pieces.
		 */
		old_stop->sched_class = &rt_sched_class;
	}
}

#else /* CONFIG_SMP */

static inline void migrate_disable_switch(struct rq *rq, struct task_struct *p) { }

static inline bool rq_has_pinned_tasks(struct rq *rq)
{
	return false;
}

#endif /* !CONFIG_SMP */

static void
ttwu_stat(struct task_struct *p, int cpu, int wake_flags)
{
	struct rq *rq;

	if (!schedstat_enabled())
		return;

	rq = this_rq();

#ifdef CONFIG_SMP
	if (cpu == rq->cpu) {
		__schedstat_inc(rq->ttwu_local);
		__schedstat_inc(p->stats.nr_wakeups_local);
	} else {
		struct sched_domain *sd;

		__schedstat_inc(p->stats.nr_wakeups_remote);

		guard(rcu)();
		for_each_domain(rq->cpu, sd) {
			if (cpumask_test_cpu(cpu, sched_domain_span(sd))) {
				__schedstat_inc(sd->ttwu_wake_remote);
				break;
			}
		}
	}

	if (wake_flags & WF_MIGRATED)
		__schedstat_inc(p->stats.nr_wakeups_migrate);
#endif /* CONFIG_SMP */

	__schedstat_inc(rq->ttwu_count);
	__schedstat_inc(p->stats.nr_wakeups);

	if (wake_flags & WF_SYNC)
		__schedstat_inc(p->stats.nr_wakeups_sync);
}

/*
 * Mark the task runnable.
 */
static inline void ttwu_do_wakeup(struct task_struct *p)
{
	WRITE_ONCE(p->__state, TASK_RUNNING);
	trace_sched_wakeup(p);
}

static void
ttwu_do_activate(struct rq *rq, struct task_struct *p, int wake_flags,
		 struct rq_flags *rf)
{
	int en_flags = ENQUEUE_WAKEUP | ENQUEUE_NOCLOCK;

	lockdep_assert_rq_held(rq);

	if (p->sched_contributes_to_load)
		rq->nr_uninterruptible--;

#ifdef CONFIG_SMP
	if (wake_flags & WF_RQ_SELECTED)
		en_flags |= ENQUEUE_RQ_SELECTED;
	if (wake_flags & WF_MIGRATED)
		en_flags |= ENQUEUE_MIGRATED;
	else
#endif
	if (p->in_iowait) {
		delayacct_blkio_end(p);
		atomic_dec(&task_rq(p)->nr_iowait);
	}

	activate_task(rq, p, en_flags);
	wakeup_preempt(rq, p, wake_flags);

	ttwu_do_wakeup(p);

#ifdef CONFIG_SMP
	if (p->sched_class->task_woken) {
		/*
		 * Our task @p is fully woken up and running; so it's safe to
		 * drop the rq->lock, hereafter rq is only used for statistics.
		 */
		rq_unpin_lock(rq, rf);
		p->sched_class->task_woken(rq, p);
		rq_repin_lock(rq, rf);
	}

	if (rq->idle_stamp) {
		u64 delta = rq_clock(rq) - rq->idle_stamp;
		u64 max = 2*rq->max_idle_balance_cost;

		update_avg(&rq->avg_idle, delta);

		if (rq->avg_idle > max)
			rq->avg_idle = max;

		rq->idle_stamp = 0;
	}
#endif
}

/*
 * Consider @p being inside a wait loop:
 *
 *   for (;;) {
 *      set_current_state(TASK_UNINTERRUPTIBLE);
 *
 *      if (CONDITION)
 *         break;
 *
 *      schedule();
 *   }
 *   __set_current_state(TASK_RUNNING);
 *
 * between set_current_state() and schedule(). In this case @p is still
 * runnable, so all that needs doing is change p->state back to TASK_RUNNING in
 * an atomic manner.
 *
 * By taking task_rq(p)->lock we serialize against schedule(), if @p->on_rq
 * then schedule() must still happen and p->state can be changed to
 * TASK_RUNNING. Otherwise we lost the race, schedule() has happened, and we
 * need to do a full wakeup with enqueue.
 *
 * Returns: %true when the wakeup is done,
 *          %false otherwise.
 */
static int ttwu_runnable(struct task_struct *p, int wake_flags)
{
	struct rq_flags rf;
	struct rq *rq;
	int ret = 0;

	rq = __task_rq_lock(p, &rf);
	if (task_on_rq_queued(p)) {
		update_rq_clock(rq);
		if (p->se.sched_delayed)
			enqueue_task(rq, p, ENQUEUE_NOCLOCK | ENQUEUE_DELAYED);
		if (!task_on_cpu(rq, p)) {
			/*
			 * When on_rq && !on_cpu the task is preempted, see if
			 * it should preempt the task that is current now.
			 */
			wakeup_preempt(rq, p, wake_flags);
		}
		ttwu_do_wakeup(p);
		ret = 1;
	}
	__task_rq_unlock(rq, &rf);

	return ret;
}

#ifdef CONFIG_SMP
void sched_ttwu_pending(void *arg)
{
	struct llist_node *llist = arg;
	struct rq *rq = this_rq();
	struct task_struct *p, *t;
	struct rq_flags rf;

	if (!llist)
		return;

	rq_lock_irqsave(rq, &rf);
	update_rq_clock(rq);

	llist_for_each_entry_safe(p, t, llist, wake_entry.llist) {
		if (WARN_ON_ONCE(p->on_cpu))
			smp_cond_load_acquire(&p->on_cpu, !VAL);

		if (WARN_ON_ONCE(task_cpu(p) != cpu_of(rq)))
			set_task_cpu(p, cpu_of(rq));

		ttwu_do_activate(rq, p, p->sched_remote_wakeup ? WF_MIGRATED : 0, &rf);
	}

	/*
	 * Must be after enqueueing at least once task such that
	 * idle_cpu() does not observe a false-negative -- if it does,
	 * it is possible for select_idle_siblings() to stack a number
	 * of tasks on this CPU during that window.
	 *
	 * It is OK to clear ttwu_pending when another task pending.
	 * We will receive IPI after local IRQ enabled and then enqueue it.
	 * Since now nr_running > 0, idle_cpu() will always get correct result.
	 */
	WRITE_ONCE(rq->ttwu_pending, 0);
	rq_unlock_irqrestore(rq, &rf);
}

/*
 * Prepare the scene for sending an IPI for a remote smp_call
 *
 * Returns true if the caller can proceed with sending the IPI.
 * Returns false otherwise.
 */
bool call_function_single_prep_ipi(int cpu)
{
	if (set_nr_if_polling(cpu_rq(cpu)->idle)) {
		trace_sched_wake_idle_without_ipi(cpu);
		return false;
	}

	return true;
}

/*
 * Queue a task on the target CPUs wake_list and wake the CPU via IPI if
 * necessary. The wakee CPU on receipt of the IPI will queue the task
 * via sched_ttwu_wakeup() for activation so the wakee incurs the cost
 * of the wakeup instead of the waker.
 */
static void __ttwu_queue_wakelist(struct task_struct *p, int cpu, int wake_flags)
{
	struct rq *rq = cpu_rq(cpu);

	p->sched_remote_wakeup = !!(wake_flags & WF_MIGRATED);

	WRITE_ONCE(rq->ttwu_pending, 1);
	__smp_call_single_queue(cpu, &p->wake_entry.llist);
}

void wake_up_if_idle(int cpu)
{
	struct rq *rq = cpu_rq(cpu);

	guard(rcu)();
	if (is_idle_task(rcu_dereference(rq->curr))) {
		guard(rq_lock_irqsave)(rq);
		if (is_idle_task(rq->curr))
			resched_curr(rq);
	}
}

bool cpus_equal_capacity(int this_cpu, int that_cpu)
{
	if (!sched_asym_cpucap_active())
		return true;

	if (this_cpu == that_cpu)
		return true;

	return arch_scale_cpu_capacity(this_cpu) == arch_scale_cpu_capacity(that_cpu);
}

bool cpus_share_cache(int this_cpu, int that_cpu)
{
	if (this_cpu == that_cpu)
		return true;

	return per_cpu(sd_llc_id, this_cpu) == per_cpu(sd_llc_id, that_cpu);
}

/*
 * Whether CPUs are share cache resources, which means LLC on non-cluster
 * machines and LLC tag or L2 on machines with clusters.
 */
bool cpus_share_resources(int this_cpu, int that_cpu)
{
	if (this_cpu == that_cpu)
		return true;

	return per_cpu(sd_share_id, this_cpu) == per_cpu(sd_share_id, that_cpu);
}

static inline bool ttwu_queue_cond(struct task_struct *p, int cpu)
{
	/* See SCX_OPS_ALLOW_QUEUED_WAKEUP. */
	if (!scx_allow_ttwu_queue(p))
		return false;

	/*
	 * Do not complicate things with the async wake_list while the CPU is
	 * in hotplug state.
	 */
	if (!cpu_active(cpu))
		return false;

	/* Ensure the task will still be allowed to run on the CPU. */
	if (!cpumask_test_cpu(cpu, p->cpus_ptr))
		return false;

	/*
	 * If the CPU does not share cache, then queue the task on the
	 * remote rqs wakelist to avoid accessing remote data.
	 */
	if (!cpus_share_cache(smp_processor_id(), cpu))
		return true;

	if (cpu == smp_processor_id())
		return false;

	/*
	 * If the wakee cpu is idle, or the task is descheduling and the
	 * only running task on the CPU, then use the wakelist to offload
	 * the task activation to the idle (or soon-to-be-idle) CPU as
	 * the current CPU is likely busy. nr_running is checked to
	 * avoid unnecessary task stacking.
	 *
	 * Note that we can only get here with (wakee) p->on_rq=0,
	 * p->on_cpu can be whatever, we've done the dequeue, so
	 * the wakee has been accounted out of ->nr_running.
	 */
	if (!cpu_rq(cpu)->nr_running)
		return true;

	return false;
}

static bool ttwu_queue_wakelist(struct task_struct *p, int cpu, int wake_flags)
{
	if (sched_feat(TTWU_QUEUE) && ttwu_queue_cond(p, cpu)) {
		sched_clock_cpu(cpu); /* Sync clocks across CPUs */
		__ttwu_queue_wakelist(p, cpu, wake_flags);
		return true;
	}

	return false;
}

#else /* !CONFIG_SMP */

static inline bool ttwu_queue_wakelist(struct task_struct *p, int cpu, int wake_flags)
{
	return false;
}

#endif /* CONFIG_SMP */

static void ttwu_queue(struct task_struct *p, int cpu, int wake_flags)
{
	struct rq *rq = cpu_rq(cpu);
	struct rq_flags rf;

	if (ttwu_queue_wakelist(p, cpu, wake_flags))
		return;

	rq_lock(rq, &rf);
	update_rq_clock(rq);
	ttwu_do_activate(rq, p, wake_flags, &rf);
	rq_unlock(rq, &rf);
}

/*
 * Invoked from try_to_wake_up() to check whether the task can be woken up.
 *
 * The caller holds p::pi_lock if p != current or has preemption
 * disabled when p == current.
 *
 * The rules of saved_state:
 *
 *   The related locking code always holds p::pi_lock when updating
 *   p::saved_state, which means the code is fully serialized in both cases.
 *
 *   For PREEMPT_RT, the lock wait and lock wakeups happen via TASK_RTLOCK_WAIT.
 *   No other bits set. This allows to distinguish all wakeup scenarios.
 *
 *   For FREEZER, the wakeup happens via TASK_FROZEN. No other bits set. This
 *   allows us to prevent early wakeup of tasks before they can be run on
 *   asymmetric ISA architectures (eg ARMv9).
 */
static __always_inline
bool ttwu_state_match(struct task_struct *p, unsigned int state, int *success)
{
	int match;

	if (IS_ENABLED(CONFIG_DEBUG_PREEMPT)) {
		WARN_ON_ONCE((state & TASK_RTLOCK_WAIT) &&
			     state != TASK_RTLOCK_WAIT);
	}

	*success = !!(match = __task_state_match(p, state));

	/*
	 * Saved state preserves the task state across blocking on
	 * an RT lock or TASK_FREEZABLE tasks.  If the state matches,
	 * set p::saved_state to TASK_RUNNING, but do not wake the task
	 * because it waits for a lock wakeup or __thaw_task(). Also
	 * indicate success because from the regular waker's point of
	 * view this has succeeded.
	 *
	 * After acquiring the lock the task will restore p::__state
	 * from p::saved_state which ensures that the regular
	 * wakeup is not lost. The restore will also set
	 * p::saved_state to TASK_RUNNING so any further tests will
	 * not result in false positives vs. @success
	 */
	if (match < 0)
		p->saved_state = TASK_RUNNING;

	return match > 0;
}

/*
 * Notes on Program-Order guarantees on SMP systems.
 *
 *  MIGRATION
 *
 * The basic program-order guarantee on SMP systems is that when a task [t]
 * migrates, all its activity on its old CPU [c0] happens-before any subsequent
 * execution on its new CPU [c1].
 *
 * For migration (of runnable tasks) this is provided by the following means:
 *
 *  A) UNLOCK of the rq(c0)->lock scheduling out task t
 *  B) migration for t is required to synchronize *both* rq(c0)->lock and
 *     rq(c1)->lock (if not at the same time, then in that order).
 *  C) LOCK of the rq(c1)->lock scheduling in task
 *
 * Release/acquire chaining guarantees that B happens after A and C after B.
 * Note: the CPU doing B need not be c0 or c1
 *
 * Example:
 *
 *   CPU0            CPU1            CPU2
 *
 *   LOCK rq(0)->lock
 *   sched-out X
 *   sched-in Y
 *   UNLOCK rq(0)->lock
 *
 *                                   LOCK rq(0)->lock // orders against CPU0
 *                                   dequeue X
 *                                   UNLOCK rq(0)->lock
 *
 *                                   LOCK rq(1)->lock
 *                                   enqueue X
 *                                   UNLOCK rq(1)->lock
 *
 *                   LOCK rq(1)->lock // orders against CPU2
 *                   sched-out Z
 *                   sched-in X
 *                   UNLOCK rq(1)->lock
 *
 *
 *  BLOCKING -- aka. SLEEP + WAKEUP
 *
 * For blocking we (obviously) need to provide the same guarantee as for
 * migration. However the means are completely different as there is no lock
 * chain to provide order. Instead we do:
 *
 *   1) smp_store_release(X->on_cpu, 0)   -- finish_task()
 *   2) smp_cond_load_acquire(!X->on_cpu) -- try_to_wake_up()
 *
 * Example:
 *
 *   CPU0 (schedule)  CPU1 (try_to_wake_up) CPU2 (schedule)
 *
 *   LOCK rq(0)->lock LOCK X->pi_lock
 *   dequeue X
 *   sched-out X
 *   smp_store_release(X->on_cpu, 0);
 *
 *                    smp_cond_load_acquire(&X->on_cpu, !VAL);
 *                    X->state = WAKING
 *                    set_task_cpu(X,2)
 *
 *                    LOCK rq(2)->lock
 *                    enqueue X
 *                    X->state = RUNNING
 *                    UNLOCK rq(2)->lock
 *
 *                                          LOCK rq(2)->lock // orders against CPU1
 *                                          sched-out Z
 *                                          sched-in X
 *                                          UNLOCK rq(2)->lock
 *
 *                    UNLOCK X->pi_lock
 *   UNLOCK rq(0)->lock
 *
 *
 * However, for wakeups there is a second guarantee we must provide, namely we
 * must ensure that CONDITION=1 done by the caller can not be reordered with
 * accesses to the task state; see try_to_wake_up() and set_current_state().
 */

/**
 * try_to_wake_up - wake up a thread
 * @p: the thread to be awakened
 * @state: the mask of task states that can be woken
 * @wake_flags: wake modifier flags (WF_*)
 *
 * Conceptually does:
 *
 *   If (@state & @p->state) @p->state = TASK_RUNNING.
 *
 * If the task was not queued/runnable, also place it back on a runqueue.
 *
 * This function is atomic against schedule() which would dequeue the task.
 *
 * It issues a full memory barrier before accessing @p->state, see the comment
 * with set_current_state().
 *
 * Uses p->pi_lock to serialize against concurrent wake-ups.
 *
 * Relies on p->pi_lock stabilizing:
 *  - p->sched_class
 *  - p->cpus_ptr
 *  - p->sched_task_group
 * in order to do migration, see its use of select_task_rq()/set_task_cpu().
 *
 * Tries really hard to only take one task_rq(p)->lock for performance.
 * Takes rq->lock in:
 *  - ttwu_runnable()    -- old rq, unavoidable, see comment there;
 *  - ttwu_queue()       -- new rq, for enqueue of the task;
 *  - psi_ttwu_dequeue() -- much sadness :-( accounting will kill us.
 *
 * As a consequence we race really badly with just about everything. See the
 * many memory barriers and their comments for details.
 *
 * Return: %true if @p->state changes (an actual wakeup was done),
 *	   %false otherwise.
 */
int try_to_wake_up(struct task_struct *p, unsigned int state, int wake_flags)
{
	guard(preempt)();
	int cpu, success = 0;

	wake_flags |= WF_TTWU;

	if (p == current) {
		/*
		 * We're waking current, this means 'p->on_rq' and 'task_cpu(p)
		 * == smp_processor_id()'. Together this means we can special
		 * case the whole 'p->on_rq && ttwu_runnable()' case below
		 * without taking any locks.
		 *
		 * Specifically, given current runs ttwu() we must be before
		 * schedule()'s block_task(), as such this must not observe
		 * sched_delayed.
		 *
		 * In particular:
		 *  - we rely on Program-Order guarantees for all the ordering,
		 *  - we're serialized against set_special_state() by virtue of
		 *    it disabling IRQs (this allows not taking ->pi_lock).
		 */
		WARN_ON_ONCE(p->se.sched_delayed);
		if (!ttwu_state_match(p, state, &success))
			goto out;

		trace_sched_waking(p);
		ttwu_do_wakeup(p);
		goto out;
	}

	/*
	 * If we are going to wake up a thread waiting for CONDITION we
	 * need to ensure that CONDITION=1 done by the caller can not be
	 * reordered with p->state check below. This pairs with smp_store_mb()
	 * in set_current_state() that the waiting thread does.
	 */
	scoped_guard (raw_spinlock_irqsave, &p->pi_lock) {
		smp_mb__after_spinlock();
		if (!ttwu_state_match(p, state, &success))
			break;

		trace_sched_waking(p);

		/*
		 * Ensure we load p->on_rq _after_ p->state, otherwise it would
		 * be possible to, falsely, observe p->on_rq == 0 and get stuck
		 * in smp_cond_load_acquire() below.
		 *
		 * sched_ttwu_pending()			try_to_wake_up()
		 *   STORE p->on_rq = 1			  LOAD p->state
		 *   UNLOCK rq->lock
		 *
		 * __schedule() (switch to task 'p')
		 *   LOCK rq->lock			  smp_rmb();
		 *   smp_mb__after_spinlock();
		 *   UNLOCK rq->lock
		 *
		 * [task p]
		 *   STORE p->state = UNINTERRUPTIBLE	  LOAD p->on_rq
		 *
		 * Pairs with the LOCK+smp_mb__after_spinlock() on rq->lock in
		 * __schedule().  See the comment for smp_mb__after_spinlock().
		 *
		 * A similar smp_rmb() lives in __task_needs_rq_lock().
		 */
		smp_rmb();
		if (READ_ONCE(p->on_rq) && ttwu_runnable(p, wake_flags))
			break;

#ifdef CONFIG_SMP
		/*
		 * Ensure we load p->on_cpu _after_ p->on_rq, otherwise it would be
		 * possible to, falsely, observe p->on_cpu == 0.
		 *
		 * One must be running (->on_cpu == 1) in order to remove oneself
		 * from the runqueue.
		 *
		 * __schedule() (switch to task 'p')	try_to_wake_up()
		 *   STORE p->on_cpu = 1		  LOAD p->on_rq
		 *   UNLOCK rq->lock
		 *
		 * __schedule() (put 'p' to sleep)
		 *   LOCK rq->lock			  smp_rmb();
		 *   smp_mb__after_spinlock();
		 *   STORE p->on_rq = 0			  LOAD p->on_cpu
		 *
		 * Pairs with the LOCK+smp_mb__after_spinlock() on rq->lock in
		 * __schedule().  See the comment for smp_mb__after_spinlock().
		 *
		 * Form a control-dep-acquire with p->on_rq == 0 above, to ensure
		 * schedule()'s deactivate_task() has 'happened' and p will no longer
		 * care about it's own p->state. See the comment in __schedule().
		 */
		smp_acquire__after_ctrl_dep();

		/*
		 * We're doing the wakeup (@success == 1), they did a dequeue (p->on_rq
		 * == 0), which means we need to do an enqueue, change p->state to
		 * TASK_WAKING such that we can unlock p->pi_lock before doing the
		 * enqueue, such as ttwu_queue_wakelist().
		 */
		WRITE_ONCE(p->__state, TASK_WAKING);

		/*
		 * If the owning (remote) CPU is still in the middle of schedule() with
		 * this task as prev, considering queueing p on the remote CPUs wake_list
		 * which potentially sends an IPI instead of spinning on p->on_cpu to
		 * let the waker make forward progress. This is safe because IRQs are
		 * disabled and the IPI will deliver after on_cpu is cleared.
		 *
		 * Ensure we load task_cpu(p) after p->on_cpu:
		 *
		 * set_task_cpu(p, cpu);
		 *   STORE p->cpu = @cpu
		 * __schedule() (switch to task 'p')
		 *   LOCK rq->lock
		 *   smp_mb__after_spin_lock()		smp_cond_load_acquire(&p->on_cpu)
		 *   STORE p->on_cpu = 1		LOAD p->cpu
		 *
		 * to ensure we observe the correct CPU on which the task is currently
		 * scheduling.
		 */
		if (smp_load_acquire(&p->on_cpu) &&
		    ttwu_queue_wakelist(p, task_cpu(p), wake_flags))
			break;

		/*
		 * If the owning (remote) CPU is still in the middle of schedule() with
		 * this task as prev, wait until it's done referencing the task.
		 *
		 * Pairs with the smp_store_release() in finish_task().
		 *
		 * This ensures that tasks getting woken will be fully ordered against
		 * their previous state and preserve Program Order.
		 */
		smp_cond_load_acquire(&p->on_cpu, !VAL);

		cpu = select_task_rq(p, p->wake_cpu, &wake_flags);
		if (task_cpu(p) != cpu) {
			if (p->in_iowait) {
				delayacct_blkio_end(p);
				atomic_dec(&task_rq(p)->nr_iowait);
			}

			wake_flags |= WF_MIGRATED;
			psi_ttwu_dequeue(p);
			set_task_cpu(p, cpu);
		}
#else
		cpu = task_cpu(p);
#endif /* CONFIG_SMP */

		ttwu_queue(p, cpu, wake_flags);
	}
out:
	if (success)
		ttwu_stat(p, task_cpu(p), wake_flags);

	return success;
}

static bool __task_needs_rq_lock(struct task_struct *p)
{
	unsigned int state = READ_ONCE(p->__state);

	/*
	 * Since pi->lock blocks try_to_wake_up(), we don't need rq->lock when
	 * the task is blocked. Make sure to check @state since ttwu() can drop
	 * locks at the end, see ttwu_queue_wakelist().
	 */
	if (state == TASK_RUNNING || state == TASK_WAKING)
		return true;

	/*
	 * Ensure we load p->on_rq after p->__state, otherwise it would be
	 * possible to, falsely, observe p->on_rq == 0.
	 *
	 * See try_to_wake_up() for a longer comment.
	 */
	smp_rmb();
	if (p->on_rq)
		return true;

#ifdef CONFIG_SMP
	/*
	 * Ensure the task has finished __schedule() and will not be referenced
	 * anymore. Again, see try_to_wake_up() for a longer comment.
	 */
	smp_rmb();
	smp_cond_load_acquire(&p->on_cpu, !VAL);
#endif

	return false;
}

/**
 * task_call_func - Invoke a function on task in fixed state
 * @p: Process for which the function is to be invoked, can be @current.
 * @func: Function to invoke.
 * @arg: Argument to function.
 *
 * Fix the task in it's current state by avoiding wakeups and or rq operations
 * and call @func(@arg) on it.  This function can use task_is_runnable() and
 * task_curr() to work out what the state is, if required.  Given that @func
 * can be invoked with a runqueue lock held, it had better be quite
 * lightweight.
 *
 * Returns:
 *   Whatever @func returns
 */
int task_call_func(struct task_struct *p, task_call_f func, void *arg)
{
	struct rq *rq = NULL;
	struct rq_flags rf;
	int ret;

	raw_spin_lock_irqsave(&p->pi_lock, rf.flags);

	if (__task_needs_rq_lock(p))
		rq = __task_rq_lock(p, &rf);

	/*
	 * At this point the task is pinned; either:
	 *  - blocked and we're holding off wakeups	 (pi->lock)
	 *  - woken, and we're holding off enqueue	 (rq->lock)
	 *  - queued, and we're holding off schedule	 (rq->lock)
	 *  - running, and we're holding off de-schedule (rq->lock)
	 *
	 * The called function (@func) can use: task_curr(), p->on_rq and
	 * p->__state to differentiate between these states.
	 */
	ret = func(p, arg);

	if (rq)
		rq_unlock(rq, &rf);

	raw_spin_unlock_irqrestore(&p->pi_lock, rf.flags);
	return ret;
}

/**
 * cpu_curr_snapshot - Return a snapshot of the currently running task
 * @cpu: The CPU on which to snapshot the task.
 *
 * Returns the task_struct pointer of the task "currently" running on
 * the specified CPU.
 *
 * If the specified CPU was offline, the return value is whatever it
 * is, perhaps a pointer to the task_struct structure of that CPU's idle
 * task, but there is no guarantee.  Callers wishing a useful return
 * value must take some action to ensure that the specified CPU remains
 * online throughout.
 *
 * This function executes full memory barriers before and after fetching
 * the pointer, which permits the caller to confine this function's fetch
 * with respect to the caller's accesses to other shared variables.
 */
struct task_struct *cpu_curr_snapshot(int cpu)
{
	struct rq *rq = cpu_rq(cpu);
	struct task_struct *t;
	struct rq_flags rf;

	rq_lock_irqsave(rq, &rf);
	smp_mb__after_spinlock(); /* Pairing determined by caller's synchronization design. */
	t = rcu_dereference(cpu_curr(cpu));
	rq_unlock_irqrestore(rq, &rf);
	smp_mb(); /* Pairing determined by caller's synchronization design. */

	return t;
}

/**
 * wake_up_process - Wake up a specific process
 * @p: The process to be woken up.
 *
 * Attempt to wake up the nominated process and move it to the set of runnable
 * processes.
 *
 * Return: 1 if the process was woken up, 0 if it was already running.
 *
 * This function executes a full memory barrier before accessing the task state.
 */
int wake_up_process(struct task_struct *p)
{
	return try_to_wake_up(p, TASK_NORMAL, 0);
}
EXPORT_SYMBOL(wake_up_process);

int wake_up_state(struct task_struct *p, unsigned int state)
{
	return try_to_wake_up(p, state, 0);
}

/*
 * Perform scheduler related setup for a newly forked process p.
 * p is forked by current.
 *
 * __sched_fork() is basic setup which is also used by sched_init() to
 * initialize the boot CPU's idle task.
 */
static void __sched_fork(unsigned long clone_flags, struct task_struct *p)
{
	p->on_rq			= 0;

	p->se.on_rq			= 0;
	p->se.exec_start		= 0;
	p->se.sum_exec_runtime		= 0;
	p->se.prev_sum_exec_runtime	= 0;
	p->se.nr_migrations		= 0;
	p->se.vruntime			= 0;
	p->se.vlag			= 0;
	INIT_LIST_HEAD(&p->se.group_node);

	/* A delayed task cannot be in clone(). */
	WARN_ON_ONCE(p->se.sched_delayed);

#ifdef CONFIG_FAIR_GROUP_SCHED
	p->se.cfs_rq			= NULL;
#endif

#ifdef CONFIG_SCHEDSTATS
	/* Even if schedstat is disabled, there should not be garbage */
	memset(&p->stats, 0, sizeof(p->stats));
#endif

	init_dl_entity(&p->dl);

	INIT_LIST_HEAD(&p->rt.run_list);
	p->rt.timeout		= 0;
	p->rt.time_slice	= sched_rr_timeslice;
	p->rt.on_rq		= 0;
	p->rt.on_list		= 0;

#ifdef CONFIG_SCHED_CLASS_EXT
	init_scx_entity(&p->scx);
#endif

#ifdef CONFIG_PREEMPT_NOTIFIERS
	INIT_HLIST_HEAD(&p->preempt_notifiers);
#endif

#ifdef CONFIG_COMPACTION
	p->capture_control = NULL;
#endif
	init_numa_balancing(clone_flags, p);
#ifdef CONFIG_SMP
	p->wake_entry.u_flags = CSD_TYPE_TTWU;
	p->migration_pending = NULL;
#endif
	init_sched_mm_cid(p);
}

DEFINE_STATIC_KEY_FALSE(sched_numa_balancing);

#ifdef CONFIG_NUMA_BALANCING

int sysctl_numa_balancing_mode;

static void __set_numabalancing_state(bool enabled)
{
	if (enabled)
		static_branch_enable(&sched_numa_balancing);
	else
		static_branch_disable(&sched_numa_balancing);
}

void set_numabalancing_state(bool enabled)
{
	if (enabled)
		sysctl_numa_balancing_mode = NUMA_BALANCING_NORMAL;
	else
		sysctl_numa_balancing_mode = NUMA_BALANCING_DISABLED;
	__set_numabalancing_state(enabled);
}

#ifdef CONFIG_PROC_SYSCTL
static void reset_memory_tiering(void)
{
	struct pglist_data *pgdat;

	for_each_online_pgdat(pgdat) {
		pgdat->nbp_threshold = 0;
		pgdat->nbp_th_nr_cand = node_page_state(pgdat, PGPROMOTE_CANDIDATE);
		pgdat->nbp_th_start = jiffies_to_msecs(jiffies);
	}
}

static int sysctl_numa_balancing(const struct ctl_table *table, int write,
			  void *buffer, size_t *lenp, loff_t *ppos)
{
	struct ctl_table t;
	int err;
	int state = sysctl_numa_balancing_mode;

	if (write && !capable(CAP_SYS_ADMIN))
		return -EPERM;

	t = *table;
	t.data = &state;
	err = proc_dointvec_minmax(&t, write, buffer, lenp, ppos);
	if (err < 0)
		return err;
	if (write) {
		if (!(sysctl_numa_balancing_mode & NUMA_BALANCING_MEMORY_TIERING) &&
		    (state & NUMA_BALANCING_MEMORY_TIERING))
			reset_memory_tiering();
		sysctl_numa_balancing_mode = state;
		__set_numabalancing_state(state);
	}
	return err;
}
#endif
#endif

#ifdef CONFIG_SCHEDSTATS

DEFINE_STATIC_KEY_FALSE(sched_schedstats);

static void set_schedstats(bool enabled)
{
	if (enabled)
		static_branch_enable(&sched_schedstats);
	else
		static_branch_disable(&sched_schedstats);
}

void force_schedstat_enabled(void)
{
	if (!schedstat_enabled()) {
		pr_info("kernel profiling enabled schedstats, disable via kernel.sched_schedstats.\n");
		static_branch_enable(&sched_schedstats);
	}
}

static int __init setup_schedstats(char *str)
{
	int ret = 0;
	if (!str)
		goto out;

	if (!strcmp(str, "enable")) {
		set_schedstats(true);
		ret = 1;
	} else if (!strcmp(str, "disable")) {
		set_schedstats(false);
		ret = 1;
	}
out:
	if (!ret)
		pr_warn("Unable to parse schedstats=\n");

	return ret;
}
__setup("schedstats=", setup_schedstats);

#ifdef CONFIG_PROC_SYSCTL
static int sysctl_schedstats(const struct ctl_table *table, int write, void *buffer,
		size_t *lenp, loff_t *ppos)
{
	struct ctl_table t;
	int err;
	int state = static_branch_likely(&sched_schedstats);

	if (write && !capable(CAP_SYS_ADMIN))
		return -EPERM;

	t = *table;
	t.data = &state;
	err = proc_dointvec_minmax(&t, write, buffer, lenp, ppos);
	if (err < 0)
		return err;
	if (write)
		set_schedstats(state);
	return err;
}
#endif /* CONFIG_PROC_SYSCTL */
#endif /* CONFIG_SCHEDSTATS */

#ifdef CONFIG_SYSCTL
static const struct ctl_table sched_core_sysctls[] = {
#ifdef CONFIG_SCHEDSTATS
	{
		.procname       = "sched_schedstats",
		.data           = NULL,
		.maxlen         = sizeof(unsigned int),
		.mode           = 0644,
		.proc_handler   = sysctl_schedstats,
		.extra1         = SYSCTL_ZERO,
		.extra2         = SYSCTL_ONE,
	},
#endif /* CONFIG_SCHEDSTATS */
#ifdef CONFIG_UCLAMP_TASK
	{
		.procname       = "sched_util_clamp_min",
		.data           = &sysctl_sched_uclamp_util_min,
		.maxlen         = sizeof(unsigned int),
		.mode           = 0644,
		.proc_handler   = sysctl_sched_uclamp_handler,
	},
	{
		.procname       = "sched_util_clamp_max",
		.data           = &sysctl_sched_uclamp_util_max,
		.maxlen         = sizeof(unsigned int),
		.mode           = 0644,
		.proc_handler   = sysctl_sched_uclamp_handler,
	},
	{
		.procname       = "sched_util_clamp_min_rt_default",
		.data           = &sysctl_sched_uclamp_util_min_rt_default,
		.maxlen         = sizeof(unsigned int),
		.mode           = 0644,
		.proc_handler   = sysctl_sched_uclamp_handler,
	},
#endif /* CONFIG_UCLAMP_TASK */
#ifdef CONFIG_NUMA_BALANCING
	{
		.procname	= "numa_balancing",
		.data		= NULL, /* filled in by handler */
		.maxlen		= sizeof(unsigned int),
		.mode		= 0644,
		.proc_handler	= sysctl_numa_balancing,
		.extra1		= SYSCTL_ZERO,
		.extra2		= SYSCTL_FOUR,
	},
#endif /* CONFIG_NUMA_BALANCING */
};
static int __init sched_core_sysctl_init(void)
{
	register_sysctl_init("kernel", sched_core_sysctls);
	return 0;
}
late_initcall(sched_core_sysctl_init);
#endif /* CONFIG_SYSCTL */

/*
 * fork()/clone()-time setup:
 */
int sched_fork(unsigned long clone_flags, struct task_struct *p)
{
	__sched_fork(clone_flags, p);
	/*
	 * We mark the process as NEW here. This guarantees that
	 * nobody will actually run it, and a signal or other external
	 * event cannot wake it up and insert it on the runqueue either.
	 */
	p->__state = TASK_NEW;

	/*
	 * Make sure we do not leak PI boosting priority to the child.
	 */
	p->prio = current->normal_prio;

	uclamp_fork(p);

	/*
	 * Revert to default priority/policy on fork if requested.
	 */
	if (unlikely(p->sched_reset_on_fork)) {
		if (task_has_dl_policy(p) || task_has_rt_policy(p)) {
			p->policy = SCHED_NORMAL;
			p->static_prio = NICE_TO_PRIO(0);
			p->rt_priority = 0;
		} else if (PRIO_TO_NICE(p->static_prio) < 0)
			p->static_prio = NICE_TO_PRIO(0);

		p->prio = p->normal_prio = p->static_prio;
		set_load_weight(p, false);
		p->se.custom_slice = 0;
		p->se.slice = sysctl_sched_base_slice;

		/*
		 * We don't need the reset flag anymore after the fork. It has
		 * fulfilled its duty:
		 */
		p->sched_reset_on_fork = 0;
	}

	if (dl_prio(p->prio))
		return -EAGAIN;

	scx_pre_fork(p);

	if (rt_prio(p->prio)) {
		p->sched_class = &rt_sched_class;
#ifdef CONFIG_SCHED_CLASS_EXT
	} else if (task_should_scx(p->policy)) {
		p->sched_class = &ext_sched_class;
#endif
	} else {
		p->sched_class = &fair_sched_class;
	}

	init_entity_runnable_average(&p->se);


#ifdef CONFIG_SCHED_INFO
	if (likely(sched_info_on()))
		memset(&p->sched_info, 0, sizeof(p->sched_info));
#endif
#if defined(CONFIG_SMP)
	p->on_cpu = 0;
#endif
	init_task_preempt_count(p);
#ifdef CONFIG_SMP
	plist_node_init(&p->pushable_tasks, MAX_PRIO);
	RB_CLEAR_NODE(&p->pushable_dl_tasks);
#endif
	return 0;
}

int sched_cgroup_fork(struct task_struct *p, struct kernel_clone_args *kargs)
{
	unsigned long flags;

	/*
	 * Because we're not yet on the pid-hash, p->pi_lock isn't strictly
	 * required yet, but lockdep gets upset if rules are violated.
	 */
	raw_spin_lock_irqsave(&p->pi_lock, flags);
#ifdef CONFIG_CGROUP_SCHED
	if (1) {
		struct task_group *tg;
		tg = container_of(kargs->cset->subsys[cpu_cgrp_id],
				  struct task_group, css);
		tg = autogroup_task_group(p, tg);
		p->sched_task_group = tg;
	}
#endif
	rseq_migrate(p);
	/*
	 * We're setting the CPU for the first time, we don't migrate,
	 * so use __set_task_cpu().
	 */
	__set_task_cpu(p, smp_processor_id());
	if (p->sched_class->task_fork)
		p->sched_class->task_fork(p);
	raw_spin_unlock_irqrestore(&p->pi_lock, flags);

	return scx_fork(p);
}

void sched_cancel_fork(struct task_struct *p)
{
	scx_cancel_fork(p);
}

void sched_post_fork(struct task_struct *p)
{
	uclamp_post_fork(p);
	scx_post_fork(p);
}

unsigned long to_ratio(u64 period, u64 runtime)
{
	if (runtime == RUNTIME_INF)
		return BW_UNIT;

	/*
	 * Doing this here saves a lot of checks in all
	 * the calling paths, and returning zero seems
	 * safe for them anyway.
	 */
	if (period == 0)
		return 0;

	return div64_u64(runtime << BW_SHIFT, period);
}

/*
 * wake_up_new_task - wake up a newly created task for the first time.
 *
 * This function will do some initial scheduler statistics housekeeping
 * that must be done for every newly created context, then puts the task
 * on the runqueue and wakes it.
 */
void wake_up_new_task(struct task_struct *p)
{
	struct rq_flags rf;
	struct rq *rq;
	int wake_flags = WF_FORK;

	raw_spin_lock_irqsave(&p->pi_lock, rf.flags);
	WRITE_ONCE(p->__state, TASK_RUNNING);
#ifdef CONFIG_SMP
	/*
	 * Fork balancing, do it here and not earlier because:
	 *  - cpus_ptr can change in the fork path
	 *  - any previously selected CPU might disappear through hotplug
	 *
	 * Use __set_task_cpu() to avoid calling sched_class::migrate_task_rq,
	 * as we're not fully set-up yet.
	 */
	p->recent_used_cpu = task_cpu(p);
	rseq_migrate(p);
	__set_task_cpu(p, select_task_rq(p, task_cpu(p), &wake_flags));
#endif
	rq = __task_rq_lock(p, &rf);
	update_rq_clock(rq);
	post_init_entity_util_avg(p);

	activate_task(rq, p, ENQUEUE_NOCLOCK | ENQUEUE_INITIAL);
	trace_sched_wakeup_new(p);
	wakeup_preempt(rq, p, wake_flags);
#ifdef CONFIG_SMP
	if (p->sched_class->task_woken) {
		/*
		 * Nothing relies on rq->lock after this, so it's fine to
		 * drop it.
		 */
		rq_unpin_lock(rq, &rf);
		p->sched_class->task_woken(rq, p);
		rq_repin_lock(rq, &rf);
	}
#endif
	task_rq_unlock(rq, p, &rf);
}

#ifdef CONFIG_PREEMPT_NOTIFIERS

static DEFINE_STATIC_KEY_FALSE(preempt_notifier_key);

void preempt_notifier_inc(void)
{
	static_branch_inc(&preempt_notifier_key);
}
EXPORT_SYMBOL_GPL(preempt_notifier_inc);

void preempt_notifier_dec(void)
{
	static_branch_dec(&preempt_notifier_key);
}
EXPORT_SYMBOL_GPL(preempt_notifier_dec);

/**
 * preempt_notifier_register - tell me when current is being preempted & rescheduled
 * @notifier: notifier struct to register
 */
void preempt_notifier_register(struct preempt_notifier *notifier)
{
	if (!static_branch_unlikely(&preempt_notifier_key))
		WARN(1, "registering preempt_notifier while notifiers disabled\n");

	hlist_add_head(&notifier->link, &current->preempt_notifiers);
}
EXPORT_SYMBOL_GPL(preempt_notifier_register);

/**
 * preempt_notifier_unregister - no longer interested in preemption notifications
 * @notifier: notifier struct to unregister
 *
 * This is *not* safe to call from within a preemption notifier.
 */
void preempt_notifier_unregister(struct preempt_notifier *notifier)
{
	hlist_del(&notifier->link);
}
EXPORT_SYMBOL_GPL(preempt_notifier_unregister);

static void __fire_sched_in_preempt_notifiers(struct task_struct *curr)
{
	struct preempt_notifier *notifier;

	hlist_for_each_entry(notifier, &curr->preempt_notifiers, link)
		notifier->ops->sched_in(notifier, raw_smp_processor_id());
}

static __always_inline void fire_sched_in_preempt_notifiers(struct task_struct *curr)
{
	if (static_branch_unlikely(&preempt_notifier_key))
		__fire_sched_in_preempt_notifiers(curr);
}

static void
__fire_sched_out_preempt_notifiers(struct task_struct *curr,
				   struct task_struct *next)
{
	struct preempt_notifier *notifier;

	hlist_for_each_entry(notifier, &curr->preempt_notifiers, link)
		notifier->ops->sched_out(notifier, next);
}

static __always_inline void
fire_sched_out_preempt_notifiers(struct task_struct *curr,
				 struct task_struct *next)
{
	if (static_branch_unlikely(&preempt_notifier_key))
		__fire_sched_out_preempt_notifiers(curr, next);
}

#else /* !CONFIG_PREEMPT_NOTIFIERS */

static inline void fire_sched_in_preempt_notifiers(struct task_struct *curr)
{
}

static inline void
fire_sched_out_preempt_notifiers(struct task_struct *curr,
				 struct task_struct *next)
{
}

#endif /* CONFIG_PREEMPT_NOTIFIERS */

static inline void prepare_task(struct task_struct *next)
{
#ifdef CONFIG_SMP
	/*
	 * Claim the task as running, we do this before switching to it
	 * such that any running task will have this set.
	 *
	 * See the smp_load_acquire(&p->on_cpu) case in ttwu() and
	 * its ordering comment.
	 */
	WRITE_ONCE(next->on_cpu, 1);
#endif
}

static inline void finish_task(struct task_struct *prev)
{
#ifdef CONFIG_SMP
	/*
	 * This must be the very last reference to @prev from this CPU. After
	 * p->on_cpu is cleared, the task can be moved to a different CPU. We
	 * must ensure this doesn't happen until the switch is completely
	 * finished.
	 *
	 * In particular, the load of prev->state in finish_task_switch() must
	 * happen before this.
	 *
	 * Pairs with the smp_cond_load_acquire() in try_to_wake_up().
	 */
	smp_store_release(&prev->on_cpu, 0);
#endif
}

#ifdef CONFIG_SMP

static void do_balance_callbacks(struct rq *rq, struct balance_callback *head)
{
	void (*func)(struct rq *rq);
	struct balance_callback *next;

	lockdep_assert_rq_held(rq);

	while (head) {
		func = (void (*)(struct rq *))head->func;
		next = head->next;
		head->next = NULL;
		head = next;

		func(rq);
	}
}

static void balance_push(struct rq *rq);

/*
 * balance_push_callback is a right abuse of the callback interface and plays
 * by significantly different rules.
 *
 * Where the normal balance_callback's purpose is to be ran in the same context
 * that queued it (only later, when it's safe to drop rq->lock again),
 * balance_push_callback is specifically targeted at __schedule().
 *
 * This abuse is tolerated because it places all the unlikely/odd cases behind
 * a single test, namely: rq->balance_callback == NULL.
 */
struct balance_callback balance_push_callback = {
	.next = NULL,
	.func = balance_push,
};

static inline struct balance_callback *
__splice_balance_callbacks(struct rq *rq, bool split)
{
	struct balance_callback *head = rq->balance_callback;

	if (likely(!head))
		return NULL;

	lockdep_assert_rq_held(rq);
	/*
	 * Must not take balance_push_callback off the list when
	 * splice_balance_callbacks() and balance_callbacks() are not
	 * in the same rq->lock section.
	 *
	 * In that case it would be possible for __schedule() to interleave
	 * and observe the list empty.
	 */
	if (split && head == &balance_push_callback)
		head = NULL;
	else
		rq->balance_callback = NULL;

	return head;
}

struct balance_callback *splice_balance_callbacks(struct rq *rq)
{
	return __splice_balance_callbacks(rq, true);
}

static void __balance_callbacks(struct rq *rq)
{
	do_balance_callbacks(rq, __splice_balance_callbacks(rq, false));
}

void balance_callbacks(struct rq *rq, struct balance_callback *head)
{
	unsigned long flags;

	if (unlikely(head)) {
		raw_spin_rq_lock_irqsave(rq, flags);
		do_balance_callbacks(rq, head);
		raw_spin_rq_unlock_irqrestore(rq, flags);
	}
}

#else

static inline void __balance_callbacks(struct rq *rq)
{
}

#endif

static inline void
prepare_lock_switch(struct rq *rq, struct task_struct *next, struct rq_flags *rf)
{
	/*
	 * Since the runqueue lock will be released by the next
	 * task (which is an invalid locking op but in the case
	 * of the scheduler it's an obvious special-case), so we
	 * do an early lockdep release here:
	 */
	rq_unpin_lock(rq, rf);
	spin_release(&__rq_lockp(rq)->dep_map, _THIS_IP_);
#ifdef CONFIG_DEBUG_SPINLOCK
	/* this is a valid case when another task releases the spinlock */
	rq_lockp(rq)->owner = next;
#endif
}

static inline void finish_lock_switch(struct rq *rq)
{
	/*
	 * If we are tracking spinlock dependencies then we have to
	 * fix up the runqueue lock - which gets 'carried over' from
	 * prev into current:
	 */
	spin_acquire(&__rq_lockp(rq)->dep_map, 0, 0, _THIS_IP_);
	__balance_callbacks(rq);
	raw_spin_rq_unlock_irq(rq);
}

/*
 * NOP if the arch has not defined these:
 */

#ifndef prepare_arch_switch
# define prepare_arch_switch(next)	do { } while (0)
#endif

#ifndef finish_arch_post_lock_switch
# define finish_arch_post_lock_switch()	do { } while (0)
#endif

static inline void kmap_local_sched_out(void)
{
#ifdef CONFIG_KMAP_LOCAL
	if (unlikely(current->kmap_ctrl.idx))
		__kmap_local_sched_out();
#endif
}

static inline void kmap_local_sched_in(void)
{
#ifdef CONFIG_KMAP_LOCAL
	if (unlikely(current->kmap_ctrl.idx))
		__kmap_local_sched_in();
#endif
}

/**
 * prepare_task_switch - prepare to switch tasks
 * @rq: the runqueue preparing to switch
 * @prev: the current task that is being switched out
 * @next: the task we are going to switch to.
 *
 * This is called with the rq lock held and interrupts off. It must
 * be paired with a subsequent finish_task_switch after the context
 * switch.
 *
 * prepare_task_switch sets up locking and calls architecture specific
 * hooks.
 */
static inline void
prepare_task_switch(struct rq *rq, struct task_struct *prev,
		    struct task_struct *next)
{
	kcov_prepare_switch(prev);
	sched_info_switch(rq, prev, next);
	perf_event_task_sched_out(prev, next);
	rseq_preempt(prev);
	fire_sched_out_preempt_notifiers(prev, next);
	kmap_local_sched_out();
	prepare_task(next);
	prepare_arch_switch(next);
}

/**
 * finish_task_switch - clean up after a task-switch
 * @prev: the thread we just switched away from.
 *
 * finish_task_switch must be called after the context switch, paired
 * with a prepare_task_switch call before the context switch.
 * finish_task_switch will reconcile locking set up by prepare_task_switch,
 * and do any other architecture-specific cleanup actions.
 *
 * Note that we may have delayed dropping an mm in context_switch(). If
 * so, we finish that here outside of the runqueue lock. (Doing it
 * with the lock held can cause deadlocks; see schedule() for
 * details.)
 *
 * The context switch have flipped the stack from under us and restored the
 * local variables which were saved when this task called schedule() in the
 * past. 'prev == current' is still correct but we need to recalculate this_rq
 * because prev may have moved to another CPU.
 */
static struct rq *finish_task_switch(struct task_struct *prev)
	__releases(rq->lock)
{
	struct rq *rq = this_rq();
	struct mm_struct *mm = rq->prev_mm;
	unsigned int prev_state;

	/*
	 * The previous task will have left us with a preempt_count of 2
	 * because it left us after:
	 *
	 *	schedule()
	 *	  preempt_disable();			// 1
	 *	  __schedule()
	 *	    raw_spin_lock_irq(&rq->lock)	// 2
	 *
	 * Also, see FORK_PREEMPT_COUNT.
	 */
	if (WARN_ONCE(preempt_count() != 2*PREEMPT_DISABLE_OFFSET,
		      "corrupted preempt_count: %s/%d/0x%x\n",
		      current->comm, current->pid, preempt_count()))
		preempt_count_set(FORK_PREEMPT_COUNT);

	rq->prev_mm = NULL;

	/*
	 * A task struct has one reference for the use as "current".
	 * If a task dies, then it sets TASK_DEAD in tsk->state and calls
	 * schedule one last time. The schedule call will never return, and
	 * the scheduled task must drop that reference.
	 *
	 * We must observe prev->state before clearing prev->on_cpu (in
	 * finish_task), otherwise a concurrent wakeup can get prev
	 * running on another CPU and we could rave with its RUNNING -> DEAD
	 * transition, resulting in a double drop.
	 */
	prev_state = READ_ONCE(prev->__state);
	vtime_task_switch(prev);
	perf_event_task_sched_in(prev, current);
	finish_task(prev);
	tick_nohz_task_switch();
	finish_lock_switch(rq);
	finish_arch_post_lock_switch();
	kcov_finish_switch(current);
	/*
	 * kmap_local_sched_out() is invoked with rq::lock held and
	 * interrupts disabled. There is no requirement for that, but the
	 * sched out code does not have an interrupt enabled section.
	 * Restoring the maps on sched in does not require interrupts being
	 * disabled either.
	 */
	kmap_local_sched_in();

	fire_sched_in_preempt_notifiers(current);
	/*
	 * When switching through a kernel thread, the loop in
	 * membarrier_{private,global}_expedited() may have observed that
	 * kernel thread and not issued an IPI. It is therefore possible to
	 * schedule between user->kernel->user threads without passing though
	 * switch_mm(). Membarrier requires a barrier after storing to
	 * rq->curr, before returning to userspace, so provide them here:
	 *
	 * - a full memory barrier for {PRIVATE,GLOBAL}_EXPEDITED, implicitly
	 *   provided by mmdrop_lazy_tlb(),
	 * - a sync_core for SYNC_CORE.
	 */
	if (mm) {
		membarrier_mm_sync_core_before_usermode(mm);
		mmdrop_lazy_tlb_sched(mm);
	}

	if (unlikely(prev_state == TASK_DEAD)) {
		if (prev->sched_class->task_dead)
			prev->sched_class->task_dead(prev);

		/* Task is done with its stack. */
		put_task_stack(prev);

		put_task_struct_rcu_user(prev);
	}

	return rq;
}

/**
 * schedule_tail - first thing a freshly forked thread must call.
 * @prev: the thread we just switched away from.
 */
asmlinkage __visible void schedule_tail(struct task_struct *prev)
	__releases(rq->lock)
{
	/*
	 * New tasks start with FORK_PREEMPT_COUNT, see there and
	 * finish_task_switch() for details.
	 *
	 * finish_task_switch() will drop rq->lock() and lower preempt_count
	 * and the preempt_enable() will end up enabling preemption (on
	 * PREEMPT_COUNT kernels).
	 */

	finish_task_switch(prev);
	/*
	 * This is a special case: the newly created task has just
	 * switched the context for the first time. It is returning from
	 * schedule for the first time in this path.
	 */
	trace_sched_exit_tp(true, CALLER_ADDR0);
	preempt_enable();

	if (current->set_child_tid)
		put_user(task_pid_vnr(current), current->set_child_tid);

	calculate_sigpending();
}

/*
 * context_switch - switch to the new MM and the new thread's register state.
 */
static __always_inline struct rq *
context_switch(struct rq *rq, struct task_struct *prev,
	       struct task_struct *next, struct rq_flags *rf)
{
	prepare_task_switch(rq, prev, next);

	/*
	 * For paravirt, this is coupled with an exit in switch_to to
	 * combine the page table reload and the switch backend into
	 * one hypercall.
	 */
	arch_start_context_switch(prev);

	/*
	 * kernel -> kernel   lazy + transfer active
	 *   user -> kernel   lazy + mmgrab_lazy_tlb() active
	 *
	 * kernel ->   user   switch + mmdrop_lazy_tlb() active
	 *   user ->   user   switch
	 *
	 * switch_mm_cid() needs to be updated if the barriers provided
	 * by context_switch() are modified.
	 */
	if (!next->mm) {                                // to kernel
		enter_lazy_tlb(prev->active_mm, next);

		next->active_mm = prev->active_mm;
		if (prev->mm)                           // from user
			mmgrab_lazy_tlb(prev->active_mm);
		else
			prev->active_mm = NULL;
	} else {                                        // to user
		membarrier_switch_mm(rq, prev->active_mm, next->mm);
		/*
		 * sys_membarrier() requires an smp_mb() between setting
		 * rq->curr / membarrier_switch_mm() and returning to userspace.
		 *
		 * The below provides this either through switch_mm(), or in
		 * case 'prev->active_mm == next->mm' through
		 * finish_task_switch()'s mmdrop().
		 */
		switch_mm_irqs_off(prev->active_mm, next->mm, next);
		lru_gen_use_mm(next->mm);

		if (!prev->mm) {                        // from kernel
			/* will mmdrop_lazy_tlb() in finish_task_switch(). */
			rq->prev_mm = prev->active_mm;
			prev->active_mm = NULL;
		}
	}

	/* switch_mm_cid() requires the memory barriers above. */
	switch_mm_cid(rq, prev, next);

	prepare_lock_switch(rq, next, rf);

	/* Here we just switch the register state and the stack. */
	switch_to(prev, next, prev);
	barrier();

	return finish_task_switch(prev);
}

/*
 * nr_running and nr_context_switches:
 *
 * externally visible scheduler statistics: current number of runnable
 * threads, total number of context switches performed since bootup.
 */
unsigned int nr_running(void)
{
	unsigned int i, sum = 0;

	for_each_online_cpu(i)
		sum += cpu_rq(i)->nr_running;

	return sum;
}

/*
 * Check if only the current task is running on the CPU.
 *
 * Caution: this function does not check that the caller has disabled
 * preemption, thus the result might have a time-of-check-to-time-of-use
 * race.  The caller is responsible to use it correctly, for example:
 *
 * - from a non-preemptible section (of course)
 *
 * - from a thread that is bound to a single CPU
 *
 * - in a loop with very short iterations (e.g. a polling loop)
 */
bool single_task_running(void)
{
	return raw_rq()->nr_running == 1;
}
EXPORT_SYMBOL(single_task_running);

unsigned long long nr_context_switches_cpu(int cpu)
{
	return cpu_rq(cpu)->nr_switches;
}

unsigned long long nr_context_switches(void)
{
	int i;
	unsigned long long sum = 0;

	for_each_possible_cpu(i)
		sum += cpu_rq(i)->nr_switches;

	return sum;
}

/*
 * Consumers of these two interfaces, like for example the cpuidle menu
 * governor, are using nonsensical data. Preferring shallow idle state selection
 * for a CPU that has IO-wait which might not even end up running the task when
 * it does become runnable.
 */

unsigned int nr_iowait_cpu(int cpu)
{
	return atomic_read(&cpu_rq(cpu)->nr_iowait);
}

/*
 * IO-wait accounting, and how it's mostly bollocks (on SMP).
 *
 * The idea behind IO-wait account is to account the idle time that we could
 * have spend running if it were not for IO. That is, if we were to improve the
 * storage performance, we'd have a proportional reduction in IO-wait time.
 *
 * This all works nicely on UP, where, when a task blocks on IO, we account
 * idle time as IO-wait, because if the storage were faster, it could've been
 * running and we'd not be idle.
 *
 * This has been extended to SMP, by doing the same for each CPU. This however
 * is broken.
 *
 * Imagine for instance the case where two tasks block on one CPU, only the one
 * CPU will have IO-wait accounted, while the other has regular idle. Even
 * though, if the storage were faster, both could've ran at the same time,
 * utilising both CPUs.
 *
 * This means, that when looking globally, the current IO-wait accounting on
 * SMP is a lower bound, by reason of under accounting.
 *
 * Worse, since the numbers are provided per CPU, they are sometimes
 * interpreted per CPU, and that is nonsensical. A blocked task isn't strictly
 * associated with any one particular CPU, it can wake to another CPU than it
 * blocked on. This means the per CPU IO-wait number is meaningless.
 *
 * Task CPU affinities can make all that even more 'interesting'.
 */

unsigned int nr_iowait(void)
{
	unsigned int i, sum = 0;

	for_each_possible_cpu(i)
		sum += nr_iowait_cpu(i);

	return sum;
}

#ifdef CONFIG_SMP

/*
 * sched_exec - execve() is a valuable balancing opportunity, because at
 * this point the task has the smallest effective memory and cache footprint.
 */
void sched_exec(void)
{
	struct task_struct *p = current;
	struct migration_arg arg;
	int dest_cpu;

	scoped_guard (raw_spinlock_irqsave, &p->pi_lock) {
		dest_cpu = p->sched_class->select_task_rq(p, task_cpu(p), WF_EXEC);
		if (dest_cpu == smp_processor_id())
			return;

		if (unlikely(!cpu_active(dest_cpu)))
			return;

		arg = (struct migration_arg){ p, dest_cpu };
	}
	stop_one_cpu(task_cpu(p), migration_cpu_stop, &arg);
}

#endif

DEFINE_PER_CPU(struct kernel_stat, kstat);
DEFINE_PER_CPU(struct kernel_cpustat, kernel_cpustat);

EXPORT_PER_CPU_SYMBOL(kstat);
EXPORT_PER_CPU_SYMBOL(kernel_cpustat);

/*
 * The function fair_sched_class.update_curr accesses the struct curr
 * and its field curr->exec_start; when called from task_sched_runtime(),
 * we observe a high rate of cache misses in practice.
 * Prefetching this data results in improved performance.
 */
static inline void prefetch_curr_exec_start(struct task_struct *p)
{
#ifdef CONFIG_FAIR_GROUP_SCHED
	struct sched_entity *curr = p->se.cfs_rq->curr;
#else
	struct sched_entity *curr = task_rq(p)->cfs.curr;
#endif
	prefetch(curr);
	prefetch(&curr->exec_start);
}

/*
 * Return accounted runtime for the task.
 * In case the task is currently running, return the runtime plus current's
 * pending runtime that have not been accounted yet.
 */
unsigned long long task_sched_runtime(struct task_struct *p)
{
	struct rq_flags rf;
	struct rq *rq;
	u64 ns;

#if defined(CONFIG_64BIT) && defined(CONFIG_SMP)
	/*
	 * 64-bit doesn't need locks to atomically read a 64-bit value.
	 * So we have a optimization chance when the task's delta_exec is 0.
	 * Reading ->on_cpu is racy, but this is OK.
	 *
	 * If we race with it leaving CPU, we'll take a lock. So we're correct.
	 * If we race with it entering CPU, unaccounted time is 0. This is
	 * indistinguishable from the read occurring a few cycles earlier.
	 * If we see ->on_cpu without ->on_rq, the task is leaving, and has
	 * been accounted, so we're correct here as well.
	 */
	if (!p->on_cpu || !task_on_rq_queued(p))
		return p->se.sum_exec_runtime;
#endif

	rq = task_rq_lock(p, &rf);
	/*
	 * Must be ->curr _and_ ->on_rq.  If dequeued, we would
	 * project cycles that may never be accounted to this
	 * thread, breaking clock_gettime().
	 */
	if (task_current_donor(rq, p) && task_on_rq_queued(p)) {
		prefetch_curr_exec_start(p);
		update_rq_clock(rq);
		p->sched_class->update_curr(rq);
	}
	ns = p->se.sum_exec_runtime;
	task_rq_unlock(rq, p, &rf);

	return ns;
}

static u64 cpu_resched_latency(struct rq *rq)
{
	int latency_warn_ms = READ_ONCE(sysctl_resched_latency_warn_ms);
	u64 resched_latency, now = rq_clock(rq);
	static bool warned_once;

	if (sysctl_resched_latency_warn_once && warned_once)
		return 0;

	if (!need_resched() || !latency_warn_ms)
		return 0;

	if (system_state == SYSTEM_BOOTING)
		return 0;

	if (!rq->last_seen_need_resched_ns) {
		rq->last_seen_need_resched_ns = now;
		rq->ticks_without_resched = 0;
		return 0;
	}

	rq->ticks_without_resched++;
	resched_latency = now - rq->last_seen_need_resched_ns;
	if (resched_latency <= latency_warn_ms * NSEC_PER_MSEC)
		return 0;

	warned_once = true;

	return resched_latency;
}

static int __init setup_resched_latency_warn_ms(char *str)
{
	long val;

	if ((kstrtol(str, 0, &val))) {
		pr_warn("Unable to set resched_latency_warn_ms\n");
		return 1;
	}

	sysctl_resched_latency_warn_ms = val;
	return 1;
}
__setup("resched_latency_warn_ms=", setup_resched_latency_warn_ms);

/*
 * This function gets called by the timer code, with HZ frequency.
 * We call it with interrupts disabled.
 */
void sched_tick(void)
{
	int cpu = smp_processor_id();
	struct rq *rq = cpu_rq(cpu);
	/* accounting goes to the donor task */
	struct task_struct *donor;
	struct rq_flags rf;
	unsigned long hw_pressure;
	u64 resched_latency;

	if (housekeeping_cpu(cpu, HK_TYPE_KERNEL_NOISE))
		arch_scale_freq_tick();

	sched_clock_tick();

	rq_lock(rq, &rf);
	donor = rq->donor;

	psi_account_irqtime(rq, donor, NULL);

	update_rq_clock(rq);
	hw_pressure = arch_scale_hw_pressure(cpu_of(rq));
	update_hw_load_avg(rq_clock_task(rq), rq, hw_pressure);

	if (dynamic_preempt_lazy() && tif_test_bit(TIF_NEED_RESCHED_LAZY))
		resched_curr(rq);

	donor->sched_class->task_tick(rq, donor, 0);
	if (sched_feat(LATENCY_WARN))
		resched_latency = cpu_resched_latency(rq);
	calc_global_load_tick(rq);
	sched_core_tick(rq);
	task_tick_mm_cid(rq, donor);
	scx_tick(rq);

	rq_unlock(rq, &rf);

	if (sched_feat(LATENCY_WARN) && resched_latency)
		resched_latency_warn(cpu, resched_latency);

	perf_event_task_tick();

	if (donor->flags & PF_WQ_WORKER)
		wq_worker_tick(donor);

#ifdef CONFIG_SMP
	if (!scx_switched_all()) {
		rq->idle_balance = idle_cpu(cpu);
		sched_balance_trigger(rq);
	}
#endif
}

#ifdef CONFIG_NO_HZ_FULL

struct tick_work {
	int			cpu;
	atomic_t		state;
	struct delayed_work	work;
};
/* Values for ->state, see diagram below. */
#define TICK_SCHED_REMOTE_OFFLINE	0
#define TICK_SCHED_REMOTE_OFFLINING	1
#define TICK_SCHED_REMOTE_RUNNING	2

/*
 * State diagram for ->state:
 *
 *
 *          TICK_SCHED_REMOTE_OFFLINE
 *                    |   ^
 *                    |   |
 *                    |   | sched_tick_remote()
 *                    |   |
 *                    |   |
 *                    +--TICK_SCHED_REMOTE_OFFLINING
 *                    |   ^
 *                    |   |
 * sched_tick_start() |   | sched_tick_stop()
 *                    |   |
 *                    V   |
 *          TICK_SCHED_REMOTE_RUNNING
 *
 *
 * Other transitions get WARN_ON_ONCE(), except that sched_tick_remote()
 * and sched_tick_start() are happy to leave the state in RUNNING.
 */

static struct tick_work __percpu *tick_work_cpu;

static void sched_tick_remote(struct work_struct *work)
{
	struct delayed_work *dwork = to_delayed_work(work);
	struct tick_work *twork = container_of(dwork, struct tick_work, work);
	int cpu = twork->cpu;
	struct rq *rq = cpu_rq(cpu);
	int os;

	/*
	 * Handle the tick only if it appears the remote CPU is running in full
	 * dynticks mode. The check is racy by nature, but missing a tick or
	 * having one too much is no big deal because the scheduler tick updates
	 * statistics and checks timeslices in a time-independent way, regardless
	 * of when exactly it is running.
	 */
	if (tick_nohz_tick_stopped_cpu(cpu)) {
		guard(rq_lock_irq)(rq);
		struct task_struct *curr = rq->curr;

		if (cpu_online(cpu)) {
			/*
			 * Since this is a remote tick for full dynticks mode,
			 * we are always sure that there is no proxy (only a
			 * single task is running).
			 */
			WARN_ON_ONCE(rq->curr != rq->donor);
			update_rq_clock(rq);

			if (!is_idle_task(curr)) {
				/*
				 * Make sure the next tick runs within a
				 * reasonable amount of time.
				 */
				u64 delta = rq_clock_task(rq) - curr->se.exec_start;
				WARN_ON_ONCE(delta > (u64)NSEC_PER_SEC * 3);
			}
			curr->sched_class->task_tick(rq, curr, 0);

			calc_load_nohz_remote(rq);
		}
	}

	/*
	 * Run the remote tick once per second (1Hz). This arbitrary
	 * frequency is large enough to avoid overload but short enough
	 * to keep scheduler internal stats reasonably up to date.  But
	 * first update state to reflect hotplug activity if required.
	 */
	os = atomic_fetch_add_unless(&twork->state, -1, TICK_SCHED_REMOTE_RUNNING);
	WARN_ON_ONCE(os == TICK_SCHED_REMOTE_OFFLINE);
	if (os == TICK_SCHED_REMOTE_RUNNING)
		queue_delayed_work(system_unbound_wq, dwork, HZ);
}

static void sched_tick_start(int cpu)
{
	int os;
	struct tick_work *twork;

	if (housekeeping_cpu(cpu, HK_TYPE_KERNEL_NOISE))
		return;

	WARN_ON_ONCE(!tick_work_cpu);

	twork = per_cpu_ptr(tick_work_cpu, cpu);
	os = atomic_xchg(&twork->state, TICK_SCHED_REMOTE_RUNNING);
	WARN_ON_ONCE(os == TICK_SCHED_REMOTE_RUNNING);
	if (os == TICK_SCHED_REMOTE_OFFLINE) {
		twork->cpu = cpu;
		INIT_DELAYED_WORK(&twork->work, sched_tick_remote);
		queue_delayed_work(system_unbound_wq, &twork->work, HZ);
	}
}

#ifdef CONFIG_HOTPLUG_CPU
static void sched_tick_stop(int cpu)
{
	struct tick_work *twork;
	int os;

	if (housekeeping_cpu(cpu, HK_TYPE_KERNEL_NOISE))
		return;

	WARN_ON_ONCE(!tick_work_cpu);

	twork = per_cpu_ptr(tick_work_cpu, cpu);
	/* There cannot be competing actions, but don't rely on stop-machine. */
	os = atomic_xchg(&twork->state, TICK_SCHED_REMOTE_OFFLINING);
	WARN_ON_ONCE(os != TICK_SCHED_REMOTE_RUNNING);
	/* Don't cancel, as this would mess up the state machine. */
}
#endif /* CONFIG_HOTPLUG_CPU */

int __init sched_tick_offload_init(void)
{
	tick_work_cpu = alloc_percpu(struct tick_work);
	BUG_ON(!tick_work_cpu);
	return 0;
}

#else /* !CONFIG_NO_HZ_FULL */
static inline void sched_tick_start(int cpu) { }
static inline void sched_tick_stop(int cpu) { }
#endif

#if defined(CONFIG_PREEMPTION) && (defined(CONFIG_DEBUG_PREEMPT) || \
				defined(CONFIG_TRACE_PREEMPT_TOGGLE))
/*
 * If the value passed in is equal to the current preempt count
 * then we just disabled preemption. Start timing the latency.
 */
static inline void preempt_latency_start(int val)
{
	if (preempt_count() == val) {
		unsigned long ip = get_lock_parent_ip();
#ifdef CONFIG_DEBUG_PREEMPT
		current->preempt_disable_ip = ip;
#endif
		trace_preempt_off(CALLER_ADDR0, ip);
	}
}

void preempt_count_add(int val)
{
#ifdef CONFIG_DEBUG_PREEMPT
	/*
	 * Underflow?
	 */
	if (DEBUG_LOCKS_WARN_ON((preempt_count() < 0)))
		return;
#endif
	__preempt_count_add(val);
#ifdef CONFIG_DEBUG_PREEMPT
	/*
	 * Spinlock count overflowing soon?
	 */
	DEBUG_LOCKS_WARN_ON((preempt_count() & PREEMPT_MASK) >=
				PREEMPT_MASK - 10);
#endif
	preempt_latency_start(val);
}
EXPORT_SYMBOL(preempt_count_add);
NOKPROBE_SYMBOL(preempt_count_add);

/*
 * If the value passed in equals to the current preempt count
 * then we just enabled preemption. Stop timing the latency.
 */
static inline void preempt_latency_stop(int val)
{
	if (preempt_count() == val)
		trace_preempt_on(CALLER_ADDR0, get_lock_parent_ip());
}

void preempt_count_sub(int val)
{
#ifdef CONFIG_DEBUG_PREEMPT
	/*
	 * Underflow?
	 */
	if (DEBUG_LOCKS_WARN_ON(val > preempt_count()))
		return;
	/*
	 * Is the spinlock portion underflowing?
	 */
	if (DEBUG_LOCKS_WARN_ON((val < PREEMPT_MASK) &&
			!(preempt_count() & PREEMPT_MASK)))
		return;
#endif

	preempt_latency_stop(val);
	__preempt_count_sub(val);
}
EXPORT_SYMBOL(preempt_count_sub);
NOKPROBE_SYMBOL(preempt_count_sub);

#else
static inline void preempt_latency_start(int val) { }
static inline void preempt_latency_stop(int val) { }
#endif

static inline unsigned long get_preempt_disable_ip(struct task_struct *p)
{
#ifdef CONFIG_DEBUG_PREEMPT
	return p->preempt_disable_ip;
#else
	return 0;
#endif
}

/*
 * Print scheduling while atomic bug:
 */
static noinline void __schedule_bug(struct task_struct *prev)
{
	/* Save this before calling printk(), since that will clobber it */
	unsigned long preempt_disable_ip = get_preempt_disable_ip(current);

	if (oops_in_progress)
		return;

	printk(KERN_ERR "BUG: scheduling while atomic: %s/%d/0x%08x\n",
		prev->comm, prev->pid, preempt_count());

	debug_show_held_locks(prev);
	print_modules();
	if (irqs_disabled())
		print_irqtrace_events(prev);
	if (IS_ENABLED(CONFIG_DEBUG_PREEMPT)) {
		pr_err("Preemption disabled at:");
		print_ip_sym(KERN_ERR, preempt_disable_ip);
	}
	check_panic_on_warn("scheduling while atomic");

	dump_stack();
	add_taint(TAINT_WARN, LOCKDEP_STILL_OK);
}

/*
 * Various schedule()-time debugging checks and statistics:
 */
static inline void schedule_debug(struct task_struct *prev, bool preempt)
{
#ifdef CONFIG_SCHED_STACK_END_CHECK
	if (task_stack_end_corrupted(prev))
		panic("corrupted stack end detected inside scheduler\n");

	if (task_scs_end_corrupted(prev))
		panic("corrupted shadow stack detected inside scheduler\n");
#endif

#ifdef CONFIG_DEBUG_ATOMIC_SLEEP
	if (!preempt && READ_ONCE(prev->__state) && prev->non_block_count) {
		printk(KERN_ERR "BUG: scheduling in a non-blocking section: %s/%d/%i\n",
			prev->comm, prev->pid, prev->non_block_count);
		dump_stack();
		add_taint(TAINT_WARN, LOCKDEP_STILL_OK);
	}
#endif

	if (unlikely(in_atomic_preempt_off())) {
		__schedule_bug(prev);
		preempt_count_set(PREEMPT_DISABLED);
	}
	rcu_sleep_check();
	WARN_ON_ONCE(ct_state() == CT_STATE_USER);

	profile_hit(SCHED_PROFILING, __builtin_return_address(0));

	schedstat_inc(this_rq()->sched_count);
}

static void prev_balance(struct rq *rq, struct task_struct *prev,
			 struct rq_flags *rf)
{
	const struct sched_class *start_class = prev->sched_class;
	const struct sched_class *class;

#ifdef CONFIG_SCHED_CLASS_EXT
	/*
	 * SCX requires a balance() call before every pick_task() including when
	 * waking up from SCHED_IDLE. If @start_class is below SCX, start from
	 * SCX instead. Also, set a flag to detect missing balance() call.
	 */
	if (scx_enabled()) {
		rq->scx.flags |= SCX_RQ_BAL_PENDING;
		if (sched_class_above(&ext_sched_class, start_class))
			start_class = &ext_sched_class;
	}
#endif

	/*
	 * We must do the balancing pass before put_prev_task(), such
	 * that when we release the rq->lock the task is in the same
	 * state as before we took rq->lock.
	 *
	 * We can terminate the balance pass as soon as we know there is
	 * a runnable task of @class priority or higher.
	 */
	for_active_class_range(class, start_class, &idle_sched_class) {
		if (class->balance && class->balance(rq, prev, rf))
			break;
	}
}

/*
 * Pick up the highest-prio task:
 */
static inline struct task_struct *
__pick_next_task(struct rq *rq, struct task_struct *prev, struct rq_flags *rf)
{
	const struct sched_class *class;
	struct task_struct *p;

	rq->dl_server = NULL;

	if (scx_enabled())
		goto restart;

	/*
	 * Optimization: we know that if all tasks are in the fair class we can
	 * call that function directly, but only if the @prev task wasn't of a
	 * higher scheduling class, because otherwise those lose the
	 * opportunity to pull in more work from other CPUs.
	 */
	if (likely(!sched_class_above(prev->sched_class, &fair_sched_class) &&
		   rq->nr_running == rq->cfs.h_nr_queued)) {

		p = pick_next_task_fair(rq, prev, rf);
		if (unlikely(p == RETRY_TASK))
			goto restart;

		/* Assume the next prioritized class is idle_sched_class */
		if (!p) {
			p = pick_task_idle(rq);
			put_prev_set_next_task(rq, prev, p);
		}

		return p;
	}

restart:
	prev_balance(rq, prev, rf);

	for_each_active_class(class) {
		if (class->pick_next_task) {
			p = class->pick_next_task(rq, prev);
			if (p)
				return p;
		} else {
			p = class->pick_task(rq);
			if (p) {
				put_prev_set_next_task(rq, prev, p);
				return p;
			}
		}
	}

	BUG(); /* The idle class should always have a runnable task. */
}

#ifdef CONFIG_SCHED_CORE
static inline bool is_task_rq_idle(struct task_struct *t)
{
	return (task_rq(t)->idle == t);
}

static inline bool cookie_equals(struct task_struct *a, unsigned long cookie)
{
	return is_task_rq_idle(a) || (a->core_cookie == cookie);
}

static inline bool cookie_match(struct task_struct *a, struct task_struct *b)
{
	if (is_task_rq_idle(a) || is_task_rq_idle(b))
		return true;

	return a->core_cookie == b->core_cookie;
}

static inline struct task_struct *pick_task(struct rq *rq)
{
	const struct sched_class *class;
	struct task_struct *p;

	rq->dl_server = NULL;

	for_each_active_class(class) {
		p = class->pick_task(rq);
		if (p)
			return p;
	}

	BUG(); /* The idle class should always have a runnable task. */
}

extern void task_vruntime_update(struct rq *rq, struct task_struct *p, bool in_fi);

static void queue_core_balance(struct rq *rq);

static struct task_struct *
pick_next_task(struct rq *rq, struct task_struct *prev, struct rq_flags *rf)
{
	struct task_struct *next, *p, *max = NULL;
	const struct cpumask *smt_mask;
	bool fi_before = false;
	bool core_clock_updated = (rq == rq->core);
	unsigned long cookie;
	int i, cpu, occ = 0;
	struct rq *rq_i;
	bool need_sync;

	if (!sched_core_enabled(rq))
		return __pick_next_task(rq, prev, rf);

	cpu = cpu_of(rq);

	/* Stopper task is switching into idle, no need core-wide selection. */
	if (cpu_is_offline(cpu)) {
		/*
		 * Reset core_pick so that we don't enter the fastpath when
		 * coming online. core_pick would already be migrated to
		 * another cpu during offline.
		 */
		rq->core_pick = NULL;
		rq->core_dl_server = NULL;
		return __pick_next_task(rq, prev, rf);
	}

	/*
	 * If there were no {en,de}queues since we picked (IOW, the task
	 * pointers are all still valid), and we haven't scheduled the last
	 * pick yet, do so now.
	 *
	 * rq->core_pick can be NULL if no selection was made for a CPU because
	 * it was either offline or went offline during a sibling's core-wide
	 * selection. In this case, do a core-wide selection.
	 */
	if (rq->core->core_pick_seq == rq->core->core_task_seq &&
	    rq->core->core_pick_seq != rq->core_sched_seq &&
	    rq->core_pick) {
		WRITE_ONCE(rq->core_sched_seq, rq->core->core_pick_seq);

		next = rq->core_pick;
		rq->dl_server = rq->core_dl_server;
		rq->core_pick = NULL;
		rq->core_dl_server = NULL;
		goto out_set_next;
	}

	prev_balance(rq, prev, rf);

	smt_mask = cpu_smt_mask(cpu);
	need_sync = !!rq->core->core_cookie;

	/* reset state */
	rq->core->core_cookie = 0UL;
	if (rq->core->core_forceidle_count) {
		if (!core_clock_updated) {
			update_rq_clock(rq->core);
			core_clock_updated = true;
		}
		sched_core_account_forceidle(rq);
		/* reset after accounting force idle */
		rq->core->core_forceidle_start = 0;
		rq->core->core_forceidle_count = 0;
		rq->core->core_forceidle_occupation = 0;
		need_sync = true;
		fi_before = true;
	}

	/*
	 * core->core_task_seq, core->core_pick_seq, rq->core_sched_seq
	 *
	 * @task_seq guards the task state ({en,de}queues)
	 * @pick_seq is the @task_seq we did a selection on
	 * @sched_seq is the @pick_seq we scheduled
	 *
	 * However, preemptions can cause multiple picks on the same task set.
	 * 'Fix' this by also increasing @task_seq for every pick.
	 */
	rq->core->core_task_seq++;

	/*
	 * Optimize for common case where this CPU has no cookies
	 * and there are no cookied tasks running on siblings.
	 */
	if (!need_sync) {
		next = pick_task(rq);
		if (!next->core_cookie) {
			rq->core_pick = NULL;
			rq->core_dl_server = NULL;
			/*
			 * For robustness, update the min_vruntime_fi for
			 * unconstrained picks as well.
			 */
			WARN_ON_ONCE(fi_before);
			task_vruntime_update(rq, next, false);
			goto out_set_next;
		}
	}

	/*
	 * For each thread: do the regular task pick and find the max prio task
	 * amongst them.
	 *
	 * Tie-break prio towards the current CPU
	 */
	for_each_cpu_wrap(i, smt_mask, cpu) {
		rq_i = cpu_rq(i);

		/*
		 * Current cpu always has its clock updated on entrance to
		 * pick_next_task(). If the current cpu is not the core,
		 * the core may also have been updated above.
		 */
		if (i != cpu && (rq_i != rq->core || !core_clock_updated))
			update_rq_clock(rq_i);

		rq_i->core_pick = p = pick_task(rq_i);
		rq_i->core_dl_server = rq_i->dl_server;

		if (!max || prio_less(max, p, fi_before))
			max = p;
	}

	cookie = rq->core->core_cookie = max->core_cookie;

	/*
	 * For each thread: try and find a runnable task that matches @max or
	 * force idle.
	 */
	for_each_cpu(i, smt_mask) {
		rq_i = cpu_rq(i);
		p = rq_i->core_pick;

		if (!cookie_equals(p, cookie)) {
			p = NULL;
			if (cookie)
				p = sched_core_find(rq_i, cookie);
			if (!p)
				p = idle_sched_class.pick_task(rq_i);
		}

		rq_i->core_pick = p;
		rq_i->core_dl_server = NULL;

		if (p == rq_i->idle) {
			if (rq_i->nr_running) {
				rq->core->core_forceidle_count++;
				if (!fi_before)
					rq->core->core_forceidle_seq++;
			}
		} else {
			occ++;
		}
	}

	if (schedstat_enabled() && rq->core->core_forceidle_count) {
		rq->core->core_forceidle_start = rq_clock(rq->core);
		rq->core->core_forceidle_occupation = occ;
	}

	rq->core->core_pick_seq = rq->core->core_task_seq;
	next = rq->core_pick;
	rq->core_sched_seq = rq->core->core_pick_seq;

	/* Something should have been selected for current CPU */
	WARN_ON_ONCE(!next);

	/*
	 * Reschedule siblings
	 *
	 * NOTE: L1TF -- at this point we're no longer running the old task and
	 * sending an IPI (below) ensures the sibling will no longer be running
	 * their task. This ensures there is no inter-sibling overlap between
	 * non-matching user state.
	 */
	for_each_cpu(i, smt_mask) {
		rq_i = cpu_rq(i);

		/*
		 * An online sibling might have gone offline before a task
		 * could be picked for it, or it might be offline but later
		 * happen to come online, but its too late and nothing was
		 * picked for it.  That's Ok - it will pick tasks for itself,
		 * so ignore it.
		 */
		if (!rq_i->core_pick)
			continue;

		/*
		 * Update for new !FI->FI transitions, or if continuing to be in !FI:
		 * fi_before     fi      update?
		 *  0            0       1
		 *  0            1       1
		 *  1            0       1
		 *  1            1       0
		 */
		if (!(fi_before && rq->core->core_forceidle_count))
			task_vruntime_update(rq_i, rq_i->core_pick, !!rq->core->core_forceidle_count);

		rq_i->core_pick->core_occupation = occ;

		if (i == cpu) {
			rq_i->core_pick = NULL;
			rq_i->core_dl_server = NULL;
			continue;
		}

		/* Did we break L1TF mitigation requirements? */
		WARN_ON_ONCE(!cookie_match(next, rq_i->core_pick));

		if (rq_i->curr == rq_i->core_pick) {
			rq_i->core_pick = NULL;
			rq_i->core_dl_server = NULL;
			continue;
		}

		resched_curr(rq_i);
	}

out_set_next:
	put_prev_set_next_task(rq, prev, next);
	if (rq->core->core_forceidle_count && next == rq->idle)
		queue_core_balance(rq);

	return next;
}

static bool try_steal_cookie(int this, int that)
{
	struct rq *dst = cpu_rq(this), *src = cpu_rq(that);
	struct task_struct *p;
	unsigned long cookie;
	bool success = false;

	guard(irq)();
	guard(double_rq_lock)(dst, src);

	cookie = dst->core->core_cookie;
	if (!cookie)
		return false;

	if (dst->curr != dst->idle)
		return false;

	p = sched_core_find(src, cookie);
	if (!p)
		return false;

	do {
		if (p == src->core_pick || p == src->curr)
			goto next;

		if (!is_cpu_allowed(p, this))
			goto next;

		if (p->core_occupation > dst->idle->core_occupation)
			goto next;
		/*
		 * sched_core_find() and sched_core_next() will ensure
		 * that task @p is not throttled now, we also need to
		 * check whether the runqueue of the destination CPU is
		 * being throttled.
		 */
		if (sched_task_is_throttled(p, this))
			goto next;

		move_queued_task_locked(src, dst, p);
		resched_curr(dst);

		success = true;
		break;

next:
		p = sched_core_next(p, cookie);
	} while (p);

	return success;
}

static bool steal_cookie_task(int cpu, struct sched_domain *sd)
{
	int i;

	for_each_cpu_wrap(i, sched_domain_span(sd), cpu + 1) {
		if (i == cpu)
			continue;

		if (need_resched())
			break;

		if (try_steal_cookie(cpu, i))
			return true;
	}

	return false;
}

static void sched_core_balance(struct rq *rq)
{
	struct sched_domain *sd;
	int cpu = cpu_of(rq);

	guard(preempt)();
	guard(rcu)();

	raw_spin_rq_unlock_irq(rq);
	for_each_domain(cpu, sd) {
		if (need_resched())
			break;

		if (steal_cookie_task(cpu, sd))
			break;
	}
	raw_spin_rq_lock_irq(rq);
}

static DEFINE_PER_CPU(struct balance_callback, core_balance_head);

static void queue_core_balance(struct rq *rq)
{
	if (!sched_core_enabled(rq))
		return;

	if (!rq->core->core_cookie)
		return;

	if (!rq->nr_running) /* not forced idle */
		return;

	queue_balance_callback(rq, &per_cpu(core_balance_head, rq->cpu), sched_core_balance);
}

DEFINE_LOCK_GUARD_1(core_lock, int,
		    sched_core_lock(*_T->lock, &_T->flags),
		    sched_core_unlock(*_T->lock, &_T->flags),
		    unsigned long flags)

static void sched_core_cpu_starting(unsigned int cpu)
{
	const struct cpumask *smt_mask = cpu_smt_mask(cpu);
	struct rq *rq = cpu_rq(cpu), *core_rq = NULL;
	int t;

	guard(core_lock)(&cpu);

	WARN_ON_ONCE(rq->core != rq);

	/* if we're the first, we'll be our own leader */
	if (cpumask_weight(smt_mask) == 1)
		return;

	/* find the leader */
	for_each_cpu(t, smt_mask) {
		if (t == cpu)
			continue;
		rq = cpu_rq(t);
		if (rq->core == rq) {
			core_rq = rq;
			break;
		}
	}

	if (WARN_ON_ONCE(!core_rq)) /* whoopsie */
		return;

	/* install and validate core_rq */
	for_each_cpu(t, smt_mask) {
		rq = cpu_rq(t);

		if (t == cpu)
			rq->core = core_rq;

		WARN_ON_ONCE(rq->core != core_rq);
	}
}

static void sched_core_cpu_deactivate(unsigned int cpu)
{
	const struct cpumask *smt_mask = cpu_smt_mask(cpu);
	struct rq *rq = cpu_rq(cpu), *core_rq = NULL;
	int t;

	guard(core_lock)(&cpu);

	/* if we're the last man standing, nothing to do */
	if (cpumask_weight(smt_mask) == 1) {
		WARN_ON_ONCE(rq->core != rq);
		return;
	}

	/* if we're not the leader, nothing to do */
	if (rq->core != rq)
		return;

	/* find a new leader */
	for_each_cpu(t, smt_mask) {
		if (t == cpu)
			continue;
		core_rq = cpu_rq(t);
		break;
	}

	if (WARN_ON_ONCE(!core_rq)) /* impossible */
		return;

	/* copy the shared state to the new leader */
	core_rq->core_task_seq             = rq->core_task_seq;
	core_rq->core_pick_seq             = rq->core_pick_seq;
	core_rq->core_cookie               = rq->core_cookie;
	core_rq->core_forceidle_count      = rq->core_forceidle_count;
	core_rq->core_forceidle_seq        = rq->core_forceidle_seq;
	core_rq->core_forceidle_occupation = rq->core_forceidle_occupation;

	/*
	 * Accounting edge for forced idle is handled in pick_next_task().
	 * Don't need another one here, since the hotplug thread shouldn't
	 * have a cookie.
	 */
	core_rq->core_forceidle_start = 0;

	/* install new leader */
	for_each_cpu(t, smt_mask) {
		rq = cpu_rq(t);
		rq->core = core_rq;
	}
}

static inline void sched_core_cpu_dying(unsigned int cpu)
{
	struct rq *rq = cpu_rq(cpu);

	if (rq->core != rq)
		rq->core = rq;
}

#else /* !CONFIG_SCHED_CORE */

static inline void sched_core_cpu_starting(unsigned int cpu) {}
static inline void sched_core_cpu_deactivate(unsigned int cpu) {}
static inline void sched_core_cpu_dying(unsigned int cpu) {}

static struct task_struct *
pick_next_task(struct rq *rq, struct task_struct *prev, struct rq_flags *rf)
{
	return __pick_next_task(rq, prev, rf);
}

#endif /* CONFIG_SCHED_CORE */

/*
 * Constants for the sched_mode argument of __schedule().
 *
 * The mode argument allows RT enabled kernels to differentiate a
 * preemption from blocking on an 'sleeping' spin/rwlock.
 */
#define SM_IDLE			(-1)
#define SM_NONE			0
#define SM_PREEMPT		1
#define SM_RTLOCK_WAIT		2

/*
 * Helper function for __schedule()
 *
 * If a task does not have signals pending, deactivate it
 * Otherwise marks the task's __state as RUNNING
 */
static bool try_to_block_task(struct rq *rq, struct task_struct *p,
			      unsigned long task_state)
{
	int flags = DEQUEUE_NOCLOCK;

	if (signal_pending_state(task_state, p)) {
		WRITE_ONCE(p->__state, TASK_RUNNING);
		return false;
	}

	p->sched_contributes_to_load =
		(task_state & TASK_UNINTERRUPTIBLE) &&
		!(task_state & TASK_NOLOAD) &&
		!(task_state & TASK_FROZEN);

	if (unlikely(is_special_task_state(task_state)))
		flags |= DEQUEUE_SPECIAL;

	/*
	 * __schedule()			ttwu()
	 *   prev_state = prev->state;    if (p->on_rq && ...)
	 *   if (prev_state)		    goto out;
	 *     p->on_rq = 0;		  smp_acquire__after_ctrl_dep();
	 *				  p->state = TASK_WAKING
	 *
	 * Where __schedule() and ttwu() have matching control dependencies.
	 *
	 * After this, schedule() must not care about p->state any more.
	 */
	block_task(rq, p, flags);
	return true;
}

/*
 * __schedule() is the main scheduler function.
 *
 * The main means of driving the scheduler and thus entering this function are:
 *
 *   1. Explicit blocking: mutex, semaphore, waitqueue, etc.
 *
 *   2. TIF_NEED_RESCHED flag is checked on interrupt and userspace return
 *      paths. For example, see arch/x86/entry_64.S.
 *
 *      To drive preemption between tasks, the scheduler sets the flag in timer
 *      interrupt handler sched_tick().
 *
 *   3. Wakeups don't really cause entry into schedule(). They add a
 *      task to the run-queue and that's it.
 *
 *      Now, if the new task added to the run-queue preempts the current
 *      task, then the wakeup sets TIF_NEED_RESCHED and schedule() gets
 *      called on the nearest possible occasion:
 *
 *       - If the kernel is preemptible (CONFIG_PREEMPTION=y):
 *
 *         - in syscall or exception context, at the next outmost
 *           preempt_enable(). (this might be as soon as the wake_up()'s
 *           spin_unlock()!)
 *
 *         - in IRQ context, return from interrupt-handler to
 *           preemptible context
 *
 *       - If the kernel is not preemptible (CONFIG_PREEMPTION is not set)
 *         then at the next:
 *
 *          - cond_resched() call
 *          - explicit schedule() call
 *          - return from syscall or exception to user-space
 *          - return from interrupt-handler to user-space
 *
 * WARNING: must be called with preemption disabled!
 */
static void __sched notrace __schedule(int sched_mode)
{
	struct task_struct *prev, *next;
	/*
	 * On PREEMPT_RT kernel, SM_RTLOCK_WAIT is noted
	 * as a preemption by schedule_debug() and RCU.
	 */
	bool preempt = sched_mode > SM_NONE;
<<<<<<< HEAD
=======
	bool is_switch = false;
>>>>>>> e8a457b7
	unsigned long *switch_count;
	unsigned long prev_state;
	struct rq_flags rf;
	struct rq *rq;
	int cpu;

	trace_sched_entry_tp(preempt, CALLER_ADDR0);

	cpu = smp_processor_id();
	rq = cpu_rq(cpu);
	prev = rq->curr;

	schedule_debug(prev, preempt);

	if (sched_feat(HRTICK) || sched_feat(HRTICK_DL))
		hrtick_clear(rq);

	local_irq_disable();
	rcu_note_context_switch(preempt);

	/*
	 * Make sure that signal_pending_state()->signal_pending() below
	 * can't be reordered with __set_current_state(TASK_INTERRUPTIBLE)
	 * done by the caller to avoid the race with signal_wake_up():
	 *
	 * __set_current_state(@state)		signal_wake_up()
	 * schedule()				  set_tsk_thread_flag(p, TIF_SIGPENDING)
	 *					  wake_up_state(p, state)
	 *   LOCK rq->lock			    LOCK p->pi_state
	 *   smp_mb__after_spinlock()		    smp_mb__after_spinlock()
	 *     if (signal_pending_state())	    if (p->state & @state)
	 *
	 * Also, the membarrier system call requires a full memory barrier
	 * after coming from user-space, before storing to rq->curr; this
	 * barrier matches a full barrier in the proximity of the membarrier
	 * system call exit.
	 */
	rq_lock(rq, &rf);
	smp_mb__after_spinlock();

	/* Promote REQ to ACT */
	rq->clock_update_flags <<= 1;
	update_rq_clock(rq);
	rq->clock_update_flags = RQCF_UPDATED;

	switch_count = &prev->nivcsw;

	/* Task state changes only considers SM_PREEMPT as preemption */
	preempt = sched_mode == SM_PREEMPT;

	/*
	 * We must load prev->state once (task_struct::state is volatile), such
	 * that we form a control dependency vs deactivate_task() below.
	 */
	prev_state = READ_ONCE(prev->__state);
	if (sched_mode == SM_IDLE) {
		/* SCX must consult the BPF scheduler to tell if rq is empty */
		if (!rq->nr_running && !scx_enabled()) {
			next = prev;
			goto picked;
		}
	} else if (!preempt && prev_state) {
		try_to_block_task(rq, prev, prev_state);
		switch_count = &prev->nvcsw;
	}

	next = pick_next_task(rq, prev, &rf);
	rq_set_donor(rq, next);
picked:
	clear_tsk_need_resched(prev);
	clear_preempt_need_resched();
	rq->last_seen_need_resched_ns = 0;

	is_switch = prev != next;
	if (likely(is_switch)) {
		rq->nr_switches++;
		/*
		 * RCU users of rcu_dereference(rq->curr) may not see
		 * changes to task_struct made by pick_next_task().
		 */
		RCU_INIT_POINTER(rq->curr, next);
		/*
		 * The membarrier system call requires each architecture
		 * to have a full memory barrier after updating
		 * rq->curr, before returning to user-space.
		 *
		 * Here are the schemes providing that barrier on the
		 * various architectures:
		 * - mm ? switch_mm() : mmdrop() for x86, s390, sparc, PowerPC,
		 *   RISC-V.  switch_mm() relies on membarrier_arch_switch_mm()
		 *   on PowerPC and on RISC-V.
		 * - finish_lock_switch() for weakly-ordered
		 *   architectures where spin_unlock is a full barrier,
		 * - switch_to() for arm64 (weakly-ordered, spin_unlock
		 *   is a RELEASE barrier),
		 *
		 * The barrier matches a full barrier in the proximity of
		 * the membarrier system call entry.
		 *
		 * On RISC-V, this barrier pairing is also needed for the
		 * SYNC_CORE command when switching between processes, cf.
		 * the inline comments in membarrier_arch_switch_mm().
		 */
		++*switch_count;

		migrate_disable_switch(rq, prev);
		psi_account_irqtime(rq, prev, next);
		psi_sched_switch(prev, next, !task_on_rq_queued(prev) ||
					     prev->se.sched_delayed);

		trace_sched_switch(preempt, prev, next, prev_state);

		/* Also unlocks the rq: */
		rq = context_switch(rq, prev, next, &rf);
	} else {
		rq_unpin_lock(rq, &rf);
		__balance_callbacks(rq);
		raw_spin_rq_unlock_irq(rq);
	}
	trace_sched_exit_tp(is_switch, CALLER_ADDR0);
}

void __noreturn do_task_dead(void)
{
	/* Causes final put_task_struct in finish_task_switch(): */
	set_special_state(TASK_DEAD);

	/* Tell freezer to ignore us: */
	current->flags |= PF_NOFREEZE;

	__schedule(SM_NONE);
	BUG();

	/* Avoid "noreturn function does return" - but don't continue if BUG() is a NOP: */
	for (;;)
		cpu_relax();
}

static inline void sched_submit_work(struct task_struct *tsk)
{
	static DEFINE_WAIT_OVERRIDE_MAP(sched_map, LD_WAIT_CONFIG);
	unsigned int task_flags;

	/*
	 * Establish LD_WAIT_CONFIG context to ensure none of the code called
	 * will use a blocking primitive -- which would lead to recursion.
	 */
	lock_map_acquire_try(&sched_map);

	task_flags = tsk->flags;
	/*
	 * If a worker goes to sleep, notify and ask workqueue whether it
	 * wants to wake up a task to maintain concurrency.
	 */
	if (task_flags & PF_WQ_WORKER)
		wq_worker_sleeping(tsk);
	else if (task_flags & PF_IO_WORKER)
		io_wq_worker_sleeping(tsk);

	/*
	 * spinlock and rwlock must not flush block requests.  This will
	 * deadlock if the callback attempts to acquire a lock which is
	 * already acquired.
	 */
	WARN_ON_ONCE(current->__state & TASK_RTLOCK_WAIT);

	/*
	 * If we are going to sleep and we have plugged IO queued,
	 * make sure to submit it to avoid deadlocks.
	 */
	blk_flush_plug(tsk->plug, true);

	lock_map_release(&sched_map);
}

static void sched_update_worker(struct task_struct *tsk)
{
	if (tsk->flags & (PF_WQ_WORKER | PF_IO_WORKER | PF_BLOCK_TS)) {
		if (tsk->flags & PF_BLOCK_TS)
			blk_plug_invalidate_ts(tsk);
		if (tsk->flags & PF_WQ_WORKER)
			wq_worker_running(tsk);
		else if (tsk->flags & PF_IO_WORKER)
			io_wq_worker_running(tsk);
	}
}

static __always_inline void __schedule_loop(int sched_mode)
{
	do {
		preempt_disable();
		__schedule(sched_mode);
		sched_preempt_enable_no_resched();
	} while (need_resched());
}

asmlinkage __visible void __sched schedule(void)
{
	struct task_struct *tsk = current;

#ifdef CONFIG_RT_MUTEXES
	lockdep_assert(!tsk->sched_rt_mutex);
#endif

	if (!task_is_running(tsk))
		sched_submit_work(tsk);
	__schedule_loop(SM_NONE);
	sched_update_worker(tsk);
}
EXPORT_SYMBOL(schedule);

/*
 * synchronize_rcu_tasks() makes sure that no task is stuck in preempted
 * state (have scheduled out non-voluntarily) by making sure that all
 * tasks have either left the run queue or have gone into user space.
 * As idle tasks do not do either, they must not ever be preempted
 * (schedule out non-voluntarily).
 *
 * schedule_idle() is similar to schedule_preempt_disable() except that it
 * never enables preemption because it does not call sched_submit_work().
 */
void __sched schedule_idle(void)
{
	/*
	 * As this skips calling sched_submit_work(), which the idle task does
	 * regardless because that function is a NOP when the task is in a
	 * TASK_RUNNING state, make sure this isn't used someplace that the
	 * current task can be in any other state. Note, idle is always in the
	 * TASK_RUNNING state.
	 */
	WARN_ON_ONCE(current->__state);
	do {
		__schedule(SM_IDLE);
	} while (need_resched());
}

#if defined(CONFIG_CONTEXT_TRACKING_USER) && !defined(CONFIG_HAVE_CONTEXT_TRACKING_USER_OFFSTACK)
asmlinkage __visible void __sched schedule_user(void)
{
	/*
	 * If we come here after a random call to set_need_resched(),
	 * or we have been woken up remotely but the IPI has not yet arrived,
	 * we haven't yet exited the RCU idle mode. Do it here manually until
	 * we find a better solution.
	 *
	 * NB: There are buggy callers of this function.  Ideally we
	 * should warn if prev_state != CT_STATE_USER, but that will trigger
	 * too frequently to make sense yet.
	 */
	enum ctx_state prev_state = exception_enter();
	schedule();
	exception_exit(prev_state);
}
#endif

/**
 * schedule_preempt_disabled - called with preemption disabled
 *
 * Returns with preemption disabled. Note: preempt_count must be 1
 */
void __sched schedule_preempt_disabled(void)
{
	sched_preempt_enable_no_resched();
	schedule();
	preempt_disable();
}

#ifdef CONFIG_PREEMPT_RT
void __sched notrace schedule_rtlock(void)
{
	__schedule_loop(SM_RTLOCK_WAIT);
}
NOKPROBE_SYMBOL(schedule_rtlock);
#endif

static void __sched notrace preempt_schedule_common(void)
{
	do {
		/*
		 * Because the function tracer can trace preempt_count_sub()
		 * and it also uses preempt_enable/disable_notrace(), if
		 * NEED_RESCHED is set, the preempt_enable_notrace() called
		 * by the function tracer will call this function again and
		 * cause infinite recursion.
		 *
		 * Preemption must be disabled here before the function
		 * tracer can trace. Break up preempt_disable() into two
		 * calls. One to disable preemption without fear of being
		 * traced. The other to still record the preemption latency,
		 * which can also be traced by the function tracer.
		 */
		preempt_disable_notrace();
		preempt_latency_start(1);
		__schedule(SM_PREEMPT);
		preempt_latency_stop(1);
		preempt_enable_no_resched_notrace();

		/*
		 * Check again in case we missed a preemption opportunity
		 * between schedule and now.
		 */
	} while (need_resched());
}

#ifdef CONFIG_PREEMPTION
/*
 * This is the entry point to schedule() from in-kernel preemption
 * off of preempt_enable.
 */
asmlinkage __visible void __sched notrace preempt_schedule(void)
{
	/*
	 * If there is a non-zero preempt_count or interrupts are disabled,
	 * we do not want to preempt the current task. Just return..
	 */
	if (likely(!preemptible()))
		return;
	preempt_schedule_common();
}
NOKPROBE_SYMBOL(preempt_schedule);
EXPORT_SYMBOL(preempt_schedule);

#ifdef CONFIG_PREEMPT_DYNAMIC
#if defined(CONFIG_HAVE_PREEMPT_DYNAMIC_CALL)
#ifndef preempt_schedule_dynamic_enabled
#define preempt_schedule_dynamic_enabled	preempt_schedule
#define preempt_schedule_dynamic_disabled	NULL
#endif
DEFINE_STATIC_CALL(preempt_schedule, preempt_schedule_dynamic_enabled);
EXPORT_STATIC_CALL_TRAMP(preempt_schedule);
#elif defined(CONFIG_HAVE_PREEMPT_DYNAMIC_KEY)
static DEFINE_STATIC_KEY_TRUE(sk_dynamic_preempt_schedule);
void __sched notrace dynamic_preempt_schedule(void)
{
	if (!static_branch_unlikely(&sk_dynamic_preempt_schedule))
		return;
	preempt_schedule();
}
NOKPROBE_SYMBOL(dynamic_preempt_schedule);
EXPORT_SYMBOL(dynamic_preempt_schedule);
#endif
#endif

/**
 * preempt_schedule_notrace - preempt_schedule called by tracing
 *
 * The tracing infrastructure uses preempt_enable_notrace to prevent
 * recursion and tracing preempt enabling caused by the tracing
 * infrastructure itself. But as tracing can happen in areas coming
 * from userspace or just about to enter userspace, a preempt enable
 * can occur before user_exit() is called. This will cause the scheduler
 * to be called when the system is still in usermode.
 *
 * To prevent this, the preempt_enable_notrace will use this function
 * instead of preempt_schedule() to exit user context if needed before
 * calling the scheduler.
 */
asmlinkage __visible void __sched notrace preempt_schedule_notrace(void)
{
	enum ctx_state prev_ctx;

	if (likely(!preemptible()))
		return;

	do {
		/*
		 * Because the function tracer can trace preempt_count_sub()
		 * and it also uses preempt_enable/disable_notrace(), if
		 * NEED_RESCHED is set, the preempt_enable_notrace() called
		 * by the function tracer will call this function again and
		 * cause infinite recursion.
		 *
		 * Preemption must be disabled here before the function
		 * tracer can trace. Break up preempt_disable() into two
		 * calls. One to disable preemption without fear of being
		 * traced. The other to still record the preemption latency,
		 * which can also be traced by the function tracer.
		 */
		preempt_disable_notrace();
		preempt_latency_start(1);
		/*
		 * Needs preempt disabled in case user_exit() is traced
		 * and the tracer calls preempt_enable_notrace() causing
		 * an infinite recursion.
		 */
		prev_ctx = exception_enter();
		__schedule(SM_PREEMPT);
		exception_exit(prev_ctx);

		preempt_latency_stop(1);
		preempt_enable_no_resched_notrace();
	} while (need_resched());
}
EXPORT_SYMBOL_GPL(preempt_schedule_notrace);

#ifdef CONFIG_PREEMPT_DYNAMIC
#if defined(CONFIG_HAVE_PREEMPT_DYNAMIC_CALL)
#ifndef preempt_schedule_notrace_dynamic_enabled
#define preempt_schedule_notrace_dynamic_enabled	preempt_schedule_notrace
#define preempt_schedule_notrace_dynamic_disabled	NULL
#endif
DEFINE_STATIC_CALL(preempt_schedule_notrace, preempt_schedule_notrace_dynamic_enabled);
EXPORT_STATIC_CALL_TRAMP(preempt_schedule_notrace);
#elif defined(CONFIG_HAVE_PREEMPT_DYNAMIC_KEY)
static DEFINE_STATIC_KEY_TRUE(sk_dynamic_preempt_schedule_notrace);
void __sched notrace dynamic_preempt_schedule_notrace(void)
{
	if (!static_branch_unlikely(&sk_dynamic_preempt_schedule_notrace))
		return;
	preempt_schedule_notrace();
}
NOKPROBE_SYMBOL(dynamic_preempt_schedule_notrace);
EXPORT_SYMBOL(dynamic_preempt_schedule_notrace);
#endif
#endif

#endif /* CONFIG_PREEMPTION */

/*
 * This is the entry point to schedule() from kernel preemption
 * off of IRQ context.
 * Note, that this is called and return with IRQs disabled. This will
 * protect us against recursive calling from IRQ contexts.
 */
asmlinkage __visible void __sched preempt_schedule_irq(void)
{
	enum ctx_state prev_state;

	/* Catch callers which need to be fixed */
	BUG_ON(preempt_count() || !irqs_disabled());

	prev_state = exception_enter();

	do {
		preempt_disable();
		local_irq_enable();
		__schedule(SM_PREEMPT);
		local_irq_disable();
		sched_preempt_enable_no_resched();
	} while (need_resched());

	exception_exit(prev_state);
}

int default_wake_function(wait_queue_entry_t *curr, unsigned mode, int wake_flags,
			  void *key)
{
	WARN_ON_ONCE(wake_flags & ~(WF_SYNC|WF_CURRENT_CPU));
	return try_to_wake_up(curr->private, mode, wake_flags);
}
EXPORT_SYMBOL(default_wake_function);

const struct sched_class *__setscheduler_class(int policy, int prio)
{
	if (dl_prio(prio))
		return &dl_sched_class;

	if (rt_prio(prio))
		return &rt_sched_class;

#ifdef CONFIG_SCHED_CLASS_EXT
	if (task_should_scx(policy))
		return &ext_sched_class;
#endif

	return &fair_sched_class;
}

#ifdef CONFIG_RT_MUTEXES

/*
 * Would be more useful with typeof()/auto_type but they don't mix with
 * bit-fields. Since it's a local thing, use int. Keep the generic sounding
 * name such that if someone were to implement this function we get to compare
 * notes.
 */
#define fetch_and_set(x, v) ({ int _x = (x); (x) = (v); _x; })

void rt_mutex_pre_schedule(void)
{
	lockdep_assert(!fetch_and_set(current->sched_rt_mutex, 1));
	sched_submit_work(current);
}

void rt_mutex_schedule(void)
{
	lockdep_assert(current->sched_rt_mutex);
	__schedule_loop(SM_NONE);
}

void rt_mutex_post_schedule(void)
{
	sched_update_worker(current);
	lockdep_assert(fetch_and_set(current->sched_rt_mutex, 0));
}

/*
 * rt_mutex_setprio - set the current priority of a task
 * @p: task to boost
 * @pi_task: donor task
 *
 * This function changes the 'effective' priority of a task. It does
 * not touch ->normal_prio like __setscheduler().
 *
 * Used by the rt_mutex code to implement priority inheritance
 * logic. Call site only calls if the priority of the task changed.
 */
void rt_mutex_setprio(struct task_struct *p, struct task_struct *pi_task)
{
	int prio, oldprio, queued, running, queue_flag =
		DEQUEUE_SAVE | DEQUEUE_MOVE | DEQUEUE_NOCLOCK;
	const struct sched_class *prev_class, *next_class;
	struct rq_flags rf;
	struct rq *rq;

	/* XXX used to be waiter->prio, not waiter->task->prio */
	prio = __rt_effective_prio(pi_task, p->normal_prio);

	/*
	 * If nothing changed; bail early.
	 */
	if (p->pi_top_task == pi_task && prio == p->prio && !dl_prio(prio))
		return;

	rq = __task_rq_lock(p, &rf);
	update_rq_clock(rq);
	/*
	 * Set under pi_lock && rq->lock, such that the value can be used under
	 * either lock.
	 *
	 * Note that there is loads of tricky to make this pointer cache work
	 * right. rt_mutex_slowunlock()+rt_mutex_postunlock() work together to
	 * ensure a task is de-boosted (pi_task is set to NULL) before the
	 * task is allowed to run again (and can exit). This ensures the pointer
	 * points to a blocked task -- which guarantees the task is present.
	 */
	p->pi_top_task = pi_task;

	/*
	 * For FIFO/RR we only need to set prio, if that matches we're done.
	 */
	if (prio == p->prio && !dl_prio(prio))
		goto out_unlock;

	/*
	 * Idle task boosting is a no-no in general. There is one
	 * exception, when PREEMPT_RT and NOHZ is active:
	 *
	 * The idle task calls get_next_timer_interrupt() and holds
	 * the timer wheel base->lock on the CPU and another CPU wants
	 * to access the timer (probably to cancel it). We can safely
	 * ignore the boosting request, as the idle CPU runs this code
	 * with interrupts disabled and will complete the lock
	 * protected section without being interrupted. So there is no
	 * real need to boost.
	 */
	if (unlikely(p == rq->idle)) {
		WARN_ON(p != rq->curr);
		WARN_ON(p->pi_blocked_on);
		goto out_unlock;
	}

	trace_sched_pi_setprio(p, pi_task);
	oldprio = p->prio;

	if (oldprio == prio)
		queue_flag &= ~DEQUEUE_MOVE;

	prev_class = p->sched_class;
	next_class = __setscheduler_class(p->policy, prio);

	if (prev_class != next_class && p->se.sched_delayed)
		dequeue_task(rq, p, DEQUEUE_SLEEP | DEQUEUE_DELAYED | DEQUEUE_NOCLOCK);

	queued = task_on_rq_queued(p);
	running = task_current_donor(rq, p);
	if (queued)
		dequeue_task(rq, p, queue_flag);
	if (running)
		put_prev_task(rq, p);

	/*
	 * Boosting condition are:
	 * 1. -rt task is running and holds mutex A
	 *      --> -dl task blocks on mutex A
	 *
	 * 2. -dl task is running and holds mutex A
	 *      --> -dl task blocks on mutex A and could preempt the
	 *          running task
	 */
	if (dl_prio(prio)) {
		if (!dl_prio(p->normal_prio) ||
		    (pi_task && dl_prio(pi_task->prio) &&
		     dl_entity_preempt(&pi_task->dl, &p->dl))) {
			p->dl.pi_se = pi_task->dl.pi_se;
			queue_flag |= ENQUEUE_REPLENISH;
		} else {
			p->dl.pi_se = &p->dl;
		}
	} else if (rt_prio(prio)) {
		if (dl_prio(oldprio))
			p->dl.pi_se = &p->dl;
		if (oldprio < prio)
			queue_flag |= ENQUEUE_HEAD;
	} else {
		if (dl_prio(oldprio))
			p->dl.pi_se = &p->dl;
		if (rt_prio(oldprio))
			p->rt.timeout = 0;
	}

	p->sched_class = next_class;
	p->prio = prio;

	check_class_changing(rq, p, prev_class);

	if (queued)
		enqueue_task(rq, p, queue_flag);
	if (running)
		set_next_task(rq, p);

	check_class_changed(rq, p, prev_class, oldprio);
out_unlock:
	/* Avoid rq from going away on us: */
	preempt_disable();

	rq_unpin_lock(rq, &rf);
	__balance_callbacks(rq);
	raw_spin_rq_unlock(rq);

	preempt_enable();
}
#endif

#if !defined(CONFIG_PREEMPTION) || defined(CONFIG_PREEMPT_DYNAMIC)
int __sched __cond_resched(void)
{
	if (should_resched(0) && !irqs_disabled()) {
		preempt_schedule_common();
		return 1;
	}
	/*
	 * In PREEMPT_RCU kernels, ->rcu_read_lock_nesting tells the tick
	 * whether the current CPU is in an RCU read-side critical section,
	 * so the tick can report quiescent states even for CPUs looping
	 * in kernel context.  In contrast, in non-preemptible kernels,
	 * RCU readers leave no in-memory hints, which means that CPU-bound
	 * processes executing in kernel context might never report an
	 * RCU quiescent state.  Therefore, the following code causes
	 * cond_resched() to report a quiescent state, but only when RCU
	 * is in urgent need of one.
	 * A third case, preemptible, but non-PREEMPT_RCU provides for
	 * urgently needed quiescent states via rcu_flavor_sched_clock_irq().
	 */
#ifndef CONFIG_PREEMPT_RCU
	rcu_all_qs();
#endif
	return 0;
}
EXPORT_SYMBOL(__cond_resched);
#endif

#ifdef CONFIG_PREEMPT_DYNAMIC
#if defined(CONFIG_HAVE_PREEMPT_DYNAMIC_CALL)
#define cond_resched_dynamic_enabled	__cond_resched
#define cond_resched_dynamic_disabled	((void *)&__static_call_return0)
DEFINE_STATIC_CALL_RET0(cond_resched, __cond_resched);
EXPORT_STATIC_CALL_TRAMP(cond_resched);

#define might_resched_dynamic_enabled	__cond_resched
#define might_resched_dynamic_disabled	((void *)&__static_call_return0)
DEFINE_STATIC_CALL_RET0(might_resched, __cond_resched);
EXPORT_STATIC_CALL_TRAMP(might_resched);
#elif defined(CONFIG_HAVE_PREEMPT_DYNAMIC_KEY)
static DEFINE_STATIC_KEY_FALSE(sk_dynamic_cond_resched);
int __sched dynamic_cond_resched(void)
{
	klp_sched_try_switch();
	if (!static_branch_unlikely(&sk_dynamic_cond_resched))
		return 0;
	return __cond_resched();
}
EXPORT_SYMBOL(dynamic_cond_resched);

static DEFINE_STATIC_KEY_FALSE(sk_dynamic_might_resched);
int __sched dynamic_might_resched(void)
{
	if (!static_branch_unlikely(&sk_dynamic_might_resched))
		return 0;
	return __cond_resched();
}
EXPORT_SYMBOL(dynamic_might_resched);
#endif
#endif

/*
 * __cond_resched_lock() - if a reschedule is pending, drop the given lock,
 * call schedule, and on return reacquire the lock.
 *
 * This works OK both with and without CONFIG_PREEMPTION. We do strange low-level
 * operations here to prevent schedule() from being called twice (once via
 * spin_unlock(), once by hand).
 */
int __cond_resched_lock(spinlock_t *lock)
{
	int resched = should_resched(PREEMPT_LOCK_OFFSET);
	int ret = 0;

	lockdep_assert_held(lock);

	if (spin_needbreak(lock) || resched) {
		spin_unlock(lock);
		if (!_cond_resched())
			cpu_relax();
		ret = 1;
		spin_lock(lock);
	}
	return ret;
}
EXPORT_SYMBOL(__cond_resched_lock);

int __cond_resched_rwlock_read(rwlock_t *lock)
{
	int resched = should_resched(PREEMPT_LOCK_OFFSET);
	int ret = 0;

	lockdep_assert_held_read(lock);

	if (rwlock_needbreak(lock) || resched) {
		read_unlock(lock);
		if (!_cond_resched())
			cpu_relax();
		ret = 1;
		read_lock(lock);
	}
	return ret;
}
EXPORT_SYMBOL(__cond_resched_rwlock_read);

int __cond_resched_rwlock_write(rwlock_t *lock)
{
	int resched = should_resched(PREEMPT_LOCK_OFFSET);
	int ret = 0;

	lockdep_assert_held_write(lock);

	if (rwlock_needbreak(lock) || resched) {
		write_unlock(lock);
		if (!_cond_resched())
			cpu_relax();
		ret = 1;
		write_lock(lock);
	}
	return ret;
}
EXPORT_SYMBOL(__cond_resched_rwlock_write);

#ifdef CONFIG_PREEMPT_DYNAMIC

#ifdef CONFIG_GENERIC_ENTRY
#include <linux/entry-common.h>
#endif

/*
 * SC:cond_resched
 * SC:might_resched
 * SC:preempt_schedule
 * SC:preempt_schedule_notrace
 * SC:irqentry_exit_cond_resched
 *
 *
 * NONE:
 *   cond_resched               <- __cond_resched
 *   might_resched              <- RET0
 *   preempt_schedule           <- NOP
 *   preempt_schedule_notrace   <- NOP
 *   irqentry_exit_cond_resched <- NOP
 *   dynamic_preempt_lazy       <- false
 *
 * VOLUNTARY:
 *   cond_resched               <- __cond_resched
 *   might_resched              <- __cond_resched
 *   preempt_schedule           <- NOP
 *   preempt_schedule_notrace   <- NOP
 *   irqentry_exit_cond_resched <- NOP
 *   dynamic_preempt_lazy       <- false
 *
 * FULL:
 *   cond_resched               <- RET0
 *   might_resched              <- RET0
 *   preempt_schedule           <- preempt_schedule
 *   preempt_schedule_notrace   <- preempt_schedule_notrace
 *   irqentry_exit_cond_resched <- irqentry_exit_cond_resched
 *   dynamic_preempt_lazy       <- false
 *
 * LAZY:
 *   cond_resched               <- RET0
 *   might_resched              <- RET0
 *   preempt_schedule           <- preempt_schedule
 *   preempt_schedule_notrace   <- preempt_schedule_notrace
 *   irqentry_exit_cond_resched <- irqentry_exit_cond_resched
 *   dynamic_preempt_lazy       <- true
 */

enum {
	preempt_dynamic_undefined = -1,
	preempt_dynamic_none,
	preempt_dynamic_voluntary,
	preempt_dynamic_full,
	preempt_dynamic_lazy,
};

int preempt_dynamic_mode = preempt_dynamic_undefined;

int sched_dynamic_mode(const char *str)
{
#ifndef CONFIG_PREEMPT_RT
	if (!strcmp(str, "none"))
		return preempt_dynamic_none;

	if (!strcmp(str, "voluntary"))
		return preempt_dynamic_voluntary;
#endif

	if (!strcmp(str, "full"))
		return preempt_dynamic_full;

#ifdef CONFIG_ARCH_HAS_PREEMPT_LAZY
	if (!strcmp(str, "lazy"))
		return preempt_dynamic_lazy;
#endif

	return -EINVAL;
}

#define preempt_dynamic_key_enable(f)	static_key_enable(&sk_dynamic_##f.key)
#define preempt_dynamic_key_disable(f)	static_key_disable(&sk_dynamic_##f.key)

#if defined(CONFIG_HAVE_PREEMPT_DYNAMIC_CALL)
#define preempt_dynamic_enable(f)	static_call_update(f, f##_dynamic_enabled)
#define preempt_dynamic_disable(f)	static_call_update(f, f##_dynamic_disabled)
#elif defined(CONFIG_HAVE_PREEMPT_DYNAMIC_KEY)
#define preempt_dynamic_enable(f)	preempt_dynamic_key_enable(f)
#define preempt_dynamic_disable(f)	preempt_dynamic_key_disable(f)
#else
#error "Unsupported PREEMPT_DYNAMIC mechanism"
#endif

static DEFINE_MUTEX(sched_dynamic_mutex);
static bool klp_override;

static void __sched_dynamic_update(int mode)
{
	/*
	 * Avoid {NONE,VOLUNTARY} -> FULL transitions from ever ending up in
	 * the ZERO state, which is invalid.
	 */
	if (!klp_override)
		preempt_dynamic_enable(cond_resched);
	preempt_dynamic_enable(might_resched);
	preempt_dynamic_enable(preempt_schedule);
	preempt_dynamic_enable(preempt_schedule_notrace);
	preempt_dynamic_enable(irqentry_exit_cond_resched);
	preempt_dynamic_key_disable(preempt_lazy);

	switch (mode) {
	case preempt_dynamic_none:
		if (!klp_override)
			preempt_dynamic_enable(cond_resched);
		preempt_dynamic_disable(might_resched);
		preempt_dynamic_disable(preempt_schedule);
		preempt_dynamic_disable(preempt_schedule_notrace);
		preempt_dynamic_disable(irqentry_exit_cond_resched);
		preempt_dynamic_key_disable(preempt_lazy);
		if (mode != preempt_dynamic_mode)
			pr_info("Dynamic Preempt: none\n");
		break;

	case preempt_dynamic_voluntary:
		if (!klp_override)
			preempt_dynamic_enable(cond_resched);
		preempt_dynamic_enable(might_resched);
		preempt_dynamic_disable(preempt_schedule);
		preempt_dynamic_disable(preempt_schedule_notrace);
		preempt_dynamic_disable(irqentry_exit_cond_resched);
		preempt_dynamic_key_disable(preempt_lazy);
		if (mode != preempt_dynamic_mode)
			pr_info("Dynamic Preempt: voluntary\n");
		break;

	case preempt_dynamic_full:
		if (!klp_override)
			preempt_dynamic_disable(cond_resched);
		preempt_dynamic_disable(might_resched);
		preempt_dynamic_enable(preempt_schedule);
		preempt_dynamic_enable(preempt_schedule_notrace);
		preempt_dynamic_enable(irqentry_exit_cond_resched);
		preempt_dynamic_key_disable(preempt_lazy);
		if (mode != preempt_dynamic_mode)
			pr_info("Dynamic Preempt: full\n");
		break;

	case preempt_dynamic_lazy:
		if (!klp_override)
			preempt_dynamic_disable(cond_resched);
		preempt_dynamic_disable(might_resched);
		preempt_dynamic_enable(preempt_schedule);
		preempt_dynamic_enable(preempt_schedule_notrace);
		preempt_dynamic_enable(irqentry_exit_cond_resched);
		preempt_dynamic_key_enable(preempt_lazy);
		if (mode != preempt_dynamic_mode)
			pr_info("Dynamic Preempt: lazy\n");
		break;
	}

	preempt_dynamic_mode = mode;
}

void sched_dynamic_update(int mode)
{
	mutex_lock(&sched_dynamic_mutex);
	__sched_dynamic_update(mode);
	mutex_unlock(&sched_dynamic_mutex);
}

#ifdef CONFIG_HAVE_PREEMPT_DYNAMIC_CALL

static int klp_cond_resched(void)
{
	__klp_sched_try_switch();
	return __cond_resched();
}

void sched_dynamic_klp_enable(void)
{
	mutex_lock(&sched_dynamic_mutex);

	klp_override = true;
	static_call_update(cond_resched, klp_cond_resched);

	mutex_unlock(&sched_dynamic_mutex);
}

void sched_dynamic_klp_disable(void)
{
	mutex_lock(&sched_dynamic_mutex);

	klp_override = false;
	__sched_dynamic_update(preempt_dynamic_mode);

	mutex_unlock(&sched_dynamic_mutex);
}

#endif /* CONFIG_HAVE_PREEMPT_DYNAMIC_CALL */

static int __init setup_preempt_mode(char *str)
{
	int mode = sched_dynamic_mode(str);
	if (mode < 0) {
		pr_warn("Dynamic Preempt: unsupported mode: %s\n", str);
		return 0;
	}

	sched_dynamic_update(mode);
	return 1;
}
__setup("preempt=", setup_preempt_mode);

static void __init preempt_dynamic_init(void)
{
	if (preempt_dynamic_mode == preempt_dynamic_undefined) {
		if (IS_ENABLED(CONFIG_PREEMPT_NONE)) {
			sched_dynamic_update(preempt_dynamic_none);
		} else if (IS_ENABLED(CONFIG_PREEMPT_VOLUNTARY)) {
			sched_dynamic_update(preempt_dynamic_voluntary);
		} else if (IS_ENABLED(CONFIG_PREEMPT_LAZY)) {
			sched_dynamic_update(preempt_dynamic_lazy);
		} else {
			/* Default static call setting, nothing to do */
			WARN_ON_ONCE(!IS_ENABLED(CONFIG_PREEMPT));
			preempt_dynamic_mode = preempt_dynamic_full;
			pr_info("Dynamic Preempt: full\n");
		}
	}
}

#define PREEMPT_MODEL_ACCESSOR(mode) \
	bool preempt_model_##mode(void)						 \
	{									 \
		WARN_ON_ONCE(preempt_dynamic_mode == preempt_dynamic_undefined); \
		return preempt_dynamic_mode == preempt_dynamic_##mode;		 \
	}									 \
	EXPORT_SYMBOL_GPL(preempt_model_##mode)

PREEMPT_MODEL_ACCESSOR(none);
PREEMPT_MODEL_ACCESSOR(voluntary);
PREEMPT_MODEL_ACCESSOR(full);
PREEMPT_MODEL_ACCESSOR(lazy);

#else /* !CONFIG_PREEMPT_DYNAMIC: */

#define preempt_dynamic_mode -1

static inline void preempt_dynamic_init(void) { }

#endif /* CONFIG_PREEMPT_DYNAMIC */

const char *preempt_modes[] = {
	"none", "voluntary", "full", "lazy", NULL,
};

const char *preempt_model_str(void)
{
	bool brace = IS_ENABLED(CONFIG_PREEMPT_RT) &&
		(IS_ENABLED(CONFIG_PREEMPT_DYNAMIC) ||
		 IS_ENABLED(CONFIG_PREEMPT_LAZY));
	static char buf[128];

	if (IS_ENABLED(CONFIG_PREEMPT_BUILD)) {
		struct seq_buf s;

		seq_buf_init(&s, buf, sizeof(buf));
		seq_buf_puts(&s, "PREEMPT");

		if (IS_ENABLED(CONFIG_PREEMPT_RT))
			seq_buf_printf(&s, "%sRT%s",
				       brace ? "_{" : "_",
				       brace ? "," : "");

		if (IS_ENABLED(CONFIG_PREEMPT_DYNAMIC)) {
			seq_buf_printf(&s, "(%s)%s",
				       preempt_dynamic_mode > 0 ?
				       preempt_modes[preempt_dynamic_mode] : "undef",
				       brace ? "}" : "");
			return seq_buf_str(&s);
		}

		if (IS_ENABLED(CONFIG_PREEMPT_LAZY)) {
			seq_buf_printf(&s, "LAZY%s",
				       brace ? "}" : "");
			return seq_buf_str(&s);
		}

		return seq_buf_str(&s);
	}

	if (IS_ENABLED(CONFIG_PREEMPT_VOLUNTARY_BUILD))
		return "VOLUNTARY";

	return "NONE";
}

int io_schedule_prepare(void)
{
	int old_iowait = current->in_iowait;

	current->in_iowait = 1;
	blk_flush_plug(current->plug, true);
	return old_iowait;
}

void io_schedule_finish(int token)
{
	current->in_iowait = token;
}

/*
 * This task is about to go to sleep on IO. Increment rq->nr_iowait so
 * that process accounting knows that this is a task in IO wait state.
 */
long __sched io_schedule_timeout(long timeout)
{
	int token;
	long ret;

	token = io_schedule_prepare();
	ret = schedule_timeout(timeout);
	io_schedule_finish(token);

	return ret;
}
EXPORT_SYMBOL(io_schedule_timeout);

void __sched io_schedule(void)
{
	int token;

	token = io_schedule_prepare();
	schedule();
	io_schedule_finish(token);
}
EXPORT_SYMBOL(io_schedule);

void sched_show_task(struct task_struct *p)
{
	unsigned long free;
	int ppid;

	if (!try_get_task_stack(p))
		return;

	pr_info("task:%-15.15s state:%c", p->comm, task_state_to_char(p));

	if (task_is_running(p))
		pr_cont("  running task    ");
	free = stack_not_used(p);
	ppid = 0;
	rcu_read_lock();
	if (pid_alive(p))
		ppid = task_pid_nr(rcu_dereference(p->real_parent));
	rcu_read_unlock();
	pr_cont(" stack:%-5lu pid:%-5d tgid:%-5d ppid:%-6d task_flags:0x%04x flags:0x%08lx\n",
		free, task_pid_nr(p), task_tgid_nr(p),
		ppid, p->flags, read_task_thread_flags(p));

	print_worker_info(KERN_INFO, p);
	print_stop_info(KERN_INFO, p);
	print_scx_info(KERN_INFO, p);
	show_stack(p, NULL, KERN_INFO);
	put_task_stack(p);
}
EXPORT_SYMBOL_GPL(sched_show_task);

static inline bool
state_filter_match(unsigned long state_filter, struct task_struct *p)
{
	unsigned int state = READ_ONCE(p->__state);

	/* no filter, everything matches */
	if (!state_filter)
		return true;

	/* filter, but doesn't match */
	if (!(state & state_filter))
		return false;

	/*
	 * When looking for TASK_UNINTERRUPTIBLE skip TASK_IDLE (allows
	 * TASK_KILLABLE).
	 */
	if (state_filter == TASK_UNINTERRUPTIBLE && (state & TASK_NOLOAD))
		return false;

	return true;
}


void show_state_filter(unsigned int state_filter)
{
	struct task_struct *g, *p;

	rcu_read_lock();
	for_each_process_thread(g, p) {
		/*
		 * reset the NMI-timeout, listing all files on a slow
		 * console might take a lot of time:
		 * Also, reset softlockup watchdogs on all CPUs, because
		 * another CPU might be blocked waiting for us to process
		 * an IPI.
		 */
		touch_nmi_watchdog();
		touch_all_softlockup_watchdogs();
		if (state_filter_match(state_filter, p))
			sched_show_task(p);
	}

	if (!state_filter)
		sysrq_sched_debug_show();

	rcu_read_unlock();
	/*
	 * Only show locks if all tasks are dumped:
	 */
	if (!state_filter)
		debug_show_all_locks();
}

/**
 * init_idle - set up an idle thread for a given CPU
 * @idle: task in question
 * @cpu: CPU the idle task belongs to
 *
 * NOTE: this function does not set the idle thread's NEED_RESCHED
 * flag, to make booting more robust.
 */
void __init init_idle(struct task_struct *idle, int cpu)
{
#ifdef CONFIG_SMP
	struct affinity_context ac = (struct affinity_context) {
		.new_mask  = cpumask_of(cpu),
		.flags     = 0,
	};
#endif
	struct rq *rq = cpu_rq(cpu);
	unsigned long flags;

	raw_spin_lock_irqsave(&idle->pi_lock, flags);
	raw_spin_rq_lock(rq);

	idle->__state = TASK_RUNNING;
	idle->se.exec_start = sched_clock();
	/*
	 * PF_KTHREAD should already be set at this point; regardless, make it
	 * look like a proper per-CPU kthread.
	 */
	idle->flags |= PF_KTHREAD | PF_NO_SETAFFINITY;
	kthread_set_per_cpu(idle, cpu);

#ifdef CONFIG_SMP
	/*
	 * No validation and serialization required at boot time and for
	 * setting up the idle tasks of not yet online CPUs.
	 */
	set_cpus_allowed_common(idle, &ac);
#endif
	/*
	 * We're having a chicken and egg problem, even though we are
	 * holding rq->lock, the CPU isn't yet set to this CPU so the
	 * lockdep check in task_group() will fail.
	 *
	 * Similar case to sched_fork(). / Alternatively we could
	 * use task_rq_lock() here and obtain the other rq->lock.
	 *
	 * Silence PROVE_RCU
	 */
	rcu_read_lock();
	__set_task_cpu(idle, cpu);
	rcu_read_unlock();

	rq->idle = idle;
	rq_set_donor(rq, idle);
	rcu_assign_pointer(rq->curr, idle);
	idle->on_rq = TASK_ON_RQ_QUEUED;
#ifdef CONFIG_SMP
	idle->on_cpu = 1;
#endif
	raw_spin_rq_unlock(rq);
	raw_spin_unlock_irqrestore(&idle->pi_lock, flags);

	/* Set the preempt count _outside_ the spinlocks! */
	init_idle_preempt_count(idle, cpu);

	/*
	 * The idle tasks have their own, simple scheduling class:
	 */
	idle->sched_class = &idle_sched_class;
	ftrace_graph_init_idle_task(idle, cpu);
	vtime_init_idle(idle, cpu);
#ifdef CONFIG_SMP
	sprintf(idle->comm, "%s/%d", INIT_TASK_COMM, cpu);
#endif
}

#ifdef CONFIG_SMP

int cpuset_cpumask_can_shrink(const struct cpumask *cur,
			      const struct cpumask *trial)
{
	int ret = 1;

	if (cpumask_empty(cur))
		return ret;

	ret = dl_cpuset_cpumask_can_shrink(cur, trial);

	return ret;
}

int task_can_attach(struct task_struct *p)
{
	int ret = 0;

	/*
	 * Kthreads which disallow setaffinity shouldn't be moved
	 * to a new cpuset; we don't want to change their CPU
	 * affinity and isolating such threads by their set of
	 * allowed nodes is unnecessary.  Thus, cpusets are not
	 * applicable for such threads.  This prevents checking for
	 * success of set_cpus_allowed_ptr() on all attached tasks
	 * before cpus_mask may be changed.
	 */
	if (p->flags & PF_NO_SETAFFINITY)
		ret = -EINVAL;

	return ret;
}

bool sched_smp_initialized __read_mostly;

#ifdef CONFIG_NUMA_BALANCING
/* Migrate current task p to target_cpu */
int migrate_task_to(struct task_struct *p, int target_cpu)
{
	struct migration_arg arg = { p, target_cpu };
	int curr_cpu = task_cpu(p);

	if (curr_cpu == target_cpu)
		return 0;

	if (!cpumask_test_cpu(target_cpu, p->cpus_ptr))
		return -EINVAL;

	/* TODO: This is not properly updating schedstats */

	trace_sched_move_numa(p, curr_cpu, target_cpu);
	return stop_one_cpu(curr_cpu, migration_cpu_stop, &arg);
}

/*
 * Requeue a task on a given node and accurately track the number of NUMA
 * tasks on the runqueues
 */
void sched_setnuma(struct task_struct *p, int nid)
{
	bool queued, running;
	struct rq_flags rf;
	struct rq *rq;

	rq = task_rq_lock(p, &rf);
	queued = task_on_rq_queued(p);
	running = task_current_donor(rq, p);

	if (queued)
		dequeue_task(rq, p, DEQUEUE_SAVE);
	if (running)
		put_prev_task(rq, p);

	p->numa_preferred_nid = nid;

	if (queued)
		enqueue_task(rq, p, ENQUEUE_RESTORE | ENQUEUE_NOCLOCK);
	if (running)
		set_next_task(rq, p);
	task_rq_unlock(rq, p, &rf);
}
#endif /* CONFIG_NUMA_BALANCING */

#ifdef CONFIG_HOTPLUG_CPU
/*
 * Invoked on the outgoing CPU in context of the CPU hotplug thread
 * after ensuring that there are no user space tasks left on the CPU.
 *
 * If there is a lazy mm in use on the hotplug thread, drop it and
 * switch to init_mm.
 *
 * The reference count on init_mm is dropped in finish_cpu().
 */
static void sched_force_init_mm(void)
{
	struct mm_struct *mm = current->active_mm;

	if (mm != &init_mm) {
		mmgrab_lazy_tlb(&init_mm);
		local_irq_disable();
		current->active_mm = &init_mm;
		switch_mm_irqs_off(mm, &init_mm, current);
		local_irq_enable();
		finish_arch_post_lock_switch();
		mmdrop_lazy_tlb(mm);
	}

	/* finish_cpu(), as ran on the BP, will clean up the active_mm state */
}

static int __balance_push_cpu_stop(void *arg)
{
	struct task_struct *p = arg;
	struct rq *rq = this_rq();
	struct rq_flags rf;
	int cpu;

	raw_spin_lock_irq(&p->pi_lock);
	rq_lock(rq, &rf);

	update_rq_clock(rq);

	if (task_rq(p) == rq && task_on_rq_queued(p)) {
		cpu = select_fallback_rq(rq->cpu, p);
		rq = __migrate_task(rq, &rf, p, cpu);
	}

	rq_unlock(rq, &rf);
	raw_spin_unlock_irq(&p->pi_lock);

	put_task_struct(p);

	return 0;
}

static DEFINE_PER_CPU(struct cpu_stop_work, push_work);

/*
 * Ensure we only run per-cpu kthreads once the CPU goes !active.
 *
 * This is enabled below SCHED_AP_ACTIVE; when !cpu_active(), but only
 * effective when the hotplug motion is down.
 */
static void balance_push(struct rq *rq)
{
	struct task_struct *push_task = rq->curr;

	lockdep_assert_rq_held(rq);

	/*
	 * Ensure the thing is persistent until balance_push_set(.on = false);
	 */
	rq->balance_callback = &balance_push_callback;

	/*
	 * Only active while going offline and when invoked on the outgoing
	 * CPU.
	 */
	if (!cpu_dying(rq->cpu) || rq != this_rq())
		return;

	/*
	 * Both the cpu-hotplug and stop task are in this case and are
	 * required to complete the hotplug process.
	 */
	if (kthread_is_per_cpu(push_task) ||
	    is_migration_disabled(push_task)) {

		/*
		 * If this is the idle task on the outgoing CPU try to wake
		 * up the hotplug control thread which might wait for the
		 * last task to vanish. The rcuwait_active() check is
		 * accurate here because the waiter is pinned on this CPU
		 * and can't obviously be running in parallel.
		 *
		 * On RT kernels this also has to check whether there are
		 * pinned and scheduled out tasks on the runqueue. They
		 * need to leave the migrate disabled section first.
		 */
		if (!rq->nr_running && !rq_has_pinned_tasks(rq) &&
		    rcuwait_active(&rq->hotplug_wait)) {
			raw_spin_rq_unlock(rq);
			rcuwait_wake_up(&rq->hotplug_wait);
			raw_spin_rq_lock(rq);
		}
		return;
	}

	get_task_struct(push_task);
	/*
	 * Temporarily drop rq->lock such that we can wake-up the stop task.
	 * Both preemption and IRQs are still disabled.
	 */
	preempt_disable();
	raw_spin_rq_unlock(rq);
	stop_one_cpu_nowait(rq->cpu, __balance_push_cpu_stop, push_task,
			    this_cpu_ptr(&push_work));
	preempt_enable();
	/*
	 * At this point need_resched() is true and we'll take the loop in
	 * schedule(). The next pick is obviously going to be the stop task
	 * which kthread_is_per_cpu() and will push this task away.
	 */
	raw_spin_rq_lock(rq);
}

static void balance_push_set(int cpu, bool on)
{
	struct rq *rq = cpu_rq(cpu);
	struct rq_flags rf;

	rq_lock_irqsave(rq, &rf);
	if (on) {
		WARN_ON_ONCE(rq->balance_callback);
		rq->balance_callback = &balance_push_callback;
	} else if (rq->balance_callback == &balance_push_callback) {
		rq->balance_callback = NULL;
	}
	rq_unlock_irqrestore(rq, &rf);
}

/*
 * Invoked from a CPUs hotplug control thread after the CPU has been marked
 * inactive. All tasks which are not per CPU kernel threads are either
 * pushed off this CPU now via balance_push() or placed on a different CPU
 * during wakeup. Wait until the CPU is quiescent.
 */
static void balance_hotplug_wait(void)
{
	struct rq *rq = this_rq();

	rcuwait_wait_event(&rq->hotplug_wait,
			   rq->nr_running == 1 && !rq_has_pinned_tasks(rq),
			   TASK_UNINTERRUPTIBLE);
}

#else

static inline void balance_push(struct rq *rq)
{
}

static inline void balance_push_set(int cpu, bool on)
{
}

static inline void balance_hotplug_wait(void)
{
}

#endif /* CONFIG_HOTPLUG_CPU */

void set_rq_online(struct rq *rq)
{
	if (!rq->online) {
		const struct sched_class *class;

		cpumask_set_cpu(rq->cpu, rq->rd->online);
		rq->online = 1;

		for_each_class(class) {
			if (class->rq_online)
				class->rq_online(rq);
		}
	}
}

void set_rq_offline(struct rq *rq)
{
	if (rq->online) {
		const struct sched_class *class;

		update_rq_clock(rq);
		for_each_class(class) {
			if (class->rq_offline)
				class->rq_offline(rq);
		}

		cpumask_clear_cpu(rq->cpu, rq->rd->online);
		rq->online = 0;
	}
}

static inline void sched_set_rq_online(struct rq *rq, int cpu)
{
	struct rq_flags rf;

	rq_lock_irqsave(rq, &rf);
	if (rq->rd) {
		BUG_ON(!cpumask_test_cpu(cpu, rq->rd->span));
		set_rq_online(rq);
	}
	rq_unlock_irqrestore(rq, &rf);
}

static inline void sched_set_rq_offline(struct rq *rq, int cpu)
{
	struct rq_flags rf;

	rq_lock_irqsave(rq, &rf);
	if (rq->rd) {
		BUG_ON(!cpumask_test_cpu(cpu, rq->rd->span));
		set_rq_offline(rq);
	}
	rq_unlock_irqrestore(rq, &rf);
}

/*
 * used to mark begin/end of suspend/resume:
 */
static int num_cpus_frozen;

/*
 * Update cpusets according to cpu_active mask.  If cpusets are
 * disabled, cpuset_update_active_cpus() becomes a simple wrapper
 * around partition_sched_domains().
 *
 * If we come here as part of a suspend/resume, don't touch cpusets because we
 * want to restore it back to its original state upon resume anyway.
 */
static void cpuset_cpu_active(void)
{
	if (cpuhp_tasks_frozen) {
		/*
		 * num_cpus_frozen tracks how many CPUs are involved in suspend
		 * resume sequence. As long as this is not the last online
		 * operation in the resume sequence, just build a single sched
		 * domain, ignoring cpusets.
		 */
		cpuset_reset_sched_domains();
		if (--num_cpus_frozen)
			return;
		/*
		 * This is the last CPU online operation. So fall through and
		 * restore the original sched domains by considering the
		 * cpuset configurations.
		 */
		cpuset_force_rebuild();
	}
	cpuset_update_active_cpus();
}

static void cpuset_cpu_inactive(unsigned int cpu)
{
	if (!cpuhp_tasks_frozen) {
		cpuset_update_active_cpus();
	} else {
		num_cpus_frozen++;
		cpuset_reset_sched_domains();
	}
}

static inline void sched_smt_present_inc(int cpu)
{
#ifdef CONFIG_SCHED_SMT
	if (cpumask_weight(cpu_smt_mask(cpu)) == 2)
		static_branch_inc_cpuslocked(&sched_smt_present);
#endif
}

static inline void sched_smt_present_dec(int cpu)
{
#ifdef CONFIG_SCHED_SMT
	if (cpumask_weight(cpu_smt_mask(cpu)) == 2)
		static_branch_dec_cpuslocked(&sched_smt_present);
#endif
}

int sched_cpu_activate(unsigned int cpu)
{
	struct rq *rq = cpu_rq(cpu);

	/*
	 * Clear the balance_push callback and prepare to schedule
	 * regular tasks.
	 */
	balance_push_set(cpu, false);

	/*
	 * When going up, increment the number of cores with SMT present.
	 */
	sched_smt_present_inc(cpu);
	set_cpu_active(cpu, true);

	if (sched_smp_initialized) {
		sched_update_numa(cpu, true);
		sched_domains_numa_masks_set(cpu);
		cpuset_cpu_active();
	}

	scx_rq_activate(rq);

	/*
	 * Put the rq online, if not already. This happens:
	 *
	 * 1) In the early boot process, because we build the real domains
	 *    after all CPUs have been brought up.
	 *
	 * 2) At runtime, if cpuset_cpu_active() fails to rebuild the
	 *    domains.
	 */
	sched_set_rq_online(rq, cpu);

	return 0;
}

int sched_cpu_deactivate(unsigned int cpu)
{
	struct rq *rq = cpu_rq(cpu);
	int ret;

	ret = dl_bw_deactivate(cpu);

	if (ret)
		return ret;

	/*
	 * Remove CPU from nohz.idle_cpus_mask to prevent participating in
	 * load balancing when not active
	 */
	nohz_balance_exit_idle(rq);

	set_cpu_active(cpu, false);

	/*
	 * From this point forward, this CPU will refuse to run any task that
	 * is not: migrate_disable() or KTHREAD_IS_PER_CPU, and will actively
	 * push those tasks away until this gets cleared, see
	 * sched_cpu_dying().
	 */
	balance_push_set(cpu, true);

	/*
	 * We've cleared cpu_active_mask / set balance_push, wait for all
	 * preempt-disabled and RCU users of this state to go away such that
	 * all new such users will observe it.
	 *
	 * Specifically, we rely on ttwu to no longer target this CPU, see
	 * ttwu_queue_cond() and is_cpu_allowed().
	 *
	 * Do sync before park smpboot threads to take care the RCU boost case.
	 */
	synchronize_rcu();

	sched_set_rq_offline(rq, cpu);

	scx_rq_deactivate(rq);

	/*
	 * When going down, decrement the number of cores with SMT present.
	 */
	sched_smt_present_dec(cpu);

#ifdef CONFIG_SCHED_SMT
	sched_core_cpu_deactivate(cpu);
#endif

	if (!sched_smp_initialized)
		return 0;

	sched_update_numa(cpu, false);
	cpuset_cpu_inactive(cpu);
	sched_domains_numa_masks_clear(cpu);
	return 0;
}

static void sched_rq_cpu_starting(unsigned int cpu)
{
	struct rq *rq = cpu_rq(cpu);

	rq->calc_load_update = calc_load_update;
	update_max_interval();
}

int sched_cpu_starting(unsigned int cpu)
{
	sched_core_cpu_starting(cpu);
	sched_rq_cpu_starting(cpu);
	sched_tick_start(cpu);
	return 0;
}

#ifdef CONFIG_HOTPLUG_CPU

/*
 * Invoked immediately before the stopper thread is invoked to bring the
 * CPU down completely. At this point all per CPU kthreads except the
 * hotplug thread (current) and the stopper thread (inactive) have been
 * either parked or have been unbound from the outgoing CPU. Ensure that
 * any of those which might be on the way out are gone.
 *
 * If after this point a bound task is being woken on this CPU then the
 * responsible hotplug callback has failed to do it's job.
 * sched_cpu_dying() will catch it with the appropriate fireworks.
 */
int sched_cpu_wait_empty(unsigned int cpu)
{
	balance_hotplug_wait();
	sched_force_init_mm();
	return 0;
}

/*
 * Since this CPU is going 'away' for a while, fold any nr_active delta we
 * might have. Called from the CPU stopper task after ensuring that the
 * stopper is the last running task on the CPU, so nr_active count is
 * stable. We need to take the tear-down thread which is calling this into
 * account, so we hand in adjust = 1 to the load calculation.
 *
 * Also see the comment "Global load-average calculations".
 */
static void calc_load_migrate(struct rq *rq)
{
	long delta = calc_load_fold_active(rq, 1);

	if (delta)
		atomic_long_add(delta, &calc_load_tasks);
}

static void dump_rq_tasks(struct rq *rq, const char *loglvl)
{
	struct task_struct *g, *p;
	int cpu = cpu_of(rq);

	lockdep_assert_rq_held(rq);

	printk("%sCPU%d enqueued tasks (%u total):\n", loglvl, cpu, rq->nr_running);
	for_each_process_thread(g, p) {
		if (task_cpu(p) != cpu)
			continue;

		if (!task_on_rq_queued(p))
			continue;

		printk("%s\tpid: %d, name: %s\n", loglvl, p->pid, p->comm);
	}
}

int sched_cpu_dying(unsigned int cpu)
{
	struct rq *rq = cpu_rq(cpu);
	struct rq_flags rf;

	/* Handle pending wakeups and then migrate everything off */
	sched_tick_stop(cpu);

	rq_lock_irqsave(rq, &rf);
	if (rq->nr_running != 1 || rq_has_pinned_tasks(rq)) {
		WARN(true, "Dying CPU not properly vacated!");
		dump_rq_tasks(rq, KERN_WARNING);
	}
	rq_unlock_irqrestore(rq, &rf);

	calc_load_migrate(rq);
	update_max_interval();
	hrtick_clear(rq);
	sched_core_cpu_dying(cpu);
	return 0;
}
#endif

void __init sched_init_smp(void)
{
	sched_init_numa(NUMA_NO_NODE);

	/*
	 * There's no userspace yet to cause hotplug operations; hence all the
	 * CPU masks are stable and all blatant races in the below code cannot
	 * happen.
	 */
	sched_domains_mutex_lock();
	sched_init_domains(cpu_active_mask);
	sched_domains_mutex_unlock();

	/* Move init over to a non-isolated CPU */
	if (set_cpus_allowed_ptr(current, housekeeping_cpumask(HK_TYPE_DOMAIN)) < 0)
		BUG();
	current->flags &= ~PF_NO_SETAFFINITY;
	sched_init_granularity();

	init_sched_rt_class();
	init_sched_dl_class();

	sched_smp_initialized = true;
}

static int __init migration_init(void)
{
	sched_cpu_starting(smp_processor_id());
	return 0;
}
early_initcall(migration_init);

#else
void __init sched_init_smp(void)
{
	sched_init_granularity();
}
#endif /* CONFIG_SMP */

int in_sched_functions(unsigned long addr)
{
	return in_lock_functions(addr) ||
		(addr >= (unsigned long)__sched_text_start
		&& addr < (unsigned long)__sched_text_end);
}

#ifdef CONFIG_CGROUP_SCHED
/*
 * Default task group.
 * Every task in system belongs to this group at bootup.
 */
struct task_group root_task_group;
LIST_HEAD(task_groups);

/* Cacheline aligned slab cache for task_group */
static struct kmem_cache *task_group_cache __ro_after_init;
#endif

void __init sched_init(void)
{
	unsigned long ptr = 0;
	int i;

	/* Make sure the linker didn't screw up */
#ifdef CONFIG_SMP
	BUG_ON(!sched_class_above(&stop_sched_class, &dl_sched_class));
#endif
	BUG_ON(!sched_class_above(&dl_sched_class, &rt_sched_class));
	BUG_ON(!sched_class_above(&rt_sched_class, &fair_sched_class));
	BUG_ON(!sched_class_above(&fair_sched_class, &idle_sched_class));
#ifdef CONFIG_SCHED_CLASS_EXT
	BUG_ON(!sched_class_above(&fair_sched_class, &ext_sched_class));
	BUG_ON(!sched_class_above(&ext_sched_class, &idle_sched_class));
#endif

	wait_bit_init();

#ifdef CONFIG_FAIR_GROUP_SCHED
	ptr += 2 * nr_cpu_ids * sizeof(void **);
#endif
#ifdef CONFIG_RT_GROUP_SCHED
	ptr += 2 * nr_cpu_ids * sizeof(void **);
#endif
	if (ptr) {
		ptr = (unsigned long)kzalloc(ptr, GFP_NOWAIT);

#ifdef CONFIG_FAIR_GROUP_SCHED
		root_task_group.se = (struct sched_entity **)ptr;
		ptr += nr_cpu_ids * sizeof(void **);

		root_task_group.cfs_rq = (struct cfs_rq **)ptr;
		ptr += nr_cpu_ids * sizeof(void **);

		root_task_group.shares = ROOT_TASK_GROUP_LOAD;
		init_cfs_bandwidth(&root_task_group.cfs_bandwidth, NULL);
#endif /* CONFIG_FAIR_GROUP_SCHED */
#ifdef CONFIG_EXT_GROUP_SCHED
		root_task_group.scx_weight = CGROUP_WEIGHT_DFL;
#endif /* CONFIG_EXT_GROUP_SCHED */
#ifdef CONFIG_RT_GROUP_SCHED
		root_task_group.rt_se = (struct sched_rt_entity **)ptr;
		ptr += nr_cpu_ids * sizeof(void **);

		root_task_group.rt_rq = (struct rt_rq **)ptr;
		ptr += nr_cpu_ids * sizeof(void **);

#endif /* CONFIG_RT_GROUP_SCHED */
	}

#ifdef CONFIG_SMP
	init_defrootdomain();
#endif

#ifdef CONFIG_RT_GROUP_SCHED
	init_rt_bandwidth(&root_task_group.rt_bandwidth,
			global_rt_period(), global_rt_runtime());
#endif /* CONFIG_RT_GROUP_SCHED */

#ifdef CONFIG_CGROUP_SCHED
	task_group_cache = KMEM_CACHE(task_group, 0);

	list_add(&root_task_group.list, &task_groups);
	INIT_LIST_HEAD(&root_task_group.children);
	INIT_LIST_HEAD(&root_task_group.siblings);
	autogroup_init(&init_task);
#endif /* CONFIG_CGROUP_SCHED */

	for_each_possible_cpu(i) {
		struct rq *rq;

		rq = cpu_rq(i);
		raw_spin_lock_init(&rq->__lock);
		rq->nr_running = 0;
		rq->calc_load_active = 0;
		rq->calc_load_update = jiffies + LOAD_FREQ;
		init_cfs_rq(&rq->cfs);
		init_rt_rq(&rq->rt);
		init_dl_rq(&rq->dl);
#ifdef CONFIG_FAIR_GROUP_SCHED
		INIT_LIST_HEAD(&rq->leaf_cfs_rq_list);
		rq->tmp_alone_branch = &rq->leaf_cfs_rq_list;
		/*
		 * How much CPU bandwidth does root_task_group get?
		 *
		 * In case of task-groups formed through the cgroup filesystem, it
		 * gets 100% of the CPU resources in the system. This overall
		 * system CPU resource is divided among the tasks of
		 * root_task_group and its child task-groups in a fair manner,
		 * based on each entity's (task or task-group's) weight
		 * (se->load.weight).
		 *
		 * In other words, if root_task_group has 10 tasks of weight
		 * 1024) and two child groups A0 and A1 (of weight 1024 each),
		 * then A0's share of the CPU resource is:
		 *
		 *	A0's bandwidth = 1024 / (10*1024 + 1024 + 1024) = 8.33%
		 *
		 * We achieve this by letting root_task_group's tasks sit
		 * directly in rq->cfs (i.e root_task_group->se[] = NULL).
		 */
		init_tg_cfs_entry(&root_task_group, &rq->cfs, NULL, i, NULL);
#endif /* CONFIG_FAIR_GROUP_SCHED */

#ifdef CONFIG_RT_GROUP_SCHED
		/*
		 * This is required for init cpu because rt.c:__enable_runtime()
		 * starts working after scheduler_running, which is not the case
		 * yet.
		 */
		rq->rt.rt_runtime = global_rt_runtime();
		init_tg_rt_entry(&root_task_group, &rq->rt, NULL, i, NULL);
#endif
#ifdef CONFIG_SMP
		rq->sd = NULL;
		rq->rd = NULL;
		rq->cpu_capacity = SCHED_CAPACITY_SCALE;
		rq->balance_callback = &balance_push_callback;
		rq->active_balance = 0;
		rq->next_balance = jiffies;
		rq->push_cpu = 0;
		rq->cpu = i;
		rq->online = 0;
		rq->idle_stamp = 0;
		rq->avg_idle = 2*sysctl_sched_migration_cost;
		rq->max_idle_balance_cost = sysctl_sched_migration_cost;

		INIT_LIST_HEAD(&rq->cfs_tasks);

		rq_attach_root(rq, &def_root_domain);
#ifdef CONFIG_NO_HZ_COMMON
		rq->last_blocked_load_update_tick = jiffies;
		atomic_set(&rq->nohz_flags, 0);

		INIT_CSD(&rq->nohz_csd, nohz_csd_func, rq);
#endif
#ifdef CONFIG_HOTPLUG_CPU
		rcuwait_init(&rq->hotplug_wait);
#endif
#endif /* CONFIG_SMP */
		hrtick_rq_init(rq);
		atomic_set(&rq->nr_iowait, 0);
		fair_server_init(rq);

#ifdef CONFIG_SCHED_CORE
		rq->core = rq;
		rq->core_pick = NULL;
		rq->core_dl_server = NULL;
		rq->core_enabled = 0;
		rq->core_tree = RB_ROOT;
		rq->core_forceidle_count = 0;
		rq->core_forceidle_occupation = 0;
		rq->core_forceidle_start = 0;

		rq->core_cookie = 0UL;
#endif
		zalloc_cpumask_var_node(&rq->scratch_mask, GFP_KERNEL, cpu_to_node(i));
	}

	set_load_weight(&init_task, false);
	init_task.se.slice = sysctl_sched_base_slice,

	/*
	 * The boot idle thread does lazy MMU switching as well:
	 */
	mmgrab_lazy_tlb(&init_mm);
	enter_lazy_tlb(&init_mm, current);

	/*
	 * The idle task doesn't need the kthread struct to function, but it
	 * is dressed up as a per-CPU kthread and thus needs to play the part
	 * if we want to avoid special-casing it in code that deals with per-CPU
	 * kthreads.
	 */
	WARN_ON(!set_kthread_struct(current));

	/*
	 * Make us the idle thread. Technically, schedule() should not be
	 * called from this thread, however somewhere below it might be,
	 * but because we are the idle thread, we just pick up running again
	 * when this runqueue becomes "idle".
	 */
	__sched_fork(0, current);
	init_idle(current, smp_processor_id());

	calc_load_update = jiffies + LOAD_FREQ;

#ifdef CONFIG_SMP
	idle_thread_set_boot_cpu();
	balance_push_set(smp_processor_id(), false);
#endif
	init_sched_fair_class();
	init_sched_ext_class();

	psi_init();

	init_uclamp();

	preempt_dynamic_init();

	scheduler_running = 1;
}

#ifdef CONFIG_DEBUG_ATOMIC_SLEEP

void __might_sleep(const char *file, int line)
{
	unsigned int state = get_current_state();
	/*
	 * Blocking primitives will set (and therefore destroy) current->state,
	 * since we will exit with TASK_RUNNING make sure we enter with it,
	 * otherwise we will destroy state.
	 */
	WARN_ONCE(state != TASK_RUNNING && current->task_state_change,
			"do not call blocking ops when !TASK_RUNNING; "
			"state=%x set at [<%p>] %pS\n", state,
			(void *)current->task_state_change,
			(void *)current->task_state_change);

	__might_resched(file, line, 0);
}
EXPORT_SYMBOL(__might_sleep);

static void print_preempt_disable_ip(int preempt_offset, unsigned long ip)
{
	if (!IS_ENABLED(CONFIG_DEBUG_PREEMPT))
		return;

	if (preempt_count() == preempt_offset)
		return;

	pr_err("Preemption disabled at:");
	print_ip_sym(KERN_ERR, ip);
}

static inline bool resched_offsets_ok(unsigned int offsets)
{
	unsigned int nested = preempt_count();

	nested += rcu_preempt_depth() << MIGHT_RESCHED_RCU_SHIFT;

	return nested == offsets;
}

void __might_resched(const char *file, int line, unsigned int offsets)
{
	/* Ratelimiting timestamp: */
	static unsigned long prev_jiffy;

	unsigned long preempt_disable_ip;

	/* WARN_ON_ONCE() by default, no rate limit required: */
	rcu_sleep_check();

	if ((resched_offsets_ok(offsets) && !irqs_disabled() &&
	     !is_idle_task(current) && !current->non_block_count) ||
	    system_state == SYSTEM_BOOTING || system_state > SYSTEM_RUNNING ||
	    oops_in_progress)
		return;

	if (time_before(jiffies, prev_jiffy + HZ) && prev_jiffy)
		return;
	prev_jiffy = jiffies;

	/* Save this before calling printk(), since that will clobber it: */
	preempt_disable_ip = get_preempt_disable_ip(current);

	pr_err("BUG: sleeping function called from invalid context at %s:%d\n",
	       file, line);
	pr_err("in_atomic(): %d, irqs_disabled(): %d, non_block: %d, pid: %d, name: %s\n",
	       in_atomic(), irqs_disabled(), current->non_block_count,
	       current->pid, current->comm);
	pr_err("preempt_count: %x, expected: %x\n", preempt_count(),
	       offsets & MIGHT_RESCHED_PREEMPT_MASK);

	if (IS_ENABLED(CONFIG_PREEMPT_RCU)) {
		pr_err("RCU nest depth: %d, expected: %u\n",
		       rcu_preempt_depth(), offsets >> MIGHT_RESCHED_RCU_SHIFT);
	}

	if (task_stack_end_corrupted(current))
		pr_emerg("Thread overran stack, or stack corrupted\n");

	debug_show_held_locks(current);
	if (irqs_disabled())
		print_irqtrace_events(current);

	print_preempt_disable_ip(offsets & MIGHT_RESCHED_PREEMPT_MASK,
				 preempt_disable_ip);

	dump_stack();
	add_taint(TAINT_WARN, LOCKDEP_STILL_OK);
}
EXPORT_SYMBOL(__might_resched);

void __cant_sleep(const char *file, int line, int preempt_offset)
{
	static unsigned long prev_jiffy;

	if (irqs_disabled())
		return;

	if (!IS_ENABLED(CONFIG_PREEMPT_COUNT))
		return;

	if (preempt_count() > preempt_offset)
		return;

	if (time_before(jiffies, prev_jiffy + HZ) && prev_jiffy)
		return;
	prev_jiffy = jiffies;

	printk(KERN_ERR "BUG: assuming atomic context at %s:%d\n", file, line);
	printk(KERN_ERR "in_atomic(): %d, irqs_disabled(): %d, pid: %d, name: %s\n",
			in_atomic(), irqs_disabled(),
			current->pid, current->comm);

	debug_show_held_locks(current);
	dump_stack();
	add_taint(TAINT_WARN, LOCKDEP_STILL_OK);
}
EXPORT_SYMBOL_GPL(__cant_sleep);

#ifdef CONFIG_SMP
void __cant_migrate(const char *file, int line)
{
	static unsigned long prev_jiffy;

	if (irqs_disabled())
		return;

	if (is_migration_disabled(current))
		return;

	if (!IS_ENABLED(CONFIG_PREEMPT_COUNT))
		return;

	if (preempt_count() > 0)
		return;

	if (time_before(jiffies, prev_jiffy + HZ) && prev_jiffy)
		return;
	prev_jiffy = jiffies;

	pr_err("BUG: assuming non migratable context at %s:%d\n", file, line);
	pr_err("in_atomic(): %d, irqs_disabled(): %d, migration_disabled() %u pid: %d, name: %s\n",
	       in_atomic(), irqs_disabled(), is_migration_disabled(current),
	       current->pid, current->comm);

	debug_show_held_locks(current);
	dump_stack();
	add_taint(TAINT_WARN, LOCKDEP_STILL_OK);
}
EXPORT_SYMBOL_GPL(__cant_migrate);
#endif
#endif

#ifdef CONFIG_MAGIC_SYSRQ
void normalize_rt_tasks(void)
{
	struct task_struct *g, *p;
	struct sched_attr attr = {
		.sched_policy = SCHED_NORMAL,
	};

	read_lock(&tasklist_lock);
	for_each_process_thread(g, p) {
		/*
		 * Only normalize user tasks:
		 */
		if (p->flags & PF_KTHREAD)
			continue;

		p->se.exec_start = 0;
		schedstat_set(p->stats.wait_start,  0);
		schedstat_set(p->stats.sleep_start, 0);
		schedstat_set(p->stats.block_start, 0);

		if (!rt_or_dl_task(p)) {
			/*
			 * Renice negative nice level userspace
			 * tasks back to 0:
			 */
			if (task_nice(p) < 0)
				set_user_nice(p, 0);
			continue;
		}

		__sched_setscheduler(p, &attr, false, false);
	}
	read_unlock(&tasklist_lock);
}

#endif /* CONFIG_MAGIC_SYSRQ */

#if defined(CONFIG_KGDB_KDB)
/*
 * These functions are only useful for KDB.
 *
 * They can only be called when the whole system has been
 * stopped - every CPU needs to be quiescent, and no scheduling
 * activity can take place. Using them for anything else would
 * be a serious bug, and as a result, they aren't even visible
 * under any other configuration.
 */

/**
 * curr_task - return the current task for a given CPU.
 * @cpu: the processor in question.
 *
 * ONLY VALID WHEN THE WHOLE SYSTEM IS STOPPED!
 *
 * Return: The current task for @cpu.
 */
struct task_struct *curr_task(int cpu)
{
	return cpu_curr(cpu);
}

#endif /* defined(CONFIG_KGDB_KDB) */

#ifdef CONFIG_CGROUP_SCHED
/* task_group_lock serializes the addition/removal of task groups */
static DEFINE_SPINLOCK(task_group_lock);

static inline void alloc_uclamp_sched_group(struct task_group *tg,
					    struct task_group *parent)
{
#ifdef CONFIG_UCLAMP_TASK_GROUP
	enum uclamp_id clamp_id;

	for_each_clamp_id(clamp_id) {
		uclamp_se_set(&tg->uclamp_req[clamp_id],
			      uclamp_none(clamp_id), false);
		tg->uclamp[clamp_id] = parent->uclamp[clamp_id];
	}
#endif
}

static void sched_free_group(struct task_group *tg)
{
	free_fair_sched_group(tg);
	free_rt_sched_group(tg);
	autogroup_free(tg);
	kmem_cache_free(task_group_cache, tg);
}

static void sched_free_group_rcu(struct rcu_head *rcu)
{
	sched_free_group(container_of(rcu, struct task_group, rcu));
}

static void sched_unregister_group(struct task_group *tg)
{
	unregister_fair_sched_group(tg);
	unregister_rt_sched_group(tg);
	/*
	 * We have to wait for yet another RCU grace period to expire, as
	 * print_cfs_stats() might run concurrently.
	 */
	call_rcu(&tg->rcu, sched_free_group_rcu);
}

/* allocate runqueue etc for a new task group */
struct task_group *sched_create_group(struct task_group *parent)
{
	struct task_group *tg;

	tg = kmem_cache_alloc(task_group_cache, GFP_KERNEL | __GFP_ZERO);
	if (!tg)
		return ERR_PTR(-ENOMEM);

	if (!alloc_fair_sched_group(tg, parent))
		goto err;

	if (!alloc_rt_sched_group(tg, parent))
		goto err;

	scx_group_set_weight(tg, CGROUP_WEIGHT_DFL);
	alloc_uclamp_sched_group(tg, parent);

	return tg;

err:
	sched_free_group(tg);
	return ERR_PTR(-ENOMEM);
}

void sched_online_group(struct task_group *tg, struct task_group *parent)
{
	unsigned long flags;

	spin_lock_irqsave(&task_group_lock, flags);
	list_add_rcu(&tg->list, &task_groups);

	/* Root should already exist: */
	WARN_ON(!parent);

	tg->parent = parent;
	INIT_LIST_HEAD(&tg->children);
	list_add_rcu(&tg->siblings, &parent->children);
	spin_unlock_irqrestore(&task_group_lock, flags);

	online_fair_sched_group(tg);
}

/* RCU callback to free various structures associated with a task group */
static void sched_unregister_group_rcu(struct rcu_head *rhp)
{
	/* Now it should be safe to free those cfs_rqs: */
	sched_unregister_group(container_of(rhp, struct task_group, rcu));
}

void sched_destroy_group(struct task_group *tg)
{
	/* Wait for possible concurrent references to cfs_rqs complete: */
	call_rcu(&tg->rcu, sched_unregister_group_rcu);
}

void sched_release_group(struct task_group *tg)
{
	unsigned long flags;

	/*
	 * Unlink first, to avoid walk_tg_tree_from() from finding us (via
	 * sched_cfs_period_timer()).
	 *
	 * For this to be effective, we have to wait for all pending users of
	 * this task group to leave their RCU critical section to ensure no new
	 * user will see our dying task group any more. Specifically ensure
	 * that tg_unthrottle_up() won't add decayed cfs_rq's to it.
	 *
	 * We therefore defer calling unregister_fair_sched_group() to
	 * sched_unregister_group() which is guarantied to get called only after the
	 * current RCU grace period has expired.
	 */
	spin_lock_irqsave(&task_group_lock, flags);
	list_del_rcu(&tg->list);
	list_del_rcu(&tg->siblings);
	spin_unlock_irqrestore(&task_group_lock, flags);
}

static void sched_change_group(struct task_struct *tsk)
{
	struct task_group *tg;

	/*
	 * All callers are synchronized by task_rq_lock(); we do not use RCU
	 * which is pointless here. Thus, we pass "true" to task_css_check()
	 * to prevent lockdep warnings.
	 */
	tg = container_of(task_css_check(tsk, cpu_cgrp_id, true),
			  struct task_group, css);
	tg = autogroup_task_group(tsk, tg);
	tsk->sched_task_group = tg;

#ifdef CONFIG_FAIR_GROUP_SCHED
	if (tsk->sched_class->task_change_group)
		tsk->sched_class->task_change_group(tsk);
	else
#endif
		set_task_rq(tsk, task_cpu(tsk));
}

/*
 * Change task's runqueue when it moves between groups.
 *
 * The caller of this function should have put the task in its new group by
 * now. This function just updates tsk->se.cfs_rq and tsk->se.parent to reflect
 * its new group.
 */
void sched_move_task(struct task_struct *tsk, bool for_autogroup)
{
	int queued, running, queue_flags =
		DEQUEUE_SAVE | DEQUEUE_MOVE | DEQUEUE_NOCLOCK;
	struct rq *rq;

	CLASS(task_rq_lock, rq_guard)(tsk);
	rq = rq_guard.rq;

	update_rq_clock(rq);

	running = task_current_donor(rq, tsk);
	queued = task_on_rq_queued(tsk);

	if (queued)
		dequeue_task(rq, tsk, queue_flags);
	if (running)
		put_prev_task(rq, tsk);

	sched_change_group(tsk);
	if (!for_autogroup)
		scx_cgroup_move_task(tsk);

	if (queued)
		enqueue_task(rq, tsk, queue_flags);
	if (running) {
		set_next_task(rq, tsk);
		/*
		 * After changing group, the running task may have joined a
		 * throttled one but it's still the running task. Trigger a
		 * resched to make sure that task can still run.
		 */
		resched_curr(rq);
	}
}

static struct cgroup_subsys_state *
cpu_cgroup_css_alloc(struct cgroup_subsys_state *parent_css)
{
	struct task_group *parent = css_tg(parent_css);
	struct task_group *tg;

	if (!parent) {
		/* This is early initialization for the top cgroup */
		return &root_task_group.css;
	}

	tg = sched_create_group(parent);
	if (IS_ERR(tg))
		return ERR_PTR(-ENOMEM);

	return &tg->css;
}

/* Expose task group only after completing cgroup initialization */
static int cpu_cgroup_css_online(struct cgroup_subsys_state *css)
{
	struct task_group *tg = css_tg(css);
	struct task_group *parent = css_tg(css->parent);
	int ret;

	ret = scx_tg_online(tg);
	if (ret)
		return ret;

	if (parent)
		sched_online_group(tg, parent);

#ifdef CONFIG_UCLAMP_TASK_GROUP
	/* Propagate the effective uclamp value for the new group */
	guard(mutex)(&uclamp_mutex);
	guard(rcu)();
	cpu_util_update_eff(css);
#endif

	return 0;
}

static void cpu_cgroup_css_offline(struct cgroup_subsys_state *css)
{
	struct task_group *tg = css_tg(css);

	scx_tg_offline(tg);
}

static void cpu_cgroup_css_released(struct cgroup_subsys_state *css)
{
	struct task_group *tg = css_tg(css);

	sched_release_group(tg);
}

static void cpu_cgroup_css_free(struct cgroup_subsys_state *css)
{
	struct task_group *tg = css_tg(css);

	/*
	 * Relies on the RCU grace period between css_released() and this.
	 */
	sched_unregister_group(tg);
}

static int cpu_cgroup_can_attach(struct cgroup_taskset *tset)
{
#ifdef CONFIG_RT_GROUP_SCHED
	struct task_struct *task;
	struct cgroup_subsys_state *css;

	cgroup_taskset_for_each(task, css, tset) {
		if (!sched_rt_can_attach(css_tg(css), task))
			return -EINVAL;
	}
#endif
	return scx_cgroup_can_attach(tset);
}

static void cpu_cgroup_attach(struct cgroup_taskset *tset)
{
	struct task_struct *task;
	struct cgroup_subsys_state *css;

	cgroup_taskset_for_each(task, css, tset)
		sched_move_task(task, false);

	scx_cgroup_finish_attach();
}

static void cpu_cgroup_cancel_attach(struct cgroup_taskset *tset)
{
	scx_cgroup_cancel_attach(tset);
}

#ifdef CONFIG_UCLAMP_TASK_GROUP
static void cpu_util_update_eff(struct cgroup_subsys_state *css)
{
	struct cgroup_subsys_state *top_css = css;
	struct uclamp_se *uc_parent = NULL;
	struct uclamp_se *uc_se = NULL;
	unsigned int eff[UCLAMP_CNT];
	enum uclamp_id clamp_id;
	unsigned int clamps;

	lockdep_assert_held(&uclamp_mutex);
	WARN_ON_ONCE(!rcu_read_lock_held());

	css_for_each_descendant_pre(css, top_css) {
		uc_parent = css_tg(css)->parent
			? css_tg(css)->parent->uclamp : NULL;

		for_each_clamp_id(clamp_id) {
			/* Assume effective clamps matches requested clamps */
			eff[clamp_id] = css_tg(css)->uclamp_req[clamp_id].value;
			/* Cap effective clamps with parent's effective clamps */
			if (uc_parent &&
			    eff[clamp_id] > uc_parent[clamp_id].value) {
				eff[clamp_id] = uc_parent[clamp_id].value;
			}
		}
		/* Ensure protection is always capped by limit */
		eff[UCLAMP_MIN] = min(eff[UCLAMP_MIN], eff[UCLAMP_MAX]);

		/* Propagate most restrictive effective clamps */
		clamps = 0x0;
		uc_se = css_tg(css)->uclamp;
		for_each_clamp_id(clamp_id) {
			if (eff[clamp_id] == uc_se[clamp_id].value)
				continue;
			uc_se[clamp_id].value = eff[clamp_id];
			uc_se[clamp_id].bucket_id = uclamp_bucket_id(eff[clamp_id]);
			clamps |= (0x1 << clamp_id);
		}
		if (!clamps) {
			css = css_rightmost_descendant(css);
			continue;
		}

		/* Immediately update descendants RUNNABLE tasks */
		uclamp_update_active_tasks(css);
	}
}

/*
 * Integer 10^N with a given N exponent by casting to integer the literal "1eN"
 * C expression. Since there is no way to convert a macro argument (N) into a
 * character constant, use two levels of macros.
 */
#define _POW10(exp) ((unsigned int)1e##exp)
#define POW10(exp) _POW10(exp)

struct uclamp_request {
#define UCLAMP_PERCENT_SHIFT	2
#define UCLAMP_PERCENT_SCALE	(100 * POW10(UCLAMP_PERCENT_SHIFT))
	s64 percent;
	u64 util;
	int ret;
};

static inline struct uclamp_request
capacity_from_percent(char *buf)
{
	struct uclamp_request req = {
		.percent = UCLAMP_PERCENT_SCALE,
		.util = SCHED_CAPACITY_SCALE,
		.ret = 0,
	};

	buf = strim(buf);
	if (strcmp(buf, "max")) {
		req.ret = cgroup_parse_float(buf, UCLAMP_PERCENT_SHIFT,
					     &req.percent);
		if (req.ret)
			return req;
		if ((u64)req.percent > UCLAMP_PERCENT_SCALE) {
			req.ret = -ERANGE;
			return req;
		}

		req.util = req.percent << SCHED_CAPACITY_SHIFT;
		req.util = DIV_ROUND_CLOSEST_ULL(req.util, UCLAMP_PERCENT_SCALE);
	}

	return req;
}

static ssize_t cpu_uclamp_write(struct kernfs_open_file *of, char *buf,
				size_t nbytes, loff_t off,
				enum uclamp_id clamp_id)
{
	struct uclamp_request req;
	struct task_group *tg;

	req = capacity_from_percent(buf);
	if (req.ret)
		return req.ret;

	sched_uclamp_enable();

	guard(mutex)(&uclamp_mutex);
	guard(rcu)();

	tg = css_tg(of_css(of));
	if (tg->uclamp_req[clamp_id].value != req.util)
		uclamp_se_set(&tg->uclamp_req[clamp_id], req.util, false);

	/*
	 * Because of not recoverable conversion rounding we keep track of the
	 * exact requested value
	 */
	tg->uclamp_pct[clamp_id] = req.percent;

	/* Update effective clamps to track the most restrictive value */
	cpu_util_update_eff(of_css(of));

	return nbytes;
}

static ssize_t cpu_uclamp_min_write(struct kernfs_open_file *of,
				    char *buf, size_t nbytes,
				    loff_t off)
{
	return cpu_uclamp_write(of, buf, nbytes, off, UCLAMP_MIN);
}

static ssize_t cpu_uclamp_max_write(struct kernfs_open_file *of,
				    char *buf, size_t nbytes,
				    loff_t off)
{
	return cpu_uclamp_write(of, buf, nbytes, off, UCLAMP_MAX);
}

static inline void cpu_uclamp_print(struct seq_file *sf,
				    enum uclamp_id clamp_id)
{
	struct task_group *tg;
	u64 util_clamp;
	u64 percent;
	u32 rem;

	scoped_guard (rcu) {
		tg = css_tg(seq_css(sf));
		util_clamp = tg->uclamp_req[clamp_id].value;
	}

	if (util_clamp == SCHED_CAPACITY_SCALE) {
		seq_puts(sf, "max\n");
		return;
	}

	percent = tg->uclamp_pct[clamp_id];
	percent = div_u64_rem(percent, POW10(UCLAMP_PERCENT_SHIFT), &rem);
	seq_printf(sf, "%llu.%0*u\n", percent, UCLAMP_PERCENT_SHIFT, rem);
}

static int cpu_uclamp_min_show(struct seq_file *sf, void *v)
{
	cpu_uclamp_print(sf, UCLAMP_MIN);
	return 0;
}

static int cpu_uclamp_max_show(struct seq_file *sf, void *v)
{
	cpu_uclamp_print(sf, UCLAMP_MAX);
	return 0;
}
#endif /* CONFIG_UCLAMP_TASK_GROUP */

#ifdef CONFIG_GROUP_SCHED_WEIGHT
static unsigned long tg_weight(struct task_group *tg)
{
#ifdef CONFIG_FAIR_GROUP_SCHED
	return scale_load_down(tg->shares);
#else
	return sched_weight_from_cgroup(tg->scx_weight);
#endif
}

static int cpu_shares_write_u64(struct cgroup_subsys_state *css,
				struct cftype *cftype, u64 shareval)
{
	int ret;

	if (shareval > scale_load_down(ULONG_MAX))
		shareval = MAX_SHARES;
	ret = sched_group_set_shares(css_tg(css), scale_load(shareval));
	if (!ret)
		scx_group_set_weight(css_tg(css),
				     sched_weight_to_cgroup(shareval));
	return ret;
}

static u64 cpu_shares_read_u64(struct cgroup_subsys_state *css,
			       struct cftype *cft)
{
	return tg_weight(css_tg(css));
}
#endif /* CONFIG_GROUP_SCHED_WEIGHT */

#ifdef CONFIG_CFS_BANDWIDTH
static DEFINE_MUTEX(cfs_constraints_mutex);

const u64 max_cfs_quota_period = 1 * NSEC_PER_SEC; /* 1s */
static const u64 min_cfs_quota_period = 1 * NSEC_PER_MSEC; /* 1ms */
/* More than 203 days if BW_SHIFT equals 20. */
static const u64 max_cfs_runtime = MAX_BW * NSEC_PER_USEC;

static int __cfs_schedulable(struct task_group *tg, u64 period, u64 runtime);

static int tg_set_cfs_bandwidth(struct task_group *tg, u64 period, u64 quota,
				u64 burst)
{
	int i, ret = 0, runtime_enabled, runtime_was_enabled;
	struct cfs_bandwidth *cfs_b = &tg->cfs_bandwidth;

	if (tg == &root_task_group)
		return -EINVAL;

	/*
	 * Ensure we have at some amount of bandwidth every period.  This is
	 * to prevent reaching a state of large arrears when throttled via
	 * entity_tick() resulting in prolonged exit starvation.
	 */
	if (quota < min_cfs_quota_period || period < min_cfs_quota_period)
		return -EINVAL;

	/*
	 * Likewise, bound things on the other side by preventing insane quota
	 * periods.  This also allows us to normalize in computing quota
	 * feasibility.
	 */
	if (period > max_cfs_quota_period)
		return -EINVAL;

	/*
	 * Bound quota to defend quota against overflow during bandwidth shift.
	 */
	if (quota != RUNTIME_INF && quota > max_cfs_runtime)
		return -EINVAL;

	if (quota != RUNTIME_INF && (burst > quota ||
				     burst + quota > max_cfs_runtime))
		return -EINVAL;

	/*
	 * Prevent race between setting of cfs_rq->runtime_enabled and
	 * unthrottle_offline_cfs_rqs().
	 */
	guard(cpus_read_lock)();
	guard(mutex)(&cfs_constraints_mutex);

	ret = __cfs_schedulable(tg, period, quota);
	if (ret)
		return ret;

	runtime_enabled = quota != RUNTIME_INF;
	runtime_was_enabled = cfs_b->quota != RUNTIME_INF;
	/*
	 * If we need to toggle cfs_bandwidth_used, off->on must occur
	 * before making related changes, and on->off must occur afterwards
	 */
	if (runtime_enabled && !runtime_was_enabled)
		cfs_bandwidth_usage_inc();

	scoped_guard (raw_spinlock_irq, &cfs_b->lock) {
		cfs_b->period = ns_to_ktime(period);
		cfs_b->quota = quota;
		cfs_b->burst = burst;

		__refill_cfs_bandwidth_runtime(cfs_b);

		/*
		 * Restart the period timer (if active) to handle new
		 * period expiry:
		 */
		if (runtime_enabled)
			start_cfs_bandwidth(cfs_b);
	}

	for_each_online_cpu(i) {
		struct cfs_rq *cfs_rq = tg->cfs_rq[i];
		struct rq *rq = cfs_rq->rq;

		guard(rq_lock_irq)(rq);
		cfs_rq->runtime_enabled = runtime_enabled;
		cfs_rq->runtime_remaining = 0;

		if (cfs_rq->throttled)
			unthrottle_cfs_rq(cfs_rq);
	}

	if (runtime_was_enabled && !runtime_enabled)
		cfs_bandwidth_usage_dec();

	return 0;
}

static int tg_set_cfs_quota(struct task_group *tg, long cfs_quota_us)
{
	u64 quota, period, burst;

	period = ktime_to_ns(tg->cfs_bandwidth.period);
	burst = tg->cfs_bandwidth.burst;
	if (cfs_quota_us < 0)
		quota = RUNTIME_INF;
	else if ((u64)cfs_quota_us <= U64_MAX / NSEC_PER_USEC)
		quota = (u64)cfs_quota_us * NSEC_PER_USEC;
	else
		return -EINVAL;

	return tg_set_cfs_bandwidth(tg, period, quota, burst);
}

static long tg_get_cfs_quota(struct task_group *tg)
{
	u64 quota_us;

	if (tg->cfs_bandwidth.quota == RUNTIME_INF)
		return -1;

	quota_us = tg->cfs_bandwidth.quota;
	do_div(quota_us, NSEC_PER_USEC);

	return quota_us;
}

static int tg_set_cfs_period(struct task_group *tg, long cfs_period_us)
{
	u64 quota, period, burst;

	if ((u64)cfs_period_us > U64_MAX / NSEC_PER_USEC)
		return -EINVAL;

	period = (u64)cfs_period_us * NSEC_PER_USEC;
	quota = tg->cfs_bandwidth.quota;
	burst = tg->cfs_bandwidth.burst;

	return tg_set_cfs_bandwidth(tg, period, quota, burst);
}

static long tg_get_cfs_period(struct task_group *tg)
{
	u64 cfs_period_us;

	cfs_period_us = ktime_to_ns(tg->cfs_bandwidth.period);
	do_div(cfs_period_us, NSEC_PER_USEC);

	return cfs_period_us;
}

static int tg_set_cfs_burst(struct task_group *tg, long cfs_burst_us)
{
	u64 quota, period, burst;

	if ((u64)cfs_burst_us > U64_MAX / NSEC_PER_USEC)
		return -EINVAL;

	burst = (u64)cfs_burst_us * NSEC_PER_USEC;
	period = ktime_to_ns(tg->cfs_bandwidth.period);
	quota = tg->cfs_bandwidth.quota;

	return tg_set_cfs_bandwidth(tg, period, quota, burst);
}

static long tg_get_cfs_burst(struct task_group *tg)
{
	u64 burst_us;

	burst_us = tg->cfs_bandwidth.burst;
	do_div(burst_us, NSEC_PER_USEC);

	return burst_us;
}

static s64 cpu_cfs_quota_read_s64(struct cgroup_subsys_state *css,
				  struct cftype *cft)
{
	return tg_get_cfs_quota(css_tg(css));
}

static int cpu_cfs_quota_write_s64(struct cgroup_subsys_state *css,
				   struct cftype *cftype, s64 cfs_quota_us)
{
	return tg_set_cfs_quota(css_tg(css), cfs_quota_us);
}

static u64 cpu_cfs_period_read_u64(struct cgroup_subsys_state *css,
				   struct cftype *cft)
{
	return tg_get_cfs_period(css_tg(css));
}

static int cpu_cfs_period_write_u64(struct cgroup_subsys_state *css,
				    struct cftype *cftype, u64 cfs_period_us)
{
	return tg_set_cfs_period(css_tg(css), cfs_period_us);
}

static u64 cpu_cfs_burst_read_u64(struct cgroup_subsys_state *css,
				  struct cftype *cft)
{
	return tg_get_cfs_burst(css_tg(css));
}

static int cpu_cfs_burst_write_u64(struct cgroup_subsys_state *css,
				   struct cftype *cftype, u64 cfs_burst_us)
{
	return tg_set_cfs_burst(css_tg(css), cfs_burst_us);
}

struct cfs_schedulable_data {
	struct task_group *tg;
	u64 period, quota;
};

/*
 * normalize group quota/period to be quota/max_period
 * note: units are usecs
 */
static u64 normalize_cfs_quota(struct task_group *tg,
			       struct cfs_schedulable_data *d)
{
	u64 quota, period;

	if (tg == d->tg) {
		period = d->period;
		quota = d->quota;
	} else {
		period = tg_get_cfs_period(tg);
		quota = tg_get_cfs_quota(tg);
	}

	/* note: these should typically be equivalent */
	if (quota == RUNTIME_INF || quota == -1)
		return RUNTIME_INF;

	return to_ratio(period, quota);
}

static int tg_cfs_schedulable_down(struct task_group *tg, void *data)
{
	struct cfs_schedulable_data *d = data;
	struct cfs_bandwidth *cfs_b = &tg->cfs_bandwidth;
	s64 quota = 0, parent_quota = -1;

	if (!tg->parent) {
		quota = RUNTIME_INF;
	} else {
		struct cfs_bandwidth *parent_b = &tg->parent->cfs_bandwidth;

		quota = normalize_cfs_quota(tg, d);
		parent_quota = parent_b->hierarchical_quota;

		/*
		 * Ensure max(child_quota) <= parent_quota.  On cgroup2,
		 * always take the non-RUNTIME_INF min.  On cgroup1, only
		 * inherit when no limit is set. In both cases this is used
		 * by the scheduler to determine if a given CFS task has a
		 * bandwidth constraint at some higher level.
		 */
		if (cgroup_subsys_on_dfl(cpu_cgrp_subsys)) {
			if (quota == RUNTIME_INF)
				quota = parent_quota;
			else if (parent_quota != RUNTIME_INF)
				quota = min(quota, parent_quota);
		} else {
			if (quota == RUNTIME_INF)
				quota = parent_quota;
			else if (parent_quota != RUNTIME_INF && quota > parent_quota)
				return -EINVAL;
		}
	}
	cfs_b->hierarchical_quota = quota;

	return 0;
}

static int __cfs_schedulable(struct task_group *tg, u64 period, u64 quota)
{
	struct cfs_schedulable_data data = {
		.tg = tg,
		.period = period,
		.quota = quota,
	};

	if (quota != RUNTIME_INF) {
		do_div(data.period, NSEC_PER_USEC);
		do_div(data.quota, NSEC_PER_USEC);
	}

	guard(rcu)();
	return walk_tg_tree(tg_cfs_schedulable_down, tg_nop, &data);
}

static int cpu_cfs_stat_show(struct seq_file *sf, void *v)
{
	struct task_group *tg = css_tg(seq_css(sf));
	struct cfs_bandwidth *cfs_b = &tg->cfs_bandwidth;

	seq_printf(sf, "nr_periods %d\n", cfs_b->nr_periods);
	seq_printf(sf, "nr_throttled %d\n", cfs_b->nr_throttled);
	seq_printf(sf, "throttled_time %llu\n", cfs_b->throttled_time);

	if (schedstat_enabled() && tg != &root_task_group) {
		struct sched_statistics *stats;
		u64 ws = 0;
		int i;

		for_each_possible_cpu(i) {
			stats = __schedstats_from_se(tg->se[i]);
			ws += schedstat_val(stats->wait_sum);
		}

		seq_printf(sf, "wait_sum %llu\n", ws);
	}

	seq_printf(sf, "nr_bursts %d\n", cfs_b->nr_burst);
	seq_printf(sf, "burst_time %llu\n", cfs_b->burst_time);

	return 0;
}

static u64 throttled_time_self(struct task_group *tg)
{
	int i;
	u64 total = 0;

	for_each_possible_cpu(i) {
		total += READ_ONCE(tg->cfs_rq[i]->throttled_clock_self_time);
	}

	return total;
}

static int cpu_cfs_local_stat_show(struct seq_file *sf, void *v)
{
	struct task_group *tg = css_tg(seq_css(sf));

	seq_printf(sf, "throttled_time %llu\n", throttled_time_self(tg));

	return 0;
}
#endif /* CONFIG_CFS_BANDWIDTH */

#ifdef CONFIG_RT_GROUP_SCHED
static int cpu_rt_runtime_write(struct cgroup_subsys_state *css,
				struct cftype *cft, s64 val)
{
	return sched_group_set_rt_runtime(css_tg(css), val);
}

static s64 cpu_rt_runtime_read(struct cgroup_subsys_state *css,
			       struct cftype *cft)
{
	return sched_group_rt_runtime(css_tg(css));
}

static int cpu_rt_period_write_uint(struct cgroup_subsys_state *css,
				    struct cftype *cftype, u64 rt_period_us)
{
	return sched_group_set_rt_period(css_tg(css), rt_period_us);
}

static u64 cpu_rt_period_read_uint(struct cgroup_subsys_state *css,
				   struct cftype *cft)
{
	return sched_group_rt_period(css_tg(css));
}
#endif /* CONFIG_RT_GROUP_SCHED */

#ifdef CONFIG_GROUP_SCHED_WEIGHT
static s64 cpu_idle_read_s64(struct cgroup_subsys_state *css,
			       struct cftype *cft)
{
	return css_tg(css)->idle;
}

static int cpu_idle_write_s64(struct cgroup_subsys_state *css,
				struct cftype *cft, s64 idle)
{
	int ret;

	ret = sched_group_set_idle(css_tg(css), idle);
	if (!ret)
		scx_group_set_idle(css_tg(css), idle);
	return ret;
}
#endif

static struct cftype cpu_legacy_files[] = {
#ifdef CONFIG_GROUP_SCHED_WEIGHT
	{
		.name = "shares",
		.read_u64 = cpu_shares_read_u64,
		.write_u64 = cpu_shares_write_u64,
	},
	{
		.name = "idle",
		.read_s64 = cpu_idle_read_s64,
		.write_s64 = cpu_idle_write_s64,
	},
#endif
#ifdef CONFIG_CFS_BANDWIDTH
	{
		.name = "cfs_quota_us",
		.read_s64 = cpu_cfs_quota_read_s64,
		.write_s64 = cpu_cfs_quota_write_s64,
	},
	{
		.name = "cfs_period_us",
		.read_u64 = cpu_cfs_period_read_u64,
		.write_u64 = cpu_cfs_period_write_u64,
	},
	{
		.name = "cfs_burst_us",
		.read_u64 = cpu_cfs_burst_read_u64,
		.write_u64 = cpu_cfs_burst_write_u64,
	},
	{
		.name = "stat",
		.seq_show = cpu_cfs_stat_show,
	},
	{
		.name = "stat.local",
		.seq_show = cpu_cfs_local_stat_show,
	},
#endif
#ifdef CONFIG_RT_GROUP_SCHED
	{
		.name = "rt_runtime_us",
		.read_s64 = cpu_rt_runtime_read,
		.write_s64 = cpu_rt_runtime_write,
	},
	{
		.name = "rt_period_us",
		.read_u64 = cpu_rt_period_read_uint,
		.write_u64 = cpu_rt_period_write_uint,
	},
#endif
#ifdef CONFIG_UCLAMP_TASK_GROUP
	{
		.name = "uclamp.min",
		.flags = CFTYPE_NOT_ON_ROOT,
		.seq_show = cpu_uclamp_min_show,
		.write = cpu_uclamp_min_write,
	},
	{
		.name = "uclamp.max",
		.flags = CFTYPE_NOT_ON_ROOT,
		.seq_show = cpu_uclamp_max_show,
		.write = cpu_uclamp_max_write,
	},
#endif
	{ }	/* Terminate */
};

static int cpu_extra_stat_show(struct seq_file *sf,
			       struct cgroup_subsys_state *css)
{
#ifdef CONFIG_CFS_BANDWIDTH
	{
		struct task_group *tg = css_tg(css);
		struct cfs_bandwidth *cfs_b = &tg->cfs_bandwidth;
		u64 throttled_usec, burst_usec;

		throttled_usec = cfs_b->throttled_time;
		do_div(throttled_usec, NSEC_PER_USEC);
		burst_usec = cfs_b->burst_time;
		do_div(burst_usec, NSEC_PER_USEC);

		seq_printf(sf, "nr_periods %d\n"
			   "nr_throttled %d\n"
			   "throttled_usec %llu\n"
			   "nr_bursts %d\n"
			   "burst_usec %llu\n",
			   cfs_b->nr_periods, cfs_b->nr_throttled,
			   throttled_usec, cfs_b->nr_burst, burst_usec);
	}
#endif
	return 0;
}

static int cpu_local_stat_show(struct seq_file *sf,
			       struct cgroup_subsys_state *css)
{
#ifdef CONFIG_CFS_BANDWIDTH
	{
		struct task_group *tg = css_tg(css);
		u64 throttled_self_usec;

		throttled_self_usec = throttled_time_self(tg);
		do_div(throttled_self_usec, NSEC_PER_USEC);

		seq_printf(sf, "throttled_usec %llu\n",
			   throttled_self_usec);
	}
#endif
	return 0;
}

#ifdef CONFIG_GROUP_SCHED_WEIGHT

static u64 cpu_weight_read_u64(struct cgroup_subsys_state *css,
			       struct cftype *cft)
{
	return sched_weight_to_cgroup(tg_weight(css_tg(css)));
}

static int cpu_weight_write_u64(struct cgroup_subsys_state *css,
				struct cftype *cft, u64 cgrp_weight)
{
	unsigned long weight;
	int ret;

	if (cgrp_weight < CGROUP_WEIGHT_MIN || cgrp_weight > CGROUP_WEIGHT_MAX)
		return -ERANGE;

	weight = sched_weight_from_cgroup(cgrp_weight);

	ret = sched_group_set_shares(css_tg(css), scale_load(weight));
	if (!ret)
		scx_group_set_weight(css_tg(css), cgrp_weight);
	return ret;
}

static s64 cpu_weight_nice_read_s64(struct cgroup_subsys_state *css,
				    struct cftype *cft)
{
	unsigned long weight = tg_weight(css_tg(css));
	int last_delta = INT_MAX;
	int prio, delta;

	/* find the closest nice value to the current weight */
	for (prio = 0; prio < ARRAY_SIZE(sched_prio_to_weight); prio++) {
		delta = abs(sched_prio_to_weight[prio] - weight);
		if (delta >= last_delta)
			break;
		last_delta = delta;
	}

	return PRIO_TO_NICE(prio - 1 + MAX_RT_PRIO);
}

static int cpu_weight_nice_write_s64(struct cgroup_subsys_state *css,
				     struct cftype *cft, s64 nice)
{
	unsigned long weight;
	int idx, ret;

	if (nice < MIN_NICE || nice > MAX_NICE)
		return -ERANGE;

	idx = NICE_TO_PRIO(nice) - MAX_RT_PRIO;
	idx = array_index_nospec(idx, 40);
	weight = sched_prio_to_weight[idx];

	ret = sched_group_set_shares(css_tg(css), scale_load(weight));
	if (!ret)
		scx_group_set_weight(css_tg(css),
				     sched_weight_to_cgroup(weight));
	return ret;
}
#endif /* CONFIG_GROUP_SCHED_WEIGHT */

static void __maybe_unused cpu_period_quota_print(struct seq_file *sf,
						  long period, long quota)
{
	if (quota < 0)
		seq_puts(sf, "max");
	else
		seq_printf(sf, "%ld", quota);

	seq_printf(sf, " %ld\n", period);
}

/* caller should put the current value in *@periodp before calling */
static int __maybe_unused cpu_period_quota_parse(char *buf,
						 u64 *periodp, u64 *quotap)
{
	char tok[21];	/* U64_MAX */

	if (sscanf(buf, "%20s %llu", tok, periodp) < 1)
		return -EINVAL;

	*periodp *= NSEC_PER_USEC;

	if (sscanf(tok, "%llu", quotap))
		*quotap *= NSEC_PER_USEC;
	else if (!strcmp(tok, "max"))
		*quotap = RUNTIME_INF;
	else
		return -EINVAL;

	return 0;
}

#ifdef CONFIG_CFS_BANDWIDTH
static int cpu_max_show(struct seq_file *sf, void *v)
{
	struct task_group *tg = css_tg(seq_css(sf));

	cpu_period_quota_print(sf, tg_get_cfs_period(tg), tg_get_cfs_quota(tg));
	return 0;
}

static ssize_t cpu_max_write(struct kernfs_open_file *of,
			     char *buf, size_t nbytes, loff_t off)
{
	struct task_group *tg = css_tg(of_css(of));
	u64 period = tg_get_cfs_period(tg);
	u64 burst = tg->cfs_bandwidth.burst;
	u64 quota;
	int ret;

	ret = cpu_period_quota_parse(buf, &period, &quota);
	if (!ret)
		ret = tg_set_cfs_bandwidth(tg, period, quota, burst);
	return ret ?: nbytes;
}
#endif

static struct cftype cpu_files[] = {
#ifdef CONFIG_GROUP_SCHED_WEIGHT
	{
		.name = "weight",
		.flags = CFTYPE_NOT_ON_ROOT,
		.read_u64 = cpu_weight_read_u64,
		.write_u64 = cpu_weight_write_u64,
	},
	{
		.name = "weight.nice",
		.flags = CFTYPE_NOT_ON_ROOT,
		.read_s64 = cpu_weight_nice_read_s64,
		.write_s64 = cpu_weight_nice_write_s64,
	},
	{
		.name = "idle",
		.flags = CFTYPE_NOT_ON_ROOT,
		.read_s64 = cpu_idle_read_s64,
		.write_s64 = cpu_idle_write_s64,
	},
#endif
#ifdef CONFIG_CFS_BANDWIDTH
	{
		.name = "max",
		.flags = CFTYPE_NOT_ON_ROOT,
		.seq_show = cpu_max_show,
		.write = cpu_max_write,
	},
	{
		.name = "max.burst",
		.flags = CFTYPE_NOT_ON_ROOT,
		.read_u64 = cpu_cfs_burst_read_u64,
		.write_u64 = cpu_cfs_burst_write_u64,
	},
#endif
#ifdef CONFIG_UCLAMP_TASK_GROUP
	{
		.name = "uclamp.min",
		.flags = CFTYPE_NOT_ON_ROOT,
		.seq_show = cpu_uclamp_min_show,
		.write = cpu_uclamp_min_write,
	},
	{
		.name = "uclamp.max",
		.flags = CFTYPE_NOT_ON_ROOT,
		.seq_show = cpu_uclamp_max_show,
		.write = cpu_uclamp_max_write,
	},
#endif
	{ }	/* terminate */
};

struct cgroup_subsys cpu_cgrp_subsys = {
	.css_alloc	= cpu_cgroup_css_alloc,
	.css_online	= cpu_cgroup_css_online,
	.css_offline	= cpu_cgroup_css_offline,
	.css_released	= cpu_cgroup_css_released,
	.css_free	= cpu_cgroup_css_free,
	.css_extra_stat_show = cpu_extra_stat_show,
	.css_local_stat_show = cpu_local_stat_show,
	.can_attach	= cpu_cgroup_can_attach,
	.attach		= cpu_cgroup_attach,
	.cancel_attach	= cpu_cgroup_cancel_attach,
	.legacy_cftypes	= cpu_legacy_files,
	.dfl_cftypes	= cpu_files,
	.early_init	= true,
	.threaded	= true,
};

#endif	/* CONFIG_CGROUP_SCHED */

void dump_cpu_task(int cpu)
{
	if (in_hardirq() && cpu == smp_processor_id()) {
		struct pt_regs *regs;

		regs = get_irq_regs();
		if (regs) {
			show_regs(regs);
			return;
		}
	}

	if (trigger_single_cpu_backtrace(cpu))
		return;

	pr_info("Task dump for CPU %d:\n", cpu);
	sched_show_task(cpu_curr(cpu));
}

/*
 * Nice levels are multiplicative, with a gentle 10% change for every
 * nice level changed. I.e. when a CPU-bound task goes from nice 0 to
 * nice 1, it will get ~10% less CPU time than another CPU-bound task
 * that remained on nice 0.
 *
 * The "10% effect" is relative and cumulative: from _any_ nice level,
 * if you go up 1 level, it's -10% CPU usage, if you go down 1 level
 * it's +10% CPU usage. (to achieve that we use a multiplier of 1.25.
 * If a task goes up by ~10% and another task goes down by ~10% then
 * the relative distance between them is ~25%.)
 */
const int sched_prio_to_weight[40] = {
 /* -20 */     88761,     71755,     56483,     46273,     36291,
 /* -15 */     29154,     23254,     18705,     14949,     11916,
 /* -10 */      9548,      7620,      6100,      4904,      3906,
 /*  -5 */      3121,      2501,      1991,      1586,      1277,
 /*   0 */      1024,       820,       655,       526,       423,
 /*   5 */       335,       272,       215,       172,       137,
 /*  10 */       110,        87,        70,        56,        45,
 /*  15 */        36,        29,        23,        18,        15,
};

/*
 * Inverse (2^32/x) values of the sched_prio_to_weight[] array, pre-calculated.
 *
 * In cases where the weight does not change often, we can use the
 * pre-calculated inverse to speed up arithmetics by turning divisions
 * into multiplications:
 */
const u32 sched_prio_to_wmult[40] = {
 /* -20 */     48388,     59856,     76040,     92818,    118348,
 /* -15 */    147320,    184698,    229616,    287308,    360437,
 /* -10 */    449829,    563644,    704093,    875809,   1099582,
 /*  -5 */   1376151,   1717300,   2157191,   2708050,   3363326,
 /*   0 */   4194304,   5237765,   6557202,   8165337,  10153587,
 /*   5 */  12820798,  15790321,  19976592,  24970740,  31350126,
 /*  10 */  39045157,  49367440,  61356676,  76695844,  95443717,
 /*  15 */ 119304647, 148102320, 186737708, 238609294, 286331153,
};

void call_trace_sched_update_nr_running(struct rq *rq, int count)
{
        trace_sched_update_nr_running_tp(rq, count);
}

#ifdef CONFIG_SCHED_MM_CID

/*
 * @cid_lock: Guarantee forward-progress of cid allocation.
 *
 * Concurrency ID allocation within a bitmap is mostly lock-free. The cid_lock
 * is only used when contention is detected by the lock-free allocation so
 * forward progress can be guaranteed.
 */
DEFINE_RAW_SPINLOCK(cid_lock);

/*
 * @use_cid_lock: Select cid allocation behavior: lock-free vs spinlock.
 *
 * When @use_cid_lock is 0, the cid allocation is lock-free. When contention is
 * detected, it is set to 1 to ensure that all newly coming allocations are
 * serialized by @cid_lock until the allocation which detected contention
 * completes and sets @use_cid_lock back to 0. This guarantees forward progress
 * of a cid allocation.
 */
int use_cid_lock;

/*
 * mm_cid remote-clear implements a lock-free algorithm to clear per-mm/cpu cid
 * concurrently with respect to the execution of the source runqueue context
 * switch.
 *
 * There is one basic properties we want to guarantee here:
 *
 * (1) Remote-clear should _never_ mark a per-cpu cid UNSET when it is actively
 * used by a task. That would lead to concurrent allocation of the cid and
 * userspace corruption.
 *
 * Provide this guarantee by introducing a Dekker memory ordering to guarantee
 * that a pair of loads observe at least one of a pair of stores, which can be
 * shown as:
 *
 *      X = Y = 0
 *
 *      w[X]=1          w[Y]=1
 *      MB              MB
 *      r[Y]=y          r[X]=x
 *
 * Which guarantees that x==0 && y==0 is impossible. But rather than using
 * values 0 and 1, this algorithm cares about specific state transitions of the
 * runqueue current task (as updated by the scheduler context switch), and the
 * per-mm/cpu cid value.
 *
 * Let's introduce task (Y) which has task->mm == mm and task (N) which has
 * task->mm != mm for the rest of the discussion. There are two scheduler state
 * transitions on context switch we care about:
 *
 * (TSA) Store to rq->curr with transition from (N) to (Y)
 *
 * (TSB) Store to rq->curr with transition from (Y) to (N)
 *
 * On the remote-clear side, there is one transition we care about:
 *
 * (TMA) cmpxchg to *pcpu_cid to set the LAZY flag
 *
 * There is also a transition to UNSET state which can be performed from all
 * sides (scheduler, remote-clear). It is always performed with a cmpxchg which
 * guarantees that only a single thread will succeed:
 *
 * (TMB) cmpxchg to *pcpu_cid to mark UNSET
 *
 * Just to be clear, what we do _not_ want to happen is a transition to UNSET
 * when a thread is actively using the cid (property (1)).
 *
 * Let's looks at the relevant combinations of TSA/TSB, and TMA transitions.
 *
 * Scenario A) (TSA)+(TMA) (from next task perspective)
 *
 * CPU0                                      CPU1
 *
 * Context switch CS-1                       Remote-clear
 *   - store to rq->curr: (N)->(Y) (TSA)     - cmpxchg to *pcpu_id to LAZY (TMA)
 *                                             (implied barrier after cmpxchg)
 *   - switch_mm_cid()
 *     - memory barrier (see switch_mm_cid()
 *       comment explaining how this barrier
 *       is combined with other scheduler
 *       barriers)
 *     - mm_cid_get (next)
 *       - READ_ONCE(*pcpu_cid)              - rcu_dereference(src_rq->curr)
 *
 * This Dekker ensures that either task (Y) is observed by the
 * rcu_dereference() or the LAZY flag is observed by READ_ONCE(), or both are
 * observed.
 *
 * If task (Y) store is observed by rcu_dereference(), it means that there is
 * still an active task on the cpu. Remote-clear will therefore not transition
 * to UNSET, which fulfills property (1).
 *
 * If task (Y) is not observed, but the lazy flag is observed by READ_ONCE(),
 * it will move its state to UNSET, which clears the percpu cid perhaps
 * uselessly (which is not an issue for correctness). Because task (Y) is not
 * observed, CPU1 can move ahead to set the state to UNSET. Because moving
 * state to UNSET is done with a cmpxchg expecting that the old state has the
 * LAZY flag set, only one thread will successfully UNSET.
 *
 * If both states (LAZY flag and task (Y)) are observed, the thread on CPU0
 * will observe the LAZY flag and transition to UNSET (perhaps uselessly), and
 * CPU1 will observe task (Y) and do nothing more, which is fine.
 *
 * What we are effectively preventing with this Dekker is a scenario where
 * neither LAZY flag nor store (Y) are observed, which would fail property (1)
 * because this would UNSET a cid which is actively used.
 */

void sched_mm_cid_migrate_from(struct task_struct *t)
{
	t->migrate_from_cpu = task_cpu(t);
}

static
int __sched_mm_cid_migrate_from_fetch_cid(struct rq *src_rq,
					  struct task_struct *t,
					  struct mm_cid *src_pcpu_cid)
{
	struct mm_struct *mm = t->mm;
	struct task_struct *src_task;
	int src_cid, last_mm_cid;

	if (!mm)
		return -1;

	last_mm_cid = t->last_mm_cid;
	/*
	 * If the migrated task has no last cid, or if the current
	 * task on src rq uses the cid, it means the source cid does not need
	 * to be moved to the destination cpu.
	 */
	if (last_mm_cid == -1)
		return -1;
	src_cid = READ_ONCE(src_pcpu_cid->cid);
	if (!mm_cid_is_valid(src_cid) || last_mm_cid != src_cid)
		return -1;

	/*
	 * If we observe an active task using the mm on this rq, it means we
	 * are not the last task to be migrated from this cpu for this mm, so
	 * there is no need to move src_cid to the destination cpu.
	 */
	guard(rcu)();
	src_task = rcu_dereference(src_rq->curr);
	if (READ_ONCE(src_task->mm_cid_active) && src_task->mm == mm) {
		t->last_mm_cid = -1;
		return -1;
	}

	return src_cid;
}

static
int __sched_mm_cid_migrate_from_try_steal_cid(struct rq *src_rq,
					      struct task_struct *t,
					      struct mm_cid *src_pcpu_cid,
					      int src_cid)
{
	struct task_struct *src_task;
	struct mm_struct *mm = t->mm;
	int lazy_cid;

	if (src_cid == -1)
		return -1;

	/*
	 * Attempt to clear the source cpu cid to move it to the destination
	 * cpu.
	 */
	lazy_cid = mm_cid_set_lazy_put(src_cid);
	if (!try_cmpxchg(&src_pcpu_cid->cid, &src_cid, lazy_cid))
		return -1;

	/*
	 * The implicit barrier after cmpxchg per-mm/cpu cid before loading
	 * rq->curr->mm matches the scheduler barrier in context_switch()
	 * between store to rq->curr and load of prev and next task's
	 * per-mm/cpu cid.
	 *
	 * The implicit barrier after cmpxchg per-mm/cpu cid before loading
	 * rq->curr->mm_cid_active matches the barrier in
	 * sched_mm_cid_exit_signals(), sched_mm_cid_before_execve(), and
	 * sched_mm_cid_after_execve() between store to t->mm_cid_active and
	 * load of per-mm/cpu cid.
	 */

	/*
	 * If we observe an active task using the mm on this rq after setting
	 * the lazy-put flag, this task will be responsible for transitioning
	 * from lazy-put flag set to MM_CID_UNSET.
	 */
	scoped_guard (rcu) {
		src_task = rcu_dereference(src_rq->curr);
		if (READ_ONCE(src_task->mm_cid_active) && src_task->mm == mm) {
			/*
			 * We observed an active task for this mm, there is therefore
			 * no point in moving this cid to the destination cpu.
			 */
			t->last_mm_cid = -1;
			return -1;
		}
	}

	/*
	 * The src_cid is unused, so it can be unset.
	 */
	if (!try_cmpxchg(&src_pcpu_cid->cid, &lazy_cid, MM_CID_UNSET))
		return -1;
	WRITE_ONCE(src_pcpu_cid->recent_cid, MM_CID_UNSET);
	return src_cid;
}

/*
 * Migration to dst cpu. Called with dst_rq lock held.
 * Interrupts are disabled, which keeps the window of cid ownership without the
 * source rq lock held small.
 */
void sched_mm_cid_migrate_to(struct rq *dst_rq, struct task_struct *t)
{
	struct mm_cid *src_pcpu_cid, *dst_pcpu_cid;
	struct mm_struct *mm = t->mm;
	int src_cid, src_cpu;
	bool dst_cid_is_set;
	struct rq *src_rq;

	lockdep_assert_rq_held(dst_rq);

	if (!mm)
		return;
	src_cpu = t->migrate_from_cpu;
	if (src_cpu == -1) {
		t->last_mm_cid = -1;
		return;
	}
	/*
	 * Move the src cid if the dst cid is unset. This keeps id
	 * allocation closest to 0 in cases where few threads migrate around
	 * many CPUs.
	 *
	 * If destination cid or recent cid is already set, we may have
	 * to just clear the src cid to ensure compactness in frequent
	 * migrations scenarios.
	 *
	 * It is not useful to clear the src cid when the number of threads is
	 * greater or equal to the number of allowed CPUs, because user-space
	 * can expect that the number of allowed cids can reach the number of
	 * allowed CPUs.
	 */
	dst_pcpu_cid = per_cpu_ptr(mm->pcpu_cid, cpu_of(dst_rq));
	dst_cid_is_set = !mm_cid_is_unset(READ_ONCE(dst_pcpu_cid->cid)) ||
			 !mm_cid_is_unset(READ_ONCE(dst_pcpu_cid->recent_cid));
	if (dst_cid_is_set && atomic_read(&mm->mm_users) >= READ_ONCE(mm->nr_cpus_allowed))
		return;
	src_pcpu_cid = per_cpu_ptr(mm->pcpu_cid, src_cpu);
	src_rq = cpu_rq(src_cpu);
	src_cid = __sched_mm_cid_migrate_from_fetch_cid(src_rq, t, src_pcpu_cid);
	if (src_cid == -1)
		return;
	src_cid = __sched_mm_cid_migrate_from_try_steal_cid(src_rq, t, src_pcpu_cid,
							    src_cid);
	if (src_cid == -1)
		return;
	if (dst_cid_is_set) {
		__mm_cid_put(mm, src_cid);
		return;
	}
	/* Move src_cid to dst cpu. */
	mm_cid_snapshot_time(dst_rq, mm);
	WRITE_ONCE(dst_pcpu_cid->cid, src_cid);
	WRITE_ONCE(dst_pcpu_cid->recent_cid, src_cid);
}

static void sched_mm_cid_remote_clear(struct mm_struct *mm, struct mm_cid *pcpu_cid,
				      int cpu)
{
	struct rq *rq = cpu_rq(cpu);
	struct task_struct *t;
	int cid, lazy_cid;

	cid = READ_ONCE(pcpu_cid->cid);
	if (!mm_cid_is_valid(cid))
		return;

	/*
	 * Clear the cpu cid if it is set to keep cid allocation compact.  If
	 * there happens to be other tasks left on the source cpu using this
	 * mm, the next task using this mm will reallocate its cid on context
	 * switch.
	 */
	lazy_cid = mm_cid_set_lazy_put(cid);
	if (!try_cmpxchg(&pcpu_cid->cid, &cid, lazy_cid))
		return;

	/*
	 * The implicit barrier after cmpxchg per-mm/cpu cid before loading
	 * rq->curr->mm matches the scheduler barrier in context_switch()
	 * between store to rq->curr and load of prev and next task's
	 * per-mm/cpu cid.
	 *
	 * The implicit barrier after cmpxchg per-mm/cpu cid before loading
	 * rq->curr->mm_cid_active matches the barrier in
	 * sched_mm_cid_exit_signals(), sched_mm_cid_before_execve(), and
	 * sched_mm_cid_after_execve() between store to t->mm_cid_active and
	 * load of per-mm/cpu cid.
	 */

	/*
	 * If we observe an active task using the mm on this rq after setting
	 * the lazy-put flag, that task will be responsible for transitioning
	 * from lazy-put flag set to MM_CID_UNSET.
	 */
	scoped_guard (rcu) {
		t = rcu_dereference(rq->curr);
		if (READ_ONCE(t->mm_cid_active) && t->mm == mm)
			return;
	}

	/*
	 * The cid is unused, so it can be unset.
	 * Disable interrupts to keep the window of cid ownership without rq
	 * lock small.
	 */
	scoped_guard (irqsave) {
		if (try_cmpxchg(&pcpu_cid->cid, &lazy_cid, MM_CID_UNSET))
			__mm_cid_put(mm, cid);
	}
}

static void sched_mm_cid_remote_clear_old(struct mm_struct *mm, int cpu)
{
	struct rq *rq = cpu_rq(cpu);
	struct mm_cid *pcpu_cid;
	struct task_struct *curr;
	u64 rq_clock;

	/*
	 * rq->clock load is racy on 32-bit but one spurious clear once in a
	 * while is irrelevant.
	 */
	rq_clock = READ_ONCE(rq->clock);
	pcpu_cid = per_cpu_ptr(mm->pcpu_cid, cpu);

	/*
	 * In order to take care of infrequently scheduled tasks, bump the time
	 * snapshot associated with this cid if an active task using the mm is
	 * observed on this rq.
	 */
	scoped_guard (rcu) {
		curr = rcu_dereference(rq->curr);
		if (READ_ONCE(curr->mm_cid_active) && curr->mm == mm) {
			WRITE_ONCE(pcpu_cid->time, rq_clock);
			return;
		}
	}

	if (rq_clock < pcpu_cid->time + SCHED_MM_CID_PERIOD_NS)
		return;
	sched_mm_cid_remote_clear(mm, pcpu_cid, cpu);
}

static void sched_mm_cid_remote_clear_weight(struct mm_struct *mm, int cpu,
					     int weight)
{
	struct mm_cid *pcpu_cid;
	int cid;

	pcpu_cid = per_cpu_ptr(mm->pcpu_cid, cpu);
	cid = READ_ONCE(pcpu_cid->cid);
	if (!mm_cid_is_valid(cid) || cid < weight)
		return;
	sched_mm_cid_remote_clear(mm, pcpu_cid, cpu);
}

static void task_mm_cid_work(struct callback_head *work)
{
	unsigned long now = jiffies, old_scan, next_scan;
	struct task_struct *t = current;
	struct cpumask *cidmask;
	struct mm_struct *mm;
	int weight, cpu;

	WARN_ON_ONCE(t != container_of(work, struct task_struct, cid_work));

	work->next = work;	/* Prevent double-add */
	if (t->flags & PF_EXITING)
		return;
	mm = t->mm;
	if (!mm)
		return;
	old_scan = READ_ONCE(mm->mm_cid_next_scan);
	next_scan = now + msecs_to_jiffies(MM_CID_SCAN_DELAY);
	if (!old_scan) {
		unsigned long res;

		res = cmpxchg(&mm->mm_cid_next_scan, old_scan, next_scan);
		if (res != old_scan)
			old_scan = res;
		else
			old_scan = next_scan;
	}
	if (time_before(now, old_scan))
		return;
	if (!try_cmpxchg(&mm->mm_cid_next_scan, &old_scan, next_scan))
		return;
	cidmask = mm_cidmask(mm);
	/* Clear cids that were not recently used. */
	for_each_possible_cpu(cpu)
		sched_mm_cid_remote_clear_old(mm, cpu);
	weight = cpumask_weight(cidmask);
	/*
	 * Clear cids that are greater or equal to the cidmask weight to
	 * recompact it.
	 */
	for_each_possible_cpu(cpu)
		sched_mm_cid_remote_clear_weight(mm, cpu, weight);
}

void init_sched_mm_cid(struct task_struct *t)
{
	struct mm_struct *mm = t->mm;
	int mm_users = 0;

	if (mm) {
		mm_users = atomic_read(&mm->mm_users);
		if (mm_users == 1)
			mm->mm_cid_next_scan = jiffies + msecs_to_jiffies(MM_CID_SCAN_DELAY);
	}
	t->cid_work.next = &t->cid_work;	/* Protect against double add */
	init_task_work(&t->cid_work, task_mm_cid_work);
}

void task_tick_mm_cid(struct rq *rq, struct task_struct *curr)
{
	struct callback_head *work = &curr->cid_work;
	unsigned long now = jiffies;

	if (!curr->mm || (curr->flags & (PF_EXITING | PF_KTHREAD)) ||
	    work->next != work)
		return;
	if (time_before(now, READ_ONCE(curr->mm->mm_cid_next_scan)))
		return;

	/* No page allocation under rq lock */
	task_work_add(curr, work, TWA_RESUME);
}

void sched_mm_cid_exit_signals(struct task_struct *t)
{
	struct mm_struct *mm = t->mm;
	struct rq *rq;

	if (!mm)
		return;

	preempt_disable();
	rq = this_rq();
	guard(rq_lock_irqsave)(rq);
	preempt_enable_no_resched();	/* holding spinlock */
	WRITE_ONCE(t->mm_cid_active, 0);
	/*
	 * Store t->mm_cid_active before loading per-mm/cpu cid.
	 * Matches barrier in sched_mm_cid_remote_clear_old().
	 */
	smp_mb();
	mm_cid_put(mm);
	t->last_mm_cid = t->mm_cid = -1;
}

void sched_mm_cid_before_execve(struct task_struct *t)
{
	struct mm_struct *mm = t->mm;
	struct rq *rq;

	if (!mm)
		return;

	preempt_disable();
	rq = this_rq();
	guard(rq_lock_irqsave)(rq);
	preempt_enable_no_resched();	/* holding spinlock */
	WRITE_ONCE(t->mm_cid_active, 0);
	/*
	 * Store t->mm_cid_active before loading per-mm/cpu cid.
	 * Matches barrier in sched_mm_cid_remote_clear_old().
	 */
	smp_mb();
	mm_cid_put(mm);
	t->last_mm_cid = t->mm_cid = -1;
}

void sched_mm_cid_after_execve(struct task_struct *t)
{
	struct mm_struct *mm = t->mm;
	struct rq *rq;

	if (!mm)
		return;

	preempt_disable();
	rq = this_rq();
	scoped_guard (rq_lock_irqsave, rq) {
		preempt_enable_no_resched();	/* holding spinlock */
		WRITE_ONCE(t->mm_cid_active, 1);
		/*
		 * Store t->mm_cid_active before loading per-mm/cpu cid.
		 * Matches barrier in sched_mm_cid_remote_clear_old().
		 */
		smp_mb();
		t->last_mm_cid = t->mm_cid = mm_cid_get(rq, t, mm);
	}
	rseq_set_notify_resume(t);
}

void sched_mm_cid_fork(struct task_struct *t)
{
	WARN_ON_ONCE(!t->mm || t->mm_cid != -1);
	t->mm_cid_active = 1;
}
#endif

#ifdef CONFIG_SCHED_CLASS_EXT
void sched_deq_and_put_task(struct task_struct *p, int queue_flags,
			    struct sched_enq_and_set_ctx *ctx)
{
	struct rq *rq = task_rq(p);

	lockdep_assert_rq_held(rq);

	*ctx = (struct sched_enq_and_set_ctx){
		.p = p,
		.queue_flags = queue_flags,
		.queued = task_on_rq_queued(p),
		.running = task_current(rq, p),
	};

	update_rq_clock(rq);
	if (ctx->queued)
		dequeue_task(rq, p, queue_flags | DEQUEUE_NOCLOCK);
	if (ctx->running)
		put_prev_task(rq, p);
}

void sched_enq_and_set_task(struct sched_enq_and_set_ctx *ctx)
{
	struct rq *rq = task_rq(ctx->p);

	lockdep_assert_rq_held(rq);

	if (ctx->queued)
		enqueue_task(rq, ctx->p, ctx->queue_flags | ENQUEUE_NOCLOCK);
	if (ctx->running)
		set_next_task(rq, ctx->p);
}
#endif	/* CONFIG_SCHED_CLASS_EXT */<|MERGE_RESOLUTION|>--- conflicted
+++ resolved
@@ -810,17 +810,10 @@
 	if (sched_feat(WARN_DOUBLE_CLOCK))
 		WARN_ON_ONCE(rq->clock_update_flags & RQCF_UPDATED);
 	rq->clock_update_flags |= RQCF_UPDATED;
-<<<<<<< HEAD
-#endif
+
 	clock = sched_clock_cpu(cpu_of(rq));
 	scx_rq_clock_update(rq, clock);
 
-=======
-
-	clock = sched_clock_cpu(cpu_of(rq));
-	scx_rq_clock_update(rq, clock);
-
->>>>>>> e8a457b7
 	delta = clock - rq->clock;
 	if (delta < 0)
 		return;
@@ -6657,10 +6650,7 @@
 	 * as a preemption by schedule_debug() and RCU.
 	 */
 	bool preempt = sched_mode > SM_NONE;
-<<<<<<< HEAD
-=======
 	bool is_switch = false;
->>>>>>> e8a457b7
 	unsigned long *switch_count;
 	unsigned long prev_state;
 	struct rq_flags rf;
