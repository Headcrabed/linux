// SPDX-License-Identifier: GPL-2.0-only
/*
 *  kernel/sched/core.c
 *
 *  Core kernel CPU scheduler code
 *
 *  Copyright (C) 1991-2002  Linus Torvalds
 *  Copyright (C) 1998-2024  Ingo Molnar, Red Hat
 */
#include <linux/highmem.h>
#include <linux/hrtimer_api.h>
#include <linux/ktime_api.h>
#include <linux/sched/signal.h>
#include <linux/syscalls_api.h>
#include <linux/debug_locks.h>
#include <linux/prefetch.h>
#include <linux/capability.h>
#include <linux/pgtable_api.h>
#include <linux/wait_bit.h>
#include <linux/jiffies.h>
#include <linux/spinlock_api.h>
#include <linux/cpumask_api.h>
#include <linux/lockdep_api.h>
#include <linux/hardirq.h>
#include <linux/softirq.h>
#include <linux/refcount_api.h>
#include <linux/topology.h>
#include <linux/sched/clock.h>
#include <linux/sched/cond_resched.h>
#include <linux/sched/cputime.h>
#include <linux/sched/debug.h>
#include <linux/sched/hotplug.h>
#include <linux/sched/init.h>
#include <linux/sched/isolation.h>
#include <linux/sched/loadavg.h>
#include <linux/sched/mm.h>
#include <linux/sched/nohz.h>
#include <linux/sched/rseq_api.h>
#include <linux/sched/rt.h>

#include <linux/blkdev.h>
#include <linux/context_tracking.h>
#include <linux/cpuset.h>
#include <linux/delayacct.h>
#include <linux/init_task.h>
#include <linux/interrupt.h>
#include <linux/ioprio.h>
#include <linux/kallsyms.h>
#include <linux/kcov.h>
#include <linux/kprobes.h>
#include <linux/llist_api.h>
#include <linux/mmu_context.h>
#include <linux/mmzone.h>
#include <linux/mutex_api.h>
#include <linux/nmi.h>
#include <linux/nospec.h>
#include <linux/perf_event_api.h>
#include <linux/profile.h>
#include <linux/psi.h>
#include <linux/rcuwait_api.h>
#include <linux/rseq.h>
#include <linux/sched/wake_q.h>
#include <linux/scs.h>
#include <linux/slab.h>
#include <linux/syscalls.h>
#include <linux/vtime.h>
#include <linux/wait_api.h>
#include <linux/workqueue_api.h>

#ifdef CONFIG_PREEMPT_DYNAMIC
# ifdef CONFIG_GENERIC_ENTRY
#  include <linux/entry-common.h>
# endif
#endif

#include <uapi/linux/sched/types.h>

#include <asm/irq_regs.h>
#include <asm/switch_to.h>
#include <asm/tlb.h>

#define CREATE_TRACE_POINTS
#include <linux/sched/rseq_api.h>
#include <trace/events/sched.h>
#include <trace/events/ipi.h>
#undef CREATE_TRACE_POINTS

#include "sched.h"
#include "stats.h"

#include "autogroup.h"
#include "pelt.h"
#include "smp.h"
#include "stats.h"

#include "../workqueue_internal.h"
#include "../../io_uring/io-wq.h"
#include "../smpboot.h"

EXPORT_TRACEPOINT_SYMBOL_GPL(ipi_send_cpu);
EXPORT_TRACEPOINT_SYMBOL_GPL(ipi_send_cpumask);

/*
 * Export tracepoints that act as a bare tracehook (ie: have no trace event
 * associated with them) to allow external modules to probe them.
 */
EXPORT_TRACEPOINT_SYMBOL_GPL(pelt_cfs_tp);
EXPORT_TRACEPOINT_SYMBOL_GPL(pelt_rt_tp);
EXPORT_TRACEPOINT_SYMBOL_GPL(pelt_dl_tp);
EXPORT_TRACEPOINT_SYMBOL_GPL(pelt_irq_tp);
EXPORT_TRACEPOINT_SYMBOL_GPL(pelt_se_tp);
EXPORT_TRACEPOINT_SYMBOL_GPL(pelt_hw_tp);
EXPORT_TRACEPOINT_SYMBOL_GPL(sched_cpu_capacity_tp);
EXPORT_TRACEPOINT_SYMBOL_GPL(sched_overutilized_tp);
EXPORT_TRACEPOINT_SYMBOL_GPL(sched_util_est_cfs_tp);
EXPORT_TRACEPOINT_SYMBOL_GPL(sched_util_est_se_tp);
EXPORT_TRACEPOINT_SYMBOL_GPL(sched_update_nr_running_tp);
EXPORT_TRACEPOINT_SYMBOL_GPL(sched_compute_energy_tp);

DEFINE_PER_CPU_SHARED_ALIGNED(struct rq, runqueues);

#ifdef CONFIG_SCHED_DEBUG
/*
 * Debugging: various feature bits
 *
 * If SCHED_DEBUG is disabled, each compilation unit has its own copy of
 * sysctl_sched_features, defined in sched.h, to allow constants propagation
 * at compile time and compiler optimization based on features default.
 */
#define SCHED_FEAT(name, enabled)	\
	(1UL << __SCHED_FEAT_##name) * enabled |
const_debug unsigned int sysctl_sched_features =
#include "features.h"
	0;
#undef SCHED_FEAT

/*
 * Print a warning if need_resched is set for the given duration (if
 * LATENCY_WARN is enabled).
 *
 * If sysctl_resched_latency_warn_once is set, only one warning will be shown
 * per boot.
 */
__read_mostly int sysctl_resched_latency_warn_ms = 100;
__read_mostly int sysctl_resched_latency_warn_once = 1;
#endif /* CONFIG_SCHED_DEBUG */

/*
 * Number of tasks to iterate in a single balance run.
 * Limited because this is done with IRQs disabled.
 */
const_debug unsigned int sysctl_sched_nr_migrate = SCHED_NR_MIGRATE_BREAK;

__read_mostly int scheduler_running;

#ifdef CONFIG_SCHED_CORE

DEFINE_STATIC_KEY_FALSE(__sched_core_enabled);

/* kernel prio, less is more */
static inline int __task_prio(const struct task_struct *p)
{
	if (p->sched_class == &stop_sched_class) /* trumps deadline */
		return -2;

	if (rt_prio(p->prio)) /* includes deadline */
		return p->prio; /* [-1, 99] */

	if (p->sched_class == &idle_sched_class)
		return MAX_RT_PRIO + NICE_WIDTH; /* 140 */

	if (task_on_scx(p))
		return MAX_RT_PRIO + MAX_NICE + 1; /* 120, squash ext */

	return MAX_RT_PRIO + MAX_NICE; /* 119, squash fair */
}

/*
 * l(a,b)
 * le(a,b) := !l(b,a)
 * g(a,b)  := l(b,a)
 * ge(a,b) := !l(a,b)
 */

/* real prio, less is less */
static inline bool prio_less(const struct task_struct *a,
			     const struct task_struct *b, bool in_fi)
{

	int pa = __task_prio(a), pb = __task_prio(b);

	if (-pa < -pb)
		return true;

	if (-pb < -pa)
		return false;

	if (pa == -1) /* dl_prio() doesn't work because of stop_class above */
		return !dl_time_before(a->dl.deadline, b->dl.deadline);

	if (pa == MAX_RT_PRIO + MAX_NICE)	/* fair */
		return cfs_prio_less(a, b, in_fi);

#ifdef CONFIG_SCHED_CLASS_EXT
	if (pa == MAX_RT_PRIO + MAX_NICE + 1)	/* ext */
		return scx_prio_less(a, b, in_fi);
#endif

	return false;
}

static inline bool __sched_core_less(const struct task_struct *a,
				     const struct task_struct *b)
{
	if (a->core_cookie < b->core_cookie)
		return true;

	if (a->core_cookie > b->core_cookie)
		return false;

	/* flip prio, so high prio is leftmost */
	if (prio_less(b, a, !!task_rq(a)->core->core_forceidle_count))
		return true;

	return false;
}

#define __node_2_sc(node) rb_entry((node), struct task_struct, core_node)

static inline bool rb_sched_core_less(struct rb_node *a, const struct rb_node *b)
{
	return __sched_core_less(__node_2_sc(a), __node_2_sc(b));
}

static inline int rb_sched_core_cmp(const void *key, const struct rb_node *node)
{
	const struct task_struct *p = __node_2_sc(node);
	unsigned long cookie = (unsigned long)key;

	if (cookie < p->core_cookie)
		return -1;

	if (cookie > p->core_cookie)
		return 1;

	return 0;
}

void sched_core_enqueue(struct rq *rq, struct task_struct *p)
{
	rq->core->core_task_seq++;

	if (!p->core_cookie)
		return;

	rb_add(&p->core_node, &rq->core_tree, rb_sched_core_less);
}

void sched_core_dequeue(struct rq *rq, struct task_struct *p, int flags)
{
	rq->core->core_task_seq++;

	if (sched_core_enqueued(p)) {
		rb_erase(&p->core_node, &rq->core_tree);
		RB_CLEAR_NODE(&p->core_node);
	}

	/*
	 * Migrating the last task off the cpu, with the cpu in forced idle
	 * state. Reschedule to create an accounting edge for forced idle,
	 * and re-examine whether the core is still in forced idle state.
	 */
	if (!(flags & DEQUEUE_SAVE) && rq->nr_running == 1 &&
	    rq->core->core_forceidle_count && rq->curr == rq->idle)
		resched_curr(rq);
}

static int sched_task_is_throttled(struct task_struct *p, int cpu)
{
	if (p->sched_class->task_is_throttled)
		return p->sched_class->task_is_throttled(p, cpu);

	return 0;
}

static struct task_struct *sched_core_next(struct task_struct *p, unsigned long cookie)
{
	struct rb_node *node = &p->core_node;
	int cpu = task_cpu(p);

	do {
		node = rb_next(node);
		if (!node)
			return NULL;

		p = __node_2_sc(node);
		if (p->core_cookie != cookie)
			return NULL;

	} while (sched_task_is_throttled(p, cpu));

	return p;
}

/*
 * Find left-most (aka, highest priority) and unthrottled task matching @cookie.
 * If no suitable task is found, NULL will be returned.
 */
static struct task_struct *sched_core_find(struct rq *rq, unsigned long cookie)
{
	struct task_struct *p;
	struct rb_node *node;

	node = rb_find_first((void *)cookie, &rq->core_tree, rb_sched_core_cmp);
	if (!node)
		return NULL;

	p = __node_2_sc(node);
	if (!sched_task_is_throttled(p, rq->cpu))
		return p;

	return sched_core_next(p, cookie);
}

/*
 * Magic required such that:
 *
 *	raw_spin_rq_lock(rq);
 *	...
 *	raw_spin_rq_unlock(rq);
 *
 * ends up locking and unlocking the _same_ lock, and all CPUs
 * always agree on what rq has what lock.
 *
 * XXX entirely possible to selectively enable cores, don't bother for now.
 */

static DEFINE_MUTEX(sched_core_mutex);
static atomic_t sched_core_count;
static struct cpumask sched_core_mask;

static void sched_core_lock(int cpu, unsigned long *flags)
{
	const struct cpumask *smt_mask = cpu_smt_mask(cpu);
	int t, i = 0;

	local_irq_save(*flags);
	for_each_cpu(t, smt_mask)
		raw_spin_lock_nested(&cpu_rq(t)->__lock, i++);
}

static void sched_core_unlock(int cpu, unsigned long *flags)
{
	const struct cpumask *smt_mask = cpu_smt_mask(cpu);
	int t;

	for_each_cpu(t, smt_mask)
		raw_spin_unlock(&cpu_rq(t)->__lock);
	local_irq_restore(*flags);
}

static void __sched_core_flip(bool enabled)
{
	unsigned long flags;
	int cpu, t;

	cpus_read_lock();

	/*
	 * Toggle the online cores, one by one.
	 */
	cpumask_copy(&sched_core_mask, cpu_online_mask);
	for_each_cpu(cpu, &sched_core_mask) {
		const struct cpumask *smt_mask = cpu_smt_mask(cpu);

		sched_core_lock(cpu, &flags);

		for_each_cpu(t, smt_mask)
			cpu_rq(t)->core_enabled = enabled;

		cpu_rq(cpu)->core->core_forceidle_start = 0;

		sched_core_unlock(cpu, &flags);

		cpumask_andnot(&sched_core_mask, &sched_core_mask, smt_mask);
	}

	/*
	 * Toggle the offline CPUs.
	 */
	for_each_cpu_andnot(cpu, cpu_possible_mask, cpu_online_mask)
		cpu_rq(cpu)->core_enabled = enabled;

	cpus_read_unlock();
}

static void sched_core_assert_empty(void)
{
	int cpu;

	for_each_possible_cpu(cpu)
		WARN_ON_ONCE(!RB_EMPTY_ROOT(&cpu_rq(cpu)->core_tree));
}

static void __sched_core_enable(void)
{
	static_branch_enable(&__sched_core_enabled);
	/*
	 * Ensure all previous instances of raw_spin_rq_*lock() have finished
	 * and future ones will observe !sched_core_disabled().
	 */
	synchronize_rcu();
	__sched_core_flip(true);
	sched_core_assert_empty();
}

static void __sched_core_disable(void)
{
	sched_core_assert_empty();
	__sched_core_flip(false);
	static_branch_disable(&__sched_core_enabled);
}

void sched_core_get(void)
{
	if (atomic_inc_not_zero(&sched_core_count))
		return;

	mutex_lock(&sched_core_mutex);
	if (!atomic_read(&sched_core_count))
		__sched_core_enable();

	smp_mb__before_atomic();
	atomic_inc(&sched_core_count);
	mutex_unlock(&sched_core_mutex);
}

static void __sched_core_put(struct work_struct *work)
{
	if (atomic_dec_and_mutex_lock(&sched_core_count, &sched_core_mutex)) {
		__sched_core_disable();
		mutex_unlock(&sched_core_mutex);
	}
}

void sched_core_put(void)
{
	static DECLARE_WORK(_work, __sched_core_put);

	/*
	 * "There can be only one"
	 *
	 * Either this is the last one, or we don't actually need to do any
	 * 'work'. If it is the last *again*, we rely on
	 * WORK_STRUCT_PENDING_BIT.
	 */
	if (!atomic_add_unless(&sched_core_count, -1, 1))
		schedule_work(&_work);
}

#else /* !CONFIG_SCHED_CORE */

static inline void sched_core_enqueue(struct rq *rq, struct task_struct *p) { }
static inline void
sched_core_dequeue(struct rq *rq, struct task_struct *p, int flags) { }

#endif /* CONFIG_SCHED_CORE */

/*
 * Serialization rules:
 *
 * Lock order:
 *
 *   p->pi_lock
 *     rq->lock
 *       hrtimer_cpu_base->lock (hrtimer_start() for bandwidth controls)
 *
 *  rq1->lock
 *    rq2->lock  where: rq1 < rq2
 *
 * Regular state:
 *
 * Normal scheduling state is serialized by rq->lock. __schedule() takes the
 * local CPU's rq->lock, it optionally removes the task from the runqueue and
 * always looks at the local rq data structures to find the most eligible task
 * to run next.
 *
 * Task enqueue is also under rq->lock, possibly taken from another CPU.
 * Wakeups from another LLC domain might use an IPI to transfer the enqueue to
 * the local CPU to avoid bouncing the runqueue state around [ see
 * ttwu_queue_wakelist() ]
 *
 * Task wakeup, specifically wakeups that involve migration, are horribly
 * complicated to avoid having to take two rq->locks.
 *
 * Special state:
 *
 * System-calls and anything external will use task_rq_lock() which acquires
 * both p->pi_lock and rq->lock. As a consequence the state they change is
 * stable while holding either lock:
 *
 *  - sched_setaffinity()/
 *    set_cpus_allowed_ptr():	p->cpus_ptr, p->nr_cpus_allowed
 *  - set_user_nice():		p->se.load, p->*prio
 *  - __sched_setscheduler():	p->sched_class, p->policy, p->*prio,
 *				p->se.load, p->rt_priority,
 *				p->dl.dl_{runtime, deadline, period, flags, bw, density}
 *  - sched_setnuma():		p->numa_preferred_nid
 *  - sched_move_task():	p->sched_task_group
 *  - uclamp_update_active()	p->uclamp*
 *
 * p->state <- TASK_*:
 *
 *   is changed locklessly using set_current_state(), __set_current_state() or
 *   set_special_state(), see their respective comments, or by
 *   try_to_wake_up(). This latter uses p->pi_lock to serialize against
 *   concurrent self.
 *
 * p->on_rq <- { 0, 1 = TASK_ON_RQ_QUEUED, 2 = TASK_ON_RQ_MIGRATING }:
 *
 *   is set by activate_task() and cleared by deactivate_task(), under
 *   rq->lock. Non-zero indicates the task is runnable, the special
 *   ON_RQ_MIGRATING state is used for migration without holding both
 *   rq->locks. It indicates task_cpu() is not stable, see task_rq_lock().
 *
 * p->on_cpu <- { 0, 1 }:
 *
 *   is set by prepare_task() and cleared by finish_task() such that it will be
 *   set before p is scheduled-in and cleared after p is scheduled-out, both
 *   under rq->lock. Non-zero indicates the task is running on its CPU.
 *
 *   [ The astute reader will observe that it is possible for two tasks on one
 *     CPU to have ->on_cpu = 1 at the same time. ]
 *
 * task_cpu(p): is changed by set_task_cpu(), the rules are:
 *
 *  - Don't call set_task_cpu() on a blocked task:
 *
 *    We don't care what CPU we're not running on, this simplifies hotplug,
 *    the CPU assignment of blocked tasks isn't required to be valid.
 *
 *  - for try_to_wake_up(), called under p->pi_lock:
 *
 *    This allows try_to_wake_up() to only take one rq->lock, see its comment.
 *
 *  - for migration called under rq->lock:
 *    [ see task_on_rq_migrating() in task_rq_lock() ]
 *
 *    o move_queued_task()
 *    o detach_task()
 *
 *  - for migration called under double_rq_lock():
 *
 *    o __migrate_swap_task()
 *    o push_rt_task() / pull_rt_task()
 *    o push_dl_task() / pull_dl_task()
 *    o dl_task_offline_migration()
 *
 */

void raw_spin_rq_lock_nested(struct rq *rq, int subclass)
{
	raw_spinlock_t *lock;

	/* Matches synchronize_rcu() in __sched_core_enable() */
	preempt_disable();
	if (sched_core_disabled()) {
		raw_spin_lock_nested(&rq->__lock, subclass);
		/* preempt_count *MUST* be > 1 */
		preempt_enable_no_resched();
		return;
	}

	for (;;) {
		lock = __rq_lockp(rq);
		raw_spin_lock_nested(lock, subclass);
		if (likely(lock == __rq_lockp(rq))) {
			/* preempt_count *MUST* be > 1 */
			preempt_enable_no_resched();
			return;
		}
		raw_spin_unlock(lock);
	}
}

bool raw_spin_rq_trylock(struct rq *rq)
{
	raw_spinlock_t *lock;
	bool ret;

	/* Matches synchronize_rcu() in __sched_core_enable() */
	preempt_disable();
	if (sched_core_disabled()) {
		ret = raw_spin_trylock(&rq->__lock);
		preempt_enable();
		return ret;
	}

	for (;;) {
		lock = __rq_lockp(rq);
		ret = raw_spin_trylock(lock);
		if (!ret || (likely(lock == __rq_lockp(rq)))) {
			preempt_enable();
			return ret;
		}
		raw_spin_unlock(lock);
	}
}

void raw_spin_rq_unlock(struct rq *rq)
{
	raw_spin_unlock(rq_lockp(rq));
}

#ifdef CONFIG_SMP
/*
 * double_rq_lock - safely lock two runqueues
 */
void double_rq_lock(struct rq *rq1, struct rq *rq2)
{
	lockdep_assert_irqs_disabled();

	if (rq_order_less(rq2, rq1))
		swap(rq1, rq2);

	raw_spin_rq_lock(rq1);
	if (__rq_lockp(rq1) != __rq_lockp(rq2))
		raw_spin_rq_lock_nested(rq2, SINGLE_DEPTH_NESTING);

	double_rq_clock_clear_update(rq1, rq2);
}
#endif

/*
 * __task_rq_lock - lock the rq @p resides on.
 */
struct rq *__task_rq_lock(struct task_struct *p, struct rq_flags *rf)
	__acquires(rq->lock)
{
	struct rq *rq;

	lockdep_assert_held(&p->pi_lock);

	for (;;) {
		rq = task_rq(p);
		raw_spin_rq_lock(rq);
		if (likely(rq == task_rq(p) && !task_on_rq_migrating(p))) {
			rq_pin_lock(rq, rf);
			return rq;
		}
		raw_spin_rq_unlock(rq);

		while (unlikely(task_on_rq_migrating(p)))
			cpu_relax();
	}
}

/*
 * task_rq_lock - lock p->pi_lock and lock the rq @p resides on.
 */
struct rq *task_rq_lock(struct task_struct *p, struct rq_flags *rf)
	__acquires(p->pi_lock)
	__acquires(rq->lock)
{
	struct rq *rq;

	for (;;) {
		raw_spin_lock_irqsave(&p->pi_lock, rf->flags);
		rq = task_rq(p);
		raw_spin_rq_lock(rq);
		/*
		 *	move_queued_task()		task_rq_lock()
		 *
		 *	ACQUIRE (rq->lock)
		 *	[S] ->on_rq = MIGRATING		[L] rq = task_rq()
		 *	WMB (__set_task_cpu())		ACQUIRE (rq->lock);
		 *	[S] ->cpu = new_cpu		[L] task_rq()
		 *					[L] ->on_rq
		 *	RELEASE (rq->lock)
		 *
		 * If we observe the old CPU in task_rq_lock(), the acquire of
		 * the old rq->lock will fully serialize against the stores.
		 *
		 * If we observe the new CPU in task_rq_lock(), the address
		 * dependency headed by '[L] rq = task_rq()' and the acquire
		 * will pair with the WMB to ensure we then also see migrating.
		 */
		if (likely(rq == task_rq(p) && !task_on_rq_migrating(p))) {
			rq_pin_lock(rq, rf);
			return rq;
		}
		raw_spin_rq_unlock(rq);
		raw_spin_unlock_irqrestore(&p->pi_lock, rf->flags);

		while (unlikely(task_on_rq_migrating(p)))
			cpu_relax();
	}
}

/*
 * RQ-clock updating methods:
 */

static void update_rq_clock_task(struct rq *rq, s64 delta)
{
/*
 * In theory, the compile should just see 0 here, and optimize out the call
 * to sched_rt_avg_update. But I don't trust it...
 */
	s64 __maybe_unused steal = 0, irq_delta = 0;

#ifdef CONFIG_IRQ_TIME_ACCOUNTING
	irq_delta = irq_time_read(cpu_of(rq)) - rq->prev_irq_time;

	/*
	 * Since irq_time is only updated on {soft,}irq_exit, we might run into
	 * this case when a previous update_rq_clock() happened inside a
	 * {soft,}IRQ region.
	 *
	 * When this happens, we stop ->clock_task and only update the
	 * prev_irq_time stamp to account for the part that fit, so that a next
	 * update will consume the rest. This ensures ->clock_task is
	 * monotonic.
	 *
	 * It does however cause some slight miss-attribution of {soft,}IRQ
	 * time, a more accurate solution would be to update the irq_time using
	 * the current rq->clock timestamp, except that would require using
	 * atomic ops.
	 */
	if (irq_delta > delta)
		irq_delta = delta;

	rq->prev_irq_time += irq_delta;
	delta -= irq_delta;
	psi_account_irqtime(rq->curr, irq_delta);
	delayacct_irq(rq->curr, irq_delta);
#endif
#ifdef CONFIG_PARAVIRT_TIME_ACCOUNTING
	if (static_key_false((&paravirt_steal_rq_enabled))) {
		steal = paravirt_steal_clock(cpu_of(rq));
		steal -= rq->prev_steal_time_rq;

		if (unlikely(steal > delta))
			steal = delta;

		rq->prev_steal_time_rq += steal;
		delta -= steal;
	}
#endif

	rq->clock_task += delta;

#ifdef CONFIG_HAVE_SCHED_AVG_IRQ
	if ((irq_delta + steal) && sched_feat(NONTASK_CAPACITY))
		update_irq_load_avg(rq, irq_delta + steal);
#endif
	update_rq_clock_pelt(rq, delta);
}

void update_rq_clock(struct rq *rq)
{
	s64 delta;

	lockdep_assert_rq_held(rq);

	if (rq->clock_update_flags & RQCF_ACT_SKIP)
		return;

#ifdef CONFIG_SCHED_DEBUG
	if (sched_feat(WARN_DOUBLE_CLOCK))
		SCHED_WARN_ON(rq->clock_update_flags & RQCF_UPDATED);
	rq->clock_update_flags |= RQCF_UPDATED;
#endif

	delta = sched_clock_cpu(cpu_of(rq)) - rq->clock;
	if (delta < 0)
		return;
	rq->clock += delta;
	update_rq_clock_task(rq, delta);
}

#ifdef CONFIG_SCHED_HRTICK
/*
 * Use HR-timers to deliver accurate preemption points.
 */

static void hrtick_clear(struct rq *rq)
{
	if (hrtimer_active(&rq->hrtick_timer))
		hrtimer_cancel(&rq->hrtick_timer);
}

/*
 * High-resolution timer tick.
 * Runs from hardirq context with interrupts disabled.
 */
static enum hrtimer_restart hrtick(struct hrtimer *timer)
{
	struct rq *rq = container_of(timer, struct rq, hrtick_timer);
	struct rq_flags rf;

	WARN_ON_ONCE(cpu_of(rq) != smp_processor_id());

	rq_lock(rq, &rf);
	update_rq_clock(rq);
	rq->curr->sched_class->task_tick(rq, rq->curr, 1);
	rq_unlock(rq, &rf);

	return HRTIMER_NORESTART;
}

#ifdef CONFIG_SMP

static void __hrtick_restart(struct rq *rq)
{
	struct hrtimer *timer = &rq->hrtick_timer;
	ktime_t time = rq->hrtick_time;

	hrtimer_start(timer, time, HRTIMER_MODE_ABS_PINNED_HARD);
}

/*
 * called from hardirq (IPI) context
 */
static void __hrtick_start(void *arg)
{
	struct rq *rq = arg;
	struct rq_flags rf;

	rq_lock(rq, &rf);
	__hrtick_restart(rq);
	rq_unlock(rq, &rf);
}

/*
 * Called to set the hrtick timer state.
 *
 * called with rq->lock held and IRQs disabled
 */
void hrtick_start(struct rq *rq, u64 delay)
{
	struct hrtimer *timer = &rq->hrtick_timer;
	s64 delta;

	/*
	 * Don't schedule slices shorter than 10000ns, that just
	 * doesn't make sense and can cause timer DoS.
	 */
	delta = max_t(s64, delay, 10000LL);
	rq->hrtick_time = ktime_add_ns(timer->base->get_time(), delta);

	if (rq == this_rq())
		__hrtick_restart(rq);
	else
		smp_call_function_single_async(cpu_of(rq), &rq->hrtick_csd);
}

#else
/*
 * Called to set the hrtick timer state.
 *
 * called with rq->lock held and IRQs disabled
 */
void hrtick_start(struct rq *rq, u64 delay)
{
	/*
	 * Don't schedule slices shorter than 10000ns, that just
	 * doesn't make sense. Rely on vruntime for fairness.
	 */
	delay = max_t(u64, delay, 10000LL);
	hrtimer_start(&rq->hrtick_timer, ns_to_ktime(delay),
		      HRTIMER_MODE_REL_PINNED_HARD);
}

#endif /* CONFIG_SMP */

static void hrtick_rq_init(struct rq *rq)
{
#ifdef CONFIG_SMP
	INIT_CSD(&rq->hrtick_csd, __hrtick_start, rq);
#endif
	hrtimer_init(&rq->hrtick_timer, CLOCK_MONOTONIC, HRTIMER_MODE_REL_HARD);
	rq->hrtick_timer.function = hrtick;
}
#else	/* CONFIG_SCHED_HRTICK */
static inline void hrtick_clear(struct rq *rq)
{
}

static inline void hrtick_rq_init(struct rq *rq)
{
}
#endif	/* CONFIG_SCHED_HRTICK */

/*
 * try_cmpxchg based fetch_or() macro so it works for different integer types:
 */
#define fetch_or(ptr, mask)						\
	({								\
		typeof(ptr) _ptr = (ptr);				\
		typeof(mask) _mask = (mask);				\
		typeof(*_ptr) _val = *_ptr;				\
									\
		do {							\
		} while (!try_cmpxchg(_ptr, &_val, _val | _mask));	\
	_val;								\
})

#if defined(CONFIG_SMP) && defined(TIF_POLLING_NRFLAG)
/*
 * Atomically set TIF_NEED_RESCHED and test for TIF_POLLING_NRFLAG,
 * this avoids any races wrt polling state changes and thereby avoids
 * spurious IPIs.
 */
static inline bool set_nr_and_not_polling(struct task_struct *p)
{
	struct thread_info *ti = task_thread_info(p);
	return !(fetch_or(&ti->flags, _TIF_NEED_RESCHED) & _TIF_POLLING_NRFLAG);
}

/*
 * Atomically set TIF_NEED_RESCHED if TIF_POLLING_NRFLAG is set.
 *
 * If this returns true, then the idle task promises to call
 * sched_ttwu_pending() and reschedule soon.
 */
static bool set_nr_if_polling(struct task_struct *p)
{
	struct thread_info *ti = task_thread_info(p);
	typeof(ti->flags) val = READ_ONCE(ti->flags);

	do {
		if (!(val & _TIF_POLLING_NRFLAG))
			return false;
		if (val & _TIF_NEED_RESCHED)
			return true;
	} while (!try_cmpxchg(&ti->flags, &val, val | _TIF_NEED_RESCHED));

	return true;
}

#else
static inline bool set_nr_and_not_polling(struct task_struct *p)
{
	set_tsk_need_resched(p);
	return true;
}

#ifdef CONFIG_SMP
static inline bool set_nr_if_polling(struct task_struct *p)
{
	return false;
}
#endif
#endif

static bool __wake_q_add(struct wake_q_head *head, struct task_struct *task)
{
	struct wake_q_node *node = &task->wake_q;

	/*
	 * Atomically grab the task, if ->wake_q is !nil already it means
	 * it's already queued (either by us or someone else) and will get the
	 * wakeup due to that.
	 *
	 * In order to ensure that a pending wakeup will observe our pending
	 * state, even in the failed case, an explicit smp_mb() must be used.
	 */
	smp_mb__before_atomic();
	if (unlikely(cmpxchg_relaxed(&node->next, NULL, WAKE_Q_TAIL)))
		return false;

	/*
	 * The head is context local, there can be no concurrency.
	 */
	*head->lastp = node;
	head->lastp = &node->next;
	return true;
}

/**
 * wake_q_add() - queue a wakeup for 'later' waking.
 * @head: the wake_q_head to add @task to
 * @task: the task to queue for 'later' wakeup
 *
 * Queue a task for later wakeup, most likely by the wake_up_q() call in the
 * same context, _HOWEVER_ this is not guaranteed, the wakeup can come
 * instantly.
 *
 * This function must be used as-if it were wake_up_process(); IOW the task
 * must be ready to be woken at this location.
 */
void wake_q_add(struct wake_q_head *head, struct task_struct *task)
{
	if (__wake_q_add(head, task))
		get_task_struct(task);
}

/**
 * wake_q_add_safe() - safely queue a wakeup for 'later' waking.
 * @head: the wake_q_head to add @task to
 * @task: the task to queue for 'later' wakeup
 *
 * Queue a task for later wakeup, most likely by the wake_up_q() call in the
 * same context, _HOWEVER_ this is not guaranteed, the wakeup can come
 * instantly.
 *
 * This function must be used as-if it were wake_up_process(); IOW the task
 * must be ready to be woken at this location.
 *
 * This function is essentially a task-safe equivalent to wake_q_add(). Callers
 * that already hold reference to @task can call the 'safe' version and trust
 * wake_q to do the right thing depending whether or not the @task is already
 * queued for wakeup.
 */
void wake_q_add_safe(struct wake_q_head *head, struct task_struct *task)
{
	if (!__wake_q_add(head, task))
		put_task_struct(task);
}

void wake_up_q(struct wake_q_head *head)
{
	struct wake_q_node *node = head->first;

	while (node != WAKE_Q_TAIL) {
		struct task_struct *task;

		task = container_of(node, struct task_struct, wake_q);
		/* Task can safely be re-inserted now: */
		node = node->next;
		task->wake_q.next = NULL;

		/*
		 * wake_up_process() executes a full barrier, which pairs with
		 * the queueing in wake_q_add() so as not to miss wakeups.
		 */
		wake_up_process(task);
		put_task_struct(task);
	}
}

/*
 * resched_curr - mark rq's current task 'to be rescheduled now'.
 *
 * On UP this means the setting of the need_resched flag, on SMP it
 * might also involve a cross-CPU call to trigger the scheduler on
 * the target CPU.
 */
void resched_curr(struct rq *rq)
{
	struct task_struct *curr = rq->curr;
	int cpu;

	lockdep_assert_rq_held(rq);

	if (test_tsk_need_resched(curr))
		return;

	cpu = cpu_of(rq);

	if (cpu == smp_processor_id()) {
		set_tsk_need_resched(curr);
		set_preempt_need_resched();
		return;
	}

	if (set_nr_and_not_polling(curr))
		smp_send_reschedule(cpu);
	else
		trace_sched_wake_idle_without_ipi(cpu);
}

void resched_cpu(int cpu)
{
	struct rq *rq = cpu_rq(cpu);
	unsigned long flags;

	raw_spin_rq_lock_irqsave(rq, flags);
	if (cpu_online(cpu) || cpu == smp_processor_id())
		resched_curr(rq);
	raw_spin_rq_unlock_irqrestore(rq, flags);
}

#ifdef CONFIG_SMP
#ifdef CONFIG_NO_HZ_COMMON
/*
 * In the semi idle case, use the nearest busy CPU for migrating timers
 * from an idle CPU.  This is good for power-savings.
 *
 * We don't do similar optimization for completely idle system, as
 * selecting an idle CPU will add more delays to the timers than intended
 * (as that CPU's timer base may not be up to date wrt jiffies etc).
 */
int get_nohz_timer_target(void)
{
	int i, cpu = smp_processor_id(), default_cpu = -1;
	struct sched_domain *sd;
	const struct cpumask *hk_mask;

	if (housekeeping_cpu(cpu, HK_TYPE_TIMER)) {
		if (!idle_cpu(cpu))
			return cpu;
		default_cpu = cpu;
	}

	hk_mask = housekeeping_cpumask(HK_TYPE_TIMER);

	guard(rcu)();

	for_each_domain(cpu, sd) {
		for_each_cpu_and(i, sched_domain_span(sd), hk_mask) {
			if (cpu == i)
				continue;

			if (!idle_cpu(i))
				return i;
		}
	}

	if (default_cpu == -1)
		default_cpu = housekeeping_any_cpu(HK_TYPE_TIMER);

	return default_cpu;
}

/*
 * When add_timer_on() enqueues a timer into the timer wheel of an
 * idle CPU then this timer might expire before the next timer event
 * which is scheduled to wake up that CPU. In case of a completely
 * idle system the next event might even be infinite time into the
 * future. wake_up_idle_cpu() ensures that the CPU is woken up and
 * leaves the inner idle loop so the newly added timer is taken into
 * account when the CPU goes back to idle and evaluates the timer
 * wheel for the next timer event.
 */
static void wake_up_idle_cpu(int cpu)
{
	struct rq *rq = cpu_rq(cpu);

	if (cpu == smp_processor_id())
		return;

	/*
	 * Set TIF_NEED_RESCHED and send an IPI if in the non-polling
	 * part of the idle loop. This forces an exit from the idle loop
	 * and a round trip to schedule(). Now this could be optimized
	 * because a simple new idle loop iteration is enough to
	 * re-evaluate the next tick. Provided some re-ordering of tick
	 * nohz functions that would need to follow TIF_NR_POLLING
	 * clearing:
	 *
	 * - On most architectures, a simple fetch_or on ti::flags with a
	 *   "0" value would be enough to know if an IPI needs to be sent.
	 *
	 * - x86 needs to perform a last need_resched() check between
	 *   monitor and mwait which doesn't take timers into account.
	 *   There a dedicated TIF_TIMER flag would be required to
	 *   fetch_or here and be checked along with TIF_NEED_RESCHED
	 *   before mwait().
	 *
	 * However, remote timer enqueue is not such a frequent event
	 * and testing of the above solutions didn't appear to report
	 * much benefits.
	 */
	if (set_nr_and_not_polling(rq->idle))
		smp_send_reschedule(cpu);
	else
		trace_sched_wake_idle_without_ipi(cpu);
}

static bool wake_up_full_nohz_cpu(int cpu)
{
	/*
	 * We just need the target to call irq_exit() and re-evaluate
	 * the next tick. The nohz full kick at least implies that.
	 * If needed we can still optimize that later with an
	 * empty IRQ.
	 */
	if (cpu_is_offline(cpu))
		return true;  /* Don't try to wake offline CPUs. */
	if (tick_nohz_full_cpu(cpu)) {
		if (cpu != smp_processor_id() ||
		    tick_nohz_tick_stopped())
			tick_nohz_full_kick_cpu(cpu);
		return true;
	}

	return false;
}

/*
 * Wake up the specified CPU.  If the CPU is going offline, it is the
 * caller's responsibility to deal with the lost wakeup, for example,
 * by hooking into the CPU_DEAD notifier like timers and hrtimers do.
 */
void wake_up_nohz_cpu(int cpu)
{
	if (!wake_up_full_nohz_cpu(cpu))
		wake_up_idle_cpu(cpu);
}

static void nohz_csd_func(void *info)
{
	struct rq *rq = info;
	int cpu = cpu_of(rq);
	unsigned int flags;

	/*
	 * Release the rq::nohz_csd.
	 */
	flags = atomic_fetch_andnot(NOHZ_KICK_MASK | NOHZ_NEWILB_KICK, nohz_flags(cpu));
	WARN_ON(!(flags & NOHZ_KICK_MASK));

	rq->idle_balance = idle_cpu(cpu);
	if (rq->idle_balance && !need_resched()) {
		rq->nohz_idle_balance = flags;
		raise_softirq_irqoff(SCHED_SOFTIRQ);
	}
}

#endif /* CONFIG_NO_HZ_COMMON */

#ifdef CONFIG_NO_HZ_FULL
static inline bool __need_bw_check(struct rq *rq, struct task_struct *p)
{
	if (rq->nr_running != 1)
		return false;

	if (p->sched_class != &fair_sched_class)
		return false;

	if (!task_on_rq_queued(p))
		return false;

	return true;
}

bool sched_can_stop_tick(struct rq *rq)
{
	int fifo_nr_running;

	/* Deadline tasks, even if single, need the tick */
	if (rq->dl.dl_nr_running)
		return false;

	/*
	 * If there are more than one RR tasks, we need the tick to affect the
	 * actual RR behaviour.
	 */
	if (rq->rt.rr_nr_running) {
		if (rq->rt.rr_nr_running == 1)
			return true;
		else
			return false;
	}

	/*
	 * If there's no RR tasks, but FIFO tasks, we can skip the tick, no
	 * forced preemption between FIFO tasks.
	 */
	fifo_nr_running = rq->rt.rt_nr_running - rq->rt.rr_nr_running;
	if (fifo_nr_running)
		return true;

	/*
	 * If there are no DL,RR/FIFO tasks, there must only be CFS or SCX tasks
	 * left. For CFS, if there's more than one we need the tick for
	 * involuntary preemption. For SCX, ask.
	 */
	if (!scx_switched_all() && rq->nr_running > 1)
		return false;

	if (scx_enabled() && !scx_can_stop_tick(rq))
		return false;

	/*
	 * If there is one task and it has CFS runtime bandwidth constraints
	 * and it's on the cpu now we don't want to stop the tick.
	 * This check prevents clearing the bit if a newly enqueued task here is
	 * dequeued by migrating while the constrained task continues to run.
	 * E.g. going from 2->1 without going through pick_next_task().
	 */
	if (sched_feat(HZ_BW) && __need_bw_check(rq, rq->curr)) {
		if (cfs_task_bw_constrained(rq->curr))
			return false;
	}

	return true;
}
#endif /* CONFIG_NO_HZ_FULL */
#endif /* CONFIG_SMP */

#if defined(CONFIG_RT_GROUP_SCHED) || (defined(CONFIG_FAIR_GROUP_SCHED) && \
			(defined(CONFIG_SMP) || defined(CONFIG_CFS_BANDWIDTH)))
/*
 * Iterate task_group tree rooted at *from, calling @down when first entering a
 * node and @up when leaving it for the final time.
 *
 * Caller must hold rcu_lock or sufficient equivalent.
 */
int walk_tg_tree_from(struct task_group *from,
			     tg_visitor down, tg_visitor up, void *data)
{
	struct task_group *parent, *child;
	int ret;

	parent = from;

down:
	ret = (*down)(parent, data);
	if (ret)
		goto out;
	list_for_each_entry_rcu(child, &parent->children, siblings) {
		parent = child;
		goto down;

up:
		continue;
	}
	ret = (*up)(parent, data);
	if (ret || parent == from)
		goto out;

	child = parent;
	parent = parent->parent;
	if (parent)
		goto up;
out:
	return ret;
}

int tg_nop(struct task_group *tg, void *data)
{
	return 0;
}
#endif

void set_load_weight(struct task_struct *p, bool update_load)
{
	int prio = p->static_prio - MAX_RT_PRIO;
	struct load_weight *load = &p->se.load;

	/*
	 * SCHED_IDLE tasks get minimal weight:
	 */
	if (task_has_idle_policy(p)) {
		load->weight = scale_load(WEIGHT_IDLEPRIO);
		load->inv_weight = WMULT_IDLEPRIO;
		return;
	}

	/*
	 * SCHED_OTHER tasks have to update their load when changing their
	 * weight
	 */
	if (update_load && p->sched_class->reweight_task) {
		p->sched_class->reweight_task(task_rq(p), p, prio);
	} else {
		load->weight = scale_load(sched_prio_to_weight[prio]);
		load->inv_weight = sched_prio_to_wmult[prio];
	}
}

#ifdef CONFIG_UCLAMP_TASK
/*
 * Serializes updates of utilization clamp values
 *
 * The (slow-path) user-space triggers utilization clamp value updates which
 * can require updates on (fast-path) scheduler's data structures used to
 * support enqueue/dequeue operations.
 * While the per-CPU rq lock protects fast-path update operations, user-space
 * requests are serialized using a mutex to reduce the risk of conflicting
 * updates or API abuses.
 */
static DEFINE_MUTEX(uclamp_mutex);

/* Max allowed minimum utilization */
static unsigned int __maybe_unused sysctl_sched_uclamp_util_min = SCHED_CAPACITY_SCALE;

/* Max allowed maximum utilization */
static unsigned int __maybe_unused sysctl_sched_uclamp_util_max = SCHED_CAPACITY_SCALE;

/*
 * By default RT tasks run at the maximum performance point/capacity of the
 * system. Uclamp enforces this by always setting UCLAMP_MIN of RT tasks to
 * SCHED_CAPACITY_SCALE.
 *
 * This knob allows admins to change the default behavior when uclamp is being
 * used. In battery powered devices, particularly, running at the maximum
 * capacity and frequency will increase energy consumption and shorten the
 * battery life.
 *
 * This knob only affects RT tasks that their uclamp_se->user_defined == false.
 *
 * This knob will not override the system default sched_util_clamp_min defined
 * above.
 */
unsigned int sysctl_sched_uclamp_util_min_rt_default = SCHED_CAPACITY_SCALE;

/* All clamps are required to be less or equal than these values */
static struct uclamp_se uclamp_default[UCLAMP_CNT];

/*
 * This static key is used to reduce the uclamp overhead in the fast path. It
 * primarily disables the call to uclamp_rq_{inc, dec}() in
 * enqueue/dequeue_task().
 *
 * This allows users to continue to enable uclamp in their kernel config with
 * minimum uclamp overhead in the fast path.
 *
 * As soon as userspace modifies any of the uclamp knobs, the static key is
 * enabled, since we have an actual users that make use of uclamp
 * functionality.
 *
 * The knobs that would enable this static key are:
 *
 *   * A task modifying its uclamp value with sched_setattr().
 *   * An admin modifying the sysctl_sched_uclamp_{min, max} via procfs.
 *   * An admin modifying the cgroup cpu.uclamp.{min, max}
 */
DEFINE_STATIC_KEY_FALSE(sched_uclamp_used);

static inline unsigned int
uclamp_idle_value(struct rq *rq, enum uclamp_id clamp_id,
		  unsigned int clamp_value)
{
	/*
	 * Avoid blocked utilization pushing up the frequency when we go
	 * idle (which drops the max-clamp) by retaining the last known
	 * max-clamp.
	 */
	if (clamp_id == UCLAMP_MAX) {
		rq->uclamp_flags |= UCLAMP_FLAG_IDLE;
		return clamp_value;
	}

	return uclamp_none(UCLAMP_MIN);
}

static inline void uclamp_idle_reset(struct rq *rq, enum uclamp_id clamp_id,
				     unsigned int clamp_value)
{
	/* Reset max-clamp retention only on idle exit */
	if (!(rq->uclamp_flags & UCLAMP_FLAG_IDLE))
		return;

	uclamp_rq_set(rq, clamp_id, clamp_value);
}

static inline
unsigned int uclamp_rq_max_value(struct rq *rq, enum uclamp_id clamp_id,
				   unsigned int clamp_value)
{
	struct uclamp_bucket *bucket = rq->uclamp[clamp_id].bucket;
	int bucket_id = UCLAMP_BUCKETS - 1;

	/*
	 * Since both min and max clamps are max aggregated, find the
	 * top most bucket with tasks in.
	 */
	for ( ; bucket_id >= 0; bucket_id--) {
		if (!bucket[bucket_id].tasks)
			continue;
		return bucket[bucket_id].value;
	}

	/* No tasks -- default clamp values */
	return uclamp_idle_value(rq, clamp_id, clamp_value);
}

static void __uclamp_update_util_min_rt_default(struct task_struct *p)
{
	unsigned int default_util_min;
	struct uclamp_se *uc_se;

	lockdep_assert_held(&p->pi_lock);

	uc_se = &p->uclamp_req[UCLAMP_MIN];

	/* Only sync if user didn't override the default */
	if (uc_se->user_defined)
		return;

	default_util_min = sysctl_sched_uclamp_util_min_rt_default;
	uclamp_se_set(uc_se, default_util_min, false);
}

static void uclamp_update_util_min_rt_default(struct task_struct *p)
{
	if (!rt_task(p))
		return;

	/* Protect updates to p->uclamp_* */
	guard(task_rq_lock)(p);
	__uclamp_update_util_min_rt_default(p);
}

static inline struct uclamp_se
uclamp_tg_restrict(struct task_struct *p, enum uclamp_id clamp_id)
{
	/* Copy by value as we could modify it */
	struct uclamp_se uc_req = p->uclamp_req[clamp_id];
#ifdef CONFIG_UCLAMP_TASK_GROUP
	unsigned int tg_min, tg_max, value;

	/*
	 * Tasks in autogroups or root task group will be
	 * restricted by system defaults.
	 */
	if (task_group_is_autogroup(task_group(p)))
		return uc_req;
	if (task_group(p) == &root_task_group)
		return uc_req;

	tg_min = task_group(p)->uclamp[UCLAMP_MIN].value;
	tg_max = task_group(p)->uclamp[UCLAMP_MAX].value;
	value = uc_req.value;
	value = clamp(value, tg_min, tg_max);
	uclamp_se_set(&uc_req, value, false);
#endif

	return uc_req;
}

/*
 * The effective clamp bucket index of a task depends on, by increasing
 * priority:
 * - the task specific clamp value, when explicitly requested from userspace
 * - the task group effective clamp value, for tasks not either in the root
 *   group or in an autogroup
 * - the system default clamp value, defined by the sysadmin
 */
static inline struct uclamp_se
uclamp_eff_get(struct task_struct *p, enum uclamp_id clamp_id)
{
	struct uclamp_se uc_req = uclamp_tg_restrict(p, clamp_id);
	struct uclamp_se uc_max = uclamp_default[clamp_id];

	/* System default restrictions always apply */
	if (unlikely(uc_req.value > uc_max.value))
		return uc_max;

	return uc_req;
}

unsigned long uclamp_eff_value(struct task_struct *p, enum uclamp_id clamp_id)
{
	struct uclamp_se uc_eff;

	/* Task currently refcounted: use back-annotated (effective) value */
	if (p->uclamp[clamp_id].active)
		return (unsigned long)p->uclamp[clamp_id].value;

	uc_eff = uclamp_eff_get(p, clamp_id);

	return (unsigned long)uc_eff.value;
}

/*
 * When a task is enqueued on a rq, the clamp bucket currently defined by the
 * task's uclamp::bucket_id is refcounted on that rq. This also immediately
 * updates the rq's clamp value if required.
 *
 * Tasks can have a task-specific value requested from user-space, track
 * within each bucket the maximum value for tasks refcounted in it.
 * This "local max aggregation" allows to track the exact "requested" value
 * for each bucket when all its RUNNABLE tasks require the same clamp.
 */
static inline void uclamp_rq_inc_id(struct rq *rq, struct task_struct *p,
				    enum uclamp_id clamp_id)
{
	struct uclamp_rq *uc_rq = &rq->uclamp[clamp_id];
	struct uclamp_se *uc_se = &p->uclamp[clamp_id];
	struct uclamp_bucket *bucket;

	lockdep_assert_rq_held(rq);

	/* Update task effective clamp */
	p->uclamp[clamp_id] = uclamp_eff_get(p, clamp_id);

	bucket = &uc_rq->bucket[uc_se->bucket_id];
	bucket->tasks++;
	uc_se->active = true;

	uclamp_idle_reset(rq, clamp_id, uc_se->value);

	/*
	 * Local max aggregation: rq buckets always track the max
	 * "requested" clamp value of its RUNNABLE tasks.
	 */
	if (bucket->tasks == 1 || uc_se->value > bucket->value)
		bucket->value = uc_se->value;

	if (uc_se->value > uclamp_rq_get(rq, clamp_id))
		uclamp_rq_set(rq, clamp_id, uc_se->value);
}

/*
 * When a task is dequeued from a rq, the clamp bucket refcounted by the task
 * is released. If this is the last task reference counting the rq's max
 * active clamp value, then the rq's clamp value is updated.
 *
 * Both refcounted tasks and rq's cached clamp values are expected to be
 * always valid. If it's detected they are not, as defensive programming,
 * enforce the expected state and warn.
 */
static inline void uclamp_rq_dec_id(struct rq *rq, struct task_struct *p,
				    enum uclamp_id clamp_id)
{
	struct uclamp_rq *uc_rq = &rq->uclamp[clamp_id];
	struct uclamp_se *uc_se = &p->uclamp[clamp_id];
	struct uclamp_bucket *bucket;
	unsigned int bkt_clamp;
	unsigned int rq_clamp;

	lockdep_assert_rq_held(rq);

	/*
	 * If sched_uclamp_used was enabled after task @p was enqueued,
	 * we could end up with unbalanced call to uclamp_rq_dec_id().
	 *
	 * In this case the uc_se->active flag should be false since no uclamp
	 * accounting was performed at enqueue time and we can just return
	 * here.
	 *
	 * Need to be careful of the following enqueue/dequeue ordering
	 * problem too
	 *
	 *	enqueue(taskA)
	 *	// sched_uclamp_used gets enabled
	 *	enqueue(taskB)
	 *	dequeue(taskA)
	 *	// Must not decrement bucket->tasks here
	 *	dequeue(taskB)
	 *
	 * where we could end up with stale data in uc_se and
	 * bucket[uc_se->bucket_id].
	 *
	 * The following check here eliminates the possibility of such race.
	 */
	if (unlikely(!uc_se->active))
		return;

	bucket = &uc_rq->bucket[uc_se->bucket_id];

	SCHED_WARN_ON(!bucket->tasks);
	if (likely(bucket->tasks))
		bucket->tasks--;

	uc_se->active = false;

	/*
	 * Keep "local max aggregation" simple and accept to (possibly)
	 * overboost some RUNNABLE tasks in the same bucket.
	 * The rq clamp bucket value is reset to its base value whenever
	 * there are no more RUNNABLE tasks refcounting it.
	 */
	if (likely(bucket->tasks))
		return;

	rq_clamp = uclamp_rq_get(rq, clamp_id);
	/*
	 * Defensive programming: this should never happen. If it happens,
	 * e.g. due to future modification, warn and fix up the expected value.
	 */
	SCHED_WARN_ON(bucket->value > rq_clamp);
	if (bucket->value >= rq_clamp) {
		bkt_clamp = uclamp_rq_max_value(rq, clamp_id, uc_se->value);
		uclamp_rq_set(rq, clamp_id, bkt_clamp);
	}
}

static inline void uclamp_rq_inc(struct rq *rq, struct task_struct *p)
{
	enum uclamp_id clamp_id;

	/*
	 * Avoid any overhead until uclamp is actually used by the userspace.
	 *
	 * The condition is constructed such that a NOP is generated when
	 * sched_uclamp_used is disabled.
	 */
	if (!static_branch_unlikely(&sched_uclamp_used))
		return;

	if (unlikely(!p->sched_class->uclamp_enabled))
		return;

	for_each_clamp_id(clamp_id)
		uclamp_rq_inc_id(rq, p, clamp_id);

	/* Reset clamp idle holding when there is one RUNNABLE task */
	if (rq->uclamp_flags & UCLAMP_FLAG_IDLE)
		rq->uclamp_flags &= ~UCLAMP_FLAG_IDLE;
}

static inline void uclamp_rq_dec(struct rq *rq, struct task_struct *p)
{
	enum uclamp_id clamp_id;

	/*
	 * Avoid any overhead until uclamp is actually used by the userspace.
	 *
	 * The condition is constructed such that a NOP is generated when
	 * sched_uclamp_used is disabled.
	 */
	if (!static_branch_unlikely(&sched_uclamp_used))
		return;

	if (unlikely(!p->sched_class->uclamp_enabled))
		return;

	for_each_clamp_id(clamp_id)
		uclamp_rq_dec_id(rq, p, clamp_id);
}

static inline void uclamp_rq_reinc_id(struct rq *rq, struct task_struct *p,
				      enum uclamp_id clamp_id)
{
	if (!p->uclamp[clamp_id].active)
		return;

	uclamp_rq_dec_id(rq, p, clamp_id);
	uclamp_rq_inc_id(rq, p, clamp_id);

	/*
	 * Make sure to clear the idle flag if we've transiently reached 0
	 * active tasks on rq.
	 */
	if (clamp_id == UCLAMP_MAX && (rq->uclamp_flags & UCLAMP_FLAG_IDLE))
		rq->uclamp_flags &= ~UCLAMP_FLAG_IDLE;
}

static inline void
uclamp_update_active(struct task_struct *p)
{
	enum uclamp_id clamp_id;
	struct rq_flags rf;
	struct rq *rq;

	/*
	 * Lock the task and the rq where the task is (or was) queued.
	 *
	 * We might lock the (previous) rq of a !RUNNABLE task, but that's the
	 * price to pay to safely serialize util_{min,max} updates with
	 * enqueues, dequeues and migration operations.
	 * This is the same locking schema used by __set_cpus_allowed_ptr().
	 */
	rq = task_rq_lock(p, &rf);

	/*
	 * Setting the clamp bucket is serialized by task_rq_lock().
	 * If the task is not yet RUNNABLE and its task_struct is not
	 * affecting a valid clamp bucket, the next time it's enqueued,
	 * it will already see the updated clamp bucket value.
	 */
	for_each_clamp_id(clamp_id)
		uclamp_rq_reinc_id(rq, p, clamp_id);

	task_rq_unlock(rq, p, &rf);
}

#ifdef CONFIG_UCLAMP_TASK_GROUP
static inline void
uclamp_update_active_tasks(struct cgroup_subsys_state *css)
{
	struct css_task_iter it;
	struct task_struct *p;

	css_task_iter_start(css, 0, &it);
	while ((p = css_task_iter_next(&it)))
		uclamp_update_active(p);
	css_task_iter_end(&it);
}

static void cpu_util_update_eff(struct cgroup_subsys_state *css);
#endif

#ifdef CONFIG_SYSCTL
#ifdef CONFIG_UCLAMP_TASK_GROUP
static void uclamp_update_root_tg(void)
{
	struct task_group *tg = &root_task_group;

	uclamp_se_set(&tg->uclamp_req[UCLAMP_MIN],
		      sysctl_sched_uclamp_util_min, false);
	uclamp_se_set(&tg->uclamp_req[UCLAMP_MAX],
		      sysctl_sched_uclamp_util_max, false);

	guard(rcu)();
	cpu_util_update_eff(&root_task_group.css);
}
#else
static void uclamp_update_root_tg(void) { }
#endif

static void uclamp_sync_util_min_rt_default(void)
{
	struct task_struct *g, *p;

	/*
	 * copy_process()			sysctl_uclamp
	 *					  uclamp_min_rt = X;
	 *   write_lock(&tasklist_lock)		  read_lock(&tasklist_lock)
	 *   // link thread			  smp_mb__after_spinlock()
	 *   write_unlock(&tasklist_lock)	  read_unlock(&tasklist_lock);
	 *   sched_post_fork()			  for_each_process_thread()
	 *     __uclamp_sync_rt()		    __uclamp_sync_rt()
	 *
	 * Ensures that either sched_post_fork() will observe the new
	 * uclamp_min_rt or for_each_process_thread() will observe the new
	 * task.
	 */
	read_lock(&tasklist_lock);
	smp_mb__after_spinlock();
	read_unlock(&tasklist_lock);

	guard(rcu)();
	for_each_process_thread(g, p)
		uclamp_update_util_min_rt_default(p);
}

static int sysctl_sched_uclamp_handler(struct ctl_table *table, int write,
				void *buffer, size_t *lenp, loff_t *ppos)
{
	bool update_root_tg = false;
	int old_min, old_max, old_min_rt;
	int result;

	guard(mutex)(&uclamp_mutex);

	old_min = sysctl_sched_uclamp_util_min;
	old_max = sysctl_sched_uclamp_util_max;
	old_min_rt = sysctl_sched_uclamp_util_min_rt_default;

	result = proc_dointvec(table, write, buffer, lenp, ppos);
	if (result)
		goto undo;
	if (!write)
		return 0;

	if (sysctl_sched_uclamp_util_min > sysctl_sched_uclamp_util_max ||
	    sysctl_sched_uclamp_util_max > SCHED_CAPACITY_SCALE	||
	    sysctl_sched_uclamp_util_min_rt_default > SCHED_CAPACITY_SCALE) {

		result = -EINVAL;
		goto undo;
	}

	if (old_min != sysctl_sched_uclamp_util_min) {
		uclamp_se_set(&uclamp_default[UCLAMP_MIN],
			      sysctl_sched_uclamp_util_min, false);
		update_root_tg = true;
	}
	if (old_max != sysctl_sched_uclamp_util_max) {
		uclamp_se_set(&uclamp_default[UCLAMP_MAX],
			      sysctl_sched_uclamp_util_max, false);
		update_root_tg = true;
	}

	if (update_root_tg) {
		static_branch_enable(&sched_uclamp_used);
		uclamp_update_root_tg();
	}

	if (old_min_rt != sysctl_sched_uclamp_util_min_rt_default) {
		static_branch_enable(&sched_uclamp_used);
		uclamp_sync_util_min_rt_default();
	}

	/*
	 * We update all RUNNABLE tasks only when task groups are in use.
	 * Otherwise, keep it simple and do just a lazy update at each next
	 * task enqueue time.
	 */
	return 0;

undo:
	sysctl_sched_uclamp_util_min = old_min;
	sysctl_sched_uclamp_util_max = old_max;
	sysctl_sched_uclamp_util_min_rt_default = old_min_rt;
	return result;
}
#endif

static void uclamp_fork(struct task_struct *p)
{
	enum uclamp_id clamp_id;

	/*
	 * We don't need to hold task_rq_lock() when updating p->uclamp_* here
	 * as the task is still at its early fork stages.
	 */
	for_each_clamp_id(clamp_id)
		p->uclamp[clamp_id].active = false;

	if (likely(!p->sched_reset_on_fork))
		return;

	for_each_clamp_id(clamp_id) {
		uclamp_se_set(&p->uclamp_req[clamp_id],
			      uclamp_none(clamp_id), false);
	}
}

static void uclamp_post_fork(struct task_struct *p)
{
	uclamp_update_util_min_rt_default(p);
}

static void __init init_uclamp_rq(struct rq *rq)
{
	enum uclamp_id clamp_id;
	struct uclamp_rq *uc_rq = rq->uclamp;

	for_each_clamp_id(clamp_id) {
		uc_rq[clamp_id] = (struct uclamp_rq) {
			.value = uclamp_none(clamp_id)
		};
	}

	rq->uclamp_flags = UCLAMP_FLAG_IDLE;
}

static void __init init_uclamp(void)
{
	struct uclamp_se uc_max = {};
	enum uclamp_id clamp_id;
	int cpu;

	for_each_possible_cpu(cpu)
		init_uclamp_rq(cpu_rq(cpu));

	for_each_clamp_id(clamp_id) {
		uclamp_se_set(&init_task.uclamp_req[clamp_id],
			      uclamp_none(clamp_id), false);
	}

	/* System defaults allow max clamp values for both indexes */
	uclamp_se_set(&uc_max, uclamp_none(UCLAMP_MAX), false);
	for_each_clamp_id(clamp_id) {
		uclamp_default[clamp_id] = uc_max;
#ifdef CONFIG_UCLAMP_TASK_GROUP
		root_task_group.uclamp_req[clamp_id] = uc_max;
		root_task_group.uclamp[clamp_id] = uc_max;
#endif
	}
}

#else /* !CONFIG_UCLAMP_TASK */
static inline void uclamp_rq_inc(struct rq *rq, struct task_struct *p) { }
static inline void uclamp_rq_dec(struct rq *rq, struct task_struct *p) { }
static inline void uclamp_fork(struct task_struct *p) { }
static inline void uclamp_post_fork(struct task_struct *p) { }
static inline void init_uclamp(void) { }
#endif /* CONFIG_UCLAMP_TASK */

bool sched_task_on_rq(struct task_struct *p)
{
	return task_on_rq_queued(p);
}

unsigned long get_wchan(struct task_struct *p)
{
	unsigned long ip = 0;
	unsigned int state;

	if (!p || p == current)
		return 0;

	/* Only get wchan if task is blocked and we can keep it that way. */
	raw_spin_lock_irq(&p->pi_lock);
	state = READ_ONCE(p->__state);
	smp_rmb(); /* see try_to_wake_up() */
	if (state != TASK_RUNNING && state != TASK_WAKING && !p->on_rq)
		ip = __get_wchan(p);
	raw_spin_unlock_irq(&p->pi_lock);

	return ip;
}

void enqueue_task(struct rq *rq, struct task_struct *p, int flags)
{
	if (!(flags & ENQUEUE_NOCLOCK))
		update_rq_clock(rq);

	if (!(flags & ENQUEUE_RESTORE)) {
		sched_info_enqueue(rq, p);
		psi_enqueue(p, (flags & ENQUEUE_WAKEUP) && !(flags & ENQUEUE_MIGRATED));
	}

	uclamp_rq_inc(rq, p);
	p->sched_class->enqueue_task(rq, p, flags);

	if (sched_core_enabled(rq))
		sched_core_enqueue(rq, p);
}

void dequeue_task(struct rq *rq, struct task_struct *p, int flags)
{
	if (sched_core_enabled(rq))
		sched_core_dequeue(rq, p, flags);

	if (!(flags & DEQUEUE_NOCLOCK))
		update_rq_clock(rq);

	if (!(flags & DEQUEUE_SAVE)) {
		sched_info_dequeue(rq, p);
		psi_dequeue(p, flags & DEQUEUE_SLEEP);
	}

	uclamp_rq_dec(rq, p);
	p->sched_class->dequeue_task(rq, p, flags);
}

void activate_task(struct rq *rq, struct task_struct *p, int flags)
{
	if (task_on_rq_migrating(p))
		flags |= ENQUEUE_MIGRATED;
	if (flags & ENQUEUE_MIGRATED)
		sched_mm_cid_migrate_to(rq, p);

	enqueue_task(rq, p, flags);

	WRITE_ONCE(p->on_rq, TASK_ON_RQ_QUEUED);
	ASSERT_EXCLUSIVE_WRITER(p->on_rq);
}

void deactivate_task(struct rq *rq, struct task_struct *p, int flags)
{
	WRITE_ONCE(p->on_rq, (flags & DEQUEUE_SLEEP) ? 0 : TASK_ON_RQ_MIGRATING);
	ASSERT_EXCLUSIVE_WRITER(p->on_rq);

	dequeue_task(rq, p, flags);
}

/**
 * task_curr - is this task currently executing on a CPU?
 * @p: the task in question.
 *
 * Return: 1 if the task is currently executing. 0 otherwise.
 */
inline int task_curr(const struct task_struct *p)
{
	return cpu_curr(task_cpu(p)) == p;
}

/*
 * ->switching_to() is called with the pi_lock and rq_lock held and must not
 * mess with locking.
 */
void check_class_changing(struct rq *rq, struct task_struct *p,
			  const struct sched_class *prev_class)
{
	if (prev_class != p->sched_class && p->sched_class->switching_to)
		p->sched_class->switching_to(rq, p);
}

/*
 * switched_from, switched_to and prio_changed must _NOT_ drop rq->lock,
 * use the balance_callback list if you want balancing.
 *
 * this means any call to check_class_changed() must be followed by a call to
 * balance_callback().
 */
void check_class_changed(struct rq *rq, struct task_struct *p,
			 const struct sched_class *prev_class,
			 int oldprio)
{
	if (prev_class != p->sched_class) {
		if (prev_class->switched_from)
			prev_class->switched_from(rq, p);

		p->sched_class->switched_to(rq, p);
	} else if (oldprio != p->prio || dl_task(p))
		p->sched_class->prio_changed(rq, p, oldprio);
}

void wakeup_preempt(struct rq *rq, struct task_struct *p, int flags)
{
	if (p->sched_class == rq->curr->sched_class)
		rq->curr->sched_class->wakeup_preempt(rq, p, flags);
	else if (sched_class_above(p->sched_class, rq->curr->sched_class))
		resched_curr(rq);

	/*
	 * A queue event has occurred, and we're going to schedule.  In
	 * this case, we can save a useless back to back clock update.
	 */
	if (task_on_rq_queued(rq->curr) && test_tsk_need_resched(rq->curr))
		rq_clock_skip_update(rq);
}

static __always_inline
int __task_state_match(struct task_struct *p, unsigned int state)
{
	if (READ_ONCE(p->__state) & state)
		return 1;

	if (READ_ONCE(p->saved_state) & state)
		return -1;

	return 0;
}

static __always_inline
int task_state_match(struct task_struct *p, unsigned int state)
{
	/*
	 * Serialize against current_save_and_set_rtlock_wait_state(),
	 * current_restore_rtlock_saved_state(), and __refrigerator().
	 */
	guard(raw_spinlock_irq)(&p->pi_lock);
	return __task_state_match(p, state);
}

/*
 * wait_task_inactive - wait for a thread to unschedule.
 *
 * Wait for the thread to block in any of the states set in @match_state.
 * If it changes, i.e. @p might have woken up, then return zero.  When we
 * succeed in waiting for @p to be off its CPU, we return a positive number
 * (its total switch count).  If a second call a short while later returns the
 * same number, the caller can be sure that @p has remained unscheduled the
 * whole time.
 *
 * The caller must ensure that the task *will* unschedule sometime soon,
 * else this function might spin for a *long* time. This function can't
 * be called with interrupts off, or it may introduce deadlock with
 * smp_call_function() if an IPI is sent by the same process we are
 * waiting to become inactive.
 */
unsigned long wait_task_inactive(struct task_struct *p, unsigned int match_state)
{
	int running, queued, match;
	struct rq_flags rf;
	unsigned long ncsw;
	struct rq *rq;

	for (;;) {
		/*
		 * We do the initial early heuristics without holding
		 * any task-queue locks at all. We'll only try to get
		 * the runqueue lock when things look like they will
		 * work out!
		 */
		rq = task_rq(p);

		/*
		 * If the task is actively running on another CPU
		 * still, just relax and busy-wait without holding
		 * any locks.
		 *
		 * NOTE! Since we don't hold any locks, it's not
		 * even sure that "rq" stays as the right runqueue!
		 * But we don't care, since "task_on_cpu()" will
		 * return false if the runqueue has changed and p
		 * is actually now running somewhere else!
		 */
		while (task_on_cpu(rq, p)) {
			if (!task_state_match(p, match_state))
				return 0;
			cpu_relax();
		}

		/*
		 * Ok, time to look more closely! We need the rq
		 * lock now, to be *sure*. If we're wrong, we'll
		 * just go back and repeat.
		 */
		rq = task_rq_lock(p, &rf);
		trace_sched_wait_task(p);
		running = task_on_cpu(rq, p);
		queued = task_on_rq_queued(p);
		ncsw = 0;
		if ((match = __task_state_match(p, match_state))) {
			/*
			 * When matching on p->saved_state, consider this task
			 * still queued so it will wait.
			 */
			if (match < 0)
				queued = 1;
			ncsw = p->nvcsw | LONG_MIN; /* sets MSB */
		}
		task_rq_unlock(rq, p, &rf);

		/*
		 * If it changed from the expected state, bail out now.
		 */
		if (unlikely(!ncsw))
			break;

		/*
		 * Was it really running after all now that we
		 * checked with the proper locks actually held?
		 *
		 * Oops. Go back and try again..
		 */
		if (unlikely(running)) {
			cpu_relax();
			continue;
		}

		/*
		 * It's not enough that it's not actively running,
		 * it must be off the runqueue _entirely_, and not
		 * preempted!
		 *
		 * So if it was still runnable (but just not actively
		 * running right now), it's preempted, and we should
		 * yield - it could be a while.
		 */
		if (unlikely(queued)) {
			ktime_t to = NSEC_PER_SEC / HZ;

			set_current_state(TASK_UNINTERRUPTIBLE);
			schedule_hrtimeout(&to, HRTIMER_MODE_REL_HARD);
			continue;
		}

		/*
		 * Ahh, all good. It wasn't running, and it wasn't
		 * runnable, which means that it will never become
		 * running in the future either. We're all done!
		 */
		break;
	}

	return ncsw;
}

#ifdef CONFIG_SMP

static void
__do_set_cpus_allowed(struct task_struct *p, struct affinity_context *ctx);

static void migrate_disable_switch(struct rq *rq, struct task_struct *p)
{
	struct affinity_context ac = {
		.new_mask  = cpumask_of(rq->cpu),
		.flags     = SCA_MIGRATE_DISABLE,
	};

	if (likely(!p->migration_disabled))
		return;

	if (p->cpus_ptr != &p->cpus_mask)
		return;

	/*
	 * Violates locking rules! See comment in __do_set_cpus_allowed().
	 */
	__do_set_cpus_allowed(p, &ac);
}

void migrate_disable(void)
{
	struct task_struct *p = current;

	if (p->migration_disabled) {
		p->migration_disabled++;
		return;
	}

	guard(preempt)();
	this_rq()->nr_pinned++;
	p->migration_disabled = 1;
}
EXPORT_SYMBOL_GPL(migrate_disable);

void migrate_enable(void)
{
	struct task_struct *p = current;
	struct affinity_context ac = {
		.new_mask  = &p->cpus_mask,
		.flags     = SCA_MIGRATE_ENABLE,
	};

	if (p->migration_disabled > 1) {
		p->migration_disabled--;
		return;
	}

	if (WARN_ON_ONCE(!p->migration_disabled))
		return;

	/*
	 * Ensure stop_task runs either before or after this, and that
	 * __set_cpus_allowed_ptr(SCA_MIGRATE_ENABLE) doesn't schedule().
	 */
	guard(preempt)();
	if (p->cpus_ptr != &p->cpus_mask)
		__set_cpus_allowed_ptr(p, &ac);
	/*
	 * Mustn't clear migration_disabled() until cpus_ptr points back at the
	 * regular cpus_mask, otherwise things that race (eg.
	 * select_fallback_rq) get confused.
	 */
	barrier();
	p->migration_disabled = 0;
	this_rq()->nr_pinned--;
}
EXPORT_SYMBOL_GPL(migrate_enable);

static inline bool rq_has_pinned_tasks(struct rq *rq)
{
	return rq->nr_pinned;
}

/*
 * Per-CPU kthreads are allowed to run on !active && online CPUs, see
 * __set_cpus_allowed_ptr() and select_fallback_rq().
 */
static inline bool is_cpu_allowed(struct task_struct *p, int cpu)
{
	/* When not in the task's cpumask, no point in looking further. */
	if (!cpumask_test_cpu(cpu, p->cpus_ptr))
		return false;

	/* migrate_disabled() must be allowed to finish. */
	if (is_migration_disabled(p))
		return cpu_online(cpu);

	/* Non kernel threads are not allowed during either online or offline. */
	if (!(p->flags & PF_KTHREAD))
		return cpu_active(cpu) && task_cpu_possible(cpu, p);

	/* KTHREAD_IS_PER_CPU is always allowed. */
	if (kthread_is_per_cpu(p))
		return cpu_online(cpu);

	/* Regular kernel threads don't get to stay during offline. */
	if (cpu_dying(cpu))
		return false;

	/* But are allowed during online. */
	return cpu_online(cpu);
}

/*
 * This is how migration works:
 *
 * 1) we invoke migration_cpu_stop() on the target CPU using
 *    stop_one_cpu().
 * 2) stopper starts to run (implicitly forcing the migrated thread
 *    off the CPU)
 * 3) it checks whether the migrated task is still in the wrong runqueue.
 * 4) if it's in the wrong runqueue then the migration thread removes
 *    it and puts it into the right queue.
 * 5) stopper completes and stop_one_cpu() returns and the migration
 *    is done.
 */

/*
 * move_queued_task - move a queued task to new rq.
 *
 * Returns (locked) new rq. Old rq's lock is released.
 */
static struct rq *move_queued_task(struct rq *rq, struct rq_flags *rf,
				   struct task_struct *p, int new_cpu)
{
	lockdep_assert_rq_held(rq);

	deactivate_task(rq, p, DEQUEUE_NOCLOCK);
	set_task_cpu(p, new_cpu);
	rq_unlock(rq, rf);

	rq = cpu_rq(new_cpu);

	rq_lock(rq, rf);
	WARN_ON_ONCE(task_cpu(p) != new_cpu);
	activate_task(rq, p, 0);
	wakeup_preempt(rq, p, 0);

	return rq;
}

struct migration_arg {
	struct task_struct		*task;
	int				dest_cpu;
	struct set_affinity_pending	*pending;
};

/*
 * @refs: number of wait_for_completion()
 * @stop_pending: is @stop_work in use
 */
struct set_affinity_pending {
	refcount_t		refs;
	unsigned int		stop_pending;
	struct completion	done;
	struct cpu_stop_work	stop_work;
	struct migration_arg	arg;
};

/*
 * Move (not current) task off this CPU, onto the destination CPU. We're doing
 * this because either it can't run here any more (set_cpus_allowed()
 * away from this CPU, or CPU going down), or because we're
 * attempting to rebalance this task on exec (sched_exec).
 *
 * So we race with normal scheduler movements, but that's OK, as long
 * as the task is no longer on this CPU.
 */
static struct rq *__migrate_task(struct rq *rq, struct rq_flags *rf,
				 struct task_struct *p, int dest_cpu)
{
	/* Affinity changed (again). */
	if (!is_cpu_allowed(p, dest_cpu))
		return rq;

	rq = move_queued_task(rq, rf, p, dest_cpu);

	return rq;
}

/*
 * migration_cpu_stop - this will be executed by a high-prio stopper thread
 * and performs thread migration by bumping thread off CPU then
 * 'pushing' onto another runqueue.
 */
static int migration_cpu_stop(void *data)
{
	struct migration_arg *arg = data;
	struct set_affinity_pending *pending = arg->pending;
	struct task_struct *p = arg->task;
	struct rq *rq = this_rq();
	bool complete = false;
	struct rq_flags rf;

	/*
	 * The original target CPU might have gone down and we might
	 * be on another CPU but it doesn't matter.
	 */
	local_irq_save(rf.flags);
	/*
	 * We need to explicitly wake pending tasks before running
	 * __migrate_task() such that we will not miss enforcing cpus_ptr
	 * during wakeups, see set_cpus_allowed_ptr()'s TASK_WAKING test.
	 */
	flush_smp_call_function_queue();

	raw_spin_lock(&p->pi_lock);
	rq_lock(rq, &rf);

	/*
	 * If we were passed a pending, then ->stop_pending was set, thus
	 * p->migration_pending must have remained stable.
	 */
	WARN_ON_ONCE(pending && pending != p->migration_pending);

	/*
	 * If task_rq(p) != rq, it cannot be migrated here, because we're
	 * holding rq->lock, if p->on_rq == 0 it cannot get enqueued because
	 * we're holding p->pi_lock.
	 */
	if (task_rq(p) == rq) {
		if (is_migration_disabled(p))
			goto out;

		if (pending) {
			p->migration_pending = NULL;
			complete = true;

			if (cpumask_test_cpu(task_cpu(p), &p->cpus_mask))
				goto out;
		}

		if (task_on_rq_queued(p)) {
			update_rq_clock(rq);
			rq = __migrate_task(rq, &rf, p, arg->dest_cpu);
		} else {
			p->wake_cpu = arg->dest_cpu;
		}

		/*
		 * XXX __migrate_task() can fail, at which point we might end
		 * up running on a dodgy CPU, AFAICT this can only happen
		 * during CPU hotplug, at which point we'll get pushed out
		 * anyway, so it's probably not a big deal.
		 */

	} else if (pending) {
		/*
		 * This happens when we get migrated between migrate_enable()'s
		 * preempt_enable() and scheduling the stopper task. At that
		 * point we're a regular task again and not current anymore.
		 *
		 * A !PREEMPT kernel has a giant hole here, which makes it far
		 * more likely.
		 */

		/*
		 * The task moved before the stopper got to run. We're holding
		 * ->pi_lock, so the allowed mask is stable - if it got
		 * somewhere allowed, we're done.
		 */
		if (cpumask_test_cpu(task_cpu(p), p->cpus_ptr)) {
			p->migration_pending = NULL;
			complete = true;
			goto out;
		}

		/*
		 * When migrate_enable() hits a rq mis-match we can't reliably
		 * determine is_migration_disabled() and so have to chase after
		 * it.
		 */
		WARN_ON_ONCE(!pending->stop_pending);
		preempt_disable();
		task_rq_unlock(rq, p, &rf);
		stop_one_cpu_nowait(task_cpu(p), migration_cpu_stop,
				    &pending->arg, &pending->stop_work);
		preempt_enable();
		return 0;
	}
out:
	if (pending)
		pending->stop_pending = false;
	task_rq_unlock(rq, p, &rf);

	if (complete)
		complete_all(&pending->done);

	return 0;
}

int push_cpu_stop(void *arg)
{
	struct rq *lowest_rq = NULL, *rq = this_rq();
	struct task_struct *p = arg;

	raw_spin_lock_irq(&p->pi_lock);
	raw_spin_rq_lock(rq);

	if (task_rq(p) != rq)
		goto out_unlock;

	if (is_migration_disabled(p)) {
		p->migration_flags |= MDF_PUSH;
		goto out_unlock;
	}

	p->migration_flags &= ~MDF_PUSH;

	if (p->sched_class->find_lock_rq)
		lowest_rq = p->sched_class->find_lock_rq(p, rq);

	if (!lowest_rq)
		goto out_unlock;

	// XXX validate p is still the highest prio task
	if (task_rq(p) == rq) {
		deactivate_task(rq, p, 0);
		set_task_cpu(p, lowest_rq->cpu);
		activate_task(lowest_rq, p, 0);
		resched_curr(lowest_rq);
	}

	double_unlock_balance(rq, lowest_rq);

out_unlock:
	rq->push_busy = false;
	raw_spin_rq_unlock(rq);
	raw_spin_unlock_irq(&p->pi_lock);

	put_task_struct(p);
	return 0;
}

/*
 * sched_class::set_cpus_allowed must do the below, but is not required to
 * actually call this function.
 */
void set_cpus_allowed_common(struct task_struct *p, struct affinity_context *ctx)
{
	if (ctx->flags & (SCA_MIGRATE_ENABLE | SCA_MIGRATE_DISABLE)) {
		p->cpus_ptr = ctx->new_mask;
		return;
	}

	cpumask_copy(&p->cpus_mask, ctx->new_mask);
	p->nr_cpus_allowed = cpumask_weight(ctx->new_mask);

	/*
	 * Swap in a new user_cpus_ptr if SCA_USER flag set
	 */
	if (ctx->flags & SCA_USER)
		swap(p->user_cpus_ptr, ctx->user_mask);
}

static void
__do_set_cpus_allowed(struct task_struct *p, struct affinity_context *ctx)
{
	struct rq *rq = task_rq(p);
	bool queued, running;

	/*
	 * This here violates the locking rules for affinity, since we're only
	 * supposed to change these variables while holding both rq->lock and
	 * p->pi_lock.
	 *
	 * HOWEVER, it magically works, because ttwu() is the only code that
	 * accesses these variables under p->pi_lock and only does so after
	 * smp_cond_load_acquire(&p->on_cpu, !VAL), and we're in __schedule()
	 * before finish_task().
	 *
	 * XXX do further audits, this smells like something putrid.
	 */
	if (ctx->flags & SCA_MIGRATE_DISABLE)
		SCHED_WARN_ON(!p->on_cpu);
	else
		lockdep_assert_held(&p->pi_lock);

	queued = task_on_rq_queued(p);
	running = task_current(rq, p);

	if (queued) {
		/*
		 * Because __kthread_bind() calls this on blocked tasks without
		 * holding rq->lock.
		 */
		lockdep_assert_rq_held(rq);
		dequeue_task(rq, p, DEQUEUE_SAVE | DEQUEUE_NOCLOCK);
	}
	if (running)
		put_prev_task(rq, p);

	p->sched_class->set_cpus_allowed(p, ctx);

	if (queued)
		enqueue_task(rq, p, ENQUEUE_RESTORE | ENQUEUE_NOCLOCK);
	if (running)
		set_next_task(rq, p);
}

/*
 * Used for kthread_bind() and select_fallback_rq(), in both cases the user
 * affinity (if any) should be destroyed too.
 */
void do_set_cpus_allowed(struct task_struct *p, const struct cpumask *new_mask)
{
	struct affinity_context ac = {
		.new_mask  = new_mask,
		.user_mask = NULL,
		.flags     = SCA_USER,	/* clear the user requested mask */
	};
	union cpumask_rcuhead {
		cpumask_t cpumask;
		struct rcu_head rcu;
	};

	__do_set_cpus_allowed(p, &ac);

	/*
	 * Because this is called with p->pi_lock held, it is not possible
	 * to use kfree() here (when PREEMPT_RT=y), therefore punt to using
	 * kfree_rcu().
	 */
	kfree_rcu((union cpumask_rcuhead *)ac.user_mask, rcu);
}

int dup_user_cpus_ptr(struct task_struct *dst, struct task_struct *src,
		      int node)
{
	cpumask_t *user_mask;
	unsigned long flags;

	/*
	 * Always clear dst->user_cpus_ptr first as their user_cpus_ptr's
	 * may differ by now due to racing.
	 */
	dst->user_cpus_ptr = NULL;

	/*
	 * This check is racy and losing the race is a valid situation.
	 * It is not worth the extra overhead of taking the pi_lock on
	 * every fork/clone.
	 */
	if (data_race(!src->user_cpus_ptr))
		return 0;

	user_mask = alloc_user_cpus_ptr(node);
	if (!user_mask)
		return -ENOMEM;

	/*
	 * Use pi_lock to protect content of user_cpus_ptr
	 *
	 * Though unlikely, user_cpus_ptr can be reset to NULL by a concurrent
	 * do_set_cpus_allowed().
	 */
	raw_spin_lock_irqsave(&src->pi_lock, flags);
	if (src->user_cpus_ptr) {
		swap(dst->user_cpus_ptr, user_mask);
		cpumask_copy(dst->user_cpus_ptr, src->user_cpus_ptr);
	}
	raw_spin_unlock_irqrestore(&src->pi_lock, flags);

	if (unlikely(user_mask))
		kfree(user_mask);

	return 0;
}

static inline struct cpumask *clear_user_cpus_ptr(struct task_struct *p)
{
	struct cpumask *user_mask = NULL;

	swap(p->user_cpus_ptr, user_mask);

	return user_mask;
}

void release_user_cpus_ptr(struct task_struct *p)
{
	kfree(clear_user_cpus_ptr(p));
}

/*
 * This function is wildly self concurrent; here be dragons.
 *
 *
 * When given a valid mask, __set_cpus_allowed_ptr() must block until the
 * designated task is enqueued on an allowed CPU. If that task is currently
 * running, we have to kick it out using the CPU stopper.
 *
 * Migrate-Disable comes along and tramples all over our nice sandcastle.
 * Consider:
 *
 *     Initial conditions: P0->cpus_mask = [0, 1]
 *
 *     P0@CPU0                  P1
 *
 *     migrate_disable();
 *     <preempted>
 *                              set_cpus_allowed_ptr(P0, [1]);
 *
 * P1 *cannot* return from this set_cpus_allowed_ptr() call until P0 executes
 * its outermost migrate_enable() (i.e. it exits its Migrate-Disable region).
 * This means we need the following scheme:
 *
 *     P0@CPU0                  P1
 *
 *     migrate_disable();
 *     <preempted>
 *                              set_cpus_allowed_ptr(P0, [1]);
 *                                <blocks>
 *     <resumes>
 *     migrate_enable();
 *       __set_cpus_allowed_ptr();
 *       <wakes local stopper>
 *                         `--> <woken on migration completion>
 *
 * Now the fun stuff: there may be several P1-like tasks, i.e. multiple
 * concurrent set_cpus_allowed_ptr(P0, [*]) calls. CPU affinity changes of any
 * task p are serialized by p->pi_lock, which we can leverage: the one that
 * should come into effect at the end of the Migrate-Disable region is the last
 * one. This means we only need to track a single cpumask (i.e. p->cpus_mask),
 * but we still need to properly signal those waiting tasks at the appropriate
 * moment.
 *
 * This is implemented using struct set_affinity_pending. The first
 * __set_cpus_allowed_ptr() caller within a given Migrate-Disable region will
 * setup an instance of that struct and install it on the targeted task_struct.
 * Any and all further callers will reuse that instance. Those then wait for
 * a completion signaled at the tail of the CPU stopper callback (1), triggered
 * on the end of the Migrate-Disable region (i.e. outermost migrate_enable()).
 *
 *
 * (1) In the cases covered above. There is one more where the completion is
 * signaled within affine_move_task() itself: when a subsequent affinity request
 * occurs after the stopper bailed out due to the targeted task still being
 * Migrate-Disable. Consider:
 *
 *     Initial conditions: P0->cpus_mask = [0, 1]
 *
 *     CPU0		  P1				P2
 *     <P0>
 *       migrate_disable();
 *       <preempted>
 *                        set_cpus_allowed_ptr(P0, [1]);
 *                          <blocks>
 *     <migration/0>
 *       migration_cpu_stop()
 *         is_migration_disabled()
 *           <bails>
 *                                                       set_cpus_allowed_ptr(P0, [0, 1]);
 *                                                         <signal completion>
 *                          <awakes>
 *
 * Note that the above is safe vs a concurrent migrate_enable(), as any
 * pending affinity completion is preceded by an uninstallation of
 * p->migration_pending done with p->pi_lock held.
 */
static int affine_move_task(struct rq *rq, struct task_struct *p, struct rq_flags *rf,
			    int dest_cpu, unsigned int flags)
	__releases(rq->lock)
	__releases(p->pi_lock)
{
	struct set_affinity_pending my_pending = { }, *pending = NULL;
	bool stop_pending, complete = false;

	/* Can the task run on the task's current CPU? If so, we're done */
	if (cpumask_test_cpu(task_cpu(p), &p->cpus_mask)) {
		struct task_struct *push_task = NULL;

		if ((flags & SCA_MIGRATE_ENABLE) &&
		    (p->migration_flags & MDF_PUSH) && !rq->push_busy) {
			rq->push_busy = true;
			push_task = get_task_struct(p);
		}

		/*
		 * If there are pending waiters, but no pending stop_work,
		 * then complete now.
		 */
		pending = p->migration_pending;
		if (pending && !pending->stop_pending) {
			p->migration_pending = NULL;
			complete = true;
		}

		preempt_disable();
		task_rq_unlock(rq, p, rf);
		if (push_task) {
			stop_one_cpu_nowait(rq->cpu, push_cpu_stop,
					    p, &rq->push_work);
		}
		preempt_enable();

		if (complete)
			complete_all(&pending->done);

		return 0;
	}

	if (!(flags & SCA_MIGRATE_ENABLE)) {
		/* serialized by p->pi_lock */
		if (!p->migration_pending) {
			/* Install the request */
			refcount_set(&my_pending.refs, 1);
			init_completion(&my_pending.done);
			my_pending.arg = (struct migration_arg) {
				.task = p,
				.dest_cpu = dest_cpu,
				.pending = &my_pending,
			};

			p->migration_pending = &my_pending;
		} else {
			pending = p->migration_pending;
			refcount_inc(&pending->refs);
			/*
			 * Affinity has changed, but we've already installed a
			 * pending. migration_cpu_stop() *must* see this, else
			 * we risk a completion of the pending despite having a
			 * task on a disallowed CPU.
			 *
			 * Serialized by p->pi_lock, so this is safe.
			 */
			pending->arg.dest_cpu = dest_cpu;
		}
	}
	pending = p->migration_pending;
	/*
	 * - !MIGRATE_ENABLE:
	 *   we'll have installed a pending if there wasn't one already.
	 *
	 * - MIGRATE_ENABLE:
	 *   we're here because the current CPU isn't matching anymore,
	 *   the only way that can happen is because of a concurrent
	 *   set_cpus_allowed_ptr() call, which should then still be
	 *   pending completion.
	 *
	 * Either way, we really should have a @pending here.
	 */
	if (WARN_ON_ONCE(!pending)) {
		task_rq_unlock(rq, p, rf);
		return -EINVAL;
	}

	if (task_on_cpu(rq, p) || READ_ONCE(p->__state) == TASK_WAKING) {
		/*
		 * MIGRATE_ENABLE gets here because 'p == current', but for
		 * anything else we cannot do is_migration_disabled(), punt
		 * and have the stopper function handle it all race-free.
		 */
		stop_pending = pending->stop_pending;
		if (!stop_pending)
			pending->stop_pending = true;

		if (flags & SCA_MIGRATE_ENABLE)
			p->migration_flags &= ~MDF_PUSH;

		preempt_disable();
		task_rq_unlock(rq, p, rf);
		if (!stop_pending) {
			stop_one_cpu_nowait(cpu_of(rq), migration_cpu_stop,
					    &pending->arg, &pending->stop_work);
		}
		preempt_enable();

		if (flags & SCA_MIGRATE_ENABLE)
			return 0;
	} else {

		if (!is_migration_disabled(p)) {
			if (task_on_rq_queued(p))
				rq = move_queued_task(rq, rf, p, dest_cpu);

			if (!pending->stop_pending) {
				p->migration_pending = NULL;
				complete = true;
			}
		}
		task_rq_unlock(rq, p, rf);

		if (complete)
			complete_all(&pending->done);
	}

	wait_for_completion(&pending->done);

	if (refcount_dec_and_test(&pending->refs))
		wake_up_var(&pending->refs); /* No UaF, just an address */

	/*
	 * Block the original owner of &pending until all subsequent callers
	 * have seen the completion and decremented the refcount
	 */
	wait_var_event(&my_pending.refs, !refcount_read(&my_pending.refs));

	/* ARGH */
	WARN_ON_ONCE(my_pending.stop_pending);

	return 0;
}

/*
 * Called with both p->pi_lock and rq->lock held; drops both before returning.
 */
static int __set_cpus_allowed_ptr_locked(struct task_struct *p,
					 struct affinity_context *ctx,
					 struct rq *rq,
					 struct rq_flags *rf)
	__releases(rq->lock)
	__releases(p->pi_lock)
{
	const struct cpumask *cpu_allowed_mask = task_cpu_possible_mask(p);
	const struct cpumask *cpu_valid_mask = cpu_active_mask;
	bool kthread = p->flags & PF_KTHREAD;
	unsigned int dest_cpu;
	int ret = 0;

	update_rq_clock(rq);

	if (kthread || is_migration_disabled(p)) {
		/*
		 * Kernel threads are allowed on online && !active CPUs,
		 * however, during cpu-hot-unplug, even these might get pushed
		 * away if not KTHREAD_IS_PER_CPU.
		 *
		 * Specifically, migration_disabled() tasks must not fail the
		 * cpumask_any_and_distribute() pick below, esp. so on
		 * SCA_MIGRATE_ENABLE, otherwise we'll not call
		 * set_cpus_allowed_common() and actually reset p->cpus_ptr.
		 */
		cpu_valid_mask = cpu_online_mask;
	}

	if (!kthread && !cpumask_subset(ctx->new_mask, cpu_allowed_mask)) {
		ret = -EINVAL;
		goto out;
	}

	/*
	 * Must re-check here, to close a race against __kthread_bind(),
	 * sched_setaffinity() is not guaranteed to observe the flag.
	 */
	if ((ctx->flags & SCA_CHECK) && (p->flags & PF_NO_SETAFFINITY)) {
		ret = -EINVAL;
		goto out;
	}

	if (!(ctx->flags & SCA_MIGRATE_ENABLE)) {
		if (cpumask_equal(&p->cpus_mask, ctx->new_mask)) {
			if (ctx->flags & SCA_USER)
				swap(p->user_cpus_ptr, ctx->user_mask);
			goto out;
		}

		if (WARN_ON_ONCE(p == current &&
				 is_migration_disabled(p) &&
				 !cpumask_test_cpu(task_cpu(p), ctx->new_mask))) {
			ret = -EBUSY;
			goto out;
		}
	}

	/*
	 * Picking a ~random cpu helps in cases where we are changing affinity
	 * for groups of tasks (ie. cpuset), so that load balancing is not
	 * immediately required to distribute the tasks within their new mask.
	 */
	dest_cpu = cpumask_any_and_distribute(cpu_valid_mask, ctx->new_mask);
	if (dest_cpu >= nr_cpu_ids) {
		ret = -EINVAL;
		goto out;
	}

	__do_set_cpus_allowed(p, ctx);

	return affine_move_task(rq, p, rf, dest_cpu, ctx->flags);

out:
	task_rq_unlock(rq, p, rf);

	return ret;
}

/*
 * Change a given task's CPU affinity. Migrate the thread to a
 * proper CPU and schedule it away if the CPU it's executing on
 * is removed from the allowed bitmask.
 *
 * NOTE: the caller must have a valid reference to the task, the
 * task must not exit() & deallocate itself prematurely. The
 * call is not atomic; no spinlocks may be held.
 */
int __set_cpus_allowed_ptr(struct task_struct *p, struct affinity_context *ctx)
{
	struct rq_flags rf;
	struct rq *rq;

	rq = task_rq_lock(p, &rf);
	/*
	 * Masking should be skipped if SCA_USER or any of the SCA_MIGRATE_*
	 * flags are set.
	 */
	if (p->user_cpus_ptr &&
	    !(ctx->flags & (SCA_USER | SCA_MIGRATE_ENABLE | SCA_MIGRATE_DISABLE)) &&
	    cpumask_and(rq->scratch_mask, ctx->new_mask, p->user_cpus_ptr))
		ctx->new_mask = rq->scratch_mask;

	return __set_cpus_allowed_ptr_locked(p, ctx, rq, &rf);
}

int set_cpus_allowed_ptr(struct task_struct *p, const struct cpumask *new_mask)
{
	struct affinity_context ac = {
		.new_mask  = new_mask,
		.flags     = 0,
	};

	return __set_cpus_allowed_ptr(p, &ac);
}
EXPORT_SYMBOL_GPL(set_cpus_allowed_ptr);

/*
 * Change a given task's CPU affinity to the intersection of its current
 * affinity mask and @subset_mask, writing the resulting mask to @new_mask.
 * If user_cpus_ptr is defined, use it as the basis for restricting CPU
 * affinity or use cpu_online_mask instead.
 *
 * If the resulting mask is empty, leave the affinity unchanged and return
 * -EINVAL.
 */
static int restrict_cpus_allowed_ptr(struct task_struct *p,
				     struct cpumask *new_mask,
				     const struct cpumask *subset_mask)
{
	struct affinity_context ac = {
		.new_mask  = new_mask,
		.flags     = 0,
	};
	struct rq_flags rf;
	struct rq *rq;
	int err;

	rq = task_rq_lock(p, &rf);

	/*
	 * Forcefully restricting the affinity of a deadline task is
	 * likely to cause problems, so fail and noisily override the
	 * mask entirely.
	 */
	if (task_has_dl_policy(p) && dl_bandwidth_enabled()) {
		err = -EPERM;
		goto err_unlock;
	}

	if (!cpumask_and(new_mask, task_user_cpus(p), subset_mask)) {
		err = -EINVAL;
		goto err_unlock;
	}

	return __set_cpus_allowed_ptr_locked(p, &ac, rq, &rf);

err_unlock:
	task_rq_unlock(rq, p, &rf);
	return err;
}

/*
 * Restrict the CPU affinity of task @p so that it is a subset of
 * task_cpu_possible_mask() and point @p->user_cpus_ptr to a copy of the
 * old affinity mask. If the resulting mask is empty, we warn and walk
 * up the cpuset hierarchy until we find a suitable mask.
 */
void force_compatible_cpus_allowed_ptr(struct task_struct *p)
{
	cpumask_var_t new_mask;
	const struct cpumask *override_mask = task_cpu_possible_mask(p);

	alloc_cpumask_var(&new_mask, GFP_KERNEL);

	/*
	 * __migrate_task() can fail silently in the face of concurrent
	 * offlining of the chosen destination CPU, so take the hotplug
	 * lock to ensure that the migration succeeds.
	 */
	cpus_read_lock();
	if (!cpumask_available(new_mask))
		goto out_set_mask;

	if (!restrict_cpus_allowed_ptr(p, new_mask, override_mask))
		goto out_free_mask;

	/*
	 * We failed to find a valid subset of the affinity mask for the
	 * task, so override it based on its cpuset hierarchy.
	 */
	cpuset_cpus_allowed(p, new_mask);
	override_mask = new_mask;

out_set_mask:
	if (printk_ratelimit()) {
		printk_deferred("Overriding affinity for process %d (%s) to CPUs %*pbl\n",
				task_pid_nr(p), p->comm,
				cpumask_pr_args(override_mask));
	}

	WARN_ON(set_cpus_allowed_ptr(p, override_mask));
out_free_mask:
	cpus_read_unlock();
	free_cpumask_var(new_mask);
}

/*
 * Restore the affinity of a task @p which was previously restricted by a
 * call to force_compatible_cpus_allowed_ptr().
 *
 * It is the caller's responsibility to serialise this with any calls to
 * force_compatible_cpus_allowed_ptr(@p).
 */
void relax_compatible_cpus_allowed_ptr(struct task_struct *p)
{
	struct affinity_context ac = {
		.new_mask  = task_user_cpus(p),
		.flags     = 0,
	};
	int ret;

	/*
	 * Try to restore the old affinity mask with __sched_setaffinity().
	 * Cpuset masking will be done there too.
	 */
	ret = __sched_setaffinity(p, &ac);
	WARN_ON_ONCE(ret);
}

void set_task_cpu(struct task_struct *p, unsigned int new_cpu)
{
#ifdef CONFIG_SCHED_DEBUG
	unsigned int state = READ_ONCE(p->__state);

	/*
	 * We should never call set_task_cpu() on a blocked task,
	 * ttwu() will sort out the placement.
	 */
	WARN_ON_ONCE(state != TASK_RUNNING && state != TASK_WAKING && !p->on_rq);

	/*
	 * Migrating fair class task must have p->on_rq = TASK_ON_RQ_MIGRATING,
	 * because schedstat_wait_{start,end} rebase migrating task's wait_start
	 * time relying on p->on_rq.
	 */
	WARN_ON_ONCE(state == TASK_RUNNING &&
		     p->sched_class == &fair_sched_class &&
		     (p->on_rq && !task_on_rq_migrating(p)));

#ifdef CONFIG_LOCKDEP
	/*
	 * The caller should hold either p->pi_lock or rq->lock, when changing
	 * a task's CPU. ->pi_lock for waking tasks, rq->lock for runnable tasks.
	 *
	 * sched_move_task() holds both and thus holding either pins the cgroup,
	 * see task_group().
	 *
	 * Furthermore, all task_rq users should acquire both locks, see
	 * task_rq_lock().
	 */
	WARN_ON_ONCE(debug_locks && !(lockdep_is_held(&p->pi_lock) ||
				      lockdep_is_held(__rq_lockp(task_rq(p)))));
#endif
	/*
	 * Clearly, migrating tasks to offline CPUs is a fairly daft thing.
	 */
	WARN_ON_ONCE(!cpu_online(new_cpu));

	WARN_ON_ONCE(is_migration_disabled(p));
#endif

	trace_sched_migrate_task(p, new_cpu);

	if (task_cpu(p) != new_cpu) {
		if (p->sched_class->migrate_task_rq)
			p->sched_class->migrate_task_rq(p, new_cpu);
		p->se.nr_migrations++;
		rseq_migrate(p);
		sched_mm_cid_migrate_from(p);
		perf_event_task_migrate(p);
	}

	__set_task_cpu(p, new_cpu);
}

#ifdef CONFIG_NUMA_BALANCING
static void __migrate_swap_task(struct task_struct *p, int cpu)
{
	if (task_on_rq_queued(p)) {
		struct rq *src_rq, *dst_rq;
		struct rq_flags srf, drf;

		src_rq = task_rq(p);
		dst_rq = cpu_rq(cpu);

		rq_pin_lock(src_rq, &srf);
		rq_pin_lock(dst_rq, &drf);

		deactivate_task(src_rq, p, 0);
		set_task_cpu(p, cpu);
		activate_task(dst_rq, p, 0);
		wakeup_preempt(dst_rq, p, 0);

		rq_unpin_lock(dst_rq, &drf);
		rq_unpin_lock(src_rq, &srf);

	} else {
		/*
		 * Task isn't running anymore; make it appear like we migrated
		 * it before it went to sleep. This means on wakeup we make the
		 * previous CPU our target instead of where it really is.
		 */
		p->wake_cpu = cpu;
	}
}

struct migration_swap_arg {
	struct task_struct *src_task, *dst_task;
	int src_cpu, dst_cpu;
};

static int migrate_swap_stop(void *data)
{
	struct migration_swap_arg *arg = data;
	struct rq *src_rq, *dst_rq;

	if (!cpu_active(arg->src_cpu) || !cpu_active(arg->dst_cpu))
		return -EAGAIN;

	src_rq = cpu_rq(arg->src_cpu);
	dst_rq = cpu_rq(arg->dst_cpu);

	guard(double_raw_spinlock)(&arg->src_task->pi_lock, &arg->dst_task->pi_lock);
	guard(double_rq_lock)(src_rq, dst_rq);

	if (task_cpu(arg->dst_task) != arg->dst_cpu)
		return -EAGAIN;

	if (task_cpu(arg->src_task) != arg->src_cpu)
		return -EAGAIN;

	if (!cpumask_test_cpu(arg->dst_cpu, arg->src_task->cpus_ptr))
		return -EAGAIN;

	if (!cpumask_test_cpu(arg->src_cpu, arg->dst_task->cpus_ptr))
		return -EAGAIN;

	__migrate_swap_task(arg->src_task, arg->dst_cpu);
	__migrate_swap_task(arg->dst_task, arg->src_cpu);

	return 0;
}

/*
 * Cross migrate two tasks
 */
int migrate_swap(struct task_struct *cur, struct task_struct *p,
		int target_cpu, int curr_cpu)
{
	struct migration_swap_arg arg;
	int ret = -EINVAL;

	arg = (struct migration_swap_arg){
		.src_task = cur,
		.src_cpu = curr_cpu,
		.dst_task = p,
		.dst_cpu = target_cpu,
	};

	if (arg.src_cpu == arg.dst_cpu)
		goto out;

	/*
	 * These three tests are all lockless; this is OK since all of them
	 * will be re-checked with proper locks held further down the line.
	 */
	if (!cpu_active(arg.src_cpu) || !cpu_active(arg.dst_cpu))
		goto out;

	if (!cpumask_test_cpu(arg.dst_cpu, arg.src_task->cpus_ptr))
		goto out;

	if (!cpumask_test_cpu(arg.src_cpu, arg.dst_task->cpus_ptr))
		goto out;

	trace_sched_swap_numa(cur, arg.src_cpu, p, arg.dst_cpu);
	ret = stop_two_cpus(arg.dst_cpu, arg.src_cpu, migrate_swap_stop, &arg);

out:
	return ret;
}
#endif /* CONFIG_NUMA_BALANCING */

/***
 * kick_process - kick a running thread to enter/exit the kernel
 * @p: the to-be-kicked thread
 *
 * Cause a process which is running on another CPU to enter
 * kernel-mode, without any delay. (to get signals handled.)
 *
 * NOTE: this function doesn't have to take the runqueue lock,
 * because all it wants to ensure is that the remote task enters
 * the kernel. If the IPI races and the task has been migrated
 * to another CPU then no harm is done and the purpose has been
 * achieved as well.
 */
void kick_process(struct task_struct *p)
{
	guard(preempt)();
	int cpu = task_cpu(p);

	if ((cpu != smp_processor_id()) && task_curr(p))
		smp_send_reschedule(cpu);
}
EXPORT_SYMBOL_GPL(kick_process);

/*
 * ->cpus_ptr is protected by both rq->lock and p->pi_lock
 *
 * A few notes on cpu_active vs cpu_online:
 *
 *  - cpu_active must be a subset of cpu_online
 *
 *  - on CPU-up we allow per-CPU kthreads on the online && !active CPU,
 *    see __set_cpus_allowed_ptr(). At this point the newly online
 *    CPU isn't yet part of the sched domains, and balancing will not
 *    see it.
 *
 *  - on CPU-down we clear cpu_active() to mask the sched domains and
 *    avoid the load balancer to place new tasks on the to be removed
 *    CPU. Existing tasks will remain running there and will be taken
 *    off.
 *
 * This means that fallback selection must not select !active CPUs.
 * And can assume that any active CPU must be online. Conversely
 * select_task_rq() below may allow selection of !active CPUs in order
 * to satisfy the above rules.
 */
static int select_fallback_rq(int cpu, struct task_struct *p)
{
	int nid = cpu_to_node(cpu);
	const struct cpumask *nodemask = NULL;
	enum { cpuset, possible, fail } state = cpuset;
	int dest_cpu;

	/*
	 * If the node that the CPU is on has been offlined, cpu_to_node()
	 * will return -1. There is no CPU on the node, and we should
	 * select the CPU on the other node.
	 */
	if (nid != -1) {
		nodemask = cpumask_of_node(nid);

		/* Look for allowed, online CPU in same node. */
		for_each_cpu(dest_cpu, nodemask) {
			if (is_cpu_allowed(p, dest_cpu))
				return dest_cpu;
		}
	}

	for (;;) {
		/* Any allowed, online CPU? */
		for_each_cpu(dest_cpu, p->cpus_ptr) {
			if (!is_cpu_allowed(p, dest_cpu))
				continue;

			goto out;
		}

		/* No more Mr. Nice Guy. */
		switch (state) {
		case cpuset:
			if (cpuset_cpus_allowed_fallback(p)) {
				state = possible;
				break;
			}
			fallthrough;
		case possible:
			/*
			 * XXX When called from select_task_rq() we only
			 * hold p->pi_lock and again violate locking order.
			 *
			 * More yuck to audit.
			 */
			do_set_cpus_allowed(p, task_cpu_possible_mask(p));
			state = fail;
			break;
		case fail:
			BUG();
			break;
		}
	}

out:
	if (state != cpuset) {
		/*
		 * Don't tell them about moving exiting tasks or
		 * kernel threads (both mm NULL), since they never
		 * leave kernel.
		 */
		if (p->mm && printk_ratelimit()) {
			printk_deferred("process %d (%s) no longer affine to cpu%d\n",
					task_pid_nr(p), p->comm, cpu);
		}
	}

	return dest_cpu;
}

/*
 * The caller (fork, wakeup) owns p->pi_lock, ->cpus_ptr is stable.
 */
static inline
int select_task_rq(struct task_struct *p, int cpu, int wake_flags)
{
	lockdep_assert_held(&p->pi_lock);

	if (p->nr_cpus_allowed > 1 && !is_migration_disabled(p))
		cpu = p->sched_class->select_task_rq(p, cpu, wake_flags);
	else
		cpu = cpumask_any(p->cpus_ptr);

	/*
	 * In order not to call set_task_cpu() on a blocking task we need
	 * to rely on ttwu() to place the task on a valid ->cpus_ptr
	 * CPU.
	 *
	 * Since this is common to all placement strategies, this lives here.
	 *
	 * [ this allows ->select_task() to simply return task_cpu(p) and
	 *   not worry about this generic constraint ]
	 */
	if (unlikely(!is_cpu_allowed(p, cpu)))
		cpu = select_fallback_rq(task_cpu(p), p);

	return cpu;
}

void sched_set_stop_task(int cpu, struct task_struct *stop)
{
	static struct lock_class_key stop_pi_lock;
	struct sched_param param = { .sched_priority = MAX_RT_PRIO - 1 };
	struct task_struct *old_stop = cpu_rq(cpu)->stop;

	if (stop) {
		/*
		 * Make it appear like a SCHED_FIFO task, its something
		 * userspace knows about and won't get confused about.
		 *
		 * Also, it will make PI more or less work without too
		 * much confusion -- but then, stop work should not
		 * rely on PI working anyway.
		 */
		sched_setscheduler_nocheck(stop, SCHED_FIFO, &param);

		stop->sched_class = &stop_sched_class;

		/*
		 * The PI code calls rt_mutex_setprio() with ->pi_lock held to
		 * adjust the effective priority of a task. As a result,
		 * rt_mutex_setprio() can trigger (RT) balancing operations,
		 * which can then trigger wakeups of the stop thread to push
		 * around the current task.
		 *
		 * The stop task itself will never be part of the PI-chain, it
		 * never blocks, therefore that ->pi_lock recursion is safe.
		 * Tell lockdep about this by placing the stop->pi_lock in its
		 * own class.
		 */
		lockdep_set_class(&stop->pi_lock, &stop_pi_lock);
	}

	cpu_rq(cpu)->stop = stop;

	if (old_stop) {
		/*
		 * Reset it back to a normal scheduling class so that
		 * it can die in pieces.
		 */
		old_stop->sched_class = &rt_sched_class;
	}
}

#else /* CONFIG_SMP */

static inline void migrate_disable_switch(struct rq *rq, struct task_struct *p) { }

static inline bool rq_has_pinned_tasks(struct rq *rq)
{
	return false;
}

#endif /* !CONFIG_SMP */

static void
ttwu_stat(struct task_struct *p, int cpu, int wake_flags)
{
	struct rq *rq;

	if (!schedstat_enabled())
		return;

	rq = this_rq();

#ifdef CONFIG_SMP
	if (cpu == rq->cpu) {
		__schedstat_inc(rq->ttwu_local);
		__schedstat_inc(p->stats.nr_wakeups_local);
	} else {
		struct sched_domain *sd;

		__schedstat_inc(p->stats.nr_wakeups_remote);

		guard(rcu)();
		for_each_domain(rq->cpu, sd) {
			if (cpumask_test_cpu(cpu, sched_domain_span(sd))) {
				__schedstat_inc(sd->ttwu_wake_remote);
				break;
			}
		}
	}

	if (wake_flags & WF_MIGRATED)
		__schedstat_inc(p->stats.nr_wakeups_migrate);
#endif /* CONFIG_SMP */

	__schedstat_inc(rq->ttwu_count);
	__schedstat_inc(p->stats.nr_wakeups);

	if (wake_flags & WF_SYNC)
		__schedstat_inc(p->stats.nr_wakeups_sync);
}

/*
 * Mark the task runnable.
 */
static inline void ttwu_do_wakeup(struct task_struct *p)
{
	WRITE_ONCE(p->__state, TASK_RUNNING);
	trace_sched_wakeup(p);
}

static void
ttwu_do_activate(struct rq *rq, struct task_struct *p, int wake_flags,
		 struct rq_flags *rf)
{
	int en_flags = ENQUEUE_WAKEUP | ENQUEUE_NOCLOCK;

	lockdep_assert_rq_held(rq);

	if (p->sched_contributes_to_load)
		rq->nr_uninterruptible--;

#ifdef CONFIG_SMP
	if (wake_flags & WF_MIGRATED)
		en_flags |= ENQUEUE_MIGRATED;
	else
#endif
	if (p->in_iowait) {
		delayacct_blkio_end(p);
		atomic_dec(&task_rq(p)->nr_iowait);
	}

	activate_task(rq, p, en_flags);
	wakeup_preempt(rq, p, wake_flags);

	ttwu_do_wakeup(p);

#ifdef CONFIG_SMP
	if (p->sched_class->task_woken) {
		/*
		 * Our task @p is fully woken up and running; so it's safe to
		 * drop the rq->lock, hereafter rq is only used for statistics.
		 */
		rq_unpin_lock(rq, rf);
		p->sched_class->task_woken(rq, p);
		rq_repin_lock(rq, rf);
	}

	if (rq->idle_stamp) {
		u64 delta = rq_clock(rq) - rq->idle_stamp;
		u64 max = 2*rq->max_idle_balance_cost;

		update_avg(&rq->avg_idle, delta);

		if (rq->avg_idle > max)
			rq->avg_idle = max;

		rq->idle_stamp = 0;
	}
#endif

	p->dl_server = NULL;
}

/*
 * Consider @p being inside a wait loop:
 *
 *   for (;;) {
 *      set_current_state(TASK_UNINTERRUPTIBLE);
 *
 *      if (CONDITION)
 *         break;
 *
 *      schedule();
 *   }
 *   __set_current_state(TASK_RUNNING);
 *
 * between set_current_state() and schedule(). In this case @p is still
 * runnable, so all that needs doing is change p->state back to TASK_RUNNING in
 * an atomic manner.
 *
 * By taking task_rq(p)->lock we serialize against schedule(), if @p->on_rq
 * then schedule() must still happen and p->state can be changed to
 * TASK_RUNNING. Otherwise we lost the race, schedule() has happened, and we
 * need to do a full wakeup with enqueue.
 *
 * Returns: %true when the wakeup is done,
 *          %false otherwise.
 */
static int ttwu_runnable(struct task_struct *p, int wake_flags)
{
	struct rq_flags rf;
	struct rq *rq;
	int ret = 0;

	rq = __task_rq_lock(p, &rf);
	if (task_on_rq_queued(p)) {
		if (!task_on_cpu(rq, p)) {
			/*
			 * When on_rq && !on_cpu the task is preempted, see if
			 * it should preempt the task that is current now.
			 */
			update_rq_clock(rq);
			wakeup_preempt(rq, p, wake_flags);
		}
		ttwu_do_wakeup(p);
		ret = 1;
	}
	__task_rq_unlock(rq, &rf);

	return ret;
}

#ifdef CONFIG_SMP
void sched_ttwu_pending(void *arg)
{
	struct llist_node *llist = arg;
	struct rq *rq = this_rq();
	struct task_struct *p, *t;
	struct rq_flags rf;

	if (!llist)
		return;

	rq_lock_irqsave(rq, &rf);
	update_rq_clock(rq);

	llist_for_each_entry_safe(p, t, llist, wake_entry.llist) {
		if (WARN_ON_ONCE(p->on_cpu))
			smp_cond_load_acquire(&p->on_cpu, !VAL);

		if (WARN_ON_ONCE(task_cpu(p) != cpu_of(rq)))
			set_task_cpu(p, cpu_of(rq));

		ttwu_do_activate(rq, p, p->sched_remote_wakeup ? WF_MIGRATED : 0, &rf);
	}

	/*
	 * Must be after enqueueing at least once task such that
	 * idle_cpu() does not observe a false-negative -- if it does,
	 * it is possible for select_idle_siblings() to stack a number
	 * of tasks on this CPU during that window.
	 *
	 * It is OK to clear ttwu_pending when another task pending.
	 * We will receive IPI after local IRQ enabled and then enqueue it.
	 * Since now nr_running > 0, idle_cpu() will always get correct result.
	 */
	WRITE_ONCE(rq->ttwu_pending, 0);
	rq_unlock_irqrestore(rq, &rf);
}

/*
 * Prepare the scene for sending an IPI for a remote smp_call
 *
 * Returns true if the caller can proceed with sending the IPI.
 * Returns false otherwise.
 */
bool call_function_single_prep_ipi(int cpu)
{
	if (set_nr_if_polling(cpu_rq(cpu)->idle)) {
		trace_sched_wake_idle_without_ipi(cpu);
		return false;
	}

	return true;
}

/*
 * Queue a task on the target CPUs wake_list and wake the CPU via IPI if
 * necessary. The wakee CPU on receipt of the IPI will queue the task
 * via sched_ttwu_wakeup() for activation so the wakee incurs the cost
 * of the wakeup instead of the waker.
 */
static void __ttwu_queue_wakelist(struct task_struct *p, int cpu, int wake_flags)
{
	struct rq *rq = cpu_rq(cpu);

	p->sched_remote_wakeup = !!(wake_flags & WF_MIGRATED);

	WRITE_ONCE(rq->ttwu_pending, 1);
	__smp_call_single_queue(cpu, &p->wake_entry.llist);
}

void wake_up_if_idle(int cpu)
{
	struct rq *rq = cpu_rq(cpu);

	guard(rcu)();
	if (is_idle_task(rcu_dereference(rq->curr))) {
		guard(rq_lock_irqsave)(rq);
		if (is_idle_task(rq->curr))
			resched_curr(rq);
	}
}

bool cpus_equal_capacity(int this_cpu, int that_cpu)
{
	if (!sched_asym_cpucap_active())
		return true;

	if (this_cpu == that_cpu)
		return true;

	return arch_scale_cpu_capacity(this_cpu) == arch_scale_cpu_capacity(that_cpu);
}

bool cpus_share_cache(int this_cpu, int that_cpu)
{
	if (this_cpu == that_cpu)
		return true;

	return per_cpu(sd_llc_id, this_cpu) == per_cpu(sd_llc_id, that_cpu);
}

/*
 * Whether CPUs are share cache resources, which means LLC on non-cluster
 * machines and LLC tag or L2 on machines with clusters.
 */
bool cpus_share_resources(int this_cpu, int that_cpu)
{
	if (this_cpu == that_cpu)
		return true;

	return per_cpu(sd_share_id, this_cpu) == per_cpu(sd_share_id, that_cpu);
}

static inline bool ttwu_queue_cond(struct task_struct *p, int cpu)
{
	/*
	 * The BPF scheduler may depend on select_task_rq() being invoked during
	 * wakeups. In addition, @p may end up executing on a different CPU
	 * regardless of what happens in the wakeup path making the ttwu_queue
	 * optimization less meaningful. Skip if on SCX.
	 */
	if (task_on_scx(p))
		return false;

	/*
	 * Do not complicate things with the async wake_list while the CPU is
	 * in hotplug state.
	 */
	if (!cpu_active(cpu))
		return false;

	/* Ensure the task will still be allowed to run on the CPU. */
	if (!cpumask_test_cpu(cpu, p->cpus_ptr))
		return false;

	/*
	 * If the CPU does not share cache, then queue the task on the
	 * remote rqs wakelist to avoid accessing remote data.
	 */
	if (!cpus_share_cache(smp_processor_id(), cpu))
		return true;

	if (cpu == smp_processor_id())
		return false;

	/*
	 * If the wakee cpu is idle, or the task is descheduling and the
	 * only running task on the CPU, then use the wakelist to offload
	 * the task activation to the idle (or soon-to-be-idle) CPU as
	 * the current CPU is likely busy. nr_running is checked to
	 * avoid unnecessary task stacking.
	 *
	 * Note that we can only get here with (wakee) p->on_rq=0,
	 * p->on_cpu can be whatever, we've done the dequeue, so
	 * the wakee has been accounted out of ->nr_running.
	 */
	if (!cpu_rq(cpu)->nr_running)
		return true;

	return false;
}

static bool ttwu_queue_wakelist(struct task_struct *p, int cpu, int wake_flags)
{
	if (sched_feat(TTWU_QUEUE) && ttwu_queue_cond(p, cpu)) {
		sched_clock_cpu(cpu); /* Sync clocks across CPUs */
		__ttwu_queue_wakelist(p, cpu, wake_flags);
		return true;
	}

	return false;
}

#else /* !CONFIG_SMP */

static inline bool ttwu_queue_wakelist(struct task_struct *p, int cpu, int wake_flags)
{
	return false;
}

#endif /* CONFIG_SMP */

static void ttwu_queue(struct task_struct *p, int cpu, int wake_flags)
{
	struct rq *rq = cpu_rq(cpu);
	struct rq_flags rf;

	if (ttwu_queue_wakelist(p, cpu, wake_flags))
		return;

	rq_lock(rq, &rf);
	update_rq_clock(rq);
	ttwu_do_activate(rq, p, wake_flags, &rf);
	rq_unlock(rq, &rf);
}

/*
 * Invoked from try_to_wake_up() to check whether the task can be woken up.
 *
 * The caller holds p::pi_lock if p != current or has preemption
 * disabled when p == current.
 *
 * The rules of saved_state:
 *
 *   The related locking code always holds p::pi_lock when updating
 *   p::saved_state, which means the code is fully serialized in both cases.
 *
 *   For PREEMPT_RT, the lock wait and lock wakeups happen via TASK_RTLOCK_WAIT.
 *   No other bits set. This allows to distinguish all wakeup scenarios.
 *
 *   For FREEZER, the wakeup happens via TASK_FROZEN. No other bits set. This
 *   allows us to prevent early wakeup of tasks before they can be run on
 *   asymmetric ISA architectures (eg ARMv9).
 */
static __always_inline
bool ttwu_state_match(struct task_struct *p, unsigned int state, int *success)
{
	int match;

	if (IS_ENABLED(CONFIG_DEBUG_PREEMPT)) {
		WARN_ON_ONCE((state & TASK_RTLOCK_WAIT) &&
			     state != TASK_RTLOCK_WAIT);
	}

	*success = !!(match = __task_state_match(p, state));

	/*
	 * Saved state preserves the task state across blocking on
	 * an RT lock or TASK_FREEZABLE tasks.  If the state matches,
	 * set p::saved_state to TASK_RUNNING, but do not wake the task
	 * because it waits for a lock wakeup or __thaw_task(). Also
	 * indicate success because from the regular waker's point of
	 * view this has succeeded.
	 *
	 * After acquiring the lock the task will restore p::__state
	 * from p::saved_state which ensures that the regular
	 * wakeup is not lost. The restore will also set
	 * p::saved_state to TASK_RUNNING so any further tests will
	 * not result in false positives vs. @success
	 */
	if (match < 0)
		p->saved_state = TASK_RUNNING;

	return match > 0;
}

/*
 * Notes on Program-Order guarantees on SMP systems.
 *
 *  MIGRATION
 *
 * The basic program-order guarantee on SMP systems is that when a task [t]
 * migrates, all its activity on its old CPU [c0] happens-before any subsequent
 * execution on its new CPU [c1].
 *
 * For migration (of runnable tasks) this is provided by the following means:
 *
 *  A) UNLOCK of the rq(c0)->lock scheduling out task t
 *  B) migration for t is required to synchronize *both* rq(c0)->lock and
 *     rq(c1)->lock (if not at the same time, then in that order).
 *  C) LOCK of the rq(c1)->lock scheduling in task
 *
 * Release/acquire chaining guarantees that B happens after A and C after B.
 * Note: the CPU doing B need not be c0 or c1
 *
 * Example:
 *
 *   CPU0            CPU1            CPU2
 *
 *   LOCK rq(0)->lock
 *   sched-out X
 *   sched-in Y
 *   UNLOCK rq(0)->lock
 *
 *                                   LOCK rq(0)->lock // orders against CPU0
 *                                   dequeue X
 *                                   UNLOCK rq(0)->lock
 *
 *                                   LOCK rq(1)->lock
 *                                   enqueue X
 *                                   UNLOCK rq(1)->lock
 *
 *                   LOCK rq(1)->lock // orders against CPU2
 *                   sched-out Z
 *                   sched-in X
 *                   UNLOCK rq(1)->lock
 *
 *
 *  BLOCKING -- aka. SLEEP + WAKEUP
 *
 * For blocking we (obviously) need to provide the same guarantee as for
 * migration. However the means are completely different as there is no lock
 * chain to provide order. Instead we do:
 *
 *   1) smp_store_release(X->on_cpu, 0)   -- finish_task()
 *   2) smp_cond_load_acquire(!X->on_cpu) -- try_to_wake_up()
 *
 * Example:
 *
 *   CPU0 (schedule)  CPU1 (try_to_wake_up) CPU2 (schedule)
 *
 *   LOCK rq(0)->lock LOCK X->pi_lock
 *   dequeue X
 *   sched-out X
 *   smp_store_release(X->on_cpu, 0);
 *
 *                    smp_cond_load_acquire(&X->on_cpu, !VAL);
 *                    X->state = WAKING
 *                    set_task_cpu(X,2)
 *
 *                    LOCK rq(2)->lock
 *                    enqueue X
 *                    X->state = RUNNING
 *                    UNLOCK rq(2)->lock
 *
 *                                          LOCK rq(2)->lock // orders against CPU1
 *                                          sched-out Z
 *                                          sched-in X
 *                                          UNLOCK rq(2)->lock
 *
 *                    UNLOCK X->pi_lock
 *   UNLOCK rq(0)->lock
 *
 *
 * However, for wakeups there is a second guarantee we must provide, namely we
 * must ensure that CONDITION=1 done by the caller can not be reordered with
 * accesses to the task state; see try_to_wake_up() and set_current_state().
 */

/**
 * try_to_wake_up - wake up a thread
 * @p: the thread to be awakened
 * @state: the mask of task states that can be woken
 * @wake_flags: wake modifier flags (WF_*)
 *
 * Conceptually does:
 *
 *   If (@state & @p->state) @p->state = TASK_RUNNING.
 *
 * If the task was not queued/runnable, also place it back on a runqueue.
 *
 * This function is atomic against schedule() which would dequeue the task.
 *
 * It issues a full memory barrier before accessing @p->state, see the comment
 * with set_current_state().
 *
 * Uses p->pi_lock to serialize against concurrent wake-ups.
 *
 * Relies on p->pi_lock stabilizing:
 *  - p->sched_class
 *  - p->cpus_ptr
 *  - p->sched_task_group
 * in order to do migration, see its use of select_task_rq()/set_task_cpu().
 *
 * Tries really hard to only take one task_rq(p)->lock for performance.
 * Takes rq->lock in:
 *  - ttwu_runnable()    -- old rq, unavoidable, see comment there;
 *  - ttwu_queue()       -- new rq, for enqueue of the task;
 *  - psi_ttwu_dequeue() -- much sadness :-( accounting will kill us.
 *
 * As a consequence we race really badly with just about everything. See the
 * many memory barriers and their comments for details.
 *
 * Return: %true if @p->state changes (an actual wakeup was done),
 *	   %false otherwise.
 */
int try_to_wake_up(struct task_struct *p, unsigned int state, int wake_flags)
{
	guard(preempt)();
	int cpu, success = 0;

	if (p == current) {
		/*
		 * We're waking current, this means 'p->on_rq' and 'task_cpu(p)
		 * == smp_processor_id()'. Together this means we can special
		 * case the whole 'p->on_rq && ttwu_runnable()' case below
		 * without taking any locks.
		 *
		 * In particular:
		 *  - we rely on Program-Order guarantees for all the ordering,
		 *  - we're serialized against set_special_state() by virtue of
		 *    it disabling IRQs (this allows not taking ->pi_lock).
		 */
		if (!ttwu_state_match(p, state, &success))
			goto out;

		trace_sched_waking(p);
		ttwu_do_wakeup(p);
		goto out;
	}

	/*
	 * If we are going to wake up a thread waiting for CONDITION we
	 * need to ensure that CONDITION=1 done by the caller can not be
	 * reordered with p->state check below. This pairs with smp_store_mb()
	 * in set_current_state() that the waiting thread does.
	 */
	scoped_guard (raw_spinlock_irqsave, &p->pi_lock) {
		smp_mb__after_spinlock();
		if (!ttwu_state_match(p, state, &success))
			break;

		trace_sched_waking(p);

		/*
		 * Ensure we load p->on_rq _after_ p->state, otherwise it would
		 * be possible to, falsely, observe p->on_rq == 0 and get stuck
		 * in smp_cond_load_acquire() below.
		 *
		 * sched_ttwu_pending()			try_to_wake_up()
		 *   STORE p->on_rq = 1			  LOAD p->state
		 *   UNLOCK rq->lock
		 *
		 * __schedule() (switch to task 'p')
		 *   LOCK rq->lock			  smp_rmb();
		 *   smp_mb__after_spinlock();
		 *   UNLOCK rq->lock
		 *
		 * [task p]
		 *   STORE p->state = UNINTERRUPTIBLE	  LOAD p->on_rq
		 *
		 * Pairs with the LOCK+smp_mb__after_spinlock() on rq->lock in
		 * __schedule().  See the comment for smp_mb__after_spinlock().
		 *
		 * A similar smp_rmb() lives in __task_needs_rq_lock().
		 */
		smp_rmb();
		if (READ_ONCE(p->on_rq) && ttwu_runnable(p, wake_flags))
			break;

#ifdef CONFIG_SMP
		/*
		 * Ensure we load p->on_cpu _after_ p->on_rq, otherwise it would be
		 * possible to, falsely, observe p->on_cpu == 0.
		 *
		 * One must be running (->on_cpu == 1) in order to remove oneself
		 * from the runqueue.
		 *
		 * __schedule() (switch to task 'p')	try_to_wake_up()
		 *   STORE p->on_cpu = 1		  LOAD p->on_rq
		 *   UNLOCK rq->lock
		 *
		 * __schedule() (put 'p' to sleep)
		 *   LOCK rq->lock			  smp_rmb();
		 *   smp_mb__after_spinlock();
		 *   STORE p->on_rq = 0			  LOAD p->on_cpu
		 *
		 * Pairs with the LOCK+smp_mb__after_spinlock() on rq->lock in
		 * __schedule().  See the comment for smp_mb__after_spinlock().
		 *
		 * Form a control-dep-acquire with p->on_rq == 0 above, to ensure
		 * schedule()'s deactivate_task() has 'happened' and p will no longer
		 * care about it's own p->state. See the comment in __schedule().
		 */
		smp_acquire__after_ctrl_dep();

		/*
		 * We're doing the wakeup (@success == 1), they did a dequeue (p->on_rq
		 * == 0), which means we need to do an enqueue, change p->state to
		 * TASK_WAKING such that we can unlock p->pi_lock before doing the
		 * enqueue, such as ttwu_queue_wakelist().
		 */
		WRITE_ONCE(p->__state, TASK_WAKING);

		/*
		 * If the owning (remote) CPU is still in the middle of schedule() with
		 * this task as prev, considering queueing p on the remote CPUs wake_list
		 * which potentially sends an IPI instead of spinning on p->on_cpu to
		 * let the waker make forward progress. This is safe because IRQs are
		 * disabled and the IPI will deliver after on_cpu is cleared.
		 *
		 * Ensure we load task_cpu(p) after p->on_cpu:
		 *
		 * set_task_cpu(p, cpu);
		 *   STORE p->cpu = @cpu
		 * __schedule() (switch to task 'p')
		 *   LOCK rq->lock
		 *   smp_mb__after_spin_lock()		smp_cond_load_acquire(&p->on_cpu)
		 *   STORE p->on_cpu = 1		LOAD p->cpu
		 *
		 * to ensure we observe the correct CPU on which the task is currently
		 * scheduling.
		 */
		if (smp_load_acquire(&p->on_cpu) &&
		    ttwu_queue_wakelist(p, task_cpu(p), wake_flags))
			break;

		/*
		 * If the owning (remote) CPU is still in the middle of schedule() with
		 * this task as prev, wait until it's done referencing the task.
		 *
		 * Pairs with the smp_store_release() in finish_task().
		 *
		 * This ensures that tasks getting woken will be fully ordered against
		 * their previous state and preserve Program Order.
		 */
		smp_cond_load_acquire(&p->on_cpu, !VAL);

		cpu = select_task_rq(p, p->wake_cpu, wake_flags | WF_TTWU);
		if (task_cpu(p) != cpu) {
			if (p->in_iowait) {
				delayacct_blkio_end(p);
				atomic_dec(&task_rq(p)->nr_iowait);
			}

			wake_flags |= WF_MIGRATED;
			psi_ttwu_dequeue(p);
			set_task_cpu(p, cpu);
		}
#else
		cpu = task_cpu(p);
#endif /* CONFIG_SMP */

		ttwu_queue(p, cpu, wake_flags);
	}
out:
	if (success)
		ttwu_stat(p, task_cpu(p), wake_flags);

	return success;
}

static bool __task_needs_rq_lock(struct task_struct *p)
{
	unsigned int state = READ_ONCE(p->__state);

	/*
	 * Since pi->lock blocks try_to_wake_up(), we don't need rq->lock when
	 * the task is blocked. Make sure to check @state since ttwu() can drop
	 * locks at the end, see ttwu_queue_wakelist().
	 */
	if (state == TASK_RUNNING || state == TASK_WAKING)
		return true;

	/*
	 * Ensure we load p->on_rq after p->__state, otherwise it would be
	 * possible to, falsely, observe p->on_rq == 0.
	 *
	 * See try_to_wake_up() for a longer comment.
	 */
	smp_rmb();
	if (p->on_rq)
		return true;

#ifdef CONFIG_SMP
	/*
	 * Ensure the task has finished __schedule() and will not be referenced
	 * anymore. Again, see try_to_wake_up() for a longer comment.
	 */
	smp_rmb();
	smp_cond_load_acquire(&p->on_cpu, !VAL);
#endif

	return false;
}

/**
 * task_call_func - Invoke a function on task in fixed state
 * @p: Process for which the function is to be invoked, can be @current.
 * @func: Function to invoke.
 * @arg: Argument to function.
 *
 * Fix the task in it's current state by avoiding wakeups and or rq operations
 * and call @func(@arg) on it.  This function can use ->on_rq and task_curr()
 * to work out what the state is, if required.  Given that @func can be invoked
 * with a runqueue lock held, it had better be quite lightweight.
 *
 * Returns:
 *   Whatever @func returns
 */
int task_call_func(struct task_struct *p, task_call_f func, void *arg)
{
	struct rq *rq = NULL;
	struct rq_flags rf;
	int ret;

	raw_spin_lock_irqsave(&p->pi_lock, rf.flags);

	if (__task_needs_rq_lock(p))
		rq = __task_rq_lock(p, &rf);

	/*
	 * At this point the task is pinned; either:
	 *  - blocked and we're holding off wakeups	 (pi->lock)
	 *  - woken, and we're holding off enqueue	 (rq->lock)
	 *  - queued, and we're holding off schedule	 (rq->lock)
	 *  - running, and we're holding off de-schedule (rq->lock)
	 *
	 * The called function (@func) can use: task_curr(), p->on_rq and
	 * p->__state to differentiate between these states.
	 */
	ret = func(p, arg);

	if (rq)
		rq_unlock(rq, &rf);

	raw_spin_unlock_irqrestore(&p->pi_lock, rf.flags);
	return ret;
}

/**
 * cpu_curr_snapshot - Return a snapshot of the currently running task
 * @cpu: The CPU on which to snapshot the task.
 *
 * Returns the task_struct pointer of the task "currently" running on
 * the specified CPU.
 *
 * If the specified CPU was offline, the return value is whatever it
 * is, perhaps a pointer to the task_struct structure of that CPU's idle
 * task, but there is no guarantee.  Callers wishing a useful return
 * value must take some action to ensure that the specified CPU remains
 * online throughout.
 *
 * This function executes full memory barriers before and after fetching
 * the pointer, which permits the caller to confine this function's fetch
 * with respect to the caller's accesses to other shared variables.
 */
struct task_struct *cpu_curr_snapshot(int cpu)
{
	struct rq *rq = cpu_rq(cpu);
	struct task_struct *t;
	struct rq_flags rf;

	rq_lock_irqsave(rq, &rf);
	smp_mb__after_spinlock(); /* Pairing determined by caller's synchronization design. */
	t = rcu_dereference(cpu_curr(cpu));
	rq_unlock_irqrestore(rq, &rf);
	smp_mb(); /* Pairing determined by caller's synchronization design. */

	return t;
}

/**
 * wake_up_process - Wake up a specific process
 * @p: The process to be woken up.
 *
 * Attempt to wake up the nominated process and move it to the set of runnable
 * processes.
 *
 * Return: 1 if the process was woken up, 0 if it was already running.
 *
 * This function executes a full memory barrier before accessing the task state.
 */
int wake_up_process(struct task_struct *p)
{
	return try_to_wake_up(p, TASK_NORMAL, 0);
}
EXPORT_SYMBOL(wake_up_process);

int wake_up_state(struct task_struct *p, unsigned int state)
{
	return try_to_wake_up(p, state, 0);
}

/*
 * Perform scheduler related setup for a newly forked process p.
 * p is forked by current.
 *
 * __sched_fork() is basic setup used by init_idle() too:
 */
static void __sched_fork(unsigned long clone_flags, struct task_struct *p)
{
	p->on_rq			= 0;

	p->se.on_rq			= 0;
	p->se.exec_start		= 0;
	p->se.sum_exec_runtime		= 0;
	p->se.prev_sum_exec_runtime	= 0;
	p->se.nr_migrations		= 0;
	p->se.vruntime			= 0;
	p->se.vlag			= 0;
	p->se.slice			= sysctl_sched_base_slice;
	INIT_LIST_HEAD(&p->se.group_node);

#ifdef CONFIG_FAIR_GROUP_SCHED
	p->se.cfs_rq			= NULL;
#endif

#ifdef CONFIG_SCHEDSTATS
	/* Even if schedstat is disabled, there should not be garbage */
	memset(&p->stats, 0, sizeof(p->stats));
#endif

	init_dl_entity(&p->dl);

	INIT_LIST_HEAD(&p->rt.run_list);
	p->rt.timeout		= 0;
	p->rt.time_slice	= sched_rr_timeslice;
	p->rt.on_rq		= 0;
	p->rt.on_list		= 0;

#ifdef CONFIG_SCHED_CLASS_EXT
	init_scx_entity(&p->scx);
#endif

#ifdef CONFIG_PREEMPT_NOTIFIERS
	INIT_HLIST_HEAD(&p->preempt_notifiers);
#endif

#ifdef CONFIG_COMPACTION
	p->capture_control = NULL;
#endif
	init_numa_balancing(clone_flags, p);
#ifdef CONFIG_SMP
	p->wake_entry.u_flags = CSD_TYPE_TTWU;
	p->migration_pending = NULL;
#endif
	init_sched_mm_cid(p);
}

DEFINE_STATIC_KEY_FALSE(sched_numa_balancing);

#ifdef CONFIG_NUMA_BALANCING

int sysctl_numa_balancing_mode;

static void __set_numabalancing_state(bool enabled)
{
	if (enabled)
		static_branch_enable(&sched_numa_balancing);
	else
		static_branch_disable(&sched_numa_balancing);
}

void set_numabalancing_state(bool enabled)
{
	if (enabled)
		sysctl_numa_balancing_mode = NUMA_BALANCING_NORMAL;
	else
		sysctl_numa_balancing_mode = NUMA_BALANCING_DISABLED;
	__set_numabalancing_state(enabled);
}

#ifdef CONFIG_PROC_SYSCTL
static void reset_memory_tiering(void)
{
	struct pglist_data *pgdat;

	for_each_online_pgdat(pgdat) {
		pgdat->nbp_threshold = 0;
		pgdat->nbp_th_nr_cand = node_page_state(pgdat, PGPROMOTE_CANDIDATE);
		pgdat->nbp_th_start = jiffies_to_msecs(jiffies);
	}
}

static int sysctl_numa_balancing(struct ctl_table *table, int write,
			  void *buffer, size_t *lenp, loff_t *ppos)
{
	struct ctl_table t;
	int err;
	int state = sysctl_numa_balancing_mode;

	if (write && !capable(CAP_SYS_ADMIN))
		return -EPERM;

	t = *table;
	t.data = &state;
	err = proc_dointvec_minmax(&t, write, buffer, lenp, ppos);
	if (err < 0)
		return err;
	if (write) {
		if (!(sysctl_numa_balancing_mode & NUMA_BALANCING_MEMORY_TIERING) &&
		    (state & NUMA_BALANCING_MEMORY_TIERING))
			reset_memory_tiering();
		sysctl_numa_balancing_mode = state;
		__set_numabalancing_state(state);
	}
	return err;
}
#endif
#endif

#ifdef CONFIG_SCHEDSTATS

DEFINE_STATIC_KEY_FALSE(sched_schedstats);

static void set_schedstats(bool enabled)
{
	if (enabled)
		static_branch_enable(&sched_schedstats);
	else
		static_branch_disable(&sched_schedstats);
}

void force_schedstat_enabled(void)
{
	if (!schedstat_enabled()) {
		pr_info("kernel profiling enabled schedstats, disable via kernel.sched_schedstats.\n");
		static_branch_enable(&sched_schedstats);
	}
}

static int __init setup_schedstats(char *str)
{
	int ret = 0;
	if (!str)
		goto out;

	if (!strcmp(str, "enable")) {
		set_schedstats(true);
		ret = 1;
	} else if (!strcmp(str, "disable")) {
		set_schedstats(false);
		ret = 1;
	}
out:
	if (!ret)
		pr_warn("Unable to parse schedstats=\n");

	return ret;
}
__setup("schedstats=", setup_schedstats);

#ifdef CONFIG_PROC_SYSCTL
static int sysctl_schedstats(struct ctl_table *table, int write, void *buffer,
		size_t *lenp, loff_t *ppos)
{
	struct ctl_table t;
	int err;
	int state = static_branch_likely(&sched_schedstats);

	if (write && !capable(CAP_SYS_ADMIN))
		return -EPERM;

	t = *table;
	t.data = &state;
	err = proc_dointvec_minmax(&t, write, buffer, lenp, ppos);
	if (err < 0)
		return err;
	if (write)
		set_schedstats(state);
	return err;
}
#endif /* CONFIG_PROC_SYSCTL */
#endif /* CONFIG_SCHEDSTATS */

#ifdef CONFIG_SYSCTL
static struct ctl_table sched_core_sysctls[] = {
#ifdef CONFIG_SCHEDSTATS
	{
		.procname       = "sched_schedstats",
		.data           = NULL,
		.maxlen         = sizeof(unsigned int),
		.mode           = 0644,
		.proc_handler   = sysctl_schedstats,
		.extra1         = SYSCTL_ZERO,
		.extra2         = SYSCTL_ONE,
	},
#endif /* CONFIG_SCHEDSTATS */
#ifdef CONFIG_UCLAMP_TASK
	{
		.procname       = "sched_util_clamp_min",
		.data           = &sysctl_sched_uclamp_util_min,
		.maxlen         = sizeof(unsigned int),
		.mode           = 0644,
		.proc_handler   = sysctl_sched_uclamp_handler,
	},
	{
		.procname       = "sched_util_clamp_max",
		.data           = &sysctl_sched_uclamp_util_max,
		.maxlen         = sizeof(unsigned int),
		.mode           = 0644,
		.proc_handler   = sysctl_sched_uclamp_handler,
	},
	{
		.procname       = "sched_util_clamp_min_rt_default",
		.data           = &sysctl_sched_uclamp_util_min_rt_default,
		.maxlen         = sizeof(unsigned int),
		.mode           = 0644,
		.proc_handler   = sysctl_sched_uclamp_handler,
	},
#endif /* CONFIG_UCLAMP_TASK */
#ifdef CONFIG_NUMA_BALANCING
	{
		.procname	= "numa_balancing",
		.data		= NULL, /* filled in by handler */
		.maxlen		= sizeof(unsigned int),
		.mode		= 0644,
		.proc_handler	= sysctl_numa_balancing,
		.extra1		= SYSCTL_ZERO,
		.extra2		= SYSCTL_FOUR,
	},
#endif /* CONFIG_NUMA_BALANCING */
};
static int __init sched_core_sysctl_init(void)
{
	register_sysctl_init("kernel", sched_core_sysctls);
	return 0;
}
late_initcall(sched_core_sysctl_init);
#endif /* CONFIG_SYSCTL */

/*
 * fork()/clone()-time setup:
 */
int sched_fork(unsigned long clone_flags, struct task_struct *p)
{
	int ret;

	__sched_fork(clone_flags, p);
	/*
	 * We mark the process as NEW here. This guarantees that
	 * nobody will actually run it, and a signal or other external
	 * event cannot wake it up and insert it on the runqueue either.
	 */
	p->__state = TASK_NEW;

	/*
	 * Make sure we do not leak PI boosting priority to the child.
	 */
	p->prio = current->normal_prio;

	uclamp_fork(p);

	/*
	 * Revert to default priority/policy on fork if requested.
	 */
	if (unlikely(p->sched_reset_on_fork)) {
		if (task_has_dl_policy(p) || task_has_rt_policy(p)) {
			p->policy = SCHED_NORMAL;
			p->static_prio = NICE_TO_PRIO(0);
			p->rt_priority = 0;
		} else if (PRIO_TO_NICE(p->static_prio) < 0)
			p->static_prio = NICE_TO_PRIO(0);

		p->prio = p->normal_prio = p->static_prio;
		set_load_weight(p, false);

		/*
		 * We don't need the reset flag anymore after the fork. It has
		 * fulfilled its duty:
		 */
		p->sched_reset_on_fork = 0;
	}

	scx_pre_fork(p);

	if (dl_prio(p->prio)) {
		ret = -EAGAIN;
		goto out_cancel;
	} else if (rt_prio(p->prio)) {
		p->sched_class = &rt_sched_class;
#ifdef CONFIG_SCHED_CLASS_EXT
	} else if (task_should_scx(p)) {
		p->sched_class = &ext_sched_class;
#endif
	} else {
		p->sched_class = &fair_sched_class;
	}

	init_entity_runnable_average(&p->se);


#ifdef CONFIG_SCHED_INFO
	if (likely(sched_info_on()))
		memset(&p->sched_info, 0, sizeof(p->sched_info));
#endif
#if defined(CONFIG_SMP)
	p->on_cpu = 0;
#endif
	init_task_preempt_count(p);
#ifdef CONFIG_SMP
	plist_node_init(&p->pushable_tasks, MAX_PRIO);
	RB_CLEAR_NODE(&p->pushable_dl_tasks);
#endif
	return 0;

out_cancel:
	scx_cancel_fork(p);
	return ret;
}

int sched_cgroup_fork(struct task_struct *p, struct kernel_clone_args *kargs)
{
	unsigned long flags;

	/*
	 * Because we're not yet on the pid-hash, p->pi_lock isn't strictly
	 * required yet, but lockdep gets upset if rules are violated.
	 */
	raw_spin_lock_irqsave(&p->pi_lock, flags);
#ifdef CONFIG_CGROUP_SCHED
	if (1) {
		struct task_group *tg;
		tg = container_of(kargs->cset->subsys[cpu_cgrp_id],
				  struct task_group, css);
		tg = autogroup_task_group(p, tg);
		p->sched_task_group = tg;
	}
#endif
	rseq_migrate(p);
	/*
	 * We're setting the CPU for the first time, we don't migrate,
	 * so use __set_task_cpu().
	 */
	__set_task_cpu(p, smp_processor_id());
	if (p->sched_class->task_fork)
		p->sched_class->task_fork(p);
	raw_spin_unlock_irqrestore(&p->pi_lock, flags);

	return scx_fork(p);
}

void sched_cancel_fork(struct task_struct *p)
{
	scx_cancel_fork(p);
}

void sched_post_fork(struct task_struct *p)
{
	uclamp_post_fork(p);
	scx_post_fork(p);
}

unsigned long to_ratio(u64 period, u64 runtime)
{
	if (runtime == RUNTIME_INF)
		return BW_UNIT;

	/*
	 * Doing this here saves a lot of checks in all
	 * the calling paths, and returning zero seems
	 * safe for them anyway.
	 */
	if (period == 0)
		return 0;

	return div64_u64(runtime << BW_SHIFT, period);
}

/*
 * wake_up_new_task - wake up a newly created task for the first time.
 *
 * This function will do some initial scheduler statistics housekeeping
 * that must be done for every newly created context, then puts the task
 * on the runqueue and wakes it.
 */
void wake_up_new_task(struct task_struct *p)
{
	struct rq_flags rf;
	struct rq *rq;

	raw_spin_lock_irqsave(&p->pi_lock, rf.flags);
	WRITE_ONCE(p->__state, TASK_RUNNING);
#ifdef CONFIG_SMP
	/*
	 * Fork balancing, do it here and not earlier because:
	 *  - cpus_ptr can change in the fork path
	 *  - any previously selected CPU might disappear through hotplug
	 *
	 * Use __set_task_cpu() to avoid calling sched_class::migrate_task_rq,
	 * as we're not fully set-up yet.
	 */
	p->recent_used_cpu = task_cpu(p);
	rseq_migrate(p);
	__set_task_cpu(p, select_task_rq(p, task_cpu(p), WF_FORK));
#endif
	rq = __task_rq_lock(p, &rf);
	update_rq_clock(rq);
	post_init_entity_util_avg(p);

	activate_task(rq, p, ENQUEUE_NOCLOCK);
	trace_sched_wakeup_new(p);
	wakeup_preempt(rq, p, WF_FORK);
#ifdef CONFIG_SMP
	if (p->sched_class->task_woken) {
		/*
		 * Nothing relies on rq->lock after this, so it's fine to
		 * drop it.
		 */
		rq_unpin_lock(rq, &rf);
		p->sched_class->task_woken(rq, p);
		rq_repin_lock(rq, &rf);
	}
#endif
	task_rq_unlock(rq, p, &rf);
}

#ifdef CONFIG_PREEMPT_NOTIFIERS

static DEFINE_STATIC_KEY_FALSE(preempt_notifier_key);

void preempt_notifier_inc(void)
{
	static_branch_inc(&preempt_notifier_key);
}
EXPORT_SYMBOL_GPL(preempt_notifier_inc);

void preempt_notifier_dec(void)
{
	static_branch_dec(&preempt_notifier_key);
}
EXPORT_SYMBOL_GPL(preempt_notifier_dec);

/**
 * preempt_notifier_register - tell me when current is being preempted & rescheduled
 * @notifier: notifier struct to register
 */
void preempt_notifier_register(struct preempt_notifier *notifier)
{
	if (!static_branch_unlikely(&preempt_notifier_key))
		WARN(1, "registering preempt_notifier while notifiers disabled\n");

	hlist_add_head(&notifier->link, &current->preempt_notifiers);
}
EXPORT_SYMBOL_GPL(preempt_notifier_register);

/**
 * preempt_notifier_unregister - no longer interested in preemption notifications
 * @notifier: notifier struct to unregister
 *
 * This is *not* safe to call from within a preemption notifier.
 */
void preempt_notifier_unregister(struct preempt_notifier *notifier)
{
	hlist_del(&notifier->link);
}
EXPORT_SYMBOL_GPL(preempt_notifier_unregister);

static void __fire_sched_in_preempt_notifiers(struct task_struct *curr)
{
	struct preempt_notifier *notifier;

	hlist_for_each_entry(notifier, &curr->preempt_notifiers, link)
		notifier->ops->sched_in(notifier, raw_smp_processor_id());
}

static __always_inline void fire_sched_in_preempt_notifiers(struct task_struct *curr)
{
	if (static_branch_unlikely(&preempt_notifier_key))
		__fire_sched_in_preempt_notifiers(curr);
}

static void
__fire_sched_out_preempt_notifiers(struct task_struct *curr,
				   struct task_struct *next)
{
	struct preempt_notifier *notifier;

	hlist_for_each_entry(notifier, &curr->preempt_notifiers, link)
		notifier->ops->sched_out(notifier, next);
}

static __always_inline void
fire_sched_out_preempt_notifiers(struct task_struct *curr,
				 struct task_struct *next)
{
	if (static_branch_unlikely(&preempt_notifier_key))
		__fire_sched_out_preempt_notifiers(curr, next);
}

#else /* !CONFIG_PREEMPT_NOTIFIERS */

static inline void fire_sched_in_preempt_notifiers(struct task_struct *curr)
{
}

static inline void
fire_sched_out_preempt_notifiers(struct task_struct *curr,
				 struct task_struct *next)
{
}

#endif /* CONFIG_PREEMPT_NOTIFIERS */

static inline void prepare_task(struct task_struct *next)
{
#ifdef CONFIG_SMP
	/*
	 * Claim the task as running, we do this before switching to it
	 * such that any running task will have this set.
	 *
	 * See the smp_load_acquire(&p->on_cpu) case in ttwu() and
	 * its ordering comment.
	 */
	WRITE_ONCE(next->on_cpu, 1);
#endif
}

static inline void finish_task(struct task_struct *prev)
{
#ifdef CONFIG_SMP
	/*
	 * This must be the very last reference to @prev from this CPU. After
	 * p->on_cpu is cleared, the task can be moved to a different CPU. We
	 * must ensure this doesn't happen until the switch is completely
	 * finished.
	 *
	 * In particular, the load of prev->state in finish_task_switch() must
	 * happen before this.
	 *
	 * Pairs with the smp_cond_load_acquire() in try_to_wake_up().
	 */
	smp_store_release(&prev->on_cpu, 0);
#endif
}

#ifdef CONFIG_SMP

static void do_balance_callbacks(struct rq *rq, struct balance_callback *head)
{
	void (*func)(struct rq *rq);
	struct balance_callback *next;

	lockdep_assert_rq_held(rq);

	while (head) {
		func = (void (*)(struct rq *))head->func;
		next = head->next;
		head->next = NULL;
		head = next;

		func(rq);
	}
}

static void balance_push(struct rq *rq);

/*
 * balance_push_callback is a right abuse of the callback interface and plays
 * by significantly different rules.
 *
 * Where the normal balance_callback's purpose is to be ran in the same context
 * that queued it (only later, when it's safe to drop rq->lock again),
 * balance_push_callback is specifically targeted at __schedule().
 *
 * This abuse is tolerated because it places all the unlikely/odd cases behind
 * a single test, namely: rq->balance_callback == NULL.
 */
struct balance_callback balance_push_callback = {
	.next = NULL,
	.func = balance_push,
};

static inline struct balance_callback *
__splice_balance_callbacks(struct rq *rq, bool split)
{
	struct balance_callback *head = rq->balance_callback;

	if (likely(!head))
		return NULL;

	lockdep_assert_rq_held(rq);
	/*
	 * Must not take balance_push_callback off the list when
	 * splice_balance_callbacks() and balance_callbacks() are not
	 * in the same rq->lock section.
	 *
	 * In that case it would be possible for __schedule() to interleave
	 * and observe the list empty.
	 */
	if (split && head == &balance_push_callback)
		head = NULL;
	else
		rq->balance_callback = NULL;

	return head;
}

struct balance_callback *splice_balance_callbacks(struct rq *rq)
{
	return __splice_balance_callbacks(rq, true);
}

static void __balance_callbacks(struct rq *rq)
{
	do_balance_callbacks(rq, __splice_balance_callbacks(rq, false));
}

void balance_callbacks(struct rq *rq, struct balance_callback *head)
{
	unsigned long flags;

	if (unlikely(head)) {
		raw_spin_rq_lock_irqsave(rq, flags);
		do_balance_callbacks(rq, head);
		raw_spin_rq_unlock_irqrestore(rq, flags);
	}
}

#else

static inline void __balance_callbacks(struct rq *rq)
{
}

#endif

static inline void
prepare_lock_switch(struct rq *rq, struct task_struct *next, struct rq_flags *rf)
{
	/*
	 * Since the runqueue lock will be released by the next
	 * task (which is an invalid locking op but in the case
	 * of the scheduler it's an obvious special-case), so we
	 * do an early lockdep release here:
	 */
	rq_unpin_lock(rq, rf);
	spin_release(&__rq_lockp(rq)->dep_map, _THIS_IP_);
#ifdef CONFIG_DEBUG_SPINLOCK
	/* this is a valid case when another task releases the spinlock */
	rq_lockp(rq)->owner = next;
#endif
}

static inline void finish_lock_switch(struct rq *rq)
{
	/*
	 * If we are tracking spinlock dependencies then we have to
	 * fix up the runqueue lock - which gets 'carried over' from
	 * prev into current:
	 */
	spin_acquire(&__rq_lockp(rq)->dep_map, 0, 0, _THIS_IP_);
	__balance_callbacks(rq);
	raw_spin_rq_unlock_irq(rq);
}

/*
 * NOP if the arch has not defined these:
 */

#ifndef prepare_arch_switch
# define prepare_arch_switch(next)	do { } while (0)
#endif

#ifndef finish_arch_post_lock_switch
# define finish_arch_post_lock_switch()	do { } while (0)
#endif

static inline void kmap_local_sched_out(void)
{
#ifdef CONFIG_KMAP_LOCAL
	if (unlikely(current->kmap_ctrl.idx))
		__kmap_local_sched_out();
#endif
}

static inline void kmap_local_sched_in(void)
{
#ifdef CONFIG_KMAP_LOCAL
	if (unlikely(current->kmap_ctrl.idx))
		__kmap_local_sched_in();
#endif
}

/**
 * prepare_task_switch - prepare to switch tasks
 * @rq: the runqueue preparing to switch
 * @prev: the current task that is being switched out
 * @next: the task we are going to switch to.
 *
 * This is called with the rq lock held and interrupts off. It must
 * be paired with a subsequent finish_task_switch after the context
 * switch.
 *
 * prepare_task_switch sets up locking and calls architecture specific
 * hooks.
 */
static inline void
prepare_task_switch(struct rq *rq, struct task_struct *prev,
		    struct task_struct *next)
{
	kcov_prepare_switch(prev);
	sched_info_switch(rq, prev, next);
	perf_event_task_sched_out(prev, next);
	rseq_preempt(prev);
	fire_sched_out_preempt_notifiers(prev, next);
	kmap_local_sched_out();
	prepare_task(next);
	prepare_arch_switch(next);
}

/**
 * finish_task_switch - clean up after a task-switch
 * @prev: the thread we just switched away from.
 *
 * finish_task_switch must be called after the context switch, paired
 * with a prepare_task_switch call before the context switch.
 * finish_task_switch will reconcile locking set up by prepare_task_switch,
 * and do any other architecture-specific cleanup actions.
 *
 * Note that we may have delayed dropping an mm in context_switch(). If
 * so, we finish that here outside of the runqueue lock. (Doing it
 * with the lock held can cause deadlocks; see schedule() for
 * details.)
 *
 * The context switch have flipped the stack from under us and restored the
 * local variables which were saved when this task called schedule() in the
 * past. 'prev == current' is still correct but we need to recalculate this_rq
 * because prev may have moved to another CPU.
 */
static struct rq *finish_task_switch(struct task_struct *prev)
	__releases(rq->lock)
{
	struct rq *rq = this_rq();
	struct mm_struct *mm = rq->prev_mm;
	unsigned int prev_state;

	/*
	 * The previous task will have left us with a preempt_count of 2
	 * because it left us after:
	 *
	 *	schedule()
	 *	  preempt_disable();			// 1
	 *	  __schedule()
	 *	    raw_spin_lock_irq(&rq->lock)	// 2
	 *
	 * Also, see FORK_PREEMPT_COUNT.
	 */
	if (WARN_ONCE(preempt_count() != 2*PREEMPT_DISABLE_OFFSET,
		      "corrupted preempt_count: %s/%d/0x%x\n",
		      current->comm, current->pid, preempt_count()))
		preempt_count_set(FORK_PREEMPT_COUNT);

	rq->prev_mm = NULL;

	/*
	 * A task struct has one reference for the use as "current".
	 * If a task dies, then it sets TASK_DEAD in tsk->state and calls
	 * schedule one last time. The schedule call will never return, and
	 * the scheduled task must drop that reference.
	 *
	 * We must observe prev->state before clearing prev->on_cpu (in
	 * finish_task), otherwise a concurrent wakeup can get prev
	 * running on another CPU and we could rave with its RUNNING -> DEAD
	 * transition, resulting in a double drop.
	 */
	prev_state = READ_ONCE(prev->__state);
	vtime_task_switch(prev);
	perf_event_task_sched_in(prev, current);
	finish_task(prev);
	tick_nohz_task_switch();
	finish_lock_switch(rq);
	finish_arch_post_lock_switch();
	kcov_finish_switch(current);
	/*
	 * kmap_local_sched_out() is invoked with rq::lock held and
	 * interrupts disabled. There is no requirement for that, but the
	 * sched out code does not have an interrupt enabled section.
	 * Restoring the maps on sched in does not require interrupts being
	 * disabled either.
	 */
	kmap_local_sched_in();

	fire_sched_in_preempt_notifiers(current);
	/*
	 * When switching through a kernel thread, the loop in
	 * membarrier_{private,global}_expedited() may have observed that
	 * kernel thread and not issued an IPI. It is therefore possible to
	 * schedule between user->kernel->user threads without passing though
	 * switch_mm(). Membarrier requires a barrier after storing to
	 * rq->curr, before returning to userspace, so provide them here:
	 *
	 * - a full memory barrier for {PRIVATE,GLOBAL}_EXPEDITED, implicitly
	 *   provided by mmdrop_lazy_tlb(),
	 * - a sync_core for SYNC_CORE.
	 */
	if (mm) {
		membarrier_mm_sync_core_before_usermode(mm);
		mmdrop_lazy_tlb_sched(mm);
	}

	if (unlikely(prev_state == TASK_DEAD)) {
		if (prev->sched_class->task_dead)
			prev->sched_class->task_dead(prev);

		/* Task is done with its stack. */
		put_task_stack(prev);

		put_task_struct_rcu_user(prev);
	}

	return rq;
}

/**
 * schedule_tail - first thing a freshly forked thread must call.
 * @prev: the thread we just switched away from.
 */
asmlinkage __visible void schedule_tail(struct task_struct *prev)
	__releases(rq->lock)
{
	/*
	 * New tasks start with FORK_PREEMPT_COUNT, see there and
	 * finish_task_switch() for details.
	 *
	 * finish_task_switch() will drop rq->lock() and lower preempt_count
	 * and the preempt_enable() will end up enabling preemption (on
	 * PREEMPT_COUNT kernels).
	 */

	finish_task_switch(prev);
	preempt_enable();

	if (current->set_child_tid)
		put_user(task_pid_vnr(current), current->set_child_tid);

	calculate_sigpending();
}

/*
 * context_switch - switch to the new MM and the new thread's register state.
 */
static __always_inline struct rq *
context_switch(struct rq *rq, struct task_struct *prev,
	       struct task_struct *next, struct rq_flags *rf)
{
	prepare_task_switch(rq, prev, next);

	/*
	 * For paravirt, this is coupled with an exit in switch_to to
	 * combine the page table reload and the switch backend into
	 * one hypercall.
	 */
	arch_start_context_switch(prev);

	/*
	 * kernel -> kernel   lazy + transfer active
	 *   user -> kernel   lazy + mmgrab_lazy_tlb() active
	 *
	 * kernel ->   user   switch + mmdrop_lazy_tlb() active
	 *   user ->   user   switch
	 *
	 * switch_mm_cid() needs to be updated if the barriers provided
	 * by context_switch() are modified.
	 */
	if (!next->mm) {                                // to kernel
		enter_lazy_tlb(prev->active_mm, next);

		next->active_mm = prev->active_mm;
		if (prev->mm)                           // from user
			mmgrab_lazy_tlb(prev->active_mm);
		else
			prev->active_mm = NULL;
	} else {                                        // to user
		membarrier_switch_mm(rq, prev->active_mm, next->mm);
		/*
		 * sys_membarrier() requires an smp_mb() between setting
		 * rq->curr / membarrier_switch_mm() and returning to userspace.
		 *
		 * The below provides this either through switch_mm(), or in
		 * case 'prev->active_mm == next->mm' through
		 * finish_task_switch()'s mmdrop().
		 */
		switch_mm_irqs_off(prev->active_mm, next->mm, next);
		lru_gen_use_mm(next->mm);

		if (!prev->mm) {                        // from kernel
			/* will mmdrop_lazy_tlb() in finish_task_switch(). */
			rq->prev_mm = prev->active_mm;
			prev->active_mm = NULL;
		}
	}

	/* switch_mm_cid() requires the memory barriers above. */
	switch_mm_cid(rq, prev, next);

	prepare_lock_switch(rq, next, rf);

	/* Here we just switch the register state and the stack. */
	switch_to(prev, next, prev);
	barrier();

	return finish_task_switch(prev);
}

/*
 * nr_running and nr_context_switches:
 *
 * externally visible scheduler statistics: current number of runnable
 * threads, total number of context switches performed since bootup.
 */
unsigned int nr_running(void)
{
	unsigned int i, sum = 0;

	for_each_online_cpu(i)
		sum += cpu_rq(i)->nr_running;

	return sum;
}

/*
 * Check if only the current task is running on the CPU.
 *
 * Caution: this function does not check that the caller has disabled
 * preemption, thus the result might have a time-of-check-to-time-of-use
 * race.  The caller is responsible to use it correctly, for example:
 *
 * - from a non-preemptible section (of course)
 *
 * - from a thread that is bound to a single CPU
 *
 * - in a loop with very short iterations (e.g. a polling loop)
 */
bool single_task_running(void)
{
	return raw_rq()->nr_running == 1;
}
EXPORT_SYMBOL(single_task_running);

unsigned long long nr_context_switches_cpu(int cpu)
{
	return cpu_rq(cpu)->nr_switches;
}

unsigned long long nr_context_switches(void)
{
	int i;
	unsigned long long sum = 0;

	for_each_possible_cpu(i)
		sum += cpu_rq(i)->nr_switches;

	return sum;
}

/*
 * Consumers of these two interfaces, like for example the cpuidle menu
 * governor, are using nonsensical data. Preferring shallow idle state selection
 * for a CPU that has IO-wait which might not even end up running the task when
 * it does become runnable.
 */

unsigned int nr_iowait_cpu(int cpu)
{
	return atomic_read(&cpu_rq(cpu)->nr_iowait);
}

/*
 * IO-wait accounting, and how it's mostly bollocks (on SMP).
 *
 * The idea behind IO-wait account is to account the idle time that we could
 * have spend running if it were not for IO. That is, if we were to improve the
 * storage performance, we'd have a proportional reduction in IO-wait time.
 *
 * This all works nicely on UP, where, when a task blocks on IO, we account
 * idle time as IO-wait, because if the storage were faster, it could've been
 * running and we'd not be idle.
 *
 * This has been extended to SMP, by doing the same for each CPU. This however
 * is broken.
 *
 * Imagine for instance the case where two tasks block on one CPU, only the one
 * CPU will have IO-wait accounted, while the other has regular idle. Even
 * though, if the storage were faster, both could've ran at the same time,
 * utilising both CPUs.
 *
 * This means, that when looking globally, the current IO-wait accounting on
 * SMP is a lower bound, by reason of under accounting.
 *
 * Worse, since the numbers are provided per CPU, they are sometimes
 * interpreted per CPU, and that is nonsensical. A blocked task isn't strictly
 * associated with any one particular CPU, it can wake to another CPU than it
 * blocked on. This means the per CPU IO-wait number is meaningless.
 *
 * Task CPU affinities can make all that even more 'interesting'.
 */

unsigned int nr_iowait(void)
{
	unsigned int i, sum = 0;

	for_each_possible_cpu(i)
		sum += nr_iowait_cpu(i);

	return sum;
}

#ifdef CONFIG_SMP

/*
 * sched_exec - execve() is a valuable balancing opportunity, because at
 * this point the task has the smallest effective memory and cache footprint.
 */
void sched_exec(void)
{
	struct task_struct *p = current;
	struct migration_arg arg;
	int dest_cpu;

	scoped_guard (raw_spinlock_irqsave, &p->pi_lock) {
		dest_cpu = p->sched_class->select_task_rq(p, task_cpu(p), WF_EXEC);
		if (dest_cpu == smp_processor_id())
			return;

		if (unlikely(!cpu_active(dest_cpu)))
			return;

		arg = (struct migration_arg){ p, dest_cpu };
	}
	stop_one_cpu(task_cpu(p), migration_cpu_stop, &arg);
}

#endif

DEFINE_PER_CPU(struct kernel_stat, kstat);
DEFINE_PER_CPU(struct kernel_cpustat, kernel_cpustat);

EXPORT_PER_CPU_SYMBOL(kstat);
EXPORT_PER_CPU_SYMBOL(kernel_cpustat);

/*
 * The function fair_sched_class.update_curr accesses the struct curr
 * and its field curr->exec_start; when called from task_sched_runtime(),
 * we observe a high rate of cache misses in practice.
 * Prefetching this data results in improved performance.
 */
static inline void prefetch_curr_exec_start(struct task_struct *p)
{
#ifdef CONFIG_FAIR_GROUP_SCHED
	struct sched_entity *curr = p->se.cfs_rq->curr;
#else
	struct sched_entity *curr = task_rq(p)->cfs.curr;
#endif
	prefetch(curr);
	prefetch(&curr->exec_start);
}

/*
 * Return accounted runtime for the task.
 * In case the task is currently running, return the runtime plus current's
 * pending runtime that have not been accounted yet.
 */
unsigned long long task_sched_runtime(struct task_struct *p)
{
	struct rq_flags rf;
	struct rq *rq;
	u64 ns;

#if defined(CONFIG_64BIT) && defined(CONFIG_SMP)
	/*
	 * 64-bit doesn't need locks to atomically read a 64-bit value.
	 * So we have a optimization chance when the task's delta_exec is 0.
	 * Reading ->on_cpu is racy, but this is OK.
	 *
	 * If we race with it leaving CPU, we'll take a lock. So we're correct.
	 * If we race with it entering CPU, unaccounted time is 0. This is
	 * indistinguishable from the read occurring a few cycles earlier.
	 * If we see ->on_cpu without ->on_rq, the task is leaving, and has
	 * been accounted, so we're correct here as well.
	 */
	if (!p->on_cpu || !task_on_rq_queued(p))
		return p->se.sum_exec_runtime;
#endif

	rq = task_rq_lock(p, &rf);
	/*
	 * Must be ->curr _and_ ->on_rq.  If dequeued, we would
	 * project cycles that may never be accounted to this
	 * thread, breaking clock_gettime().
	 */
	if (task_current(rq, p) && task_on_rq_queued(p)) {
		prefetch_curr_exec_start(p);
		update_rq_clock(rq);
		p->sched_class->update_curr(rq);
	}
	ns = p->se.sum_exec_runtime;
	task_rq_unlock(rq, p, &rf);

	return ns;
}

#ifdef CONFIG_SCHED_DEBUG
static u64 cpu_resched_latency(struct rq *rq)
{
	int latency_warn_ms = READ_ONCE(sysctl_resched_latency_warn_ms);
	u64 resched_latency, now = rq_clock(rq);
	static bool warned_once;

	if (sysctl_resched_latency_warn_once && warned_once)
		return 0;

	if (!need_resched() || !latency_warn_ms)
		return 0;

	if (system_state == SYSTEM_BOOTING)
		return 0;

	if (!rq->last_seen_need_resched_ns) {
		rq->last_seen_need_resched_ns = now;
		rq->ticks_without_resched = 0;
		return 0;
	}

	rq->ticks_without_resched++;
	resched_latency = now - rq->last_seen_need_resched_ns;
	if (resched_latency <= latency_warn_ms * NSEC_PER_MSEC)
		return 0;

	warned_once = true;

	return resched_latency;
}

static int __init setup_resched_latency_warn_ms(char *str)
{
	long val;

	if ((kstrtol(str, 0, &val))) {
		pr_warn("Unable to set resched_latency_warn_ms\n");
		return 1;
	}

	sysctl_resched_latency_warn_ms = val;
	return 1;
}
__setup("resched_latency_warn_ms=", setup_resched_latency_warn_ms);
#else
static inline u64 cpu_resched_latency(struct rq *rq) { return 0; }
#endif /* CONFIG_SCHED_DEBUG */

/*
 * This function gets called by the timer code, with HZ frequency.
 * We call it with interrupts disabled.
 */
void sched_tick(void)
{
	int cpu = smp_processor_id();
	struct rq *rq = cpu_rq(cpu);
	struct task_struct *curr = rq->curr;
	struct rq_flags rf;
	unsigned long hw_pressure;
	u64 resched_latency;

	if (housekeeping_cpu(cpu, HK_TYPE_TICK))
		arch_scale_freq_tick();

	sched_clock_tick();

	rq_lock(rq, &rf);

	update_rq_clock(rq);
	hw_pressure = arch_scale_hw_pressure(cpu_of(rq));
	update_hw_load_avg(rq_clock_task(rq), rq, hw_pressure);
	curr->sched_class->task_tick(rq, curr, 0);
	if (sched_feat(LATENCY_WARN))
		resched_latency = cpu_resched_latency(rq);
	calc_global_load_tick(rq);
	sched_core_tick(rq);
	task_tick_mm_cid(rq, curr);
	scx_tick(rq);

	rq_unlock(rq, &rf);

	if (sched_feat(LATENCY_WARN) && resched_latency)
		resched_latency_warn(cpu, resched_latency);

	perf_event_task_tick();

	if (curr->flags & PF_WQ_WORKER)
		wq_worker_tick(curr);

#ifdef CONFIG_SMP
	if (!scx_switched_all()) {
		rq->idle_balance = idle_cpu(cpu);
		sched_balance_trigger(rq);
	}
#endif
}

#ifdef CONFIG_NO_HZ_FULL

struct tick_work {
	int			cpu;
	atomic_t		state;
	struct delayed_work	work;
};
/* Values for ->state, see diagram below. */
#define TICK_SCHED_REMOTE_OFFLINE	0
#define TICK_SCHED_REMOTE_OFFLINING	1
#define TICK_SCHED_REMOTE_RUNNING	2

/*
 * State diagram for ->state:
 *
 *
 *          TICK_SCHED_REMOTE_OFFLINE
 *                    |   ^
 *                    |   |
 *                    |   | sched_tick_remote()
 *                    |   |
 *                    |   |
 *                    +--TICK_SCHED_REMOTE_OFFLINING
 *                    |   ^
 *                    |   |
 * sched_tick_start() |   | sched_tick_stop()
 *                    |   |
 *                    V   |
 *          TICK_SCHED_REMOTE_RUNNING
 *
 *
 * Other transitions get WARN_ON_ONCE(), except that sched_tick_remote()
 * and sched_tick_start() are happy to leave the state in RUNNING.
 */

static struct tick_work __percpu *tick_work_cpu;

static void sched_tick_remote(struct work_struct *work)
{
	struct delayed_work *dwork = to_delayed_work(work);
	struct tick_work *twork = container_of(dwork, struct tick_work, work);
	int cpu = twork->cpu;
	struct rq *rq = cpu_rq(cpu);
	int os;

	/*
	 * Handle the tick only if it appears the remote CPU is running in full
	 * dynticks mode. The check is racy by nature, but missing a tick or
	 * having one too much is no big deal because the scheduler tick updates
	 * statistics and checks timeslices in a time-independent way, regardless
	 * of when exactly it is running.
	 */
	if (tick_nohz_tick_stopped_cpu(cpu)) {
		guard(rq_lock_irq)(rq);
		struct task_struct *curr = rq->curr;

		if (cpu_online(cpu)) {
			update_rq_clock(rq);

			if (!is_idle_task(curr)) {
				/*
				 * Make sure the next tick runs within a
				 * reasonable amount of time.
				 */
				u64 delta = rq_clock_task(rq) - curr->se.exec_start;
				WARN_ON_ONCE(delta > (u64)NSEC_PER_SEC * 3);
			}
			curr->sched_class->task_tick(rq, curr, 0);

			calc_load_nohz_remote(rq);
		}
	}

	/*
	 * Run the remote tick once per second (1Hz). This arbitrary
	 * frequency is large enough to avoid overload but short enough
	 * to keep scheduler internal stats reasonably up to date.  But
	 * first update state to reflect hotplug activity if required.
	 */
	os = atomic_fetch_add_unless(&twork->state, -1, TICK_SCHED_REMOTE_RUNNING);
	WARN_ON_ONCE(os == TICK_SCHED_REMOTE_OFFLINE);
	if (os == TICK_SCHED_REMOTE_RUNNING)
		queue_delayed_work(system_unbound_wq, dwork, HZ);
}

static void sched_tick_start(int cpu)
{
	int os;
	struct tick_work *twork;

	if (housekeeping_cpu(cpu, HK_TYPE_TICK))
		return;

	WARN_ON_ONCE(!tick_work_cpu);

	twork = per_cpu_ptr(tick_work_cpu, cpu);
	os = atomic_xchg(&twork->state, TICK_SCHED_REMOTE_RUNNING);
	WARN_ON_ONCE(os == TICK_SCHED_REMOTE_RUNNING);
	if (os == TICK_SCHED_REMOTE_OFFLINE) {
		twork->cpu = cpu;
		INIT_DELAYED_WORK(&twork->work, sched_tick_remote);
		queue_delayed_work(system_unbound_wq, &twork->work, HZ);
	}
}

#ifdef CONFIG_HOTPLUG_CPU
static void sched_tick_stop(int cpu)
{
	struct tick_work *twork;
	int os;

	if (housekeeping_cpu(cpu, HK_TYPE_TICK))
		return;

	WARN_ON_ONCE(!tick_work_cpu);

	twork = per_cpu_ptr(tick_work_cpu, cpu);
	/* There cannot be competing actions, but don't rely on stop-machine. */
	os = atomic_xchg(&twork->state, TICK_SCHED_REMOTE_OFFLINING);
	WARN_ON_ONCE(os != TICK_SCHED_REMOTE_RUNNING);
	/* Don't cancel, as this would mess up the state machine. */
}
#endif /* CONFIG_HOTPLUG_CPU */

int __init sched_tick_offload_init(void)
{
	tick_work_cpu = alloc_percpu(struct tick_work);
	BUG_ON(!tick_work_cpu);
	return 0;
}

#else /* !CONFIG_NO_HZ_FULL */
static inline void sched_tick_start(int cpu) { }
static inline void sched_tick_stop(int cpu) { }
#endif

#if defined(CONFIG_PREEMPTION) && (defined(CONFIG_DEBUG_PREEMPT) || \
				defined(CONFIG_TRACE_PREEMPT_TOGGLE))
/*
 * If the value passed in is equal to the current preempt count
 * then we just disabled preemption. Start timing the latency.
 */
static inline void preempt_latency_start(int val)
{
	if (preempt_count() == val) {
		unsigned long ip = get_lock_parent_ip();
#ifdef CONFIG_DEBUG_PREEMPT
		current->preempt_disable_ip = ip;
#endif
		trace_preempt_off(CALLER_ADDR0, ip);
	}
}

void preempt_count_add(int val)
{
#ifdef CONFIG_DEBUG_PREEMPT
	/*
	 * Underflow?
	 */
	if (DEBUG_LOCKS_WARN_ON((preempt_count() < 0)))
		return;
#endif
	__preempt_count_add(val);
#ifdef CONFIG_DEBUG_PREEMPT
	/*
	 * Spinlock count overflowing soon?
	 */
	DEBUG_LOCKS_WARN_ON((preempt_count() & PREEMPT_MASK) >=
				PREEMPT_MASK - 10);
#endif
	preempt_latency_start(val);
}
EXPORT_SYMBOL(preempt_count_add);
NOKPROBE_SYMBOL(preempt_count_add);

/*
 * If the value passed in equals to the current preempt count
 * then we just enabled preemption. Stop timing the latency.
 */
static inline void preempt_latency_stop(int val)
{
	if (preempt_count() == val)
		trace_preempt_on(CALLER_ADDR0, get_lock_parent_ip());
}

void preempt_count_sub(int val)
{
#ifdef CONFIG_DEBUG_PREEMPT
	/*
	 * Underflow?
	 */
	if (DEBUG_LOCKS_WARN_ON(val > preempt_count()))
		return;
	/*
	 * Is the spinlock portion underflowing?
	 */
	if (DEBUG_LOCKS_WARN_ON((val < PREEMPT_MASK) &&
			!(preempt_count() & PREEMPT_MASK)))
		return;
#endif

	preempt_latency_stop(val);
	__preempt_count_sub(val);
}
EXPORT_SYMBOL(preempt_count_sub);
NOKPROBE_SYMBOL(preempt_count_sub);

#else
static inline void preempt_latency_start(int val) { }
static inline void preempt_latency_stop(int val) { }
#endif

static inline unsigned long get_preempt_disable_ip(struct task_struct *p)
{
#ifdef CONFIG_DEBUG_PREEMPT
	return p->preempt_disable_ip;
#else
	return 0;
#endif
}

/*
 * Print scheduling while atomic bug:
 */
static noinline void __schedule_bug(struct task_struct *prev)
{
	/* Save this before calling printk(), since that will clobber it */
	unsigned long preempt_disable_ip = get_preempt_disable_ip(current);

	if (oops_in_progress)
		return;

	printk(KERN_ERR "BUG: scheduling while atomic: %s/%d/0x%08x\n",
		prev->comm, prev->pid, preempt_count());

	debug_show_held_locks(prev);
	print_modules();
	if (irqs_disabled())
		print_irqtrace_events(prev);
	if (IS_ENABLED(CONFIG_DEBUG_PREEMPT)) {
		pr_err("Preemption disabled at:");
		print_ip_sym(KERN_ERR, preempt_disable_ip);
	}
	check_panic_on_warn("scheduling while atomic");

	dump_stack();
	add_taint(TAINT_WARN, LOCKDEP_STILL_OK);
}

/*
 * Various schedule()-time debugging checks and statistics:
 */
static inline void schedule_debug(struct task_struct *prev, bool preempt)
{
#ifdef CONFIG_SCHED_STACK_END_CHECK
	if (task_stack_end_corrupted(prev))
		panic("corrupted stack end detected inside scheduler\n");

	if (task_scs_end_corrupted(prev))
		panic("corrupted shadow stack detected inside scheduler\n");
#endif

#ifdef CONFIG_DEBUG_ATOMIC_SLEEP
	if (!preempt && READ_ONCE(prev->__state) && prev->non_block_count) {
		printk(KERN_ERR "BUG: scheduling in a non-blocking section: %s/%d/%i\n",
			prev->comm, prev->pid, prev->non_block_count);
		dump_stack();
		add_taint(TAINT_WARN, LOCKDEP_STILL_OK);
	}
#endif

	if (unlikely(in_atomic_preempt_off())) {
		__schedule_bug(prev);
		preempt_count_set(PREEMPT_DISABLED);
	}
	rcu_sleep_check();
	SCHED_WARN_ON(ct_state() == CONTEXT_USER);

	profile_hit(SCHED_PROFILING, __builtin_return_address(0));

	schedstat_inc(this_rq()->sched_count);
}

static void put_prev_task_balance(struct rq *rq, struct task_struct *prev,
				  struct rq_flags *rf)
{
#ifdef CONFIG_SMP
	const struct sched_class *class;
	/*
	 * We must do the balancing pass before put_prev_task(), such
	 * that when we release the rq->lock the task is in the same
	 * state as before we took rq->lock.
	 *
	 * We can terminate the balance pass as soon as we know there is
	 * a runnable task of @class priority or higher.
	 */
	for_balance_class_range(class, prev->sched_class, &idle_sched_class) {
		if (class->balance(rq, prev, rf))
			break;
	}
#endif

	put_prev_task(rq, prev);
}

/*
 * Pick up the highest-prio task:
 */
static inline struct task_struct *
__pick_next_task(struct rq *rq, struct task_struct *prev, struct rq_flags *rf)
{
	const struct sched_class *class;
	struct task_struct *p;

	if (scx_enabled())
		goto restart;

	/*
	 * Optimization: we know that if all tasks are in the fair class we can
	 * call that function directly, but only if the @prev task wasn't of a
	 * higher scheduling class, because otherwise those lose the
	 * opportunity to pull in more work from other CPUs.
	 */
	if (likely(!sched_class_above(prev->sched_class, &fair_sched_class) &&
		   rq->nr_running == rq->cfs.h_nr_running)) {

		p = pick_next_task_fair(rq, prev, rf);
		if (unlikely(p == RETRY_TASK))
			goto restart;

		/* Assume the next prioritized class is idle_sched_class */
		if (!p) {
			put_prev_task(rq, prev);
			p = pick_next_task_idle(rq);
		}

		/*
		 * This is the fast path; it cannot be a DL server pick;
		 * therefore even if @p == @prev, ->dl_server must be NULL.
		 */
		if (p->dl_server)
			p->dl_server = NULL;

		return p;
	}

restart:
	put_prev_task_balance(rq, prev, rf);

	/*
	 * We've updated @prev and no longer need the server link, clear it.
	 * Must be done before ->pick_next_task() because that can (re)set
	 * ->dl_server.
	 */
	if (prev->dl_server)
		prev->dl_server = NULL;

	for_each_active_class(class) {
		p = class->pick_next_task(rq);
		if (p) {
			const struct sched_class *prev_class = prev->sched_class;

			if (class != prev_class && prev_class->switch_class)
				prev_class->switch_class(rq, p);
			return p;
		}
	}

	BUG(); /* The idle class should always have a runnable task. */
}

#ifdef CONFIG_SCHED_CORE
static inline bool is_task_rq_idle(struct task_struct *t)
{
	return (task_rq(t)->idle == t);
}

static inline bool cookie_equals(struct task_struct *a, unsigned long cookie)
{
	return is_task_rq_idle(a) || (a->core_cookie == cookie);
}

static inline bool cookie_match(struct task_struct *a, struct task_struct *b)
{
	if (is_task_rq_idle(a) || is_task_rq_idle(b))
		return true;

	return a->core_cookie == b->core_cookie;
}

static inline struct task_struct *pick_task(struct rq *rq)
{
	const struct sched_class *class;
	struct task_struct *p;

	for_each_active_class(class) {
		p = class->pick_task(rq);
		if (p)
			return p;
	}

	BUG(); /* The idle class should always have a runnable task. */
}

extern void task_vruntime_update(struct rq *rq, struct task_struct *p, bool in_fi);

static void queue_core_balance(struct rq *rq);

static struct task_struct *
pick_next_task(struct rq *rq, struct task_struct *prev, struct rq_flags *rf)
{
	struct task_struct *next, *p, *max = NULL;
	const struct cpumask *smt_mask;
	bool fi_before = false;
	bool core_clock_updated = (rq == rq->core);
	unsigned long cookie;
	int i, cpu, occ = 0;
	struct rq *rq_i;
	bool need_sync;

	if (!sched_core_enabled(rq))
		return __pick_next_task(rq, prev, rf);

	cpu = cpu_of(rq);

	/* Stopper task is switching into idle, no need core-wide selection. */
	if (cpu_is_offline(cpu)) {
		/*
		 * Reset core_pick so that we don't enter the fastpath when
		 * coming online. core_pick would already be migrated to
		 * another cpu during offline.
		 */
		rq->core_pick = NULL;
		return __pick_next_task(rq, prev, rf);
	}

	/*
	 * If there were no {en,de}queues since we picked (IOW, the task
	 * pointers are all still valid), and we haven't scheduled the last
	 * pick yet, do so now.
	 *
	 * rq->core_pick can be NULL if no selection was made for a CPU because
	 * it was either offline or went offline during a sibling's core-wide
	 * selection. In this case, do a core-wide selection.
	 */
	if (rq->core->core_pick_seq == rq->core->core_task_seq &&
	    rq->core->core_pick_seq != rq->core_sched_seq &&
	    rq->core_pick) {
		WRITE_ONCE(rq->core_sched_seq, rq->core->core_pick_seq);

		next = rq->core_pick;
		if (next != prev) {
			put_prev_task(rq, prev);
			set_next_task(rq, next);
		}

		rq->core_pick = NULL;
		goto out;
	}

	put_prev_task_balance(rq, prev, rf);

	smt_mask = cpu_smt_mask(cpu);
	need_sync = !!rq->core->core_cookie;

	/* reset state */
	rq->core->core_cookie = 0UL;
	if (rq->core->core_forceidle_count) {
		if (!core_clock_updated) {
			update_rq_clock(rq->core);
			core_clock_updated = true;
		}
		sched_core_account_forceidle(rq);
		/* reset after accounting force idle */
		rq->core->core_forceidle_start = 0;
		rq->core->core_forceidle_count = 0;
		rq->core->core_forceidle_occupation = 0;
		need_sync = true;
		fi_before = true;
	}

	/*
	 * core->core_task_seq, core->core_pick_seq, rq->core_sched_seq
	 *
	 * @task_seq guards the task state ({en,de}queues)
	 * @pick_seq is the @task_seq we did a selection on
	 * @sched_seq is the @pick_seq we scheduled
	 *
	 * However, preemptions can cause multiple picks on the same task set.
	 * 'Fix' this by also increasing @task_seq for every pick.
	 */
	rq->core->core_task_seq++;

	/*
	 * Optimize for common case where this CPU has no cookies
	 * and there are no cookied tasks running on siblings.
	 */
	if (!need_sync) {
		next = pick_task(rq);
		if (!next->core_cookie) {
			rq->core_pick = NULL;
			/*
			 * For robustness, update the min_vruntime_fi for
			 * unconstrained picks as well.
			 */
			WARN_ON_ONCE(fi_before);
			task_vruntime_update(rq, next, false);
			goto out_set_next;
		}
	}

	/*
	 * For each thread: do the regular task pick and find the max prio task
	 * amongst them.
	 *
	 * Tie-break prio towards the current CPU
	 */
	for_each_cpu_wrap(i, smt_mask, cpu) {
		rq_i = cpu_rq(i);

		/*
		 * Current cpu always has its clock updated on entrance to
		 * pick_next_task(). If the current cpu is not the core,
		 * the core may also have been updated above.
		 */
		if (i != cpu && (rq_i != rq->core || !core_clock_updated))
			update_rq_clock(rq_i);

		p = rq_i->core_pick = pick_task(rq_i);
		if (!max || prio_less(max, p, fi_before))
			max = p;
	}

	cookie = rq->core->core_cookie = max->core_cookie;

	/*
	 * For each thread: try and find a runnable task that matches @max or
	 * force idle.
	 */
	for_each_cpu(i, smt_mask) {
		rq_i = cpu_rq(i);
		p = rq_i->core_pick;

		if (!cookie_equals(p, cookie)) {
			p = NULL;
			if (cookie)
				p = sched_core_find(rq_i, cookie);
			if (!p)
				p = idle_sched_class.pick_task(rq_i);
		}

		rq_i->core_pick = p;

		if (p == rq_i->idle) {
			if (rq_i->nr_running) {
				rq->core->core_forceidle_count++;
				if (!fi_before)
					rq->core->core_forceidle_seq++;
			}
		} else {
			occ++;
		}
	}

	if (schedstat_enabled() && rq->core->core_forceidle_count) {
		rq->core->core_forceidle_start = rq_clock(rq->core);
		rq->core->core_forceidle_occupation = occ;
	}

	rq->core->core_pick_seq = rq->core->core_task_seq;
	next = rq->core_pick;
	rq->core_sched_seq = rq->core->core_pick_seq;

	/* Something should have been selected for current CPU */
	WARN_ON_ONCE(!next);

	/*
	 * Reschedule siblings
	 *
	 * NOTE: L1TF -- at this point we're no longer running the old task and
	 * sending an IPI (below) ensures the sibling will no longer be running
	 * their task. This ensures there is no inter-sibling overlap between
	 * non-matching user state.
	 */
	for_each_cpu(i, smt_mask) {
		rq_i = cpu_rq(i);

		/*
		 * An online sibling might have gone offline before a task
		 * could be picked for it, or it might be offline but later
		 * happen to come online, but its too late and nothing was
		 * picked for it.  That's Ok - it will pick tasks for itself,
		 * so ignore it.
		 */
		if (!rq_i->core_pick)
			continue;

		/*
		 * Update for new !FI->FI transitions, or if continuing to be in !FI:
		 * fi_before     fi      update?
		 *  0            0       1
		 *  0            1       1
		 *  1            0       1
		 *  1            1       0
		 */
		if (!(fi_before && rq->core->core_forceidle_count))
			task_vruntime_update(rq_i, rq_i->core_pick, !!rq->core->core_forceidle_count);

		rq_i->core_pick->core_occupation = occ;

		if (i == cpu) {
			rq_i->core_pick = NULL;
			continue;
		}

		/* Did we break L1TF mitigation requirements? */
		WARN_ON_ONCE(!cookie_match(next, rq_i->core_pick));

		if (rq_i->curr == rq_i->core_pick) {
			rq_i->core_pick = NULL;
			continue;
		}

		resched_curr(rq_i);
	}

out_set_next:
	set_next_task(rq, next);
out:
	if (rq->core->core_forceidle_count && next == rq->idle)
		queue_core_balance(rq);

	return next;
}

static bool try_steal_cookie(int this, int that)
{
	struct rq *dst = cpu_rq(this), *src = cpu_rq(that);
	struct task_struct *p;
	unsigned long cookie;
	bool success = false;

	guard(irq)();
	guard(double_rq_lock)(dst, src);

	cookie = dst->core->core_cookie;
	if (!cookie)
		return false;

	if (dst->curr != dst->idle)
		return false;

	p = sched_core_find(src, cookie);
	if (!p)
		return false;

	do {
		if (p == src->core_pick || p == src->curr)
			goto next;

		if (!is_cpu_allowed(p, this))
			goto next;

		if (p->core_occupation > dst->idle->core_occupation)
			goto next;
		/*
		 * sched_core_find() and sched_core_next() will ensure
		 * that task @p is not throttled now, we also need to
		 * check whether the runqueue of the destination CPU is
		 * being throttled.
		 */
		if (sched_task_is_throttled(p, this))
			goto next;

		deactivate_task(src, p, 0);
		set_task_cpu(p, this);
		activate_task(dst, p, 0);

		resched_curr(dst);

		success = true;
		break;

next:
		p = sched_core_next(p, cookie);
	} while (p);

	return success;
}

static bool steal_cookie_task(int cpu, struct sched_domain *sd)
{
	int i;

	for_each_cpu_wrap(i, sched_domain_span(sd), cpu + 1) {
		if (i == cpu)
			continue;

		if (need_resched())
			break;

		if (try_steal_cookie(cpu, i))
			return true;
	}

	return false;
}

static void sched_core_balance(struct rq *rq)
{
	struct sched_domain *sd;
	int cpu = cpu_of(rq);

	guard(preempt)();
	guard(rcu)();

	raw_spin_rq_unlock_irq(rq);
	for_each_domain(cpu, sd) {
		if (need_resched())
			break;

		if (steal_cookie_task(cpu, sd))
			break;
	}
	raw_spin_rq_lock_irq(rq);
}

static DEFINE_PER_CPU(struct balance_callback, core_balance_head);

static void queue_core_balance(struct rq *rq)
{
	if (!sched_core_enabled(rq))
		return;

	if (!rq->core->core_cookie)
		return;

	if (!rq->nr_running) /* not forced idle */
		return;

	queue_balance_callback(rq, &per_cpu(core_balance_head, rq->cpu), sched_core_balance);
}

DEFINE_LOCK_GUARD_1(core_lock, int,
		    sched_core_lock(*_T->lock, &_T->flags),
		    sched_core_unlock(*_T->lock, &_T->flags),
		    unsigned long flags)

static void sched_core_cpu_starting(unsigned int cpu)
{
	const struct cpumask *smt_mask = cpu_smt_mask(cpu);
	struct rq *rq = cpu_rq(cpu), *core_rq = NULL;
	int t;

	guard(core_lock)(&cpu);

	WARN_ON_ONCE(rq->core != rq);

	/* if we're the first, we'll be our own leader */
	if (cpumask_weight(smt_mask) == 1)
		return;

	/* find the leader */
	for_each_cpu(t, smt_mask) {
		if (t == cpu)
			continue;
		rq = cpu_rq(t);
		if (rq->core == rq) {
			core_rq = rq;
			break;
		}
	}

	if (WARN_ON_ONCE(!core_rq)) /* whoopsie */
		return;

	/* install and validate core_rq */
	for_each_cpu(t, smt_mask) {
		rq = cpu_rq(t);

		if (t == cpu)
			rq->core = core_rq;

		WARN_ON_ONCE(rq->core != core_rq);
	}
}

static void sched_core_cpu_deactivate(unsigned int cpu)
{
	const struct cpumask *smt_mask = cpu_smt_mask(cpu);
	struct rq *rq = cpu_rq(cpu), *core_rq = NULL;
	int t;

	guard(core_lock)(&cpu);

	/* if we're the last man standing, nothing to do */
	if (cpumask_weight(smt_mask) == 1) {
		WARN_ON_ONCE(rq->core != rq);
		return;
	}

	/* if we're not the leader, nothing to do */
	if (rq->core != rq)
		return;

	/* find a new leader */
	for_each_cpu(t, smt_mask) {
		if (t == cpu)
			continue;
		core_rq = cpu_rq(t);
		break;
	}

	if (WARN_ON_ONCE(!core_rq)) /* impossible */
		return;

	/* copy the shared state to the new leader */
	core_rq->core_task_seq             = rq->core_task_seq;
	core_rq->core_pick_seq             = rq->core_pick_seq;
	core_rq->core_cookie               = rq->core_cookie;
	core_rq->core_forceidle_count      = rq->core_forceidle_count;
	core_rq->core_forceidle_seq        = rq->core_forceidle_seq;
	core_rq->core_forceidle_occupation = rq->core_forceidle_occupation;

	/*
	 * Accounting edge for forced idle is handled in pick_next_task().
	 * Don't need another one here, since the hotplug thread shouldn't
	 * have a cookie.
	 */
	core_rq->core_forceidle_start = 0;

	/* install new leader */
	for_each_cpu(t, smt_mask) {
		rq = cpu_rq(t);
		rq->core = core_rq;
	}
}

static inline void sched_core_cpu_dying(unsigned int cpu)
{
	struct rq *rq = cpu_rq(cpu);

	if (rq->core != rq)
		rq->core = rq;
}

#else /* !CONFIG_SCHED_CORE */

static inline void sched_core_cpu_starting(unsigned int cpu) {}
static inline void sched_core_cpu_deactivate(unsigned int cpu) {}
static inline void sched_core_cpu_dying(unsigned int cpu) {}

static struct task_struct *
pick_next_task(struct rq *rq, struct task_struct *prev, struct rq_flags *rf)
{
	return __pick_next_task(rq, prev, rf);
}

#endif /* CONFIG_SCHED_CORE */

/*
 * Constants for the sched_mode argument of __schedule().
 *
 * The mode argument allows RT enabled kernels to differentiate a
 * preemption from blocking on an 'sleeping' spin/rwlock. Note that
 * SM_MASK_PREEMPT for !RT has all bits set, which allows the compiler to
 * optimize the AND operation out and just check for zero.
 */
#define SM_NONE			0x0
#define SM_PREEMPT		0x1
#define SM_RTLOCK_WAIT		0x2

#ifndef CONFIG_PREEMPT_RT
# define SM_MASK_PREEMPT	(~0U)
#else
# define SM_MASK_PREEMPT	SM_PREEMPT
#endif

/*
 * __schedule() is the main scheduler function.
 *
 * The main means of driving the scheduler and thus entering this function are:
 *
 *   1. Explicit blocking: mutex, semaphore, waitqueue, etc.
 *
 *   2. TIF_NEED_RESCHED flag is checked on interrupt and userspace return
 *      paths. For example, see arch/x86/entry_64.S.
 *
 *      To drive preemption between tasks, the scheduler sets the flag in timer
 *      interrupt handler sched_tick().
 *
 *   3. Wakeups don't really cause entry into schedule(). They add a
 *      task to the run-queue and that's it.
 *
 *      Now, if the new task added to the run-queue preempts the current
 *      task, then the wakeup sets TIF_NEED_RESCHED and schedule() gets
 *      called on the nearest possible occasion:
 *
 *       - If the kernel is preemptible (CONFIG_PREEMPTION=y):
 *
 *         - in syscall or exception context, at the next outmost
 *           preempt_enable(). (this might be as soon as the wake_up()'s
 *           spin_unlock()!)
 *
 *         - in IRQ context, return from interrupt-handler to
 *           preemptible context
 *
 *       - If the kernel is not preemptible (CONFIG_PREEMPTION is not set)
 *         then at the next:
 *
 *          - cond_resched() call
 *          - explicit schedule() call
 *          - return from syscall or exception to user-space
 *          - return from interrupt-handler to user-space
 *
 * WARNING: must be called with preemption disabled!
 */
static void __sched notrace __schedule(unsigned int sched_mode)
{
	struct task_struct *prev, *next;
	unsigned long *switch_count;
	unsigned long prev_state;
	struct rq_flags rf;
	struct rq *rq;
	int cpu;

	cpu = smp_processor_id();
	rq = cpu_rq(cpu);
	prev = rq->curr;

	schedule_debug(prev, !!sched_mode);

	if (sched_feat(HRTICK) || sched_feat(HRTICK_DL))
		hrtick_clear(rq);

	local_irq_disable();
	rcu_note_context_switch(!!sched_mode);

	/*
	 * Make sure that signal_pending_state()->signal_pending() below
	 * can't be reordered with __set_current_state(TASK_INTERRUPTIBLE)
	 * done by the caller to avoid the race with signal_wake_up():
	 *
	 * __set_current_state(@state)		signal_wake_up()
	 * schedule()				  set_tsk_thread_flag(p, TIF_SIGPENDING)
	 *					  wake_up_state(p, state)
	 *   LOCK rq->lock			    LOCK p->pi_state
	 *   smp_mb__after_spinlock()		    smp_mb__after_spinlock()
	 *     if (signal_pending_state())	    if (p->state & @state)
	 *
	 * Also, the membarrier system call requires a full memory barrier
	 * after coming from user-space, before storing to rq->curr; this
	 * barrier matches a full barrier in the proximity of the membarrier
	 * system call exit.
	 */
	rq_lock(rq, &rf);
	smp_mb__after_spinlock();

	/* Promote REQ to ACT */
	rq->clock_update_flags <<= 1;
	update_rq_clock(rq);
	rq->clock_update_flags = RQCF_UPDATED;

	switch_count = &prev->nivcsw;

	/*
	 * We must load prev->state once (task_struct::state is volatile), such
	 * that we form a control dependency vs deactivate_task() below.
	 */
	prev_state = READ_ONCE(prev->__state);
	if (!(sched_mode & SM_MASK_PREEMPT) && prev_state) {
		if (signal_pending_state(prev_state, prev)) {
			WRITE_ONCE(prev->__state, TASK_RUNNING);
		} else {
			prev->sched_contributes_to_load =
				(prev_state & TASK_UNINTERRUPTIBLE) &&
				!(prev_state & TASK_NOLOAD) &&
				!(prev_state & TASK_FROZEN);

			if (prev->sched_contributes_to_load)
				rq->nr_uninterruptible++;

			/*
			 * __schedule()			ttwu()
			 *   prev_state = prev->state;    if (p->on_rq && ...)
			 *   if (prev_state)		    goto out;
			 *     p->on_rq = 0;		  smp_acquire__after_ctrl_dep();
			 *				  p->state = TASK_WAKING
			 *
			 * Where __schedule() and ttwu() have matching control dependencies.
			 *
			 * After this, schedule() must not care about p->state any more.
			 */
			deactivate_task(rq, prev, DEQUEUE_SLEEP | DEQUEUE_NOCLOCK);

			if (prev->in_iowait) {
				atomic_inc(&rq->nr_iowait);
				delayacct_blkio_start();
			}
		}
		switch_count = &prev->nvcsw;
	}

	next = pick_next_task(rq, prev, &rf);
	clear_tsk_need_resched(prev);
	clear_preempt_need_resched();
#ifdef CONFIG_SCHED_DEBUG
	rq->last_seen_need_resched_ns = 0;
#endif

	if (likely(prev != next)) {
		rq->nr_switches++;
		/*
		 * RCU users of rcu_dereference(rq->curr) may not see
		 * changes to task_struct made by pick_next_task().
		 */
		RCU_INIT_POINTER(rq->curr, next);
		/*
		 * The membarrier system call requires each architecture
		 * to have a full memory barrier after updating
		 * rq->curr, before returning to user-space.
		 *
		 * Here are the schemes providing that barrier on the
		 * various architectures:
		 * - mm ? switch_mm() : mmdrop() for x86, s390, sparc, PowerPC,
		 *   RISC-V.  switch_mm() relies on membarrier_arch_switch_mm()
		 *   on PowerPC and on RISC-V.
		 * - finish_lock_switch() for weakly-ordered
		 *   architectures where spin_unlock is a full barrier,
		 * - switch_to() for arm64 (weakly-ordered, spin_unlock
		 *   is a RELEASE barrier),
		 *
		 * The barrier matches a full barrier in the proximity of
		 * the membarrier system call entry.
		 *
		 * On RISC-V, this barrier pairing is also needed for the
		 * SYNC_CORE command when switching between processes, cf.
		 * the inline comments in membarrier_arch_switch_mm().
		 */
		++*switch_count;

		migrate_disable_switch(rq, prev);
		psi_sched_switch(prev, next, !task_on_rq_queued(prev));

		trace_sched_switch(sched_mode & SM_MASK_PREEMPT, prev, next, prev_state);

		/* Also unlocks the rq: */
		rq = context_switch(rq, prev, next, &rf);
	} else {
		rq_unpin_lock(rq, &rf);
		__balance_callbacks(rq);
		raw_spin_rq_unlock_irq(rq);
	}
}

void __noreturn do_task_dead(void)
{
	/* Causes final put_task_struct in finish_task_switch(): */
	set_special_state(TASK_DEAD);

	/* Tell freezer to ignore us: */
	current->flags |= PF_NOFREEZE;

	__schedule(SM_NONE);
	BUG();

	/* Avoid "noreturn function does return" - but don't continue if BUG() is a NOP: */
	for (;;)
		cpu_relax();
}

static inline void sched_submit_work(struct task_struct *tsk)
{
	static DEFINE_WAIT_OVERRIDE_MAP(sched_map, LD_WAIT_CONFIG);
	unsigned int task_flags;

	/*
	 * Establish LD_WAIT_CONFIG context to ensure none of the code called
	 * will use a blocking primitive -- which would lead to recursion.
	 */
	lock_map_acquire_try(&sched_map);

	task_flags = tsk->flags;
	/*
	 * If a worker goes to sleep, notify and ask workqueue whether it
	 * wants to wake up a task to maintain concurrency.
	 */
	if (task_flags & PF_WQ_WORKER)
		wq_worker_sleeping(tsk);
	else if (task_flags & PF_IO_WORKER)
		io_wq_worker_sleeping(tsk);

	/*
	 * spinlock and rwlock must not flush block requests.  This will
	 * deadlock if the callback attempts to acquire a lock which is
	 * already acquired.
	 */
	SCHED_WARN_ON(current->__state & TASK_RTLOCK_WAIT);

	/*
	 * If we are going to sleep and we have plugged IO queued,
	 * make sure to submit it to avoid deadlocks.
	 */
	blk_flush_plug(tsk->plug, true);

	lock_map_release(&sched_map);
}

static void sched_update_worker(struct task_struct *tsk)
{
	if (tsk->flags & (PF_WQ_WORKER | PF_IO_WORKER | PF_BLOCK_TS)) {
		if (tsk->flags & PF_BLOCK_TS)
			blk_plug_invalidate_ts(tsk);
		if (tsk->flags & PF_WQ_WORKER)
			wq_worker_running(tsk);
		else if (tsk->flags & PF_IO_WORKER)
			io_wq_worker_running(tsk);
	}
}

static __always_inline void __schedule_loop(unsigned int sched_mode)
{
	do {
		preempt_disable();
		__schedule(sched_mode);
		sched_preempt_enable_no_resched();
	} while (need_resched());
}

asmlinkage __visible void __sched schedule(void)
{
	struct task_struct *tsk = current;

#ifdef CONFIG_RT_MUTEXES
	lockdep_assert(!tsk->sched_rt_mutex);
#endif

	if (!task_is_running(tsk))
		sched_submit_work(tsk);
	__schedule_loop(SM_NONE);
	sched_update_worker(tsk);
}
EXPORT_SYMBOL(schedule);

/*
 * synchronize_rcu_tasks() makes sure that no task is stuck in preempted
 * state (have scheduled out non-voluntarily) by making sure that all
 * tasks have either left the run queue or have gone into user space.
 * As idle tasks do not do either, they must not ever be preempted
 * (schedule out non-voluntarily).
 *
 * schedule_idle() is similar to schedule_preempt_disable() except that it
 * never enables preemption because it does not call sched_submit_work().
 */
void __sched schedule_idle(void)
{
	/*
	 * As this skips calling sched_submit_work(), which the idle task does
	 * regardless because that function is a NOP when the task is in a
	 * TASK_RUNNING state, make sure this isn't used someplace that the
	 * current task can be in any other state. Note, idle is always in the
	 * TASK_RUNNING state.
	 */
	WARN_ON_ONCE(current->__state);
	do {
		__schedule(SM_NONE);
	} while (need_resched());
}

#if defined(CONFIG_CONTEXT_TRACKING_USER) && !defined(CONFIG_HAVE_CONTEXT_TRACKING_USER_OFFSTACK)
asmlinkage __visible void __sched schedule_user(void)
{
	/*
	 * If we come here after a random call to set_need_resched(),
	 * or we have been woken up remotely but the IPI has not yet arrived,
	 * we haven't yet exited the RCU idle mode. Do it here manually until
	 * we find a better solution.
	 *
	 * NB: There are buggy callers of this function.  Ideally we
	 * should warn if prev_state != CONTEXT_USER, but that will trigger
	 * too frequently to make sense yet.
	 */
	enum ctx_state prev_state = exception_enter();
	schedule();
	exception_exit(prev_state);
}
#endif

/**
 * schedule_preempt_disabled - called with preemption disabled
 *
 * Returns with preemption disabled. Note: preempt_count must be 1
 */
void __sched schedule_preempt_disabled(void)
{
	sched_preempt_enable_no_resched();
	schedule();
	preempt_disable();
}

#ifdef CONFIG_PREEMPT_RT
void __sched notrace schedule_rtlock(void)
{
	__schedule_loop(SM_RTLOCK_WAIT);
}
NOKPROBE_SYMBOL(schedule_rtlock);
#endif

static void __sched notrace preempt_schedule_common(void)
{
	do {
		/*
		 * Because the function tracer can trace preempt_count_sub()
		 * and it also uses preempt_enable/disable_notrace(), if
		 * NEED_RESCHED is set, the preempt_enable_notrace() called
		 * by the function tracer will call this function again and
		 * cause infinite recursion.
		 *
		 * Preemption must be disabled here before the function
		 * tracer can trace. Break up preempt_disable() into two
		 * calls. One to disable preemption without fear of being
		 * traced. The other to still record the preemption latency,
		 * which can also be traced by the function tracer.
		 */
		preempt_disable_notrace();
		preempt_latency_start(1);
		__schedule(SM_PREEMPT);
		preempt_latency_stop(1);
		preempt_enable_no_resched_notrace();

		/*
		 * Check again in case we missed a preemption opportunity
		 * between schedule and now.
		 */
	} while (need_resched());
}

#ifdef CONFIG_PREEMPTION
/*
 * This is the entry point to schedule() from in-kernel preemption
 * off of preempt_enable.
 */
asmlinkage __visible void __sched notrace preempt_schedule(void)
{
	/*
	 * If there is a non-zero preempt_count or interrupts are disabled,
	 * we do not want to preempt the current task. Just return..
	 */
	if (likely(!preemptible()))
		return;
	preempt_schedule_common();
}
NOKPROBE_SYMBOL(preempt_schedule);
EXPORT_SYMBOL(preempt_schedule);

#ifdef CONFIG_PREEMPT_DYNAMIC
#if defined(CONFIG_HAVE_PREEMPT_DYNAMIC_CALL)
#ifndef preempt_schedule_dynamic_enabled
#define preempt_schedule_dynamic_enabled	preempt_schedule
#define preempt_schedule_dynamic_disabled	NULL
#endif
DEFINE_STATIC_CALL(preempt_schedule, preempt_schedule_dynamic_enabled);
EXPORT_STATIC_CALL_TRAMP(preempt_schedule);
#elif defined(CONFIG_HAVE_PREEMPT_DYNAMIC_KEY)
static DEFINE_STATIC_KEY_TRUE(sk_dynamic_preempt_schedule);
void __sched notrace dynamic_preempt_schedule(void)
{
	if (!static_branch_unlikely(&sk_dynamic_preempt_schedule))
		return;
	preempt_schedule();
}
NOKPROBE_SYMBOL(dynamic_preempt_schedule);
EXPORT_SYMBOL(dynamic_preempt_schedule);
#endif
#endif

/**
 * preempt_schedule_notrace - preempt_schedule called by tracing
 *
 * The tracing infrastructure uses preempt_enable_notrace to prevent
 * recursion and tracing preempt enabling caused by the tracing
 * infrastructure itself. But as tracing can happen in areas coming
 * from userspace or just about to enter userspace, a preempt enable
 * can occur before user_exit() is called. This will cause the scheduler
 * to be called when the system is still in usermode.
 *
 * To prevent this, the preempt_enable_notrace will use this function
 * instead of preempt_schedule() to exit user context if needed before
 * calling the scheduler.
 */
asmlinkage __visible void __sched notrace preempt_schedule_notrace(void)
{
	enum ctx_state prev_ctx;

	if (likely(!preemptible()))
		return;

	do {
		/*
		 * Because the function tracer can trace preempt_count_sub()
		 * and it also uses preempt_enable/disable_notrace(), if
		 * NEED_RESCHED is set, the preempt_enable_notrace() called
		 * by the function tracer will call this function again and
		 * cause infinite recursion.
		 *
		 * Preemption must be disabled here before the function
		 * tracer can trace. Break up preempt_disable() into two
		 * calls. One to disable preemption without fear of being
		 * traced. The other to still record the preemption latency,
		 * which can also be traced by the function tracer.
		 */
		preempt_disable_notrace();
		preempt_latency_start(1);
		/*
		 * Needs preempt disabled in case user_exit() is traced
		 * and the tracer calls preempt_enable_notrace() causing
		 * an infinite recursion.
		 */
		prev_ctx = exception_enter();
		__schedule(SM_PREEMPT);
		exception_exit(prev_ctx);

		preempt_latency_stop(1);
		preempt_enable_no_resched_notrace();
	} while (need_resched());
}
EXPORT_SYMBOL_GPL(preempt_schedule_notrace);

#ifdef CONFIG_PREEMPT_DYNAMIC
#if defined(CONFIG_HAVE_PREEMPT_DYNAMIC_CALL)
#ifndef preempt_schedule_notrace_dynamic_enabled
#define preempt_schedule_notrace_dynamic_enabled	preempt_schedule_notrace
#define preempt_schedule_notrace_dynamic_disabled	NULL
#endif
DEFINE_STATIC_CALL(preempt_schedule_notrace, preempt_schedule_notrace_dynamic_enabled);
EXPORT_STATIC_CALL_TRAMP(preempt_schedule_notrace);
#elif defined(CONFIG_HAVE_PREEMPT_DYNAMIC_KEY)
static DEFINE_STATIC_KEY_TRUE(sk_dynamic_preempt_schedule_notrace);
void __sched notrace dynamic_preempt_schedule_notrace(void)
{
	if (!static_branch_unlikely(&sk_dynamic_preempt_schedule_notrace))
		return;
	preempt_schedule_notrace();
}
NOKPROBE_SYMBOL(dynamic_preempt_schedule_notrace);
EXPORT_SYMBOL(dynamic_preempt_schedule_notrace);
#endif
#endif

#endif /* CONFIG_PREEMPTION */

/*
 * This is the entry point to schedule() from kernel preemption
 * off of IRQ context.
 * Note, that this is called and return with IRQs disabled. This will
 * protect us against recursive calling from IRQ contexts.
 */
asmlinkage __visible void __sched preempt_schedule_irq(void)
{
	enum ctx_state prev_state;

	/* Catch callers which need to be fixed */
	BUG_ON(preempt_count() || !irqs_disabled());

	prev_state = exception_enter();

	do {
		preempt_disable();
		local_irq_enable();
		__schedule(SM_PREEMPT);
		local_irq_disable();
		sched_preempt_enable_no_resched();
	} while (need_resched());

	exception_exit(prev_state);
}

int default_wake_function(wait_queue_entry_t *curr, unsigned mode, int wake_flags,
			  void *key)
{
	WARN_ON_ONCE(IS_ENABLED(CONFIG_SCHED_DEBUG) && wake_flags & ~(WF_SYNC|WF_CURRENT_CPU));
	return try_to_wake_up(curr->private, mode, wake_flags);
}
EXPORT_SYMBOL(default_wake_function);

void __setscheduler_prio(struct task_struct *p, int prio)
{
	if (dl_prio(prio))
		p->sched_class = &dl_sched_class;
	else if (rt_prio(prio))
		p->sched_class = &rt_sched_class;
#ifdef CONFIG_SCHED_CLASS_EXT
	else if (task_should_scx(p))
		p->sched_class = &ext_sched_class;
#endif
	else
		p->sched_class = &fair_sched_class;

	p->prio = prio;
}

#ifdef CONFIG_RT_MUTEXES

/*
 * Would be more useful with typeof()/auto_type but they don't mix with
 * bit-fields. Since it's a local thing, use int. Keep the generic sounding
 * name such that if someone were to implement this function we get to compare
 * notes.
 */
#define fetch_and_set(x, v) ({ int _x = (x); (x) = (v); _x; })

void rt_mutex_pre_schedule(void)
{
	lockdep_assert(!fetch_and_set(current->sched_rt_mutex, 1));
	sched_submit_work(current);
}

void rt_mutex_schedule(void)
{
	lockdep_assert(current->sched_rt_mutex);
	__schedule_loop(SM_NONE);
}

void rt_mutex_post_schedule(void)
{
	sched_update_worker(current);
	lockdep_assert(fetch_and_set(current->sched_rt_mutex, 0));
}

/*
 * rt_mutex_setprio - set the current priority of a task
 * @p: task to boost
 * @pi_task: donor task
 *
 * This function changes the 'effective' priority of a task. It does
 * not touch ->normal_prio like __setscheduler().
 *
 * Used by the rt_mutex code to implement priority inheritance
 * logic. Call site only calls if the priority of the task changed.
 */
void rt_mutex_setprio(struct task_struct *p, struct task_struct *pi_task)
{
	int prio, oldprio, queued, running, queue_flag =
		DEQUEUE_SAVE | DEQUEUE_MOVE | DEQUEUE_NOCLOCK;
	const struct sched_class *prev_class;
	struct rq_flags rf;
	struct rq *rq;

	/* XXX used to be waiter->prio, not waiter->task->prio */
	prio = __rt_effective_prio(pi_task, p->normal_prio);

	/*
	 * If nothing changed; bail early.
	 */
	if (p->pi_top_task == pi_task && prio == p->prio && !dl_prio(prio))
		return;

	rq = __task_rq_lock(p, &rf);
	update_rq_clock(rq);
	/*
	 * Set under pi_lock && rq->lock, such that the value can be used under
	 * either lock.
	 *
	 * Note that there is loads of tricky to make this pointer cache work
	 * right. rt_mutex_slowunlock()+rt_mutex_postunlock() work together to
	 * ensure a task is de-boosted (pi_task is set to NULL) before the
	 * task is allowed to run again (and can exit). This ensures the pointer
	 * points to a blocked task -- which guarantees the task is present.
	 */
	p->pi_top_task = pi_task;

	/*
	 * For FIFO/RR we only need to set prio, if that matches we're done.
	 */
	if (prio == p->prio && !dl_prio(prio))
		goto out_unlock;

	/*
	 * Idle task boosting is a no-no in general. There is one
	 * exception, when PREEMPT_RT and NOHZ is active:
	 *
	 * The idle task calls get_next_timer_interrupt() and holds
	 * the timer wheel base->lock on the CPU and another CPU wants
	 * to access the timer (probably to cancel it). We can safely
	 * ignore the boosting request, as the idle CPU runs this code
	 * with interrupts disabled and will complete the lock
	 * protected section without being interrupted. So there is no
	 * real need to boost.
	 */
	if (unlikely(p == rq->idle)) {
		WARN_ON(p != rq->curr);
		WARN_ON(p->pi_blocked_on);
		goto out_unlock;
	}

	trace_sched_pi_setprio(p, pi_task);
	oldprio = p->prio;

	if (oldprio == prio)
		queue_flag &= ~DEQUEUE_MOVE;

	prev_class = p->sched_class;
	queued = task_on_rq_queued(p);
	running = task_current(rq, p);
	if (queued)
		dequeue_task(rq, p, queue_flag);
	if (running)
		put_prev_task(rq, p);

	/*
	 * Boosting condition are:
	 * 1. -rt task is running and holds mutex A
	 *      --> -dl task blocks on mutex A
	 *
	 * 2. -dl task is running and holds mutex A
	 *      --> -dl task blocks on mutex A and could preempt the
	 *          running task
	 */
	if (dl_prio(prio)) {
		if (!dl_prio(p->normal_prio) ||
		    (pi_task && dl_prio(pi_task->prio) &&
		     dl_entity_preempt(&pi_task->dl, &p->dl))) {
			p->dl.pi_se = pi_task->dl.pi_se;
			queue_flag |= ENQUEUE_REPLENISH;
		} else {
			p->dl.pi_se = &p->dl;
		}
	} else if (rt_prio(prio)) {
		if (dl_prio(oldprio))
			p->dl.pi_se = &p->dl;
		if (oldprio < prio)
			queue_flag |= ENQUEUE_HEAD;
	} else {
		if (dl_prio(oldprio))
			p->dl.pi_se = &p->dl;
		if (rt_prio(oldprio))
			p->rt.timeout = 0;
	}

	__setscheduler_prio(p, prio);
	check_class_changing(rq, p, prev_class);

	if (queued)
		enqueue_task(rq, p, queue_flag);
	if (running)
		set_next_task(rq, p);

	check_class_changed(rq, p, prev_class, oldprio);
out_unlock:
	/* Avoid rq from going away on us: */
	preempt_disable();

	rq_unpin_lock(rq, &rf);
	__balance_callbacks(rq);
	raw_spin_rq_unlock(rq);

	preempt_enable();
}
#endif

#if !defined(CONFIG_PREEMPTION) || defined(CONFIG_PREEMPT_DYNAMIC)
int __sched __cond_resched(void)
{
	if (should_resched(0)) {
		preempt_schedule_common();
		return 1;
	}
	/*
	 * In preemptible kernels, ->rcu_read_lock_nesting tells the tick
	 * whether the current CPU is in an RCU read-side critical section,
	 * so the tick can report quiescent states even for CPUs looping
	 * in kernel context.  In contrast, in non-preemptible kernels,
	 * RCU readers leave no in-memory hints, which means that CPU-bound
	 * processes executing in kernel context might never report an
	 * RCU quiescent state.  Therefore, the following code causes
	 * cond_resched() to report a quiescent state, but only when RCU
	 * is in urgent need of one.
	 */
#ifndef CONFIG_PREEMPT_RCU
	rcu_all_qs();
#endif
	return 0;
}
EXPORT_SYMBOL(__cond_resched);
#endif

#ifdef CONFIG_PREEMPT_DYNAMIC
#if defined(CONFIG_HAVE_PREEMPT_DYNAMIC_CALL)
#define cond_resched_dynamic_enabled	__cond_resched
#define cond_resched_dynamic_disabled	((void *)&__static_call_return0)
DEFINE_STATIC_CALL_RET0(cond_resched, __cond_resched);
EXPORT_STATIC_CALL_TRAMP(cond_resched);

#define might_resched_dynamic_enabled	__cond_resched
#define might_resched_dynamic_disabled	((void *)&__static_call_return0)
DEFINE_STATIC_CALL_RET0(might_resched, __cond_resched);
EXPORT_STATIC_CALL_TRAMP(might_resched);
#elif defined(CONFIG_HAVE_PREEMPT_DYNAMIC_KEY)
static DEFINE_STATIC_KEY_FALSE(sk_dynamic_cond_resched);
int __sched dynamic_cond_resched(void)
{
	klp_sched_try_switch();
	if (!static_branch_unlikely(&sk_dynamic_cond_resched))
		return 0;
	return __cond_resched();
}
EXPORT_SYMBOL(dynamic_cond_resched);

static DEFINE_STATIC_KEY_FALSE(sk_dynamic_might_resched);
int __sched dynamic_might_resched(void)
{
	if (!static_branch_unlikely(&sk_dynamic_might_resched))
		return 0;
	return __cond_resched();
}
EXPORT_SYMBOL(dynamic_might_resched);
#endif
#endif

/*
 * __cond_resched_lock() - if a reschedule is pending, drop the given lock,
 * call schedule, and on return reacquire the lock.
 *
 * This works OK both with and without CONFIG_PREEMPTION. We do strange low-level
 * operations here to prevent schedule() from being called twice (once via
 * spin_unlock(), once by hand).
 */
int __cond_resched_lock(spinlock_t *lock)
{
	int resched = should_resched(PREEMPT_LOCK_OFFSET);
	int ret = 0;
<<<<<<< HEAD

	lockdep_assert_held(lock);

	if (spin_needbreak(lock) || resched) {
		spin_unlock(lock);
		if (!_cond_resched())
			cpu_relax();
		ret = 1;
		spin_lock(lock);
	}
	return ret;
}
EXPORT_SYMBOL(__cond_resched_lock);

=======

	lockdep_assert_held(lock);

	if (spin_needbreak(lock) || resched) {
		spin_unlock(lock);
		if (!_cond_resched())
			cpu_relax();
		ret = 1;
		spin_lock(lock);
	}
	return ret;
}
EXPORT_SYMBOL(__cond_resched_lock);

>>>>>>> 8a6c6b4b
int __cond_resched_rwlock_read(rwlock_t *lock)
{
	int resched = should_resched(PREEMPT_LOCK_OFFSET);
	int ret = 0;

	lockdep_assert_held_read(lock);

	if (rwlock_needbreak(lock) || resched) {
		read_unlock(lock);
		if (!_cond_resched())
			cpu_relax();
		ret = 1;
		read_lock(lock);
	}
	return ret;
}
EXPORT_SYMBOL(__cond_resched_rwlock_read);

int __cond_resched_rwlock_write(rwlock_t *lock)
{
	int resched = should_resched(PREEMPT_LOCK_OFFSET);
	int ret = 0;

	lockdep_assert_held_write(lock);

	if (rwlock_needbreak(lock) || resched) {
		write_unlock(lock);
		if (!_cond_resched())
			cpu_relax();
		ret = 1;
		write_lock(lock);
	}
	return ret;
}
EXPORT_SYMBOL(__cond_resched_rwlock_write);

#ifdef CONFIG_PREEMPT_DYNAMIC

#ifdef CONFIG_GENERIC_ENTRY
#include <linux/entry-common.h>
#endif

/*
 * SC:cond_resched
 * SC:might_resched
 * SC:preempt_schedule
 * SC:preempt_schedule_notrace
 * SC:irqentry_exit_cond_resched
 *
 *
 * NONE:
 *   cond_resched               <- __cond_resched
 *   might_resched              <- RET0
 *   preempt_schedule           <- NOP
 *   preempt_schedule_notrace   <- NOP
 *   irqentry_exit_cond_resched <- NOP
 *
 * VOLUNTARY:
 *   cond_resched               <- __cond_resched
 *   might_resched              <- __cond_resched
 *   preempt_schedule           <- NOP
 *   preempt_schedule_notrace   <- NOP
 *   irqentry_exit_cond_resched <- NOP
 *
 * FULL:
 *   cond_resched               <- RET0
 *   might_resched              <- RET0
 *   preempt_schedule           <- preempt_schedule
 *   preempt_schedule_notrace   <- preempt_schedule_notrace
 *   irqentry_exit_cond_resched <- irqentry_exit_cond_resched
 */

enum {
	preempt_dynamic_undefined = -1,
	preempt_dynamic_none,
	preempt_dynamic_voluntary,
	preempt_dynamic_full,
};

int preempt_dynamic_mode = preempt_dynamic_undefined;

int sched_dynamic_mode(const char *str)
{
	if (!strcmp(str, "none"))
		return preempt_dynamic_none;

	if (!strcmp(str, "voluntary"))
		return preempt_dynamic_voluntary;

	if (!strcmp(str, "full"))
		return preempt_dynamic_full;

	return -EINVAL;
}

#if defined(CONFIG_HAVE_PREEMPT_DYNAMIC_CALL)
#define preempt_dynamic_enable(f)	static_call_update(f, f##_dynamic_enabled)
#define preempt_dynamic_disable(f)	static_call_update(f, f##_dynamic_disabled)
#elif defined(CONFIG_HAVE_PREEMPT_DYNAMIC_KEY)
#define preempt_dynamic_enable(f)	static_key_enable(&sk_dynamic_##f.key)
#define preempt_dynamic_disable(f)	static_key_disable(&sk_dynamic_##f.key)
#else
#error "Unsupported PREEMPT_DYNAMIC mechanism"
#endif

static DEFINE_MUTEX(sched_dynamic_mutex);
static bool klp_override;

static void __sched_dynamic_update(int mode)
{
	/*
	 * Avoid {NONE,VOLUNTARY} -> FULL transitions from ever ending up in
	 * the ZERO state, which is invalid.
	 */
	if (!klp_override)
		preempt_dynamic_enable(cond_resched);
	preempt_dynamic_enable(might_resched);
	preempt_dynamic_enable(preempt_schedule);
	preempt_dynamic_enable(preempt_schedule_notrace);
	preempt_dynamic_enable(irqentry_exit_cond_resched);

	switch (mode) {
	case preempt_dynamic_none:
		if (!klp_override)
			preempt_dynamic_enable(cond_resched);
		preempt_dynamic_disable(might_resched);
		preempt_dynamic_disable(preempt_schedule);
		preempt_dynamic_disable(preempt_schedule_notrace);
		preempt_dynamic_disable(irqentry_exit_cond_resched);
		if (mode != preempt_dynamic_mode)
			pr_info("Dynamic Preempt: none\n");
		break;

	case preempt_dynamic_voluntary:
		if (!klp_override)
			preempt_dynamic_enable(cond_resched);
		preempt_dynamic_enable(might_resched);
		preempt_dynamic_disable(preempt_schedule);
		preempt_dynamic_disable(preempt_schedule_notrace);
		preempt_dynamic_disable(irqentry_exit_cond_resched);
		if (mode != preempt_dynamic_mode)
			pr_info("Dynamic Preempt: voluntary\n");
		break;

	case preempt_dynamic_full:
		if (!klp_override)
			preempt_dynamic_disable(cond_resched);
		preempt_dynamic_disable(might_resched);
		preempt_dynamic_enable(preempt_schedule);
		preempt_dynamic_enable(preempt_schedule_notrace);
		preempt_dynamic_enable(irqentry_exit_cond_resched);
		if (mode != preempt_dynamic_mode)
			pr_info("Dynamic Preempt: full\n");
		break;
	}

	preempt_dynamic_mode = mode;
}

void sched_dynamic_update(int mode)
{
	mutex_lock(&sched_dynamic_mutex);
	__sched_dynamic_update(mode);
	mutex_unlock(&sched_dynamic_mutex);
}

#ifdef CONFIG_HAVE_PREEMPT_DYNAMIC_CALL

static int klp_cond_resched(void)
{
	__klp_sched_try_switch();
	return __cond_resched();
}

void sched_dynamic_klp_enable(void)
{
	mutex_lock(&sched_dynamic_mutex);

	klp_override = true;
	static_call_update(cond_resched, klp_cond_resched);

	mutex_unlock(&sched_dynamic_mutex);
}

void sched_dynamic_klp_disable(void)
{
	mutex_lock(&sched_dynamic_mutex);

	klp_override = false;
	__sched_dynamic_update(preempt_dynamic_mode);

	mutex_unlock(&sched_dynamic_mutex);
}

#endif /* CONFIG_HAVE_PREEMPT_DYNAMIC_CALL */

static int __init setup_preempt_mode(char *str)
{
	int mode = sched_dynamic_mode(str);
	if (mode < 0) {
		pr_warn("Dynamic Preempt: unsupported mode: %s\n", str);
		return 0;
	}

	sched_dynamic_update(mode);
	return 1;
}
__setup("preempt=", setup_preempt_mode);

static void __init preempt_dynamic_init(void)
{
	if (preempt_dynamic_mode == preempt_dynamic_undefined) {
		if (IS_ENABLED(CONFIG_PREEMPT_NONE)) {
			sched_dynamic_update(preempt_dynamic_none);
		} else if (IS_ENABLED(CONFIG_PREEMPT_VOLUNTARY)) {
			sched_dynamic_update(preempt_dynamic_voluntary);
		} else {
			/* Default static call setting, nothing to do */
			WARN_ON_ONCE(!IS_ENABLED(CONFIG_PREEMPT));
			preempt_dynamic_mode = preempt_dynamic_full;
			pr_info("Dynamic Preempt: full\n");
		}
	}
}

#define PREEMPT_MODEL_ACCESSOR(mode) \
	bool preempt_model_##mode(void)						 \
	{									 \
		WARN_ON_ONCE(preempt_dynamic_mode == preempt_dynamic_undefined); \
		return preempt_dynamic_mode == preempt_dynamic_##mode;		 \
	}									 \
	EXPORT_SYMBOL_GPL(preempt_model_##mode)

PREEMPT_MODEL_ACCESSOR(none);
PREEMPT_MODEL_ACCESSOR(voluntary);
PREEMPT_MODEL_ACCESSOR(full);

#else /* !CONFIG_PREEMPT_DYNAMIC: */

static inline void preempt_dynamic_init(void) { }

#endif /* CONFIG_PREEMPT_DYNAMIC */

int io_schedule_prepare(void)
{
	int old_iowait = current->in_iowait;

	current->in_iowait = 1;
	blk_flush_plug(current->plug, true);
	return old_iowait;
}

void io_schedule_finish(int token)
{
	current->in_iowait = token;
}

/*
 * This task is about to go to sleep on IO. Increment rq->nr_iowait so
 * that process accounting knows that this is a task in IO wait state.
 */
long __sched io_schedule_timeout(long timeout)
{
	int token;
	long ret;

	token = io_schedule_prepare();
	ret = schedule_timeout(timeout);
	io_schedule_finish(token);

	return ret;
}
EXPORT_SYMBOL(io_schedule_timeout);

void __sched io_schedule(void)
{
	int token;

	token = io_schedule_prepare();
	schedule();
	io_schedule_finish(token);
}
EXPORT_SYMBOL(io_schedule);

void sched_show_task(struct task_struct *p)
{
	unsigned long free = 0;
	int ppid;

	if (!try_get_task_stack(p))
		return;

	pr_info("task:%-15.15s state:%c", p->comm, task_state_to_char(p));

	if (task_is_running(p))
		pr_cont("  running task    ");
#ifdef CONFIG_DEBUG_STACK_USAGE
	free = stack_not_used(p);
#endif
	ppid = 0;
	rcu_read_lock();
	if (pid_alive(p))
		ppid = task_pid_nr(rcu_dereference(p->real_parent));
	rcu_read_unlock();
	pr_cont(" stack:%-5lu pid:%-5d tgid:%-5d ppid:%-6d flags:0x%08lx\n",
		free, task_pid_nr(p), task_tgid_nr(p),
		ppid, read_task_thread_flags(p));

	print_worker_info(KERN_INFO, p);
	print_stop_info(KERN_INFO, p);
	print_scx_info(KERN_INFO, p);
	show_stack(p, NULL, KERN_INFO);
	put_task_stack(p);
}
EXPORT_SYMBOL_GPL(sched_show_task);

static inline bool
state_filter_match(unsigned long state_filter, struct task_struct *p)
{
	unsigned int state = READ_ONCE(p->__state);

	/* no filter, everything matches */
	if (!state_filter)
		return true;

	/* filter, but doesn't match */
	if (!(state & state_filter))
		return false;

	/*
	 * When looking for TASK_UNINTERRUPTIBLE skip TASK_IDLE (allows
	 * TASK_KILLABLE).
	 */
	if (state_filter == TASK_UNINTERRUPTIBLE && (state & TASK_NOLOAD))
		return false;

	return true;
}


void show_state_filter(unsigned int state_filter)
{
	struct task_struct *g, *p;

	rcu_read_lock();
	for_each_process_thread(g, p) {
		/*
		 * reset the NMI-timeout, listing all files on a slow
		 * console might take a lot of time:
		 * Also, reset softlockup watchdogs on all CPUs, because
		 * another CPU might be blocked waiting for us to process
		 * an IPI.
		 */
		touch_nmi_watchdog();
		touch_all_softlockup_watchdogs();
		if (state_filter_match(state_filter, p))
			sched_show_task(p);
	}

#ifdef CONFIG_SCHED_DEBUG
	if (!state_filter)
		sysrq_sched_debug_show();
#endif
	rcu_read_unlock();
	/*
	 * Only show locks if all tasks are dumped:
	 */
	if (!state_filter)
		debug_show_all_locks();
}

/**
 * init_idle - set up an idle thread for a given CPU
 * @idle: task in question
 * @cpu: CPU the idle task belongs to
 *
 * NOTE: this function does not set the idle thread's NEED_RESCHED
 * flag, to make booting more robust.
 */
void __init init_idle(struct task_struct *idle, int cpu)
{
#ifdef CONFIG_SMP
	struct affinity_context ac = (struct affinity_context) {
		.new_mask  = cpumask_of(cpu),
		.flags     = 0,
	};
#endif
	struct rq *rq = cpu_rq(cpu);
	unsigned long flags;

	__sched_fork(0, idle);

	raw_spin_lock_irqsave(&idle->pi_lock, flags);
	raw_spin_rq_lock(rq);

	idle->__state = TASK_RUNNING;
	idle->se.exec_start = sched_clock();
	/*
	 * PF_KTHREAD should already be set at this point; regardless, make it
	 * look like a proper per-CPU kthread.
	 */
	idle->flags |= PF_KTHREAD | PF_NO_SETAFFINITY;
	kthread_set_per_cpu(idle, cpu);

#ifdef CONFIG_SMP
	/*
	 * It's possible that init_idle() gets called multiple times on a task,
	 * in that case do_set_cpus_allowed() will not do the right thing.
	 *
	 * And since this is boot we can forgo the serialization.
	 */
	set_cpus_allowed_common(idle, &ac);
#endif
	/*
	 * We're having a chicken and egg problem, even though we are
	 * holding rq->lock, the CPU isn't yet set to this CPU so the
	 * lockdep check in task_group() will fail.
	 *
	 * Similar case to sched_fork(). / Alternatively we could
	 * use task_rq_lock() here and obtain the other rq->lock.
	 *
	 * Silence PROVE_RCU
	 */
	rcu_read_lock();
	__set_task_cpu(idle, cpu);
	rcu_read_unlock();

	rq->idle = idle;
	rcu_assign_pointer(rq->curr, idle);
	idle->on_rq = TASK_ON_RQ_QUEUED;
#ifdef CONFIG_SMP
	idle->on_cpu = 1;
#endif
	raw_spin_rq_unlock(rq);
	raw_spin_unlock_irqrestore(&idle->pi_lock, flags);

	/* Set the preempt count _outside_ the spinlocks! */
	init_idle_preempt_count(idle, cpu);

	/*
	 * The idle tasks have their own, simple scheduling class:
	 */
	idle->sched_class = &idle_sched_class;
	ftrace_graph_init_idle_task(idle, cpu);
	vtime_init_idle(idle, cpu);
#ifdef CONFIG_SMP
	sprintf(idle->comm, "%s/%d", INIT_TASK_COMM, cpu);
#endif
}

#ifdef CONFIG_SMP

int cpuset_cpumask_can_shrink(const struct cpumask *cur,
			      const struct cpumask *trial)
{
	int ret = 1;

	if (cpumask_empty(cur))
		return ret;

	ret = dl_cpuset_cpumask_can_shrink(cur, trial);

	return ret;
}

int task_can_attach(struct task_struct *p)
{
	int ret = 0;

	/*
	 * Kthreads which disallow setaffinity shouldn't be moved
	 * to a new cpuset; we don't want to change their CPU
	 * affinity and isolating such threads by their set of
	 * allowed nodes is unnecessary.  Thus, cpusets are not
	 * applicable for such threads.  This prevents checking for
	 * success of set_cpus_allowed_ptr() on all attached tasks
	 * before cpus_mask may be changed.
	 */
	if (p->flags & PF_NO_SETAFFINITY)
		ret = -EINVAL;

	return ret;
}

bool sched_smp_initialized __read_mostly;

#ifdef CONFIG_NUMA_BALANCING
/* Migrate current task p to target_cpu */
int migrate_task_to(struct task_struct *p, int target_cpu)
{
	struct migration_arg arg = { p, target_cpu };
	int curr_cpu = task_cpu(p);

	if (curr_cpu == target_cpu)
		return 0;

	if (!cpumask_test_cpu(target_cpu, p->cpus_ptr))
		return -EINVAL;

	/* TODO: This is not properly updating schedstats */

	trace_sched_move_numa(p, curr_cpu, target_cpu);
	return stop_one_cpu(curr_cpu, migration_cpu_stop, &arg);
}

/*
 * Requeue a task on a given node and accurately track the number of NUMA
 * tasks on the runqueues
 */
void sched_setnuma(struct task_struct *p, int nid)
{
	bool queued, running;
	struct rq_flags rf;
	struct rq *rq;

	rq = task_rq_lock(p, &rf);
	queued = task_on_rq_queued(p);
	running = task_current(rq, p);

	if (queued)
		dequeue_task(rq, p, DEQUEUE_SAVE);
	if (running)
		put_prev_task(rq, p);

	p->numa_preferred_nid = nid;

	if (queued)
		enqueue_task(rq, p, ENQUEUE_RESTORE | ENQUEUE_NOCLOCK);
	if (running)
		set_next_task(rq, p);
	task_rq_unlock(rq, p, &rf);
}
#endif /* CONFIG_NUMA_BALANCING */

#ifdef CONFIG_HOTPLUG_CPU
/*
 * Ensure that the idle task is using init_mm right before its CPU goes
 * offline.
 */
void idle_task_exit(void)
{
	struct mm_struct *mm = current->active_mm;

	BUG_ON(cpu_online(smp_processor_id()));
	BUG_ON(current != this_rq()->idle);

	if (mm != &init_mm) {
		switch_mm(mm, &init_mm, current);
		finish_arch_post_lock_switch();
	}

	/* finish_cpu(), as ran on the BP, will clean up the active_mm state */
}

static int __balance_push_cpu_stop(void *arg)
{
	struct task_struct *p = arg;
	struct rq *rq = this_rq();
	struct rq_flags rf;
	int cpu;

	raw_spin_lock_irq(&p->pi_lock);
	rq_lock(rq, &rf);

	update_rq_clock(rq);

	if (task_rq(p) == rq && task_on_rq_queued(p)) {
		cpu = select_fallback_rq(rq->cpu, p);
		rq = __migrate_task(rq, &rf, p, cpu);
	}

	rq_unlock(rq, &rf);
	raw_spin_unlock_irq(&p->pi_lock);

	put_task_struct(p);

	return 0;
}

static DEFINE_PER_CPU(struct cpu_stop_work, push_work);

/*
 * Ensure we only run per-cpu kthreads once the CPU goes !active.
 *
 * This is enabled below SCHED_AP_ACTIVE; when !cpu_active(), but only
 * effective when the hotplug motion is down.
 */
static void balance_push(struct rq *rq)
{
	struct task_struct *push_task = rq->curr;

	lockdep_assert_rq_held(rq);

	/*
	 * Ensure the thing is persistent until balance_push_set(.on = false);
	 */
	rq->balance_callback = &balance_push_callback;

	/*
	 * Only active while going offline and when invoked on the outgoing
	 * CPU.
	 */
	if (!cpu_dying(rq->cpu) || rq != this_rq())
		return;

	/*
	 * Both the cpu-hotplug and stop task are in this case and are
	 * required to complete the hotplug process.
	 */
	if (kthread_is_per_cpu(push_task) ||
	    is_migration_disabled(push_task)) {

		/*
		 * If this is the idle task on the outgoing CPU try to wake
		 * up the hotplug control thread which might wait for the
		 * last task to vanish. The rcuwait_active() check is
		 * accurate here because the waiter is pinned on this CPU
		 * and can't obviously be running in parallel.
		 *
		 * On RT kernels this also has to check whether there are
		 * pinned and scheduled out tasks on the runqueue. They
		 * need to leave the migrate disabled section first.
		 */
		if (!rq->nr_running && !rq_has_pinned_tasks(rq) &&
		    rcuwait_active(&rq->hotplug_wait)) {
			raw_spin_rq_unlock(rq);
			rcuwait_wake_up(&rq->hotplug_wait);
			raw_spin_rq_lock(rq);
		}
		return;
	}

	get_task_struct(push_task);
	/*
	 * Temporarily drop rq->lock such that we can wake-up the stop task.
	 * Both preemption and IRQs are still disabled.
	 */
	preempt_disable();
	raw_spin_rq_unlock(rq);
	stop_one_cpu_nowait(rq->cpu, __balance_push_cpu_stop, push_task,
			    this_cpu_ptr(&push_work));
	preempt_enable();
	/*
	 * At this point need_resched() is true and we'll take the loop in
	 * schedule(). The next pick is obviously going to be the stop task
	 * which kthread_is_per_cpu() and will push this task away.
	 */
	raw_spin_rq_lock(rq);
}

static void balance_push_set(int cpu, bool on)
{
	struct rq *rq = cpu_rq(cpu);
	struct rq_flags rf;

	rq_lock_irqsave(rq, &rf);
	if (on) {
		WARN_ON_ONCE(rq->balance_callback);
		rq->balance_callback = &balance_push_callback;
	} else if (rq->balance_callback == &balance_push_callback) {
		rq->balance_callback = NULL;
	}
	rq_unlock_irqrestore(rq, &rf);
}

/*
 * Invoked from a CPUs hotplug control thread after the CPU has been marked
 * inactive. All tasks which are not per CPU kernel threads are either
 * pushed off this CPU now via balance_push() or placed on a different CPU
 * during wakeup. Wait until the CPU is quiescent.
 */
static void balance_hotplug_wait(void)
{
	struct rq *rq = this_rq();

	rcuwait_wait_event(&rq->hotplug_wait,
			   rq->nr_running == 1 && !rq_has_pinned_tasks(rq),
			   TASK_UNINTERRUPTIBLE);
}

#else

static inline void balance_push(struct rq *rq)
{
}

static inline void balance_push_set(int cpu, bool on)
{
}

static inline void balance_hotplug_wait(void)
{
}

#endif /* CONFIG_HOTPLUG_CPU */

void set_rq_online(struct rq *rq)
{
	if (!rq->online) {
		const struct sched_class *class;

		cpumask_set_cpu(rq->cpu, rq->rd->online);
		rq->online = 1;

		for_each_class(class) {
			if (class->rq_online)
				class->rq_online(rq);
		}
	}
}

void set_rq_offline(struct rq *rq)
{
	if (rq->online) {
		const struct sched_class *class;

		update_rq_clock(rq);
		for_each_class(class) {
			if (class->rq_offline)
				class->rq_offline(rq);
		}

		cpumask_clear_cpu(rq->cpu, rq->rd->online);
		rq->online = 0;
	}
}

/*
 * used to mark begin/end of suspend/resume:
 */
static int num_cpus_frozen;

/*
 * Update cpusets according to cpu_active mask.  If cpusets are
 * disabled, cpuset_update_active_cpus() becomes a simple wrapper
 * around partition_sched_domains().
 *
 * If we come here as part of a suspend/resume, don't touch cpusets because we
 * want to restore it back to its original state upon resume anyway.
 */
static void cpuset_cpu_active(void)
{
	if (cpuhp_tasks_frozen) {
		/*
		 * num_cpus_frozen tracks how many CPUs are involved in suspend
		 * resume sequence. As long as this is not the last online
		 * operation in the resume sequence, just build a single sched
		 * domain, ignoring cpusets.
		 */
		partition_sched_domains(1, NULL, NULL);
		if (--num_cpus_frozen)
			return;
		/*
		 * This is the last CPU online operation. So fall through and
		 * restore the original sched domains by considering the
		 * cpuset configurations.
		 */
		cpuset_force_rebuild();
	}
	cpuset_update_active_cpus();
}

static int cpuset_cpu_inactive(unsigned int cpu)
{
	if (!cpuhp_tasks_frozen) {
		int ret = dl_bw_check_overflow(cpu);

		if (ret)
			return ret;
		cpuset_update_active_cpus();
	} else {
		num_cpus_frozen++;
		partition_sched_domains(1, NULL, NULL);
	}
	return 0;
}

int sched_cpu_activate(unsigned int cpu)
{
	struct rq *rq = cpu_rq(cpu);
	struct rq_flags rf;

	/*
	 * Clear the balance_push callback and prepare to schedule
	 * regular tasks.
	 */
	balance_push_set(cpu, false);

#ifdef CONFIG_SCHED_SMT
	/*
	 * When going up, increment the number of cores with SMT present.
	 */
	if (cpumask_weight(cpu_smt_mask(cpu)) == 2)
		static_branch_inc_cpuslocked(&sched_smt_present);
#endif
	set_cpu_active(cpu, true);

	if (sched_smp_initialized) {
		sched_update_numa(cpu, true);
		sched_domains_numa_masks_set(cpu);
		cpuset_cpu_active();
	}

	scx_rq_activate(rq);

	/*
	 * Put the rq online, if not already. This happens:
	 *
	 * 1) In the early boot process, because we build the real domains
	 *    after all CPUs have been brought up.
	 *
	 * 2) At runtime, if cpuset_cpu_active() fails to rebuild the
	 *    domains.
	 */
	rq_lock_irqsave(rq, &rf);
	if (rq->rd) {
		BUG_ON(!cpumask_test_cpu(cpu, rq->rd->span));
		set_rq_online(rq);
	}
	rq_unlock_irqrestore(rq, &rf);

	return 0;
}

int sched_cpu_deactivate(unsigned int cpu)
{
	struct rq *rq = cpu_rq(cpu);
	struct rq_flags rf;
	int ret;

	/*
	 * Remove CPU from nohz.idle_cpus_mask to prevent participating in
	 * load balancing when not active
	 */
	nohz_balance_exit_idle(rq);

	set_cpu_active(cpu, false);

	/*
	 * From this point forward, this CPU will refuse to run any task that
	 * is not: migrate_disable() or KTHREAD_IS_PER_CPU, and will actively
	 * push those tasks away until this gets cleared, see
	 * sched_cpu_dying().
	 */
	balance_push_set(cpu, true);

	/*
	 * We've cleared cpu_active_mask / set balance_push, wait for all
	 * preempt-disabled and RCU users of this state to go away such that
	 * all new such users will observe it.
	 *
	 * Specifically, we rely on ttwu to no longer target this CPU, see
	 * ttwu_queue_cond() and is_cpu_allowed().
	 *
	 * Do sync before park smpboot threads to take care the RCU boost case.
	 */
	synchronize_rcu();

	rq_lock_irqsave(rq, &rf);
	if (rq->rd) {
		BUG_ON(!cpumask_test_cpu(cpu, rq->rd->span));
		set_rq_offline(rq);
	}
	rq_unlock_irqrestore(rq, &rf);

	scx_rq_deactivate(rq);

#ifdef CONFIG_SCHED_SMT
	/*
	 * When going down, decrement the number of cores with SMT present.
	 */
	if (cpumask_weight(cpu_smt_mask(cpu)) == 2)
		static_branch_dec_cpuslocked(&sched_smt_present);

	sched_core_cpu_deactivate(cpu);
#endif

	if (!sched_smp_initialized)
		return 0;

	sched_update_numa(cpu, false);
	ret = cpuset_cpu_inactive(cpu);
	if (ret) {
		balance_push_set(cpu, false);
		set_cpu_active(cpu, true);
		sched_update_numa(cpu, true);
		return ret;
	}
	sched_domains_numa_masks_clear(cpu);
	return 0;
}

static void sched_rq_cpu_starting(unsigned int cpu)
{
	struct rq *rq = cpu_rq(cpu);

	rq->calc_load_update = calc_load_update;
	update_max_interval();
}

int sched_cpu_starting(unsigned int cpu)
{
	sched_core_cpu_starting(cpu);
	sched_rq_cpu_starting(cpu);
	sched_tick_start(cpu);
	return 0;
}

#ifdef CONFIG_HOTPLUG_CPU

/*
 * Invoked immediately before the stopper thread is invoked to bring the
 * CPU down completely. At this point all per CPU kthreads except the
 * hotplug thread (current) and the stopper thread (inactive) have been
 * either parked or have been unbound from the outgoing CPU. Ensure that
 * any of those which might be on the way out are gone.
 *
 * If after this point a bound task is being woken on this CPU then the
 * responsible hotplug callback has failed to do it's job.
 * sched_cpu_dying() will catch it with the appropriate fireworks.
 */
int sched_cpu_wait_empty(unsigned int cpu)
{
	balance_hotplug_wait();
	return 0;
}

/*
 * Since this CPU is going 'away' for a while, fold any nr_active delta we
 * might have. Called from the CPU stopper task after ensuring that the
 * stopper is the last running task on the CPU, so nr_active count is
 * stable. We need to take the tear-down thread which is calling this into
 * account, so we hand in adjust = 1 to the load calculation.
 *
 * Also see the comment "Global load-average calculations".
 */
static void calc_load_migrate(struct rq *rq)
{
	long delta = calc_load_fold_active(rq, 1);

	if (delta)
		atomic_long_add(delta, &calc_load_tasks);
}

static void dump_rq_tasks(struct rq *rq, const char *loglvl)
{
	struct task_struct *g, *p;
	int cpu = cpu_of(rq);

	lockdep_assert_rq_held(rq);

	printk("%sCPU%d enqueued tasks (%u total):\n", loglvl, cpu, rq->nr_running);
	for_each_process_thread(g, p) {
		if (task_cpu(p) != cpu)
			continue;

		if (!task_on_rq_queued(p))
			continue;

		printk("%s\tpid: %d, name: %s\n", loglvl, p->pid, p->comm);
	}
}

int sched_cpu_dying(unsigned int cpu)
{
	struct rq *rq = cpu_rq(cpu);
	struct rq_flags rf;

	/* Handle pending wakeups and then migrate everything off */
	sched_tick_stop(cpu);

	rq_lock_irqsave(rq, &rf);
	if (rq->nr_running != 1 || rq_has_pinned_tasks(rq)) {
		WARN(true, "Dying CPU not properly vacated!");
		dump_rq_tasks(rq, KERN_WARNING);
	}
	rq_unlock_irqrestore(rq, &rf);

	calc_load_migrate(rq);
	update_max_interval();
	hrtick_clear(rq);
	sched_core_cpu_dying(cpu);
	return 0;
}
#endif

void __init sched_init_smp(void)
{
	sched_init_numa(NUMA_NO_NODE);

	/*
	 * There's no userspace yet to cause hotplug operations; hence all the
	 * CPU masks are stable and all blatant races in the below code cannot
	 * happen.
	 */
	mutex_lock(&sched_domains_mutex);
	sched_init_domains(cpu_active_mask);
	mutex_unlock(&sched_domains_mutex);

	/* Move init over to a non-isolated CPU */
	if (set_cpus_allowed_ptr(current, housekeeping_cpumask(HK_TYPE_DOMAIN)) < 0)
		BUG();
	current->flags &= ~PF_NO_SETAFFINITY;
	sched_init_granularity();

	init_sched_rt_class();
	init_sched_dl_class();

	sched_smp_initialized = true;
}

static int __init migration_init(void)
{
	sched_cpu_starting(smp_processor_id());
	return 0;
}
early_initcall(migration_init);

#else
void __init sched_init_smp(void)
{
	sched_init_granularity();
}
#endif /* CONFIG_SMP */

int in_sched_functions(unsigned long addr)
{
	return in_lock_functions(addr) ||
		(addr >= (unsigned long)__sched_text_start
		&& addr < (unsigned long)__sched_text_end);
}

#ifdef CONFIG_CGROUP_SCHED
/*
 * Default task group.
 * Every task in system belongs to this group at bootup.
 */
struct task_group root_task_group;
LIST_HEAD(task_groups);

/* Cacheline aligned slab cache for task_group */
static struct kmem_cache *task_group_cache __ro_after_init;
#endif

void __init sched_init(void)
{
	unsigned long ptr = 0;
	int i;

	/* Make sure the linker didn't screw up */
#ifdef CONFIG_SMP
	BUG_ON(!sched_class_above(&stop_sched_class, &dl_sched_class));
#endif
	BUG_ON(!sched_class_above(&dl_sched_class, &rt_sched_class));
	BUG_ON(!sched_class_above(&rt_sched_class, &fair_sched_class));
	BUG_ON(!sched_class_above(&fair_sched_class, &idle_sched_class));
#ifdef CONFIG_SCHED_CLASS_EXT
	BUG_ON(!sched_class_above(&fair_sched_class, &ext_sched_class));
	BUG_ON(!sched_class_above(&ext_sched_class, &idle_sched_class));
#endif

	wait_bit_init();

#ifdef CONFIG_FAIR_GROUP_SCHED
	ptr += 2 * nr_cpu_ids * sizeof(void **);
#endif
#ifdef CONFIG_RT_GROUP_SCHED
	ptr += 2 * nr_cpu_ids * sizeof(void **);
#endif
	if (ptr) {
		ptr = (unsigned long)kzalloc(ptr, GFP_NOWAIT);

#ifdef CONFIG_FAIR_GROUP_SCHED
		root_task_group.se = (struct sched_entity **)ptr;
		ptr += nr_cpu_ids * sizeof(void **);

		root_task_group.cfs_rq = (struct cfs_rq **)ptr;
		ptr += nr_cpu_ids * sizeof(void **);

		root_task_group.shares = ROOT_TASK_GROUP_LOAD;
		init_cfs_bandwidth(&root_task_group.cfs_bandwidth, NULL);
#endif /* CONFIG_FAIR_GROUP_SCHED */
#ifdef CONFIG_RT_GROUP_SCHED
		root_task_group.rt_se = (struct sched_rt_entity **)ptr;
		ptr += nr_cpu_ids * sizeof(void **);

		root_task_group.rt_rq = (struct rt_rq **)ptr;
		ptr += nr_cpu_ids * sizeof(void **);

#endif /* CONFIG_RT_GROUP_SCHED */
	}

	init_rt_bandwidth(&def_rt_bandwidth, global_rt_period(), global_rt_runtime());

#ifdef CONFIG_SMP
	init_defrootdomain();
#endif

#ifdef CONFIG_RT_GROUP_SCHED
	init_rt_bandwidth(&root_task_group.rt_bandwidth,
			global_rt_period(), global_rt_runtime());
#endif /* CONFIG_RT_GROUP_SCHED */

#ifdef CONFIG_CGROUP_SCHED
	task_group_cache = KMEM_CACHE(task_group, 0);

	list_add(&root_task_group.list, &task_groups);
	INIT_LIST_HEAD(&root_task_group.children);
	INIT_LIST_HEAD(&root_task_group.siblings);
	autogroup_init(&init_task);
#endif /* CONFIG_CGROUP_SCHED */

	for_each_possible_cpu(i) {
		struct rq *rq;

		rq = cpu_rq(i);
		raw_spin_lock_init(&rq->__lock);
		rq->nr_running = 0;
		rq->calc_load_active = 0;
		rq->calc_load_update = jiffies + LOAD_FREQ;
		init_cfs_rq(&rq->cfs);
		init_rt_rq(&rq->rt);
		init_dl_rq(&rq->dl);
#ifdef CONFIG_FAIR_GROUP_SCHED
		INIT_LIST_HEAD(&rq->leaf_cfs_rq_list);
		rq->tmp_alone_branch = &rq->leaf_cfs_rq_list;
		/*
		 * How much CPU bandwidth does root_task_group get?
		 *
		 * In case of task-groups formed through the cgroup filesystem, it
		 * gets 100% of the CPU resources in the system. This overall
		 * system CPU resource is divided among the tasks of
		 * root_task_group and its child task-groups in a fair manner,
		 * based on each entity's (task or task-group's) weight
		 * (se->load.weight).
		 *
		 * In other words, if root_task_group has 10 tasks of weight
		 * 1024) and two child groups A0 and A1 (of weight 1024 each),
		 * then A0's share of the CPU resource is:
		 *
		 *	A0's bandwidth = 1024 / (10*1024 + 1024 + 1024) = 8.33%
		 *
		 * We achieve this by letting root_task_group's tasks sit
		 * directly in rq->cfs (i.e root_task_group->se[] = NULL).
		 */
		init_tg_cfs_entry(&root_task_group, &rq->cfs, NULL, i, NULL);
#endif /* CONFIG_FAIR_GROUP_SCHED */

		rq->rt.rt_runtime = def_rt_bandwidth.rt_runtime;
#ifdef CONFIG_RT_GROUP_SCHED
		init_tg_rt_entry(&root_task_group, &rq->rt, NULL, i, NULL);
#endif
#ifdef CONFIG_SMP
		rq->sd = NULL;
		rq->rd = NULL;
		rq->cpu_capacity = SCHED_CAPACITY_SCALE;
		rq->balance_callback = &balance_push_callback;
		rq->active_balance = 0;
		rq->next_balance = jiffies;
		rq->push_cpu = 0;
		rq->cpu = i;
		rq->online = 0;
		rq->idle_stamp = 0;
		rq->avg_idle = 2*sysctl_sched_migration_cost;
		rq->max_idle_balance_cost = sysctl_sched_migration_cost;

		INIT_LIST_HEAD(&rq->cfs_tasks);

		rq_attach_root(rq, &def_root_domain);
#ifdef CONFIG_NO_HZ_COMMON
		rq->last_blocked_load_update_tick = jiffies;
		atomic_set(&rq->nohz_flags, 0);

		INIT_CSD(&rq->nohz_csd, nohz_csd_func, rq);
#endif
#ifdef CONFIG_HOTPLUG_CPU
		rcuwait_init(&rq->hotplug_wait);
#endif
#endif /* CONFIG_SMP */
		hrtick_rq_init(rq);
		atomic_set(&rq->nr_iowait, 0);

#ifdef CONFIG_SCHED_CORE
		rq->core = rq;
		rq->core_pick = NULL;
		rq->core_enabled = 0;
		rq->core_tree = RB_ROOT;
		rq->core_forceidle_count = 0;
		rq->core_forceidle_occupation = 0;
		rq->core_forceidle_start = 0;

		rq->core_cookie = 0UL;
#endif
		zalloc_cpumask_var_node(&rq->scratch_mask, GFP_KERNEL, cpu_to_node(i));
	}

	set_load_weight(&init_task, false);

	/*
	 * The boot idle thread does lazy MMU switching as well:
	 */
	mmgrab_lazy_tlb(&init_mm);
	enter_lazy_tlb(&init_mm, current);

	/*
	 * The idle task doesn't need the kthread struct to function, but it
	 * is dressed up as a per-CPU kthread and thus needs to play the part
	 * if we want to avoid special-casing it in code that deals with per-CPU
	 * kthreads.
	 */
	WARN_ON(!set_kthread_struct(current));

	/*
	 * Make us the idle thread. Technically, schedule() should not be
	 * called from this thread, however somewhere below it might be,
	 * but because we are the idle thread, we just pick up running again
	 * when this runqueue becomes "idle".
	 */
	init_idle(current, smp_processor_id());

	calc_load_update = jiffies + LOAD_FREQ;

#ifdef CONFIG_SMP
	idle_thread_set_boot_cpu();
	balance_push_set(smp_processor_id(), false);
#endif
	init_sched_fair_class();
	init_sched_ext_class();

	psi_init();

	init_uclamp();

	preempt_dynamic_init();

	scheduler_running = 1;
}

#ifdef CONFIG_DEBUG_ATOMIC_SLEEP

void __might_sleep(const char *file, int line)
{
	unsigned int state = get_current_state();
	/*
	 * Blocking primitives will set (and therefore destroy) current->state,
	 * since we will exit with TASK_RUNNING make sure we enter with it,
	 * otherwise we will destroy state.
	 */
	WARN_ONCE(state != TASK_RUNNING && current->task_state_change,
			"do not call blocking ops when !TASK_RUNNING; "
			"state=%x set at [<%p>] %pS\n", state,
			(void *)current->task_state_change,
			(void *)current->task_state_change);

	__might_resched(file, line, 0);
}
EXPORT_SYMBOL(__might_sleep);

static void print_preempt_disable_ip(int preempt_offset, unsigned long ip)
{
	if (!IS_ENABLED(CONFIG_DEBUG_PREEMPT))
		return;

	if (preempt_count() == preempt_offset)
		return;

	pr_err("Preemption disabled at:");
	print_ip_sym(KERN_ERR, ip);
}

static inline bool resched_offsets_ok(unsigned int offsets)
{
	unsigned int nested = preempt_count();

	nested += rcu_preempt_depth() << MIGHT_RESCHED_RCU_SHIFT;

	return nested == offsets;
}

void __might_resched(const char *file, int line, unsigned int offsets)
{
	/* Ratelimiting timestamp: */
	static unsigned long prev_jiffy;

	unsigned long preempt_disable_ip;

	/* WARN_ON_ONCE() by default, no rate limit required: */
	rcu_sleep_check();

	if ((resched_offsets_ok(offsets) && !irqs_disabled() &&
	     !is_idle_task(current) && !current->non_block_count) ||
	    system_state == SYSTEM_BOOTING || system_state > SYSTEM_RUNNING ||
	    oops_in_progress)
		return;

	if (time_before(jiffies, prev_jiffy + HZ) && prev_jiffy)
		return;
	prev_jiffy = jiffies;

	/* Save this before calling printk(), since that will clobber it: */
	preempt_disable_ip = get_preempt_disable_ip(current);

	pr_err("BUG: sleeping function called from invalid context at %s:%d\n",
	       file, line);
	pr_err("in_atomic(): %d, irqs_disabled(): %d, non_block: %d, pid: %d, name: %s\n",
	       in_atomic(), irqs_disabled(), current->non_block_count,
	       current->pid, current->comm);
	pr_err("preempt_count: %x, expected: %x\n", preempt_count(),
	       offsets & MIGHT_RESCHED_PREEMPT_MASK);

	if (IS_ENABLED(CONFIG_PREEMPT_RCU)) {
		pr_err("RCU nest depth: %d, expected: %u\n",
		       rcu_preempt_depth(), offsets >> MIGHT_RESCHED_RCU_SHIFT);
	}

	if (task_stack_end_corrupted(current))
		pr_emerg("Thread overran stack, or stack corrupted\n");

	debug_show_held_locks(current);
	if (irqs_disabled())
		print_irqtrace_events(current);

	print_preempt_disable_ip(offsets & MIGHT_RESCHED_PREEMPT_MASK,
				 preempt_disable_ip);

	dump_stack();
	add_taint(TAINT_WARN, LOCKDEP_STILL_OK);
}
EXPORT_SYMBOL(__might_resched);

void __cant_sleep(const char *file, int line, int preempt_offset)
{
	static unsigned long prev_jiffy;

	if (irqs_disabled())
		return;

	if (!IS_ENABLED(CONFIG_PREEMPT_COUNT))
		return;

	if (preempt_count() > preempt_offset)
		return;

	if (time_before(jiffies, prev_jiffy + HZ) && prev_jiffy)
		return;
	prev_jiffy = jiffies;

	printk(KERN_ERR "BUG: assuming atomic context at %s:%d\n", file, line);
	printk(KERN_ERR "in_atomic(): %d, irqs_disabled(): %d, pid: %d, name: %s\n",
			in_atomic(), irqs_disabled(),
			current->pid, current->comm);

	debug_show_held_locks(current);
	dump_stack();
	add_taint(TAINT_WARN, LOCKDEP_STILL_OK);
}
EXPORT_SYMBOL_GPL(__cant_sleep);

#ifdef CONFIG_SMP
void __cant_migrate(const char *file, int line)
{
	static unsigned long prev_jiffy;

	if (irqs_disabled())
		return;

	if (is_migration_disabled(current))
		return;

	if (!IS_ENABLED(CONFIG_PREEMPT_COUNT))
		return;

	if (preempt_count() > 0)
		return;

	if (time_before(jiffies, prev_jiffy + HZ) && prev_jiffy)
		return;
	prev_jiffy = jiffies;

	pr_err("BUG: assuming non migratable context at %s:%d\n", file, line);
	pr_err("in_atomic(): %d, irqs_disabled(): %d, migration_disabled() %u pid: %d, name: %s\n",
	       in_atomic(), irqs_disabled(), is_migration_disabled(current),
	       current->pid, current->comm);

	debug_show_held_locks(current);
	dump_stack();
	add_taint(TAINT_WARN, LOCKDEP_STILL_OK);
}
EXPORT_SYMBOL_GPL(__cant_migrate);
#endif
#endif

#ifdef CONFIG_MAGIC_SYSRQ
void normalize_rt_tasks(void)
{
	struct task_struct *g, *p;
	struct sched_attr attr = {
		.sched_policy = SCHED_NORMAL,
	};

	read_lock(&tasklist_lock);
	for_each_process_thread(g, p) {
		/*
		 * Only normalize user tasks:
		 */
		if (p->flags & PF_KTHREAD)
			continue;

		p->se.exec_start = 0;
		schedstat_set(p->stats.wait_start,  0);
		schedstat_set(p->stats.sleep_start, 0);
		schedstat_set(p->stats.block_start, 0);

		if (!dl_task(p) && !rt_task(p)) {
			/*
			 * Renice negative nice level userspace
			 * tasks back to 0:
			 */
			if (task_nice(p) < 0)
				set_user_nice(p, 0);
			continue;
		}

		__sched_setscheduler(p, &attr, false, false);
	}
	read_unlock(&tasklist_lock);
}

#endif /* CONFIG_MAGIC_SYSRQ */

#if defined(CONFIG_KGDB_KDB)
/*
 * These functions are only useful for KDB.
 *
 * They can only be called when the whole system has been
 * stopped - every CPU needs to be quiescent, and no scheduling
 * activity can take place. Using them for anything else would
 * be a serious bug, and as a result, they aren't even visible
 * under any other configuration.
 */

/**
 * curr_task - return the current task for a given CPU.
 * @cpu: the processor in question.
 *
 * ONLY VALID WHEN THE WHOLE SYSTEM IS STOPPED!
 *
 * Return: The current task for @cpu.
 */
struct task_struct *curr_task(int cpu)
{
	return cpu_curr(cpu);
}

#endif /* defined(CONFIG_KGDB_KDB) */

#ifdef CONFIG_CGROUP_SCHED
/* task_group_lock serializes the addition/removal of task groups */
static DEFINE_SPINLOCK(task_group_lock);

static inline void alloc_uclamp_sched_group(struct task_group *tg,
					    struct task_group *parent)
{
#ifdef CONFIG_UCLAMP_TASK_GROUP
	enum uclamp_id clamp_id;

	for_each_clamp_id(clamp_id) {
		uclamp_se_set(&tg->uclamp_req[clamp_id],
			      uclamp_none(clamp_id), false);
		tg->uclamp[clamp_id] = parent->uclamp[clamp_id];
	}
#endif
}

static void sched_free_group(struct task_group *tg)
{
	free_fair_sched_group(tg);
	free_rt_sched_group(tg);
	autogroup_free(tg);
	kmem_cache_free(task_group_cache, tg);
}

static void sched_free_group_rcu(struct rcu_head *rcu)
{
	sched_free_group(container_of(rcu, struct task_group, rcu));
}

static void sched_unregister_group(struct task_group *tg)
{
	unregister_fair_sched_group(tg);
	unregister_rt_sched_group(tg);
	/*
	 * We have to wait for yet another RCU grace period to expire, as
	 * print_cfs_stats() might run concurrently.
	 */
	call_rcu(&tg->rcu, sched_free_group_rcu);
}

/* allocate runqueue etc for a new task group */
struct task_group *sched_create_group(struct task_group *parent)
{
	struct task_group *tg;

	tg = kmem_cache_alloc(task_group_cache, GFP_KERNEL | __GFP_ZERO);
	if (!tg)
		return ERR_PTR(-ENOMEM);

	if (!alloc_fair_sched_group(tg, parent))
		goto err;

	if (!alloc_rt_sched_group(tg, parent))
		goto err;

	alloc_uclamp_sched_group(tg, parent);

	return tg;

err:
	sched_free_group(tg);
	return ERR_PTR(-ENOMEM);
}

void sched_online_group(struct task_group *tg, struct task_group *parent)
{
	unsigned long flags;

	spin_lock_irqsave(&task_group_lock, flags);
	list_add_rcu(&tg->list, &task_groups);

	/* Root should already exist: */
	WARN_ON(!parent);

	tg->parent = parent;
	INIT_LIST_HEAD(&tg->children);
	list_add_rcu(&tg->siblings, &parent->children);
	spin_unlock_irqrestore(&task_group_lock, flags);

	online_fair_sched_group(tg);
}

/* RCU callback to free various structures associated with a task group */
static void sched_unregister_group_rcu(struct rcu_head *rhp)
{
	/* Now it should be safe to free those cfs_rqs: */
	sched_unregister_group(container_of(rhp, struct task_group, rcu));
}

void sched_destroy_group(struct task_group *tg)
{
	/* Wait for possible concurrent references to cfs_rqs complete: */
	call_rcu(&tg->rcu, sched_unregister_group_rcu);
}

void sched_release_group(struct task_group *tg)
{
	unsigned long flags;

	/*
	 * Unlink first, to avoid walk_tg_tree_from() from finding us (via
	 * sched_cfs_period_timer()).
	 *
	 * For this to be effective, we have to wait for all pending users of
	 * this task group to leave their RCU critical section to ensure no new
	 * user will see our dying task group any more. Specifically ensure
	 * that tg_unthrottle_up() won't add decayed cfs_rq's to it.
	 *
	 * We therefore defer calling unregister_fair_sched_group() to
	 * sched_unregister_group() which is guarantied to get called only after the
	 * current RCU grace period has expired.
	 */
	spin_lock_irqsave(&task_group_lock, flags);
	list_del_rcu(&tg->list);
	list_del_rcu(&tg->siblings);
	spin_unlock_irqrestore(&task_group_lock, flags);
}

static struct task_group *sched_get_task_group(struct task_struct *tsk)
{
	struct task_group *tg;

	/*
	 * All callers are synchronized by task_rq_lock(); we do not use RCU
	 * which is pointless here. Thus, we pass "true" to task_css_check()
	 * to prevent lockdep warnings.
	 */
	tg = container_of(task_css_check(tsk, cpu_cgrp_id, true),
			  struct task_group, css);
	tg = autogroup_task_group(tsk, tg);

	return tg;
}

static void sched_change_group(struct task_struct *tsk, struct task_group *group)
{
	tsk->sched_task_group = group;

#ifdef CONFIG_FAIR_GROUP_SCHED
	if (tsk->sched_class->task_change_group)
		tsk->sched_class->task_change_group(tsk);
	else
#endif
		set_task_rq(tsk, task_cpu(tsk));
}

/*
 * Change task's runqueue when it moves between groups.
 *
 * The caller of this function should have put the task in its new group by
 * now. This function just updates tsk->se.cfs_rq and tsk->se.parent to reflect
 * its new group.
 */
void sched_move_task(struct task_struct *tsk)
{
	int queued, running, queue_flags =
		DEQUEUE_SAVE | DEQUEUE_MOVE | DEQUEUE_NOCLOCK;
	struct task_group *group;
	struct rq *rq;

	CLASS(task_rq_lock, rq_guard)(tsk);
	rq = rq_guard.rq;

	/*
	 * Esp. with SCHED_AUTOGROUP enabled it is possible to get superfluous
	 * group changes.
	 */
	group = sched_get_task_group(tsk);
	if (group == tsk->sched_task_group)
		return;

	update_rq_clock(rq);

	running = task_current(rq, tsk);
	queued = task_on_rq_queued(tsk);

	if (queued)
		dequeue_task(rq, tsk, queue_flags);
	if (running)
		put_prev_task(rq, tsk);

	sched_change_group(tsk, group);

	if (queued)
		enqueue_task(rq, tsk, queue_flags);
	if (running) {
		set_next_task(rq, tsk);
		/*
		 * After changing group, the running task may have joined a
		 * throttled one but it's still the running task. Trigger a
		 * resched to make sure that task can still run.
		 */
		resched_curr(rq);
	}
}

static inline struct task_group *css_tg(struct cgroup_subsys_state *css)
{
	return css ? container_of(css, struct task_group, css) : NULL;
}

static struct cgroup_subsys_state *
cpu_cgroup_css_alloc(struct cgroup_subsys_state *parent_css)
{
	struct task_group *parent = css_tg(parent_css);
	struct task_group *tg;

	if (!parent) {
		/* This is early initialization for the top cgroup */
		return &root_task_group.css;
	}

	tg = sched_create_group(parent);
	if (IS_ERR(tg))
		return ERR_PTR(-ENOMEM);

	return &tg->css;
}

/* Expose task group only after completing cgroup initialization */
static int cpu_cgroup_css_online(struct cgroup_subsys_state *css)
{
	struct task_group *tg = css_tg(css);
	struct task_group *parent = css_tg(css->parent);

	if (parent)
		sched_online_group(tg, parent);

#ifdef CONFIG_UCLAMP_TASK_GROUP
	/* Propagate the effective uclamp value for the new group */
	guard(mutex)(&uclamp_mutex);
	guard(rcu)();
	cpu_util_update_eff(css);
#endif

	return 0;
}

static void cpu_cgroup_css_released(struct cgroup_subsys_state *css)
{
	struct task_group *tg = css_tg(css);

	sched_release_group(tg);
}

static void cpu_cgroup_css_free(struct cgroup_subsys_state *css)
{
	struct task_group *tg = css_tg(css);

	/*
	 * Relies on the RCU grace period between css_released() and this.
	 */
	sched_unregister_group(tg);
}

#ifdef CONFIG_RT_GROUP_SCHED
static int cpu_cgroup_can_attach(struct cgroup_taskset *tset)
{
	struct task_struct *task;
	struct cgroup_subsys_state *css;

	cgroup_taskset_for_each(task, css, tset) {
		if (!sched_rt_can_attach(css_tg(css), task))
			return -EINVAL;
	}
	return 0;
}
#endif

static void cpu_cgroup_attach(struct cgroup_taskset *tset)
{
	struct task_struct *task;
	struct cgroup_subsys_state *css;

	cgroup_taskset_for_each(task, css, tset)
		sched_move_task(task);
}

#ifdef CONFIG_UCLAMP_TASK_GROUP
static void cpu_util_update_eff(struct cgroup_subsys_state *css)
{
	struct cgroup_subsys_state *top_css = css;
	struct uclamp_se *uc_parent = NULL;
	struct uclamp_se *uc_se = NULL;
	unsigned int eff[UCLAMP_CNT];
	enum uclamp_id clamp_id;
	unsigned int clamps;

	lockdep_assert_held(&uclamp_mutex);
	SCHED_WARN_ON(!rcu_read_lock_held());

	css_for_each_descendant_pre(css, top_css) {
		uc_parent = css_tg(css)->parent
			? css_tg(css)->parent->uclamp : NULL;

		for_each_clamp_id(clamp_id) {
			/* Assume effective clamps matches requested clamps */
			eff[clamp_id] = css_tg(css)->uclamp_req[clamp_id].value;
			/* Cap effective clamps with parent's effective clamps */
			if (uc_parent &&
			    eff[clamp_id] > uc_parent[clamp_id].value) {
				eff[clamp_id] = uc_parent[clamp_id].value;
			}
		}
		/* Ensure protection is always capped by limit */
		eff[UCLAMP_MIN] = min(eff[UCLAMP_MIN], eff[UCLAMP_MAX]);

		/* Propagate most restrictive effective clamps */
		clamps = 0x0;
		uc_se = css_tg(css)->uclamp;
		for_each_clamp_id(clamp_id) {
			if (eff[clamp_id] == uc_se[clamp_id].value)
				continue;
			uc_se[clamp_id].value = eff[clamp_id];
			uc_se[clamp_id].bucket_id = uclamp_bucket_id(eff[clamp_id]);
			clamps |= (0x1 << clamp_id);
		}
		if (!clamps) {
			css = css_rightmost_descendant(css);
			continue;
		}

		/* Immediately update descendants RUNNABLE tasks */
		uclamp_update_active_tasks(css);
	}
}

/*
 * Integer 10^N with a given N exponent by casting to integer the literal "1eN"
 * C expression. Since there is no way to convert a macro argument (N) into a
 * character constant, use two levels of macros.
 */
#define _POW10(exp) ((unsigned int)1e##exp)
#define POW10(exp) _POW10(exp)

struct uclamp_request {
#define UCLAMP_PERCENT_SHIFT	2
#define UCLAMP_PERCENT_SCALE	(100 * POW10(UCLAMP_PERCENT_SHIFT))
	s64 percent;
	u64 util;
	int ret;
};

static inline struct uclamp_request
capacity_from_percent(char *buf)
{
	struct uclamp_request req = {
		.percent = UCLAMP_PERCENT_SCALE,
		.util = SCHED_CAPACITY_SCALE,
		.ret = 0,
	};

	buf = strim(buf);
	if (strcmp(buf, "max")) {
		req.ret = cgroup_parse_float(buf, UCLAMP_PERCENT_SHIFT,
					     &req.percent);
		if (req.ret)
			return req;
		if ((u64)req.percent > UCLAMP_PERCENT_SCALE) {
			req.ret = -ERANGE;
			return req;
		}

		req.util = req.percent << SCHED_CAPACITY_SHIFT;
		req.util = DIV_ROUND_CLOSEST_ULL(req.util, UCLAMP_PERCENT_SCALE);
	}

	return req;
}

static ssize_t cpu_uclamp_write(struct kernfs_open_file *of, char *buf,
				size_t nbytes, loff_t off,
				enum uclamp_id clamp_id)
{
	struct uclamp_request req;
	struct task_group *tg;

	req = capacity_from_percent(buf);
	if (req.ret)
		return req.ret;

	static_branch_enable(&sched_uclamp_used);

	guard(mutex)(&uclamp_mutex);
	guard(rcu)();

	tg = css_tg(of_css(of));
	if (tg->uclamp_req[clamp_id].value != req.util)
		uclamp_se_set(&tg->uclamp_req[clamp_id], req.util, false);

	/*
	 * Because of not recoverable conversion rounding we keep track of the
	 * exact requested value
	 */
	tg->uclamp_pct[clamp_id] = req.percent;

	/* Update effective clamps to track the most restrictive value */
	cpu_util_update_eff(of_css(of));

	return nbytes;
}

static ssize_t cpu_uclamp_min_write(struct kernfs_open_file *of,
				    char *buf, size_t nbytes,
				    loff_t off)
{
	return cpu_uclamp_write(of, buf, nbytes, off, UCLAMP_MIN);
}

static ssize_t cpu_uclamp_max_write(struct kernfs_open_file *of,
				    char *buf, size_t nbytes,
				    loff_t off)
{
	return cpu_uclamp_write(of, buf, nbytes, off, UCLAMP_MAX);
}

static inline void cpu_uclamp_print(struct seq_file *sf,
				    enum uclamp_id clamp_id)
{
	struct task_group *tg;
	u64 util_clamp;
	u64 percent;
	u32 rem;

	scoped_guard (rcu) {
		tg = css_tg(seq_css(sf));
		util_clamp = tg->uclamp_req[clamp_id].value;
	}

	if (util_clamp == SCHED_CAPACITY_SCALE) {
		seq_puts(sf, "max\n");
		return;
	}

	percent = tg->uclamp_pct[clamp_id];
	percent = div_u64_rem(percent, POW10(UCLAMP_PERCENT_SHIFT), &rem);
	seq_printf(sf, "%llu.%0*u\n", percent, UCLAMP_PERCENT_SHIFT, rem);
}

static int cpu_uclamp_min_show(struct seq_file *sf, void *v)
{
	cpu_uclamp_print(sf, UCLAMP_MIN);
	return 0;
}

static int cpu_uclamp_max_show(struct seq_file *sf, void *v)
{
	cpu_uclamp_print(sf, UCLAMP_MAX);
	return 0;
}
#endif /* CONFIG_UCLAMP_TASK_GROUP */

#ifdef CONFIG_FAIR_GROUP_SCHED
static int cpu_shares_write_u64(struct cgroup_subsys_state *css,
				struct cftype *cftype, u64 shareval)
{
	if (shareval > scale_load_down(ULONG_MAX))
		shareval = MAX_SHARES;
	return sched_group_set_shares(css_tg(css), scale_load(shareval));
}

static u64 cpu_shares_read_u64(struct cgroup_subsys_state *css,
			       struct cftype *cft)
{
	struct task_group *tg = css_tg(css);

	return (u64) scale_load_down(tg->shares);
}

#ifdef CONFIG_CFS_BANDWIDTH
static DEFINE_MUTEX(cfs_constraints_mutex);

const u64 max_cfs_quota_period = 1 * NSEC_PER_SEC; /* 1s */
static const u64 min_cfs_quota_period = 1 * NSEC_PER_MSEC; /* 1ms */
/* More than 203 days if BW_SHIFT equals 20. */
static const u64 max_cfs_runtime = MAX_BW * NSEC_PER_USEC;

static int __cfs_schedulable(struct task_group *tg, u64 period, u64 runtime);

static int tg_set_cfs_bandwidth(struct task_group *tg, u64 period, u64 quota,
				u64 burst)
{
	int i, ret = 0, runtime_enabled, runtime_was_enabled;
	struct cfs_bandwidth *cfs_b = &tg->cfs_bandwidth;

	if (tg == &root_task_group)
		return -EINVAL;

	/*
	 * Ensure we have at some amount of bandwidth every period.  This is
	 * to prevent reaching a state of large arrears when throttled via
	 * entity_tick() resulting in prolonged exit starvation.
	 */
	if (quota < min_cfs_quota_period || period < min_cfs_quota_period)
		return -EINVAL;

	/*
	 * Likewise, bound things on the other side by preventing insane quota
	 * periods.  This also allows us to normalize in computing quota
	 * feasibility.
	 */
	if (period > max_cfs_quota_period)
		return -EINVAL;

	/*
	 * Bound quota to defend quota against overflow during bandwidth shift.
	 */
	if (quota != RUNTIME_INF && quota > max_cfs_runtime)
		return -EINVAL;

	if (quota != RUNTIME_INF && (burst > quota ||
				     burst + quota > max_cfs_runtime))
		return -EINVAL;

	/*
	 * Prevent race between setting of cfs_rq->runtime_enabled and
	 * unthrottle_offline_cfs_rqs().
	 */
	guard(cpus_read_lock)();
	guard(mutex)(&cfs_constraints_mutex);

	ret = __cfs_schedulable(tg, period, quota);
	if (ret)
		return ret;

	runtime_enabled = quota != RUNTIME_INF;
	runtime_was_enabled = cfs_b->quota != RUNTIME_INF;
	/*
	 * If we need to toggle cfs_bandwidth_used, off->on must occur
	 * before making related changes, and on->off must occur afterwards
	 */
	if (runtime_enabled && !runtime_was_enabled)
		cfs_bandwidth_usage_inc();

	scoped_guard (raw_spinlock_irq, &cfs_b->lock) {
		cfs_b->period = ns_to_ktime(period);
		cfs_b->quota = quota;
		cfs_b->burst = burst;

		__refill_cfs_bandwidth_runtime(cfs_b);

		/*
		 * Restart the period timer (if active) to handle new
		 * period expiry:
		 */
		if (runtime_enabled)
			start_cfs_bandwidth(cfs_b);
	}

	for_each_online_cpu(i) {
		struct cfs_rq *cfs_rq = tg->cfs_rq[i];
		struct rq *rq = cfs_rq->rq;

		guard(rq_lock_irq)(rq);
		cfs_rq->runtime_enabled = runtime_enabled;
		cfs_rq->runtime_remaining = 0;

		if (cfs_rq->throttled)
			unthrottle_cfs_rq(cfs_rq);
	}

	if (runtime_was_enabled && !runtime_enabled)
		cfs_bandwidth_usage_dec();

	return 0;
}

static int tg_set_cfs_quota(struct task_group *tg, long cfs_quota_us)
{
	u64 quota, period, burst;

	period = ktime_to_ns(tg->cfs_bandwidth.period);
	burst = tg->cfs_bandwidth.burst;
	if (cfs_quota_us < 0)
		quota = RUNTIME_INF;
	else if ((u64)cfs_quota_us <= U64_MAX / NSEC_PER_USEC)
		quota = (u64)cfs_quota_us * NSEC_PER_USEC;
	else
		return -EINVAL;

	return tg_set_cfs_bandwidth(tg, period, quota, burst);
}

static long tg_get_cfs_quota(struct task_group *tg)
{
	u64 quota_us;

	if (tg->cfs_bandwidth.quota == RUNTIME_INF)
		return -1;

	quota_us = tg->cfs_bandwidth.quota;
	do_div(quota_us, NSEC_PER_USEC);

	return quota_us;
}

static int tg_set_cfs_period(struct task_group *tg, long cfs_period_us)
{
	u64 quota, period, burst;

	if ((u64)cfs_period_us > U64_MAX / NSEC_PER_USEC)
		return -EINVAL;

	period = (u64)cfs_period_us * NSEC_PER_USEC;
	quota = tg->cfs_bandwidth.quota;
	burst = tg->cfs_bandwidth.burst;

	return tg_set_cfs_bandwidth(tg, period, quota, burst);
}

static long tg_get_cfs_period(struct task_group *tg)
{
	u64 cfs_period_us;

	cfs_period_us = ktime_to_ns(tg->cfs_bandwidth.period);
	do_div(cfs_period_us, NSEC_PER_USEC);

	return cfs_period_us;
}

static int tg_set_cfs_burst(struct task_group *tg, long cfs_burst_us)
{
	u64 quota, period, burst;

	if ((u64)cfs_burst_us > U64_MAX / NSEC_PER_USEC)
		return -EINVAL;

	burst = (u64)cfs_burst_us * NSEC_PER_USEC;
	period = ktime_to_ns(tg->cfs_bandwidth.period);
	quota = tg->cfs_bandwidth.quota;

	return tg_set_cfs_bandwidth(tg, period, quota, burst);
}

static long tg_get_cfs_burst(struct task_group *tg)
{
	u64 burst_us;

	burst_us = tg->cfs_bandwidth.burst;
	do_div(burst_us, NSEC_PER_USEC);

	return burst_us;
}

static s64 cpu_cfs_quota_read_s64(struct cgroup_subsys_state *css,
				  struct cftype *cft)
{
	return tg_get_cfs_quota(css_tg(css));
}

static int cpu_cfs_quota_write_s64(struct cgroup_subsys_state *css,
				   struct cftype *cftype, s64 cfs_quota_us)
{
	return tg_set_cfs_quota(css_tg(css), cfs_quota_us);
}

static u64 cpu_cfs_period_read_u64(struct cgroup_subsys_state *css,
				   struct cftype *cft)
{
	return tg_get_cfs_period(css_tg(css));
}

static int cpu_cfs_period_write_u64(struct cgroup_subsys_state *css,
				    struct cftype *cftype, u64 cfs_period_us)
{
	return tg_set_cfs_period(css_tg(css), cfs_period_us);
}

static u64 cpu_cfs_burst_read_u64(struct cgroup_subsys_state *css,
				  struct cftype *cft)
{
	return tg_get_cfs_burst(css_tg(css));
}

static int cpu_cfs_burst_write_u64(struct cgroup_subsys_state *css,
				   struct cftype *cftype, u64 cfs_burst_us)
{
	return tg_set_cfs_burst(css_tg(css), cfs_burst_us);
}

struct cfs_schedulable_data {
	struct task_group *tg;
	u64 period, quota;
};

/*
 * normalize group quota/period to be quota/max_period
 * note: units are usecs
 */
static u64 normalize_cfs_quota(struct task_group *tg,
			       struct cfs_schedulable_data *d)
{
	u64 quota, period;

	if (tg == d->tg) {
		period = d->period;
		quota = d->quota;
	} else {
		period = tg_get_cfs_period(tg);
		quota = tg_get_cfs_quota(tg);
	}

	/* note: these should typically be equivalent */
	if (quota == RUNTIME_INF || quota == -1)
		return RUNTIME_INF;

	return to_ratio(period, quota);
}

static int tg_cfs_schedulable_down(struct task_group *tg, void *data)
{
	struct cfs_schedulable_data *d = data;
	struct cfs_bandwidth *cfs_b = &tg->cfs_bandwidth;
	s64 quota = 0, parent_quota = -1;

	if (!tg->parent) {
		quota = RUNTIME_INF;
	} else {
		struct cfs_bandwidth *parent_b = &tg->parent->cfs_bandwidth;

		quota = normalize_cfs_quota(tg, d);
		parent_quota = parent_b->hierarchical_quota;

		/*
		 * Ensure max(child_quota) <= parent_quota.  On cgroup2,
		 * always take the non-RUNTIME_INF min.  On cgroup1, only
		 * inherit when no limit is set. In both cases this is used
		 * by the scheduler to determine if a given CFS task has a
		 * bandwidth constraint at some higher level.
		 */
		if (cgroup_subsys_on_dfl(cpu_cgrp_subsys)) {
			if (quota == RUNTIME_INF)
				quota = parent_quota;
			else if (parent_quota != RUNTIME_INF)
				quota = min(quota, parent_quota);
		} else {
			if (quota == RUNTIME_INF)
				quota = parent_quota;
			else if (parent_quota != RUNTIME_INF && quota > parent_quota)
				return -EINVAL;
		}
	}
	cfs_b->hierarchical_quota = quota;

	return 0;
}

static int __cfs_schedulable(struct task_group *tg, u64 period, u64 quota)
{
	struct cfs_schedulable_data data = {
		.tg = tg,
		.period = period,
		.quota = quota,
	};

	if (quota != RUNTIME_INF) {
		do_div(data.period, NSEC_PER_USEC);
		do_div(data.quota, NSEC_PER_USEC);
	}

	guard(rcu)();
	return walk_tg_tree(tg_cfs_schedulable_down, tg_nop, &data);
}

static int cpu_cfs_stat_show(struct seq_file *sf, void *v)
{
	struct task_group *tg = css_tg(seq_css(sf));
	struct cfs_bandwidth *cfs_b = &tg->cfs_bandwidth;

	seq_printf(sf, "nr_periods %d\n", cfs_b->nr_periods);
	seq_printf(sf, "nr_throttled %d\n", cfs_b->nr_throttled);
	seq_printf(sf, "throttled_time %llu\n", cfs_b->throttled_time);

	if (schedstat_enabled() && tg != &root_task_group) {
		struct sched_statistics *stats;
		u64 ws = 0;
		int i;

		for_each_possible_cpu(i) {
			stats = __schedstats_from_se(tg->se[i]);
			ws += schedstat_val(stats->wait_sum);
		}

		seq_printf(sf, "wait_sum %llu\n", ws);
	}

	seq_printf(sf, "nr_bursts %d\n", cfs_b->nr_burst);
	seq_printf(sf, "burst_time %llu\n", cfs_b->burst_time);

	return 0;
}

static u64 throttled_time_self(struct task_group *tg)
{
	int i;
	u64 total = 0;

	for_each_possible_cpu(i) {
		total += READ_ONCE(tg->cfs_rq[i]->throttled_clock_self_time);
	}

	return total;
}

static int cpu_cfs_local_stat_show(struct seq_file *sf, void *v)
{
	struct task_group *tg = css_tg(seq_css(sf));

	seq_printf(sf, "throttled_time %llu\n", throttled_time_self(tg));

	return 0;
}
#endif /* CONFIG_CFS_BANDWIDTH */
#endif /* CONFIG_FAIR_GROUP_SCHED */

#ifdef CONFIG_RT_GROUP_SCHED
static int cpu_rt_runtime_write(struct cgroup_subsys_state *css,
				struct cftype *cft, s64 val)
{
	return sched_group_set_rt_runtime(css_tg(css), val);
}

static s64 cpu_rt_runtime_read(struct cgroup_subsys_state *css,
			       struct cftype *cft)
{
	return sched_group_rt_runtime(css_tg(css));
}

static int cpu_rt_period_write_uint(struct cgroup_subsys_state *css,
				    struct cftype *cftype, u64 rt_period_us)
{
	return sched_group_set_rt_period(css_tg(css), rt_period_us);
}

static u64 cpu_rt_period_read_uint(struct cgroup_subsys_state *css,
				   struct cftype *cft)
{
	return sched_group_rt_period(css_tg(css));
}
#endif /* CONFIG_RT_GROUP_SCHED */

#ifdef CONFIG_FAIR_GROUP_SCHED
static s64 cpu_idle_read_s64(struct cgroup_subsys_state *css,
			       struct cftype *cft)
{
	return css_tg(css)->idle;
}

static int cpu_idle_write_s64(struct cgroup_subsys_state *css,
				struct cftype *cft, s64 idle)
{
	return sched_group_set_idle(css_tg(css), idle);
}
#endif

static struct cftype cpu_legacy_files[] = {
#ifdef CONFIG_FAIR_GROUP_SCHED
	{
		.name = "shares",
		.read_u64 = cpu_shares_read_u64,
		.write_u64 = cpu_shares_write_u64,
	},
	{
		.name = "idle",
		.read_s64 = cpu_idle_read_s64,
		.write_s64 = cpu_idle_write_s64,
	},
#endif
#ifdef CONFIG_CFS_BANDWIDTH
	{
		.name = "cfs_quota_us",
		.read_s64 = cpu_cfs_quota_read_s64,
		.write_s64 = cpu_cfs_quota_write_s64,
	},
	{
		.name = "cfs_period_us",
		.read_u64 = cpu_cfs_period_read_u64,
		.write_u64 = cpu_cfs_period_write_u64,
	},
	{
		.name = "cfs_burst_us",
		.read_u64 = cpu_cfs_burst_read_u64,
		.write_u64 = cpu_cfs_burst_write_u64,
	},
	{
		.name = "stat",
		.seq_show = cpu_cfs_stat_show,
	},
	{
		.name = "stat.local",
		.seq_show = cpu_cfs_local_stat_show,
	},
#endif
#ifdef CONFIG_RT_GROUP_SCHED
	{
		.name = "rt_runtime_us",
		.read_s64 = cpu_rt_runtime_read,
		.write_s64 = cpu_rt_runtime_write,
	},
	{
		.name = "rt_period_us",
		.read_u64 = cpu_rt_period_read_uint,
		.write_u64 = cpu_rt_period_write_uint,
	},
#endif
#ifdef CONFIG_UCLAMP_TASK_GROUP
	{
		.name = "uclamp.min",
		.flags = CFTYPE_NOT_ON_ROOT,
		.seq_show = cpu_uclamp_min_show,
		.write = cpu_uclamp_min_write,
	},
	{
		.name = "uclamp.max",
		.flags = CFTYPE_NOT_ON_ROOT,
		.seq_show = cpu_uclamp_max_show,
		.write = cpu_uclamp_max_write,
	},
#endif
	{ }	/* Terminate */
};

static int cpu_extra_stat_show(struct seq_file *sf,
			       struct cgroup_subsys_state *css)
{
#ifdef CONFIG_CFS_BANDWIDTH
	{
		struct task_group *tg = css_tg(css);
		struct cfs_bandwidth *cfs_b = &tg->cfs_bandwidth;
		u64 throttled_usec, burst_usec;

		throttled_usec = cfs_b->throttled_time;
		do_div(throttled_usec, NSEC_PER_USEC);
		burst_usec = cfs_b->burst_time;
		do_div(burst_usec, NSEC_PER_USEC);

		seq_printf(sf, "nr_periods %d\n"
			   "nr_throttled %d\n"
			   "throttled_usec %llu\n"
			   "nr_bursts %d\n"
			   "burst_usec %llu\n",
			   cfs_b->nr_periods, cfs_b->nr_throttled,
			   throttled_usec, cfs_b->nr_burst, burst_usec);
	}
#endif
	return 0;
}

static int cpu_local_stat_show(struct seq_file *sf,
			       struct cgroup_subsys_state *css)
{
#ifdef CONFIG_CFS_BANDWIDTH
	{
		struct task_group *tg = css_tg(css);
		u64 throttled_self_usec;

		throttled_self_usec = throttled_time_self(tg);
		do_div(throttled_self_usec, NSEC_PER_USEC);

		seq_printf(sf, "throttled_usec %llu\n",
			   throttled_self_usec);
	}
#endif
	return 0;
}

#ifdef CONFIG_FAIR_GROUP_SCHED

static unsigned long tg_weight(struct task_group *tg)
{
	return scale_load_down(tg->shares);
}

static u64 cpu_weight_read_u64(struct cgroup_subsys_state *css,
			       struct cftype *cft)
{
	return sched_weight_to_cgroup(tg_weight(css_tg(css)));
}

static int cpu_weight_write_u64(struct cgroup_subsys_state *css,
				struct cftype *cft, u64 cgrp_weight)
{
	unsigned long weight;

	if (cgrp_weight < CGROUP_WEIGHT_MIN || cgrp_weight > CGROUP_WEIGHT_MAX)
		return -ERANGE;

	weight = sched_weight_from_cgroup(cgrp_weight);

	return sched_group_set_shares(css_tg(css), scale_load(weight));
}

static s64 cpu_weight_nice_read_s64(struct cgroup_subsys_state *css,
				    struct cftype *cft)
{
	unsigned long weight = tg_weight(css_tg(css));
	int last_delta = INT_MAX;
	int prio, delta;

	/* find the closest nice value to the current weight */
	for (prio = 0; prio < ARRAY_SIZE(sched_prio_to_weight); prio++) {
		delta = abs(sched_prio_to_weight[prio] - weight);
		if (delta >= last_delta)
			break;
		last_delta = delta;
	}

	return PRIO_TO_NICE(prio - 1 + MAX_RT_PRIO);
}

static int cpu_weight_nice_write_s64(struct cgroup_subsys_state *css,
				     struct cftype *cft, s64 nice)
{
	unsigned long weight;
	int idx;

	if (nice < MIN_NICE || nice > MAX_NICE)
		return -ERANGE;

	idx = NICE_TO_PRIO(nice) - MAX_RT_PRIO;
	idx = array_index_nospec(idx, 40);
	weight = sched_prio_to_weight[idx];

	return sched_group_set_shares(css_tg(css), scale_load(weight));
}
#endif

static void __maybe_unused cpu_period_quota_print(struct seq_file *sf,
						  long period, long quota)
{
	if (quota < 0)
		seq_puts(sf, "max");
	else
		seq_printf(sf, "%ld", quota);

	seq_printf(sf, " %ld\n", period);
}

/* caller should put the current value in *@periodp before calling */
static int __maybe_unused cpu_period_quota_parse(char *buf,
						 u64 *periodp, u64 *quotap)
{
	char tok[21];	/* U64_MAX */

	if (sscanf(buf, "%20s %llu", tok, periodp) < 1)
		return -EINVAL;

	*periodp *= NSEC_PER_USEC;

	if (sscanf(tok, "%llu", quotap))
		*quotap *= NSEC_PER_USEC;
	else if (!strcmp(tok, "max"))
		*quotap = RUNTIME_INF;
	else
		return -EINVAL;

	return 0;
}

#ifdef CONFIG_CFS_BANDWIDTH
static int cpu_max_show(struct seq_file *sf, void *v)
{
	struct task_group *tg = css_tg(seq_css(sf));

	cpu_period_quota_print(sf, tg_get_cfs_period(tg), tg_get_cfs_quota(tg));
	return 0;
}

static ssize_t cpu_max_write(struct kernfs_open_file *of,
			     char *buf, size_t nbytes, loff_t off)
{
	struct task_group *tg = css_tg(of_css(of));
	u64 period = tg_get_cfs_period(tg);
	u64 burst = tg->cfs_bandwidth.burst;
	u64 quota;
	int ret;

	ret = cpu_period_quota_parse(buf, &period, &quota);
	if (!ret)
		ret = tg_set_cfs_bandwidth(tg, period, quota, burst);
	return ret ?: nbytes;
}
#endif

static struct cftype cpu_files[] = {
#ifdef CONFIG_FAIR_GROUP_SCHED
	{
		.name = "weight",
		.flags = CFTYPE_NOT_ON_ROOT,
		.read_u64 = cpu_weight_read_u64,
		.write_u64 = cpu_weight_write_u64,
	},
	{
		.name = "weight.nice",
		.flags = CFTYPE_NOT_ON_ROOT,
		.read_s64 = cpu_weight_nice_read_s64,
		.write_s64 = cpu_weight_nice_write_s64,
	},
	{
		.name = "idle",
		.flags = CFTYPE_NOT_ON_ROOT,
		.read_s64 = cpu_idle_read_s64,
		.write_s64 = cpu_idle_write_s64,
	},
#endif
#ifdef CONFIG_CFS_BANDWIDTH
	{
		.name = "max",
		.flags = CFTYPE_NOT_ON_ROOT,
		.seq_show = cpu_max_show,
		.write = cpu_max_write,
	},
	{
		.name = "max.burst",
		.flags = CFTYPE_NOT_ON_ROOT,
		.read_u64 = cpu_cfs_burst_read_u64,
		.write_u64 = cpu_cfs_burst_write_u64,
	},
#endif
#ifdef CONFIG_UCLAMP_TASK_GROUP
	{
		.name = "uclamp.min",
		.flags = CFTYPE_NOT_ON_ROOT,
		.seq_show = cpu_uclamp_min_show,
		.write = cpu_uclamp_min_write,
	},
	{
		.name = "uclamp.max",
		.flags = CFTYPE_NOT_ON_ROOT,
		.seq_show = cpu_uclamp_max_show,
		.write = cpu_uclamp_max_write,
	},
#endif
	{ }	/* terminate */
};

struct cgroup_subsys cpu_cgrp_subsys = {
	.css_alloc	= cpu_cgroup_css_alloc,
	.css_online	= cpu_cgroup_css_online,
	.css_released	= cpu_cgroup_css_released,
	.css_free	= cpu_cgroup_css_free,
	.css_extra_stat_show = cpu_extra_stat_show,
	.css_local_stat_show = cpu_local_stat_show,
#ifdef CONFIG_RT_GROUP_SCHED
	.can_attach	= cpu_cgroup_can_attach,
#endif
	.attach		= cpu_cgroup_attach,
	.legacy_cftypes	= cpu_legacy_files,
	.dfl_cftypes	= cpu_files,
	.early_init	= true,
	.threaded	= true,
};

#endif	/* CONFIG_CGROUP_SCHED */

void dump_cpu_task(int cpu)
{
	if (cpu == smp_processor_id() && in_hardirq()) {
		struct pt_regs *regs;

		regs = get_irq_regs();
		if (regs) {
			show_regs(regs);
			return;
		}
	}

	if (trigger_single_cpu_backtrace(cpu))
		return;

	pr_info("Task dump for CPU %d:\n", cpu);
	sched_show_task(cpu_curr(cpu));
}

/*
 * Nice levels are multiplicative, with a gentle 10% change for every
 * nice level changed. I.e. when a CPU-bound task goes from nice 0 to
 * nice 1, it will get ~10% less CPU time than another CPU-bound task
 * that remained on nice 0.
 *
 * The "10% effect" is relative and cumulative: from _any_ nice level,
 * if you go up 1 level, it's -10% CPU usage, if you go down 1 level
 * it's +10% CPU usage. (to achieve that we use a multiplier of 1.25.
 * If a task goes up by ~10% and another task goes down by ~10% then
 * the relative distance between them is ~25%.)
 */
const int sched_prio_to_weight[40] = {
 /* -20 */     88761,     71755,     56483,     46273,     36291,
 /* -15 */     29154,     23254,     18705,     14949,     11916,
 /* -10 */      9548,      7620,      6100,      4904,      3906,
 /*  -5 */      3121,      2501,      1991,      1586,      1277,
 /*   0 */      1024,       820,       655,       526,       423,
 /*   5 */       335,       272,       215,       172,       137,
 /*  10 */       110,        87,        70,        56,        45,
 /*  15 */        36,        29,        23,        18,        15,
};

/*
 * Inverse (2^32/x) values of the sched_prio_to_weight[] array, pre-calculated.
 *
 * In cases where the weight does not change often, we can use the
 * pre-calculated inverse to speed up arithmetics by turning divisions
 * into multiplications:
 */
const u32 sched_prio_to_wmult[40] = {
 /* -20 */     48388,     59856,     76040,     92818,    118348,
 /* -15 */    147320,    184698,    229616,    287308,    360437,
 /* -10 */    449829,    563644,    704093,    875809,   1099582,
 /*  -5 */   1376151,   1717300,   2157191,   2708050,   3363326,
 /*   0 */   4194304,   5237765,   6557202,   8165337,  10153587,
 /*   5 */  12820798,  15790321,  19976592,  24970740,  31350126,
 /*  10 */  39045157,  49367440,  61356676,  76695844,  95443717,
 /*  15 */ 119304647, 148102320, 186737708, 238609294, 286331153,
};

void call_trace_sched_update_nr_running(struct rq *rq, int count)
{
        trace_sched_update_nr_running_tp(rq, count);
}

#ifdef CONFIG_SCHED_MM_CID

/*
 * @cid_lock: Guarantee forward-progress of cid allocation.
 *
 * Concurrency ID allocation within a bitmap is mostly lock-free. The cid_lock
 * is only used when contention is detected by the lock-free allocation so
 * forward progress can be guaranteed.
 */
DEFINE_RAW_SPINLOCK(cid_lock);

/*
 * @use_cid_lock: Select cid allocation behavior: lock-free vs spinlock.
 *
 * When @use_cid_lock is 0, the cid allocation is lock-free. When contention is
 * detected, it is set to 1 to ensure that all newly coming allocations are
 * serialized by @cid_lock until the allocation which detected contention
 * completes and sets @use_cid_lock back to 0. This guarantees forward progress
 * of a cid allocation.
 */
int use_cid_lock;

/*
 * mm_cid remote-clear implements a lock-free algorithm to clear per-mm/cpu cid
 * concurrently with respect to the execution of the source runqueue context
 * switch.
 *
 * There is one basic properties we want to guarantee here:
 *
 * (1) Remote-clear should _never_ mark a per-cpu cid UNSET when it is actively
 * used by a task. That would lead to concurrent allocation of the cid and
 * userspace corruption.
 *
 * Provide this guarantee by introducing a Dekker memory ordering to guarantee
 * that a pair of loads observe at least one of a pair of stores, which can be
 * shown as:
 *
 *      X = Y = 0
 *
 *      w[X]=1          w[Y]=1
 *      MB              MB
 *      r[Y]=y          r[X]=x
 *
 * Which guarantees that x==0 && y==0 is impossible. But rather than using
 * values 0 and 1, this algorithm cares about specific state transitions of the
 * runqueue current task (as updated by the scheduler context switch), and the
 * per-mm/cpu cid value.
 *
 * Let's introduce task (Y) which has task->mm == mm and task (N) which has
 * task->mm != mm for the rest of the discussion. There are two scheduler state
 * transitions on context switch we care about:
 *
 * (TSA) Store to rq->curr with transition from (N) to (Y)
 *
 * (TSB) Store to rq->curr with transition from (Y) to (N)
 *
 * On the remote-clear side, there is one transition we care about:
 *
 * (TMA) cmpxchg to *pcpu_cid to set the LAZY flag
 *
 * There is also a transition to UNSET state which can be performed from all
 * sides (scheduler, remote-clear). It is always performed with a cmpxchg which
 * guarantees that only a single thread will succeed:
 *
 * (TMB) cmpxchg to *pcpu_cid to mark UNSET
 *
 * Just to be clear, what we do _not_ want to happen is a transition to UNSET
 * when a thread is actively using the cid (property (1)).
 *
 * Let's looks at the relevant combinations of TSA/TSB, and TMA transitions.
 *
 * Scenario A) (TSA)+(TMA) (from next task perspective)
 *
 * CPU0                                      CPU1
 *
 * Context switch CS-1                       Remote-clear
 *   - store to rq->curr: (N)->(Y) (TSA)     - cmpxchg to *pcpu_id to LAZY (TMA)
 *                                             (implied barrier after cmpxchg)
 *   - switch_mm_cid()
 *     - memory barrier (see switch_mm_cid()
 *       comment explaining how this barrier
 *       is combined with other scheduler
 *       barriers)
 *     - mm_cid_get (next)
 *       - READ_ONCE(*pcpu_cid)              - rcu_dereference(src_rq->curr)
 *
 * This Dekker ensures that either task (Y) is observed by the
 * rcu_dereference() or the LAZY flag is observed by READ_ONCE(), or both are
 * observed.
 *
 * If task (Y) store is observed by rcu_dereference(), it means that there is
 * still an active task on the cpu. Remote-clear will therefore not transition
 * to UNSET, which fulfills property (1).
 *
 * If task (Y) is not observed, but the lazy flag is observed by READ_ONCE(),
 * it will move its state to UNSET, which clears the percpu cid perhaps
 * uselessly (which is not an issue for correctness). Because task (Y) is not
 * observed, CPU1 can move ahead to set the state to UNSET. Because moving
 * state to UNSET is done with a cmpxchg expecting that the old state has the
 * LAZY flag set, only one thread will successfully UNSET.
 *
 * If both states (LAZY flag and task (Y)) are observed, the thread on CPU0
 * will observe the LAZY flag and transition to UNSET (perhaps uselessly), and
 * CPU1 will observe task (Y) and do nothing more, which is fine.
 *
 * What we are effectively preventing with this Dekker is a scenario where
 * neither LAZY flag nor store (Y) are observed, which would fail property (1)
 * because this would UNSET a cid which is actively used.
 */

void sched_mm_cid_migrate_from(struct task_struct *t)
{
	t->migrate_from_cpu = task_cpu(t);
}

static
int __sched_mm_cid_migrate_from_fetch_cid(struct rq *src_rq,
					  struct task_struct *t,
					  struct mm_cid *src_pcpu_cid)
{
	struct mm_struct *mm = t->mm;
	struct task_struct *src_task;
	int src_cid, last_mm_cid;

	if (!mm)
		return -1;

	last_mm_cid = t->last_mm_cid;
	/*
	 * If the migrated task has no last cid, or if the current
	 * task on src rq uses the cid, it means the source cid does not need
	 * to be moved to the destination cpu.
	 */
	if (last_mm_cid == -1)
		return -1;
	src_cid = READ_ONCE(src_pcpu_cid->cid);
	if (!mm_cid_is_valid(src_cid) || last_mm_cid != src_cid)
		return -1;

	/*
	 * If we observe an active task using the mm on this rq, it means we
	 * are not the last task to be migrated from this cpu for this mm, so
	 * there is no need to move src_cid to the destination cpu.
	 */
	guard(rcu)();
	src_task = rcu_dereference(src_rq->curr);
	if (READ_ONCE(src_task->mm_cid_active) && src_task->mm == mm) {
		t->last_mm_cid = -1;
		return -1;
	}

	return src_cid;
}

static
int __sched_mm_cid_migrate_from_try_steal_cid(struct rq *src_rq,
					      struct task_struct *t,
					      struct mm_cid *src_pcpu_cid,
					      int src_cid)
{
	struct task_struct *src_task;
	struct mm_struct *mm = t->mm;
	int lazy_cid;

	if (src_cid == -1)
		return -1;

	/*
	 * Attempt to clear the source cpu cid to move it to the destination
	 * cpu.
	 */
	lazy_cid = mm_cid_set_lazy_put(src_cid);
	if (!try_cmpxchg(&src_pcpu_cid->cid, &src_cid, lazy_cid))
		return -1;

	/*
	 * The implicit barrier after cmpxchg per-mm/cpu cid before loading
	 * rq->curr->mm matches the scheduler barrier in context_switch()
	 * between store to rq->curr and load of prev and next task's
	 * per-mm/cpu cid.
	 *
	 * The implicit barrier after cmpxchg per-mm/cpu cid before loading
	 * rq->curr->mm_cid_active matches the barrier in
	 * sched_mm_cid_exit_signals(), sched_mm_cid_before_execve(), and
	 * sched_mm_cid_after_execve() between store to t->mm_cid_active and
	 * load of per-mm/cpu cid.
	 */

	/*
	 * If we observe an active task using the mm on this rq after setting
	 * the lazy-put flag, this task will be responsible for transitioning
	 * from lazy-put flag set to MM_CID_UNSET.
	 */
	scoped_guard (rcu) {
		src_task = rcu_dereference(src_rq->curr);
		if (READ_ONCE(src_task->mm_cid_active) && src_task->mm == mm) {
			/*
			 * We observed an active task for this mm, there is therefore
			 * no point in moving this cid to the destination cpu.
			 */
			t->last_mm_cid = -1;
			return -1;
		}
	}

	/*
	 * The src_cid is unused, so it can be unset.
	 */
	if (!try_cmpxchg(&src_pcpu_cid->cid, &lazy_cid, MM_CID_UNSET))
		return -1;
	return src_cid;
}

/*
 * Migration to dst cpu. Called with dst_rq lock held.
 * Interrupts are disabled, which keeps the window of cid ownership without the
 * source rq lock held small.
 */
void sched_mm_cid_migrate_to(struct rq *dst_rq, struct task_struct *t)
{
	struct mm_cid *src_pcpu_cid, *dst_pcpu_cid;
	struct mm_struct *mm = t->mm;
	int src_cid, dst_cid, src_cpu;
	struct rq *src_rq;

	lockdep_assert_rq_held(dst_rq);

	if (!mm)
		return;
	src_cpu = t->migrate_from_cpu;
	if (src_cpu == -1) {
		t->last_mm_cid = -1;
		return;
	}
	/*
	 * Move the src cid if the dst cid is unset. This keeps id
	 * allocation closest to 0 in cases where few threads migrate around
	 * many CPUs.
	 *
	 * If destination cid is already set, we may have to just clear
	 * the src cid to ensure compactness in frequent migrations
	 * scenarios.
	 *
	 * It is not useful to clear the src cid when the number of threads is
	 * greater or equal to the number of allowed CPUs, because user-space
	 * can expect that the number of allowed cids can reach the number of
	 * allowed CPUs.
	 */
	dst_pcpu_cid = per_cpu_ptr(mm->pcpu_cid, cpu_of(dst_rq));
	dst_cid = READ_ONCE(dst_pcpu_cid->cid);
	if (!mm_cid_is_unset(dst_cid) &&
	    atomic_read(&mm->mm_users) >= t->nr_cpus_allowed)
		return;
	src_pcpu_cid = per_cpu_ptr(mm->pcpu_cid, src_cpu);
	src_rq = cpu_rq(src_cpu);
	src_cid = __sched_mm_cid_migrate_from_fetch_cid(src_rq, t, src_pcpu_cid);
	if (src_cid == -1)
		return;
	src_cid = __sched_mm_cid_migrate_from_try_steal_cid(src_rq, t, src_pcpu_cid,
							    src_cid);
	if (src_cid == -1)
		return;
	if (!mm_cid_is_unset(dst_cid)) {
		__mm_cid_put(mm, src_cid);
		return;
	}
	/* Move src_cid to dst cpu. */
	mm_cid_snapshot_time(dst_rq, mm);
	WRITE_ONCE(dst_pcpu_cid->cid, src_cid);
}

static void sched_mm_cid_remote_clear(struct mm_struct *mm, struct mm_cid *pcpu_cid,
				      int cpu)
{
	struct rq *rq = cpu_rq(cpu);
	struct task_struct *t;
	int cid, lazy_cid;

	cid = READ_ONCE(pcpu_cid->cid);
	if (!mm_cid_is_valid(cid))
		return;

	/*
	 * Clear the cpu cid if it is set to keep cid allocation compact.  If
	 * there happens to be other tasks left on the source cpu using this
	 * mm, the next task using this mm will reallocate its cid on context
	 * switch.
	 */
	lazy_cid = mm_cid_set_lazy_put(cid);
	if (!try_cmpxchg(&pcpu_cid->cid, &cid, lazy_cid))
		return;

	/*
	 * The implicit barrier after cmpxchg per-mm/cpu cid before loading
	 * rq->curr->mm matches the scheduler barrier in context_switch()
	 * between store to rq->curr and load of prev and next task's
	 * per-mm/cpu cid.
	 *
	 * The implicit barrier after cmpxchg per-mm/cpu cid before loading
	 * rq->curr->mm_cid_active matches the barrier in
	 * sched_mm_cid_exit_signals(), sched_mm_cid_before_execve(), and
	 * sched_mm_cid_after_execve() between store to t->mm_cid_active and
	 * load of per-mm/cpu cid.
	 */

	/*
	 * If we observe an active task using the mm on this rq after setting
	 * the lazy-put flag, that task will be responsible for transitioning
	 * from lazy-put flag set to MM_CID_UNSET.
	 */
	scoped_guard (rcu) {
		t = rcu_dereference(rq->curr);
		if (READ_ONCE(t->mm_cid_active) && t->mm == mm)
			return;
	}

	/*
	 * The cid is unused, so it can be unset.
	 * Disable interrupts to keep the window of cid ownership without rq
	 * lock small.
	 */
	scoped_guard (irqsave) {
		if (try_cmpxchg(&pcpu_cid->cid, &lazy_cid, MM_CID_UNSET))
			__mm_cid_put(mm, cid);
	}
}

static void sched_mm_cid_remote_clear_old(struct mm_struct *mm, int cpu)
{
	struct rq *rq = cpu_rq(cpu);
	struct mm_cid *pcpu_cid;
	struct task_struct *curr;
	u64 rq_clock;

	/*
	 * rq->clock load is racy on 32-bit but one spurious clear once in a
	 * while is irrelevant.
	 */
	rq_clock = READ_ONCE(rq->clock);
	pcpu_cid = per_cpu_ptr(mm->pcpu_cid, cpu);

	/*
	 * In order to take care of infrequently scheduled tasks, bump the time
	 * snapshot associated with this cid if an active task using the mm is
	 * observed on this rq.
	 */
	scoped_guard (rcu) {
		curr = rcu_dereference(rq->curr);
		if (READ_ONCE(curr->mm_cid_active) && curr->mm == mm) {
			WRITE_ONCE(pcpu_cid->time, rq_clock);
			return;
		}
	}

	if (rq_clock < pcpu_cid->time + SCHED_MM_CID_PERIOD_NS)
		return;
	sched_mm_cid_remote_clear(mm, pcpu_cid, cpu);
}

static void sched_mm_cid_remote_clear_weight(struct mm_struct *mm, int cpu,
					     int weight)
{
	struct mm_cid *pcpu_cid;
	int cid;

	pcpu_cid = per_cpu_ptr(mm->pcpu_cid, cpu);
	cid = READ_ONCE(pcpu_cid->cid);
	if (!mm_cid_is_valid(cid) || cid < weight)
		return;
	sched_mm_cid_remote_clear(mm, pcpu_cid, cpu);
}

static void task_mm_cid_work(struct callback_head *work)
{
	unsigned long now = jiffies, old_scan, next_scan;
	struct task_struct *t = current;
	struct cpumask *cidmask;
	struct mm_struct *mm;
	int weight, cpu;

	SCHED_WARN_ON(t != container_of(work, struct task_struct, cid_work));

	work->next = work;	/* Prevent double-add */
	if (t->flags & PF_EXITING)
		return;
	mm = t->mm;
	if (!mm)
		return;
	old_scan = READ_ONCE(mm->mm_cid_next_scan);
	next_scan = now + msecs_to_jiffies(MM_CID_SCAN_DELAY);
	if (!old_scan) {
		unsigned long res;

		res = cmpxchg(&mm->mm_cid_next_scan, old_scan, next_scan);
		if (res != old_scan)
			old_scan = res;
		else
			old_scan = next_scan;
	}
	if (time_before(now, old_scan))
		return;
	if (!try_cmpxchg(&mm->mm_cid_next_scan, &old_scan, next_scan))
		return;
	cidmask = mm_cidmask(mm);
	/* Clear cids that were not recently used. */
	for_each_possible_cpu(cpu)
		sched_mm_cid_remote_clear_old(mm, cpu);
	weight = cpumask_weight(cidmask);
	/*
	 * Clear cids that are greater or equal to the cidmask weight to
	 * recompact it.
	 */
	for_each_possible_cpu(cpu)
		sched_mm_cid_remote_clear_weight(mm, cpu, weight);
}

void init_sched_mm_cid(struct task_struct *t)
{
	struct mm_struct *mm = t->mm;
	int mm_users = 0;

	if (mm) {
		mm_users = atomic_read(&mm->mm_users);
		if (mm_users == 1)
			mm->mm_cid_next_scan = jiffies + msecs_to_jiffies(MM_CID_SCAN_DELAY);
	}
	t->cid_work.next = &t->cid_work;	/* Protect against double add */
	init_task_work(&t->cid_work, task_mm_cid_work);
}

void task_tick_mm_cid(struct rq *rq, struct task_struct *curr)
{
	struct callback_head *work = &curr->cid_work;
	unsigned long now = jiffies;

	if (!curr->mm || (curr->flags & (PF_EXITING | PF_KTHREAD)) ||
	    work->next != work)
		return;
	if (time_before(now, READ_ONCE(curr->mm->mm_cid_next_scan)))
		return;
	task_work_add(curr, work, TWA_RESUME);
}

void sched_mm_cid_exit_signals(struct task_struct *t)
{
	struct mm_struct *mm = t->mm;
	struct rq *rq;

	if (!mm)
		return;

	preempt_disable();
	rq = this_rq();
	guard(rq_lock_irqsave)(rq);
	preempt_enable_no_resched();	/* holding spinlock */
	WRITE_ONCE(t->mm_cid_active, 0);
	/*
	 * Store t->mm_cid_active before loading per-mm/cpu cid.
	 * Matches barrier in sched_mm_cid_remote_clear_old().
	 */
	smp_mb();
	mm_cid_put(mm);
	t->last_mm_cid = t->mm_cid = -1;
}

void sched_mm_cid_before_execve(struct task_struct *t)
{
	struct mm_struct *mm = t->mm;
	struct rq *rq;

	if (!mm)
		return;

	preempt_disable();
	rq = this_rq();
	guard(rq_lock_irqsave)(rq);
	preempt_enable_no_resched();	/* holding spinlock */
	WRITE_ONCE(t->mm_cid_active, 0);
	/*
	 * Store t->mm_cid_active before loading per-mm/cpu cid.
	 * Matches barrier in sched_mm_cid_remote_clear_old().
	 */
	smp_mb();
	mm_cid_put(mm);
	t->last_mm_cid = t->mm_cid = -1;
}

void sched_mm_cid_after_execve(struct task_struct *t)
{
	struct mm_struct *mm = t->mm;
	struct rq *rq;

	if (!mm)
		return;

	preempt_disable();
	rq = this_rq();
	scoped_guard (rq_lock_irqsave, rq) {
		preempt_enable_no_resched();	/* holding spinlock */
		WRITE_ONCE(t->mm_cid_active, 1);
		/*
		 * Store t->mm_cid_active before loading per-mm/cpu cid.
		 * Matches barrier in sched_mm_cid_remote_clear_old().
		 */
		smp_mb();
		t->last_mm_cid = t->mm_cid = mm_cid_get(rq, mm);
	}
	rseq_set_notify_resume(t);
}

void sched_mm_cid_fork(struct task_struct *t)
{
	WARN_ON_ONCE(!t->mm || t->mm_cid != -1);
	t->mm_cid_active = 1;
}
#endif

#ifdef CONFIG_SCHED_CLASS_EXT
void sched_deq_and_put_task(struct task_struct *p, int queue_flags,
			    struct sched_enq_and_set_ctx *ctx)
{
	struct rq *rq = task_rq(p);

	lockdep_assert_rq_held(rq);

	*ctx = (struct sched_enq_and_set_ctx){
		.p = p,
		.queue_flags = queue_flags,
		.queued = task_on_rq_queued(p),
		.running = task_current(rq, p),
	};

	update_rq_clock(rq);
	if (ctx->queued)
		dequeue_task(rq, p, queue_flags | DEQUEUE_NOCLOCK);
	if (ctx->running)
		put_prev_task(rq, p);
}

void sched_enq_and_set_task(struct sched_enq_and_set_ctx *ctx)
{
	struct rq *rq = task_rq(ctx->p);

	lockdep_assert_rq_held(rq);

	if (ctx->queued)
		enqueue_task(rq, ctx->p, ctx->queue_flags | ENQUEUE_NOCLOCK);
	if (ctx->running)
		set_next_task(rq, ctx->p);
}
#endif	/* CONFIG_SCHED_CLASS_EXT */<|MERGE_RESOLUTION|>--- conflicted
+++ resolved
@@ -7178,7 +7178,6 @@
 {
 	int resched = should_resched(PREEMPT_LOCK_OFFSET);
 	int ret = 0;
-<<<<<<< HEAD
 
 	lockdep_assert_held(lock);
 
@@ -7193,22 +7192,6 @@
 }
 EXPORT_SYMBOL(__cond_resched_lock);
 
-=======
-
-	lockdep_assert_held(lock);
-
-	if (spin_needbreak(lock) || resched) {
-		spin_unlock(lock);
-		if (!_cond_resched())
-			cpu_relax();
-		ret = 1;
-		spin_lock(lock);
-	}
-	return ret;
-}
-EXPORT_SYMBOL(__cond_resched_lock);
-
->>>>>>> 8a6c6b4b
 int __cond_resched_rwlock_read(rwlock_t *lock)
 {
 	int resched = should_resched(PREEMPT_LOCK_OFFSET);
