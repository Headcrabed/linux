// SPDX-License-Identifier: GPL-2.0-only
/*
 * These are the scheduling policy related scheduler files, built
 * in a single compilation unit for build efficiency reasons.
 *
 * ( Incidentally, the size of the compilation unit is roughly
 *   comparable to core.c and fair.c, the other two big
 *   compilation units. This helps balance build time, while
 *   coalescing source files to amortize header inclusion
 *   cost. )
 *
 * core.c and fair.c are built separately.
 */

/* Headers: */
#include <linux/sched/clock.h>
#include <linux/sched/cputime.h>
#include <linux/sched/hotplug.h>
#include <linux/sched/posix-timers.h>
#include <linux/sched/rt.h>

#include <linux/cpuidle.h>
#include <linux/jiffies.h>
#include <linux/kobject.h>
#include <linux/livepatch.h>
#include <linux/pm.h>
#include <linux/psi.h>
#include <linux/rhashtable.h>
#include <linux/seq_buf.h>
#include <linux/seqlock_api.h>
#include <linux/slab.h>
#include <linux/suspend.h>
#include <linux/tsacct_kern.h>
#include <linux/vtime.h>
#include <linux/sysrq.h>
#include <linux/percpu-rwsem.h>

#include <uapi/linux/sched/types.h>

#include "sched.h"
#include "smp.h"

#include "autogroup.h"
#include "stats.h"
#include "pelt.h"

/* Source code modules: */

#include "idle.c"

#include "rt.c"

#ifdef CONFIG_SMP
# include "cpudeadline.c"
# include "pelt.c"
#endif

#include "cputime.c"
#include "deadline.c"

<<<<<<< HEAD
=======
#ifdef CONFIG_SCHED_CLASS_EXT
# include "ext.c"
#endif

>>>>>>> 18b2bd03
#include "syscalls.c"<|MERGE_RESOLUTION|>--- conflicted
+++ resolved
@@ -58,11 +58,8 @@
 #include "cputime.c"
 #include "deadline.c"
 
-<<<<<<< HEAD
-=======
 #ifdef CONFIG_SCHED_CLASS_EXT
 # include "ext.c"
 #endif
 
->>>>>>> 18b2bd03
 #include "syscalls.c"