--- conflicted
+++ resolved
@@ -2707,23 +2707,7 @@
 	for (i = 0; i < ndoms_cur; i++) {
 		for (j = 0; j < n && !new_topology; j++) {
 			if (cpumask_equal(doms_cur[i], doms_new[j]) &&
-<<<<<<< HEAD
-			    dattrs_equal(dattr_cur, i, dattr_new, j)) {
-				struct root_domain *rd;
-
-				/*
-				 * This domain won't be destroyed and as such
-				 * its dl_bw->total_bw needs to be cleared.
-				 * Tasks contribution will be then recomputed
-				 * in function dl_update_tasks_root_domain(),
-				 * dl_servers contribution in function
-				 * dl_restore_server_root_domain().
-				 */
-				rd = cpu_rq(cpumask_any(doms_cur[i]))->rd;
-				dl_clear_root_domain(rd);
-=======
 			    dattrs_equal(dattr_cur, i, dattr_new, j))
->>>>>>> e8a457b7
 				goto match1;
 		}
 		/* No match - a current sched domain not in new doms_new[] */
