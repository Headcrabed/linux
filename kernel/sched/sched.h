/* SPDX-License-Identifier: GPL-2.0 */
/*
 * Scheduler internal types and methods:
 */
#ifndef _KERNEL_SCHED_SCHED_H
#define _KERNEL_SCHED_SCHED_H

#include <linux/sched/affinity.h>
#include <linux/sched/autogroup.h>
#include <linux/sched/cpufreq.h>
#include <linux/sched/deadline.h>
#include <linux/sched.h>
#include <linux/sched/loadavg.h>
#include <linux/sched/mm.h>
#include <linux/sched/rseq_api.h>
#include <linux/sched/signal.h>
#include <linux/sched/smt.h>
#include <linux/sched/stat.h>
#include <linux/sched/sysctl.h>
#include <linux/sched/task_flags.h>
#include <linux/sched/task.h>
#include <linux/sched/topology.h>

#include <linux/atomic.h>
#include <linux/bitmap.h>
#include <linux/bug.h>
#include <linux/capability.h>
#include <linux/cgroup_api.h>
#include <linux/cgroup.h>
#include <linux/context_tracking.h>
#include <linux/cpufreq.h>
#include <linux/cpumask_api.h>
#include <linux/ctype.h>
#include <linux/file.h>
#include <linux/fs_api.h>
#include <linux/hrtimer_api.h>
#include <linux/interrupt.h>
#include <linux/irq_work.h>
#include <linux/jiffies.h>
#include <linux/kref_api.h>
#include <linux/kthread.h>
#include <linux/ktime_api.h>
#include <linux/lockdep_api.h>
#include <linux/lockdep.h>
#include <linux/minmax.h>
#include <linux/mm.h>
#include <linux/module.h>
#include <linux/mutex_api.h>
#include <linux/plist.h>
#include <linux/poll.h>
#include <linux/proc_fs.h>
#include <linux/profile.h>
#include <linux/psi.h>
#include <linux/rcupdate.h>
#include <linux/seq_file.h>
#include <linux/seqlock.h>
#include <linux/softirq.h>
#include <linux/spinlock_api.h>
#include <linux/static_key.h>
#include <linux/stop_machine.h>
#include <linux/syscalls_api.h>
#include <linux/syscalls.h>
#include <linux/tick.h>
#include <linux/topology.h>
#include <linux/types.h>
#include <linux/u64_stats_sync_api.h>
#include <linux/uaccess.h>
#include <linux/wait_api.h>
#include <linux/wait_bit.h>
#include <linux/workqueue_api.h>

#include <trace/events/power.h>
#include <trace/events/sched.h>

#include "../workqueue_internal.h"

struct rq;
struct cfs_rq;
struct rt_rq;
struct sched_group;
struct cpuidle_state;

#ifdef CONFIG_PARAVIRT
# include <asm/paravirt.h>
# include <asm/paravirt_api_clock.h>
#endif

#include <asm/barrier.h>

#include "cpupri.h"
#include "cpudeadline.h"

#ifdef CONFIG_SCHED_DEBUG
# define SCHED_WARN_ON(x)      WARN_ONCE(x, #x)
#else
# define SCHED_WARN_ON(x)      ({ (void)(x), 0; })
#endif

/* task_struct::on_rq states: */
#define TASK_ON_RQ_QUEUED	1
#define TASK_ON_RQ_MIGRATING	2

extern __read_mostly int scheduler_running;

extern unsigned long calc_load_update;
extern atomic_long_t calc_load_tasks;

extern void calc_global_load_tick(struct rq *this_rq);
extern long calc_load_fold_active(struct rq *this_rq, long adjust);

extern void call_trace_sched_update_nr_running(struct rq *rq, int count);

extern int sysctl_sched_rt_period;
extern int sysctl_sched_rt_runtime;
extern int sched_rr_timeslice;

/*
 * Asymmetric CPU capacity bits
 */
struct asym_cap_data {
	struct list_head link;
	struct rcu_head rcu;
	unsigned long capacity;
	unsigned long cpus[];
};

extern struct list_head asym_cap_list;

#define cpu_capacity_span(asym_data) to_cpumask((asym_data)->cpus)

/*
 * Helpers for converting nanosecond timing to jiffy resolution
 */
#define NS_TO_JIFFIES(time)	((unsigned long)(time) / (NSEC_PER_SEC/HZ))

/*
 * Increase resolution of nice-level calculations for 64-bit architectures.
 * The extra resolution improves shares distribution and load balancing of
 * low-weight task groups (eg. nice +19 on an autogroup), deeper task-group
 * hierarchies, especially on larger systems. This is not a user-visible change
 * and does not change the user-interface for setting shares/weights.
 *
 * We increase resolution only if we have enough bits to allow this increased
 * resolution (i.e. 64-bit). The costs for increasing resolution when 32-bit
 * are pretty high and the returns do not justify the increased costs.
 *
 * Really only required when CONFIG_FAIR_GROUP_SCHED=y is also set, but to
 * increase coverage and consistency always enable it on 64-bit platforms.
 */
#ifdef CONFIG_64BIT
# define NICE_0_LOAD_SHIFT	(SCHED_FIXEDPOINT_SHIFT + SCHED_FIXEDPOINT_SHIFT)
# define scale_load(w)		((w) << SCHED_FIXEDPOINT_SHIFT)
# define scale_load_down(w)					\
({								\
	unsigned long __w = (w);				\
								\
	if (__w)						\
		__w = max(2UL, __w >> SCHED_FIXEDPOINT_SHIFT);	\
	__w;							\
})
#else
# define NICE_0_LOAD_SHIFT	(SCHED_FIXEDPOINT_SHIFT)
# define scale_load(w)		(w)
# define scale_load_down(w)	(w)
#endif

/*
 * Task weight (visible to users) and its load (invisible to users) have
 * independent resolution, but they should be well calibrated. We use
 * scale_load() and scale_load_down(w) to convert between them. The
 * following must be true:
 *
 *  scale_load(sched_prio_to_weight[NICE_TO_PRIO(0)-MAX_RT_PRIO]) == NICE_0_LOAD
 *
 */
#define NICE_0_LOAD		(1L << NICE_0_LOAD_SHIFT)

/*
 * Single value that decides SCHED_DEADLINE internal math precision.
 * 10 -> just above 1us
 * 9  -> just above 0.5us
 */
#define DL_SCALE		10

/*
 * Single value that denotes runtime == period, ie unlimited time.
 */
#define RUNTIME_INF		((u64)~0ULL)

static inline int idle_policy(int policy)
{
	return policy == SCHED_IDLE;
}

<<<<<<< HEAD
=======
static inline int normal_policy(int policy)
{
#ifdef CONFIG_SCHED_CLASS_EXT
	if (policy == SCHED_EXT)
		return true;
#endif
	return policy == SCHED_NORMAL;
}

>>>>>>> a5db7817
static inline int fair_policy(int policy)
{
	return normal_policy(policy) || policy == SCHED_BATCH;
}

static inline int rt_policy(int policy)
{
	return policy == SCHED_FIFO || policy == SCHED_RR;
}

static inline int dl_policy(int policy)
{
	return policy == SCHED_DEADLINE;
}

static inline bool valid_policy(int policy)
{
	return idle_policy(policy) || fair_policy(policy) ||
		rt_policy(policy) || dl_policy(policy);
}

static inline int task_has_idle_policy(struct task_struct *p)
{
	return idle_policy(p->policy);
}

static inline int task_has_rt_policy(struct task_struct *p)
{
	return rt_policy(p->policy);
}

static inline int task_has_dl_policy(struct task_struct *p)
{
	return dl_policy(p->policy);
}

#define cap_scale(v, s)		((v)*(s) >> SCHED_CAPACITY_SHIFT)

static inline void update_avg(u64 *avg, u64 sample)
{
	s64 diff = sample - *avg;

	*avg += diff / 8;
}

/*
 * Shifting a value by an exponent greater *or equal* to the size of said value
 * is UB; cap at size-1.
 */
#define shr_bound(val, shift)							\
	(val >> min_t(typeof(shift), shift, BITS_PER_TYPE(typeof(val)) - 1))

/*
 * cgroup weight knobs should use the common MIN, DFL and MAX values which are
 * 1, 100 and 10000 respectively. While it loses a bit of range on both ends, it
 * maps pretty well onto the shares value used by scheduler and the round-trip
 * conversions preserve the original value over the entire range.
 */
static inline unsigned long sched_weight_from_cgroup(unsigned long cgrp_weight)
{
	return DIV_ROUND_CLOSEST_ULL(cgrp_weight * 1024, CGROUP_WEIGHT_DFL);
}

static inline unsigned long sched_weight_to_cgroup(unsigned long weight)
{
	return clamp_t(unsigned long,
		       DIV_ROUND_CLOSEST_ULL(weight * CGROUP_WEIGHT_DFL, 1024),
		       CGROUP_WEIGHT_MIN, CGROUP_WEIGHT_MAX);
}

/*
 * !! For sched_setattr_nocheck() (kernel) only !!
 *
 * This is actually gross. :(
 *
 * It is used to make schedutil kworker(s) higher priority than SCHED_DEADLINE
 * tasks, but still be able to sleep. We need this on platforms that cannot
 * atomically change clock frequency. Remove once fast switching will be
 * available on such platforms.
 *
 * SUGOV stands for SchedUtil GOVernor.
 */
#define SCHED_FLAG_SUGOV	0x10000000

#define SCHED_DL_FLAGS		(SCHED_FLAG_RECLAIM | SCHED_FLAG_DL_OVERRUN | SCHED_FLAG_SUGOV)

static inline bool dl_entity_is_special(const struct sched_dl_entity *dl_se)
{
#ifdef CONFIG_CPU_FREQ_GOV_SCHEDUTIL
	return unlikely(dl_se->flags & SCHED_FLAG_SUGOV);
#else
	return false;
#endif
}

/*
 * Tells if entity @a should preempt entity @b.
 */
static inline bool dl_entity_preempt(const struct sched_dl_entity *a,
				     const struct sched_dl_entity *b)
{
	return dl_entity_is_special(a) ||
	       dl_time_before(a->deadline, b->deadline);
}

/*
 * This is the priority-queue data structure of the RT scheduling class:
 */
struct rt_prio_array {
	DECLARE_BITMAP(bitmap, MAX_RT_PRIO+1); /* include 1 bit for delimiter */
	struct list_head queue[MAX_RT_PRIO];
};

struct rt_bandwidth {
	/* nests inside the rq lock: */
	raw_spinlock_t		rt_runtime_lock;
	ktime_t			rt_period;
	u64			rt_runtime;
	struct hrtimer		rt_period_timer;
	unsigned int		rt_period_active;
};

static inline int dl_bandwidth_enabled(void)
{
	return sysctl_sched_rt_runtime >= 0;
}

/*
 * To keep the bandwidth of -deadline tasks under control
 * we need some place where:
 *  - store the maximum -deadline bandwidth of each cpu;
 *  - cache the fraction of bandwidth that is currently allocated in
 *    each root domain;
 *
 * This is all done in the data structure below. It is similar to the
 * one used for RT-throttling (rt_bandwidth), with the main difference
 * that, since here we are only interested in admission control, we
 * do not decrease any runtime while the group "executes", neither we
 * need a timer to replenish it.
 *
 * With respect to SMP, bandwidth is given on a per root domain basis,
 * meaning that:
 *  - bw (< 100%) is the deadline bandwidth of each CPU;
 *  - total_bw is the currently allocated bandwidth in each root domain;
 */
struct dl_bw {
	raw_spinlock_t		lock;
	u64			bw;
	u64			total_bw;
};

extern void init_dl_bw(struct dl_bw *dl_b);
extern int  sched_dl_global_validate(void);
extern void sched_dl_do_global(void);
extern int  sched_dl_overflow(struct task_struct *p, int policy, const struct sched_attr *attr);
extern void __setparam_dl(struct task_struct *p, const struct sched_attr *attr);
extern void __getparam_dl(struct task_struct *p, struct sched_attr *attr);
extern bool __checkparam_dl(const struct sched_attr *attr);
extern bool dl_param_changed(struct task_struct *p, const struct sched_attr *attr);
extern int  dl_cpuset_cpumask_can_shrink(const struct cpumask *cur, const struct cpumask *trial);
extern int  dl_bw_check_overflow(int cpu);

/*
 * SCHED_DEADLINE supports servers (nested scheduling) with the following
 * interface:
 *
 *   dl_se::rq -- runqueue we belong to.
 *
 *   dl_se::server_has_tasks() -- used on bandwidth enforcement; we 'stop' the
 *                                server when it runs out of tasks to run.
 *
 *   dl_se::server_pick() -- nested pick_next_task(); we yield the period if this
 *                           returns NULL.
 *
 *   dl_server_update() -- called from update_curr_common(), propagates runtime
 *                         to the server.
 *
 *   dl_server_start()
 *   dl_server_stop()  -- start/stop the server when it has (no) tasks.
 *
 *   dl_server_init() -- initializes the server.
 */
extern void dl_server_update(struct sched_dl_entity *dl_se, s64 delta_exec);
extern void dl_server_start(struct sched_dl_entity *dl_se);
extern void dl_server_stop(struct sched_dl_entity *dl_se);
extern void dl_server_init(struct sched_dl_entity *dl_se, struct rq *rq,
		    dl_server_has_tasks_f has_tasks,
		    dl_server_pick_f pick);

#ifdef CONFIG_CGROUP_SCHED

extern struct list_head task_groups;

struct cfs_bandwidth {
#ifdef CONFIG_CFS_BANDWIDTH
	raw_spinlock_t		lock;
	ktime_t			period;
	u64			quota;
	u64			runtime;
	u64			burst;
	u64			runtime_snap;
	s64			hierarchical_quota;

	u8			idle;
	u8			period_active;
	u8			slack_started;
	struct hrtimer		period_timer;
	struct hrtimer		slack_timer;
	struct list_head	throttled_cfs_rq;

	/* Statistics: */
	int			nr_periods;
	int			nr_throttled;
	int			nr_burst;
	u64			throttled_time;
	u64			burst_time;
#endif
};

/* Task group related information */
struct task_group {
	struct cgroup_subsys_state css;

#ifdef CONFIG_FAIR_GROUP_SCHED
	/* schedulable entities of this group on each CPU */
	struct sched_entity	**se;
	/* runqueue "owned" by this group on each CPU */
	struct cfs_rq		**cfs_rq;
	unsigned long		shares;

	/* A positive value indicates that this is a SCHED_IDLE group. */
	int			idle;

#ifdef	CONFIG_SMP
	/*
	 * load_avg can be heavily contended at clock tick time, so put
	 * it in its own cache-line separated from the fields above which
	 * will also be accessed at each tick.
	 */
	atomic_long_t		load_avg ____cacheline_aligned;
#endif
#endif

#ifdef CONFIG_RT_GROUP_SCHED
	struct sched_rt_entity	**rt_se;
	struct rt_rq		**rt_rq;

	struct rt_bandwidth	rt_bandwidth;
#endif

	struct rcu_head		rcu;
	struct list_head	list;

	struct task_group	*parent;
	struct list_head	siblings;
	struct list_head	children;

#ifdef CONFIG_SCHED_AUTOGROUP
	struct autogroup	*autogroup;
#endif

	struct cfs_bandwidth	cfs_bandwidth;

#ifdef CONFIG_UCLAMP_TASK_GROUP
	/* The two decimal precision [%] value requested from user-space */
	unsigned int		uclamp_pct[UCLAMP_CNT];
	/* Clamp values requested for a task group */
	struct uclamp_se	uclamp_req[UCLAMP_CNT];
	/* Effective clamp values used for a task group */
	struct uclamp_se	uclamp[UCLAMP_CNT];
#endif

};

#ifdef CONFIG_FAIR_GROUP_SCHED
#define ROOT_TASK_GROUP_LOAD	NICE_0_LOAD

/*
 * A weight of 0 or 1 can cause arithmetics problems.
 * A weight of a cfs_rq is the sum of weights of which entities
 * are queued on this cfs_rq, so a weight of a entity should not be
 * too large, so as the shares value of a task group.
 * (The default weight is 1024 - so there's no practical
 *  limitation from this.)
 */
#define MIN_SHARES		(1UL <<  1)
#define MAX_SHARES		(1UL << 18)
#endif

typedef int (*tg_visitor)(struct task_group *, void *);

extern int walk_tg_tree_from(struct task_group *from,
			     tg_visitor down, tg_visitor up, void *data);

/*
 * Iterate the full tree, calling @down when first entering a node and @up when
 * leaving it for the final time.
 *
 * Caller must hold rcu_lock or sufficient equivalent.
 */
static inline int walk_tg_tree(tg_visitor down, tg_visitor up, void *data)
{
	return walk_tg_tree_from(&root_task_group, down, up, data);
}

extern int tg_nop(struct task_group *tg, void *data);

#ifdef CONFIG_FAIR_GROUP_SCHED
extern void free_fair_sched_group(struct task_group *tg);
extern int alloc_fair_sched_group(struct task_group *tg, struct task_group *parent);
extern void online_fair_sched_group(struct task_group *tg);
extern void unregister_fair_sched_group(struct task_group *tg);
#else
static inline void free_fair_sched_group(struct task_group *tg) { }
static inline int alloc_fair_sched_group(struct task_group *tg, struct task_group *parent)
{
       return 1;
}
static inline void online_fair_sched_group(struct task_group *tg) { }
static inline void unregister_fair_sched_group(struct task_group *tg) { }
#endif

extern void init_tg_cfs_entry(struct task_group *tg, struct cfs_rq *cfs_rq,
			struct sched_entity *se, int cpu,
			struct sched_entity *parent);
extern void init_cfs_bandwidth(struct cfs_bandwidth *cfs_b, struct cfs_bandwidth *parent);

extern void __refill_cfs_bandwidth_runtime(struct cfs_bandwidth *cfs_b);
extern void start_cfs_bandwidth(struct cfs_bandwidth *cfs_b);
extern void unthrottle_cfs_rq(struct cfs_rq *cfs_rq);
extern bool cfs_task_bw_constrained(struct task_struct *p);

extern void init_tg_rt_entry(struct task_group *tg, struct rt_rq *rt_rq,
		struct sched_rt_entity *rt_se, int cpu,
		struct sched_rt_entity *parent);
extern int sched_group_set_rt_runtime(struct task_group *tg, long rt_runtime_us);
extern int sched_group_set_rt_period(struct task_group *tg, u64 rt_period_us);
extern long sched_group_rt_runtime(struct task_group *tg);
extern long sched_group_rt_period(struct task_group *tg);
extern int sched_rt_can_attach(struct task_group *tg, struct task_struct *tsk);

extern struct task_group *sched_create_group(struct task_group *parent);
extern void sched_online_group(struct task_group *tg,
			       struct task_group *parent);
extern void sched_destroy_group(struct task_group *tg);
extern void sched_release_group(struct task_group *tg);

extern void sched_move_task(struct task_struct *tsk);

#ifdef CONFIG_FAIR_GROUP_SCHED
extern int sched_group_set_shares(struct task_group *tg, unsigned long shares);

extern int sched_group_set_idle(struct task_group *tg, long idle);

#ifdef CONFIG_SMP
extern void set_task_rq_fair(struct sched_entity *se,
			     struct cfs_rq *prev, struct cfs_rq *next);
#else /* !CONFIG_SMP */
static inline void set_task_rq_fair(struct sched_entity *se,
			     struct cfs_rq *prev, struct cfs_rq *next) { }
#endif /* CONFIG_SMP */
#endif /* CONFIG_FAIR_GROUP_SCHED */

#else /* CONFIG_CGROUP_SCHED */

struct cfs_bandwidth { };

static inline bool cfs_task_bw_constrained(struct task_struct *p) { return false; }

#endif	/* CONFIG_CGROUP_SCHED */

extern void unregister_rt_sched_group(struct task_group *tg);
extern void free_rt_sched_group(struct task_group *tg);
extern int alloc_rt_sched_group(struct task_group *tg, struct task_group *parent);

/*
 * u64_u32_load/u64_u32_store
 *
 * Use a copy of a u64 value to protect against data race. This is only
 * applicable for 32-bits architectures.
 */
#ifdef CONFIG_64BIT
# define u64_u32_load_copy(var, copy)		var
# define u64_u32_store_copy(var, copy, val)	(var = val)
#else
# define u64_u32_load_copy(var, copy)					\
({									\
	u64 __val, __val_copy;						\
	do {								\
		__val_copy = copy;					\
		/*							\
		 * paired with u64_u32_store_copy(), ordering access	\
		 * to var and copy.					\
		 */							\
		smp_rmb();						\
		__val = var;						\
	} while (__val != __val_copy);					\
	__val;								\
})
# define u64_u32_store_copy(var, copy, val)				\
do {									\
	typeof(val) __val = (val);					\
	var = __val;							\
	/*								\
	 * paired with u64_u32_load_copy(), ordering access to var and	\
	 * copy.							\
	 */								\
	smp_wmb();							\
	copy = __val;							\
} while (0)
#endif
# define u64_u32_load(var)		u64_u32_load_copy(var, var##_copy)
# define u64_u32_store(var, val)	u64_u32_store_copy(var, var##_copy, val)

/* CFS-related fields in a runqueue */
struct cfs_rq {
	struct load_weight	load;
	unsigned int		nr_running;
	unsigned int		h_nr_running;      /* SCHED_{NORMAL,BATCH,IDLE} */
	unsigned int		idle_nr_running;   /* SCHED_IDLE */
	unsigned int		idle_h_nr_running; /* SCHED_IDLE */

	s64			avg_vruntime;
	u64			avg_load;

	u64			exec_clock;
	u64			min_vruntime;
#ifdef CONFIG_SCHED_CORE
	unsigned int		forceidle_seq;
	u64			min_vruntime_fi;
#endif

#ifndef CONFIG_64BIT
	u64			min_vruntime_copy;
#endif

	struct rb_root_cached	tasks_timeline;

	/*
	 * 'curr' points to currently running entity on this cfs_rq.
	 * It is set to NULL otherwise (i.e when none are currently running).
	 */
	struct sched_entity	*curr;
	struct sched_entity	*next;

#ifdef	CONFIG_SCHED_DEBUG
	unsigned int		nr_spread_over;
#endif

#ifdef CONFIG_SMP
	/*
	 * CFS load tracking
	 */
	struct sched_avg	avg;
#ifndef CONFIG_64BIT
	u64			last_update_time_copy;
#endif
	struct {
		raw_spinlock_t	lock ____cacheline_aligned;
		int		nr;
		unsigned long	load_avg;
		unsigned long	util_avg;
		unsigned long	runnable_avg;
	} removed;

#ifdef CONFIG_FAIR_GROUP_SCHED
	u64			last_update_tg_load_avg;
	unsigned long		tg_load_avg_contrib;
	long			propagate;
	long			prop_runnable_sum;

	/*
	 *   h_load = weight * f(tg)
	 *
	 * Where f(tg) is the recursive weight fraction assigned to
	 * this group.
	 */
	unsigned long		h_load;
	u64			last_h_load_update;
	struct sched_entity	*h_load_next;
#endif /* CONFIG_FAIR_GROUP_SCHED */
#endif /* CONFIG_SMP */

#ifdef CONFIG_FAIR_GROUP_SCHED
	struct rq		*rq;	/* CPU runqueue to which this cfs_rq is attached */

	/*
	 * leaf cfs_rqs are those that hold tasks (lowest schedulable entity in
	 * a hierarchy). Non-leaf lrqs hold other higher schedulable entities
	 * (like users, containers etc.)
	 *
	 * leaf_cfs_rq_list ties together list of leaf cfs_rq's in a CPU.
	 * This list is used during load balance.
	 */
	int			on_list;
	struct list_head	leaf_cfs_rq_list;
	struct task_group	*tg;	/* group that "owns" this runqueue */

	/* Locally cached copy of our task_group's idle value */
	int			idle;

#ifdef CONFIG_CFS_BANDWIDTH
	int			runtime_enabled;
	s64			runtime_remaining;

	u64			throttled_pelt_idle;
#ifndef CONFIG_64BIT
	u64                     throttled_pelt_idle_copy;
#endif
	u64			throttled_clock;
	u64			throttled_clock_pelt;
	u64			throttled_clock_pelt_time;
	u64			throttled_clock_self;
	u64			throttled_clock_self_time;
	int			throttled;
	int			throttle_count;
	struct list_head	throttled_list;
	struct list_head	throttled_csd_list;
#endif /* CONFIG_CFS_BANDWIDTH */
#endif /* CONFIG_FAIR_GROUP_SCHED */
};

#ifdef CONFIG_SCHED_CLASS_EXT
/* scx_rq->flags, protected by the rq lock */
enum scx_rq_flags {
	/*
	 * A hotplugged CPU starts scheduling before rq_online_scx(). Track
	 * ops.cpu_on/offline() state so that ops.enqueue/dispatch() are called
	 * only while the BPF scheduler considers the CPU to be online.
	 */
	SCX_RQ_ONLINE		= 1 << 0,
	SCX_RQ_BALANCING	= 1 << 1,
	SCX_RQ_CAN_STOP_TICK	= 1 << 2,
};

struct scx_rq {
	struct scx_dispatch_q	local_dsq;
	struct list_head	runnable_list;		/* runnable tasks on this rq */
	unsigned long		ops_qseq;
	u64			extra_enq_flags;	/* see move_task_to_local_dsq() */
	u32			nr_running;
	u32			flags;
	bool			cpu_released;
	cpumask_var_t		cpus_to_kick;
	cpumask_var_t		cpus_to_kick_if_idle;
	cpumask_var_t		cpus_to_preempt;
	cpumask_var_t		cpus_to_wait;
	unsigned long		pnt_seq;
	struct irq_work		kick_cpus_irq_work;
};
#endif /* CONFIG_SCHED_CLASS_EXT */

static inline int rt_bandwidth_enabled(void)
{
	return sysctl_sched_rt_runtime >= 0;
}

/* RT IPI pull logic requires IRQ_WORK */
#if defined(CONFIG_IRQ_WORK) && defined(CONFIG_SMP)
# define HAVE_RT_PUSH_IPI
#endif

/* Real-Time classes' related field in a runqueue: */
struct rt_rq {
	struct rt_prio_array	active;
	unsigned int		rt_nr_running;
	unsigned int		rr_nr_running;
#if defined CONFIG_SMP || defined CONFIG_RT_GROUP_SCHED
	struct {
		int		curr; /* highest queued rt task prio */
#ifdef CONFIG_SMP
		int		next; /* next highest */
#endif
	} highest_prio;
#endif
#ifdef CONFIG_SMP
	bool			overloaded;
	struct plist_head	pushable_tasks;

#endif /* CONFIG_SMP */
	int			rt_queued;

	int			rt_throttled;
	u64			rt_time;
	u64			rt_runtime;
	/* Nests inside the rq lock: */
	raw_spinlock_t		rt_runtime_lock;

#ifdef CONFIG_RT_GROUP_SCHED
	unsigned int		rt_nr_boosted;

	struct rq		*rq;
	struct task_group	*tg;
#endif
};

static inline bool rt_rq_is_runnable(struct rt_rq *rt_rq)
{
	return rt_rq->rt_queued && rt_rq->rt_nr_running;
}

/* Deadline class' related fields in a runqueue */
struct dl_rq {
	/* runqueue is an rbtree, ordered by deadline */
	struct rb_root_cached	root;

	unsigned int		dl_nr_running;

#ifdef CONFIG_SMP
	/*
	 * Deadline values of the currently executing and the
	 * earliest ready task on this rq. Caching these facilitates
	 * the decision whether or not a ready but not running task
	 * should migrate somewhere else.
	 */
	struct {
		u64		curr;
		u64		next;
	} earliest_dl;

	bool			overloaded;

	/*
	 * Tasks on this rq that can be pushed away. They are kept in
	 * an rb-tree, ordered by tasks' deadlines, with caching
	 * of the leftmost (earliest deadline) element.
	 */
	struct rb_root_cached	pushable_dl_tasks_root;
#else
	struct dl_bw		dl_bw;
#endif
	/*
	 * "Active utilization" for this runqueue: increased when a
	 * task wakes up (becomes TASK_RUNNING) and decreased when a
	 * task blocks
	 */
	u64			running_bw;

	/*
	 * Utilization of the tasks "assigned" to this runqueue (including
	 * the tasks that are in runqueue and the tasks that executed on this
	 * CPU and blocked). Increased when a task moves to this runqueue, and
	 * decreased when the task moves away (migrates, changes scheduling
	 * policy, or terminates).
	 * This is needed to compute the "inactive utilization" for the
	 * runqueue (inactive utilization = this_bw - running_bw).
	 */
	u64			this_bw;
	u64			extra_bw;

	/*
	 * Maximum available bandwidth for reclaiming by SCHED_FLAG_RECLAIM
	 * tasks of this rq. Used in calculation of reclaimable bandwidth(GRUB).
	 */
	u64			max_bw;

	/*
	 * Inverse of the fraction of CPU utilization that can be reclaimed
	 * by the GRUB algorithm.
	 */
	u64			bw_ratio;
};

#ifdef CONFIG_FAIR_GROUP_SCHED

/* An entity is a task if it doesn't "own" a runqueue */
#define entity_is_task(se)	(!se->my_q)

static inline void se_update_runnable(struct sched_entity *se)
{
	if (!entity_is_task(se))
		se->runnable_weight = se->my_q->h_nr_running;
}

static inline long se_runnable(struct sched_entity *se)
{
	if (entity_is_task(se))
		return !!se->on_rq;
	else
		return se->runnable_weight;
}

#else /* !CONFIG_FAIR_GROUP_SCHED: */

#define entity_is_task(se)	1

static inline void se_update_runnable(struct sched_entity *se) { }

static inline long se_runnable(struct sched_entity *se)
{
	return !!se->on_rq;
}

#endif /* !CONFIG_FAIR_GROUP_SCHED */

#ifdef CONFIG_SMP
/*
 * XXX we want to get rid of these helpers and use the full load resolution.
 */
static inline long se_weight(struct sched_entity *se)
{
	return scale_load_down(se->load.weight);
}


static inline bool sched_asym_prefer(int a, int b)
{
	return arch_asym_cpu_priority(a) > arch_asym_cpu_priority(b);
}

struct perf_domain {
	struct em_perf_domain *em_pd;
	struct perf_domain *next;
	struct rcu_head rcu;
};

/*
 * We add the notion of a root-domain which will be used to define per-domain
 * variables. Each exclusive cpuset essentially defines an island domain by
 * fully partitioning the member CPUs from any other cpuset. Whenever a new
 * exclusive cpuset is created, we also create and attach a new root-domain
 * object.
 *
 */
struct root_domain {
	atomic_t		refcount;
	atomic_t		rto_count;
	struct rcu_head		rcu;
	cpumask_var_t		span;
	cpumask_var_t		online;

	/*
	 * Indicate pullable load on at least one CPU, e.g:
	 * - More than one runnable task
	 * - Running task is misfit
	 */
	bool			overloaded;

	/* Indicate one or more CPUs over-utilized (tipping point) */
	bool			overutilized;

	/*
	 * The bit corresponding to a CPU gets set here if such CPU has more
	 * than one runnable -deadline task (as it is below for RT tasks).
	 */
	cpumask_var_t		dlo_mask;
	atomic_t		dlo_count;
	struct dl_bw		dl_bw;
	struct cpudl		cpudl;

	/*
	 * Indicate whether a root_domain's dl_bw has been checked or
	 * updated. It's monotonously increasing value.
	 *
	 * Also, some corner cases, like 'wrap around' is dangerous, but given
	 * that u64 is 'big enough'. So that shouldn't be a concern.
	 */
	u64 visit_gen;

#ifdef HAVE_RT_PUSH_IPI
	/*
	 * For IPI pull requests, loop across the rto_mask.
	 */
	struct irq_work		rto_push_work;
	raw_spinlock_t		rto_lock;
	/* These are only updated and read within rto_lock */
	int			rto_loop;
	int			rto_cpu;
	/* These atomics are updated outside of a lock */
	atomic_t		rto_loop_next;
	atomic_t		rto_loop_start;
#endif
	/*
	 * The "RT overload" flag: it gets set if a CPU has more than
	 * one runnable RT task.
	 */
	cpumask_var_t		rto_mask;
	struct cpupri		cpupri;

	/*
	 * NULL-terminated list of performance domains intersecting with the
	 * CPUs of the rd. Protected by RCU.
	 */
	struct perf_domain __rcu *pd;
};

extern void init_defrootdomain(void);
extern int sched_init_domains(const struct cpumask *cpu_map);
extern void rq_attach_root(struct rq *rq, struct root_domain *rd);
extern void sched_get_rd(struct root_domain *rd);
extern void sched_put_rd(struct root_domain *rd);

static inline int get_rd_overloaded(struct root_domain *rd)
{
	return READ_ONCE(rd->overloaded);
}

static inline void set_rd_overloaded(struct root_domain *rd, int status)
{
	if (get_rd_overloaded(rd) != status)
		WRITE_ONCE(rd->overloaded, status);
}

#ifdef HAVE_RT_PUSH_IPI
extern void rto_push_irq_work_func(struct irq_work *work);
#endif
#endif /* CONFIG_SMP */

#ifdef CONFIG_UCLAMP_TASK
/*
 * struct uclamp_bucket - Utilization clamp bucket
 * @value: utilization clamp value for tasks on this clamp bucket
 * @tasks: number of RUNNABLE tasks on this clamp bucket
 *
 * Keep track of how many tasks are RUNNABLE for a given utilization
 * clamp value.
 */
struct uclamp_bucket {
	unsigned long value : bits_per(SCHED_CAPACITY_SCALE);
	unsigned long tasks : BITS_PER_LONG - bits_per(SCHED_CAPACITY_SCALE);
};

/*
 * struct uclamp_rq - rq's utilization clamp
 * @value: currently active clamp values for a rq
 * @bucket: utilization clamp buckets affecting a rq
 *
 * Keep track of RUNNABLE tasks on a rq to aggregate their clamp values.
 * A clamp value is affecting a rq when there is at least one task RUNNABLE
 * (or actually running) with that value.
 *
 * There are up to UCLAMP_CNT possible different clamp values, currently there
 * are only two: minimum utilization and maximum utilization.
 *
 * All utilization clamping values are MAX aggregated, since:
 * - for util_min: we want to run the CPU at least at the max of the minimum
 *   utilization required by its currently RUNNABLE tasks.
 * - for util_max: we want to allow the CPU to run up to the max of the
 *   maximum utilization allowed by its currently RUNNABLE tasks.
 *
 * Since on each system we expect only a limited number of different
 * utilization clamp values (UCLAMP_BUCKETS), use a simple array to track
 * the metrics required to compute all the per-rq utilization clamp values.
 */
struct uclamp_rq {
	unsigned int value;
	struct uclamp_bucket bucket[UCLAMP_BUCKETS];
};

DECLARE_STATIC_KEY_FALSE(sched_uclamp_used);
#endif /* CONFIG_UCLAMP_TASK */

struct balance_callback {
	struct balance_callback *next;
	void (*func)(struct rq *rq);
};

/*
 * This is the main, per-CPU runqueue data structure.
 *
 * Locking rule: those places that want to lock multiple runqueues
 * (such as the load balancing or the thread migration code), lock
 * acquire operations must be ordered by ascending &runqueue.
 */
struct rq {
	/* runqueue lock: */
	raw_spinlock_t		__lock;

	unsigned int		nr_running;
#ifdef CONFIG_NUMA_BALANCING
	unsigned int		nr_numa_running;
	unsigned int		nr_preferred_running;
	unsigned int		numa_migrate_on;
#endif
#ifdef CONFIG_NO_HZ_COMMON
#ifdef CONFIG_SMP
	unsigned long		last_blocked_load_update_tick;
	unsigned int		has_blocked_load;
	call_single_data_t	nohz_csd;
#endif /* CONFIG_SMP */
	unsigned int		nohz_tick_stopped;
	atomic_t		nohz_flags;
#endif /* CONFIG_NO_HZ_COMMON */

#ifdef CONFIG_SMP
	unsigned int		ttwu_pending;
#endif
	u64			nr_switches;

#ifdef CONFIG_UCLAMP_TASK
	/* Utilization clamp values based on CPU's RUNNABLE tasks */
	struct uclamp_rq	uclamp[UCLAMP_CNT] ____cacheline_aligned;
	unsigned int		uclamp_flags;
#define UCLAMP_FLAG_IDLE 0x01
#endif

	struct cfs_rq		cfs;
	struct rt_rq		rt;
	struct dl_rq		dl;
#ifdef CONFIG_SCHED_CLASS_EXT
	struct scx_rq		scx;
#endif

#ifdef CONFIG_FAIR_GROUP_SCHED
	/* list of leaf cfs_rq on this CPU: */
	struct list_head	leaf_cfs_rq_list;
	struct list_head	*tmp_alone_branch;
#endif /* CONFIG_FAIR_GROUP_SCHED */

	/*
	 * This is part of a global counter where only the total sum
	 * over all CPUs matters. A task can increase this counter on
	 * one CPU and if it got migrated afterwards it may decrease
	 * it on another CPU. Always updated under the runqueue lock:
	 */
	unsigned int		nr_uninterruptible;

	struct task_struct __rcu	*curr;
	struct task_struct	*idle;
	struct task_struct	*stop;
	unsigned long		next_balance;
	struct mm_struct	*prev_mm;

	unsigned int		clock_update_flags;
	u64			clock;
	/* Ensure that all clocks are in the same cache line */
	u64			clock_task ____cacheline_aligned;
	u64			clock_pelt;
	unsigned long		lost_idle_time;
	u64			clock_pelt_idle;
	u64			clock_idle;
#ifndef CONFIG_64BIT
	u64			clock_pelt_idle_copy;
	u64			clock_idle_copy;
#endif

	atomic_t		nr_iowait;

#ifdef CONFIG_SCHED_DEBUG
	u64 last_seen_need_resched_ns;
	int ticks_without_resched;
#endif

#ifdef CONFIG_MEMBARRIER
	int membarrier_state;
#endif

#ifdef CONFIG_SMP
	struct root_domain		*rd;
	struct sched_domain __rcu	*sd;

	unsigned long		cpu_capacity;

	struct balance_callback *balance_callback;

	unsigned char		nohz_idle_balance;
	unsigned char		idle_balance;

	unsigned long		misfit_task_load;

	/* For active balancing */
	int			active_balance;
	int			push_cpu;
	struct cpu_stop_work	active_balance_work;

	/* CPU of this runqueue: */
	int			cpu;
	int			online;

	struct list_head cfs_tasks;

	struct sched_avg	avg_rt;
	struct sched_avg	avg_dl;
#ifdef CONFIG_HAVE_SCHED_AVG_IRQ
	struct sched_avg	avg_irq;
#endif
#ifdef CONFIG_SCHED_HW_PRESSURE
	struct sched_avg	avg_hw;
#endif
	u64			idle_stamp;
	u64			avg_idle;

	/* This is used to determine avg_idle's max value */
	u64			max_idle_balance_cost;

#ifdef CONFIG_HOTPLUG_CPU
	struct rcuwait		hotplug_wait;
#endif
#endif /* CONFIG_SMP */

#ifdef CONFIG_IRQ_TIME_ACCOUNTING
	u64			prev_irq_time;
#endif
#ifdef CONFIG_PARAVIRT
	u64			prev_steal_time;
#endif
#ifdef CONFIG_PARAVIRT_TIME_ACCOUNTING
	u64			prev_steal_time_rq;
#endif

	/* calc_load related fields */
	unsigned long		calc_load_update;
	long			calc_load_active;

#ifdef CONFIG_SCHED_HRTICK
#ifdef CONFIG_SMP
	call_single_data_t	hrtick_csd;
#endif
	struct hrtimer		hrtick_timer;
	ktime_t			hrtick_time;
#endif

#ifdef CONFIG_SCHEDSTATS
	/* latency stats */
	struct sched_info	rq_sched_info;
	unsigned long long	rq_cpu_time;
	/* could above be rq->cfs_rq.exec_clock + rq->rt_rq.rt_runtime ? */

	/* sys_sched_yield() stats */
	unsigned int		yld_count;

	/* schedule() stats */
	unsigned int		sched_count;
	unsigned int		sched_goidle;

	/* try_to_wake_up() stats */
	unsigned int		ttwu_count;
	unsigned int		ttwu_local;
#endif

#ifdef CONFIG_CPU_IDLE
	/* Must be inspected within a RCU lock section */
	struct cpuidle_state	*idle_state;
#endif

#ifdef CONFIG_SMP
	unsigned int		nr_pinned;
#endif
	unsigned int		push_busy;
	struct cpu_stop_work	push_work;

#ifdef CONFIG_SCHED_CORE
	/* per rq */
	struct rq		*core;
	struct task_struct	*core_pick;
	unsigned int		core_enabled;
	unsigned int		core_sched_seq;
	struct rb_root		core_tree;

	/* shared state -- careful with sched_core_cpu_deactivate() */
	unsigned int		core_task_seq;
	unsigned int		core_pick_seq;
	unsigned long		core_cookie;
	unsigned int		core_forceidle_count;
	unsigned int		core_forceidle_seq;
	unsigned int		core_forceidle_occupation;
	u64			core_forceidle_start;
#endif

	/* Scratch cpumask to be temporarily used under rq_lock */
	cpumask_var_t		scratch_mask;

#if defined(CONFIG_CFS_BANDWIDTH) && defined(CONFIG_SMP)
	call_single_data_t	cfsb_csd;
	struct list_head	cfsb_csd_list;
#endif
};

#ifdef CONFIG_FAIR_GROUP_SCHED

/* CPU runqueue to which this cfs_rq is attached */
static inline struct rq *rq_of(struct cfs_rq *cfs_rq)
{
	return cfs_rq->rq;
}

#else

static inline struct rq *rq_of(struct cfs_rq *cfs_rq)
{
	return container_of(cfs_rq, struct rq, cfs);
}
#endif

static inline int cpu_of(struct rq *rq)
{
#ifdef CONFIG_SMP
	return rq->cpu;
#else
	return 0;
#endif
}

#define MDF_PUSH		0x01

static inline bool is_migration_disabled(struct task_struct *p)
{
#ifdef CONFIG_SMP
	return p->migration_disabled;
#else
	return false;
#endif
}

DECLARE_PER_CPU_SHARED_ALIGNED(struct rq, runqueues);

#define cpu_rq(cpu)		(&per_cpu(runqueues, (cpu)))
#define this_rq()		this_cpu_ptr(&runqueues)
#define task_rq(p)		cpu_rq(task_cpu(p))
#define cpu_curr(cpu)		(cpu_rq(cpu)->curr)
#define raw_rq()		raw_cpu_ptr(&runqueues)

#ifdef CONFIG_SCHED_CORE
static inline struct cpumask *sched_group_span(struct sched_group *sg);

DECLARE_STATIC_KEY_FALSE(__sched_core_enabled);

static inline bool sched_core_enabled(struct rq *rq)
{
	return static_branch_unlikely(&__sched_core_enabled) && rq->core_enabled;
}

static inline bool sched_core_disabled(void)
{
	return !static_branch_unlikely(&__sched_core_enabled);
}

/*
 * Be careful with this function; not for general use. The return value isn't
 * stable unless you actually hold a relevant rq->__lock.
 */
static inline raw_spinlock_t *rq_lockp(struct rq *rq)
{
	if (sched_core_enabled(rq))
		return &rq->core->__lock;

	return &rq->__lock;
}

static inline raw_spinlock_t *__rq_lockp(struct rq *rq)
{
	if (rq->core_enabled)
		return &rq->core->__lock;

	return &rq->__lock;
}

extern bool
cfs_prio_less(const struct task_struct *a, const struct task_struct *b, bool fi);

extern void task_vruntime_update(struct rq *rq, struct task_struct *p, bool in_fi);

/*
 * Helpers to check if the CPU's core cookie matches with the task's cookie
 * when core scheduling is enabled.
 * A special case is that the task's cookie always matches with CPU's core
 * cookie if the CPU is in an idle core.
 */
static inline bool sched_cpu_cookie_match(struct rq *rq, struct task_struct *p)
{
	/* Ignore cookie match if core scheduler is not enabled on the CPU. */
	if (!sched_core_enabled(rq))
		return true;

	return rq->core->core_cookie == p->core_cookie;
}

static inline bool sched_core_cookie_match(struct rq *rq, struct task_struct *p)
{
	bool idle_core = true;
	int cpu;

	/* Ignore cookie match if core scheduler is not enabled on the CPU. */
	if (!sched_core_enabled(rq))
		return true;

	for_each_cpu(cpu, cpu_smt_mask(cpu_of(rq))) {
		if (!available_idle_cpu(cpu)) {
			idle_core = false;
			break;
		}
	}

	/*
	 * A CPU in an idle core is always the best choice for tasks with
	 * cookies.
	 */
	return idle_core || rq->core->core_cookie == p->core_cookie;
}

static inline bool sched_group_cookie_match(struct rq *rq,
					    struct task_struct *p,
					    struct sched_group *group)
{
	int cpu;

	/* Ignore cookie match if core scheduler is not enabled on the CPU. */
	if (!sched_core_enabled(rq))
		return true;

	for_each_cpu_and(cpu, sched_group_span(group), p->cpus_ptr) {
		if (sched_core_cookie_match(cpu_rq(cpu), p))
			return true;
	}
	return false;
}

static inline bool sched_core_enqueued(struct task_struct *p)
{
	return !RB_EMPTY_NODE(&p->core_node);
}

extern void sched_core_enqueue(struct rq *rq, struct task_struct *p);
extern void sched_core_dequeue(struct rq *rq, struct task_struct *p, int flags);

extern void sched_core_get(void);
extern void sched_core_put(void);

#else /* !CONFIG_SCHED_CORE: */

static inline bool sched_core_enabled(struct rq *rq)
{
	return false;
}

static inline bool sched_core_disabled(void)
{
	return true;
}

static inline raw_spinlock_t *rq_lockp(struct rq *rq)
{
	return &rq->__lock;
}

static inline raw_spinlock_t *__rq_lockp(struct rq *rq)
{
	return &rq->__lock;
}

static inline bool sched_cpu_cookie_match(struct rq *rq, struct task_struct *p)
{
	return true;
}

static inline bool sched_core_cookie_match(struct rq *rq, struct task_struct *p)
{
	return true;
}

static inline bool sched_group_cookie_match(struct rq *rq,
					    struct task_struct *p,
					    struct sched_group *group)
{
	return true;
}

#endif /* !CONFIG_SCHED_CORE */

static inline void lockdep_assert_rq_held(struct rq *rq)
{
	lockdep_assert_held(__rq_lockp(rq));
}

extern void raw_spin_rq_lock_nested(struct rq *rq, int subclass);
extern bool raw_spin_rq_trylock(struct rq *rq);
extern void raw_spin_rq_unlock(struct rq *rq);

static inline void raw_spin_rq_lock(struct rq *rq)
{
	raw_spin_rq_lock_nested(rq, 0);
}

static inline void raw_spin_rq_lock_irq(struct rq *rq)
{
	local_irq_disable();
	raw_spin_rq_lock(rq);
}

static inline void raw_spin_rq_unlock_irq(struct rq *rq)
{
	raw_spin_rq_unlock(rq);
	local_irq_enable();
}

static inline unsigned long _raw_spin_rq_lock_irqsave(struct rq *rq)
{
	unsigned long flags;

	local_irq_save(flags);
	raw_spin_rq_lock(rq);

	return flags;
}

static inline void raw_spin_rq_unlock_irqrestore(struct rq *rq, unsigned long flags)
{
	raw_spin_rq_unlock(rq);
	local_irq_restore(flags);
}

#define raw_spin_rq_lock_irqsave(rq, flags)	\
do {						\
	flags = _raw_spin_rq_lock_irqsave(rq);	\
} while (0)

#ifdef CONFIG_SCHED_SMT
extern void __update_idle_core(struct rq *rq);

static inline void update_idle_core(struct rq *rq)
{
	if (static_branch_unlikely(&sched_smt_present))
		__update_idle_core(rq);
}

#else
static inline void update_idle_core(struct rq *rq) { }
#endif

#ifdef CONFIG_FAIR_GROUP_SCHED

static inline struct task_struct *task_of(struct sched_entity *se)
{
	SCHED_WARN_ON(!entity_is_task(se));
	return container_of(se, struct task_struct, se);
}

static inline struct cfs_rq *task_cfs_rq(struct task_struct *p)
{
	return p->se.cfs_rq;
}

/* runqueue on which this entity is (to be) queued */
static inline struct cfs_rq *cfs_rq_of(const struct sched_entity *se)
{
	return se->cfs_rq;
}

/* runqueue "owned" by this group */
static inline struct cfs_rq *group_cfs_rq(struct sched_entity *grp)
{
	return grp->my_q;
}

#else /* !CONFIG_FAIR_GROUP_SCHED: */

#define task_of(_se)		container_of(_se, struct task_struct, se)

static inline struct cfs_rq *task_cfs_rq(const struct task_struct *p)
{
	return &task_rq(p)->cfs;
}

static inline struct cfs_rq *cfs_rq_of(const struct sched_entity *se)
{
	const struct task_struct *p = task_of(se);
	struct rq *rq = task_rq(p);

	return &rq->cfs;
}

/* runqueue "owned" by this group */
static inline struct cfs_rq *group_cfs_rq(struct sched_entity *grp)
{
	return NULL;
}

#endif /* !CONFIG_FAIR_GROUP_SCHED */

extern void update_rq_clock(struct rq *rq);

/*
 * rq::clock_update_flags bits
 *
 * %RQCF_REQ_SKIP - will request skipping of clock update on the next
 *  call to __schedule(). This is an optimisation to avoid
 *  neighbouring rq clock updates.
 *
 * %RQCF_ACT_SKIP - is set from inside of __schedule() when skipping is
 *  in effect and calls to update_rq_clock() are being ignored.
 *
 * %RQCF_UPDATED - is a debug flag that indicates whether a call has been
 *  made to update_rq_clock() since the last time rq::lock was pinned.
 *
 * If inside of __schedule(), clock_update_flags will have been
 * shifted left (a left shift is a cheap operation for the fast path
 * to promote %RQCF_REQ_SKIP to %RQCF_ACT_SKIP), so you must use,
 *
 *	if (rq-clock_update_flags >= RQCF_UPDATED)
 *
 * to check if %RQCF_UPDATED is set. It'll never be shifted more than
 * one position though, because the next rq_unpin_lock() will shift it
 * back.
 */
#define RQCF_REQ_SKIP		0x01
#define RQCF_ACT_SKIP		0x02
#define RQCF_UPDATED		0x04

static inline void assert_clock_updated(struct rq *rq)
{
	/*
	 * The only reason for not seeing a clock update since the
	 * last rq_pin_lock() is if we're currently skipping updates.
	 */
	SCHED_WARN_ON(rq->clock_update_flags < RQCF_ACT_SKIP);
}

static inline u64 rq_clock(struct rq *rq)
{
	lockdep_assert_rq_held(rq);
	assert_clock_updated(rq);

	return rq->clock;
}

static inline u64 rq_clock_task(struct rq *rq)
{
	lockdep_assert_rq_held(rq);
	assert_clock_updated(rq);

	return rq->clock_task;
}

static inline void rq_clock_skip_update(struct rq *rq)
{
	lockdep_assert_rq_held(rq);
	rq->clock_update_flags |= RQCF_REQ_SKIP;
}

/*
 * See rt task throttling, which is the only time a skip
 * request is canceled.
 */
static inline void rq_clock_cancel_skipupdate(struct rq *rq)
{
	lockdep_assert_rq_held(rq);
	rq->clock_update_flags &= ~RQCF_REQ_SKIP;
}

/*
 * During cpu offlining and rq wide unthrottling, we can trigger
 * an update_rq_clock() for several cfs and rt runqueues (Typically
 * when using list_for_each_entry_*)
 * rq_clock_start_loop_update() can be called after updating the clock
 * once and before iterating over the list to prevent multiple update.
 * After the iterative traversal, we need to call rq_clock_stop_loop_update()
 * to clear RQCF_ACT_SKIP of rq->clock_update_flags.
 */
static inline void rq_clock_start_loop_update(struct rq *rq)
{
	lockdep_assert_rq_held(rq);
	SCHED_WARN_ON(rq->clock_update_flags & RQCF_ACT_SKIP);
	rq->clock_update_flags |= RQCF_ACT_SKIP;
}

static inline void rq_clock_stop_loop_update(struct rq *rq)
{
	lockdep_assert_rq_held(rq);
	rq->clock_update_flags &= ~RQCF_ACT_SKIP;
}

struct rq_flags {
	unsigned long flags;
	struct pin_cookie cookie;
#ifdef CONFIG_SCHED_DEBUG
	/*
	 * A copy of (rq::clock_update_flags & RQCF_UPDATED) for the
	 * current pin context is stashed here in case it needs to be
	 * restored in rq_repin_lock().
	 */
	unsigned int clock_update_flags;
#endif
};

extern struct balance_callback balance_push_callback;

/*
 * Lockdep annotation that avoids accidental unlocks; it's like a
 * sticky/continuous lockdep_assert_held().
 *
 * This avoids code that has access to 'struct rq *rq' (basically everything in
 * the scheduler) from accidentally unlocking the rq if they do not also have a
 * copy of the (on-stack) 'struct rq_flags rf'.
 *
 * Also see Documentation/locking/lockdep-design.rst.
 */
static inline void rq_pin_lock(struct rq *rq, struct rq_flags *rf)
{
	rf->cookie = lockdep_pin_lock(__rq_lockp(rq));

#ifdef CONFIG_SCHED_DEBUG
	rq->clock_update_flags &= (RQCF_REQ_SKIP|RQCF_ACT_SKIP);
	rf->clock_update_flags = 0;
# ifdef CONFIG_SMP
	SCHED_WARN_ON(rq->balance_callback && rq->balance_callback != &balance_push_callback);
# endif
#endif
}

static inline void rq_unpin_lock(struct rq *rq, struct rq_flags *rf)
{
#ifdef CONFIG_SCHED_DEBUG
	if (rq->clock_update_flags > RQCF_ACT_SKIP)
		rf->clock_update_flags = RQCF_UPDATED;
#endif

	lockdep_unpin_lock(__rq_lockp(rq), rf->cookie);
}

static inline void rq_repin_lock(struct rq *rq, struct rq_flags *rf)
{
	lockdep_repin_lock(__rq_lockp(rq), rf->cookie);

#ifdef CONFIG_SCHED_DEBUG
	/*
	 * Restore the value we stashed in @rf for this pin context.
	 */
	rq->clock_update_flags |= rf->clock_update_flags;
#endif
}

extern
struct rq *__task_rq_lock(struct task_struct *p, struct rq_flags *rf)
	__acquires(rq->lock);

extern
struct rq *task_rq_lock(struct task_struct *p, struct rq_flags *rf)
	__acquires(p->pi_lock)
	__acquires(rq->lock);

static inline void __task_rq_unlock(struct rq *rq, struct rq_flags *rf)
	__releases(rq->lock)
{
	rq_unpin_lock(rq, rf);
	raw_spin_rq_unlock(rq);
}

static inline void
task_rq_unlock(struct rq *rq, struct task_struct *p, struct rq_flags *rf)
	__releases(rq->lock)
	__releases(p->pi_lock)
{
	rq_unpin_lock(rq, rf);
	raw_spin_rq_unlock(rq);
	raw_spin_unlock_irqrestore(&p->pi_lock, rf->flags);
}

DEFINE_LOCK_GUARD_1(task_rq_lock, struct task_struct,
		    _T->rq = task_rq_lock(_T->lock, &_T->rf),
		    task_rq_unlock(_T->rq, _T->lock, &_T->rf),
		    struct rq *rq; struct rq_flags rf)

static inline void rq_lock_irqsave(struct rq *rq, struct rq_flags *rf)
	__acquires(rq->lock)
{
	raw_spin_rq_lock_irqsave(rq, rf->flags);
	rq_pin_lock(rq, rf);
}

static inline void rq_lock_irq(struct rq *rq, struct rq_flags *rf)
	__acquires(rq->lock)
{
	raw_spin_rq_lock_irq(rq);
	rq_pin_lock(rq, rf);
}

static inline void rq_lock(struct rq *rq, struct rq_flags *rf)
	__acquires(rq->lock)
{
	raw_spin_rq_lock(rq);
	rq_pin_lock(rq, rf);
}

static inline void rq_unlock_irqrestore(struct rq *rq, struct rq_flags *rf)
	__releases(rq->lock)
{
	rq_unpin_lock(rq, rf);
	raw_spin_rq_unlock_irqrestore(rq, rf->flags);
}

static inline void rq_unlock_irq(struct rq *rq, struct rq_flags *rf)
	__releases(rq->lock)
{
	rq_unpin_lock(rq, rf);
	raw_spin_rq_unlock_irq(rq);
}

static inline void rq_unlock(struct rq *rq, struct rq_flags *rf)
	__releases(rq->lock)
{
	rq_unpin_lock(rq, rf);
	raw_spin_rq_unlock(rq);
}

DEFINE_LOCK_GUARD_1(rq_lock, struct rq,
		    rq_lock(_T->lock, &_T->rf),
		    rq_unlock(_T->lock, &_T->rf),
		    struct rq_flags rf)

DEFINE_LOCK_GUARD_1(rq_lock_irq, struct rq,
		    rq_lock_irq(_T->lock, &_T->rf),
		    rq_unlock_irq(_T->lock, &_T->rf),
		    struct rq_flags rf)

DEFINE_LOCK_GUARD_1(rq_lock_irqsave, struct rq,
		    rq_lock_irqsave(_T->lock, &_T->rf),
		    rq_unlock_irqrestore(_T->lock, &_T->rf),
		    struct rq_flags rf)

static inline struct rq *this_rq_lock_irq(struct rq_flags *rf)
	__acquires(rq->lock)
{
	struct rq *rq;

	local_irq_disable();
	rq = this_rq();
	rq_lock(rq, rf);

	return rq;
}

#ifdef CONFIG_NUMA

enum numa_topology_type {
	NUMA_DIRECT,
	NUMA_GLUELESS_MESH,
	NUMA_BACKPLANE,
};

extern enum numa_topology_type sched_numa_topology_type;
extern int sched_max_numa_distance;
extern bool find_numa_distance(int distance);
extern void sched_init_numa(int offline_node);
extern void sched_update_numa(int cpu, bool online);
extern void sched_domains_numa_masks_set(unsigned int cpu);
extern void sched_domains_numa_masks_clear(unsigned int cpu);
extern int sched_numa_find_closest(const struct cpumask *cpus, int cpu);

#else /* !CONFIG_NUMA: */

static inline void sched_init_numa(int offline_node) { }
static inline void sched_update_numa(int cpu, bool online) { }
static inline void sched_domains_numa_masks_set(unsigned int cpu) { }
static inline void sched_domains_numa_masks_clear(unsigned int cpu) { }

static inline int sched_numa_find_closest(const struct cpumask *cpus, int cpu)
{
	return nr_cpu_ids;
}

#endif /* !CONFIG_NUMA */

#ifdef CONFIG_NUMA_BALANCING

/* The regions in numa_faults array from task_struct */
enum numa_faults_stats {
	NUMA_MEM = 0,
	NUMA_CPU,
	NUMA_MEMBUF,
	NUMA_CPUBUF
};

extern void sched_setnuma(struct task_struct *p, int node);
extern int migrate_task_to(struct task_struct *p, int cpu);
extern int migrate_swap(struct task_struct *p, struct task_struct *t,
			int cpu, int scpu);
extern void init_numa_balancing(unsigned long clone_flags, struct task_struct *p);

#else /* !CONFIG_NUMA_BALANCING: */

static inline void
init_numa_balancing(unsigned long clone_flags, struct task_struct *p)
{
}

#endif /* !CONFIG_NUMA_BALANCING */

#ifdef CONFIG_SMP

static inline void
queue_balance_callback(struct rq *rq,
		       struct balance_callback *head,
		       void (*func)(struct rq *rq))
{
	lockdep_assert_rq_held(rq);

	/*
	 * Don't (re)queue an already queued item; nor queue anything when
	 * balance_push() is active, see the comment with
	 * balance_push_callback.
	 */
	if (unlikely(head->next || rq->balance_callback == &balance_push_callback))
		return;

	head->func = func;
	head->next = rq->balance_callback;
	rq->balance_callback = head;
}

#define rcu_dereference_check_sched_domain(p) \
	rcu_dereference_check((p), lockdep_is_held(&sched_domains_mutex))

/*
 * The domain tree (rq->sd) is protected by RCU's quiescent state transition.
 * See destroy_sched_domains: call_rcu for details.
 *
 * The domain tree of any CPU may only be accessed from within
 * preempt-disabled sections.
 */
#define for_each_domain(cpu, __sd) \
	for (__sd = rcu_dereference_check_sched_domain(cpu_rq(cpu)->sd); \
			__sd; __sd = __sd->parent)

/* A mask of all the SD flags that have the SDF_SHARED_CHILD metaflag */
#define SD_FLAG(name, mflags) (name * !!((mflags) & SDF_SHARED_CHILD)) |
static const unsigned int SD_SHARED_CHILD_MASK =
#include <linux/sched/sd_flags.h>
0;
#undef SD_FLAG

/**
 * highest_flag_domain - Return highest sched_domain containing flag.
 * @cpu:	The CPU whose highest level of sched domain is to
 *		be returned.
 * @flag:	The flag to check for the highest sched_domain
 *		for the given CPU.
 *
 * Returns the highest sched_domain of a CPU which contains @flag. If @flag has
 * the SDF_SHARED_CHILD metaflag, all the children domains also have @flag.
 */
static inline struct sched_domain *highest_flag_domain(int cpu, int flag)
{
	struct sched_domain *sd, *hsd = NULL;

	for_each_domain(cpu, sd) {
		if (sd->flags & flag) {
			hsd = sd;
			continue;
		}

		/*
		 * Stop the search if @flag is known to be shared at lower
		 * levels. It will not be found further up.
		 */
		if (flag & SD_SHARED_CHILD_MASK)
			break;
	}

	return hsd;
}

static inline struct sched_domain *lowest_flag_domain(int cpu, int flag)
{
	struct sched_domain *sd;

	for_each_domain(cpu, sd) {
		if (sd->flags & flag)
			break;
	}

	return sd;
}

DECLARE_PER_CPU(struct sched_domain __rcu *, sd_llc);
DECLARE_PER_CPU(int, sd_llc_size);
DECLARE_PER_CPU(int, sd_llc_id);
DECLARE_PER_CPU(int, sd_share_id);
DECLARE_PER_CPU(struct sched_domain_shared __rcu *, sd_llc_shared);
DECLARE_PER_CPU(struct sched_domain __rcu *, sd_numa);
DECLARE_PER_CPU(struct sched_domain __rcu *, sd_asym_packing);
DECLARE_PER_CPU(struct sched_domain __rcu *, sd_asym_cpucapacity);

extern struct static_key_false sched_asym_cpucapacity;
extern struct static_key_false sched_cluster_active;

static __always_inline bool sched_asym_cpucap_active(void)
{
	return static_branch_unlikely(&sched_asym_cpucapacity);
}

struct sched_group_capacity {
	atomic_t		ref;
	/*
	 * CPU capacity of this group, SCHED_CAPACITY_SCALE being max capacity
	 * for a single CPU.
	 */
	unsigned long		capacity;
	unsigned long		min_capacity;		/* Min per-CPU capacity in group */
	unsigned long		max_capacity;		/* Max per-CPU capacity in group */
	unsigned long		next_update;
	int			imbalance;		/* XXX unrelated to capacity but shared group state */

#ifdef CONFIG_SCHED_DEBUG
	int			id;
#endif

	unsigned long		cpumask[];		/* Balance mask */
};

struct sched_group {
	struct sched_group	*next;			/* Must be a circular list */
	atomic_t		ref;

	unsigned int		group_weight;
	unsigned int		cores;
	struct sched_group_capacity *sgc;
	int			asym_prefer_cpu;	/* CPU of highest priority in group */
	int			flags;

	/*
	 * The CPUs this group covers.
	 *
	 * NOTE: this field is variable length. (Allocated dynamically
	 * by attaching extra space to the end of the structure,
	 * depending on how many CPUs the kernel has booted up with)
	 */
	unsigned long		cpumask[];
};

static inline struct cpumask *sched_group_span(struct sched_group *sg)
{
	return to_cpumask(sg->cpumask);
}

/*
 * See build_balance_mask().
 */
static inline struct cpumask *group_balance_mask(struct sched_group *sg)
{
	return to_cpumask(sg->sgc->cpumask);
}

extern int group_balance_cpu(struct sched_group *sg);

#ifdef CONFIG_SCHED_DEBUG
extern void update_sched_domain_debugfs(void);
extern void dirty_sched_domain_sysctl(int cpu);
#else
static inline void update_sched_domain_debugfs(void) { }
static inline void dirty_sched_domain_sysctl(int cpu) { }
#endif

extern int sched_update_scaling(void);

static inline const struct cpumask *task_user_cpus(struct task_struct *p)
{
	if (!p->user_cpus_ptr)
		return cpu_possible_mask; /* &init_task.cpus_mask */
	return p->user_cpus_ptr;
}

#endif /* CONFIG_SMP */

#include "stats.h"

#if defined(CONFIG_SCHED_CORE) && defined(CONFIG_SCHEDSTATS)

extern void __sched_core_account_forceidle(struct rq *rq);

static inline void sched_core_account_forceidle(struct rq *rq)
{
	if (schedstat_enabled())
		__sched_core_account_forceidle(rq);
}

extern void __sched_core_tick(struct rq *rq);

static inline void sched_core_tick(struct rq *rq)
{
	if (sched_core_enabled(rq) && schedstat_enabled())
		__sched_core_tick(rq);
}

#else /* !(CONFIG_SCHED_CORE && CONFIG_SCHEDSTATS): */

static inline void sched_core_account_forceidle(struct rq *rq) { }

static inline void sched_core_tick(struct rq *rq) { }

#endif /* !(CONFIG_SCHED_CORE && CONFIG_SCHEDSTATS) */

#ifdef CONFIG_CGROUP_SCHED

/*
 * Return the group to which this tasks belongs.
 *
 * We cannot use task_css() and friends because the cgroup subsystem
 * changes that value before the cgroup_subsys::attach() method is called,
 * therefore we cannot pin it and might observe the wrong value.
 *
 * The same is true for autogroup's p->signal->autogroup->tg, the autogroup
 * core changes this before calling sched_move_task().
 *
 * Instead we use a 'copy' which is updated from sched_move_task() while
 * holding both task_struct::pi_lock and rq::lock.
 */
static inline struct task_group *task_group(struct task_struct *p)
{
	return p->sched_task_group;
}

/* Change a task's cfs_rq and parent entity if it moves across CPUs/groups */
static inline void set_task_rq(struct task_struct *p, unsigned int cpu)
{
#if defined(CONFIG_FAIR_GROUP_SCHED) || defined(CONFIG_RT_GROUP_SCHED)
	struct task_group *tg = task_group(p);
#endif

#ifdef CONFIG_FAIR_GROUP_SCHED
	set_task_rq_fair(&p->se, p->se.cfs_rq, tg->cfs_rq[cpu]);
	p->se.cfs_rq = tg->cfs_rq[cpu];
	p->se.parent = tg->se[cpu];
	p->se.depth = tg->se[cpu] ? tg->se[cpu]->depth + 1 : 0;
#endif

#ifdef CONFIG_RT_GROUP_SCHED
	p->rt.rt_rq  = tg->rt_rq[cpu];
	p->rt.parent = tg->rt_se[cpu];
#endif
}

#else /* !CONFIG_CGROUP_SCHED: */

static inline void set_task_rq(struct task_struct *p, unsigned int cpu) { }

static inline struct task_group *task_group(struct task_struct *p)
{
	return NULL;
}

#endif /* !CONFIG_CGROUP_SCHED */

static inline void __set_task_cpu(struct task_struct *p, unsigned int cpu)
{
	set_task_rq(p, cpu);
#ifdef CONFIG_SMP
	/*
	 * After ->cpu is set up to a new value, task_rq_lock(p, ...) can be
	 * successfully executed on another CPU. We must ensure that updates of
	 * per-task data have been completed by this moment.
	 */
	smp_wmb();
	WRITE_ONCE(task_thread_info(p)->cpu, cpu);
	p->wake_cpu = cpu;
#endif
}

/*
 * Tunables that become constants when CONFIG_SCHED_DEBUG is off:
 */
#ifdef CONFIG_SCHED_DEBUG
# define const_debug __read_mostly
#else
# define const_debug const
#endif

#define SCHED_FEAT(name, enabled)	\
	__SCHED_FEAT_##name ,

enum {
#include "features.h"
	__SCHED_FEAT_NR,
};

#undef SCHED_FEAT

#ifdef CONFIG_SCHED_DEBUG

/*
 * To support run-time toggling of sched features, all the translation units
 * (but core.c) reference the sysctl_sched_features defined in core.c.
 */
extern const_debug unsigned int sysctl_sched_features;

#ifdef CONFIG_JUMP_LABEL

#define SCHED_FEAT(name, enabled)					\
static __always_inline bool static_branch_##name(struct static_key *key) \
{									\
	return static_key_##enabled(key);				\
}

#include "features.h"
#undef SCHED_FEAT

extern struct static_key sched_feat_keys[__SCHED_FEAT_NR];
#define sched_feat(x) (static_branch_##x(&sched_feat_keys[__SCHED_FEAT_##x]))

#else /* !CONFIG_JUMP_LABEL: */

#define sched_feat(x) (sysctl_sched_features & (1UL << __SCHED_FEAT_##x))

#endif /* !CONFIG_JUMP_LABEL */

#else /* !SCHED_DEBUG: */

/*
 * Each translation unit has its own copy of sysctl_sched_features to allow
 * constants propagation at compile time and compiler optimization based on
 * features default.
 */
#define SCHED_FEAT(name, enabled)	\
	(1UL << __SCHED_FEAT_##name) * enabled |
static const_debug __maybe_unused unsigned int sysctl_sched_features =
#include "features.h"
	0;
#undef SCHED_FEAT

#define sched_feat(x) !!(sysctl_sched_features & (1UL << __SCHED_FEAT_##x))

#endif /* !SCHED_DEBUG */

extern struct static_key_false sched_numa_balancing;
extern struct static_key_false sched_schedstats;

static inline u64 global_rt_period(void)
{
	return (u64)sysctl_sched_rt_period * NSEC_PER_USEC;
}

static inline u64 global_rt_runtime(void)
{
	if (sysctl_sched_rt_runtime < 0)
		return RUNTIME_INF;

	return (u64)sysctl_sched_rt_runtime * NSEC_PER_USEC;
}

static inline int task_current(struct rq *rq, struct task_struct *p)
{
	return rq->curr == p;
}

static inline int task_on_cpu(struct rq *rq, struct task_struct *p)
{
#ifdef CONFIG_SMP
	return p->on_cpu;
#else
	return task_current(rq, p);
#endif
}

static inline int task_on_rq_queued(struct task_struct *p)
{
	return p->on_rq == TASK_ON_RQ_QUEUED;
}

static inline int task_on_rq_migrating(struct task_struct *p)
{
	return READ_ONCE(p->on_rq) == TASK_ON_RQ_MIGRATING;
}

/* Wake flags. The first three directly map to some SD flag value */
#define WF_EXEC			0x02 /* Wakeup after exec; maps to SD_BALANCE_EXEC */
#define WF_FORK			0x04 /* Wakeup after fork; maps to SD_BALANCE_FORK */
#define WF_TTWU			0x08 /* Wakeup;            maps to SD_BALANCE_WAKE */

#define WF_SYNC			0x10 /* Waker goes to sleep after wakeup */
#define WF_MIGRATED		0x20 /* Internal use, task got migrated */
#define WF_CURRENT_CPU		0x40 /* Prefer to move the wakee to the current CPU. */

#ifdef CONFIG_SMP
static_assert(WF_EXEC == SD_BALANCE_EXEC);
static_assert(WF_FORK == SD_BALANCE_FORK);
static_assert(WF_TTWU == SD_BALANCE_WAKE);
#endif

/*
 * To aid in avoiding the subversion of "niceness" due to uneven distribution
 * of tasks with abnormal "nice" values across CPUs the contribution that
 * each task makes to its run queue's load is weighted according to its
 * scheduling class and "nice" value. For SCHED_NORMAL tasks this is just a
 * scaled version of the new time slice allocation that they receive on time
 * slice expiry etc.
 */

#define WEIGHT_IDLEPRIO		3
#define WMULT_IDLEPRIO		1431655765

extern const int		sched_prio_to_weight[40];
extern const u32		sched_prio_to_wmult[40];

/*
 * {de,en}queue flags:
 *
 * DEQUEUE_SLEEP  - task is no longer runnable
 * ENQUEUE_WAKEUP - task just became runnable
 *
 * SAVE/RESTORE - an otherwise spurious dequeue/enqueue, done to ensure tasks
 *                are in a known state which allows modification. Such pairs
 *                should preserve as much state as possible.
 *
 * MOVE - paired with SAVE/RESTORE, explicitly does not preserve the location
 *        in the runqueue.
 *
 * NOCLOCK - skip the update_rq_clock() (avoids double updates)
 *
 * MIGRATION - p->on_rq == TASK_ON_RQ_MIGRATING (used for DEADLINE)
 *
 * ENQUEUE_HEAD      - place at front of runqueue (tail if not specified)
 * ENQUEUE_REPLENISH - CBS (replenish runtime and postpone deadline)
 * ENQUEUE_MIGRATED  - the task was migrated during wakeup
 *
 */

#define DEQUEUE_SLEEP		0x01
#define DEQUEUE_SAVE		0x02 /* Matches ENQUEUE_RESTORE */
#define DEQUEUE_MOVE		0x04 /* Matches ENQUEUE_MOVE */
#define DEQUEUE_NOCLOCK		0x08 /* Matches ENQUEUE_NOCLOCK */
#define DEQUEUE_MIGRATING	0x100 /* Matches ENQUEUE_MIGRATING */

#define ENQUEUE_WAKEUP		0x01
#define ENQUEUE_RESTORE		0x02
#define ENQUEUE_MOVE		0x04
#define ENQUEUE_NOCLOCK		0x08

#define ENQUEUE_HEAD		0x10
#define ENQUEUE_REPLENISH	0x20
#ifdef CONFIG_SMP
#define ENQUEUE_MIGRATED	0x40
#else
#define ENQUEUE_MIGRATED	0x00
#endif
#define ENQUEUE_INITIAL		0x80
#define ENQUEUE_MIGRATING	0x100

#define RETRY_TASK		((void *)-1UL)

struct affinity_context {
	const struct cpumask	*new_mask;
	struct cpumask		*user_mask;
	unsigned int		flags;
};

extern s64 update_curr_common(struct rq *rq);

struct sched_class {

#ifdef CONFIG_UCLAMP_TASK
	int uclamp_enabled;
#endif

	void (*enqueue_task) (struct rq *rq, struct task_struct *p, int flags);
	void (*dequeue_task) (struct rq *rq, struct task_struct *p, int flags);
	void (*yield_task)   (struct rq *rq);
	bool (*yield_to_task)(struct rq *rq, struct task_struct *p);

	void (*wakeup_preempt)(struct rq *rq, struct task_struct *p, int flags);

	struct task_struct *(*pick_next_task)(struct rq *rq);

	void (*put_prev_task)(struct rq *rq, struct task_struct *p);
	void (*set_next_task)(struct rq *rq, struct task_struct *p, bool first);

#ifdef CONFIG_SMP
	int (*balance)(struct rq *rq, struct task_struct *prev, struct rq_flags *rf);
	int  (*select_task_rq)(struct task_struct *p, int task_cpu, int flags);

	struct task_struct * (*pick_task)(struct rq *rq);

	void (*migrate_task_rq)(struct task_struct *p, int new_cpu);

	void (*task_woken)(struct rq *this_rq, struct task_struct *task);

	void (*set_cpus_allowed)(struct task_struct *p, struct affinity_context *ctx);

	void (*rq_online)(struct rq *rq);
	void (*rq_offline)(struct rq *rq);

	struct rq *(*find_lock_rq)(struct task_struct *p, struct rq *rq);
#endif

	void (*task_tick)(struct rq *rq, struct task_struct *p, int queued);
	void (*task_fork)(struct task_struct *p);
	void (*task_dead)(struct task_struct *p);

	/*
	 * The switched_from() call is allowed to drop rq->lock, therefore we
	 * cannot assume the switched_from/switched_to pair is serialized by
	 * rq->lock. They are however serialized by p->pi_lock.
	 */
	void (*switching_to) (struct rq *this_rq, struct task_struct *task);
	void (*switched_from)(struct rq *this_rq, struct task_struct *task);
	void (*switched_to)  (struct rq *this_rq, struct task_struct *task);
	void (*reweight_task)(struct rq *this_rq, struct task_struct *task,
			      int newprio);
	void (*prio_changed) (struct rq *this_rq, struct task_struct *task,
			      int oldprio);

	unsigned int (*get_rr_interval)(struct rq *rq,
					struct task_struct *task);

	void (*update_curr)(struct rq *rq);

#ifdef CONFIG_FAIR_GROUP_SCHED
	void (*task_change_group)(struct task_struct *p);
#endif

#ifdef CONFIG_SCHED_CORE
	int (*task_is_throttled)(struct task_struct *p, int cpu);
#endif
};

static inline void put_prev_task(struct rq *rq, struct task_struct *prev)
{
	WARN_ON_ONCE(rq->curr != prev);
	prev->sched_class->put_prev_task(rq, prev);
}

static inline void set_next_task(struct rq *rq, struct task_struct *next)
{
	next->sched_class->set_next_task(rq, next, false);
}


/*
 * Helper to define a sched_class instance; each one is placed in a separate
 * section which is ordered by the linker script:
 *
 *   include/asm-generic/vmlinux.lds.h
 *
 * *CAREFUL* they are laid out in *REVERSE* order!!!
 *
 * Also enforce alignment on the instance, not the type, to guarantee layout.
 */
#define DEFINE_SCHED_CLASS(name) \
const struct sched_class name##_sched_class \
	__aligned(__alignof__(struct sched_class)) \
	__section("__" #name "_sched_class")

/* Defined in include/asm-generic/vmlinux.lds.h */
extern struct sched_class __sched_class_highest[];
extern struct sched_class __sched_class_lowest[];

#define for_class_range(class, _from, _to) \
	for (class = (_from); class < (_to); class++)

#define for_each_class(class) \
	for_class_range(class, __sched_class_highest, __sched_class_lowest)

#define sched_class_above(_a, _b)	((_a) < (_b))

extern const struct sched_class stop_sched_class;
extern const struct sched_class dl_sched_class;
extern const struct sched_class rt_sched_class;
extern const struct sched_class fair_sched_class;
extern const struct sched_class idle_sched_class;

static inline bool sched_stop_runnable(struct rq *rq)
{
	return rq->stop && task_on_rq_queued(rq->stop);
}

static inline bool sched_dl_runnable(struct rq *rq)
{
	return rq->dl.dl_nr_running > 0;
}

static inline bool sched_rt_runnable(struct rq *rq)
{
	return rq->rt.rt_queued > 0;
}

static inline bool sched_fair_runnable(struct rq *rq)
{
	return rq->cfs.nr_running > 0;
}

extern struct task_struct *pick_next_task_fair(struct rq *rq, struct task_struct *prev, struct rq_flags *rf);
extern struct task_struct *pick_next_task_idle(struct rq *rq);

#define SCA_CHECK		0x01
#define SCA_MIGRATE_DISABLE	0x02
#define SCA_MIGRATE_ENABLE	0x04
#define SCA_USER		0x08

#ifdef CONFIG_SMP

extern void update_group_capacity(struct sched_domain *sd, int cpu);

extern void sched_balance_trigger(struct rq *rq);

extern int __set_cpus_allowed_ptr(struct task_struct *p, struct affinity_context *ctx);
extern void set_cpus_allowed_common(struct task_struct *p, struct affinity_context *ctx);

static inline cpumask_t *alloc_user_cpus_ptr(int node)
{
	/*
	 * See do_set_cpus_allowed() above for the rcu_head usage.
	 */
	int size = max_t(int, cpumask_size(), sizeof(struct rcu_head));

	return kmalloc_node(size, GFP_KERNEL, node);
}

static inline struct task_struct *get_push_task(struct rq *rq)
{
	struct task_struct *p = rq->curr;

	lockdep_assert_rq_held(rq);

	if (rq->push_busy)
		return NULL;

	if (p->nr_cpus_allowed == 1)
		return NULL;

	if (p->migration_disabled)
		return NULL;

	rq->push_busy = true;
	return get_task_struct(p);
}

extern int push_cpu_stop(void *arg);

#else /* !CONFIG_SMP: */

static inline int __set_cpus_allowed_ptr(struct task_struct *p,
					 struct affinity_context *ctx)
{
	return set_cpus_allowed_ptr(p, ctx->new_mask);
}

static inline cpumask_t *alloc_user_cpus_ptr(int node)
{
	return NULL;
}

#endif /* !CONFIG_SMP */

#ifdef CONFIG_CPU_IDLE

static inline void idle_set_state(struct rq *rq,
				  struct cpuidle_state *idle_state)
{
	rq->idle_state = idle_state;
}

static inline struct cpuidle_state *idle_get_state(struct rq *rq)
{
	SCHED_WARN_ON(!rcu_read_lock_held());

	return rq->idle_state;
}

#else /* !CONFIG_CPU_IDLE: */

static inline void idle_set_state(struct rq *rq,
				  struct cpuidle_state *idle_state)
{
}

static inline struct cpuidle_state *idle_get_state(struct rq *rq)
{
	return NULL;
}

#endif /* !CONFIG_CPU_IDLE */

extern void schedule_idle(void);
asmlinkage void schedule_user(void);

extern void sysrq_sched_debug_show(void);
extern void sched_init_granularity(void);
extern void update_max_interval(void);

extern void init_sched_dl_class(void);
extern void init_sched_rt_class(void);
extern void init_sched_fair_class(void);

extern void resched_curr(struct rq *rq);
extern void resched_cpu(int cpu);

extern struct rt_bandwidth def_rt_bandwidth;
extern void init_rt_bandwidth(struct rt_bandwidth *rt_b, u64 period, u64 runtime);
extern bool sched_rt_bandwidth_account(struct rt_rq *rt_rq);

extern void init_dl_entity(struct sched_dl_entity *dl_se);

#define BW_SHIFT		20
#define BW_UNIT			(1 << BW_SHIFT)
#define RATIO_SHIFT		8
#define MAX_BW_BITS		(64 - BW_SHIFT)
#define MAX_BW			((1ULL << MAX_BW_BITS) - 1)

extern unsigned long to_ratio(u64 period, u64 runtime);

extern void init_entity_runnable_average(struct sched_entity *se);
extern void post_init_entity_util_avg(struct task_struct *p);

#ifdef CONFIG_NO_HZ_FULL
extern bool sched_can_stop_tick(struct rq *rq);
extern int __init sched_tick_offload_init(void);

/*
 * Tick may be needed by tasks in the runqueue depending on their policy and
 * requirements. If tick is needed, lets send the target an IPI to kick it out of
 * nohz mode if necessary.
 */
static inline void sched_update_tick_dependency(struct rq *rq)
{
	int cpu = cpu_of(rq);

	if (!tick_nohz_full_cpu(cpu))
		return;

	if (sched_can_stop_tick(rq))
		tick_nohz_dep_clear_cpu(cpu, TICK_DEP_BIT_SCHED);
	else
		tick_nohz_dep_set_cpu(cpu, TICK_DEP_BIT_SCHED);
}
#else /* !CONFIG_NO_HZ_FULL: */
static inline int sched_tick_offload_init(void) { return 0; }
static inline void sched_update_tick_dependency(struct rq *rq) { }
#endif /* !CONFIG_NO_HZ_FULL */

static inline void add_nr_running(struct rq *rq, unsigned count)
{
	unsigned prev_nr = rq->nr_running;

	rq->nr_running = prev_nr + count;
	if (trace_sched_update_nr_running_tp_enabled()) {
		call_trace_sched_update_nr_running(rq, count);
	}

#ifdef CONFIG_SMP
	if (prev_nr < 2 && rq->nr_running >= 2)
		set_rd_overloaded(rq->rd, 1);
#endif

	sched_update_tick_dependency(rq);
}

static inline void sub_nr_running(struct rq *rq, unsigned count)
{
	rq->nr_running -= count;
	if (trace_sched_update_nr_running_tp_enabled()) {
		call_trace_sched_update_nr_running(rq, -count);
	}

	/* Check if we still need preemption */
	sched_update_tick_dependency(rq);
}

extern void activate_task(struct rq *rq, struct task_struct *p, int flags);
extern void deactivate_task(struct rq *rq, struct task_struct *p, int flags);

extern void wakeup_preempt(struct rq *rq, struct task_struct *p, int flags);

#ifdef CONFIG_PREEMPT_RT
# define SCHED_NR_MIGRATE_BREAK 8
#else
# define SCHED_NR_MIGRATE_BREAK 32
#endif

extern const_debug unsigned int sysctl_sched_nr_migrate;
extern const_debug unsigned int sysctl_sched_migration_cost;

extern unsigned int sysctl_sched_base_slice;

#ifdef CONFIG_SCHED_DEBUG
extern int sysctl_resched_latency_warn_ms;
extern int sysctl_resched_latency_warn_once;

extern unsigned int sysctl_sched_tunable_scaling;

extern unsigned int sysctl_numa_balancing_scan_delay;
extern unsigned int sysctl_numa_balancing_scan_period_min;
extern unsigned int sysctl_numa_balancing_scan_period_max;
extern unsigned int sysctl_numa_balancing_scan_size;
extern unsigned int sysctl_numa_balancing_hot_threshold;
#endif

#ifdef CONFIG_SCHED_HRTICK

/*
 * Use hrtick when:
 *  - enabled by features
 *  - hrtimer is actually high res
 */
static inline int hrtick_enabled(struct rq *rq)
{
	if (!cpu_active(cpu_of(rq)))
		return 0;
	return hrtimer_is_hres_active(&rq->hrtick_timer);
}

static inline int hrtick_enabled_fair(struct rq *rq)
{
	if (!sched_feat(HRTICK))
		return 0;
	return hrtick_enabled(rq);
}

static inline int hrtick_enabled_dl(struct rq *rq)
{
	if (!sched_feat(HRTICK_DL))
		return 0;
	return hrtick_enabled(rq);
}

extern void hrtick_start(struct rq *rq, u64 delay);

#else /* !CONFIG_SCHED_HRTICK: */

static inline int hrtick_enabled_fair(struct rq *rq)
{
	return 0;
}

static inline int hrtick_enabled_dl(struct rq *rq)
{
	return 0;
}

static inline int hrtick_enabled(struct rq *rq)
{
	return 0;
}

#endif /* !CONFIG_SCHED_HRTICK */

#ifndef arch_scale_freq_tick
static __always_inline void arch_scale_freq_tick(void) { }
#endif

#ifndef arch_scale_freq_capacity
/**
 * arch_scale_freq_capacity - get the frequency scale factor of a given CPU.
 * @cpu: the CPU in question.
 *
 * Return: the frequency scale factor normalized against SCHED_CAPACITY_SCALE, i.e.
 *
 *     f_curr
 *     ------ * SCHED_CAPACITY_SCALE
 *     f_max
 */
static __always_inline
unsigned long arch_scale_freq_capacity(int cpu)
{
	return SCHED_CAPACITY_SCALE;
}
#endif

#ifdef CONFIG_SCHED_DEBUG
/*
 * In double_lock_balance()/double_rq_lock(), we use raw_spin_rq_lock() to
 * acquire rq lock instead of rq_lock(). So at the end of these two functions
 * we need to call double_rq_clock_clear_update() to clear RQCF_UPDATED of
 * rq->clock_update_flags to avoid the WARN_DOUBLE_CLOCK warning.
 */
static inline void double_rq_clock_clear_update(struct rq *rq1, struct rq *rq2)
{
	rq1->clock_update_flags &= (RQCF_REQ_SKIP|RQCF_ACT_SKIP);
	/* rq1 == rq2 for !CONFIG_SMP, so just clear RQCF_UPDATED once. */
#ifdef CONFIG_SMP
	rq2->clock_update_flags &= (RQCF_REQ_SKIP|RQCF_ACT_SKIP);
#endif
}
#else
static inline void double_rq_clock_clear_update(struct rq *rq1, struct rq *rq2) { }
#endif

#define DEFINE_LOCK_GUARD_2(name, type, _lock, _unlock, ...)				\
__DEFINE_UNLOCK_GUARD(name, type, _unlock, type *lock2; __VA_ARGS__)			\
static inline class_##name##_t class_##name##_constructor(type *lock, type *lock2)	\
{ class_##name##_t _t = { .lock = lock, .lock2 = lock2 }, *_T = &_t;			\
  _lock; return _t; }

#ifdef CONFIG_SMP

static inline bool rq_order_less(struct rq *rq1, struct rq *rq2)
{
#ifdef CONFIG_SCHED_CORE
	/*
	 * In order to not have {0,2},{1,3} turn into into an AB-BA,
	 * order by core-id first and cpu-id second.
	 *
	 * Notably:
	 *
	 *	double_rq_lock(0,3); will take core-0, core-1 lock
	 *	double_rq_lock(1,2); will take core-1, core-0 lock
	 *
	 * when only cpu-id is considered.
	 */
	if (rq1->core->cpu < rq2->core->cpu)
		return true;
	if (rq1->core->cpu > rq2->core->cpu)
		return false;

	/*
	 * __sched_core_flip() relies on SMT having cpu-id lock order.
	 */
#endif
	return rq1->cpu < rq2->cpu;
}

extern void double_rq_lock(struct rq *rq1, struct rq *rq2);

#ifdef CONFIG_PREEMPTION

/*
 * fair double_lock_balance: Safely acquires both rq->locks in a fair
 * way at the expense of forcing extra atomic operations in all
 * invocations.  This assures that the double_lock is acquired using the
 * same underlying policy as the spinlock_t on this architecture, which
 * reduces latency compared to the unfair variant below.  However, it
 * also adds more overhead and therefore may reduce throughput.
 */
static inline int _double_lock_balance(struct rq *this_rq, struct rq *busiest)
	__releases(this_rq->lock)
	__acquires(busiest->lock)
	__acquires(this_rq->lock)
{
	raw_spin_rq_unlock(this_rq);
	double_rq_lock(this_rq, busiest);

	return 1;
}

#else /* !CONFIG_PREEMPTION: */
/*
 * Unfair double_lock_balance: Optimizes throughput at the expense of
 * latency by eliminating extra atomic operations when the locks are
 * already in proper order on entry.  This favors lower CPU-ids and will
 * grant the double lock to lower CPUs over higher ids under contention,
 * regardless of entry order into the function.
 */
static inline int _double_lock_balance(struct rq *this_rq, struct rq *busiest)
	__releases(this_rq->lock)
	__acquires(busiest->lock)
	__acquires(this_rq->lock)
{
	if (__rq_lockp(this_rq) == __rq_lockp(busiest) ||
	    likely(raw_spin_rq_trylock(busiest))) {
		double_rq_clock_clear_update(this_rq, busiest);
		return 0;
	}

	if (rq_order_less(this_rq, busiest)) {
		raw_spin_rq_lock_nested(busiest, SINGLE_DEPTH_NESTING);
		double_rq_clock_clear_update(this_rq, busiest);
		return 0;
	}

	raw_spin_rq_unlock(this_rq);
	double_rq_lock(this_rq, busiest);

	return 1;
}

#endif /* !CONFIG_PREEMPTION */

/*
 * double_lock_balance - lock the busiest runqueue, this_rq is locked already.
 */
static inline int double_lock_balance(struct rq *this_rq, struct rq *busiest)
{
	lockdep_assert_irqs_disabled();

	return _double_lock_balance(this_rq, busiest);
}

static inline void double_unlock_balance(struct rq *this_rq, struct rq *busiest)
	__releases(busiest->lock)
{
	if (__rq_lockp(this_rq) != __rq_lockp(busiest))
		raw_spin_rq_unlock(busiest);
	lock_set_subclass(&__rq_lockp(this_rq)->dep_map, 0, _RET_IP_);
}

static inline void double_lock(spinlock_t *l1, spinlock_t *l2)
{
	if (l1 > l2)
		swap(l1, l2);

	spin_lock(l1);
	spin_lock_nested(l2, SINGLE_DEPTH_NESTING);
}

static inline void double_lock_irq(spinlock_t *l1, spinlock_t *l2)
{
	if (l1 > l2)
		swap(l1, l2);

	spin_lock_irq(l1);
	spin_lock_nested(l2, SINGLE_DEPTH_NESTING);
}

static inline void double_raw_lock(raw_spinlock_t *l1, raw_spinlock_t *l2)
{
	if (l1 > l2)
		swap(l1, l2);

	raw_spin_lock(l1);
	raw_spin_lock_nested(l2, SINGLE_DEPTH_NESTING);
}

static inline void double_raw_unlock(raw_spinlock_t *l1, raw_spinlock_t *l2)
{
	raw_spin_unlock(l1);
	raw_spin_unlock(l2);
}

DEFINE_LOCK_GUARD_2(double_raw_spinlock, raw_spinlock_t,
		    double_raw_lock(_T->lock, _T->lock2),
		    double_raw_unlock(_T->lock, _T->lock2))

/*
 * double_rq_unlock - safely unlock two runqueues
 *
 * Note this does not restore interrupts like task_rq_unlock,
 * you need to do so manually after calling.
 */
static inline void double_rq_unlock(struct rq *rq1, struct rq *rq2)
	__releases(rq1->lock)
	__releases(rq2->lock)
{
	if (__rq_lockp(rq1) != __rq_lockp(rq2))
		raw_spin_rq_unlock(rq2);
	else
		__release(rq2->lock);
	raw_spin_rq_unlock(rq1);
}

extern void set_rq_online (struct rq *rq);
extern void set_rq_offline(struct rq *rq);

extern bool sched_smp_initialized;

#else /* !CONFIG_SMP: */

/*
 * double_rq_lock - safely lock two runqueues
 *
 * Note this does not disable interrupts like task_rq_lock,
 * you need to do so manually before calling.
 */
static inline void double_rq_lock(struct rq *rq1, struct rq *rq2)
	__acquires(rq1->lock)
	__acquires(rq2->lock)
{
	WARN_ON_ONCE(!irqs_disabled());
	WARN_ON_ONCE(rq1 != rq2);
	raw_spin_rq_lock(rq1);
	__acquire(rq2->lock);	/* Fake it out ;) */
	double_rq_clock_clear_update(rq1, rq2);
}

/*
 * double_rq_unlock - safely unlock two runqueues
 *
 * Note this does not restore interrupts like task_rq_unlock,
 * you need to do so manually after calling.
 */
static inline void double_rq_unlock(struct rq *rq1, struct rq *rq2)
	__releases(rq1->lock)
	__releases(rq2->lock)
{
	WARN_ON_ONCE(rq1 != rq2);
	raw_spin_rq_unlock(rq1);
	__release(rq2->lock);
}

#endif /* !CONFIG_SMP */

DEFINE_LOCK_GUARD_2(double_rq_lock, struct rq,
		    double_rq_lock(_T->lock, _T->lock2),
		    double_rq_unlock(_T->lock, _T->lock2))

extern struct sched_entity *__pick_root_entity(struct cfs_rq *cfs_rq);
extern struct sched_entity *__pick_first_entity(struct cfs_rq *cfs_rq);
extern struct sched_entity *__pick_last_entity(struct cfs_rq *cfs_rq);

#ifdef	CONFIG_SCHED_DEBUG
extern bool sched_debug_verbose;

extern void print_cfs_stats(struct seq_file *m, int cpu);
extern void print_rt_stats(struct seq_file *m, int cpu);
extern void print_dl_stats(struct seq_file *m, int cpu);
extern void print_cfs_rq(struct seq_file *m, int cpu, struct cfs_rq *cfs_rq);
extern void print_rt_rq(struct seq_file *m, int cpu, struct rt_rq *rt_rq);
extern void print_dl_rq(struct seq_file *m, int cpu, struct dl_rq *dl_rq);

extern void resched_latency_warn(int cpu, u64 latency);
# ifdef CONFIG_NUMA_BALANCING
extern void show_numa_stats(struct task_struct *p, struct seq_file *m);
extern void
print_numa_stats(struct seq_file *m, int node, unsigned long tsf,
		 unsigned long tpf, unsigned long gsf, unsigned long gpf);
# endif /* CONFIG_NUMA_BALANCING */
#else /* !CONFIG_SCHED_DEBUG: */
static inline void resched_latency_warn(int cpu, u64 latency) { }
#endif /* !CONFIG_SCHED_DEBUG */

extern void init_cfs_rq(struct cfs_rq *cfs_rq);
extern void init_rt_rq(struct rt_rq *rt_rq);
extern void init_dl_rq(struct dl_rq *dl_rq);

extern void cfs_bandwidth_usage_inc(void);
extern void cfs_bandwidth_usage_dec(void);

#ifdef CONFIG_NO_HZ_COMMON

#define NOHZ_BALANCE_KICK_BIT	0
#define NOHZ_STATS_KICK_BIT	1
#define NOHZ_NEWILB_KICK_BIT	2
#define NOHZ_NEXT_KICK_BIT	3

/* Run sched_balance_domains() */
#define NOHZ_BALANCE_KICK	BIT(NOHZ_BALANCE_KICK_BIT)
/* Update blocked load */
#define NOHZ_STATS_KICK		BIT(NOHZ_STATS_KICK_BIT)
/* Update blocked load when entering idle */
#define NOHZ_NEWILB_KICK	BIT(NOHZ_NEWILB_KICK_BIT)
/* Update nohz.next_balance */
#define NOHZ_NEXT_KICK		BIT(NOHZ_NEXT_KICK_BIT)

#define NOHZ_KICK_MASK		(NOHZ_BALANCE_KICK | NOHZ_STATS_KICK | NOHZ_NEXT_KICK)

#define nohz_flags(cpu)		(&cpu_rq(cpu)->nohz_flags)

extern void nohz_balance_exit_idle(struct rq *rq);
#else /* !CONFIG_NO_HZ_COMMON: */
static inline void nohz_balance_exit_idle(struct rq *rq) { }
#endif /* !CONFIG_NO_HZ_COMMON */

#if defined(CONFIG_SMP) && defined(CONFIG_NO_HZ_COMMON)
extern void nohz_run_idle_balance(int cpu);
#else
static inline void nohz_run_idle_balance(int cpu) { }
#endif

#ifdef CONFIG_IRQ_TIME_ACCOUNTING

struct irqtime {
	u64			total;
	u64			tick_delta;
	u64			irq_start_time;
	struct u64_stats_sync	sync;
};

DECLARE_PER_CPU(struct irqtime, cpu_irqtime);

/*
 * Returns the irqtime minus the softirq time computed by ksoftirqd.
 * Otherwise ksoftirqd's sum_exec_runtime is subtracted its own runtime
 * and never move forward.
 */
static inline u64 irq_time_read(int cpu)
{
	struct irqtime *irqtime = &per_cpu(cpu_irqtime, cpu);
	unsigned int seq;
	u64 total;

	do {
		seq = __u64_stats_fetch_begin(&irqtime->sync);
		total = irqtime->total;
	} while (__u64_stats_fetch_retry(&irqtime->sync, seq));

	return total;
}

#endif /* CONFIG_IRQ_TIME_ACCOUNTING */

#ifdef CONFIG_CPU_FREQ

DECLARE_PER_CPU(struct update_util_data __rcu *, cpufreq_update_util_data);

/**
 * cpufreq_update_util - Take a note about CPU utilization changes.
 * @rq: Runqueue to carry out the update for.
 * @flags: Update reason flags.
 *
 * This function is called by the scheduler on the CPU whose utilization is
 * being updated.
 *
 * It can only be called from RCU-sched read-side critical sections.
 *
 * The way cpufreq is currently arranged requires it to evaluate the CPU
 * performance state (frequency/voltage) on a regular basis to prevent it from
 * being stuck in a completely inadequate performance level for too long.
 * That is not guaranteed to happen if the updates are only triggered from CFS
 * and DL, though, because they may not be coming in if only RT tasks are
 * active all the time (or there are RT tasks only).
 *
 * As a workaround for that issue, this function is called periodically by the
 * RT sched class to trigger extra cpufreq updates to prevent it from stalling,
 * but that really is a band-aid.  Going forward it should be replaced with
 * solutions targeted more specifically at RT tasks.
 */
static inline void cpufreq_update_util(struct rq *rq, unsigned int flags)
{
	struct update_util_data *data;

	data = rcu_dereference_sched(*per_cpu_ptr(&cpufreq_update_util_data,
						  cpu_of(rq)));
	if (data)
		data->func(data, rq_clock(rq), flags);
}
#else /* !CONFIG_CPU_FREQ: */
static inline void cpufreq_update_util(struct rq *rq, unsigned int flags) { }
#endif /* !CONFIG_CPU_FREQ */

#ifdef arch_scale_freq_capacity
# ifndef arch_scale_freq_invariant
#  define arch_scale_freq_invariant()	true
# endif
#else
# define arch_scale_freq_invariant()	false
#endif

#ifdef CONFIG_SMP

<<<<<<< HEAD
=======
bool update_other_load_avgs(struct rq *rq);

>>>>>>> a5db7817
unsigned long effective_cpu_util(int cpu, unsigned long util_cfs,
				 unsigned long *min,
				 unsigned long *max);

unsigned long sugov_effective_cpu_perf(int cpu, unsigned long actual,
				 unsigned long min,
				 unsigned long max);


/*
 * Verify the fitness of task @p to run on @cpu taking into account the
 * CPU original capacity and the runtime/deadline ratio of the task.
 *
 * The function will return true if the original capacity of @cpu is
 * greater than or equal to task's deadline density right shifted by
 * (BW_SHIFT - SCHED_CAPACITY_SHIFT) and false otherwise.
 */
static inline bool dl_task_fits_capacity(struct task_struct *p, int cpu)
{
	unsigned long cap = arch_scale_cpu_capacity(cpu);

	return cap >= p->dl.dl_density >> (BW_SHIFT - SCHED_CAPACITY_SHIFT);
}

static inline unsigned long cpu_bw_dl(struct rq *rq)
{
	return (rq->dl.running_bw * SCHED_CAPACITY_SCALE) >> BW_SHIFT;
}

static inline unsigned long cpu_util_dl(struct rq *rq)
{
	return READ_ONCE(rq->avg_dl.util_avg);
}


extern unsigned long cpu_util_cfs(int cpu);
extern unsigned long cpu_util_cfs_boost(int cpu);

static inline unsigned long cpu_util_rt(struct rq *rq)
{
	return READ_ONCE(rq->avg_rt.util_avg);
}

<<<<<<< HEAD
=======
#else /* !CONFIG_SMP */
static inline bool update_other_load_avgs(struct rq *rq) { return false; }
>>>>>>> a5db7817
#endif /* CONFIG_SMP */

#ifdef CONFIG_UCLAMP_TASK

unsigned long uclamp_eff_value(struct task_struct *p, enum uclamp_id clamp_id);

static inline unsigned long uclamp_rq_get(struct rq *rq,
					  enum uclamp_id clamp_id)
{
	return READ_ONCE(rq->uclamp[clamp_id].value);
}

static inline void uclamp_rq_set(struct rq *rq, enum uclamp_id clamp_id,
				 unsigned int value)
{
	WRITE_ONCE(rq->uclamp[clamp_id].value, value);
}

static inline bool uclamp_rq_is_idle(struct rq *rq)
{
	return rq->uclamp_flags & UCLAMP_FLAG_IDLE;
}

/* Is the rq being capped/throttled by uclamp_max? */
static inline bool uclamp_rq_is_capped(struct rq *rq)
{
	unsigned long rq_util;
	unsigned long max_util;

	if (!static_branch_likely(&sched_uclamp_used))
		return false;

	rq_util = cpu_util_cfs(cpu_of(rq)) + cpu_util_rt(rq);
	max_util = READ_ONCE(rq->uclamp[UCLAMP_MAX].value);

	return max_util != SCHED_CAPACITY_SCALE && rq_util >= max_util;
}

/*
 * When uclamp is compiled in, the aggregation at rq level is 'turned off'
 * by default in the fast path and only gets turned on once userspace performs
 * an operation that requires it.
 *
 * Returns true if userspace opted-in to use uclamp and aggregation at rq level
 * hence is active.
 */
static inline bool uclamp_is_used(void)
{
	return static_branch_likely(&sched_uclamp_used);
}

#define for_each_clamp_id(clamp_id) \
	for ((clamp_id) = 0; (clamp_id) < UCLAMP_CNT; (clamp_id)++)

extern unsigned int sysctl_sched_uclamp_util_min_rt_default;


static inline unsigned int uclamp_none(enum uclamp_id clamp_id)
{
	if (clamp_id == UCLAMP_MIN)
		return 0;
	return SCHED_CAPACITY_SCALE;
}

/* Integer rounded range for each bucket */
#define UCLAMP_BUCKET_DELTA DIV_ROUND_CLOSEST(SCHED_CAPACITY_SCALE, UCLAMP_BUCKETS)

static inline unsigned int uclamp_bucket_id(unsigned int clamp_value)
{
	return min_t(unsigned int, clamp_value / UCLAMP_BUCKET_DELTA, UCLAMP_BUCKETS - 1);
}

static inline void
uclamp_se_set(struct uclamp_se *uc_se, unsigned int value, bool user_defined)
{
	uc_se->value = value;
	uc_se->bucket_id = uclamp_bucket_id(value);
	uc_se->user_defined = user_defined;
}

#else /* !CONFIG_UCLAMP_TASK: */

static inline unsigned long
uclamp_eff_value(struct task_struct *p, enum uclamp_id clamp_id)
{
	if (clamp_id == UCLAMP_MIN)
		return 0;

	return SCHED_CAPACITY_SCALE;
}

static inline bool uclamp_rq_is_capped(struct rq *rq) { return false; }

static inline bool uclamp_is_used(void)
{
	return false;
}

static inline unsigned long
uclamp_rq_get(struct rq *rq, enum uclamp_id clamp_id)
{
	if (clamp_id == UCLAMP_MIN)
		return 0;

	return SCHED_CAPACITY_SCALE;
}

static inline void
uclamp_rq_set(struct rq *rq, enum uclamp_id clamp_id, unsigned int value)
{
}

static inline bool uclamp_rq_is_idle(struct rq *rq)
{
	return false;
}

#endif /* !CONFIG_UCLAMP_TASK */

#ifdef CONFIG_HAVE_SCHED_AVG_IRQ

static inline unsigned long cpu_util_irq(struct rq *rq)
{
	return READ_ONCE(rq->avg_irq.util_avg);
}

static inline
unsigned long scale_irq_capacity(unsigned long util, unsigned long irq, unsigned long max)
{
	util *= (max - irq);
	util /= max;

	return util;

}

#else /* !CONFIG_HAVE_SCHED_AVG_IRQ: */

static inline unsigned long cpu_util_irq(struct rq *rq)
{
	return 0;
}

static inline
unsigned long scale_irq_capacity(unsigned long util, unsigned long irq, unsigned long max)
{
	return util;
}

#endif /* !CONFIG_HAVE_SCHED_AVG_IRQ */

#if defined(CONFIG_ENERGY_MODEL) && defined(CONFIG_CPU_FREQ_GOV_SCHEDUTIL)

#define perf_domain_span(pd) (to_cpumask(((pd)->em_pd->cpus)))

DECLARE_STATIC_KEY_FALSE(sched_energy_present);

static inline bool sched_energy_enabled(void)
{
	return static_branch_unlikely(&sched_energy_present);
}

extern struct cpufreq_governor schedutil_gov;

#else /* ! (CONFIG_ENERGY_MODEL && CONFIG_CPU_FREQ_GOV_SCHEDUTIL) */

#define perf_domain_span(pd) NULL

static inline bool sched_energy_enabled(void) { return false; }

#endif /* CONFIG_ENERGY_MODEL && CONFIG_CPU_FREQ_GOV_SCHEDUTIL */

#ifdef CONFIG_MEMBARRIER

/*
 * The scheduler provides memory barriers required by membarrier between:
 * - prior user-space memory accesses and store to rq->membarrier_state,
 * - store to rq->membarrier_state and following user-space memory accesses.
 * In the same way it provides those guarantees around store to rq->curr.
 */
static inline void membarrier_switch_mm(struct rq *rq,
					struct mm_struct *prev_mm,
					struct mm_struct *next_mm)
{
	int membarrier_state;

	if (prev_mm == next_mm)
		return;

	membarrier_state = atomic_read(&next_mm->membarrier_state);
	if (READ_ONCE(rq->membarrier_state) == membarrier_state)
		return;

	WRITE_ONCE(rq->membarrier_state, membarrier_state);
}

#else /* !CONFIG_MEMBARRIER :*/

static inline void membarrier_switch_mm(struct rq *rq,
					struct mm_struct *prev_mm,
					struct mm_struct *next_mm)
{
}

#endif /* !CONFIG_MEMBARRIER */

#ifdef CONFIG_SMP
static inline bool is_per_cpu_kthread(struct task_struct *p)
{
	if (!(p->flags & PF_KTHREAD))
		return false;

	if (p->nr_cpus_allowed != 1)
		return false;

	return true;
}
#endif

extern void swake_up_all_locked(struct swait_queue_head *q);
extern void __prepare_to_swait(struct swait_queue_head *q, struct swait_queue *wait);

extern int try_to_wake_up(struct task_struct *tsk, unsigned int state, int wake_flags);

#ifdef CONFIG_PREEMPT_DYNAMIC
extern int preempt_dynamic_mode;
extern int sched_dynamic_mode(const char *str);
extern void sched_dynamic_update(int mode);
#endif

#ifdef CONFIG_SCHED_MM_CID

#define SCHED_MM_CID_PERIOD_NS	(100ULL * 1000000)	/* 100ms */
#define MM_CID_SCAN_DELAY	100			/* 100ms */

extern raw_spinlock_t cid_lock;
extern int use_cid_lock;

extern void sched_mm_cid_migrate_from(struct task_struct *t);
extern void sched_mm_cid_migrate_to(struct rq *dst_rq, struct task_struct *t);
extern void task_tick_mm_cid(struct rq *rq, struct task_struct *curr);
extern void init_sched_mm_cid(struct task_struct *t);

static inline void __mm_cid_put(struct mm_struct *mm, int cid)
{
	if (cid < 0)
		return;
	cpumask_clear_cpu(cid, mm_cidmask(mm));
}

/*
 * The per-mm/cpu cid can have the MM_CID_LAZY_PUT flag set or transition to
 * the MM_CID_UNSET state without holding the rq lock, but the rq lock needs to
 * be held to transition to other states.
 *
 * State transitions synchronized with cmpxchg or try_cmpxchg need to be
 * consistent across CPUs, which prevents use of this_cpu_cmpxchg.
 */
static inline void mm_cid_put_lazy(struct task_struct *t)
{
	struct mm_struct *mm = t->mm;
	struct mm_cid __percpu *pcpu_cid = mm->pcpu_cid;
	int cid;

	lockdep_assert_irqs_disabled();
	cid = __this_cpu_read(pcpu_cid->cid);
	if (!mm_cid_is_lazy_put(cid) ||
	    !try_cmpxchg(&this_cpu_ptr(pcpu_cid)->cid, &cid, MM_CID_UNSET))
		return;
	__mm_cid_put(mm, mm_cid_clear_lazy_put(cid));
}

static inline int mm_cid_pcpu_unset(struct mm_struct *mm)
{
	struct mm_cid __percpu *pcpu_cid = mm->pcpu_cid;
	int cid, res;

	lockdep_assert_irqs_disabled();
	cid = __this_cpu_read(pcpu_cid->cid);
	for (;;) {
		if (mm_cid_is_unset(cid))
			return MM_CID_UNSET;
		/*
		 * Attempt transition from valid or lazy-put to unset.
		 */
		res = cmpxchg(&this_cpu_ptr(pcpu_cid)->cid, cid, MM_CID_UNSET);
		if (res == cid)
			break;
		cid = res;
	}
	return cid;
}

static inline void mm_cid_put(struct mm_struct *mm)
{
	int cid;

	lockdep_assert_irqs_disabled();
	cid = mm_cid_pcpu_unset(mm);
	if (cid == MM_CID_UNSET)
		return;
	__mm_cid_put(mm, mm_cid_clear_lazy_put(cid));
}

static inline int __mm_cid_try_get(struct mm_struct *mm)
{
	struct cpumask *cpumask;
	int cid;

	cpumask = mm_cidmask(mm);
	/*
	 * Retry finding first zero bit if the mask is temporarily
	 * filled. This only happens during concurrent remote-clear
	 * which owns a cid without holding a rq lock.
	 */
	for (;;) {
		cid = cpumask_first_zero(cpumask);
		if (cid < nr_cpu_ids)
			break;
		cpu_relax();
	}
	if (cpumask_test_and_set_cpu(cid, cpumask))
		return -1;

	return cid;
}

/*
 * Save a snapshot of the current runqueue time of this cpu
 * with the per-cpu cid value, allowing to estimate how recently it was used.
 */
static inline void mm_cid_snapshot_time(struct rq *rq, struct mm_struct *mm)
{
	struct mm_cid *pcpu_cid = per_cpu_ptr(mm->pcpu_cid, cpu_of(rq));

	lockdep_assert_rq_held(rq);
	WRITE_ONCE(pcpu_cid->time, rq->clock);
}

static inline int __mm_cid_get(struct rq *rq, struct mm_struct *mm)
{
	int cid;

	/*
	 * All allocations (even those using the cid_lock) are lock-free. If
	 * use_cid_lock is set, hold the cid_lock to perform cid allocation to
	 * guarantee forward progress.
	 */
	if (!READ_ONCE(use_cid_lock)) {
		cid = __mm_cid_try_get(mm);
		if (cid >= 0)
			goto end;
		raw_spin_lock(&cid_lock);
	} else {
		raw_spin_lock(&cid_lock);
		cid = __mm_cid_try_get(mm);
		if (cid >= 0)
			goto unlock;
	}

	/*
	 * cid concurrently allocated. Retry while forcing following
	 * allocations to use the cid_lock to ensure forward progress.
	 */
	WRITE_ONCE(use_cid_lock, 1);
	/*
	 * Set use_cid_lock before allocation. Only care about program order
	 * because this is only required for forward progress.
	 */
	barrier();
	/*
	 * Retry until it succeeds. It is guaranteed to eventually succeed once
	 * all newcoming allocations observe the use_cid_lock flag set.
	 */
	do {
		cid = __mm_cid_try_get(mm);
		cpu_relax();
	} while (cid < 0);
	/*
	 * Allocate before clearing use_cid_lock. Only care about
	 * program order because this is for forward progress.
	 */
	barrier();
	WRITE_ONCE(use_cid_lock, 0);
unlock:
	raw_spin_unlock(&cid_lock);
end:
	mm_cid_snapshot_time(rq, mm);

	return cid;
}

static inline int mm_cid_get(struct rq *rq, struct mm_struct *mm)
{
	struct mm_cid __percpu *pcpu_cid = mm->pcpu_cid;
	struct cpumask *cpumask;
	int cid;

	lockdep_assert_rq_held(rq);
	cpumask = mm_cidmask(mm);
	cid = __this_cpu_read(pcpu_cid->cid);
	if (mm_cid_is_valid(cid)) {
		mm_cid_snapshot_time(rq, mm);
		return cid;
	}
	if (mm_cid_is_lazy_put(cid)) {
		if (try_cmpxchg(&this_cpu_ptr(pcpu_cid)->cid, &cid, MM_CID_UNSET))
			__mm_cid_put(mm, mm_cid_clear_lazy_put(cid));
	}
	cid = __mm_cid_get(rq, mm);
	__this_cpu_write(pcpu_cid->cid, cid);

	return cid;
}

static inline void switch_mm_cid(struct rq *rq,
				 struct task_struct *prev,
				 struct task_struct *next)
{
	/*
	 * Provide a memory barrier between rq->curr store and load of
	 * {prev,next}->mm->pcpu_cid[cpu] on rq->curr->mm transition.
	 *
	 * Should be adapted if context_switch() is modified.
	 */
	if (!next->mm) {                                // to kernel
		/*
		 * user -> kernel transition does not guarantee a barrier, but
		 * we can use the fact that it performs an atomic operation in
		 * mmgrab().
		 */
		if (prev->mm)                           // from user
			smp_mb__after_mmgrab();
		/*
		 * kernel -> kernel transition does not change rq->curr->mm
		 * state. It stays NULL.
		 */
	} else {                                        // to user
		/*
		 * kernel -> user transition does not provide a barrier
		 * between rq->curr store and load of {prev,next}->mm->pcpu_cid[cpu].
		 * Provide it here.
		 */
		if (!prev->mm) {                        // from kernel
			smp_mb();
		} else {				// from user
			/*
			 * user->user transition relies on an implicit
			 * memory barrier in switch_mm() when
			 * current->mm changes. If the architecture
			 * switch_mm() does not have an implicit memory
			 * barrier, it is emitted here.  If current->mm
			 * is unchanged, no barrier is needed.
			 */
			smp_mb__after_switch_mm();
		}
	}
	if (prev->mm_cid_active) {
		mm_cid_snapshot_time(rq, prev->mm);
		mm_cid_put_lazy(prev);
		prev->mm_cid = -1;
	}
	if (next->mm_cid_active)
		next->last_mm_cid = next->mm_cid = mm_cid_get(rq, next->mm);
}

#else /* !CONFIG_SCHED_MM_CID: */
static inline void switch_mm_cid(struct rq *rq, struct task_struct *prev, struct task_struct *next) { }
static inline void sched_mm_cid_migrate_from(struct task_struct *t) { }
static inline void sched_mm_cid_migrate_to(struct rq *dst_rq, struct task_struct *t) { }
static inline void task_tick_mm_cid(struct rq *rq, struct task_struct *curr) { }
static inline void init_sched_mm_cid(struct task_struct *t) { }
#endif /* !CONFIG_SCHED_MM_CID */

extern u64 avg_vruntime(struct cfs_rq *cfs_rq);
extern int entity_eligible(struct cfs_rq *cfs_rq, struct sched_entity *se);

#ifdef CONFIG_RT_MUTEXES

static inline int __rt_effective_prio(struct task_struct *pi_task, int prio)
{
	if (pi_task)
		prio = min(prio, pi_task->prio);

	return prio;
}

static inline int rt_effective_prio(struct task_struct *p, int prio)
{
	struct task_struct *pi_task = rt_mutex_get_top_task(p);

	return __rt_effective_prio(pi_task, prio);
}

#else /* !CONFIG_RT_MUTEXES: */

static inline int rt_effective_prio(struct task_struct *p, int prio)
{
	return prio;
}

#endif /* !CONFIG_RT_MUTEXES */

extern int __sched_setscheduler(struct task_struct *p, const struct sched_attr *attr, bool user, bool pi);
extern int __sched_setaffinity(struct task_struct *p, struct affinity_context *ctx);
extern void __setscheduler_prio(struct task_struct *p, int prio);
extern void set_load_weight(struct task_struct *p, bool update_load);
extern void enqueue_task(struct rq *rq, struct task_struct *p, int flags);
extern void dequeue_task(struct rq *rq, struct task_struct *p, int flags);

<<<<<<< HEAD
=======
extern void check_class_changing(struct rq *rq, struct task_struct *p,
				 const struct sched_class *prev_class);
>>>>>>> a5db7817
extern void check_class_changed(struct rq *rq, struct task_struct *p,
				const struct sched_class *prev_class,
				int oldprio);

#ifdef CONFIG_SMP
extern struct balance_callback *splice_balance_callbacks(struct rq *rq);
extern void balance_callbacks(struct rq *rq, struct balance_callback *head);
#else

static inline struct balance_callback *splice_balance_callbacks(struct rq *rq)
{
	return NULL;
}

static inline void balance_callbacks(struct rq *rq, struct balance_callback *head)
{
}

#endif

<<<<<<< HEAD
=======
#include "ext.h"

>>>>>>> a5db7817
#endif /* _KERNEL_SCHED_SCHED_H */<|MERGE_RESOLUTION|>--- conflicted
+++ resolved
@@ -192,8 +192,6 @@
 	return policy == SCHED_IDLE;
 }
 
-<<<<<<< HEAD
-=======
 static inline int normal_policy(int policy)
 {
 #ifdef CONFIG_SCHED_CLASS_EXT
@@ -203,7 +201,6 @@
 	return policy == SCHED_NORMAL;
 }
 
->>>>>>> a5db7817
 static inline int fair_policy(int policy)
 {
 	return normal_policy(policy) || policy == SCHED_BATCH;
@@ -3119,11 +3116,8 @@
 
 #ifdef CONFIG_SMP
 
-<<<<<<< HEAD
-=======
 bool update_other_load_avgs(struct rq *rq);
 
->>>>>>> a5db7817
 unsigned long effective_cpu_util(int cpu, unsigned long util_cfs,
 				 unsigned long *min,
 				 unsigned long *max);
@@ -3167,11 +3161,8 @@
 	return READ_ONCE(rq->avg_rt.util_avg);
 }
 
-<<<<<<< HEAD
-=======
 #else /* !CONFIG_SMP */
 static inline bool update_other_load_avgs(struct rq *rq) { return false; }
->>>>>>> a5db7817
 #endif /* CONFIG_SMP */
 
 #ifdef CONFIG_UCLAMP_TASK
@@ -3682,11 +3673,8 @@
 extern void enqueue_task(struct rq *rq, struct task_struct *p, int flags);
 extern void dequeue_task(struct rq *rq, struct task_struct *p, int flags);
 
-<<<<<<< HEAD
-=======
 extern void check_class_changing(struct rq *rq, struct task_struct *p,
 				 const struct sched_class *prev_class);
->>>>>>> a5db7817
 extern void check_class_changed(struct rq *rq, struct task_struct *p,
 				const struct sched_class *prev_class,
 				int oldprio);
@@ -3707,9 +3695,6 @@
 
 #endif
 
-<<<<<<< HEAD
-=======
 #include "ext.h"
 
->>>>>>> a5db7817
 #endif /* _KERNEL_SCHED_SCHED_H */