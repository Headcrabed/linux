/* SPDX-License-Identifier: GPL-2.0 */
/*
 * Scheduler internal types and methods:
 */
#ifndef _KERNEL_SCHED_SCHED_H
#define _KERNEL_SCHED_SCHED_H

#include <linux/sched/affinity.h>
#include <linux/sched/autogroup.h>
#include <linux/sched/cpufreq.h>
#include <linux/sched/deadline.h>
#include <linux/sched.h>
#include <linux/sched/loadavg.h>
#include <linux/sched/mm.h>
#include <linux/sched/rseq_api.h>
#include <linux/sched/signal.h>
#include <linux/sched/smt.h>
#include <linux/sched/stat.h>
#include <linux/sched/sysctl.h>
#include <linux/sched/task_flags.h>
#include <linux/sched/task.h>
#include <linux/sched/topology.h>

#include <linux/atomic.h>
#include <linux/bitmap.h>
#include <linux/bug.h>
#include <linux/capability.h>
#include <linux/cgroup_api.h>
#include <linux/cgroup.h>
#include <linux/context_tracking.h>
#include <linux/cpufreq.h>
#include <linux/cpumask_api.h>
#include <linux/ctype.h>
#include <linux/file.h>
#include <linux/fs_api.h>
#include <linux/hrtimer_api.h>
#include <linux/interrupt.h>
#include <linux/irq_work.h>
#include <linux/jiffies.h>
#include <linux/kref_api.h>
#include <linux/kthread.h>
#include <linux/ktime_api.h>
#include <linux/lockdep_api.h>
#include <linux/lockdep.h>
#include <linux/minmax.h>
#include <linux/mm.h>
#include <linux/module.h>
#include <linux/mutex_api.h>
#include <linux/plist.h>
#include <linux/poll.h>
#include <linux/proc_fs.h>
#include <linux/profile.h>
#include <linux/psi.h>
#include <linux/rcupdate.h>
#include <linux/seq_file.h>
#include <linux/seqlock.h>
#include <linux/softirq.h>
#include <linux/spinlock_api.h>
#include <linux/static_key.h>
#include <linux/stop_machine.h>
#include <linux/syscalls_api.h>
#include <linux/syscalls.h>
#include <linux/tick.h>
#include <linux/topology.h>
#include <linux/types.h>
#include <linux/u64_stats_sync_api.h>
#include <linux/uaccess.h>
#include <linux/wait_api.h>
#include <linux/wait_bit.h>
#include <linux/workqueue_api.h>

#include <trace/events/power.h>
#include <trace/events/sched.h>

#include "../workqueue_internal.h"

struct rq;
struct cfs_rq;
struct rt_rq;
struct sched_group;
struct cpuidle_state;

#ifdef CONFIG_PARAVIRT
# include <asm/paravirt.h>
# include <asm/paravirt_api_clock.h>
#endif

#include <asm/barrier.h>

#include "cpupri.h"
#include "cpudeadline.h"

#ifdef CONFIG_SCHED_DEBUG
# define SCHED_WARN_ON(x)      WARN_ONCE(x, #x)
#else
# define SCHED_WARN_ON(x)      ({ (void)(x), 0; })
#endif

/* task_struct::on_rq states: */
#define TASK_ON_RQ_QUEUED	1
#define TASK_ON_RQ_MIGRATING	2

extern __read_mostly int scheduler_running;

extern unsigned long calc_load_update;
extern atomic_long_t calc_load_tasks;

extern void calc_global_load_tick(struct rq *this_rq);
extern long calc_load_fold_active(struct rq *this_rq, long adjust);

extern void call_trace_sched_update_nr_running(struct rq *rq, int count);

extern int sysctl_sched_rt_period;
extern int sysctl_sched_rt_runtime;
extern int sched_rr_timeslice;

/*
 * Asymmetric CPU capacity bits
 */
struct asym_cap_data {
	struct list_head link;
	struct rcu_head rcu;
	unsigned long capacity;
	unsigned long cpus[];
};

extern struct list_head asym_cap_list;

#define cpu_capacity_span(asym_data) to_cpumask((asym_data)->cpus)

/*
 * Helpers for converting nanosecond timing to jiffy resolution
 */
#define NS_TO_JIFFIES(time)	((unsigned long)(time) / (NSEC_PER_SEC/HZ))

/*
 * Increase resolution of nice-level calculations for 64-bit architectures.
 * The extra resolution improves shares distribution and load balancing of
 * low-weight task groups (eg. nice +19 on an autogroup), deeper task-group
 * hierarchies, especially on larger systems. This is not a user-visible change
 * and does not change the user-interface for setting shares/weights.
 *
 * We increase resolution only if we have enough bits to allow this increased
 * resolution (i.e. 64-bit). The costs for increasing resolution when 32-bit
 * are pretty high and the returns do not justify the increased costs.
 *
 * Really only required when CONFIG_FAIR_GROUP_SCHED=y is also set, but to
 * increase coverage and consistency always enable it on 64-bit platforms.
 */
#ifdef CONFIG_64BIT
# define NICE_0_LOAD_SHIFT	(SCHED_FIXEDPOINT_SHIFT + SCHED_FIXEDPOINT_SHIFT)
# define scale_load(w)		((w) << SCHED_FIXEDPOINT_SHIFT)
# define scale_load_down(w)					\
({								\
	unsigned long __w = (w);				\
								\
	if (__w)						\
		__w = max(2UL, __w >> SCHED_FIXEDPOINT_SHIFT);	\
	__w;							\
})
#else
# define NICE_0_LOAD_SHIFT	(SCHED_FIXEDPOINT_SHIFT)
# define scale_load(w)		(w)
# define scale_load_down(w)	(w)
#endif

/*
 * Task weight (visible to users) and its load (invisible to users) have
 * independent resolution, but they should be well calibrated. We use
 * scale_load() and scale_load_down(w) to convert between them. The
 * following must be true:
 *
 *  scale_load(sched_prio_to_weight[NICE_TO_PRIO(0)-MAX_RT_PRIO]) == NICE_0_LOAD
 *
 */
#define NICE_0_LOAD		(1L << NICE_0_LOAD_SHIFT)

/*
 * Single value that decides SCHED_DEADLINE internal math precision.
 * 10 -> just above 1us
 * 9  -> just above 0.5us
 */
#define DL_SCALE		10

/*
 * Single value that denotes runtime == period, ie unlimited time.
 */
#define RUNTIME_INF		((u64)~0ULL)

static inline int idle_policy(int policy)
{
	return policy == SCHED_IDLE;
}

<<<<<<< HEAD
=======
static inline int normal_policy(int policy)
{
#ifdef CONFIG_SCHED_CLASS_EXT
	if (policy == SCHED_EXT)
		return true;
#endif
	return policy == SCHED_NORMAL;
}

>>>>>>> 8a6c6b4b
static inline int fair_policy(int policy)
{
	return normal_policy(policy) || policy == SCHED_BATCH;
}

static inline int rt_policy(int policy)
{
	return policy == SCHED_FIFO || policy == SCHED_RR;
}

static inline int dl_policy(int policy)
{
	return policy == SCHED_DEADLINE;
}

static inline bool valid_policy(int policy)
{
	return idle_policy(policy) || fair_policy(policy) ||
		rt_policy(policy) || dl_policy(policy);
}

static inline int task_has_idle_policy(struct task_struct *p)
{
	return idle_policy(p->policy);
}

static inline int task_has_rt_policy(struct task_struct *p)
{
	return rt_policy(p->policy);
}

static inline int task_has_dl_policy(struct task_struct *p)
{
	return dl_policy(p->policy);
}

#define cap_scale(v, s)		((v)*(s) >> SCHED_CAPACITY_SHIFT)

static inline void update_avg(u64 *avg, u64 sample)
{
	s64 diff = sample - *avg;

	*avg += diff / 8;
}

/*
 * Shifting a value by an exponent greater *or equal* to the size of said value
 * is UB; cap at size-1.
 */
#define shr_bound(val, shift)							\
	(val >> min_t(typeof(shift), shift, BITS_PER_TYPE(typeof(val)) - 1))

/*
 * cgroup weight knobs should use the common MIN, DFL and MAX values which are
 * 1, 100 and 10000 respectively. While it loses a bit of range on both ends, it
 * maps pretty well onto the shares value used by scheduler and the round-trip
 * conversions preserve the original value over the entire range.
 */
static inline unsigned long sched_weight_from_cgroup(unsigned long cgrp_weight)
{
	return DIV_ROUND_CLOSEST_ULL(cgrp_weight * 1024, CGROUP_WEIGHT_DFL);
}

static inline unsigned long sched_weight_to_cgroup(unsigned long weight)
{
	return clamp_t(unsigned long,
		       DIV_ROUND_CLOSEST_ULL(weight * CGROUP_WEIGHT_DFL, 1024),
		       CGROUP_WEIGHT_MIN, CGROUP_WEIGHT_MAX);
}

/*
 * !! For sched_setattr_nocheck() (kernel) only !!
 *
 * This is actually gross. :(
 *
 * It is used to make schedutil kworker(s) higher priority than SCHED_DEADLINE
 * tasks, but still be able to sleep. We need this on platforms that cannot
 * atomically change clock frequency. Remove once fast switching will be
 * available on such platforms.
 *
 * SUGOV stands for SchedUtil GOVernor.
 */
#define SCHED_FLAG_SUGOV	0x10000000

#define SCHED_DL_FLAGS		(SCHED_FLAG_RECLAIM | SCHED_FLAG_DL_OVERRUN | SCHED_FLAG_SUGOV)

static inline bool dl_entity_is_special(const struct sched_dl_entity *dl_se)
{
#ifdef CONFIG_CPU_FREQ_GOV_SCHEDUTIL
	return unlikely(dl_se->flags & SCHED_FLAG_SUGOV);
#else
	return false;
#endif
}

/*
 * Tells if entity @a should preempt entity @b.
 */
static inline bool dl_entity_preempt(const struct sched_dl_entity *a,
				     const struct sched_dl_entity *b)
{
	return dl_entity_is_special(a) ||
	       dl_time_before(a->deadline, b->deadline);
}

/*
 * This is the priority-queue data structure of the RT scheduling class:
 */
struct rt_prio_array {
	DECLARE_BITMAP(bitmap, MAX_RT_PRIO+1); /* include 1 bit for delimiter */
	struct list_head queue[MAX_RT_PRIO];
};

struct rt_bandwidth {
	/* nests inside the rq lock: */
	raw_spinlock_t		rt_runtime_lock;
	ktime_t			rt_period;
	u64			rt_runtime;
	struct hrtimer		rt_period_timer;
	unsigned int		rt_period_active;
};

static inline int dl_bandwidth_enabled(void)
{
	return sysctl_sched_rt_runtime >= 0;
}

/*
 * To keep the bandwidth of -deadline tasks under control
 * we need some place where:
 *  - store the maximum -deadline bandwidth of each cpu;
 *  - cache the fraction of bandwidth that is currently allocated in
 *    each root domain;
 *
 * This is all done in the data structure below. It is similar to the
 * one used for RT-throttling (rt_bandwidth), with the main difference
 * that, since here we are only interested in admission control, we
 * do not decrease any runtime while the group "executes", neither we
 * need a timer to replenish it.
 *
 * With respect to SMP, bandwidth is given on a per root domain basis,
 * meaning that:
 *  - bw (< 100%) is the deadline bandwidth of each CPU;
 *  - total_bw is the currently allocated bandwidth in each root domain;
 */
struct dl_bw {
	raw_spinlock_t		lock;
	u64			bw;
	u64			total_bw;
};

extern void init_dl_bw(struct dl_bw *dl_b);
extern int  sched_dl_global_validate(void);
extern void sched_dl_do_global(void);
extern int  sched_dl_overflow(struct task_struct *p, int policy, const struct sched_attr *attr);
extern void __setparam_dl(struct task_struct *p, const struct sched_attr *attr);
extern void __getparam_dl(struct task_struct *p, struct sched_attr *attr);
extern bool __checkparam_dl(const struct sched_attr *attr);
extern bool dl_param_changed(struct task_struct *p, const struct sched_attr *attr);
extern int  dl_cpuset_cpumask_can_shrink(const struct cpumask *cur, const struct cpumask *trial);
extern int  dl_bw_check_overflow(int cpu);

/*
 * SCHED_DEADLINE supports servers (nested scheduling) with the following
 * interface:
 *
 *   dl_se::rq -- runqueue we belong to.
 *
 *   dl_se::server_has_tasks() -- used on bandwidth enforcement; we 'stop' the
 *                                server when it runs out of tasks to run.
 *
 *   dl_se::server_pick() -- nested pick_next_task(); we yield the period if this
 *                           returns NULL.
 *
 *   dl_server_update() -- called from update_curr_common(), propagates runtime
 *                         to the server.
 *
 *   dl_server_start()
 *   dl_server_stop()  -- start/stop the server when it has (no) tasks.
 *
 *   dl_server_init() -- initializes the server.
 */
extern void dl_server_update(struct sched_dl_entity *dl_se, s64 delta_exec);
extern void dl_server_start(struct sched_dl_entity *dl_se);
extern void dl_server_stop(struct sched_dl_entity *dl_se);
extern void dl_server_init(struct sched_dl_entity *dl_se, struct rq *rq,
		    dl_server_has_tasks_f has_tasks,
		    dl_server_pick_f pick);

#ifdef CONFIG_CGROUP_SCHED

extern struct list_head task_groups;

struct cfs_bandwidth {
#ifdef CONFIG_CFS_BANDWIDTH
	raw_spinlock_t		lock;
	ktime_t			period;
	u64			quota;
	u64			runtime;
	u64			burst;
	u64			runtime_snap;
	s64			hierarchical_quota;

	u8			idle;
	u8			period_active;
	u8			slack_started;
	struct hrtimer		period_timer;
	struct hrtimer		slack_timer;
	struct list_head	throttled_cfs_rq;

	/* Statistics: */
	int			nr_periods;
	int			nr_throttled;
	int			nr_burst;
	u64			throttled_time;
	u64			burst_time;
#endif
};

/* Task group related information */
struct task_group {
	struct cgroup_subsys_state css;

#ifdef CONFIG_FAIR_GROUP_SCHED
	/* schedulable entities of this group on each CPU */
	struct sched_entity	**se;
	/* runqueue "owned" by this group on each CPU */
	struct cfs_rq		**cfs_rq;
	unsigned long		shares;

	/* A positive value indicates that this is a SCHED_IDLE group. */
	int			idle;

#ifdef	CONFIG_SMP
	/*
	 * load_avg can be heavily contended at clock tick time, so put
	 * it in its own cache-line separated from the fields above which
	 * will also be accessed at each tick.
	 */
	atomic_long_t		load_avg ____cacheline_aligned;
#endif
#endif

#ifdef CONFIG_RT_GROUP_SCHED
	struct sched_rt_entity	**rt_se;
	struct rt_rq		**rt_rq;

	struct rt_bandwidth	rt_bandwidth;
#endif

	struct rcu_head		rcu;
	struct list_head	list;

	struct task_group	*parent;
	struct list_head	siblings;
	struct list_head	children;

#ifdef CONFIG_SCHED_AUTOGROUP
	struct autogroup	*autogroup;
#endif

	struct cfs_bandwidth	cfs_bandwidth;

#ifdef CONFIG_UCLAMP_TASK_GROUP
	/* The two decimal precision [%] value requested from user-space */
	unsigned int		uclamp_pct[UCLAMP_CNT];
	/* Clamp values requested for a task group */
	struct uclamp_se	uclamp_req[UCLAMP_CNT];
	/* Effective clamp values used for a task group */
	struct uclamp_se	uclamp[UCLAMP_CNT];
#endif

};

#ifdef CONFIG_FAIR_GROUP_SCHED
#define ROOT_TASK_GROUP_LOAD	NICE_0_LOAD

/*
 * A weight of 0 or 1 can cause arithmetics problems.
 * A weight of a cfs_rq is the sum of weights of which entities
 * are queued on this cfs_rq, so a weight of a entity should not be
 * too large, so as the shares value of a task group.
 * (The default weight is 1024 - so there's no practical
 *  limitation from this.)
 */
#define MIN_SHARES		(1UL <<  1)
#define MAX_SHARES		(1UL << 18)
#endif

typedef int (*tg_visitor)(struct task_group *, void *);

extern int walk_tg_tree_from(struct task_group *from,
			     tg_visitor down, tg_visitor up, void *data);

/*
 * Iterate the full tree, calling @down when first entering a node and @up when
 * leaving it for the final time.
 *
 * Caller must hold rcu_lock or sufficient equivalent.
 */
static inline int walk_tg_tree(tg_visitor down, tg_visitor up, void *data)
{
	return walk_tg_tree_from(&root_task_group, down, up, data);
}

extern int tg_nop(struct task_group *tg, void *data);

#ifdef CONFIG_FAIR_GROUP_SCHED
extern void free_fair_sched_group(struct task_group *tg);
extern int alloc_fair_sched_group(struct task_group *tg, struct task_group *parent);
extern void online_fair_sched_group(struct task_group *tg);
extern void unregister_fair_sched_group(struct task_group *tg);
#else
static inline void free_fair_sched_group(struct task_group *tg) { }
static inline int alloc_fair_sched_group(struct task_group *tg, struct task_group *parent)
{
       return 1;
}
static inline void online_fair_sched_group(struct task_group *tg) { }
static inline void unregister_fair_sched_group(struct task_group *tg) { }
#endif

extern void init_tg_cfs_entry(struct task_group *tg, struct cfs_rq *cfs_rq,
			struct sched_entity *se, int cpu,
			struct sched_entity *parent);
extern void init_cfs_bandwidth(struct cfs_bandwidth *cfs_b, struct cfs_bandwidth *parent);

extern void __refill_cfs_bandwidth_runtime(struct cfs_bandwidth *cfs_b);
extern void start_cfs_bandwidth(struct cfs_bandwidth *cfs_b);
extern void unthrottle_cfs_rq(struct cfs_rq *cfs_rq);
extern bool cfs_task_bw_constrained(struct task_struct *p);

extern void init_tg_rt_entry(struct task_group *tg, struct rt_rq *rt_rq,
		struct sched_rt_entity *rt_se, int cpu,
		struct sched_rt_entity *parent);
extern int sched_group_set_rt_runtime(struct task_group *tg, long rt_runtime_us);
extern int sched_group_set_rt_period(struct task_group *tg, u64 rt_period_us);
extern long sched_group_rt_runtime(struct task_group *tg);
extern long sched_group_rt_period(struct task_group *tg);
extern int sched_rt_can_attach(struct task_group *tg, struct task_struct *tsk);

extern struct task_group *sched_create_group(struct task_group *parent);
extern void sched_online_group(struct task_group *tg,
			       struct task_group *parent);
extern void sched_destroy_group(struct task_group *tg);
extern void sched_release_group(struct task_group *tg);

extern void sched_move_task(struct task_struct *tsk);

#ifdef CONFIG_FAIR_GROUP_SCHED
extern int sched_group_set_shares(struct task_group *tg, unsigned long shares);

extern int sched_group_set_idle(struct task_group *tg, long idle);

#ifdef CONFIG_SMP
extern void set_task_rq_fair(struct sched_entity *se,
			     struct cfs_rq *prev, struct cfs_rq *next);
#else /* !CONFIG_SMP */
static inline void set_task_rq_fair(struct sched_entity *se,
			     struct cfs_rq *prev, struct cfs_rq *next) { }
#endif /* CONFIG_SMP */
#endif /* CONFIG_FAIR_GROUP_SCHED */

#else /* CONFIG_CGROUP_SCHED */

struct cfs_bandwidth { };

static inline bool cfs_task_bw_constrained(struct task_struct *p) { return false; }

#endif	/* CONFIG_CGROUP_SCHED */

extern void unregister_rt_sched_group(struct task_group *tg);
extern void free_rt_sched_group(struct task_group *tg);
extern int alloc_rt_sched_group(struct task_group *tg, struct task_group *parent);

/*
 * u64_u32_load/u64_u32_store
 *
 * Use a copy of a u64 value to protect against data race. This is only
 * applicable for 32-bits architectures.
 */
#ifdef CONFIG_64BIT
# define u64_u32_load_copy(var, copy)		var
# define u64_u32_store_copy(var, copy, val)	(var = val)
#else
# define u64_u32_load_copy(var, copy)					\
({									\
	u64 __val, __val_copy;						\
	do {								\
		__val_copy = copy;					\
		/*							\
		 * paired with u64_u32_store_copy(), ordering access	\
		 * to var and copy.					\
		 */							\
		smp_rmb();						\
		__val = var;						\
	} while (__val != __val_copy);					\
	__val;								\
})
# define u64_u32_store_copy(var, copy, val)				\
do {									\
	typeof(val) __val = (val);					\
	var = __val;							\
	/*								\
	 * paired with u64_u32_load_copy(), ordering access to var and	\
	 * copy.							\
	 */								\
	smp_wmb();							\
	copy = __val;							\
} while (0)
#endif
# define u64_u32_load(var)		u64_u32_load_copy(var, var##_copy)
# define u64_u32_store(var, val)	u64_u32_store_copy(var, var##_copy, val)

/* CFS-related fields in a runqueue */
struct cfs_rq {
	struct load_weight	load;
	unsigned int		nr_running;
	unsigned int		h_nr_running;      /* SCHED_{NORMAL,BATCH,IDLE} */
	unsigned int		idle_nr_running;   /* SCHED_IDLE */
	unsigned int		idle_h_nr_running; /* SCHED_IDLE */

	s64			avg_vruntime;
	u64			avg_load;

	u64			exec_clock;
	u64			min_vruntime;
#ifdef CONFIG_SCHED_CORE
	unsigned int		forceidle_seq;
	u64			min_vruntime_fi;
#endif

#ifndef CONFIG_64BIT
	u64			min_vruntime_copy;
#endif

	struct rb_root_cached	tasks_timeline;

	/*
	 * 'curr' points to currently running entity on this cfs_rq.
	 * It is set to NULL otherwise (i.e when none are currently running).
	 */
	struct sched_entity	*curr;
	struct sched_entity	*next;

#ifdef	CONFIG_SCHED_DEBUG
	unsigned int		nr_spread_over;
#endif

#ifdef CONFIG_SMP
	/*
	 * CFS load tracking
	 */
	struct sched_avg	avg;
#ifndef CONFIG_64BIT
	u64			last_update_time_copy;
#endif
	struct {
		raw_spinlock_t	lock ____cacheline_aligned;
		int		nr;
		unsigned long	load_avg;
		unsigned long	util_avg;
		unsigned long	runnable_avg;
	} removed;

#ifdef CONFIG_FAIR_GROUP_SCHED
	u64			last_update_tg_load_avg;
	unsigned long		tg_load_avg_contrib;
	long			propagate;
	long			prop_runnable_sum;

	/*
	 *   h_load = weight * f(tg)
	 *
	 * Where f(tg) is the recursive weight fraction assigned to
	 * this group.
	 */
	unsigned long		h_load;
	u64			last_h_load_update;
	struct sched_entity	*h_load_next;
#endif /* CONFIG_FAIR_GROUP_SCHED */
#endif /* CONFIG_SMP */

#ifdef CONFIG_FAIR_GROUP_SCHED
	struct rq		*rq;	/* CPU runqueue to which this cfs_rq is attached */

	/*
	 * leaf cfs_rqs are those that hold tasks (lowest schedulable entity in
	 * a hierarchy). Non-leaf lrqs hold other higher schedulable entities
	 * (like users, containers etc.)
	 *
	 * leaf_cfs_rq_list ties together list of leaf cfs_rq's in a CPU.
	 * This list is used during load balance.
	 */
	int			on_list;
	struct list_head	leaf_cfs_rq_list;
	struct task_group	*tg;	/* group that "owns" this runqueue */

	/* Locally cached copy of our task_group's idle value */
	int			idle;

#ifdef CONFIG_CFS_BANDWIDTH
	int			runtime_enabled;
	s64			runtime_remaining;

	u64			throttled_pelt_idle;
#ifndef CONFIG_64BIT
	u64                     throttled_pelt_idle_copy;
#endif
	u64			throttled_clock;
	u64			throttled_clock_pelt;
	u64			throttled_clock_pelt_time;
	u64			throttled_clock_self;
	u64			throttled_clock_self_time;
	int			throttled;
	int			throttle_count;
	struct list_head	throttled_list;
	struct list_head	throttled_csd_list;
#endif /* CONFIG_CFS_BANDWIDTH */
#endif /* CONFIG_FAIR_GROUP_SCHED */
};

#ifdef CONFIG_SCHED_CLASS_EXT
/* scx_rq->flags, protected by the rq lock */
enum scx_rq_flags {
	/*
	 * A hotplugged CPU starts scheduling before rq_online_scx(). Track
	 * ops.cpu_on/offline() state so that ops.enqueue/dispatch() are called
	 * only while the BPF scheduler considers the CPU to be online.
	 */
	SCX_RQ_ONLINE		= 1 << 0,
	SCX_RQ_BALANCING	= 1 << 1,
	SCX_RQ_CAN_STOP_TICK	= 1 << 2,
};

struct scx_rq {
	struct scx_dispatch_q	local_dsq;
	struct list_head	runnable_list;		/* runnable tasks on this rq */
	unsigned long		ops_qseq;
	u64			extra_enq_flags;	/* see move_task_to_local_dsq() */
	u32			nr_running;
	u32			flags;
	u32			cpuperf_target;		/* [0, SCHED_CAPACITY_SCALE] */
	bool			cpu_released;
	cpumask_var_t		cpus_to_kick;
	cpumask_var_t		cpus_to_kick_if_idle;
	cpumask_var_t		cpus_to_preempt;
	cpumask_var_t		cpus_to_wait;
	unsigned long		pnt_seq;
	struct irq_work		kick_cpus_irq_work;
};
#endif /* CONFIG_SCHED_CLASS_EXT */

static inline int rt_bandwidth_enabled(void)
{
	return sysctl_sched_rt_runtime >= 0;
}

/* RT IPI pull logic requires IRQ_WORK */
#if defined(CONFIG_IRQ_WORK) && defined(CONFIG_SMP)
# define HAVE_RT_PUSH_IPI
#endif

/* Real-Time classes' related field in a runqueue: */
struct rt_rq {
	struct rt_prio_array	active;
	unsigned int		rt_nr_running;
	unsigned int		rr_nr_running;
#if defined CONFIG_SMP || defined CONFIG_RT_GROUP_SCHED
	struct {
		int		curr; /* highest queued rt task prio */
#ifdef CONFIG_SMP
		int		next; /* next highest */
#endif
	} highest_prio;
#endif
#ifdef CONFIG_SMP
	bool			overloaded;
	struct plist_head	pushable_tasks;

#endif /* CONFIG_SMP */
	int			rt_queued;

	int			rt_throttled;
	u64			rt_time;
	u64			rt_runtime;
	/* Nests inside the rq lock: */
	raw_spinlock_t		rt_runtime_lock;

#ifdef CONFIG_RT_GROUP_SCHED
	unsigned int		rt_nr_boosted;

	struct rq		*rq;
	struct task_group	*tg;
#endif
};

static inline bool rt_rq_is_runnable(struct rt_rq *rt_rq)
{
	return rt_rq->rt_queued && rt_rq->rt_nr_running;
}

/* Deadline class' related fields in a runqueue */
struct dl_rq {
	/* runqueue is an rbtree, ordered by deadline */
	struct rb_root_cached	root;

	unsigned int		dl_nr_running;

#ifdef CONFIG_SMP
	/*
	 * Deadline values of the currently executing and the
	 * earliest ready task on this rq. Caching these facilitates
	 * the decision whether or not a ready but not running task
	 * should migrate somewhere else.
	 */
	struct {
		u64		curr;
		u64		next;
	} earliest_dl;

	bool			overloaded;

	/*
	 * Tasks on this rq that can be pushed away. They are kept in
	 * an rb-tree, ordered by tasks' deadlines, with caching
	 * of the leftmost (earliest deadline) element.
	 */
	struct rb_root_cached	pushable_dl_tasks_root;
#else
	struct dl_bw		dl_bw;
#endif
	/*
	 * "Active utilization" for this runqueue: increased when a
	 * task wakes up (becomes TASK_RUNNING) and decreased when a
	 * task blocks
	 */
	u64			running_bw;

	/*
	 * Utilization of the tasks "assigned" to this runqueue (including
	 * the tasks that are in runqueue and the tasks that executed on this
	 * CPU and blocked). Increased when a task moves to this runqueue, and
	 * decreased when the task moves away (migrates, changes scheduling
	 * policy, or terminates).
	 * This is needed to compute the "inactive utilization" for the
	 * runqueue (inactive utilization = this_bw - running_bw).
	 */
	u64			this_bw;
	u64			extra_bw;

	/*
	 * Maximum available bandwidth for reclaiming by SCHED_FLAG_RECLAIM
	 * tasks of this rq. Used in calculation of reclaimable bandwidth(GRUB).
	 */
	u64			max_bw;

	/*
	 * Inverse of the fraction of CPU utilization that can be reclaimed
	 * by the GRUB algorithm.
	 */
	u64			bw_ratio;
};

#ifdef CONFIG_FAIR_GROUP_SCHED

/* An entity is a task if it doesn't "own" a runqueue */
#define entity_is_task(se)	(!se->my_q)

static inline void se_update_runnable(struct sched_entity *se)
{
	if (!entity_is_task(se))
		se->runnable_weight = se->my_q->h_nr_running;
}

static inline long se_runnable(struct sched_entity *se)
{
	if (entity_is_task(se))
		return !!se->on_rq;
	else
		return se->runnable_weight;
}

#else /* !CONFIG_FAIR_GROUP_SCHED: */

#define entity_is_task(se)	1

static inline void se_update_runnable(struct sched_entity *se) { }

static inline long se_runnable(struct sched_entity *se)
{
	return !!se->on_rq;
}

#endif /* !CONFIG_FAIR_GROUP_SCHED */

#ifdef CONFIG_SMP
/*
 * XXX we want to get rid of these helpers and use the full load resolution.
 */
static inline long se_weight(struct sched_entity *se)
{
	return scale_load_down(se->load.weight);
}


static inline bool sched_asym_prefer(int a, int b)
{
	return arch_asym_cpu_priority(a) > arch_asym_cpu_priority(b);
}

struct perf_domain {
	struct em_perf_domain *em_pd;
	struct perf_domain *next;
	struct rcu_head rcu;
};

/*
 * We add the notion of a root-domain which will be used to define per-domain
 * variables. Each exclusive cpuset essentially defines an island domain by
 * fully partitioning the member CPUs from any other cpuset. Whenever a new
 * exclusive cpuset is created, we also create and attach a new root-domain
 * object.
 *
 */
struct root_domain {
	atomic_t		refcount;
	atomic_t		rto_count;
	struct rcu_head		rcu;
	cpumask_var_t		span;
	cpumask_var_t		online;

	/*
	 * Indicate pullable load on at least one CPU, e.g:
	 * - More than one runnable task
	 * - Running task is misfit
	 */
	bool			overloaded;

	/* Indicate one or more CPUs over-utilized (tipping point) */
	bool			overutilized;

	/*
	 * The bit corresponding to a CPU gets set here if such CPU has more
	 * than one runnable -deadline task (as it is below for RT tasks).
	 */
	cpumask_var_t		dlo_mask;
	atomic_t		dlo_count;
	struct dl_bw		dl_bw;
	struct cpudl		cpudl;

	/*
	 * Indicate whether a root_domain's dl_bw has been checked or
	 * updated. It's monotonously increasing value.
	 *
	 * Also, some corner cases, like 'wrap around' is dangerous, but given
	 * that u64 is 'big enough'. So that shouldn't be a concern.
	 */
	u64 visit_gen;

#ifdef HAVE_RT_PUSH_IPI
	/*
	 * For IPI pull requests, loop across the rto_mask.
	 */
	struct irq_work		rto_push_work;
	raw_spinlock_t		rto_lock;
	/* These are only updated and read within rto_lock */
	int			rto_loop;
	int			rto_cpu;
	/* These atomics are updated outside of a lock */
	atomic_t		rto_loop_next;
	atomic_t		rto_loop_start;
#endif
	/*
	 * The "RT overload" flag: it gets set if a CPU has more than
	 * one runnable RT task.
	 */
	cpumask_var_t		rto_mask;
	struct cpupri		cpupri;

	/*
	 * NULL-terminated list of performance domains intersecting with the
	 * CPUs of the rd. Protected by RCU.
	 */
	struct perf_domain __rcu *pd;
};

extern void init_defrootdomain(void);
extern int sched_init_domains(const struct cpumask *cpu_map);
extern void rq_attach_root(struct rq *rq, struct root_domain *rd);
extern void sched_get_rd(struct root_domain *rd);
extern void sched_put_rd(struct root_domain *rd);

static inline int get_rd_overloaded(struct root_domain *rd)
{
	return READ_ONCE(rd->overloaded);
}

static inline void set_rd_overloaded(struct root_domain *rd, int status)
{
	if (get_rd_overloaded(rd) != status)
		WRITE_ONCE(rd->overloaded, status);
}

#ifdef HAVE_RT_PUSH_IPI
extern void rto_push_irq_work_func(struct irq_work *work);
#endif
#endif /* CONFIG_SMP */

#ifdef CONFIG_UCLAMP_TASK
/*
 * struct uclamp_bucket - Utilization clamp bucket
 * @value: utilization clamp value for tasks on this clamp bucket
 * @tasks: number of RUNNABLE tasks on this clamp bucket
 *
 * Keep track of how many tasks are RUNNABLE for a given utilization
 * clamp value.
 */
struct uclamp_bucket {
	unsigned long value : bits_per(SCHED_CAPACITY_SCALE);
	unsigned long tasks : BITS_PER_LONG - bits_per(SCHED_CAPACITY_SCALE);
};

/*
 * struct uclamp_rq - rq's utilization clamp
 * @value: currently active clamp values for a rq
 * @bucket: utilization clamp buckets affecting a rq
 *
 * Keep track of RUNNABLE tasks on a rq to aggregate their clamp values.
 * A clamp value is affecting a rq when there is at least one task RUNNABLE
 * (or actually running) with that value.
 *
 * There are up to UCLAMP_CNT possible different clamp values, currently there
 * are only two: minimum utilization and maximum utilization.
 *
 * All utilization clamping values are MAX aggregated, since:
 * - for util_min: we want to run the CPU at least at the max of the minimum
 *   utilization required by its currently RUNNABLE tasks.
 * - for util_max: we want to allow the CPU to run up to the max of the
 *   maximum utilization allowed by its currently RUNNABLE tasks.
 *
 * Since on each system we expect only a limited number of different
 * utilization clamp values (UCLAMP_BUCKETS), use a simple array to track
 * the metrics required to compute all the per-rq utilization clamp values.
 */
struct uclamp_rq {
	unsigned int value;
	struct uclamp_bucket bucket[UCLAMP_BUCKETS];
};

DECLARE_STATIC_KEY_FALSE(sched_uclamp_used);
#endif /* CONFIG_UCLAMP_TASK */

struct balance_callback {
	struct balance_callback *next;
	void (*func)(struct rq *rq);
};

/*
 * This is the main, per-CPU runqueue data structure.
 *
 * Locking rule: those places that want to lock multiple runqueues
 * (such as the load balancing or the thread migration code), lock
 * acquire operations must be ordered by ascending &runqueue.
 */
struct rq {
	/* runqueue lock: */
	raw_spinlock_t		__lock;

	unsigned int		nr_running;
#ifdef CONFIG_NUMA_BALANCING
	unsigned int		nr_numa_running;
	unsigned int		nr_preferred_running;
	unsigned int		numa_migrate_on;
#endif
#ifdef CONFIG_NO_HZ_COMMON
#ifdef CONFIG_SMP
	unsigned long		last_blocked_load_update_tick;
	unsigned int		has_blocked_load;
	call_single_data_t	nohz_csd;
#endif /* CONFIG_SMP */
	unsigned int		nohz_tick_stopped;
	atomic_t		nohz_flags;
#endif /* CONFIG_NO_HZ_COMMON */

#ifdef CONFIG_SMP
	unsigned int		ttwu_pending;
#endif
	u64			nr_switches;

#ifdef CONFIG_UCLAMP_TASK
	/* Utilization clamp values based on CPU's RUNNABLE tasks */
	struct uclamp_rq	uclamp[UCLAMP_CNT] ____cacheline_aligned;
	unsigned int		uclamp_flags;
#define UCLAMP_FLAG_IDLE 0x01
#endif

	struct cfs_rq		cfs;
	struct rt_rq		rt;
	struct dl_rq		dl;
#ifdef CONFIG_SCHED_CLASS_EXT
	struct scx_rq		scx;
#endif

#ifdef CONFIG_FAIR_GROUP_SCHED
	/* list of leaf cfs_rq on this CPU: */
	struct list_head	leaf_cfs_rq_list;
	struct list_head	*tmp_alone_branch;
#endif /* CONFIG_FAIR_GROUP_SCHED */

	/*
	 * This is part of a global counter where only the total sum
	 * over all CPUs matters. A task can increase this counter on
	 * one CPU and if it got migrated afterwards it may decrease
	 * it on another CPU. Always updated under the runqueue lock:
	 */
	unsigned int		nr_uninterruptible;

	struct task_struct __rcu	*curr;
	struct task_struct	*idle;
	struct task_struct	*stop;
	unsigned long		next_balance;
	struct mm_struct	*prev_mm;

	unsigned int		clock_update_flags;
	u64			clock;
	/* Ensure that all clocks are in the same cache line */
	u64			clock_task ____cacheline_aligned;
	u64			clock_pelt;
	unsigned long		lost_idle_time;
	u64			clock_pelt_idle;
	u64			clock_idle;
#ifndef CONFIG_64BIT
	u64			clock_pelt_idle_copy;
	u64			clock_idle_copy;
#endif

	atomic_t		nr_iowait;

#ifdef CONFIG_SCHED_DEBUG
	u64 last_seen_need_resched_ns;
	int ticks_without_resched;
#endif

#ifdef CONFIG_MEMBARRIER
	int membarrier_state;
#endif

#ifdef CONFIG_SMP
	struct root_domain		*rd;
	struct sched_domain __rcu	*sd;

	unsigned long		cpu_capacity;

	struct balance_callback *balance_callback;

	unsigned char		nohz_idle_balance;
	unsigned char		idle_balance;

	unsigned long		misfit_task_load;

	/* For active balancing */
	int			active_balance;
	int			push_cpu;
	struct cpu_stop_work	active_balance_work;

	/* CPU of this runqueue: */
	int			cpu;
	int			online;

	struct list_head cfs_tasks;

	struct sched_avg	avg_rt;
	struct sched_avg	avg_dl;
#ifdef CONFIG_HAVE_SCHED_AVG_IRQ
	struct sched_avg	avg_irq;
#endif
#ifdef CONFIG_SCHED_HW_PRESSURE
	struct sched_avg	avg_hw;
#endif
	u64			idle_stamp;
	u64			avg_idle;

	/* This is used to determine avg_idle's max value */
	u64			max_idle_balance_cost;

#ifdef CONFIG_HOTPLUG_CPU
	struct rcuwait		hotplug_wait;
#endif
#endif /* CONFIG_SMP */

#ifdef CONFIG_IRQ_TIME_ACCOUNTING
	u64			prev_irq_time;
#endif
#ifdef CONFIG_PARAVIRT
	u64			prev_steal_time;
#endif
#ifdef CONFIG_PARAVIRT_TIME_ACCOUNTING
	u64			prev_steal_time_rq;
#endif

	/* calc_load related fields */
	unsigned long		calc_load_update;
	long			calc_load_active;

#ifdef CONFIG_SCHED_HRTICK
#ifdef CONFIG_SMP
	call_single_data_t	hrtick_csd;
#endif
	struct hrtimer		hrtick_timer;
	ktime_t			hrtick_time;
#endif

#ifdef CONFIG_SCHEDSTATS
	/* latency stats */
	struct sched_info	rq_sched_info;
	unsigned long long	rq_cpu_time;
	/* could above be rq->cfs_rq.exec_clock + rq->rt_rq.rt_runtime ? */

	/* sys_sched_yield() stats */
	unsigned int		yld_count;

	/* schedule() stats */
	unsigned int		sched_count;
	unsigned int		sched_goidle;

	/* try_to_wake_up() stats */
	unsigned int		ttwu_count;
	unsigned int		ttwu_local;
#endif

#ifdef CONFIG_CPU_IDLE
	/* Must be inspected within a RCU lock section */
	struct cpuidle_state	*idle_state;
#endif

#ifdef CONFIG_SMP
	unsigned int		nr_pinned;
#endif
	unsigned int		push_busy;
	struct cpu_stop_work	push_work;

#ifdef CONFIG_SCHED_CORE
	/* per rq */
	struct rq		*core;
	struct task_struct	*core_pick;
	unsigned int		core_enabled;
	unsigned int		core_sched_seq;
	struct rb_root		core_tree;

	/* shared state -- careful with sched_core_cpu_deactivate() */
	unsigned int		core_task_seq;
	unsigned int		core_pick_seq;
	unsigned long		core_cookie;
	unsigned int		core_forceidle_count;
	unsigned int		core_forceidle_seq;
	unsigned int		core_forceidle_occupation;
	u64			core_forceidle_start;
#endif

	/* Scratch cpumask to be temporarily used under rq_lock */
	cpumask_var_t		scratch_mask;

#if defined(CONFIG_CFS_BANDWIDTH) && defined(CONFIG_SMP)
	call_single_data_t	cfsb_csd;
	struct list_head	cfsb_csd_list;
#endif
};

#ifdef CONFIG_FAIR_GROUP_SCHED

/* CPU runqueue to which this cfs_rq is attached */
static inline struct rq *rq_of(struct cfs_rq *cfs_rq)
{
	return cfs_rq->rq;
}

#else

static inline struct rq *rq_of(struct cfs_rq *cfs_rq)
{
	return container_of(cfs_rq, struct rq, cfs);
}
#endif

static inline int cpu_of(struct rq *rq)
{
#ifdef CONFIG_SMP
	return rq->cpu;
#else
	return 0;
#endif
}

#define MDF_PUSH		0x01

static inline bool is_migration_disabled(struct task_struct *p)
{
#ifdef CONFIG_SMP
	return p->migration_disabled;
#else
	return false;
#endif
}

DECLARE_PER_CPU_SHARED_ALIGNED(struct rq, runqueues);

#define cpu_rq(cpu)		(&per_cpu(runqueues, (cpu)))
#define this_rq()		this_cpu_ptr(&runqueues)
#define task_rq(p)		cpu_rq(task_cpu(p))
#define cpu_curr(cpu)		(cpu_rq(cpu)->curr)
#define raw_rq()		raw_cpu_ptr(&runqueues)

#ifdef CONFIG_SCHED_CORE
static inline struct cpumask *sched_group_span(struct sched_group *sg);

DECLARE_STATIC_KEY_FALSE(__sched_core_enabled);

static inline bool sched_core_enabled(struct rq *rq)
{
	return static_branch_unlikely(&__sched_core_enabled) && rq->core_enabled;
}

static inline bool sched_core_disabled(void)
{
	return !static_branch_unlikely(&__sched_core_enabled);
}

/*
 * Be careful with this function; not for general use. The return value isn't
 * stable unless you actually hold a relevant rq->__lock.
 */
static inline raw_spinlock_t *rq_lockp(struct rq *rq)
{
	if (sched_core_enabled(rq))
		return &rq->core->__lock;

	return &rq->__lock;
}

static inline raw_spinlock_t *__rq_lockp(struct rq *rq)
{
	if (rq->core_enabled)
		return &rq->core->__lock;

	return &rq->__lock;
}

extern bool
cfs_prio_less(const struct task_struct *a, const struct task_struct *b, bool fi);

extern void task_vruntime_update(struct rq *rq, struct task_struct *p, bool in_fi);

/*
 * Helpers to check if the CPU's core cookie matches with the task's cookie
 * when core scheduling is enabled.
 * A special case is that the task's cookie always matches with CPU's core
 * cookie if the CPU is in an idle core.
 */
static inline bool sched_cpu_cookie_match(struct rq *rq, struct task_struct *p)
{
	/* Ignore cookie match if core scheduler is not enabled on the CPU. */
	if (!sched_core_enabled(rq))
		return true;

	return rq->core->core_cookie == p->core_cookie;
}

static inline bool sched_core_cookie_match(struct rq *rq, struct task_struct *p)
{
	bool idle_core = true;
	int cpu;

	/* Ignore cookie match if core scheduler is not enabled on the CPU. */
	if (!sched_core_enabled(rq))
		return true;

	for_each_cpu(cpu, cpu_smt_mask(cpu_of(rq))) {
		if (!available_idle_cpu(cpu)) {
			idle_core = false;
			break;
		}
	}

	/*
	 * A CPU in an idle core is always the best choice for tasks with
	 * cookies.
	 */
	return idle_core || rq->core->core_cookie == p->core_cookie;
}

static inline bool sched_group_cookie_match(struct rq *rq,
					    struct task_struct *p,
					    struct sched_group *group)
{
	int cpu;

	/* Ignore cookie match if core scheduler is not enabled on the CPU. */
	if (!sched_core_enabled(rq))
		return true;

	for_each_cpu_and(cpu, sched_group_span(group), p->cpus_ptr) {
		if (sched_core_cookie_match(cpu_rq(cpu), p))
			return true;
	}
	return false;
}

static inline bool sched_core_enqueued(struct task_struct *p)
{
	return !RB_EMPTY_NODE(&p->core_node);
}

extern void sched_core_enqueue(struct rq *rq, struct task_struct *p);
extern void sched_core_dequeue(struct rq *rq, struct task_struct *p, int flags);

extern void sched_core_get(void);
extern void sched_core_put(void);

#else /* !CONFIG_SCHED_CORE: */

static inline bool sched_core_enabled(struct rq *rq)
{
	return false;
}

static inline bool sched_core_disabled(void)
{
	return true;
}

static inline raw_spinlock_t *rq_lockp(struct rq *rq)
{
	return &rq->__lock;
}

static inline raw_spinlock_t *__rq_lockp(struct rq *rq)
{
	return &rq->__lock;
}

static inline bool sched_cpu_cookie_match(struct rq *rq, struct task_struct *p)
{
	return true;
}

static inline bool sched_core_cookie_match(struct rq *rq, struct task_struct *p)
{
	return true;
}

static inline bool sched_group_cookie_match(struct rq *rq,
					    struct task_struct *p,
					    struct sched_group *group)
{
	return true;
}

#endif /* !CONFIG_SCHED_CORE */

static inline void lockdep_assert_rq_held(struct rq *rq)
{
	lockdep_assert_held(__rq_lockp(rq));
}

extern void raw_spin_rq_lock_nested(struct rq *rq, int subclass);
extern bool raw_spin_rq_trylock(struct rq *rq);
extern void raw_spin_rq_unlock(struct rq *rq);

static inline void raw_spin_rq_lock(struct rq *rq)
{
	raw_spin_rq_lock_nested(rq, 0);
}

static inline void raw_spin_rq_lock_irq(struct rq *rq)
{
	local_irq_disable();
	raw_spin_rq_lock(rq);
}

static inline void raw_spin_rq_unlock_irq(struct rq *rq)
{
	raw_spin_rq_unlock(rq);
	local_irq_enable();
}

static inline unsigned long _raw_spin_rq_lock_irqsave(struct rq *rq)
{
	unsigned long flags;

	local_irq_save(flags);
	raw_spin_rq_lock(rq);

	return flags;
}

static inline void raw_spin_rq_unlock_irqrestore(struct rq *rq, unsigned long flags)
{
	raw_spin_rq_unlock(rq);
	local_irq_restore(flags);
}

#define raw_spin_rq_lock_irqsave(rq, flags)	\
do {						\
	flags = _raw_spin_rq_lock_irqsave(rq);	\
} while (0)

#ifdef CONFIG_SCHED_SMT
extern void __update_idle_core(struct rq *rq);

static inline void update_idle_core(struct rq *rq)
{
	if (static_branch_unlikely(&sched_smt_present))
		__update_idle_core(rq);
}

#else
static inline void update_idle_core(struct rq *rq) { }
#endif

#ifdef CONFIG_FAIR_GROUP_SCHED

static inline struct task_struct *task_of(struct sched_entity *se)
{
	SCHED_WARN_ON(!entity_is_task(se));
	return container_of(se, struct task_struct, se);
}

static inline struct cfs_rq *task_cfs_rq(struct task_struct *p)
{
	return p->se.cfs_rq;
}

/* runqueue on which this entity is (to be) queued */
static inline struct cfs_rq *cfs_rq_of(const struct sched_entity *se)
{
	return se->cfs_rq;
}

/* runqueue "owned" by this group */
static inline struct cfs_rq *group_cfs_rq(struct sched_entity *grp)
{
	return grp->my_q;
}

#else /* !CONFIG_FAIR_GROUP_SCHED: */

#define task_of(_se)		container_of(_se, struct task_struct, se)

static inline struct cfs_rq *task_cfs_rq(const struct task_struct *p)
{
	return &task_rq(p)->cfs;
}

static inline struct cfs_rq *cfs_rq_of(const struct sched_entity *se)
{
	const struct task_struct *p = task_of(se);
	struct rq *rq = task_rq(p);

	return &rq->cfs;
}

/* runqueue "owned" by this group */
static inline struct cfs_rq *group_cfs_rq(struct sched_entity *grp)
{
	return NULL;
}

#endif /* !CONFIG_FAIR_GROUP_SCHED */

extern void update_rq_clock(struct rq *rq);

/*
 * rq::clock_update_flags bits
 *
 * %RQCF_REQ_SKIP - will request skipping of clock update on the next
 *  call to __schedule(). This is an optimisation to avoid
 *  neighbouring rq clock updates.
 *
 * %RQCF_ACT_SKIP - is set from inside of __schedule() when skipping is
 *  in effect and calls to update_rq_clock() are being ignored.
 *
 * %RQCF_UPDATED - is a debug flag that indicates whether a call has been
 *  made to update_rq_clock() since the last time rq::lock was pinned.
 *
 * If inside of __schedule(), clock_update_flags will have been
 * shifted left (a left shift is a cheap operation for the fast path
 * to promote %RQCF_REQ_SKIP to %RQCF_ACT_SKIP), so you must use,
 *
 *	if (rq-clock_update_flags >= RQCF_UPDATED)
 *
 * to check if %RQCF_UPDATED is set. It'll never be shifted more than
 * one position though, because the next rq_unpin_lock() will shift it
 * back.
 */
#define RQCF_REQ_SKIP		0x01
#define RQCF_ACT_SKIP		0x02
#define RQCF_UPDATED		0x04

static inline void assert_clock_updated(struct rq *rq)
{
	/*
	 * The only reason for not seeing a clock update since the
	 * last rq_pin_lock() is if we're currently skipping updates.
	 */
	SCHED_WARN_ON(rq->clock_update_flags < RQCF_ACT_SKIP);
}

static inline u64 rq_clock(struct rq *rq)
{
	lockdep_assert_rq_held(rq);
	assert_clock_updated(rq);

	return rq->clock;
}

static inline u64 rq_clock_task(struct rq *rq)
{
	lockdep_assert_rq_held(rq);
	assert_clock_updated(rq);

	return rq->clock_task;
}

static inline void rq_clock_skip_update(struct rq *rq)
{
	lockdep_assert_rq_held(rq);
	rq->clock_update_flags |= RQCF_REQ_SKIP;
}

/*
 * See rt task throttling, which is the only time a skip
 * request is canceled.
 */
static inline void rq_clock_cancel_skipupdate(struct rq *rq)
{
	lockdep_assert_rq_held(rq);
	rq->clock_update_flags &= ~RQCF_REQ_SKIP;
}

/*
 * During cpu offlining and rq wide unthrottling, we can trigger
 * an update_rq_clock() for several cfs and rt runqueues (Typically
 * when using list_for_each_entry_*)
 * rq_clock_start_loop_update() can be called after updating the clock
 * once and before iterating over the list to prevent multiple update.
 * After the iterative traversal, we need to call rq_clock_stop_loop_update()
 * to clear RQCF_ACT_SKIP of rq->clock_update_flags.
 */
static inline void rq_clock_start_loop_update(struct rq *rq)
{
	lockdep_assert_rq_held(rq);
	SCHED_WARN_ON(rq->clock_update_flags & RQCF_ACT_SKIP);
	rq->clock_update_flags |= RQCF_ACT_SKIP;
}

static inline void rq_clock_stop_loop_update(struct rq *rq)
{
	lockdep_assert_rq_held(rq);
	rq->clock_update_flags &= ~RQCF_ACT_SKIP;
}

struct rq_flags {
	unsigned long flags;
	struct pin_cookie cookie;
#ifdef CONFIG_SCHED_DEBUG
	/*
	 * A copy of (rq::clock_update_flags & RQCF_UPDATED) for the
	 * current pin context is stashed here in case it needs to be
	 * restored in rq_repin_lock().
	 */
	unsigned int clock_update_flags;
#endif
};

extern struct balance_callback balance_push_callback;

/*
 * Lockdep annotation that avoids accidental unlocks; it's like a
 * sticky/continuous lockdep_assert_held().
 *
 * This avoids code that has access to 'struct rq *rq' (basically everything in
 * the scheduler) from accidentally unlocking the rq if they do not also have a
 * copy of the (on-stack) 'struct rq_flags rf'.
 *
 * Also see Documentation/locking/lockdep-design.rst.
 */
static inline void rq_pin_lock(struct rq *rq, struct rq_flags *rf)
{
	rf->cookie = lockdep_pin_lock(__rq_lockp(rq));

#ifdef CONFIG_SCHED_DEBUG
	rq->clock_update_flags &= (RQCF_REQ_SKIP|RQCF_ACT_SKIP);
	rf->clock_update_flags = 0;
# ifdef CONFIG_SMP
	SCHED_WARN_ON(rq->balance_callback && rq->balance_callback != &balance_push_callback);
# endif
#endif
}

static inline void rq_unpin_lock(struct rq *rq, struct rq_flags *rf)
{
#ifdef CONFIG_SCHED_DEBUG
	if (rq->clock_update_flags > RQCF_ACT_SKIP)
		rf->clock_update_flags = RQCF_UPDATED;
#endif

	lockdep_unpin_lock(__rq_lockp(rq), rf->cookie);
}

static inline void rq_repin_lock(struct rq *rq, struct rq_flags *rf)
{
	lockdep_repin_lock(__rq_lockp(rq), rf->cookie);

#ifdef CONFIG_SCHED_DEBUG
	/*
	 * Restore the value we stashed in @rf for this pin context.
	 */
	rq->clock_update_flags |= rf->clock_update_flags;
#endif
}

extern
struct rq *__task_rq_lock(struct task_struct *p, struct rq_flags *rf)
	__acquires(rq->lock);

extern
struct rq *task_rq_lock(struct task_struct *p, struct rq_flags *rf)
	__acquires(p->pi_lock)
	__acquires(rq->lock);

static inline void __task_rq_unlock(struct rq *rq, struct rq_flags *rf)
	__releases(rq->lock)
{
	rq_unpin_lock(rq, rf);
	raw_spin_rq_unlock(rq);
}

static inline void
task_rq_unlock(struct rq *rq, struct task_struct *p, struct rq_flags *rf)
	__releases(rq->lock)
	__releases(p->pi_lock)
{
	rq_unpin_lock(rq, rf);
	raw_spin_rq_unlock(rq);
	raw_spin_unlock_irqrestore(&p->pi_lock, rf->flags);
}

DEFINE_LOCK_GUARD_1(task_rq_lock, struct task_struct,
		    _T->rq = task_rq_lock(_T->lock, &_T->rf),
		    task_rq_unlock(_T->rq, _T->lock, &_T->rf),
		    struct rq *rq; struct rq_flags rf)

static inline void rq_lock_irqsave(struct rq *rq, struct rq_flags *rf)
	__acquires(rq->lock)
{
	raw_spin_rq_lock_irqsave(rq, rf->flags);
	rq_pin_lock(rq, rf);
}

static inline void rq_lock_irq(struct rq *rq, struct rq_flags *rf)
	__acquires(rq->lock)
{
	raw_spin_rq_lock_irq(rq);
	rq_pin_lock(rq, rf);
}

static inline void rq_lock(struct rq *rq, struct rq_flags *rf)
	__acquires(rq->lock)
{
	raw_spin_rq_lock(rq);
	rq_pin_lock(rq, rf);
}

static inline void rq_unlock_irqrestore(struct rq *rq, struct rq_flags *rf)
	__releases(rq->lock)
{
	rq_unpin_lock(rq, rf);
	raw_spin_rq_unlock_irqrestore(rq, rf->flags);
}

static inline void rq_unlock_irq(struct rq *rq, struct rq_flags *rf)
	__releases(rq->lock)
{
	rq_unpin_lock(rq, rf);
	raw_spin_rq_unlock_irq(rq);
}

static inline void rq_unlock(struct rq *rq, struct rq_flags *rf)
	__releases(rq->lock)
{
	rq_unpin_lock(rq, rf);
	raw_spin_rq_unlock(rq);
}

DEFINE_LOCK_GUARD_1(rq_lock, struct rq,
		    rq_lock(_T->lock, &_T->rf),
		    rq_unlock(_T->lock, &_T->rf),
		    struct rq_flags rf)

DEFINE_LOCK_GUARD_1(rq_lock_irq, struct rq,
		    rq_lock_irq(_T->lock, &_T->rf),
		    rq_unlock_irq(_T->lock, &_T->rf),
		    struct rq_flags rf)

DEFINE_LOCK_GUARD_1(rq_lock_irqsave, struct rq,
		    rq_lock_irqsave(_T->lock, &_T->rf),
		    rq_unlock_irqrestore(_T->lock, &_T->rf),
		    struct rq_flags rf)

static inline struct rq *this_rq_lock_irq(struct rq_flags *rf)
	__acquires(rq->lock)
{
	struct rq *rq;

	local_irq_disable();
	rq = this_rq();
	rq_lock(rq, rf);

	return rq;
}

#ifdef CONFIG_NUMA

enum numa_topology_type {
	NUMA_DIRECT,
	NUMA_GLUELESS_MESH,
	NUMA_BACKPLANE,
};

extern enum numa_topology_type sched_numa_topology_type;
extern int sched_max_numa_distance;
extern bool find_numa_distance(int distance);
extern void sched_init_numa(int offline_node);
extern void sched_update_numa(int cpu, bool online);
extern void sched_domains_numa_masks_set(unsigned int cpu);
extern void sched_domains_numa_masks_clear(unsigned int cpu);
extern int sched_numa_find_closest(const struct cpumask *cpus, int cpu);

#else /* !CONFIG_NUMA: */

static inline void sched_init_numa(int offline_node) { }
static inline void sched_update_numa(int cpu, bool online) { }
static inline void sched_domains_numa_masks_set(unsigned int cpu) { }
static inline void sched_domains_numa_masks_clear(unsigned int cpu) { }

static inline int sched_numa_find_closest(const struct cpumask *cpus, int cpu)
{
	return nr_cpu_ids;
}

#endif /* !CONFIG_NUMA */

#ifdef CONFIG_NUMA_BALANCING

/* The regions in numa_faults array from task_struct */
enum numa_faults_stats {
	NUMA_MEM = 0,
	NUMA_CPU,
	NUMA_MEMBUF,
	NUMA_CPUBUF
};

extern void sched_setnuma(struct task_struct *p, int node);
extern int migrate_task_to(struct task_struct *p, int cpu);
extern int migrate_swap(struct task_struct *p, struct task_struct *t,
			int cpu, int scpu);
extern void init_numa_balancing(unsigned long clone_flags, struct task_struct *p);

#else /* !CONFIG_NUMA_BALANCING: */

static inline void
init_numa_balancing(unsigned long clone_flags, struct task_struct *p)
{
}

#endif /* !CONFIG_NUMA_BALANCING */

#ifdef CONFIG_SMP

static inline void
queue_balance_callback(struct rq *rq,
		       struct balance_callback *head,
		       void (*func)(struct rq *rq))
{
	lockdep_assert_rq_held(rq);

	/*
	 * Don't (re)queue an already queued item; nor queue anything when
	 * balance_push() is active, see the comment with
	 * balance_push_callback.
	 */
	if (unlikely(head->next || rq->balance_callback == &balance_push_callback))
		return;

	head->func = func;
	head->next = rq->balance_callback;
	rq->balance_callback = head;
}

#define rcu_dereference_check_sched_domain(p) \
	rcu_dereference_check((p), lockdep_is_held(&sched_domains_mutex))

/*
 * The domain tree (rq->sd) is protected by RCU's quiescent state transition.
 * See destroy_sched_domains: call_rcu for details.
 *
 * The domain tree of any CPU may only be accessed from within
 * preempt-disabled sections.
 */
#define for_each_domain(cpu, __sd) \
	for (__sd = rcu_dereference_check_sched_domain(cpu_rq(cpu)->sd); \
			__sd; __sd = __sd->parent)

/* A mask of all the SD flags that have the SDF_SHARED_CHILD metaflag */
#define SD_FLAG(name, mflags) (name * !!((mflags) & SDF_SHARED_CHILD)) |
static const unsigned int SD_SHARED_CHILD_MASK =
#include <linux/sched/sd_flags.h>
0;
#undef SD_FLAG

/**
 * highest_flag_domain - Return highest sched_domain containing flag.
 * @cpu:	The CPU whose highest level of sched domain is to
 *		be returned.
 * @flag:	The flag to check for the highest sched_domain
 *		for the given CPU.
 *
 * Returns the highest sched_domain of a CPU which contains @flag. If @flag has
 * the SDF_SHARED_CHILD metaflag, all the children domains also have @flag.
 */
static inline struct sched_domain *highest_flag_domain(int cpu, int flag)
{
	struct sched_domain *sd, *hsd = NULL;

	for_each_domain(cpu, sd) {
		if (sd->flags & flag) {
			hsd = sd;
			continue;
		}

		/*
		 * Stop the search if @flag is known to be shared at lower
		 * levels. It will not be found further up.
		 */
		if (flag & SD_SHARED_CHILD_MASK)
			break;
	}

	return hsd;
}

static inline struct sched_domain *lowest_flag_domain(int cpu, int flag)
{
	struct sched_domain *sd;

	for_each_domain(cpu, sd) {
		if (sd->flags & flag)
			break;
	}

	return sd;
}

DECLARE_PER_CPU(struct sched_domain __rcu *, sd_llc);
DECLARE_PER_CPU(int, sd_llc_size);
DECLARE_PER_CPU(int, sd_llc_id);
DECLARE_PER_CPU(int, sd_share_id);
DECLARE_PER_CPU(struct sched_domain_shared __rcu *, sd_llc_shared);
DECLARE_PER_CPU(struct sched_domain __rcu *, sd_numa);
DECLARE_PER_CPU(struct sched_domain __rcu *, sd_asym_packing);
DECLARE_PER_CPU(struct sched_domain __rcu *, sd_asym_cpucapacity);

extern struct static_key_false sched_asym_cpucapacity;
extern struct static_key_false sched_cluster_active;

static __always_inline bool sched_asym_cpucap_active(void)
{
	return static_branch_unlikely(&sched_asym_cpucapacity);
}

struct sched_group_capacity {
	atomic_t		ref;
	/*
	 * CPU capacity of this group, SCHED_CAPACITY_SCALE being max capacity
	 * for a single CPU.
	 */
	unsigned long		capacity;
	unsigned long		min_capacity;		/* Min per-CPU capacity in group */
	unsigned long		max_capacity;		/* Max per-CPU capacity in group */
	unsigned long		next_update;
	int			imbalance;		/* XXX unrelated to capacity but shared group state */

#ifdef CONFIG_SCHED_DEBUG
	int			id;
#endif

	unsigned long		cpumask[];		/* Balance mask */
};

struct sched_group {
	struct sched_group	*next;			/* Must be a circular list */
	atomic_t		ref;

	unsigned int		group_weight;
	unsigned int		cores;
	struct sched_group_capacity *sgc;
	int			asym_prefer_cpu;	/* CPU of highest priority in group */
	int			flags;

	/*
	 * The CPUs this group covers.
	 *
	 * NOTE: this field is variable length. (Allocated dynamically
	 * by attaching extra space to the end of the structure,
	 * depending on how many CPUs the kernel has booted up with)
	 */
	unsigned long		cpumask[];
};

static inline struct cpumask *sched_group_span(struct sched_group *sg)
{
	return to_cpumask(sg->cpumask);
}

/*
 * See build_balance_mask().
 */
static inline struct cpumask *group_balance_mask(struct sched_group *sg)
{
	return to_cpumask(sg->sgc->cpumask);
}

extern int group_balance_cpu(struct sched_group *sg);

#ifdef CONFIG_SCHED_DEBUG
extern void update_sched_domain_debugfs(void);
extern void dirty_sched_domain_sysctl(int cpu);
#else
static inline void update_sched_domain_debugfs(void) { }
static inline void dirty_sched_domain_sysctl(int cpu) { }
#endif

extern int sched_update_scaling(void);

static inline const struct cpumask *task_user_cpus(struct task_struct *p)
{
	if (!p->user_cpus_ptr)
		return cpu_possible_mask; /* &init_task.cpus_mask */
	return p->user_cpus_ptr;
}

#endif /* CONFIG_SMP */

#include "stats.h"

#if defined(CONFIG_SCHED_CORE) && defined(CONFIG_SCHEDSTATS)

extern void __sched_core_account_forceidle(struct rq *rq);

static inline void sched_core_account_forceidle(struct rq *rq)
{
	if (schedstat_enabled())
		__sched_core_account_forceidle(rq);
}

extern void __sched_core_tick(struct rq *rq);

static inline void sched_core_tick(struct rq *rq)
{
	if (sched_core_enabled(rq) && schedstat_enabled())
		__sched_core_tick(rq);
}

#else /* !(CONFIG_SCHED_CORE && CONFIG_SCHEDSTATS): */

static inline void sched_core_account_forceidle(struct rq *rq) { }

static inline void sched_core_tick(struct rq *rq) { }

#endif /* !(CONFIG_SCHED_CORE && CONFIG_SCHEDSTATS) */

#ifdef CONFIG_CGROUP_SCHED

/*
 * Return the group to which this tasks belongs.
 *
 * We cannot use task_css() and friends because the cgroup subsystem
 * changes that value before the cgroup_subsys::attach() method is called,
 * therefore we cannot pin it and might observe the wrong value.
 *
 * The same is true for autogroup's p->signal->autogroup->tg, the autogroup
 * core changes this before calling sched_move_task().
 *
 * Instead we use a 'copy' which is updated from sched_move_task() while
 * holding both task_struct::pi_lock and rq::lock.
 */
static inline struct task_group *task_group(struct task_struct *p)
{
	return p->sched_task_group;
}

/* Change a task's cfs_rq and parent entity if it moves across CPUs/groups */
static inline void set_task_rq(struct task_struct *p, unsigned int cpu)
{
#if defined(CONFIG_FAIR_GROUP_SCHED) || defined(CONFIG_RT_GROUP_SCHED)
	struct task_group *tg = task_group(p);
#endif

#ifdef CONFIG_FAIR_GROUP_SCHED
	set_task_rq_fair(&p->se, p->se.cfs_rq, tg->cfs_rq[cpu]);
	p->se.cfs_rq = tg->cfs_rq[cpu];
	p->se.parent = tg->se[cpu];
	p->se.depth = tg->se[cpu] ? tg->se[cpu]->depth + 1 : 0;
#endif

#ifdef CONFIG_RT_GROUP_SCHED
	p->rt.rt_rq  = tg->rt_rq[cpu];
	p->rt.parent = tg->rt_se[cpu];
#endif
}

#else /* !CONFIG_CGROUP_SCHED: */

static inline void set_task_rq(struct task_struct *p, unsigned int cpu) { }

static inline struct task_group *task_group(struct task_struct *p)
{
	return NULL;
}

#endif /* !CONFIG_CGROUP_SCHED */

static inline void __set_task_cpu(struct task_struct *p, unsigned int cpu)
{
	set_task_rq(p, cpu);
#ifdef CONFIG_SMP
	/*
	 * After ->cpu is set up to a new value, task_rq_lock(p, ...) can be
	 * successfully executed on another CPU. We must ensure that updates of
	 * per-task data have been completed by this moment.
	 */
	smp_wmb();
	WRITE_ONCE(task_thread_info(p)->cpu, cpu);
	p->wake_cpu = cpu;
#endif
}

/*
 * Tunables that become constants when CONFIG_SCHED_DEBUG is off:
 */
#ifdef CONFIG_SCHED_DEBUG
# define const_debug __read_mostly
#else
# define const_debug const
#endif

#define SCHED_FEAT(name, enabled)	\
	__SCHED_FEAT_##name ,

enum {
#include "features.h"
	__SCHED_FEAT_NR,
};

#undef SCHED_FEAT

#ifdef CONFIG_SCHED_DEBUG

/*
 * To support run-time toggling of sched features, all the translation units
 * (but core.c) reference the sysctl_sched_features defined in core.c.
 */
extern const_debug unsigned int sysctl_sched_features;

#ifdef CONFIG_JUMP_LABEL

#define SCHED_FEAT(name, enabled)					\
static __always_inline bool static_branch_##name(struct static_key *key) \
{									\
	return static_key_##enabled(key);				\
}

#include "features.h"
#undef SCHED_FEAT

extern struct static_key sched_feat_keys[__SCHED_FEAT_NR];
#define sched_feat(x) (static_branch_##x(&sched_feat_keys[__SCHED_FEAT_##x]))

#else /* !CONFIG_JUMP_LABEL: */

#define sched_feat(x) (sysctl_sched_features & (1UL << __SCHED_FEAT_##x))

#endif /* !CONFIG_JUMP_LABEL */

#else /* !SCHED_DEBUG: */

/*
 * Each translation unit has its own copy of sysctl_sched_features to allow
 * constants propagation at compile time and compiler optimization based on
 * features default.
 */
#define SCHED_FEAT(name, enabled)	\
	(1UL << __SCHED_FEAT_##name) * enabled |
static const_debug __maybe_unused unsigned int sysctl_sched_features =
#include "features.h"
	0;
#undef SCHED_FEAT

#define sched_feat(x) !!(sysctl_sched_features & (1UL << __SCHED_FEAT_##x))

#endif /* !SCHED_DEBUG */

extern struct static_key_false sched_numa_balancing;
extern struct static_key_false sched_schedstats;

static inline u64 global_rt_period(void)
{
	return (u64)sysctl_sched_rt_period * NSEC_PER_USEC;
}

static inline u64 global_rt_runtime(void)
{
	if (sysctl_sched_rt_runtime < 0)
		return RUNTIME_INF;

	return (u64)sysctl_sched_rt_runtime * NSEC_PER_USEC;
}

static inline int task_current(struct rq *rq, struct task_struct *p)
{
	return rq->curr == p;
}

static inline int task_on_cpu(struct rq *rq, struct task_struct *p)
{
#ifdef CONFIG_SMP
	return p->on_cpu;
#else
	return task_current(rq, p);
#endif
}

static inline int task_on_rq_queued(struct task_struct *p)
{
	return p->on_rq == TASK_ON_RQ_QUEUED;
}

static inline int task_on_rq_migrating(struct task_struct *p)
{
	return READ_ONCE(p->on_rq) == TASK_ON_RQ_MIGRATING;
}

/* Wake flags. The first three directly map to some SD flag value */
#define WF_EXEC			0x02 /* Wakeup after exec; maps to SD_BALANCE_EXEC */
#define WF_FORK			0x04 /* Wakeup after fork; maps to SD_BALANCE_FORK */
#define WF_TTWU			0x08 /* Wakeup;            maps to SD_BALANCE_WAKE */

#define WF_SYNC			0x10 /* Waker goes to sleep after wakeup */
#define WF_MIGRATED		0x20 /* Internal use, task got migrated */
#define WF_CURRENT_CPU		0x40 /* Prefer to move the wakee to the current CPU. */

#ifdef CONFIG_SMP
static_assert(WF_EXEC == SD_BALANCE_EXEC);
static_assert(WF_FORK == SD_BALANCE_FORK);
static_assert(WF_TTWU == SD_BALANCE_WAKE);
#endif

/*
 * To aid in avoiding the subversion of "niceness" due to uneven distribution
 * of tasks with abnormal "nice" values across CPUs the contribution that
 * each task makes to its run queue's load is weighted according to its
 * scheduling class and "nice" value. For SCHED_NORMAL tasks this is just a
 * scaled version of the new time slice allocation that they receive on time
 * slice expiry etc.
 */

#define WEIGHT_IDLEPRIO		3
#define WMULT_IDLEPRIO		1431655765

extern const int		sched_prio_to_weight[40];
extern const u32		sched_prio_to_wmult[40];

/*
 * {de,en}queue flags:
 *
 * DEQUEUE_SLEEP  - task is no longer runnable
 * ENQUEUE_WAKEUP - task just became runnable
 *
 * SAVE/RESTORE - an otherwise spurious dequeue/enqueue, done to ensure tasks
 *                are in a known state which allows modification. Such pairs
 *                should preserve as much state as possible.
 *
 * MOVE - paired with SAVE/RESTORE, explicitly does not preserve the location
 *        in the runqueue.
 *
 * NOCLOCK - skip the update_rq_clock() (avoids double updates)
 *
 * MIGRATION - p->on_rq == TASK_ON_RQ_MIGRATING (used for DEADLINE)
 *
 * ENQUEUE_HEAD      - place at front of runqueue (tail if not specified)
 * ENQUEUE_REPLENISH - CBS (replenish runtime and postpone deadline)
 * ENQUEUE_MIGRATED  - the task was migrated during wakeup
 *
 */

#define DEQUEUE_SLEEP		0x01
#define DEQUEUE_SAVE		0x02 /* Matches ENQUEUE_RESTORE */
#define DEQUEUE_MOVE		0x04 /* Matches ENQUEUE_MOVE */
#define DEQUEUE_NOCLOCK		0x08 /* Matches ENQUEUE_NOCLOCK */
#define DEQUEUE_MIGRATING	0x100 /* Matches ENQUEUE_MIGRATING */

#define ENQUEUE_WAKEUP		0x01
#define ENQUEUE_RESTORE		0x02
#define ENQUEUE_MOVE		0x04
#define ENQUEUE_NOCLOCK		0x08

#define ENQUEUE_HEAD		0x10
#define ENQUEUE_REPLENISH	0x20
#ifdef CONFIG_SMP
#define ENQUEUE_MIGRATED	0x40
#else
#define ENQUEUE_MIGRATED	0x00
#endif
#define ENQUEUE_INITIAL		0x80
#define ENQUEUE_MIGRATING	0x100

#define RETRY_TASK		((void *)-1UL)

struct affinity_context {
	const struct cpumask	*new_mask;
	struct cpumask		*user_mask;
	unsigned int		flags;
};

extern s64 update_curr_common(struct rq *rq);

struct sched_class {

#ifdef CONFIG_UCLAMP_TASK
	int uclamp_enabled;
#endif

	void (*enqueue_task) (struct rq *rq, struct task_struct *p, int flags);
	void (*dequeue_task) (struct rq *rq, struct task_struct *p, int flags);
	void (*yield_task)   (struct rq *rq);
	bool (*yield_to_task)(struct rq *rq, struct task_struct *p);

	void (*wakeup_preempt)(struct rq *rq, struct task_struct *p, int flags);

	struct task_struct *(*pick_next_task)(struct rq *rq);

	void (*put_prev_task)(struct rq *rq, struct task_struct *p);
	void (*set_next_task)(struct rq *rq, struct task_struct *p, bool first);

	void (*switch_class)(struct rq *rq, struct task_struct *next);

#ifdef CONFIG_SMP
	int (*balance)(struct rq *rq, struct task_struct *prev, struct rq_flags *rf);
	int  (*select_task_rq)(struct task_struct *p, int task_cpu, int flags);

	struct task_struct * (*pick_task)(struct rq *rq);

	void (*migrate_task_rq)(struct task_struct *p, int new_cpu);

	void (*task_woken)(struct rq *this_rq, struct task_struct *task);

	void (*set_cpus_allowed)(struct task_struct *p, struct affinity_context *ctx);

	void (*rq_online)(struct rq *rq);
	void (*rq_offline)(struct rq *rq);

	struct rq *(*find_lock_rq)(struct task_struct *p, struct rq *rq);
#endif

	void (*task_tick)(struct rq *rq, struct task_struct *p, int queued);
	void (*task_fork)(struct task_struct *p);
	void (*task_dead)(struct task_struct *p);

	/*
	 * The switched_from() call is allowed to drop rq->lock, therefore we
	 * cannot assume the switched_from/switched_to pair is serialized by
	 * rq->lock. They are however serialized by p->pi_lock.
	 */
	void (*switching_to) (struct rq *this_rq, struct task_struct *task);
	void (*switched_from)(struct rq *this_rq, struct task_struct *task);
	void (*switched_to)  (struct rq *this_rq, struct task_struct *task);
	void (*reweight_task)(struct rq *this_rq, struct task_struct *task,
			      int newprio);
	void (*prio_changed) (struct rq *this_rq, struct task_struct *task,
			      int oldprio);

	unsigned int (*get_rr_interval)(struct rq *rq,
					struct task_struct *task);

	void (*update_curr)(struct rq *rq);

#ifdef CONFIG_FAIR_GROUP_SCHED
	void (*task_change_group)(struct task_struct *p);
#endif

#ifdef CONFIG_SCHED_CORE
	int (*task_is_throttled)(struct task_struct *p, int cpu);
#endif
};

static inline void put_prev_task(struct rq *rq, struct task_struct *prev)
{
	WARN_ON_ONCE(rq->curr != prev);
	prev->sched_class->put_prev_task(rq, prev);
}

static inline void set_next_task(struct rq *rq, struct task_struct *next)
{
	next->sched_class->set_next_task(rq, next, false);
}


/*
 * Helper to define a sched_class instance; each one is placed in a separate
 * section which is ordered by the linker script:
 *
 *   include/asm-generic/vmlinux.lds.h
 *
 * *CAREFUL* they are laid out in *REVERSE* order!!!
 *
 * Also enforce alignment on the instance, not the type, to guarantee layout.
 */
#define DEFINE_SCHED_CLASS(name) \
const struct sched_class name##_sched_class \
	__aligned(__alignof__(struct sched_class)) \
	__section("__" #name "_sched_class")

/* Defined in include/asm-generic/vmlinux.lds.h */
extern struct sched_class __sched_class_highest[];
extern struct sched_class __sched_class_lowest[];

#define for_class_range(class, _from, _to) \
	for (class = (_from); class < (_to); class++)

#define for_each_class(class) \
	for_class_range(class, __sched_class_highest, __sched_class_lowest)

#define sched_class_above(_a, _b)	((_a) < (_b))

extern const struct sched_class stop_sched_class;
extern const struct sched_class dl_sched_class;
extern const struct sched_class rt_sched_class;
extern const struct sched_class fair_sched_class;
extern const struct sched_class idle_sched_class;

static inline bool sched_stop_runnable(struct rq *rq)
{
	return rq->stop && task_on_rq_queued(rq->stop);
}

static inline bool sched_dl_runnable(struct rq *rq)
{
	return rq->dl.dl_nr_running > 0;
}

static inline bool sched_rt_runnable(struct rq *rq)
{
	return rq->rt.rt_queued > 0;
}

static inline bool sched_fair_runnable(struct rq *rq)
{
	return rq->cfs.nr_running > 0;
}

extern struct task_struct *pick_next_task_fair(struct rq *rq, struct task_struct *prev, struct rq_flags *rf);
extern struct task_struct *pick_next_task_idle(struct rq *rq);

#define SCA_CHECK		0x01
#define SCA_MIGRATE_DISABLE	0x02
#define SCA_MIGRATE_ENABLE	0x04
#define SCA_USER		0x08

#ifdef CONFIG_SMP

extern void update_group_capacity(struct sched_domain *sd, int cpu);

extern void sched_balance_trigger(struct rq *rq);

extern int __set_cpus_allowed_ptr(struct task_struct *p, struct affinity_context *ctx);
extern void set_cpus_allowed_common(struct task_struct *p, struct affinity_context *ctx);

static inline cpumask_t *alloc_user_cpus_ptr(int node)
{
	/*
	 * See do_set_cpus_allowed() above for the rcu_head usage.
	 */
	int size = max_t(int, cpumask_size(), sizeof(struct rcu_head));

	return kmalloc_node(size, GFP_KERNEL, node);
}

static inline struct task_struct *get_push_task(struct rq *rq)
{
	struct task_struct *p = rq->curr;

	lockdep_assert_rq_held(rq);

	if (rq->push_busy)
		return NULL;

	if (p->nr_cpus_allowed == 1)
		return NULL;

	if (p->migration_disabled)
		return NULL;

	rq->push_busy = true;
	return get_task_struct(p);
}

extern int push_cpu_stop(void *arg);

#else /* !CONFIG_SMP: */

static inline int __set_cpus_allowed_ptr(struct task_struct *p,
					 struct affinity_context *ctx)
{
	return set_cpus_allowed_ptr(p, ctx->new_mask);
}

static inline cpumask_t *alloc_user_cpus_ptr(int node)
{
	return NULL;
}

#endif /* !CONFIG_SMP */

#ifdef CONFIG_CPU_IDLE

static inline void idle_set_state(struct rq *rq,
				  struct cpuidle_state *idle_state)
{
	rq->idle_state = idle_state;
}

static inline struct cpuidle_state *idle_get_state(struct rq *rq)
{
	SCHED_WARN_ON(!rcu_read_lock_held());

	return rq->idle_state;
}

#else /* !CONFIG_CPU_IDLE: */

static inline void idle_set_state(struct rq *rq,
				  struct cpuidle_state *idle_state)
{
}

static inline struct cpuidle_state *idle_get_state(struct rq *rq)
{
	return NULL;
}

#endif /* !CONFIG_CPU_IDLE */

extern void schedule_idle(void);
asmlinkage void schedule_user(void);

extern void sysrq_sched_debug_show(void);
extern void sched_init_granularity(void);
extern void update_max_interval(void);

extern void init_sched_dl_class(void);
extern void init_sched_rt_class(void);
extern void init_sched_fair_class(void);

extern void resched_curr(struct rq *rq);
extern void resched_cpu(int cpu);

extern struct rt_bandwidth def_rt_bandwidth;
extern void init_rt_bandwidth(struct rt_bandwidth *rt_b, u64 period, u64 runtime);
extern bool sched_rt_bandwidth_account(struct rt_rq *rt_rq);

extern void init_dl_entity(struct sched_dl_entity *dl_se);

#define BW_SHIFT		20
#define BW_UNIT			(1 << BW_SHIFT)
#define RATIO_SHIFT		8
#define MAX_BW_BITS		(64 - BW_SHIFT)
#define MAX_BW			((1ULL << MAX_BW_BITS) - 1)

extern unsigned long to_ratio(u64 period, u64 runtime);

extern void init_entity_runnable_average(struct sched_entity *se);
extern void post_init_entity_util_avg(struct task_struct *p);

#ifdef CONFIG_NO_HZ_FULL
extern bool sched_can_stop_tick(struct rq *rq);
extern int __init sched_tick_offload_init(void);

/*
 * Tick may be needed by tasks in the runqueue depending on their policy and
 * requirements. If tick is needed, lets send the target an IPI to kick it out of
 * nohz mode if necessary.
 */
static inline void sched_update_tick_dependency(struct rq *rq)
{
	int cpu = cpu_of(rq);

	if (!tick_nohz_full_cpu(cpu))
		return;

	if (sched_can_stop_tick(rq))
		tick_nohz_dep_clear_cpu(cpu, TICK_DEP_BIT_SCHED);
	else
		tick_nohz_dep_set_cpu(cpu, TICK_DEP_BIT_SCHED);
}
#else /* !CONFIG_NO_HZ_FULL: */
static inline int sched_tick_offload_init(void) { return 0; }
static inline void sched_update_tick_dependency(struct rq *rq) { }
#endif /* !CONFIG_NO_HZ_FULL */

static inline void add_nr_running(struct rq *rq, unsigned count)
{
	unsigned prev_nr = rq->nr_running;

	rq->nr_running = prev_nr + count;
	if (trace_sched_update_nr_running_tp_enabled()) {
		call_trace_sched_update_nr_running(rq, count);
	}

#ifdef CONFIG_SMP
	if (prev_nr < 2 && rq->nr_running >= 2)
		set_rd_overloaded(rq->rd, 1);
#endif

	sched_update_tick_dependency(rq);
}

static inline void sub_nr_running(struct rq *rq, unsigned count)
{
	rq->nr_running -= count;
	if (trace_sched_update_nr_running_tp_enabled()) {
		call_trace_sched_update_nr_running(rq, -count);
	}

	/* Check if we still need preemption */
	sched_update_tick_dependency(rq);
}

extern void activate_task(struct rq *rq, struct task_struct *p, int flags);
extern void deactivate_task(struct rq *rq, struct task_struct *p, int flags);

extern void wakeup_preempt(struct rq *rq, struct task_struct *p, int flags);

#ifdef CONFIG_PREEMPT_RT
# define SCHED_NR_MIGRATE_BREAK 8
#else
# define SCHED_NR_MIGRATE_BREAK 32
#endif

extern const_debug unsigned int sysctl_sched_nr_migrate;
extern const_debug unsigned int sysctl_sched_migration_cost;

extern unsigned int sysctl_sched_base_slice;

#ifdef CONFIG_SCHED_DEBUG
extern int sysctl_resched_latency_warn_ms;
extern int sysctl_resched_latency_warn_once;

extern unsigned int sysctl_sched_tunable_scaling;

extern unsigned int sysctl_numa_balancing_scan_delay;
extern unsigned int sysctl_numa_balancing_scan_period_min;
extern unsigned int sysctl_numa_balancing_scan_period_max;
extern unsigned int sysctl_numa_balancing_scan_size;
extern unsigned int sysctl_numa_balancing_hot_threshold;
#endif

#ifdef CONFIG_SCHED_HRTICK

/*
 * Use hrtick when:
 *  - enabled by features
 *  - hrtimer is actually high res
 */
static inline int hrtick_enabled(struct rq *rq)
{
	if (!cpu_active(cpu_of(rq)))
		return 0;
	return hrtimer_is_hres_active(&rq->hrtick_timer);
}

static inline int hrtick_enabled_fair(struct rq *rq)
{
	if (!sched_feat(HRTICK))
		return 0;
	return hrtick_enabled(rq);
}

static inline int hrtick_enabled_dl(struct rq *rq)
{
	if (!sched_feat(HRTICK_DL))
		return 0;
	return hrtick_enabled(rq);
}

extern void hrtick_start(struct rq *rq, u64 delay);

#else /* !CONFIG_SCHED_HRTICK: */

static inline int hrtick_enabled_fair(struct rq *rq)
{
	return 0;
}

static inline int hrtick_enabled_dl(struct rq *rq)
{
	return 0;
}

static inline int hrtick_enabled(struct rq *rq)
{
	return 0;
}

#endif /* !CONFIG_SCHED_HRTICK */

#ifndef arch_scale_freq_tick
static __always_inline void arch_scale_freq_tick(void) { }
#endif

#ifndef arch_scale_freq_capacity
/**
 * arch_scale_freq_capacity - get the frequency scale factor of a given CPU.
 * @cpu: the CPU in question.
 *
 * Return: the frequency scale factor normalized against SCHED_CAPACITY_SCALE, i.e.
 *
 *     f_curr
 *     ------ * SCHED_CAPACITY_SCALE
 *     f_max
 */
static __always_inline
unsigned long arch_scale_freq_capacity(int cpu)
{
	return SCHED_CAPACITY_SCALE;
}
#endif

#ifdef CONFIG_SCHED_DEBUG
/*
 * In double_lock_balance()/double_rq_lock(), we use raw_spin_rq_lock() to
 * acquire rq lock instead of rq_lock(). So at the end of these two functions
 * we need to call double_rq_clock_clear_update() to clear RQCF_UPDATED of
 * rq->clock_update_flags to avoid the WARN_DOUBLE_CLOCK warning.
 */
static inline void double_rq_clock_clear_update(struct rq *rq1, struct rq *rq2)
{
	rq1->clock_update_flags &= (RQCF_REQ_SKIP|RQCF_ACT_SKIP);
	/* rq1 == rq2 for !CONFIG_SMP, so just clear RQCF_UPDATED once. */
#ifdef CONFIG_SMP
	rq2->clock_update_flags &= (RQCF_REQ_SKIP|RQCF_ACT_SKIP);
#endif
}
#else
static inline void double_rq_clock_clear_update(struct rq *rq1, struct rq *rq2) { }
#endif

#define DEFINE_LOCK_GUARD_2(name, type, _lock, _unlock, ...)				\
__DEFINE_UNLOCK_GUARD(name, type, _unlock, type *lock2; __VA_ARGS__)			\
static inline class_##name##_t class_##name##_constructor(type *lock, type *lock2)	\
{ class_##name##_t _t = { .lock = lock, .lock2 = lock2 }, *_T = &_t;			\
  _lock; return _t; }

#ifdef CONFIG_SMP

static inline bool rq_order_less(struct rq *rq1, struct rq *rq2)
{
#ifdef CONFIG_SCHED_CORE
	/*
	 * In order to not have {0,2},{1,3} turn into into an AB-BA,
	 * order by core-id first and cpu-id second.
	 *
	 * Notably:
	 *
	 *	double_rq_lock(0,3); will take core-0, core-1 lock
	 *	double_rq_lock(1,2); will take core-1, core-0 lock
	 *
	 * when only cpu-id is considered.
	 */
	if (rq1->core->cpu < rq2->core->cpu)
		return true;
	if (rq1->core->cpu > rq2->core->cpu)
		return false;

	/*
	 * __sched_core_flip() relies on SMT having cpu-id lock order.
	 */
#endif
	return rq1->cpu < rq2->cpu;
}

extern void double_rq_lock(struct rq *rq1, struct rq *rq2);

#ifdef CONFIG_PREEMPTION

/*
 * fair double_lock_balance: Safely acquires both rq->locks in a fair
 * way at the expense of forcing extra atomic operations in all
 * invocations.  This assures that the double_lock is acquired using the
 * same underlying policy as the spinlock_t on this architecture, which
 * reduces latency compared to the unfair variant below.  However, it
 * also adds more overhead and therefore may reduce throughput.
 */
static inline int _double_lock_balance(struct rq *this_rq, struct rq *busiest)
	__releases(this_rq->lock)
	__acquires(busiest->lock)
	__acquires(this_rq->lock)
{
	raw_spin_rq_unlock(this_rq);
	double_rq_lock(this_rq, busiest);

	return 1;
}

#else /* !CONFIG_PREEMPTION: */
/*
 * Unfair double_lock_balance: Optimizes throughput at the expense of
 * latency by eliminating extra atomic operations when the locks are
 * already in proper order on entry.  This favors lower CPU-ids and will
 * grant the double lock to lower CPUs over higher ids under contention,
 * regardless of entry order into the function.
 */
static inline int _double_lock_balance(struct rq *this_rq, struct rq *busiest)
	__releases(this_rq->lock)
	__acquires(busiest->lock)
	__acquires(this_rq->lock)
{
	if (__rq_lockp(this_rq) == __rq_lockp(busiest) ||
	    likely(raw_spin_rq_trylock(busiest))) {
		double_rq_clock_clear_update(this_rq, busiest);
		return 0;
	}

	if (rq_order_less(this_rq, busiest)) {
		raw_spin_rq_lock_nested(busiest, SINGLE_DEPTH_NESTING);
		double_rq_clock_clear_update(this_rq, busiest);
		return 0;
	}

	raw_spin_rq_unlock(this_rq);
	double_rq_lock(this_rq, busiest);

	return 1;
}

#endif /* !CONFIG_PREEMPTION */

/*
 * double_lock_balance - lock the busiest runqueue, this_rq is locked already.
 */
static inline int double_lock_balance(struct rq *this_rq, struct rq *busiest)
{
	lockdep_assert_irqs_disabled();

	return _double_lock_balance(this_rq, busiest);
}

static inline void double_unlock_balance(struct rq *this_rq, struct rq *busiest)
	__releases(busiest->lock)
{
	if (__rq_lockp(this_rq) != __rq_lockp(busiest))
		raw_spin_rq_unlock(busiest);
	lock_set_subclass(&__rq_lockp(this_rq)->dep_map, 0, _RET_IP_);
}

static inline void double_lock(spinlock_t *l1, spinlock_t *l2)
{
	if (l1 > l2)
		swap(l1, l2);

	spin_lock(l1);
	spin_lock_nested(l2, SINGLE_DEPTH_NESTING);
}

static inline void double_lock_irq(spinlock_t *l1, spinlock_t *l2)
{
	if (l1 > l2)
		swap(l1, l2);

	spin_lock_irq(l1);
	spin_lock_nested(l2, SINGLE_DEPTH_NESTING);
}

static inline void double_raw_lock(raw_spinlock_t *l1, raw_spinlock_t *l2)
{
	if (l1 > l2)
		swap(l1, l2);

	raw_spin_lock(l1);
	raw_spin_lock_nested(l2, SINGLE_DEPTH_NESTING);
}

static inline void double_raw_unlock(raw_spinlock_t *l1, raw_spinlock_t *l2)
{
	raw_spin_unlock(l1);
	raw_spin_unlock(l2);
}

DEFINE_LOCK_GUARD_2(double_raw_spinlock, raw_spinlock_t,
		    double_raw_lock(_T->lock, _T->lock2),
		    double_raw_unlock(_T->lock, _T->lock2))

/*
 * double_rq_unlock - safely unlock two runqueues
 *
 * Note this does not restore interrupts like task_rq_unlock,
 * you need to do so manually after calling.
 */
static inline void double_rq_unlock(struct rq *rq1, struct rq *rq2)
	__releases(rq1->lock)
	__releases(rq2->lock)
{
	if (__rq_lockp(rq1) != __rq_lockp(rq2))
		raw_spin_rq_unlock(rq2);
	else
		__release(rq2->lock);
	raw_spin_rq_unlock(rq1);
}

extern void set_rq_online (struct rq *rq);
extern void set_rq_offline(struct rq *rq);

extern bool sched_smp_initialized;

#else /* !CONFIG_SMP: */

/*
 * double_rq_lock - safely lock two runqueues
 *
 * Note this does not disable interrupts like task_rq_lock,
 * you need to do so manually before calling.
 */
static inline void double_rq_lock(struct rq *rq1, struct rq *rq2)
	__acquires(rq1->lock)
	__acquires(rq2->lock)
{
	WARN_ON_ONCE(!irqs_disabled());
	WARN_ON_ONCE(rq1 != rq2);
	raw_spin_rq_lock(rq1);
	__acquire(rq2->lock);	/* Fake it out ;) */
	double_rq_clock_clear_update(rq1, rq2);
}

/*
 * double_rq_unlock - safely unlock two runqueues
 *
 * Note this does not restore interrupts like task_rq_unlock,
 * you need to do so manually after calling.
 */
static inline void double_rq_unlock(struct rq *rq1, struct rq *rq2)
	__releases(rq1->lock)
	__releases(rq2->lock)
{
	WARN_ON_ONCE(rq1 != rq2);
	raw_spin_rq_unlock(rq1);
	__release(rq2->lock);
}

#endif /* !CONFIG_SMP */

DEFINE_LOCK_GUARD_2(double_rq_lock, struct rq,
		    double_rq_lock(_T->lock, _T->lock2),
		    double_rq_unlock(_T->lock, _T->lock2))

extern struct sched_entity *__pick_root_entity(struct cfs_rq *cfs_rq);
extern struct sched_entity *__pick_first_entity(struct cfs_rq *cfs_rq);
extern struct sched_entity *__pick_last_entity(struct cfs_rq *cfs_rq);

#ifdef	CONFIG_SCHED_DEBUG
extern bool sched_debug_verbose;

extern void print_cfs_stats(struct seq_file *m, int cpu);
extern void print_rt_stats(struct seq_file *m, int cpu);
extern void print_dl_stats(struct seq_file *m, int cpu);
extern void print_cfs_rq(struct seq_file *m, int cpu, struct cfs_rq *cfs_rq);
extern void print_rt_rq(struct seq_file *m, int cpu, struct rt_rq *rt_rq);
extern void print_dl_rq(struct seq_file *m, int cpu, struct dl_rq *dl_rq);

extern void resched_latency_warn(int cpu, u64 latency);
# ifdef CONFIG_NUMA_BALANCING
extern void show_numa_stats(struct task_struct *p, struct seq_file *m);
extern void
print_numa_stats(struct seq_file *m, int node, unsigned long tsf,
		 unsigned long tpf, unsigned long gsf, unsigned long gpf);
# endif /* CONFIG_NUMA_BALANCING */
#else /* !CONFIG_SCHED_DEBUG: */
static inline void resched_latency_warn(int cpu, u64 latency) { }
#endif /* !CONFIG_SCHED_DEBUG */

extern void init_cfs_rq(struct cfs_rq *cfs_rq);
extern void init_rt_rq(struct rt_rq *rt_rq);
extern void init_dl_rq(struct dl_rq *dl_rq);

extern void cfs_bandwidth_usage_inc(void);
extern void cfs_bandwidth_usage_dec(void);

#ifdef CONFIG_NO_HZ_COMMON

#define NOHZ_BALANCE_KICK_BIT	0
#define NOHZ_STATS_KICK_BIT	1
#define NOHZ_NEWILB_KICK_BIT	2
#define NOHZ_NEXT_KICK_BIT	3

/* Run sched_balance_domains() */
#define NOHZ_BALANCE_KICK	BIT(NOHZ_BALANCE_KICK_BIT)
/* Update blocked load */
#define NOHZ_STATS_KICK		BIT(NOHZ_STATS_KICK_BIT)
/* Update blocked load when entering idle */
#define NOHZ_NEWILB_KICK	BIT(NOHZ_NEWILB_KICK_BIT)
/* Update nohz.next_balance */
#define NOHZ_NEXT_KICK		BIT(NOHZ_NEXT_KICK_BIT)

#define NOHZ_KICK_MASK		(NOHZ_BALANCE_KICK | NOHZ_STATS_KICK | NOHZ_NEXT_KICK)

#define nohz_flags(cpu)		(&cpu_rq(cpu)->nohz_flags)

extern void nohz_balance_exit_idle(struct rq *rq);
#else /* !CONFIG_NO_HZ_COMMON: */
static inline void nohz_balance_exit_idle(struct rq *rq) { }
#endif /* !CONFIG_NO_HZ_COMMON */

#if defined(CONFIG_SMP) && defined(CONFIG_NO_HZ_COMMON)
extern void nohz_run_idle_balance(int cpu);
#else
static inline void nohz_run_idle_balance(int cpu) { }
#endif

#ifdef CONFIG_IRQ_TIME_ACCOUNTING

struct irqtime {
	u64			total;
	u64			tick_delta;
	u64			irq_start_time;
	struct u64_stats_sync	sync;
};

DECLARE_PER_CPU(struct irqtime, cpu_irqtime);

/*
 * Returns the irqtime minus the softirq time computed by ksoftirqd.
 * Otherwise ksoftirqd's sum_exec_runtime is subtracted its own runtime
 * and never move forward.
 */
static inline u64 irq_time_read(int cpu)
{
	struct irqtime *irqtime = &per_cpu(cpu_irqtime, cpu);
	unsigned int seq;
	u64 total;

	do {
		seq = __u64_stats_fetch_begin(&irqtime->sync);
		total = irqtime->total;
	} while (__u64_stats_fetch_retry(&irqtime->sync, seq));

	return total;
}

#endif /* CONFIG_IRQ_TIME_ACCOUNTING */

#ifdef CONFIG_CPU_FREQ

DECLARE_PER_CPU(struct update_util_data __rcu *, cpufreq_update_util_data);

/**
 * cpufreq_update_util - Take a note about CPU utilization changes.
 * @rq: Runqueue to carry out the update for.
 * @flags: Update reason flags.
 *
 * This function is called by the scheduler on the CPU whose utilization is
 * being updated.
 *
 * It can only be called from RCU-sched read-side critical sections.
 *
 * The way cpufreq is currently arranged requires it to evaluate the CPU
 * performance state (frequency/voltage) on a regular basis to prevent it from
 * being stuck in a completely inadequate performance level for too long.
 * That is not guaranteed to happen if the updates are only triggered from CFS
 * and DL, though, because they may not be coming in if only RT tasks are
 * active all the time (or there are RT tasks only).
 *
 * As a workaround for that issue, this function is called periodically by the
 * RT sched class to trigger extra cpufreq updates to prevent it from stalling,
 * but that really is a band-aid.  Going forward it should be replaced with
 * solutions targeted more specifically at RT tasks.
 */
static inline void cpufreq_update_util(struct rq *rq, unsigned int flags)
{
	struct update_util_data *data;

	data = rcu_dereference_sched(*per_cpu_ptr(&cpufreq_update_util_data,
						  cpu_of(rq)));
	if (data)
		data->func(data, rq_clock(rq), flags);
}
#else /* !CONFIG_CPU_FREQ: */
static inline void cpufreq_update_util(struct rq *rq, unsigned int flags) { }
#endif /* !CONFIG_CPU_FREQ */

#ifdef arch_scale_freq_capacity
# ifndef arch_scale_freq_invariant
#  define arch_scale_freq_invariant()	true
# endif
#else
# define arch_scale_freq_invariant()	false
#endif

#ifdef CONFIG_SMP

<<<<<<< HEAD
=======
bool update_other_load_avgs(struct rq *rq);

>>>>>>> 8a6c6b4b
unsigned long effective_cpu_util(int cpu, unsigned long util_cfs,
				 unsigned long *min,
				 unsigned long *max);

unsigned long sugov_effective_cpu_perf(int cpu, unsigned long actual,
				 unsigned long min,
				 unsigned long max);


/*
 * Verify the fitness of task @p to run on @cpu taking into account the
 * CPU original capacity and the runtime/deadline ratio of the task.
 *
 * The function will return true if the original capacity of @cpu is
 * greater than or equal to task's deadline density right shifted by
 * (BW_SHIFT - SCHED_CAPACITY_SHIFT) and false otherwise.
 */
static inline bool dl_task_fits_capacity(struct task_struct *p, int cpu)
{
	unsigned long cap = arch_scale_cpu_capacity(cpu);

	return cap >= p->dl.dl_density >> (BW_SHIFT - SCHED_CAPACITY_SHIFT);
}

static inline unsigned long cpu_bw_dl(struct rq *rq)
{
	return (rq->dl.running_bw * SCHED_CAPACITY_SCALE) >> BW_SHIFT;
}

static inline unsigned long cpu_util_dl(struct rq *rq)
{
	return READ_ONCE(rq->avg_dl.util_avg);
}


extern unsigned long cpu_util_cfs(int cpu);
extern unsigned long cpu_util_cfs_boost(int cpu);

static inline unsigned long cpu_util_rt(struct rq *rq)
{
	return READ_ONCE(rq->avg_rt.util_avg);
}

<<<<<<< HEAD
=======
#else /* !CONFIG_SMP */
static inline bool update_other_load_avgs(struct rq *rq) { return false; }
>>>>>>> 8a6c6b4b
#endif /* CONFIG_SMP */

#ifdef CONFIG_UCLAMP_TASK

unsigned long uclamp_eff_value(struct task_struct *p, enum uclamp_id clamp_id);

static inline unsigned long uclamp_rq_get(struct rq *rq,
					  enum uclamp_id clamp_id)
{
	return READ_ONCE(rq->uclamp[clamp_id].value);
}

static inline void uclamp_rq_set(struct rq *rq, enum uclamp_id clamp_id,
				 unsigned int value)
{
	WRITE_ONCE(rq->uclamp[clamp_id].value, value);
}

static inline bool uclamp_rq_is_idle(struct rq *rq)
{
	return rq->uclamp_flags & UCLAMP_FLAG_IDLE;
}

/* Is the rq being capped/throttled by uclamp_max? */
static inline bool uclamp_rq_is_capped(struct rq *rq)
{
	unsigned long rq_util;
	unsigned long max_util;

	if (!static_branch_likely(&sched_uclamp_used))
		return false;

	rq_util = cpu_util_cfs(cpu_of(rq)) + cpu_util_rt(rq);
	max_util = READ_ONCE(rq->uclamp[UCLAMP_MAX].value);

	return max_util != SCHED_CAPACITY_SCALE && rq_util >= max_util;
}

/*
 * When uclamp is compiled in, the aggregation at rq level is 'turned off'
 * by default in the fast path and only gets turned on once userspace performs
 * an operation that requires it.
 *
 * Returns true if userspace opted-in to use uclamp and aggregation at rq level
 * hence is active.
 */
static inline bool uclamp_is_used(void)
{
	return static_branch_likely(&sched_uclamp_used);
}

#define for_each_clamp_id(clamp_id) \
	for ((clamp_id) = 0; (clamp_id) < UCLAMP_CNT; (clamp_id)++)

extern unsigned int sysctl_sched_uclamp_util_min_rt_default;


static inline unsigned int uclamp_none(enum uclamp_id clamp_id)
{
	if (clamp_id == UCLAMP_MIN)
		return 0;
	return SCHED_CAPACITY_SCALE;
}

/* Integer rounded range for each bucket */
#define UCLAMP_BUCKET_DELTA DIV_ROUND_CLOSEST(SCHED_CAPACITY_SCALE, UCLAMP_BUCKETS)

static inline unsigned int uclamp_bucket_id(unsigned int clamp_value)
{
	return min_t(unsigned int, clamp_value / UCLAMP_BUCKET_DELTA, UCLAMP_BUCKETS - 1);
}

static inline void
uclamp_se_set(struct uclamp_se *uc_se, unsigned int value, bool user_defined)
{
	uc_se->value = value;
	uc_se->bucket_id = uclamp_bucket_id(value);
	uc_se->user_defined = user_defined;
}

#else /* !CONFIG_UCLAMP_TASK: */

static inline unsigned long
uclamp_eff_value(struct task_struct *p, enum uclamp_id clamp_id)
{
	if (clamp_id == UCLAMP_MIN)
		return 0;

	return SCHED_CAPACITY_SCALE;
}

static inline bool uclamp_rq_is_capped(struct rq *rq) { return false; }

static inline bool uclamp_is_used(void)
{
	return false;
}

static inline unsigned long
uclamp_rq_get(struct rq *rq, enum uclamp_id clamp_id)
{
	if (clamp_id == UCLAMP_MIN)
		return 0;

	return SCHED_CAPACITY_SCALE;
}

static inline void
uclamp_rq_set(struct rq *rq, enum uclamp_id clamp_id, unsigned int value)
{
}

static inline bool uclamp_rq_is_idle(struct rq *rq)
{
	return false;
}

#endif /* !CONFIG_UCLAMP_TASK */

#ifdef CONFIG_HAVE_SCHED_AVG_IRQ

static inline unsigned long cpu_util_irq(struct rq *rq)
{
	return READ_ONCE(rq->avg_irq.util_avg);
}

static inline
unsigned long scale_irq_capacity(unsigned long util, unsigned long irq, unsigned long max)
{
	util *= (max - irq);
	util /= max;

	return util;

}

#else /* !CONFIG_HAVE_SCHED_AVG_IRQ: */

static inline unsigned long cpu_util_irq(struct rq *rq)
{
	return 0;
}

static inline
unsigned long scale_irq_capacity(unsigned long util, unsigned long irq, unsigned long max)
{
	return util;
}

#endif /* !CONFIG_HAVE_SCHED_AVG_IRQ */

#if defined(CONFIG_ENERGY_MODEL) && defined(CONFIG_CPU_FREQ_GOV_SCHEDUTIL)

#define perf_domain_span(pd) (to_cpumask(((pd)->em_pd->cpus)))

DECLARE_STATIC_KEY_FALSE(sched_energy_present);

static inline bool sched_energy_enabled(void)
{
	return static_branch_unlikely(&sched_energy_present);
}

extern struct cpufreq_governor schedutil_gov;

#else /* ! (CONFIG_ENERGY_MODEL && CONFIG_CPU_FREQ_GOV_SCHEDUTIL) */

#define perf_domain_span(pd) NULL

static inline bool sched_energy_enabled(void) { return false; }

#endif /* CONFIG_ENERGY_MODEL && CONFIG_CPU_FREQ_GOV_SCHEDUTIL */

#ifdef CONFIG_MEMBARRIER

/*
 * The scheduler provides memory barriers required by membarrier between:
 * - prior user-space memory accesses and store to rq->membarrier_state,
 * - store to rq->membarrier_state and following user-space memory accesses.
 * In the same way it provides those guarantees around store to rq->curr.
 */
static inline void membarrier_switch_mm(struct rq *rq,
					struct mm_struct *prev_mm,
					struct mm_struct *next_mm)
{
	int membarrier_state;

	if (prev_mm == next_mm)
		return;

	membarrier_state = atomic_read(&next_mm->membarrier_state);
	if (READ_ONCE(rq->membarrier_state) == membarrier_state)
		return;

	WRITE_ONCE(rq->membarrier_state, membarrier_state);
}

#else /* !CONFIG_MEMBARRIER :*/

static inline void membarrier_switch_mm(struct rq *rq,
					struct mm_struct *prev_mm,
					struct mm_struct *next_mm)
{
}

#endif /* !CONFIG_MEMBARRIER */

#ifdef CONFIG_SMP
static inline bool is_per_cpu_kthread(struct task_struct *p)
{
	if (!(p->flags & PF_KTHREAD))
		return false;

	if (p->nr_cpus_allowed != 1)
		return false;

	return true;
}
#endif

extern void swake_up_all_locked(struct swait_queue_head *q);
extern void __prepare_to_swait(struct swait_queue_head *q, struct swait_queue *wait);

extern int try_to_wake_up(struct task_struct *tsk, unsigned int state, int wake_flags);

#ifdef CONFIG_PREEMPT_DYNAMIC
extern int preempt_dynamic_mode;
extern int sched_dynamic_mode(const char *str);
extern void sched_dynamic_update(int mode);
#endif

#ifdef CONFIG_SCHED_MM_CID

#define SCHED_MM_CID_PERIOD_NS	(100ULL * 1000000)	/* 100ms */
#define MM_CID_SCAN_DELAY	100			/* 100ms */

extern raw_spinlock_t cid_lock;
extern int use_cid_lock;

extern void sched_mm_cid_migrate_from(struct task_struct *t);
extern void sched_mm_cid_migrate_to(struct rq *dst_rq, struct task_struct *t);
extern void task_tick_mm_cid(struct rq *rq, struct task_struct *curr);
extern void init_sched_mm_cid(struct task_struct *t);

static inline void __mm_cid_put(struct mm_struct *mm, int cid)
{
	if (cid < 0)
		return;
	cpumask_clear_cpu(cid, mm_cidmask(mm));
}

/*
 * The per-mm/cpu cid can have the MM_CID_LAZY_PUT flag set or transition to
 * the MM_CID_UNSET state without holding the rq lock, but the rq lock needs to
 * be held to transition to other states.
 *
 * State transitions synchronized with cmpxchg or try_cmpxchg need to be
 * consistent across CPUs, which prevents use of this_cpu_cmpxchg.
 */
static inline void mm_cid_put_lazy(struct task_struct *t)
{
	struct mm_struct *mm = t->mm;
	struct mm_cid __percpu *pcpu_cid = mm->pcpu_cid;
	int cid;

	lockdep_assert_irqs_disabled();
	cid = __this_cpu_read(pcpu_cid->cid);
	if (!mm_cid_is_lazy_put(cid) ||
	    !try_cmpxchg(&this_cpu_ptr(pcpu_cid)->cid, &cid, MM_CID_UNSET))
		return;
	__mm_cid_put(mm, mm_cid_clear_lazy_put(cid));
}

static inline int mm_cid_pcpu_unset(struct mm_struct *mm)
{
	struct mm_cid __percpu *pcpu_cid = mm->pcpu_cid;
	int cid, res;

	lockdep_assert_irqs_disabled();
	cid = __this_cpu_read(pcpu_cid->cid);
	for (;;) {
		if (mm_cid_is_unset(cid))
			return MM_CID_UNSET;
		/*
		 * Attempt transition from valid or lazy-put to unset.
		 */
		res = cmpxchg(&this_cpu_ptr(pcpu_cid)->cid, cid, MM_CID_UNSET);
		if (res == cid)
			break;
		cid = res;
	}
	return cid;
}

static inline void mm_cid_put(struct mm_struct *mm)
{
	int cid;

	lockdep_assert_irqs_disabled();
	cid = mm_cid_pcpu_unset(mm);
	if (cid == MM_CID_UNSET)
		return;
	__mm_cid_put(mm, mm_cid_clear_lazy_put(cid));
}

static inline int __mm_cid_try_get(struct mm_struct *mm)
{
	struct cpumask *cpumask;
	int cid;

	cpumask = mm_cidmask(mm);
	/*
	 * Retry finding first zero bit if the mask is temporarily
	 * filled. This only happens during concurrent remote-clear
	 * which owns a cid without holding a rq lock.
	 */
	for (;;) {
		cid = cpumask_first_zero(cpumask);
		if (cid < nr_cpu_ids)
			break;
		cpu_relax();
	}
	if (cpumask_test_and_set_cpu(cid, cpumask))
		return -1;

	return cid;
}

/*
 * Save a snapshot of the current runqueue time of this cpu
 * with the per-cpu cid value, allowing to estimate how recently it was used.
 */
static inline void mm_cid_snapshot_time(struct rq *rq, struct mm_struct *mm)
{
	struct mm_cid *pcpu_cid = per_cpu_ptr(mm->pcpu_cid, cpu_of(rq));

	lockdep_assert_rq_held(rq);
	WRITE_ONCE(pcpu_cid->time, rq->clock);
}

static inline int __mm_cid_get(struct rq *rq, struct mm_struct *mm)
{
	int cid;

	/*
	 * All allocations (even those using the cid_lock) are lock-free. If
	 * use_cid_lock is set, hold the cid_lock to perform cid allocation to
	 * guarantee forward progress.
	 */
	if (!READ_ONCE(use_cid_lock)) {
		cid = __mm_cid_try_get(mm);
		if (cid >= 0)
			goto end;
		raw_spin_lock(&cid_lock);
	} else {
		raw_spin_lock(&cid_lock);
		cid = __mm_cid_try_get(mm);
		if (cid >= 0)
			goto unlock;
	}

	/*
	 * cid concurrently allocated. Retry while forcing following
	 * allocations to use the cid_lock to ensure forward progress.
	 */
	WRITE_ONCE(use_cid_lock, 1);
	/*
	 * Set use_cid_lock before allocation. Only care about program order
	 * because this is only required for forward progress.
	 */
	barrier();
	/*
	 * Retry until it succeeds. It is guaranteed to eventually succeed once
	 * all newcoming allocations observe the use_cid_lock flag set.
	 */
	do {
		cid = __mm_cid_try_get(mm);
		cpu_relax();
	} while (cid < 0);
	/*
	 * Allocate before clearing use_cid_lock. Only care about
	 * program order because this is for forward progress.
	 */
	barrier();
	WRITE_ONCE(use_cid_lock, 0);
unlock:
	raw_spin_unlock(&cid_lock);
end:
	mm_cid_snapshot_time(rq, mm);

	return cid;
}

static inline int mm_cid_get(struct rq *rq, struct mm_struct *mm)
{
	struct mm_cid __percpu *pcpu_cid = mm->pcpu_cid;
	struct cpumask *cpumask;
	int cid;

	lockdep_assert_rq_held(rq);
	cpumask = mm_cidmask(mm);
	cid = __this_cpu_read(pcpu_cid->cid);
	if (mm_cid_is_valid(cid)) {
		mm_cid_snapshot_time(rq, mm);
		return cid;
	}
	if (mm_cid_is_lazy_put(cid)) {
		if (try_cmpxchg(&this_cpu_ptr(pcpu_cid)->cid, &cid, MM_CID_UNSET))
			__mm_cid_put(mm, mm_cid_clear_lazy_put(cid));
	}
	cid = __mm_cid_get(rq, mm);
	__this_cpu_write(pcpu_cid->cid, cid);

	return cid;
}

static inline void switch_mm_cid(struct rq *rq,
				 struct task_struct *prev,
				 struct task_struct *next)
{
	/*
	 * Provide a memory barrier between rq->curr store and load of
	 * {prev,next}->mm->pcpu_cid[cpu] on rq->curr->mm transition.
	 *
	 * Should be adapted if context_switch() is modified.
	 */
	if (!next->mm) {                                // to kernel
		/*
		 * user -> kernel transition does not guarantee a barrier, but
		 * we can use the fact that it performs an atomic operation in
		 * mmgrab().
		 */
		if (prev->mm)                           // from user
			smp_mb__after_mmgrab();
		/*
		 * kernel -> kernel transition does not change rq->curr->mm
		 * state. It stays NULL.
		 */
	} else {                                        // to user
		/*
		 * kernel -> user transition does not provide a barrier
		 * between rq->curr store and load of {prev,next}->mm->pcpu_cid[cpu].
		 * Provide it here.
		 */
		if (!prev->mm) {                        // from kernel
			smp_mb();
		} else {				// from user
			/*
			 * user->user transition relies on an implicit
			 * memory barrier in switch_mm() when
			 * current->mm changes. If the architecture
			 * switch_mm() does not have an implicit memory
			 * barrier, it is emitted here.  If current->mm
			 * is unchanged, no barrier is needed.
			 */
			smp_mb__after_switch_mm();
		}
	}
	if (prev->mm_cid_active) {
		mm_cid_snapshot_time(rq, prev->mm);
		mm_cid_put_lazy(prev);
		prev->mm_cid = -1;
	}
	if (next->mm_cid_active)
		next->last_mm_cid = next->mm_cid = mm_cid_get(rq, next->mm);
}

#else /* !CONFIG_SCHED_MM_CID: */
static inline void switch_mm_cid(struct rq *rq, struct task_struct *prev, struct task_struct *next) { }
static inline void sched_mm_cid_migrate_from(struct task_struct *t) { }
static inline void sched_mm_cid_migrate_to(struct rq *dst_rq, struct task_struct *t) { }
static inline void task_tick_mm_cid(struct rq *rq, struct task_struct *curr) { }
static inline void init_sched_mm_cid(struct task_struct *t) { }
#endif /* !CONFIG_SCHED_MM_CID */

extern u64 avg_vruntime(struct cfs_rq *cfs_rq);
extern int entity_eligible(struct cfs_rq *cfs_rq, struct sched_entity *se);

#ifdef CONFIG_RT_MUTEXES

static inline int __rt_effective_prio(struct task_struct *pi_task, int prio)
{
	if (pi_task)
		prio = min(prio, pi_task->prio);

	return prio;
}

static inline int rt_effective_prio(struct task_struct *p, int prio)
{
	struct task_struct *pi_task = rt_mutex_get_top_task(p);

	return __rt_effective_prio(pi_task, prio);
}

#else /* !CONFIG_RT_MUTEXES: */

static inline int rt_effective_prio(struct task_struct *p, int prio)
{
	return prio;
}

#endif /* !CONFIG_RT_MUTEXES */

extern int __sched_setscheduler(struct task_struct *p, const struct sched_attr *attr, bool user, bool pi);
extern int __sched_setaffinity(struct task_struct *p, struct affinity_context *ctx);
extern void __setscheduler_prio(struct task_struct *p, int prio);
extern void set_load_weight(struct task_struct *p, bool update_load);
extern void enqueue_task(struct rq *rq, struct task_struct *p, int flags);
extern void dequeue_task(struct rq *rq, struct task_struct *p, int flags);

<<<<<<< HEAD
=======
extern void check_class_changing(struct rq *rq, struct task_struct *p,
				 const struct sched_class *prev_class);
>>>>>>> 8a6c6b4b
extern void check_class_changed(struct rq *rq, struct task_struct *p,
				const struct sched_class *prev_class,
				int oldprio);

#ifdef CONFIG_SMP
extern struct balance_callback *splice_balance_callbacks(struct rq *rq);
extern void balance_callbacks(struct rq *rq, struct balance_callback *head);
#else

static inline struct balance_callback *splice_balance_callbacks(struct rq *rq)
{
	return NULL;
}

static inline void balance_callbacks(struct rq *rq, struct balance_callback *head)
{
}

#endif

<<<<<<< HEAD
=======
#include "ext.h"

>>>>>>> 8a6c6b4b
#endif /* _KERNEL_SCHED_SCHED_H */<|MERGE_RESOLUTION|>--- conflicted
+++ resolved
@@ -192,8 +192,6 @@
 	return policy == SCHED_IDLE;
 }
 
-<<<<<<< HEAD
-=======
 static inline int normal_policy(int policy)
 {
 #ifdef CONFIG_SCHED_CLASS_EXT
@@ -203,7 +201,6 @@
 	return policy == SCHED_NORMAL;
 }
 
->>>>>>> 8a6c6b4b
 static inline int fair_policy(int policy)
 {
 	return normal_policy(policy) || policy == SCHED_BATCH;
@@ -3122,11 +3119,8 @@
 
 #ifdef CONFIG_SMP
 
-<<<<<<< HEAD
-=======
 bool update_other_load_avgs(struct rq *rq);
 
->>>>>>> 8a6c6b4b
 unsigned long effective_cpu_util(int cpu, unsigned long util_cfs,
 				 unsigned long *min,
 				 unsigned long *max);
@@ -3170,11 +3164,8 @@
 	return READ_ONCE(rq->avg_rt.util_avg);
 }
 
-<<<<<<< HEAD
-=======
 #else /* !CONFIG_SMP */
 static inline bool update_other_load_avgs(struct rq *rq) { return false; }
->>>>>>> 8a6c6b4b
 #endif /* CONFIG_SMP */
 
 #ifdef CONFIG_UCLAMP_TASK
@@ -3685,11 +3676,8 @@
 extern void enqueue_task(struct rq *rq, struct task_struct *p, int flags);
 extern void dequeue_task(struct rq *rq, struct task_struct *p, int flags);
 
-<<<<<<< HEAD
-=======
 extern void check_class_changing(struct rq *rq, struct task_struct *p,
 				 const struct sched_class *prev_class);
->>>>>>> 8a6c6b4b
 extern void check_class_changed(struct rq *rq, struct task_struct *p,
 				const struct sched_class *prev_class,
 				int oldprio);
@@ -3710,9 +3698,6 @@
 
 #endif
 
-<<<<<<< HEAD
-=======
 #include "ext.h"
 
->>>>>>> 8a6c6b4b
 #endif /* _KERNEL_SCHED_SCHED_H */