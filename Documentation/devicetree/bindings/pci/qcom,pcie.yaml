# SPDX-License-Identifier: (GPL-2.0-only OR BSD-2-Clause)
%YAML 1.2
---
$id: http://devicetree.org/schemas/pci/qcom,pcie.yaml#
$schema: http://devicetree.org/meta-schemas/core.yaml#

title: Qualcomm PCI express root complex

maintainers:
  - Bjorn Andersson <bjorn.andersson@linaro.org>
  - Manivannan Sadhasivam <manivannan.sadhasivam@linaro.org>

description: |
  Qualcomm PCIe root complex controller is based on the Synopsys DesignWare
  PCIe IP.

properties:
  compatible:
    oneOf:
      - enum:
          - qcom,pcie-apq8064
          - qcom,pcie-apq8084
          - qcom,pcie-ipq4019
          - qcom,pcie-ipq6018
          - qcom,pcie-ipq8064
          - qcom,pcie-ipq8064-v2
          - qcom,pcie-ipq8074
          - qcom,pcie-ipq8074-gen3
          - qcom,pcie-ipq9574
          - qcom,pcie-msm8996
          - qcom,pcie-qcs404
          - qcom,pcie-sdm845
          - qcom,pcie-sdx55
      - items:
          - enum:
<<<<<<< HEAD
=======
              - qcom,pcie-ipq5332
>>>>>>> e8a457b7
              - qcom,pcie-ipq5424
          - const: qcom,pcie-ipq9574
      - items:
          - const: qcom,pcie-msm8998
          - const: qcom,pcie-msm8996

  reg:
    minItems: 4
    maxItems: 6

  reg-names:
    minItems: 4
    maxItems: 6

  interrupts:
    minItems: 1
    maxItems: 9

  interrupt-names:
    minItems: 1
    maxItems: 9

  iommu-map:
    minItems: 1
    maxItems: 16

  # Common definitions for clocks, clock-names and reset.
  # Platform constraints are described later.
  clocks:
    minItems: 3
    maxItems: 13

  clock-names:
    minItems: 3
    maxItems: 13

  dma-coherent: true

  interconnects:
    maxItems: 2

  interconnect-names:
    items:
      - const: pcie-mem
      - const: cpu-pcie

  resets:
    minItems: 1
    maxItems: 12

  reset-names:
    minItems: 1
    maxItems: 12

  vdda-supply:
    description: A phandle to the core analog power supply

  vdda_phy-supply:
    description: A phandle to the core analog power supply for PHY

  vdda_refclk-supply:
    description: A phandle to the core analog power supply for IC which generates reference clock

  vddpe-3v3-supply:
    description: A phandle to the PCIe endpoint power supply

  phys:
    maxItems: 1

  phy-names:
    items:
      - const: pciephy

  power-domains:
    maxItems: 1

  perst-gpios:
    description: GPIO controlled connection to PERST# signal
    maxItems: 1

  required-opps:
    maxItems: 1

  wake-gpios:
    description: GPIO controlled connection to WAKE# signal
    maxItems: 1

required:
  - compatible
  - reg
  - reg-names
  - interrupt-map-mask
  - interrupt-map
  - clocks
  - clock-names

anyOf:
  - required:
      - interrupts
      - interrupt-names
      - "#interrupt-cells"
  - required:
      - msi-map

allOf:
  - $ref: /schemas/pci/pci-host-bridge.yaml#
  - if:
      properties:
        compatible:
          contains:
            enum:
              - qcom,pcie-apq8064
              - qcom,pcie-ipq4019
              - qcom,pcie-ipq8064
              - qcom,pcie-ipq8064v2
              - qcom,pcie-ipq8074
              - qcom,pcie-qcs404
    then:
      properties:
        reg:
          minItems: 4
          maxItems: 4
        reg-names:
          items:
            - const: dbi # DesignWare PCIe registers
            - const: elbi # External local bus interface registers
            - const: parf # Qualcomm specific registers
            - const: config # PCIe configuration space

  - if:
      properties:
        compatible:
          contains:
            enum:
              - qcom,pcie-ipq6018
              - qcom,pcie-ipq8074-gen3
              - qcom,pcie-ipq9574
    then:
      properties:
        reg:
          minItems: 5
          maxItems: 5
        reg-names:
          items:
            - const: dbi # DesignWare PCIe registers
            - const: elbi # External local bus interface registers
            - const: atu # ATU address space
            - const: parf # Qualcomm specific registers
            - const: config # PCIe configuration space

  - if:
      properties:
        compatible:
          contains:
            enum:
              - qcom,pcie-apq8084
              - qcom,pcie-msm8996
              - qcom,pcie-sdm845
    then:
      properties:
        reg:
          minItems: 4
          maxItems: 5
        reg-names:
          minItems: 4
          items:
            - const: parf # Qualcomm specific registers
            - const: dbi # DesignWare PCIe registers
            - const: elbi # External local bus interface registers
            - const: config # PCIe configuration space
            - const: mhi # MHI registers

  - if:
      properties:
        compatible:
          contains:
            enum:
              - qcom,pcie-sdx55
    then:
      properties:
        reg:
          minItems: 5
          maxItems: 6
        reg-names:
          minItems: 5
          items:
            - const: parf # Qualcomm specific registers
            - const: dbi # DesignWare PCIe registers
            - const: elbi # External local bus interface registers
            - const: atu # ATU address space
            - const: config # PCIe configuration space
            - const: mhi # MHI registers

  - if:
      properties:
        compatible:
          contains:
            enum:
              - qcom,pcie-apq8064
              - qcom,pcie-ipq8064
              - qcom,pcie-ipq8064v2
    then:
      properties:
        clocks:
          minItems: 3
          maxItems: 5
        clock-names:
          minItems: 3
          items:
            - const: core # Clocks the pcie hw block
            - const: iface # Configuration AHB clock
            - const: phy # Clocks the pcie PHY block
            - const: aux # Clocks the pcie AUX block, not on apq8064
            - const: ref # Clocks the pcie ref block, not on apq8064
        resets:
          minItems: 5
          maxItems: 6
        reset-names:
          minItems: 5
          items:
            - const: axi # AXI reset
            - const: ahb # AHB reset
            - const: por # POR reset
            - const: pci # PCI reset
            - const: phy # PHY reset
            - const: ext # EXT reset, not on apq8064
      required:
        - vdda-supply
        - vdda_phy-supply
        - vdda_refclk-supply

  - if:
      properties:
        compatible:
          contains:
            enum:
              - qcom,pcie-apq8084
    then:
      properties:
        clocks:
          minItems: 4
          maxItems: 4
        clock-names:
          items:
            - const: iface # Configuration AHB clock
            - const: master_bus # Master AXI clock
            - const: slave_bus # Slave AXI clock
            - const: aux # Auxiliary (AUX) clock
        resets:
          maxItems: 1
        reset-names:
          items:
            - const: core # Core reset

  - if:
      properties:
        compatible:
          contains:
            enum:
              - qcom,pcie-ipq4019
    then:
      properties:
        clocks:
          minItems: 3
          maxItems: 3
        clock-names:
          items:
            - const: aux # Auxiliary (AUX) clock
            - const: master_bus # Master AXI clock
            - const: slave_bus # Slave AXI clock
        resets:
          minItems: 12
          maxItems: 12
        reset-names:
          items:
            - const: axi_m # AXI master reset
            - const: axi_s # AXI slave reset
            - const: pipe # PIPE reset
            - const: axi_m_vmid # VMID reset
            - const: axi_s_xpu # XPU reset
            - const: parf # PARF reset
            - const: phy # PHY reset
            - const: axi_m_sticky # AXI sticky reset
            - const: pipe_sticky # PIPE sticky reset
            - const: pwr # PWR reset
            - const: ahb # AHB reset
            - const: phy_ahb # PHY AHB reset

  - if:
      properties:
        compatible:
          contains:
            enum:
              - qcom,pcie-msm8996
    then:
      properties:
        clocks:
          minItems: 5
          maxItems: 5
        clock-names:
          items:
            - const: pipe # Pipe Clock driving internal logic
            - const: aux # Auxiliary (AUX) clock
            - const: cfg # Configuration clock
            - const: bus_master # Master AXI clock
            - const: bus_slave # Slave AXI clock
        resets: false
        reset-names: false

  - if:
      properties:
        compatible:
          contains:
            enum:
              - qcom,pcie-ipq8074
    then:
      properties:
        clocks:
          minItems: 5
          maxItems: 5
        clock-names:
          items:
            - const: iface # PCIe to SysNOC BIU clock
            - const: axi_m # AXI Master clock
            - const: axi_s # AXI Slave clock
            - const: ahb # AHB clock
            - const: aux # Auxiliary clock
        resets:
          minItems: 7
          maxItems: 7
        reset-names:
          items:
            - const: pipe # PIPE reset
            - const: sleep # Sleep reset
            - const: sticky # Core Sticky reset
            - const: axi_m # AXI Master reset
            - const: axi_s # AXI Slave reset
            - const: ahb # AHB Reset
            - const: axi_m_sticky # AXI Master Sticky reset

  - if:
      properties:
        compatible:
          contains:
            enum:
              - qcom,pcie-ipq6018
              - qcom,pcie-ipq8074-gen3
    then:
      properties:
        clocks:
          minItems: 5
          maxItems: 5
        clock-names:
          items:
            - const: iface # PCIe to SysNOC BIU clock
            - const: axi_m # AXI Master clock
            - const: axi_s # AXI Slave clock
            - const: axi_bridge # AXI bridge clock
            - const: rchng
        resets:
          minItems: 8
          maxItems: 8
        reset-names:
          items:
            - const: pipe # PIPE reset
            - const: sleep # Sleep reset
            - const: sticky # Core Sticky reset
            - const: axi_m # AXI Master reset
            - const: axi_s # AXI Slave reset
            - const: ahb # AHB Reset
            - const: axi_m_sticky # AXI Master Sticky reset
            - const: axi_s_sticky # AXI Slave Sticky reset

  - if:
      properties:
        compatible:
          contains:
            enum:
              - qcom,pcie-ipq9574
    then:
      properties:
        clocks:
          minItems: 6
          maxItems: 6
        clock-names:
          items:
            - const: axi_m # AXI Master clock
            - const: axi_s # AXI Slave clock
            - const: axi_bridge
            - const: rchng
            - const: ahb
            - const: aux

        resets:
          minItems: 8
          maxItems: 8
        reset-names:
          items:
            - const: pipe # PIPE reset
            - const: sticky # Core Sticky reset
            - const: axi_s_sticky # AXI Slave Sticky reset
            - const: axi_s # AXI Slave reset
            - const: axi_m_sticky # AXI Master Sticky reset
            - const: axi_m # AXI Master reset
            - const: aux # AUX Reset
            - const: ahb # AHB Reset

        interrupts:
          minItems: 8
        interrupt-names:
          minItems: 8
          items:
            - const: msi0
            - const: msi1
            - const: msi2
            - const: msi3
            - const: msi4
            - const: msi5
            - const: msi6
            - const: msi7
            - const: global

  - if:
      properties:
        compatible:
          contains:
            enum:
              - qcom,pcie-qcs404
    then:
      properties:
        clocks:
          minItems: 4
          maxItems: 4
        clock-names:
          items:
            - const: iface # AHB clock
            - const: aux # Auxiliary clock
            - const: master_bus # AXI Master clock
            - const: slave_bus # AXI Slave clock
        resets:
          minItems: 6
          maxItems: 6
        reset-names:
          items:
            - const: axi_m # AXI Master reset
            - const: axi_s # AXI Slave reset
            - const: axi_m_sticky # AXI Master Sticky reset
            - const: pipe_sticky # PIPE sticky reset
            - const: pwr # PWR reset
            - const: ahb # AHB reset

  - if:
      properties:
        compatible:
          contains:
            enum:
              - qcom,pcie-sdm845
    then:
      oneOf:
          # Unfortunately the "optional" ref clock is used in the middle of the list
        - properties:
            clocks:
              minItems: 8
              maxItems: 8
            clock-names:
              items:
                - const: pipe # PIPE clock
                - const: aux # Auxiliary clock
                - const: cfg # Configuration clock
                - const: bus_master # Master AXI clock
                - const: bus_slave # Slave AXI clock
                - const: slave_q2a # Slave Q2A clock
                - const: ref # REFERENCE clock
                - const: tbu # PCIe TBU clock
        - properties:
            clocks:
              minItems: 7
              maxItems: 7
            clock-names:
              items:
                - const: pipe # PIPE clock
                - const: aux # Auxiliary clock
                - const: cfg # Configuration clock
                - const: bus_master # Master AXI clock
                - const: bus_slave # Slave AXI clock
                - const: slave_q2a # Slave Q2A clock
                - const: tbu # PCIe TBU clock
      properties:
        resets:
          maxItems: 1
        reset-names:
          items:
            - const: pci # PCIe core reset

  - if:
      properties:
        compatible:
          contains:
            enum:
              - qcom,pcie-sdx55
    then:
      properties:
        clocks:
          minItems: 7
          maxItems: 7
        clock-names:
          items:
            - const: pipe # PIPE clock
            - const: aux # Auxiliary clock
            - const: cfg # Configuration clock
            - const: bus_master # Master AXI clock
            - const: bus_slave # Slave AXI clock
            - const: slave_q2a # Slave Q2A clock
            - const: sleep # PCIe Sleep clock
        resets:
          maxItems: 1
        reset-names:
          items:
            - const: pci # PCIe core reset

  - if:
      not:
        properties:
          compatible:
            contains:
              enum:
                - qcom,pcie-apq8064
                - qcom,pcie-ipq4019
                - qcom,pcie-ipq8064
                - qcom,pcie-ipq8064v2
                - qcom,pcie-ipq8074
                - qcom,pcie-ipq8074-gen3
                - qcom,pcie-ipq9574
                - qcom,pcie-qcs404
    then:
      required:
        - power-domains

  - if:
      not:
        properties:
          compatible:
            contains:
              enum:
                - qcom,pcie-msm8996
    then:
      required:
        - resets
        - reset-names

  - if:
      properties:
        compatible:
          contains:
            enum:
              - qcom,pcie-msm8996
              - qcom,pcie-sdm845
    then:
      oneOf:
        - properties:
            interrupts:
              maxItems: 1
            interrupt-names:
              items:
                - const: msi
        - properties:
            interrupts:
              minItems: 8
              maxItems: 8
            interrupt-names:
              items:
                - const: msi0
                - const: msi1
                - const: msi2
                - const: msi3
                - const: msi4
                - const: msi5
                - const: msi6
                - const: msi7

  - if:
      properties:
        compatible:
          contains:
            enum:
              - qcom,pcie-apq8064
              - qcom,pcie-apq8084
              - qcom,pcie-ipq4019
              - qcom,pcie-ipq6018
              - qcom,pcie-ipq8064
              - qcom,pcie-ipq8064-v2
              - qcom,pcie-ipq8074
              - qcom,pcie-ipq8074-gen3
              - qcom,pcie-qcs404
    then:
      properties:
        interrupts:
          maxItems: 1
        interrupt-names:
          items:
            - const: msi

unevaluatedProperties: false

examples:
  - |
    #include <dt-bindings/interrupt-controller/arm-gic.h>
    pcie@1b500000 {
      compatible = "qcom,pcie-ipq8064";
      reg = <0x1b500000 0x1000>,
            <0x1b502000 0x80>,
            <0x1b600000 0x100>,
            <0x0ff00000 0x100000>;
      reg-names = "dbi", "elbi", "parf", "config";
      device_type = "pci";
      linux,pci-domain = <0>;
      bus-range = <0x00 0xff>;
      num-lanes = <1>;
      #address-cells = <3>;
      #size-cells = <2>;
      ranges = <0x81000000 0 0 0x0fe00000 0 0x00100000>,
               <0x82000000 0 0 0x08000000 0 0x07e00000>;
      interrupts = <GIC_SPI 238 IRQ_TYPE_LEVEL_HIGH>;
      interrupt-names = "msi";
      #interrupt-cells = <1>;
      interrupt-map-mask = <0 0 0 0x7>;
      interrupt-map = <0 0 0 1 &intc 0 36 IRQ_TYPE_LEVEL_HIGH>,
                      <0 0 0 2 &intc 0 37 IRQ_TYPE_LEVEL_HIGH>,
                      <0 0 0 3 &intc 0 38 IRQ_TYPE_LEVEL_HIGH>,
                      <0 0 0 4 &intc 0 39 IRQ_TYPE_LEVEL_HIGH>;
      clocks = <&gcc 41>,
               <&gcc 43>,
               <&gcc 44>,
               <&gcc 42>,
               <&gcc 248>;
      clock-names = "core", "iface", "phy", "aux", "ref";
      resets = <&gcc 27>,
               <&gcc 26>,
               <&gcc 25>,
               <&gcc 24>,
               <&gcc 23>,
               <&gcc 22>;
      reset-names = "axi", "ahb", "por", "pci", "phy", "ext";
      pinctrl-0 = <&pcie_pins_default>;
      pinctrl-names = "default";
      vdda-supply = <&pm8921_s3>;
      vdda_phy-supply = <&pm8921_lvs6>;
      vdda_refclk-supply = <&ext_3p3v>;
    };
  - |
    #include <dt-bindings/interrupt-controller/arm-gic.h>
    #include <dt-bindings/gpio/gpio.h>
    pcie@fc520000 {
      compatible = "qcom,pcie-apq8084";
      reg = <0xfc520000 0x2000>,
            <0xff000000 0x1000>,
            <0xff001000 0x1000>,
            <0xff002000 0x2000>;
      reg-names = "parf", "dbi", "elbi", "config";
      device_type = "pci";
      linux,pci-domain = <0>;
      bus-range = <0x00 0xff>;
      num-lanes = <1>;
      #address-cells = <3>;
      #size-cells = <2>;
      ranges = <0x81000000 0 0          0xff200000 0 0x00100000>,
               <0x82000000 0 0x00300000 0xff300000 0 0x00d00000>;
      interrupts = <GIC_SPI 243 IRQ_TYPE_LEVEL_HIGH>;
      interrupt-names = "msi";
      #interrupt-cells = <1>;
      interrupt-map-mask = <0 0 0 0x7>;
      interrupt-map = <0 0 0 1 &intc 0 244 IRQ_TYPE_LEVEL_HIGH>,
                      <0 0 0 2 &intc 0 245 IRQ_TYPE_LEVEL_HIGH>,
                      <0 0 0 3 &intc 0 247 IRQ_TYPE_LEVEL_HIGH>,
                      <0 0 0 4 &intc 0 248 IRQ_TYPE_LEVEL_HIGH>;
      clocks = <&gcc 324>,
               <&gcc 325>,
               <&gcc 327>,
               <&gcc 323>;
      clock-names = "iface", "master_bus", "slave_bus", "aux";
      resets = <&gcc 81>;
      reset-names = "core";
      power-domains = <&gcc 1>;
      vdda-supply = <&pma8084_l3>;
      phys = <&pciephy0>;
      phy-names = "pciephy";
      perst-gpios = <&tlmm 70 GPIO_ACTIVE_LOW>;
      pinctrl-0 = <&pcie0_pins_default>;
      pinctrl-names = "default";
    };
...<|MERGE_RESOLUTION|>--- conflicted
+++ resolved
@@ -33,10 +33,7 @@
           - qcom,pcie-sdx55
       - items:
           - enum:
-<<<<<<< HEAD
-=======
               - qcom,pcie-ipq5332
->>>>>>> e8a457b7
               - qcom,pcie-ipq5424
           - const: qcom,pcie-ipq9574
       - items:
