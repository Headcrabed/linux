# SPDX-License-Identifier: GPL-2.0-only
%YAML 1.2
---
$id: http://devicetree.org/schemas/crypto/qcom,prng.yaml#
$schema: http://devicetree.org/meta-schemas/core.yaml#

title: Qualcomm Pseudo Random Number Generator

maintainers:
  - Vinod Koul <vkoul@kernel.org>

properties:
  compatible:
    oneOf:
      - enum:
          - qcom,prng  # 8916 etc.
          - qcom,prng-ee  # 8996 and later using EE
      - items:
          - enum:
              - qcom,ipq5332-trng
              - qcom,ipq5424-trng
              - qcom,ipq9574-trng
<<<<<<< HEAD
=======
              - qcom,qcs615-trng
>>>>>>> e8a457b7
              - qcom,qcs8300-trng
              - qcom,sa8255p-trng
              - qcom,sa8775p-trng
              - qcom,sc7280-trng
              - qcom,sm8450-trng
              - qcom,sm8550-trng
              - qcom,sm8650-trng
              - qcom,sm8750-trng
          - const: qcom,trng

  reg:
    maxItems: 1

  clocks:
    maxItems: 1

  clock-names:
    items:
      - const: core

required:
  - compatible
  - reg

allOf:
  - if:
      not:
        properties:
          compatible:
            contains:
              const: qcom,trng
    then:
      required:
        - clocks
        - clock-names

additionalProperties: false

examples:
  - |
    rng@f9bff000 {
        compatible = "qcom,prng";
        reg = <0xf9bff000 0x200>;
        clocks = <&clk 125>;
        clock-names = "core";
    };<|MERGE_RESOLUTION|>--- conflicted
+++ resolved
@@ -20,10 +20,7 @@
               - qcom,ipq5332-trng
               - qcom,ipq5424-trng
               - qcom,ipq9574-trng
-<<<<<<< HEAD
-=======
               - qcom,qcs615-trng
->>>>>>> e8a457b7
               - qcom,qcs8300-trng
               - qcom,sa8255p-trng
               - qcom,sa8775p-trng
