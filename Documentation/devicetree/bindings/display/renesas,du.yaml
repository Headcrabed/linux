# SPDX-License-Identifier: (GPL-2.0-only OR BSD-2-Clause)
%YAML 1.2
---
$id: http://devicetree.org/schemas/display/renesas,du.yaml#
$schema: http://devicetree.org/meta-schemas/core.yaml#

title: Renesas R-Car Display Unit (DU)

maintainers:
  - Laurent Pinchart <laurent.pinchart+renesas@ideasonboard.com>

description: |
  These DT bindings describe the Display Unit embedded in the Renesas R-Car
  Gen1, R-Car Gen2, R-Car Gen3, RZ/G1 and RZ/G2 SoCs.

properties:
  compatible:
    enum:
      - renesas,du-r8a7742 # for RZ/G1H compatible DU
      - renesas,du-r8a7743 # for RZ/G1M compatible DU
      - renesas,du-r8a7744 # for RZ/G1N compatible DU
      - renesas,du-r8a7745 # for RZ/G1E compatible DU
      - renesas,du-r8a77470 # for RZ/G1C compatible DU
      - renesas,du-r8a774a1 # for RZ/G2M compatible DU
      - renesas,du-r8a774b1 # for RZ/G2N compatible DU
      - renesas,du-r8a774c0 # for RZ/G2E compatible DU
      - renesas,du-r8a774e1 # for RZ/G2H compatible DU
      - renesas,du-r8a7779 # for R-Car H1 compatible DU
      - renesas,du-r8a7790 # for R-Car H2 compatible DU
      - renesas,du-r8a7791 # for R-Car M2-W compatible DU
      - renesas,du-r8a7792 # for R-Car V2H compatible DU
      - renesas,du-r8a7793 # for R-Car M2-N compatible DU
      - renesas,du-r8a7794 # for R-Car E2 compatible DU
      - renesas,du-r8a7795 # for R-Car H3 compatible DU
      - renesas,du-r8a7796 # for R-Car M3-W compatible DU
      - renesas,du-r8a77961 # for R-Car M3-W+ compatible DU
      - renesas,du-r8a77965 # for R-Car M3-N compatible DU
      - renesas,du-r8a77970 # for R-Car V3M compatible DU
      - renesas,du-r8a77980 # for R-Car V3H compatible DU
      - renesas,du-r8a77990 # for R-Car E3 compatible DU
      - renesas,du-r8a77995 # for R-Car D3 compatible DU
      - renesas,du-r8a779a0 # for R-Car V3U compatible DU
      - renesas,du-r8a779g0 # for R-Car V4H compatible DU
      - renesas,du-r8a779h0 # for R-Car V4M compatible DU

  reg:
    maxItems: 1

  # See compatible-specific constraints below.
  clocks:
    minItems: 1
    maxItems: 8

  clock-names:
    minItems: 1
    maxItems: 8

  interrupts:
    minItems: 1
    maxItems: 4
    description: Interrupt specifiers, one per DU channel

  resets:
    minItems: 1
    maxItems: 2

  reset-names:
    minItems: 1
    maxItems: 2

  power-domains:
    maxItems: 1

  ports:
    $ref: /schemas/graph.yaml#/properties/ports
    description: |
      The connections to the DU output video ports are modeled using the OF
      graph bindings specified in Documentation/devicetree/bindings/graph.txt.
      The number of ports and their assignment are model-dependent. Each port
      shall have a single endpoint.

    patternProperties:
      "^port@[0-3]$":
        $ref: /schemas/graph.yaml#/properties/port
        unevaluatedProperties: false

    unevaluatedProperties: false

  renesas,cmms:
    $ref: /schemas/types.yaml#/definitions/phandle-array
<<<<<<< HEAD
    minItems: 1
=======
    minItems: 2
>>>>>>> e8a457b7
    maxItems: 4
    items:
      maxItems: 1
    description:
      A list of phandles to the CMM instances present in the SoC, one for each
      available DU channel.

  renesas,vsps:
    $ref: /schemas/types.yaml#/definitions/phandle-array
    minItems: 1
    maxItems: 4
    items:
      items:
        - description: phandle to VSP instance that serves the DU channel
        - description: Channel index identifying the LIF instance in that VSP
    description:
      A list of phandle and channel index tuples to the VSPs that handle the
      memory interfaces for the DU channels.

required:
  - compatible
  - reg
  - clocks
  - interrupts
  - ports

allOf:
  - if:
      properties:
        compatible:
          contains:
            const: renesas,du-r8a7779
    then:
      properties:
        clocks:
          minItems: 1
          items:
            - description: Functional clock
            - description: DU_DOTCLKIN0 input clock
            - description: DU_DOTCLKIN1 input clock

        clock-names:
          minItems: 1
          items:
            - const: du.0
            - pattern: '^dclkin\.[01]$'
            - pattern: '^dclkin\.[01]$'

        interrupts:
          maxItems: 1

        resets:
          maxItems: 1

        ports:
          properties:
            port@0:
              description: DPAD 0
            port@1:
              description: DPAD 1
            # port@2 is TCON, not supported yet
            port@2: false
            port@3: false

          required:
            - port@0
            - port@1

      required:
        - interrupts

  - if:
      properties:
        compatible:
          contains:
            enum:
              - renesas,du-r8a7743
              - renesas,du-r8a7744
              - renesas,du-r8a7791
              - renesas,du-r8a7793
    then:
      properties:
        clocks:
          minItems: 2
          items:
            - description: Functional clock for DU0
            - description: Functional clock for DU1
            - description: DU_DOTCLKIN0 input clock
            - description: DU_DOTCLKIN1 input clock

        clock-names:
          minItems: 2
          items:
            - const: du.0
            - const: du.1
            - pattern: '^dclkin\.[01]$'
            - pattern: '^dclkin\.[01]$'

        interrupts:
          minItems: 2
          maxItems: 2

        resets:
          maxItems: 1

        reset-names:
          items:
            - const: du.0

        ports:
          properties:
            port@0:
              description: DPAD 0
            port@1:
              description: LVDS 0
            # port@2 is TCON, not supported yet
            port@2: false
            port@3: false

          required:
            - port@0
            - port@1

      required:
        - clock-names
        - interrupts
        - resets
        - reset-names

  - if:
      properties:
        compatible:
          contains:
            enum:
              - renesas,du-r8a7745
              - renesas,du-r8a7792
    then:
      properties:
        clocks:
          minItems: 2
          items:
            - description: Functional clock for DU0
            - description: Functional clock for DU1
            - description: DU_DOTCLKIN0 input clock
            - description: DU_DOTCLKIN1 input clock

        clock-names:
          minItems: 2
          items:
            - const: du.0
            - const: du.1
            - pattern: '^dclkin\.[01]$'
            - pattern: '^dclkin\.[01]$'

        interrupts:
          minItems: 2
          maxItems: 2

        resets:
          maxItems: 1

        reset-names:
          items:
            - const: du.0

        ports:
          properties:
            port@0:
              description: DPAD 0
            port@1:
              description: DPAD 1
            port@2: false
            port@3: false

          required:
            - port@0
            - port@1

      required:
        - clock-names
        - interrupts
        - resets
        - reset-names

  - if:
      properties:
        compatible:
          contains:
            enum:
              - renesas,du-r8a7794
    then:
      properties:
        clocks:
          minItems: 2
          items:
            - description: Functional clock for DU0
            - description: Functional clock for DU1
            - description: DU_DOTCLKIN0 input clock
            - description: DU_DOTCLKIN1 input clock

        clock-names:
          minItems: 2
          items:
            - const: du.0
            - const: du.1
            - pattern: '^dclkin\.[01]$'
            - pattern: '^dclkin\.[01]$'

        interrupts:
          minItems: 2
          maxItems: 2

        resets:
          maxItems: 1

        reset-names:
          items:
            - const: du.0

        ports:
          properties:
            port@0:
              description: DPAD 0
            port@1:
              description: DPAD 1
            # port@2 is TCON, not supported yet
            port@2: false
            port@3: false

          required:
            - port@0
            - port@1

      required:
        - clock-names
        - interrupts
        - resets
        - reset-names

  - if:
      properties:
        compatible:
          contains:
            enum:
              - renesas,du-r8a77470
    then:
      properties:
        clocks:
          minItems: 2
          items:
            - description: Functional clock for DU0
            - description: Functional clock for DU1
            - description: DU_DOTCLKIN0 input clock
            - description: DU_DOTCLKIN1 input clock

        clock-names:
          minItems: 2
          items:
            - const: du.0
            - const: du.1
            - pattern: '^dclkin\.[01]$'
            - pattern: '^dclkin\.[01]$'

        interrupts:
          minItems: 2
          maxItems: 2

        resets:
          maxItems: 1

        reset-names:
          items:
            - const: du.0

        ports:
          properties:
            port@0:
              description: DPAD 0
            port@1:
              description: DPAD 1
            port@2:
              description: LVDS 0
            # port@3 is DVENC, not supported yet
            port@3: false

          required:
            - port@0
            - port@1
            - port@2

      required:
        - clock-names
        - interrupts
        - resets
        - reset-names

  - if:
      properties:
        compatible:
          contains:
            enum:
              - renesas,du-r8a7742
              - renesas,du-r8a7790
    then:
      properties:
        clocks:
          minItems: 3
          items:
            - description: Functional clock for DU0
            - description: Functional clock for DU1
            - description: Functional clock for DU2
            - description: DU_DOTCLKIN0 input clock
            - description: DU_DOTCLKIN1 input clock
            - description: DU_DOTCLKIN2 input clock

        clock-names:
          minItems: 3
          items:
            - const: du.0
            - const: du.1
            - const: du.2
            - pattern: '^dclkin\.[012]$'
            - pattern: '^dclkin\.[012]$'
            - pattern: '^dclkin\.[012]$'

        interrupts:
          minItems: 3
          maxItems: 3

        resets:
          maxItems: 1

        reset-names:
          items:
            - const: du.0

        ports:
          properties:
            port@0:
              description: DPAD 0
            port@1:
              description: LVDS 0
            port@2:
              description: LVDS 1
            # port@3 is TCON, not supported yet
            port@3: false

          required:
            - port@0
            - port@1
            - port@2

      required:
        - clock-names
        - interrupts
        - resets
        - reset-names

  - if:
      properties:
        compatible:
          contains:
            enum:
              - renesas,du-r8a7795
    then:
      properties:
        clocks:
          minItems: 4
          items:
            - description: Functional clock for DU0
            - description: Functional clock for DU1
            - description: Functional clock for DU2
            - description: Functional clock for DU4
            - description: DU_DOTCLKIN0 input clock
            - description: DU_DOTCLKIN1 input clock
            - description: DU_DOTCLKIN2 input clock
            - description: DU_DOTCLKIN3 input clock

        clock-names:
          minItems: 4
          items:
            - const: du.0
            - const: du.1
            - const: du.2
            - const: du.3
            - pattern: '^dclkin\.[0123]$'
            - pattern: '^dclkin\.[0123]$'
            - pattern: '^dclkin\.[0123]$'
            - pattern: '^dclkin\.[0123]$'

        interrupts:
          minItems: 4
          maxItems: 4

        resets:
          minItems: 2
          maxItems: 2

        reset-names:
          items:
            - const: du.0
            - const: du.2

        ports:
          properties:
            port@0:
              description: DPAD 0
            port@1:
              description: HDMI 0
            port@2:
              description: HDMI 1
            port@3:
              description: LVDS 0

          required:
            - port@0
            - port@1
            - port@2
            - port@3

        renesas,cmms:
          minItems: 4
          maxItems: 4

        renesas,vsps:
          minItems: 4
          maxItems: 4

      required:
        - clock-names
        - interrupts
        - resets
        - reset-names
        - renesas,vsps

  - if:
      properties:
        compatible:
          contains:
            enum:
              - renesas,du-r8a774a1
              - renesas,du-r8a7796
              - renesas,du-r8a77961
    then:
      properties:
        clocks:
          minItems: 3
          items:
            - description: Functional clock for DU0
            - description: Functional clock for DU1
            - description: Functional clock for DU2
            - description: DU_DOTCLKIN0 input clock
            - description: DU_DOTCLKIN1 input clock
            - description: DU_DOTCLKIN2 input clock

        clock-names:
          minItems: 3
          items:
            - const: du.0
            - const: du.1
            - const: du.2
            - pattern: '^dclkin\.[012]$'
            - pattern: '^dclkin\.[012]$'
            - pattern: '^dclkin\.[012]$'

        interrupts:
          minItems: 3
          maxItems: 3

        resets:
          minItems: 2
          maxItems: 2

        reset-names:
          items:
            - const: du.0
            - const: du.2

        ports:
          properties:
            port@0:
              description: DPAD 0
            port@1:
              description: HDMI 0
            port@2:
              description: LVDS 0
            port@3: false

          required:
            - port@0
            - port@1
            - port@2

        renesas,cmms:
          minItems: 3
          maxItems: 3

        renesas,vsps:
          minItems: 3
          maxItems: 3

      required:
        - clock-names
        - interrupts
        - resets
        - reset-names
        - renesas,vsps

  - if:
      properties:
        compatible:
          contains:
            enum:
              - renesas,du-r8a774b1
              - renesas,du-r8a774e1
              - renesas,du-r8a77965
    then:
      properties:
        clocks:
          minItems: 3
          items:
            - description: Functional clock for DU0
            - description: Functional clock for DU1
            - description: Functional clock for DU3
            - description: DU_DOTCLKIN0 input clock
            - description: DU_DOTCLKIN1 input clock
            - description: DU_DOTCLKIN3 input clock

        clock-names:
          minItems: 3
          items:
            - const: du.0
            - const: du.1
            - const: du.3
            - pattern: '^dclkin\.[013]$'
            - pattern: '^dclkin\.[013]$'
            - pattern: '^dclkin\.[013]$'

        interrupts:
          minItems: 3
          maxItems: 3

        resets:
          minItems: 2
          maxItems: 2

        reset-names:
          items:
            - const: du.0
            - const: du.3

        ports:
          properties:
            port@0:
              description: DPAD 0
            port@1:
              description: HDMI 0
            port@2:
              description: LVDS 0
            port@3: false

          required:
            - port@0
            - port@1
            - port@2

        renesas,cmms:
          minItems: 3
          maxItems: 3

        renesas,vsps:
          minItems: 3
          maxItems: 3

      required:
        - clock-names
        - interrupts
        - resets
        - reset-names
        - renesas,vsps

  - if:
      properties:
        compatible:
          contains:
            enum:
              - renesas,du-r8a77970
              - renesas,du-r8a77980
    then:
      properties:
        clocks:
          minItems: 1
          items:
            - description: Functional clock for DU0
            - description: DU_DOTCLKIN0 input clock

        clock-names:
          minItems: 1
          items:
            - const: du.0
            - const: dclkin.0

        interrupts:
          maxItems: 1

        resets:
          maxItems: 1

        reset-names:
          items:
            - const: du.0

        ports:
          properties:
            port@0:
              description: DPAD 0
            port@1:
              description: LVDS 0
            port@2: false
            port@3: false

          required:
            - port@0
            - port@1

        renesas,vsps:
          maxItems: 1

      required:
        - clock-names
        - interrupts
        - resets
        - reset-names
        - renesas,vsps

  - if:
      properties:
        compatible:
          contains:
            enum:
              - renesas,du-r8a774c0
              - renesas,du-r8a77990
              - renesas,du-r8a77995
    then:
      properties:
        clocks:
          minItems: 2
          items:
            - description: Functional clock for DU0
            - description: Functional clock for DU1
            - description: DU_DOTCLKIN0 input clock
            - description: DU_DOTCLKIN1 input clock

        clock-names:
          minItems: 2
          items:
            - const: du.0
            - const: du.1
            - pattern: '^dclkin\.[01]$'
            - pattern: '^dclkin\.[01]$'

        interrupts:
          minItems: 2
          maxItems: 2

        resets:
          maxItems: 1

        reset-names:
          items:
            - const: du.0

        ports:
          properties:
            port@0:
              description: DPAD 0
            port@1:
              description: LVDS 0
            port@2:
              description: LVDS 1
            # port@3 is TCON, not supported yet
            port@3: false

          required:
            - port@0
            - port@1
            - port@2

        renesas,cmms:
          minItems: 2
          maxItems: 2

        renesas,vsps:
          minItems: 2
          maxItems: 2

      required:
        - clock-names
        - interrupts
        - resets
        - reset-names
        - renesas,vsps

  - if:
      properties:
        compatible:
          contains:
            enum:
              - renesas,du-r8a779a0
              - renesas,du-r8a779g0
    then:
      properties:
        clocks:
          items:
            - description: Functional clock

        clock-names:
          items:
            - const: du.0

        interrupts:
          maxItems: 2

        resets:
          maxItems: 1

        reset-names:
          items:
            - const: du.0

        ports:
          properties:
            port@0:
              description: DSI 0
            port@1:
              description: DSI 1
            port@2: false
            port@3: false

          required:
            - port@0
            - port@1

        renesas,vsps:
          minItems: 2
          maxItems: 2

      required:
        - clock-names
        - interrupts
        - resets
        - reset-names
        - renesas,vsps

  - if:
      properties:
        compatible:
          contains:
            enum:
              - renesas,du-r8a779h0
    then:
      properties:
        clocks:
          items:
            - description: Functional clock

        clock-names:
          items:
            - const: du.0

        interrupts:
          maxItems: 1

        resets:
          maxItems: 1

        reset-names:
          items:
            - const: du.0

        ports:
          properties:
            port@0:
              description: DSI 0
            port@1: false
            port@2: false
            port@3: false

          required:
            - port@0

        renesas,vsps:
          maxItems: 1

      required:
        - clock-names
        - interrupts
        - resets
        - reset-names
        - renesas,vsps

additionalProperties: false

examples:
  # R-Car H3 ES2.0 DU
  - |
    #include <dt-bindings/clock/renesas-cpg-mssr.h>
    #include <dt-bindings/interrupt-controller/arm-gic.h>

    display@feb00000 {
        compatible = "renesas,du-r8a7795";
        reg = <0xfeb00000 0x80000>;
        interrupts = <GIC_SPI 256 IRQ_TYPE_LEVEL_HIGH>,
                     <GIC_SPI 268 IRQ_TYPE_LEVEL_HIGH>,
                     <GIC_SPI 269 IRQ_TYPE_LEVEL_HIGH>,
                     <GIC_SPI 270 IRQ_TYPE_LEVEL_HIGH>;
        clocks = <&cpg CPG_MOD 724>,
                 <&cpg CPG_MOD 723>,
                 <&cpg CPG_MOD 722>,
                 <&cpg CPG_MOD 721>;
        clock-names = "du.0", "du.1", "du.2", "du.3";
        resets = <&cpg 724>, <&cpg 722>;
        reset-names = "du.0", "du.2";

        renesas,cmms = <&cmm0>, <&cmm1>, <&cmm2>, <&cmm3>;
        renesas,vsps = <&vspd0 0>, <&vspd1 0>, <&vspd2 0>, <&vspd0 1>;

        ports {
            #address-cells = <1>;
            #size-cells = <0>;

            port@0 {
                reg = <0>;
                endpoint {
                    remote-endpoint = <&adv7123_in>;
                };
            };
            port@1 {
                reg = <1>;
                endpoint {
                    remote-endpoint = <&dw_hdmi0_in>;
                };
            };
            port@2 {
                reg = <2>;
                endpoint {
                    remote-endpoint = <&dw_hdmi1_in>;
                };
            };
            port@3 {
                reg = <3>;
                endpoint {
                    remote-endpoint = <&lvds0_in>;
                };
            };
        };
    };

...<|MERGE_RESOLUTION|>--- conflicted
+++ resolved
@@ -88,11 +88,7 @@
 
   renesas,cmms:
     $ref: /schemas/types.yaml#/definitions/phandle-array
-<<<<<<< HEAD
-    minItems: 1
-=======
     minItems: 2
->>>>>>> e8a457b7
     maxItems: 4
     items:
       maxItems: 1
