--- conflicted
+++ resolved
@@ -1524,12 +1524,8 @@
         nested-attributes: bitset
       -
         name: hwtstamp-flags
-<<<<<<< HEAD
-        type: u32
-=======
         type: nest
         nested-attributes: bitset
->>>>>>> e8a457b7
 
 operations:
   enum-model: directional
