# SPDX-License-Identifier: GPL-2.0

# Where to place rustdoc generated documentation
rustdoc_output := $(objtree)/Documentation/output/rust/rustdoc

obj-$(CONFIG_RUST) += core.o compiler_builtins.o ffi.o
always-$(CONFIG_RUST) += exports_core_generated.h

# Missing prototypes are expected in the helpers since these are exported
# for Rust only, thus there is no header nor prototypes.
obj-$(CONFIG_RUST) += helpers/helpers.o
CFLAGS_REMOVE_helpers/helpers.o = -Wmissing-prototypes -Wmissing-declarations

always-$(CONFIG_RUST) += bindings/bindings_generated.rs bindings/bindings_helpers_generated.rs
obj-$(CONFIG_RUST) += bindings.o pin_init.o kernel.o
always-$(CONFIG_RUST) += exports_helpers_generated.h \
    exports_bindings_generated.h exports_kernel_generated.h

always-$(CONFIG_RUST) += uapi/uapi_generated.rs
obj-$(CONFIG_RUST) += uapi.o

ifdef CONFIG_RUST_BUILD_ASSERT_ALLOW
obj-$(CONFIG_RUST) += build_error.o
else
always-$(CONFIG_RUST) += build_error.o
endif

obj-$(CONFIG_RUST) += exports.o

always-$(CONFIG_RUST_KERNEL_DOCTESTS) += doctests_kernel_generated.rs
always-$(CONFIG_RUST_KERNEL_DOCTESTS) += doctests_kernel_generated_kunit.c

obj-$(CONFIG_RUST_KERNEL_DOCTESTS) += doctests_kernel_generated.o
obj-$(CONFIG_RUST_KERNEL_DOCTESTS) += doctests_kernel_generated_kunit.o

always-$(subst y,$(CONFIG_RUST),$(CONFIG_JUMP_LABEL)) += kernel/generated_arch_static_branch_asm.rs

# Avoids running `$(RUSTC)` when it may not be available.
ifdef CONFIG_RUST

libmacros_name := $(shell MAKEFLAGS= $(RUSTC) --print file-names --crate-name macros --crate-type proc-macro - </dev/null)
libmacros_extension := $(patsubst libmacros.%,%,$(libmacros_name))

<<<<<<< HEAD
always-$(CONFIG_RUST) += $(libmacros_name)
=======
libpin_init_internal_name := $(shell MAKEFLAGS= $(RUSTC) --print file-names --crate-name pin_init_internal --crate-type proc-macro - </dev/null)
libpin_init_internal_extension := $(patsubst libpin_init_internal.%,%,$(libpin_init_internal_name))

always-$(CONFIG_RUST) += $(libmacros_name) $(libpin_init_internal_name)
>>>>>>> e8a457b7

# `$(rust_flags)` is passed in case the user added `--sysroot`.
rustc_sysroot := $(shell MAKEFLAGS= $(RUSTC) $(rust_flags) --print sysroot)
rustc_host_target := $(shell $(RUSTC) --version --verbose | grep -F 'host: ' | cut -d' ' -f2)
RUST_LIB_SRC ?= $(rustc_sysroot)/lib/rustlib/src/rust/library

ifneq ($(quiet),)
rust_test_quiet=-q
rustdoc_test_quiet=--test-args -q
rustdoc_test_kernel_quiet=>/dev/null
endif

core-cfgs = \
    --cfg no_fp_fmt_parse

quiet_cmd_rustdoc = RUSTDOC $(if $(rustdoc_host),H, ) $<
      cmd_rustdoc = \
	OBJTREE=$(abspath $(objtree)) \
	$(RUSTDOC) $(filter-out $(skip_flags),$(if $(rustdoc_host),$(rust_common_flags),$(rust_flags))) \
		$(rustc_target_flags) -L$(objtree)/$(obj) \
		-Zunstable-options --generate-link-to-definition \
		--output $(rustdoc_output) \
		--crate-name $(subst rustdoc-,,$@) \
		$(if $(rustdoc_host),,--sysroot=/dev/null) \
		@$(objtree)/include/generated/rustc_cfg $<

# The `html_logo_url` and `html_favicon_url` forms of the `doc` attribute
# can be used to specify a custom logo. However:
#   - The given value is used as-is, thus it cannot be relative or a local file
#     (unlike the non-custom case) since the generated docs have subfolders.
#   - It requires adding it to every crate.
#   - It requires changing `core` which comes from the sysroot.
#
# Using `-Zcrate-attr` would solve the last two points, but not the first.
# The https://github.com/rust-lang/rfcs/pull/3226 RFC suggests two new
# command-like flags to solve the issue. Meanwhile, we use the non-custom case
# and then retouch the generated files.
rustdoc: rustdoc-core rustdoc-macros rustdoc-compiler_builtins \
    rustdoc-kernel rustdoc-pin_init
	$(Q)cp $(srctree)/Documentation/images/logo.svg $(rustdoc_output)/static.files/
	$(Q)cp $(srctree)/Documentation/images/COPYING-logo $(rustdoc_output)/static.files/
	$(Q)find $(rustdoc_output) -name '*.html' -type f -print0 | xargs -0 sed -Ei \
		-e 's:rust-logo-[0-9a-f]+\.svg:logo.svg:g' \
		-e 's:favicon-[0-9a-f]+\.svg:logo.svg:g' \
		-e 's:<link rel="alternate icon" type="image/png" href="[/.]+/static\.files/favicon-(16x16|32x32)-[0-9a-f]+\.png">::g' \
		-e 's:<a href="srctree/([^"]+)">:<a href="$(realpath $(srctree))/\1">:g'
	$(Q)for f in $(rustdoc_output)/static.files/rustdoc-*.css; do \
		echo ".logo-container > img { object-fit: contain; }" >> $$f; done

rustdoc-macros: private rustdoc_host = yes
rustdoc-macros: private rustc_target_flags = --crate-type proc-macro \
    --extern proc_macro
rustdoc-macros: $(src)/macros/lib.rs FORCE
	+$(call if_changed,rustdoc)

# Starting with Rust 1.82.0, skipping `-Wrustdoc::unescaped_backticks` should
# not be needed -- see https://github.com/rust-lang/rust/pull/128307.
rustdoc-core: private skip_flags = -Wrustdoc::unescaped_backticks
rustdoc-core: private rustc_target_flags = $(core-cfgs)
rustdoc-core: $(RUST_LIB_SRC)/core/src/lib.rs FORCE
	+$(call if_changed,rustdoc)

rustdoc-compiler_builtins: $(src)/compiler_builtins.rs rustdoc-core FORCE
	+$(call if_changed,rustdoc)

rustdoc-ffi: $(src)/ffi.rs rustdoc-core FORCE
	+$(call if_changed,rustdoc)

<<<<<<< HEAD
rustdoc-kernel: private rustc_target_flags = --extern ffi \
    --extern build_error --extern macros \
    --extern bindings --extern uapi
rustdoc-kernel: $(src)/kernel/lib.rs rustdoc-core rustdoc-ffi rustdoc-macros \
    rustdoc-compiler_builtins $(obj)/$(libmacros_name) \
=======
rustdoc-pin_init_internal: private rustdoc_host = yes
rustdoc-pin_init_internal: private rustc_target_flags = --cfg kernel \
    --extern proc_macro --crate-type proc-macro
rustdoc-pin_init_internal: $(src)/pin-init/internal/src/lib.rs FORCE
	+$(call if_changed,rustdoc)

rustdoc-pin_init: private rustdoc_host = yes
rustdoc-pin_init: private rustc_target_flags = --extern pin_init_internal \
    --extern macros --extern alloc --cfg kernel --cfg feature=\"alloc\"
rustdoc-pin_init: $(src)/pin-init/src/lib.rs rustdoc-pin_init_internal \
    rustdoc-macros FORCE
	+$(call if_changed,rustdoc)

rustdoc-kernel: private rustc_target_flags = --extern ffi --extern pin_init \
    --extern build_error --extern macros \
    --extern bindings --extern uapi
rustdoc-kernel: $(src)/kernel/lib.rs rustdoc-core rustdoc-ffi rustdoc-macros \
    rustdoc-pin_init rustdoc-compiler_builtins $(obj)/$(libmacros_name) \
>>>>>>> e8a457b7
    $(obj)/bindings.o FORCE
	+$(call if_changed,rustdoc)

quiet_cmd_rustc_test_library = $(RUSTC_OR_CLIPPY_QUIET) TL $<
      cmd_rustc_test_library = \
	OBJTREE=$(abspath $(objtree)) \
	$(RUSTC_OR_CLIPPY) $(rust_common_flags) \
		@$(objtree)/include/generated/rustc_cfg $(rustc_target_flags) \
		--crate-type $(if $(rustc_test_library_proc),proc-macro,rlib) \
		--out-dir $(objtree)/$(obj)/test --cfg testlib \
		-L$(objtree)/$(obj)/test \
		--crate-name $(subst rusttest-,,$(subst rusttestlib-,,$@)) $<

rusttestlib-build_error: $(src)/build_error.rs FORCE
	+$(call if_changed,rustc_test_library)

rusttestlib-ffi: $(src)/ffi.rs FORCE
	+$(call if_changed,rustc_test_library)

rusttestlib-macros: private rustc_target_flags = --extern proc_macro
rusttestlib-macros: private rustc_test_library_proc = yes
rusttestlib-macros: $(src)/macros/lib.rs FORCE
	+$(call if_changed,rustc_test_library)

rusttestlib-pin_init_internal: private rustc_target_flags = --cfg kernel \
    --extern proc_macro
rusttestlib-pin_init_internal: private rustc_test_library_proc = yes
rusttestlib-pin_init_internal: $(src)/pin-init/internal/src/lib.rs FORCE
	+$(call if_changed,rustc_test_library)

rusttestlib-pin_init: private rustc_target_flags = --extern pin_init_internal \
    --extern macros --cfg kernel
rusttestlib-pin_init: $(src)/pin-init/src/lib.rs rusttestlib-macros \
    rusttestlib-pin_init_internal $(obj)/$(libpin_init_internal_name) FORCE
	+$(call if_changed,rustc_test_library)

rusttestlib-kernel: private rustc_target_flags = --extern ffi \
    --extern build_error --extern macros --extern pin_init \
    --extern bindings --extern uapi
rusttestlib-kernel: $(src)/kernel/lib.rs rusttestlib-bindings rusttestlib-uapi \
    rusttestlib-build_error rusttestlib-pin_init $(obj)/$(libmacros_name) \
    $(obj)/bindings.o FORCE
	+$(call if_changed,rustc_test_library)

rusttestlib-bindings: private rustc_target_flags = --extern ffi
rusttestlib-bindings: $(src)/bindings/lib.rs rusttestlib-ffi FORCE
	+$(call if_changed,rustc_test_library)

rusttestlib-uapi: private rustc_target_flags = --extern ffi
rusttestlib-uapi: $(src)/uapi/lib.rs rusttestlib-ffi FORCE
	+$(call if_changed,rustc_test_library)

quiet_cmd_rustdoc_test = RUSTDOC T $<
      cmd_rustdoc_test = \
	RUST_MODFILE=test.rs \
	OBJTREE=$(abspath $(objtree)) \
	$(RUSTDOC) --test $(rust_common_flags) \
		@$(objtree)/include/generated/rustc_cfg \
		$(rustc_target_flags) $(rustdoc_test_target_flags) \
		$(rustdoc_test_quiet) \
		-L$(objtree)/$(obj)/test --output $(rustdoc_output) \
		--crate-name $(subst rusttest-,,$@) $<

quiet_cmd_rustdoc_test_kernel = RUSTDOC TK $<
      cmd_rustdoc_test_kernel = \
	rm -rf $(objtree)/$(obj)/test/doctests/kernel; \
	mkdir -p $(objtree)/$(obj)/test/doctests/kernel; \
	OBJTREE=$(abspath $(objtree)) \
	$(RUSTDOC) --test $(rust_flags) \
		-L$(objtree)/$(obj) --extern ffi --extern pin_init \
		--extern kernel --extern build_error --extern macros \
		--extern bindings --extern uapi \
		--no-run --crate-name kernel -Zunstable-options \
		--sysroot=/dev/null \
		--test-builder $(objtree)/scripts/rustdoc_test_builder \
		$< $(rustdoc_test_kernel_quiet); \
	$(objtree)/scripts/rustdoc_test_gen

%/doctests_kernel_generated.rs %/doctests_kernel_generated_kunit.c: \
    $(src)/kernel/lib.rs $(obj)/kernel.o \
    $(objtree)/scripts/rustdoc_test_builder \
    $(objtree)/scripts/rustdoc_test_gen FORCE
	+$(call if_changed,rustdoc_test_kernel)

# We cannot use `-Zpanic-abort-tests` because some tests are dynamic,
# so for the moment we skip `-Cpanic=abort`.
quiet_cmd_rustc_test = $(RUSTC_OR_CLIPPY_QUIET) T  $<
      cmd_rustc_test = \
	OBJTREE=$(abspath $(objtree)) \
	$(RUSTC_OR_CLIPPY) --test $(rust_common_flags) \
		@$(objtree)/include/generated/rustc_cfg \
		$(rustc_target_flags) --out-dir $(objtree)/$(obj)/test \
		-L$(objtree)/$(obj)/test \
		--crate-name $(subst rusttest-,,$@) $<; \
	$(objtree)/$(obj)/test/$(subst rusttest-,,$@) $(rust_test_quiet) \
		$(rustc_test_run_flags)

rusttest: rusttest-macros rusttest-kernel

rusttest-macros: private rustc_target_flags = --extern proc_macro \
	--extern macros --extern kernel --extern pin_init
rusttest-macros: private rustdoc_test_target_flags = --crate-type proc-macro
rusttest-macros: $(src)/macros/lib.rs \
    rusttestlib-macros rusttestlib-kernel rusttestlib-pin_init FORCE
	+$(call if_changed,rustc_test)
	+$(call if_changed,rustdoc_test)

rusttest-kernel: private rustc_target_flags = --extern ffi --extern pin_init \
    --extern build_error --extern macros --extern bindings --extern uapi
rusttest-kernel: $(src)/kernel/lib.rs rusttestlib-ffi rusttestlib-kernel \
    rusttestlib-build_error rusttestlib-macros rusttestlib-bindings \
    rusttestlib-uapi rusttestlib-pin_init FORCE
	+$(call if_changed,rustc_test)

ifdef CONFIG_CC_IS_CLANG
bindgen_c_flags = $(c_flags)
else
# bindgen relies on libclang to parse C. Ideally, bindgen would support a GCC
# plugin backend and/or the Clang driver would be perfectly compatible with GCC.
#
# For the moment, here we are tweaking the flags on the fly. This is a hack,
# and some kernel configurations may not work (e.g. `GCC_PLUGIN_RANDSTRUCT`
# if we end up using one of those structs).
bindgen_skip_c_flags := -mno-fp-ret-in-387 -mpreferred-stack-boundary=% \
	-mskip-rax-setup -mgeneral-regs-only -msign-return-address=% \
	-mindirect-branch=thunk-extern -mindirect-branch-register \
	-mfunction-return=thunk-extern -mrecord-mcount -mabi=lp64 \
	-mindirect-branch-cs-prefix -mstack-protector-guard% -mtraceback=no \
	-mno-pointers-to-nested-functions -mno-string \
	-mno-strict-align -mstrict-align \
	-fconserve-stack -falign-jumps=% -falign-loops=% \
	-femit-struct-debug-baseonly -fno-ipa-cp-clone -fno-ipa-sra \
	-fno-partial-inlining -fplugin-arg-arm_ssp_per_task_plugin-% \
	-fno-reorder-blocks -fno-allow-store-data-races -fasan-shadow-offset=% \
	-fzero-call-used-regs=% -fno-stack-clash-protection \
	-fno-inline-functions-called-once -fsanitize=bounds-strict \
	-fstrict-flex-arrays=% -fmin-function-alignment=% \
	-fzero-init-padding-bits=% \
	--param=% --param asan-%

# Derived from `scripts/Makefile.clang`.
BINDGEN_TARGET_x86	:= x86_64-linux-gnu
BINDGEN_TARGET_arm64	:= aarch64-linux-gnu
BINDGEN_TARGET_um	:= $(BINDGEN_TARGET_$(SUBARCH))
BINDGEN_TARGET		:= $(BINDGEN_TARGET_$(SRCARCH))

# All warnings are inhibited since GCC builds are very experimental,
# many GCC warnings are not supported by Clang, they may only appear in
# some configurations, with new GCC versions, etc.
bindgen_extra_c_flags = -w --target=$(BINDGEN_TARGET)

# Auto variable zero-initialization requires an additional special option with
# clang that is going to be removed sometime in the future (likely in
# clang-18), so make sure to pass this option only if clang supports it
# (libclang major version < 16).
#
# https://github.com/llvm/llvm-project/issues/44842
# https://github.com/llvm/llvm-project/blob/llvmorg-16.0.0-rc2/clang/docs/ReleaseNotes.rst#deprecated-compiler-flags
ifdef CONFIG_INIT_STACK_ALL_ZERO
libclang_maj_ver=$(shell $(BINDGEN) $(srctree)/scripts/rust_is_available_bindgen_libclang.h 2>&1 | sed -ne 's/.*clang version \([0-9]*\).*/\1/p')
ifeq ($(shell expr $(libclang_maj_ver) \< 16), 1)
bindgen_extra_c_flags += -enable-trivial-auto-var-init-zero-knowing-it-will-be-removed-from-clang
endif
endif

bindgen_c_flags = $(filter-out $(bindgen_skip_c_flags), $(c_flags)) \
	$(bindgen_extra_c_flags)
endif

ifdef CONFIG_LTO
bindgen_c_flags_lto = $(filter-out $(CC_FLAGS_LTO), $(bindgen_c_flags))
else
bindgen_c_flags_lto = $(bindgen_c_flags)
endif

# `-fno-builtin` is passed to avoid `bindgen` from using `clang` builtin
# prototypes for functions like `memcpy` -- if this flag is not passed,
# `bindgen`-generated prototypes use `c_ulong` or `c_uint` depending on
# architecture instead of generating `usize`.
bindgen_c_flags_final = $(bindgen_c_flags_lto) -fno-builtin -D__BINDGEN__

# Each `bindgen` release may upgrade the list of Rust target versions. By
# default, the highest stable release in their list is used. Thus we need to set
# a `--rust-target` to avoid future `bindgen` releases emitting code that
# `rustc` may not understand. On top of that, `bindgen` does not support passing
# an unknown Rust target version.
#
# Therefore, the Rust target for `bindgen` can be only as high as the minimum
# Rust version the kernel supports and only as high as the greatest stable Rust
# target supported by the minimum `bindgen` version the kernel supports (that
# is, if we do not test the actual `rustc`/`bindgen` versions running).
#
# Starting with `bindgen` 0.71.0, we will be able to set any future Rust version
# instead, i.e. we will be able to set here our minimum supported Rust version.
quiet_cmd_bindgen = BINDGEN $@
      cmd_bindgen = \
	$(BINDGEN) $< $(bindgen_target_flags) --rust-target 1.68 \
		--use-core --with-derive-default --ctypes-prefix ffi --no-layout-tests \
		--no-debug '.*' --enable-function-attribute-detection \
		-o $@ -- $(bindgen_c_flags_final) -DMODULE \
		$(bindgen_target_cflags) $(bindgen_target_extra)

$(obj)/bindings/bindings_generated.rs: private bindgen_target_flags = \
    $(shell grep -Ev '^#|^$$' $(src)/bindgen_parameters)
$(obj)/bindings/bindings_generated.rs: private bindgen_target_extra = ; \
    sed -Ei 's/pub const RUST_CONST_HELPER_([a-zA-Z0-9_]*)/pub const \1/g' $@
$(obj)/bindings/bindings_generated.rs: $(src)/bindings/bindings_helper.h \
    $(src)/bindgen_parameters FORCE
	$(call if_changed_dep,bindgen)

$(obj)/uapi/uapi_generated.rs: private bindgen_target_flags = \
    $(shell grep -Ev '^#|^$$' $(src)/bindgen_parameters)
$(obj)/uapi/uapi_generated.rs: $(src)/uapi/uapi_helper.h \
    $(src)/bindgen_parameters FORCE
	$(call if_changed_dep,bindgen)

# See `CFLAGS_REMOVE_helpers.o` above. In addition, Clang on C does not warn
# with `-Wmissing-declarations` (unlike GCC), so it is not strictly needed here
# given it is `libclang`; but for consistency, future Clang changes and/or
# a potential future GCC backend for `bindgen`, we disable it too.
$(obj)/bindings/bindings_helpers_generated.rs: private bindgen_target_flags = \
    --blocklist-type '.*' --allowlist-var '' \
    --allowlist-function 'rust_helper_.*'
$(obj)/bindings/bindings_helpers_generated.rs: private bindgen_target_cflags = \
    -I$(objtree)/$(obj) -Wno-missing-prototypes -Wno-missing-declarations
$(obj)/bindings/bindings_helpers_generated.rs: private bindgen_target_extra = ; \
    sed -Ei 's/pub fn rust_helper_([a-zA-Z0-9_]*)/#[link_name="rust_helper_\1"]\n    pub fn \1/g' $@
$(obj)/bindings/bindings_helpers_generated.rs: $(src)/helpers/helpers.c FORCE
	$(call if_changed_dep,bindgen)

<<<<<<< HEAD
rust_exports = $(NM) -p --defined-only $(1) | awk '$$2~/(T|R|D|B)/ && $$3!~/__cfi/ { printf $(2),$$3 }'
=======
rust_exports = $(NM) -p --defined-only $(1) | awk '$$2~/(T|R|D|B)/ && $$3!~/__cfi/ && $$3!~/__odr_asan/ { printf $(2),$$3 }'
>>>>>>> e8a457b7

quiet_cmd_exports = EXPORTS $@
      cmd_exports = \
	$(call rust_exports,$<,"EXPORT_SYMBOL_RUST_GPL(%s);\n") > $@

$(obj)/exports_core_generated.h: $(obj)/core.o FORCE
	$(call if_changed,exports)

# Even though Rust kernel modules should never use the bindings directly,
# symbols from the `bindings` crate and the C helpers need to be exported
# because Rust generics and inlined functions may not get their code generated
# in the crate where they are defined. Other helpers, called from non-inline
# functions, may not be exported, in principle. However, in general, the Rust
# compiler does not guarantee codegen will be performed for a non-inline
# function either. Therefore, we export all symbols from helpers and bindings.
# In the future, this may be revisited to reduce the number of exports after
# the compiler is informed about the places codegen is required.
$(obj)/exports_helpers_generated.h: $(obj)/helpers/helpers.o FORCE
	$(call if_changed,exports)

$(obj)/exports_bindings_generated.h: $(obj)/bindings.o FORCE
	$(call if_changed,exports)

$(obj)/exports_kernel_generated.h: $(obj)/kernel.o FORCE
	$(call if_changed,exports)

quiet_cmd_rustc_procmacro = $(RUSTC_OR_CLIPPY_QUIET) P $@
      cmd_rustc_procmacro = \
	$(RUSTC_OR_CLIPPY) $(rust_common_flags) $(rustc_target_flags) \
		-Clinker-flavor=gcc -Clinker=$(HOSTCC) \
		-Clink-args='$(call escsq,$(KBUILD_PROCMACROLDFLAGS))' \
		--emit=dep-info=$(depfile) --emit=link=$@ --extern proc_macro \
		--crate-type proc-macro \
		--crate-name $(patsubst lib%.$(libmacros_extension),%,$(notdir $@)) $<

# Procedural macros can only be used with the `rustc` that compiled it.
$(obj)/$(libmacros_name): $(src)/macros/lib.rs FORCE
<<<<<<< HEAD
=======
	+$(call if_changed_dep,rustc_procmacro)

$(obj)/$(libpin_init_internal_name): private rustc_target_flags = --cfg kernel
$(obj)/$(libpin_init_internal_name): $(src)/pin-init/internal/src/lib.rs FORCE
>>>>>>> e8a457b7
	+$(call if_changed_dep,rustc_procmacro)

quiet_cmd_rustc_library = $(if $(skip_clippy),RUSTC,$(RUSTC_OR_CLIPPY_QUIET)) L $@
      cmd_rustc_library = \
	OBJTREE=$(abspath $(objtree)) \
	$(if $(skip_clippy),$(RUSTC),$(RUSTC_OR_CLIPPY)) \
		$(filter-out $(skip_flags),$(rust_flags) $(rustc_target_flags)) \
		--emit=dep-info=$(depfile) --emit=obj=$@ \
		--emit=metadata=$(dir $@)$(patsubst %.o,lib%.rmeta,$(notdir $@)) \
		--crate-type rlib -L$(objtree)/$(obj) \
		--crate-name $(patsubst %.o,%,$(notdir $@)) $< \
		--sysroot=/dev/null \
	$(if $(rustc_objcopy),;$(OBJCOPY) $(rustc_objcopy) $@) \
	$(cmd_objtool)

rust-analyzer:
	$(Q)MAKEFLAGS= $(srctree)/scripts/generate_rust_analyzer.py \
		--cfgs='core=$(core-cfgs)' \
		$(realpath $(srctree)) $(realpath $(objtree)) \
		$(rustc_sysroot) $(RUST_LIB_SRC) $(if $(KBUILD_EXTMOD),$(srcroot)) \
		> rust-project.json

redirect-intrinsics = \
	__addsf3 __eqsf2 __extendsfdf2 __gesf2 __lesf2 __ltsf2 __mulsf3 __nesf2 __truncdfsf2 __unordsf2 \
	__adddf3 __eqdf2 __ledf2 __ltdf2 __muldf3 __unorddf2 \
	__muloti4 __multi3 \
	__udivmodti4 __udivti3 __umodti3

ifneq ($(or $(CONFIG_ARM64),$(and $(CONFIG_RISCV),$(CONFIG_64BIT))),)
	# These intrinsics are defined for ARM64 and RISCV64
	redirect-intrinsics += \
		__ashrti3 \
		__ashlti3 __lshrti3
endif

ifdef CONFIG_MODVERSIONS
cmd_gendwarfksyms = $(if $(skip_gendwarfksyms),, \
	$(call rust_exports,$@,"%s\n") | \
	scripts/gendwarfksyms/gendwarfksyms \
		$(if $(KBUILD_GENDWARFKSYMS_STABLE), --stable) \
		$(if $(KBUILD_SYMTYPES), --symtypes $(@:.o=.symtypes),) \
		$@ >> $(dot-target).cmd)
endif

define rule_rustc_library
	$(call cmd_and_fixdep,rustc_library)
	$(call cmd,gen_objtooldep)
	$(call cmd,gendwarfksyms)
endef

define rule_rust_cc_library
	$(call if_changed_rule,cc_o_c)
	$(call cmd,force_checksrc)
	$(call cmd,gendwarfksyms)
endef

# helpers.o uses the same export mechanism as Rust libraries, so ensure symbol
# versions are calculated for the helpers too.
$(obj)/helpers/helpers.o: $(src)/helpers/helpers.c $(recordmcount_source) FORCE
	+$(call if_changed_rule,rust_cc_library)

# Disable symbol versioning for exports.o to avoid conflicts with the actual
# symbol versions generated from Rust objects.
$(obj)/exports.o: private skip_gendwarfksyms = 1

$(obj)/core.o: private skip_clippy = 1
$(obj)/core.o: private skip_flags = -Wunreachable_pub
$(obj)/core.o: private rustc_objcopy = $(foreach sym,$(redirect-intrinsics),--redefine-sym $(sym)=__rust$(sym))
$(obj)/core.o: private rustc_target_flags = $(core-cfgs)
$(obj)/core.o: $(RUST_LIB_SRC)/core/src/lib.rs \
    $(wildcard $(objtree)/include/config/RUSTC_VERSION_TEXT) FORCE
	+$(call if_changed_rule,rustc_library)
ifneq ($(or $(CONFIG_X86_64),$(CONFIG_X86_32)),)
$(obj)/core.o: scripts/target.json
endif

$(obj)/compiler_builtins.o: private skip_gendwarfksyms = 1
$(obj)/compiler_builtins.o: private rustc_objcopy = -w -W '__*'
$(obj)/compiler_builtins.o: $(src)/compiler_builtins.rs $(obj)/core.o FORCE
	+$(call if_changed_rule,rustc_library)

<<<<<<< HEAD
=======
$(obj)/pin_init.o: private skip_gendwarfksyms = 1
$(obj)/pin_init.o: private rustc_target_flags = --extern pin_init_internal \
    --extern macros --cfg kernel
$(obj)/pin_init.o: $(src)/pin-init/src/lib.rs $(obj)/compiler_builtins.o \
    $(obj)/$(libpin_init_internal_name) $(obj)/$(libmacros_name) FORCE
	+$(call if_changed_rule,rustc_library)

>>>>>>> e8a457b7
$(obj)/build_error.o: private skip_gendwarfksyms = 1
$(obj)/build_error.o: $(src)/build_error.rs $(obj)/compiler_builtins.o FORCE
	+$(call if_changed_rule,rustc_library)

$(obj)/ffi.o: private skip_gendwarfksyms = 1
$(obj)/ffi.o: $(src)/ffi.rs $(obj)/compiler_builtins.o FORCE
	+$(call if_changed_rule,rustc_library)

$(obj)/bindings.o: private rustc_target_flags = --extern ffi
$(obj)/bindings.o: $(src)/bindings/lib.rs \
    $(obj)/ffi.o \
    $(obj)/bindings/bindings_generated.rs \
    $(obj)/bindings/bindings_helpers_generated.rs FORCE
	+$(call if_changed_rule,rustc_library)

$(obj)/uapi.o: private rustc_target_flags = --extern ffi
$(obj)/uapi.o: private skip_gendwarfksyms = 1
$(obj)/uapi.o: $(src)/uapi/lib.rs \
    $(obj)/ffi.o \
    $(obj)/uapi/uapi_generated.rs FORCE
	+$(call if_changed_rule,rustc_library)

$(obj)/kernel.o: private rustc_target_flags = --extern ffi --extern pin_init \
    --extern build_error --extern macros --extern bindings --extern uapi
<<<<<<< HEAD
$(obj)/kernel.o: $(src)/kernel/lib.rs $(obj)/build_error.o \
=======
$(obj)/kernel.o: $(src)/kernel/lib.rs $(obj)/build_error.o $(obj)/pin_init.o \
>>>>>>> e8a457b7
    $(obj)/$(libmacros_name) $(obj)/bindings.o $(obj)/uapi.o FORCE
	+$(call if_changed_rule,rustc_library)

ifdef CONFIG_JUMP_LABEL
$(obj)/kernel.o: $(obj)/kernel/generated_arch_static_branch_asm.rs
endif

endif # CONFIG_RUST<|MERGE_RESOLUTION|>--- conflicted
+++ resolved
@@ -41,14 +41,10 @@
 libmacros_name := $(shell MAKEFLAGS= $(RUSTC) --print file-names --crate-name macros --crate-type proc-macro - </dev/null)
 libmacros_extension := $(patsubst libmacros.%,%,$(libmacros_name))
 
-<<<<<<< HEAD
-always-$(CONFIG_RUST) += $(libmacros_name)
-=======
 libpin_init_internal_name := $(shell MAKEFLAGS= $(RUSTC) --print file-names --crate-name pin_init_internal --crate-type proc-macro - </dev/null)
 libpin_init_internal_extension := $(patsubst libpin_init_internal.%,%,$(libpin_init_internal_name))
 
 always-$(CONFIG_RUST) += $(libmacros_name) $(libpin_init_internal_name)
->>>>>>> e8a457b7
 
 # `$(rust_flags)` is passed in case the user added `--sysroot`.
 rustc_sysroot := $(shell MAKEFLAGS= $(RUSTC) $(rust_flags) --print sysroot)
@@ -117,13 +113,6 @@
 rustdoc-ffi: $(src)/ffi.rs rustdoc-core FORCE
 	+$(call if_changed,rustdoc)
 
-<<<<<<< HEAD
-rustdoc-kernel: private rustc_target_flags = --extern ffi \
-    --extern build_error --extern macros \
-    --extern bindings --extern uapi
-rustdoc-kernel: $(src)/kernel/lib.rs rustdoc-core rustdoc-ffi rustdoc-macros \
-    rustdoc-compiler_builtins $(obj)/$(libmacros_name) \
-=======
 rustdoc-pin_init_internal: private rustdoc_host = yes
 rustdoc-pin_init_internal: private rustc_target_flags = --cfg kernel \
     --extern proc_macro --crate-type proc-macro
@@ -142,7 +131,6 @@
     --extern bindings --extern uapi
 rustdoc-kernel: $(src)/kernel/lib.rs rustdoc-core rustdoc-ffi rustdoc-macros \
     rustdoc-pin_init rustdoc-compiler_builtins $(obj)/$(libmacros_name) \
->>>>>>> e8a457b7
     $(obj)/bindings.o FORCE
 	+$(call if_changed,rustdoc)
 
@@ -373,11 +361,7 @@
 $(obj)/bindings/bindings_helpers_generated.rs: $(src)/helpers/helpers.c FORCE
 	$(call if_changed_dep,bindgen)
 
-<<<<<<< HEAD
-rust_exports = $(NM) -p --defined-only $(1) | awk '$$2~/(T|R|D|B)/ && $$3!~/__cfi/ { printf $(2),$$3 }'
-=======
 rust_exports = $(NM) -p --defined-only $(1) | awk '$$2~/(T|R|D|B)/ && $$3!~/__cfi/ && $$3!~/__odr_asan/ { printf $(2),$$3 }'
->>>>>>> e8a457b7
 
 quiet_cmd_exports = EXPORTS $@
       cmd_exports = \
@@ -415,13 +399,10 @@
 
 # Procedural macros can only be used with the `rustc` that compiled it.
 $(obj)/$(libmacros_name): $(src)/macros/lib.rs FORCE
-<<<<<<< HEAD
-=======
 	+$(call if_changed_dep,rustc_procmacro)
 
 $(obj)/$(libpin_init_internal_name): private rustc_target_flags = --cfg kernel
 $(obj)/$(libpin_init_internal_name): $(src)/pin-init/internal/src/lib.rs FORCE
->>>>>>> e8a457b7
 	+$(call if_changed_dep,rustc_procmacro)
 
 quiet_cmd_rustc_library = $(if $(skip_clippy),RUSTC,$(RUSTC_OR_CLIPPY_QUIET)) L $@
@@ -503,8 +484,6 @@
 $(obj)/compiler_builtins.o: $(src)/compiler_builtins.rs $(obj)/core.o FORCE
 	+$(call if_changed_rule,rustc_library)
 
-<<<<<<< HEAD
-=======
 $(obj)/pin_init.o: private skip_gendwarfksyms = 1
 $(obj)/pin_init.o: private rustc_target_flags = --extern pin_init_internal \
     --extern macros --cfg kernel
@@ -512,7 +491,6 @@
     $(obj)/$(libpin_init_internal_name) $(obj)/$(libmacros_name) FORCE
 	+$(call if_changed_rule,rustc_library)
 
->>>>>>> e8a457b7
 $(obj)/build_error.o: private skip_gendwarfksyms = 1
 $(obj)/build_error.o: $(src)/build_error.rs $(obj)/compiler_builtins.o FORCE
 	+$(call if_changed_rule,rustc_library)
@@ -537,11 +515,7 @@
 
 $(obj)/kernel.o: private rustc_target_flags = --extern ffi --extern pin_init \
     --extern build_error --extern macros --extern bindings --extern uapi
-<<<<<<< HEAD
-$(obj)/kernel.o: $(src)/kernel/lib.rs $(obj)/build_error.o \
-=======
 $(obj)/kernel.o: $(src)/kernel/lib.rs $(obj)/build_error.o $(obj)/pin_init.o \
->>>>>>> e8a457b7
     $(obj)/$(libmacros_name) $(obj)/bindings.o $(obj)/uapi.o FORCE
 	+$(call if_changed_rule,rustc_library)
 
