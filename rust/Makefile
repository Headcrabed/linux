# SPDX-License-Identifier: GPL-2.0

# Where to place rustdoc generated documentation
rustdoc_output := $(objtree)/Documentation/output/rust/rustdoc

obj-$(CONFIG_RUST) += core.o compiler_builtins.o ffi.o
always-$(CONFIG_RUST) += exports_core_generated.h

# Missing prototypes are expected in the helpers since these are exported
# for Rust only, thus there is no header nor prototypes.
obj-$(CONFIG_RUST) += helpers/helpers.o
CFLAGS_REMOVE_helpers/helpers.o = -Wmissing-prototypes -Wmissing-declarations

always-$(CONFIG_RUST) += bindings/bindings_generated.rs bindings/bindings_helpers_generated.rs
obj-$(CONFIG_RUST) += bindings.o kernel.o
always-$(CONFIG_RUST) += exports_helpers_generated.h \
    exports_bindings_generated.h exports_kernel_generated.h

always-$(CONFIG_RUST) += uapi/uapi_generated.rs
obj-$(CONFIG_RUST) += uapi.o

ifdef CONFIG_RUST_BUILD_ASSERT_ALLOW
obj-$(CONFIG_RUST) += build_error.o
else
always-$(CONFIG_RUST) += build_error.o
endif

obj-$(CONFIG_RUST) += exports.o

always-$(CONFIG_RUST_KERNEL_DOCTESTS) += doctests_kernel_generated.rs
always-$(CONFIG_RUST_KERNEL_DOCTESTS) += doctests_kernel_generated_kunit.c

obj-$(CONFIG_RUST_KERNEL_DOCTESTS) += doctests_kernel_generated.o
obj-$(CONFIG_RUST_KERNEL_DOCTESTS) += doctests_kernel_generated_kunit.o

always-$(subst y,$(CONFIG_RUST),$(CONFIG_JUMP_LABEL)) += kernel/generated_arch_static_branch_asm.rs

# Avoids running `$(RUSTC)` when it may not be available.
ifdef CONFIG_RUST

libmacros_name := $(shell MAKEFLAGS= $(RUSTC) --print file-names --crate-name macros --crate-type proc-macro - </dev/null)
libmacros_extension := $(patsubst libmacros.%,%,$(libmacros_name))

always-$(CONFIG_RUST) += $(libmacros_name)

# `$(rust_flags)` is passed in case the user added `--sysroot`.
rustc_sysroot := $(shell MAKEFLAGS= $(RUSTC) $(rust_flags) --print sysroot)
rustc_host_target := $(shell $(RUSTC) --version --verbose | grep -F 'host: ' | cut -d' ' -f2)
RUST_LIB_SRC ?= $(rustc_sysroot)/lib/rustlib/src/rust/library

ifneq ($(quiet),)
rust_test_quiet=-q
rustdoc_test_quiet=--test-args -q
rustdoc_test_kernel_quiet=>/dev/null
endif

core-cfgs = \
    --cfg no_fp_fmt_parse

quiet_cmd_rustdoc = RUSTDOC $(if $(rustdoc_host),H, ) $<
      cmd_rustdoc = \
	OBJTREE=$(abspath $(objtree)) \
	$(RUSTDOC) $(filter-out $(skip_flags),$(if $(rustdoc_host),$(rust_common_flags),$(rust_flags))) \
		$(rustc_target_flags) -L$(objtree)/$(obj) \
		-Zunstable-options --generate-link-to-definition \
		--output $(rustdoc_output) \
		--crate-name $(subst rustdoc-,,$@) \
		$(if $(rustdoc_host),,--sysroot=/dev/null) \
		@$(objtree)/include/generated/rustc_cfg $<

# The `html_logo_url` and `html_favicon_url` forms of the `doc` attribute
# can be used to specify a custom logo. However:
#   - The given value is used as-is, thus it cannot be relative or a local file
#     (unlike the non-custom case) since the generated docs have subfolders.
#   - It requires adding it to every crate.
#   - It requires changing `core` which comes from the sysroot.
#
# Using `-Zcrate-attr` would solve the last two points, but not the first.
# The https://github.com/rust-lang/rfcs/pull/3226 RFC suggests two new
# command-like flags to solve the issue. Meanwhile, we use the non-custom case
# and then retouch the generated files.
rustdoc: rustdoc-core rustdoc-macros rustdoc-compiler_builtins \
    rustdoc-kernel
	$(Q)cp $(srctree)/Documentation/images/logo.svg $(rustdoc_output)/static.files/
	$(Q)cp $(srctree)/Documentation/images/COPYING-logo $(rustdoc_output)/static.files/
	$(Q)find $(rustdoc_output) -name '*.html' -type f -print0 | xargs -0 sed -Ei \
		-e 's:rust-logo-[0-9a-f]+\.svg:logo.svg:g' \
		-e 's:favicon-[0-9a-f]+\.svg:logo.svg:g' \
		-e 's:<link rel="alternate icon" type="image/png" href="[/.]+/static\.files/favicon-(16x16|32x32)-[0-9a-f]+\.png">::g' \
		-e 's:<a href="srctree/([^"]+)">:<a href="$(realpath $(srctree))/\1">:g'
	$(Q)for f in $(rustdoc_output)/static.files/rustdoc-*.css; do \
		echo ".logo-container > img { object-fit: contain; }" >> $$f; done

rustdoc-macros: private rustdoc_host = yes
rustdoc-macros: private rustc_target_flags = --crate-type proc-macro \
    --extern proc_macro
rustdoc-macros: $(src)/macros/lib.rs FORCE
	+$(call if_changed,rustdoc)

# Starting with Rust 1.82.0, skipping `-Wrustdoc::unescaped_backticks` should
# not be needed -- see https://github.com/rust-lang/rust/pull/128307.
rustdoc-core: private skip_flags = -Wrustdoc::unescaped_backticks
rustdoc-core: private rustc_target_flags = $(core-cfgs)
rustdoc-core: $(RUST_LIB_SRC)/core/src/lib.rs FORCE
	+$(call if_changed,rustdoc)

rustdoc-compiler_builtins: $(src)/compiler_builtins.rs rustdoc-core FORCE
	+$(call if_changed,rustdoc)

rustdoc-ffi: $(src)/ffi.rs rustdoc-core FORCE
	+$(call if_changed,rustdoc)

rustdoc-kernel: private rustc_target_flags = --extern ffi \
    --extern build_error --extern macros \
    --extern bindings --extern uapi
rustdoc-kernel: $(src)/kernel/lib.rs rustdoc-core rustdoc-ffi rustdoc-macros \
    rustdoc-compiler_builtins $(obj)/$(libmacros_name) \
    $(obj)/bindings.o FORCE
	+$(call if_changed,rustdoc)

quiet_cmd_rustc_test_library = $(RUSTC_OR_CLIPPY_QUIET) TL $<
      cmd_rustc_test_library = \
	OBJTREE=$(abspath $(objtree)) \
	$(RUSTC_OR_CLIPPY) $(rust_common_flags) \
		@$(objtree)/include/generated/rustc_cfg $(rustc_target_flags) \
		--crate-type $(if $(rustc_test_library_proc),proc-macro,rlib) \
		--out-dir $(objtree)/$(obj)/test --cfg testlib \
		-L$(objtree)/$(obj)/test \
		--crate-name $(subst rusttest-,,$(subst rusttestlib-,,$@)) $<

rusttestlib-build_error: $(src)/build_error.rs FORCE
	+$(call if_changed,rustc_test_library)

rusttestlib-ffi: $(src)/ffi.rs FORCE
	+$(call if_changed,rustc_test_library)

rusttestlib-macros: private rustc_target_flags = --extern proc_macro
rusttestlib-macros: private rustc_test_library_proc = yes
rusttestlib-macros: $(src)/macros/lib.rs FORCE
	+$(call if_changed,rustc_test_library)

rusttestlib-kernel: private rustc_target_flags = --extern ffi \
    --extern build_error --extern macros \
    --extern bindings --extern uapi
rusttestlib-kernel: $(src)/kernel/lib.rs \
    rusttestlib-bindings rusttestlib-uapi rusttestlib-build_error \
    $(obj)/$(libmacros_name) $(obj)/bindings.o FORCE
	+$(call if_changed,rustc_test_library)

rusttestlib-bindings: private rustc_target_flags = --extern ffi
rusttestlib-bindings: $(src)/bindings/lib.rs rusttestlib-ffi FORCE
	+$(call if_changed,rustc_test_library)

rusttestlib-uapi: private rustc_target_flags = --extern ffi
rusttestlib-uapi: $(src)/uapi/lib.rs rusttestlib-ffi FORCE
	+$(call if_changed,rustc_test_library)

quiet_cmd_rustdoc_test = RUSTDOC T $<
      cmd_rustdoc_test = \
	RUST_MODFILE=test.rs \
	OBJTREE=$(abspath $(objtree)) \
	$(RUSTDOC) --test $(rust_common_flags) \
		@$(objtree)/include/generated/rustc_cfg \
		$(rustc_target_flags) $(rustdoc_test_target_flags) \
		$(rustdoc_test_quiet) \
		-L$(objtree)/$(obj)/test --output $(rustdoc_output) \
		--crate-name $(subst rusttest-,,$@) $<

quiet_cmd_rustdoc_test_kernel = RUSTDOC TK $<
      cmd_rustdoc_test_kernel = \
	rm -rf $(objtree)/$(obj)/test/doctests/kernel; \
	mkdir -p $(objtree)/$(obj)/test/doctests/kernel; \
	OBJTREE=$(abspath $(objtree)) \
	$(RUSTDOC) --test $(rust_flags) \
		-L$(objtree)/$(obj) --extern ffi --extern kernel \
		--extern build_error --extern macros \
		--extern bindings --extern uapi \
		--no-run --crate-name kernel -Zunstable-options \
		--sysroot=/dev/null \
		--test-builder $(objtree)/scripts/rustdoc_test_builder \
		$< $(rustdoc_test_kernel_quiet); \
	$(objtree)/scripts/rustdoc_test_gen

%/doctests_kernel_generated.rs %/doctests_kernel_generated_kunit.c: \
    $(src)/kernel/lib.rs $(obj)/kernel.o \
    $(objtree)/scripts/rustdoc_test_builder \
    $(objtree)/scripts/rustdoc_test_gen FORCE
	+$(call if_changed,rustdoc_test_kernel)

# We cannot use `-Zpanic-abort-tests` because some tests are dynamic,
# so for the moment we skip `-Cpanic=abort`.
quiet_cmd_rustc_test = $(RUSTC_OR_CLIPPY_QUIET) T  $<
      cmd_rustc_test = \
	OBJTREE=$(abspath $(objtree)) \
	$(RUSTC_OR_CLIPPY) --test $(rust_common_flags) \
		@$(objtree)/include/generated/rustc_cfg \
		$(rustc_target_flags) --out-dir $(objtree)/$(obj)/test \
		-L$(objtree)/$(obj)/test \
		--crate-name $(subst rusttest-,,$@) $<; \
	$(objtree)/$(obj)/test/$(subst rusttest-,,$@) $(rust_test_quiet) \
		$(rustc_test_run_flags)

rusttest: rusttest-macros rusttest-kernel

rusttest-macros: private rustc_target_flags = --extern proc_macro \
	--extern macros --extern kernel
rusttest-macros: private rustdoc_test_target_flags = --crate-type proc-macro
rusttest-macros: $(src)/macros/lib.rs \
    rusttestlib-macros rusttestlib-kernel FORCE
	+$(call if_changed,rustc_test)
	+$(call if_changed,rustdoc_test)

rusttest-kernel: private rustc_target_flags = --extern ffi \
    --extern build_error --extern macros --extern bindings --extern uapi
rusttest-kernel: $(src)/kernel/lib.rs rusttestlib-ffi rusttestlib-kernel \
    rusttestlib-build_error rusttestlib-macros rusttestlib-bindings \
    rusttestlib-uapi FORCE
	+$(call if_changed,rustc_test)

ifdef CONFIG_CC_IS_CLANG
bindgen_c_flags = $(c_flags)
else
# bindgen relies on libclang to parse C. Ideally, bindgen would support a GCC
# plugin backend and/or the Clang driver would be perfectly compatible with GCC.
#
# For the moment, here we are tweaking the flags on the fly. This is a hack,
# and some kernel configurations may not work (e.g. `GCC_PLUGIN_RANDSTRUCT`
# if we end up using one of those structs).
bindgen_skip_c_flags := -mno-fp-ret-in-387 -mpreferred-stack-boundary=% \
	-mskip-rax-setup -mgeneral-regs-only -msign-return-address=% \
	-mindirect-branch=thunk-extern -mindirect-branch-register \
	-mfunction-return=thunk-extern -mrecord-mcount -mabi=lp64 \
	-mindirect-branch-cs-prefix -mstack-protector-guard% -mtraceback=no \
	-mno-pointers-to-nested-functions -mno-string \
	-mno-strict-align -mstrict-align \
	-fconserve-stack -falign-jumps=% -falign-loops=% \
	-femit-struct-debug-baseonly -fno-ipa-cp-clone -fno-ipa-sra \
	-fno-partial-inlining -fplugin-arg-arm_ssp_per_task_plugin-% \
	-fno-reorder-blocks -fno-allow-store-data-races -fasan-shadow-offset=% \
	-fzero-call-used-regs=% -fno-stack-clash-protection \
	-fno-inline-functions-called-once -fsanitize=bounds-strict \
	-fstrict-flex-arrays=% -fmin-function-alignment=% \
	-fzero-init-padding-bits=% \
	--param=% --param asan-%

# Derived from `scripts/Makefile.clang`.
BINDGEN_TARGET_x86	:= x86_64-linux-gnu
BINDGEN_TARGET_arm64	:= aarch64-linux-gnu
BINDGEN_TARGET		:= $(BINDGEN_TARGET_$(SRCARCH))

# All warnings are inhibited since GCC builds are very experimental,
# many GCC warnings are not supported by Clang, they may only appear in
# some configurations, with new GCC versions, etc.
bindgen_extra_c_flags = -w --target=$(BINDGEN_TARGET)

# Auto variable zero-initialization requires an additional special option with
# clang that is going to be removed sometime in the future (likely in
# clang-18), so make sure to pass this option only if clang supports it
# (libclang major version < 16).
#
# https://github.com/llvm/llvm-project/issues/44842
# https://github.com/llvm/llvm-project/blob/llvmorg-16.0.0-rc2/clang/docs/ReleaseNotes.rst#deprecated-compiler-flags
ifdef CONFIG_INIT_STACK_ALL_ZERO
libclang_maj_ver=$(shell $(BINDGEN) $(srctree)/scripts/rust_is_available_bindgen_libclang.h 2>&1 | sed -ne 's/.*clang version \([0-9]*\).*/\1/p')
ifeq ($(shell expr $(libclang_maj_ver) \< 16), 1)
bindgen_extra_c_flags += -enable-trivial-auto-var-init-zero-knowing-it-will-be-removed-from-clang
endif
endif

bindgen_c_flags = $(filter-out $(bindgen_skip_c_flags), $(c_flags)) \
	$(bindgen_extra_c_flags)
endif

ifdef CONFIG_LTO
bindgen_c_flags_lto = $(filter-out $(CC_FLAGS_LTO), $(bindgen_c_flags))
else
bindgen_c_flags_lto = $(bindgen_c_flags)
endif

# `-fno-builtin` is passed to avoid `bindgen` from using `clang` builtin
# prototypes for functions like `memcpy` -- if this flag is not passed,
# `bindgen`-generated prototypes use `c_ulong` or `c_uint` depending on
# architecture instead of generating `usize`.
bindgen_c_flags_final = $(bindgen_c_flags_lto) -fno-builtin -D__BINDGEN__

# Each `bindgen` release may upgrade the list of Rust target versions. By
# default, the highest stable release in their list is used. Thus we need to set
# a `--rust-target` to avoid future `bindgen` releases emitting code that
# `rustc` may not understand. On top of that, `bindgen` does not support passing
# an unknown Rust target version.
#
# Therefore, the Rust target for `bindgen` can be only as high as the minimum
# Rust version the kernel supports and only as high as the greatest stable Rust
# target supported by the minimum `bindgen` version the kernel supports (that
# is, if we do not test the actual `rustc`/`bindgen` versions running).
#
# Starting with `bindgen` 0.71.0, we will be able to set any future Rust version
# instead, i.e. we will be able to set here our minimum supported Rust version.
quiet_cmd_bindgen = BINDGEN $@
      cmd_bindgen = \
	$(BINDGEN) $< $(bindgen_target_flags) --rust-target 1.68 \
		--use-core --with-derive-default --ctypes-prefix ffi --no-layout-tests \
		--no-debug '.*' --enable-function-attribute-detection \
		-o $@ -- $(bindgen_c_flags_final) -DMODULE \
		$(bindgen_target_cflags) $(bindgen_target_extra)

$(obj)/bindings/bindings_generated.rs: private bindgen_target_flags = \
    $(shell grep -Ev '^#|^$$' $(src)/bindgen_parameters)
$(obj)/bindings/bindings_generated.rs: private bindgen_target_extra = ; \
    sed -Ei 's/pub const RUST_CONST_HELPER_([a-zA-Z0-9_]*)/pub const \1/g' $@
$(obj)/bindings/bindings_generated.rs: $(src)/bindings/bindings_helper.h \
    $(src)/bindgen_parameters FORCE
	$(call if_changed_dep,bindgen)

$(obj)/uapi/uapi_generated.rs: private bindgen_target_flags = \
    $(shell grep -Ev '^#|^$$' $(src)/bindgen_parameters)
$(obj)/uapi/uapi_generated.rs: $(src)/uapi/uapi_helper.h \
    $(src)/bindgen_parameters FORCE
	$(call if_changed_dep,bindgen)

# See `CFLAGS_REMOVE_helpers.o` above. In addition, Clang on C does not warn
# with `-Wmissing-declarations` (unlike GCC), so it is not strictly needed here
# given it is `libclang`; but for consistency, future Clang changes and/or
# a potential future GCC backend for `bindgen`, we disable it too.
$(obj)/bindings/bindings_helpers_generated.rs: private bindgen_target_flags = \
    --blocklist-type '.*' --allowlist-var '' \
    --allowlist-function 'rust_helper_.*'
$(obj)/bindings/bindings_helpers_generated.rs: private bindgen_target_cflags = \
    -I$(objtree)/$(obj) -Wno-missing-prototypes -Wno-missing-declarations
$(obj)/bindings/bindings_helpers_generated.rs: private bindgen_target_extra = ; \
    sed -Ei 's/pub fn rust_helper_([a-zA-Z0-9_]*)/#[link_name="rust_helper_\1"]\n    pub fn \1/g' $@
$(obj)/bindings/bindings_helpers_generated.rs: $(src)/helpers/helpers.c FORCE
	$(call if_changed_dep,bindgen)

<<<<<<< HEAD
rust_exports = $(NM) -p --defined-only $(1) | awk '$$2~/(T|R|D|B)/ && $$3!~/__cfi/ { printf $(2),$$3 }'
=======
rust_exports = $(NM) -p --defined-only $(1) | awk '$$2~/(T|R|D|B)/ && $$3!~/__cfi/ && $$3!~/__odr_asan/ { printf $(2),$$3 }'
>>>>>>> cdbc9346

quiet_cmd_exports = EXPORTS $@
      cmd_exports = \
	$(call rust_exports,$<,"EXPORT_SYMBOL_RUST_GPL(%s);\n") > $@

$(obj)/exports_core_generated.h: $(obj)/core.o FORCE
	$(call if_changed,exports)

# Even though Rust kernel modules should never use the bindings directly,
# symbols from the `bindings` crate and the C helpers need to be exported
# because Rust generics and inlined functions may not get their code generated
# in the crate where they are defined. Other helpers, called from non-inline
# functions, may not be exported, in principle. However, in general, the Rust
# compiler does not guarantee codegen will be performed for a non-inline
# function either. Therefore, we export all symbols from helpers and bindings.
# In the future, this may be revisited to reduce the number of exports after
# the compiler is informed about the places codegen is required.
$(obj)/exports_helpers_generated.h: $(obj)/helpers/helpers.o FORCE
	$(call if_changed,exports)

$(obj)/exports_bindings_generated.h: $(obj)/bindings.o FORCE
	$(call if_changed,exports)

$(obj)/exports_kernel_generated.h: $(obj)/kernel.o FORCE
	$(call if_changed,exports)

quiet_cmd_rustc_procmacro = $(RUSTC_OR_CLIPPY_QUIET) P $@
      cmd_rustc_procmacro = \
	$(RUSTC_OR_CLIPPY) $(rust_common_flags) \
		-Clinker-flavor=gcc -Clinker=$(HOSTCC) \
		-Clink-args='$(call escsq,$(KBUILD_PROCMACROLDFLAGS))' \
		--emit=dep-info=$(depfile) --emit=link=$@ --extern proc_macro \
		--crate-type proc-macro \
		--crate-name $(patsubst lib%.$(libmacros_extension),%,$(notdir $@)) $<

# Procedural macros can only be used with the `rustc` that compiled it.
$(obj)/$(libmacros_name): $(src)/macros/lib.rs FORCE
	+$(call if_changed_dep,rustc_procmacro)

quiet_cmd_rustc_library = $(if $(skip_clippy),RUSTC,$(RUSTC_OR_CLIPPY_QUIET)) L $@
      cmd_rustc_library = \
	OBJTREE=$(abspath $(objtree)) \
	$(if $(skip_clippy),$(RUSTC),$(RUSTC_OR_CLIPPY)) \
		$(filter-out $(skip_flags),$(rust_flags) $(rustc_target_flags)) \
		--emit=dep-info=$(depfile) --emit=obj=$@ \
		--emit=metadata=$(dir $@)$(patsubst %.o,lib%.rmeta,$(notdir $@)) \
		--crate-type rlib -L$(objtree)/$(obj) \
		--crate-name $(patsubst %.o,%,$(notdir $@)) $< \
		--sysroot=/dev/null \
	$(if $(rustc_objcopy),;$(OBJCOPY) $(rustc_objcopy) $@) \
	$(cmd_objtool)

rust-analyzer:
	$(Q)MAKEFLAGS= $(srctree)/scripts/generate_rust_analyzer.py \
		--cfgs='core=$(core-cfgs)' \
		$(realpath $(srctree)) $(realpath $(objtree)) \
		$(rustc_sysroot) $(RUST_LIB_SRC) $(if $(KBUILD_EXTMOD),$(srcroot)) \
		> rust-project.json

redirect-intrinsics = \
	__addsf3 __eqsf2 __extendsfdf2 __gesf2 __lesf2 __ltsf2 __mulsf3 __nesf2 __truncdfsf2 __unordsf2 \
	__adddf3 __eqdf2 __ledf2 __ltdf2 __muldf3 __unorddf2 \
	__muloti4 __multi3 \
	__udivmodti4 __udivti3 __umodti3

ifneq ($(or $(CONFIG_ARM64),$(and $(CONFIG_RISCV),$(CONFIG_64BIT))),)
	# These intrinsics are defined for ARM64 and RISCV64
	redirect-intrinsics += \
		__ashrti3 \
		__ashlti3 __lshrti3
endif

ifdef CONFIG_MODVERSIONS
cmd_gendwarfksyms = $(if $(skip_gendwarfksyms),, \
	$(call rust_exports,$@,"%s\n") | \
	scripts/gendwarfksyms/gendwarfksyms \
		$(if $(KBUILD_GENDWARFKSYMS_STABLE), --stable) \
		$(if $(KBUILD_SYMTYPES), --symtypes $(@:.o=.symtypes),) \
		$@ >> $(dot-target).cmd)
endif

define rule_rustc_library
	$(call cmd_and_fixdep,rustc_library)
	$(call cmd,gen_objtooldep)
	$(call cmd,gendwarfksyms)
endef

define rule_rust_cc_library
	$(call if_changed_rule,cc_o_c)
	$(call cmd,force_checksrc)
	$(call cmd,gendwarfksyms)
endef

# helpers.o uses the same export mechanism as Rust libraries, so ensure symbol
# versions are calculated for the helpers too.
$(obj)/helpers/helpers.o: $(src)/helpers/helpers.c $(recordmcount_source) FORCE
	+$(call if_changed_rule,rust_cc_library)

# Disable symbol versioning for exports.o to avoid conflicts with the actual
# symbol versions generated from Rust objects.
$(obj)/exports.o: private skip_gendwarfksyms = 1

$(obj)/core.o: private skip_clippy = 1
$(obj)/core.o: private skip_flags = -Wunreachable_pub
$(obj)/core.o: private rustc_objcopy = $(foreach sym,$(redirect-intrinsics),--redefine-sym $(sym)=__rust$(sym))
$(obj)/core.o: private rustc_target_flags = $(core-cfgs)
$(obj)/core.o: $(RUST_LIB_SRC)/core/src/lib.rs \
    $(wildcard $(objtree)/include/config/RUSTC_VERSION_TEXT) FORCE
	+$(call if_changed_rule,rustc_library)
ifneq ($(or $(CONFIG_X86_64),$(CONFIG_X86_32)),)
$(obj)/core.o: scripts/target.json
endif

$(obj)/compiler_builtins.o: private skip_gendwarfksyms = 1
$(obj)/compiler_builtins.o: private rustc_objcopy = -w -W '__*'
$(obj)/compiler_builtins.o: $(src)/compiler_builtins.rs $(obj)/core.o FORCE
	+$(call if_changed_rule,rustc_library)

$(obj)/build_error.o: private skip_gendwarfksyms = 1
$(obj)/build_error.o: $(src)/build_error.rs $(obj)/compiler_builtins.o FORCE
	+$(call if_changed_rule,rustc_library)

$(obj)/ffi.o: private skip_gendwarfksyms = 1
$(obj)/ffi.o: $(src)/ffi.rs $(obj)/compiler_builtins.o FORCE
	+$(call if_changed_rule,rustc_library)

$(obj)/bindings.o: private rustc_target_flags = --extern ffi
$(obj)/bindings.o: $(src)/bindings/lib.rs \
    $(obj)/ffi.o \
    $(obj)/bindings/bindings_generated.rs \
    $(obj)/bindings/bindings_helpers_generated.rs FORCE
	+$(call if_changed_rule,rustc_library)

$(obj)/uapi.o: private rustc_target_flags = --extern ffi
$(obj)/uapi.o: private skip_gendwarfksyms = 1
$(obj)/uapi.o: $(src)/uapi/lib.rs \
    $(obj)/ffi.o \
    $(obj)/uapi/uapi_generated.rs FORCE
	+$(call if_changed_rule,rustc_library)

$(obj)/kernel.o: private rustc_target_flags = --extern ffi \
    --extern build_error --extern macros --extern bindings --extern uapi
$(obj)/kernel.o: $(src)/kernel/lib.rs $(obj)/build_error.o \
    $(obj)/$(libmacros_name) $(obj)/bindings.o $(obj)/uapi.o FORCE
	+$(call if_changed_rule,rustc_library)

ifdef CONFIG_JUMP_LABEL
$(obj)/kernel.o: $(obj)/kernel/generated_arch_static_branch_asm.rs
endif

endif # CONFIG_RUST<|MERGE_RESOLUTION|>--- conflicted
+++ resolved
@@ -332,11 +332,7 @@
 $(obj)/bindings/bindings_helpers_generated.rs: $(src)/helpers/helpers.c FORCE
 	$(call if_changed_dep,bindgen)
 
-<<<<<<< HEAD
-rust_exports = $(NM) -p --defined-only $(1) | awk '$$2~/(T|R|D|B)/ && $$3!~/__cfi/ { printf $(2),$$3 }'
-=======
 rust_exports = $(NM) -p --defined-only $(1) | awk '$$2~/(T|R|D|B)/ && $$3!~/__cfi/ && $$3!~/__odr_asan/ { printf $(2),$$3 }'
->>>>>>> cdbc9346
 
 quiet_cmd_exports = EXPORTS $@
       cmd_exports = \
