--- conflicted
+++ resolved
@@ -40,10 +40,7 @@
 #include <uapi/linux/landlock.h>
 
 #include "access.h"
-<<<<<<< HEAD
-=======
 #include "audit.h"
->>>>>>> e8a457b7
 #include "common.h"
 #include "cred.h"
 #include "domain.h"
@@ -954,20 +951,6 @@
 static int current_check_access_path(const struct path *const path,
 				     access_mask_t access_request)
 {
-<<<<<<< HEAD
-	const struct landlock_ruleset *const dom = get_current_fs_domain();
-	layer_mask_t layer_masks[LANDLOCK_NUM_ACCESS_FS] = {};
-
-	if (!dom)
-		return 0;
-
-	access_request = landlock_init_layer_masks(
-		dom, access_request, &layer_masks, LANDLOCK_KEY_INODE);
-	if (is_access_to_paths_allowed(dom, path, access_request, &layer_masks,
-				       NULL, 0, NULL, NULL))
-		return 0;
-
-=======
 	const struct access_masks masks = {
 		.fs = access_request,
 	};
@@ -988,7 +971,6 @@
 		return 0;
 
 	landlock_log_denial(subject, &request);
->>>>>>> e8a457b7
 	return -EACCES;
 }
 
