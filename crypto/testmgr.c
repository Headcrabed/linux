// SPDX-License-Identifier: GPL-2.0-or-later
/*
 * Algorithm testing framework and tests.
 *
 * Copyright (c) 2002 James Morris <jmorris@intercode.com.au>
 * Copyright (c) 2002 Jean-Francois Dive <jef@linuxbe.org>
 * Copyright (c) 2007 Nokia Siemens Networks
 * Copyright (c) 2008 Herbert Xu <herbert@gondor.apana.org.au>
 * Copyright (c) 2019 Google LLC
 *
 * Updated RFC4106 AES-GCM testing.
 *    Authors: Aidan O'Mahony (aidan.o.mahony@intel.com)
 *             Adrian Hoban <adrian.hoban@intel.com>
 *             Gabriele Paoloni <gabriele.paoloni@intel.com>
 *             Tadeusz Struk (tadeusz.struk@intel.com)
 *    Copyright (c) 2010, Intel Corporation.
 */

#include <crypto/aead.h>
#include <crypto/hash.h>
#include <crypto/skcipher.h>
#include <linux/err.h>
#include <linux/fips.h>
#include <linux/module.h>
#include <linux/once.h>
#include <linux/prandom.h>
#include <linux/scatterlist.h>
#include <linux/slab.h>
#include <linux/string.h>
#include <linux/uio.h>
#include <crypto/rng.h>
#include <crypto/drbg.h>
#include <crypto/akcipher.h>
#include <crypto/kpp.h>
#include <crypto/acompress.h>
#include <crypto/sig.h>
#include <crypto/internal/cipher.h>
#include <crypto/internal/simd.h>

#include "internal.h"

MODULE_IMPORT_NS("CRYPTO_INTERNAL");

static bool notests;
module_param(notests, bool, 0644);
MODULE_PARM_DESC(notests, "disable crypto self-tests");

static bool panic_on_fail;
module_param(panic_on_fail, bool, 0444);

#ifdef CONFIG_CRYPTO_MANAGER_EXTRA_TESTS
static bool noextratests;
module_param(noextratests, bool, 0644);
MODULE_PARM_DESC(noextratests, "disable expensive crypto self-tests");

static unsigned int fuzz_iterations = 100;
module_param(fuzz_iterations, uint, 0644);
MODULE_PARM_DESC(fuzz_iterations, "number of fuzz test iterations");
#endif

/* Multibuffer is unlimited.  Set arbitrary limit for testing. */
#define MAX_MB_MSGS	16

#ifdef CONFIG_CRYPTO_MANAGER_DISABLE_TESTS

/* a perfect nop */
int alg_test(const char *driver, const char *alg, u32 type, u32 mask)
{
	return 0;
}

#else

#include "testmgr.h"

/*
 * Need slab memory for testing (size in number of pages).
 */
#define XBUFSIZE	8

/*
* Used by test_cipher()
*/
#define ENCRYPT 1
#define DECRYPT 0

struct aead_test_suite {
	const struct aead_testvec *vecs;
	unsigned int count;

	/*
	 * Set if trying to decrypt an inauthentic ciphertext with this
	 * algorithm might result in EINVAL rather than EBADMSG, due to other
	 * validation the algorithm does on the inputs such as length checks.
	 */
	unsigned int einval_allowed : 1;

	/*
	 * Set if this algorithm requires that the IV be located at the end of
	 * the AAD buffer, in addition to being given in the normal way.  The
	 * behavior when the two IV copies differ is implementation-defined.
	 */
	unsigned int aad_iv : 1;
};

struct cipher_test_suite {
	const struct cipher_testvec *vecs;
	unsigned int count;
};

struct comp_test_suite {
	struct {
		const struct comp_testvec *vecs;
		unsigned int count;
	} comp, decomp;
};

struct hash_test_suite {
	const struct hash_testvec *vecs;
	unsigned int count;
};

struct cprng_test_suite {
	const struct cprng_testvec *vecs;
	unsigned int count;
};

struct drbg_test_suite {
	const struct drbg_testvec *vecs;
	unsigned int count;
};

struct akcipher_test_suite {
	const struct akcipher_testvec *vecs;
	unsigned int count;
};

struct sig_test_suite {
	const struct sig_testvec *vecs;
	unsigned int count;
};

struct kpp_test_suite {
	const struct kpp_testvec *vecs;
	unsigned int count;
};

struct alg_test_desc {
	const char *alg;
	const char *generic_driver;
	int (*test)(const struct alg_test_desc *desc, const char *driver,
		    u32 type, u32 mask);
	int fips_allowed;	/* set if alg is allowed in fips mode */

	union {
		struct aead_test_suite aead;
		struct cipher_test_suite cipher;
		struct comp_test_suite comp;
		struct hash_test_suite hash;
		struct cprng_test_suite cprng;
		struct drbg_test_suite drbg;
		struct akcipher_test_suite akcipher;
		struct sig_test_suite sig;
		struct kpp_test_suite kpp;
	} suite;
};

static void hexdump(unsigned char *buf, unsigned int len)
{
	print_hex_dump(KERN_CONT, "", DUMP_PREFIX_OFFSET,
			16, 1,
			buf, len, false);
}

static int __testmgr_alloc_buf(char *buf[XBUFSIZE], int order)
{
	int i;

	for (i = 0; i < XBUFSIZE; i++) {
		buf[i] = (char *)__get_free_pages(GFP_KERNEL, order);
		if (!buf[i])
			goto err_free_buf;
	}

	return 0;

err_free_buf:
	while (i-- > 0)
		free_pages((unsigned long)buf[i], order);

	return -ENOMEM;
}

static int testmgr_alloc_buf(char *buf[XBUFSIZE])
{
	return __testmgr_alloc_buf(buf, 0);
}

static void __testmgr_free_buf(char *buf[XBUFSIZE], int order)
{
	int i;

	for (i = 0; i < XBUFSIZE; i++)
		free_pages((unsigned long)buf[i], order);
}

static void testmgr_free_buf(char *buf[XBUFSIZE])
{
	__testmgr_free_buf(buf, 0);
}

#define TESTMGR_POISON_BYTE	0xfe
#define TESTMGR_POISON_LEN	16

static inline void testmgr_poison(void *addr, size_t len)
{
	memset(addr, TESTMGR_POISON_BYTE, len);
}

/* Is the memory region still fully poisoned? */
static inline bool testmgr_is_poison(const void *addr, size_t len)
{
	return memchr_inv(addr, TESTMGR_POISON_BYTE, len) == NULL;
}

/* flush type for hash algorithms */
enum flush_type {
	/* merge with update of previous buffer(s) */
	FLUSH_TYPE_NONE = 0,

	/* update with previous buffer(s) before doing this one */
	FLUSH_TYPE_FLUSH,

	/* likewise, but also export and re-import the intermediate state */
	FLUSH_TYPE_REIMPORT,
};

/* finalization function for hash algorithms */
enum finalization_type {
	FINALIZATION_TYPE_FINAL,	/* use final() */
	FINALIZATION_TYPE_FINUP,	/* use finup() */
	FINALIZATION_TYPE_DIGEST,	/* use digest() */
};

/*
 * Whether the crypto operation will occur in-place, and if so whether the
 * source and destination scatterlist pointers will coincide (req->src ==
 * req->dst), or whether they'll merely point to two separate scatterlists
 * (req->src != req->dst) that reference the same underlying memory.
 *
 * This is only relevant for algorithm types that support in-place operation.
 */
enum inplace_mode {
	OUT_OF_PLACE,
	INPLACE_ONE_SGLIST,
	INPLACE_TWO_SGLISTS,
};

#define TEST_SG_TOTAL	10000

/**
 * struct test_sg_division - description of a scatterlist entry
 *
 * This struct describes one entry of a scatterlist being constructed to check a
 * crypto test vector.
 *
 * @proportion_of_total: length of this chunk relative to the total length,
 *			 given as a proportion out of TEST_SG_TOTAL so that it
 *			 scales to fit any test vector
 * @offset: byte offset into a 2-page buffer at which this chunk will start
 * @offset_relative_to_alignmask: if true, add the algorithm's alignmask to the
 *				  @offset
 * @flush_type: for hashes, whether an update() should be done now vs.
 *		continuing to accumulate data
 * @nosimd: if doing the pending update(), do it with SIMD disabled?
 */
struct test_sg_division {
	unsigned int proportion_of_total;
	unsigned int offset;
	bool offset_relative_to_alignmask;
	enum flush_type flush_type;
	bool nosimd;
};

/**
 * struct testvec_config - configuration for testing a crypto test vector
 *
 * This struct describes the data layout and other parameters with which each
 * crypto test vector can be tested.
 *
 * @name: name of this config, logged for debugging purposes if a test fails
 * @inplace_mode: whether and how to operate on the data in-place, if applicable
 * @req_flags: extra request_flags, e.g. CRYPTO_TFM_REQ_MAY_SLEEP
 * @src_divs: description of how to arrange the source scatterlist
 * @dst_divs: description of how to arrange the dst scatterlist, if applicable
 *	      for the algorithm type.  Defaults to @src_divs if unset.
 * @iv_offset: misalignment of the IV in the range [0..MAX_ALGAPI_ALIGNMASK+1],
 *	       where 0 is aligned to a 2*(MAX_ALGAPI_ALIGNMASK+1) byte boundary
 * @iv_offset_relative_to_alignmask: if true, add the algorithm's alignmask to
 *				     the @iv_offset
 * @key_offset: misalignment of the key, where 0 is default alignment
 * @key_offset_relative_to_alignmask: if true, add the algorithm's alignmask to
 *				      the @key_offset
 * @finalization_type: what finalization function to use for hashes
 * @multibuffer: test with multibuffer
 * @multibuffer_index: random number used to generate the message index to use
 *		       for multibuffer.
 * @multibuffer_uneven: test with multibuffer using uneven lengths
 * @multibuffer_lens: random lengths to make chained request uneven
 * @multibuffer_count: random number used to generate the num_msgs parameter
 *		       for multibuffer
 * @nosimd: execute with SIMD disabled?  Requires !CRYPTO_TFM_REQ_MAY_SLEEP.
 *	    This applies to the parts of the operation that aren't controlled
 *	    individually by @nosimd_setkey or @src_divs[].nosimd.
 * @nosimd_setkey: set the key (if applicable) with SIMD disabled?  Requires
 *		   !CRYPTO_TFM_REQ_MAY_SLEEP.
 */
struct testvec_config {
	const char *name;
	enum inplace_mode inplace_mode;
	u32 req_flags;
	struct test_sg_division src_divs[XBUFSIZE];
	struct test_sg_division dst_divs[XBUFSIZE];
	unsigned int iv_offset;
	unsigned int key_offset;
	bool iv_offset_relative_to_alignmask;
	bool key_offset_relative_to_alignmask;
	enum finalization_type finalization_type;
	bool nosimd;
	bool nosimd_setkey;
	bool multibuffer;
	unsigned int multibuffer_index;
	unsigned int multibuffer_count;
	bool multibuffer_uneven;
	unsigned int multibuffer_lens[MAX_MB_MSGS];
};

#define TESTVEC_CONFIG_NAMELEN	192

/*
 * The following are the lists of testvec_configs to test for each algorithm
 * type when the basic crypto self-tests are enabled, i.e. when
 * CONFIG_CRYPTO_MANAGER_DISABLE_TESTS is unset.  They aim to provide good test
 * coverage, while keeping the test time much shorter than the full fuzz tests
 * so that the basic tests can be enabled in a wider range of circumstances.
 */

/* Configs for skciphers and aeads */
static const struct testvec_config default_cipher_testvec_configs[] = {
	{
		.name = "in-place (one sglist)",
		.inplace_mode = INPLACE_ONE_SGLIST,
		.src_divs = { { .proportion_of_total = 10000 } },
	}, {
		.name = "in-place (two sglists)",
		.inplace_mode = INPLACE_TWO_SGLISTS,
		.src_divs = { { .proportion_of_total = 10000 } },
	}, {
		.name = "out-of-place",
		.inplace_mode = OUT_OF_PLACE,
		.src_divs = { { .proportion_of_total = 10000 } },
	}, {
		.name = "unaligned buffer, offset=1",
		.src_divs = { { .proportion_of_total = 10000, .offset = 1 } },
		.iv_offset = 1,
		.key_offset = 1,
	}, {
		.name = "buffer aligned only to alignmask",
		.src_divs = {
			{
				.proportion_of_total = 10000,
				.offset = 1,
				.offset_relative_to_alignmask = true,
			},
		},
		.iv_offset = 1,
		.iv_offset_relative_to_alignmask = true,
		.key_offset = 1,
		.key_offset_relative_to_alignmask = true,
	}, {
		.name = "two even aligned splits",
		.src_divs = {
			{ .proportion_of_total = 5000 },
			{ .proportion_of_total = 5000 },
		},
	}, {
		.name = "one src, two even splits dst",
		.inplace_mode = OUT_OF_PLACE,
		.src_divs = { { .proportion_of_total = 10000 } },
		.dst_divs = {
			{ .proportion_of_total = 5000 },
			{ .proportion_of_total = 5000 },
		 },
	}, {
		.name = "uneven misaligned splits, may sleep",
		.req_flags = CRYPTO_TFM_REQ_MAY_SLEEP,
		.src_divs = {
			{ .proportion_of_total = 1900, .offset = 33 },
			{ .proportion_of_total = 3300, .offset = 7  },
			{ .proportion_of_total = 4800, .offset = 18 },
		},
		.iv_offset = 3,
		.key_offset = 3,
	}, {
		.name = "misaligned splits crossing pages, inplace",
		.inplace_mode = INPLACE_ONE_SGLIST,
		.src_divs = {
			{
				.proportion_of_total = 7500,
				.offset = PAGE_SIZE - 32
			}, {
				.proportion_of_total = 2500,
				.offset = PAGE_SIZE - 7
			},
		},
	}
};

static const struct testvec_config default_hash_testvec_configs[] = {
	{
		.name = "init+update+final aligned buffer",
		.src_divs = { { .proportion_of_total = 10000 } },
		.finalization_type = FINALIZATION_TYPE_FINAL,
	}, {
		.name = "init+finup aligned buffer",
		.src_divs = { { .proportion_of_total = 10000 } },
		.finalization_type = FINALIZATION_TYPE_FINUP,
	}, {
		.name = "digest aligned buffer",
		.src_divs = { { .proportion_of_total = 10000 } },
		.finalization_type = FINALIZATION_TYPE_DIGEST,
	}, {
		.name = "init+update+final misaligned buffer",
		.src_divs = { { .proportion_of_total = 10000, .offset = 1 } },
		.finalization_type = FINALIZATION_TYPE_FINAL,
		.key_offset = 1,
	}, {
		.name = "digest misaligned buffer",
		.src_divs = {
			{
				.proportion_of_total = 10000,
				.offset = 1,
			},
		},
		.finalization_type = FINALIZATION_TYPE_DIGEST,
		.key_offset = 1,
	}, {
		.name = "init+update+update+final two even splits",
		.src_divs = {
			{ .proportion_of_total = 5000 },
			{
				.proportion_of_total = 5000,
				.flush_type = FLUSH_TYPE_FLUSH,
			},
		},
		.finalization_type = FINALIZATION_TYPE_FINAL,
	}, {
		.name = "digest uneven misaligned splits, may sleep",
		.req_flags = CRYPTO_TFM_REQ_MAY_SLEEP,
		.src_divs = {
			{ .proportion_of_total = 1900, .offset = 33 },
			{ .proportion_of_total = 3300, .offset = 7  },
			{ .proportion_of_total = 4800, .offset = 18 },
		},
		.finalization_type = FINALIZATION_TYPE_DIGEST,
	}, {
		.name = "digest misaligned splits crossing pages",
		.src_divs = {
			{
				.proportion_of_total = 7500,
				.offset = PAGE_SIZE - 32,
			}, {
				.proportion_of_total = 2500,
				.offset = PAGE_SIZE - 7,
			},
		},
		.finalization_type = FINALIZATION_TYPE_DIGEST,
	}, {
		.name = "import/export",
		.src_divs = {
			{
				.proportion_of_total = 6500,
				.flush_type = FLUSH_TYPE_REIMPORT,
			}, {
				.proportion_of_total = 3500,
				.flush_type = FLUSH_TYPE_REIMPORT,
			},
		},
		.finalization_type = FINALIZATION_TYPE_FINAL,
	}
};

static unsigned int count_test_sg_divisions(const struct test_sg_division *divs)
{
	unsigned int remaining = TEST_SG_TOTAL;
	unsigned int ndivs = 0;

	do {
		remaining -= divs[ndivs++].proportion_of_total;
	} while (remaining);

	return ndivs;
}

#define SGDIVS_HAVE_FLUSHES	BIT(0)
#define SGDIVS_HAVE_NOSIMD	BIT(1)

static bool valid_sg_divisions(const struct test_sg_division *divs,
			       unsigned int count, int *flags_ret)
{
	unsigned int total = 0;
	unsigned int i;

	for (i = 0; i < count && total != TEST_SG_TOTAL; i++) {
		if (divs[i].proportion_of_total <= 0 ||
		    divs[i].proportion_of_total > TEST_SG_TOTAL - total)
			return false;
		total += divs[i].proportion_of_total;
		if (divs[i].flush_type != FLUSH_TYPE_NONE)
			*flags_ret |= SGDIVS_HAVE_FLUSHES;
		if (divs[i].nosimd)
			*flags_ret |= SGDIVS_HAVE_NOSIMD;
	}
	return total == TEST_SG_TOTAL &&
		memchr_inv(&divs[i], 0, (count - i) * sizeof(divs[0])) == NULL;
}

/*
 * Check whether the given testvec_config is valid.  This isn't strictly needed
 * since every testvec_config should be valid, but check anyway so that people
 * don't unknowingly add broken configs that don't do what they wanted.
 */
static bool valid_testvec_config(const struct testvec_config *cfg)
{
	int flags = 0;

	if (cfg->name == NULL)
		return false;

	if (!valid_sg_divisions(cfg->src_divs, ARRAY_SIZE(cfg->src_divs),
				&flags))
		return false;

	if (cfg->dst_divs[0].proportion_of_total) {
		if (!valid_sg_divisions(cfg->dst_divs,
					ARRAY_SIZE(cfg->dst_divs), &flags))
			return false;
	} else {
		if (memchr_inv(cfg->dst_divs, 0, sizeof(cfg->dst_divs)))
			return false;
		/* defaults to dst_divs=src_divs */
	}

	if (cfg->iv_offset +
	    (cfg->iv_offset_relative_to_alignmask ? MAX_ALGAPI_ALIGNMASK : 0) >
	    MAX_ALGAPI_ALIGNMASK + 1)
		return false;

	if ((flags & (SGDIVS_HAVE_FLUSHES | SGDIVS_HAVE_NOSIMD)) &&
	    cfg->finalization_type == FINALIZATION_TYPE_DIGEST)
		return false;

	if ((cfg->nosimd || cfg->nosimd_setkey ||
	     (flags & SGDIVS_HAVE_NOSIMD)) &&
	    (cfg->req_flags & CRYPTO_TFM_REQ_MAY_SLEEP))
		return false;

	return true;
}

struct test_sglist {
	char *bufs[XBUFSIZE];
	struct scatterlist sgl[XBUFSIZE];
	struct scatterlist sgl_saved[XBUFSIZE];
	struct scatterlist full_sgl[XBUFSIZE];
	struct scatterlist *sgl_ptr;
	unsigned int nents;
};

static int init_test_sglist(struct test_sglist *tsgl)
{
	return __testmgr_alloc_buf(tsgl->bufs, 1 /* two pages per buffer */);
}

static void destroy_test_sglist(struct test_sglist *tsgl)
{
	return __testmgr_free_buf(tsgl->bufs, 1 /* two pages per buffer */);
}

/**
 * build_test_sglist() - build a scatterlist for a crypto test
 *
 * @tsgl: the scatterlist to build.  @tsgl->bufs[] contains an array of 2-page
 *	  buffers which the scatterlist @tsgl->sgl[] will be made to point into.
 * @divs: the layout specification on which the scatterlist will be based
 * @alignmask: the algorithm's alignmask
 * @total_len: the total length of the scatterlist to build in bytes
 * @data: if non-NULL, the buffers will be filled with this data until it ends.
 *	  Otherwise the buffers will be poisoned.  In both cases, some bytes
 *	  past the end of each buffer will be poisoned to help detect overruns.
 * @out_divs: if non-NULL, the test_sg_division to which each scatterlist entry
 *	      corresponds will be returned here.  This will match @divs except
 *	      that divisions resolving to a length of 0 are omitted as they are
 *	      not included in the scatterlist.
 *
 * Return: 0 or a -errno value
 */
static int build_test_sglist(struct test_sglist *tsgl,
			     const struct test_sg_division *divs,
			     const unsigned int alignmask,
			     const unsigned int total_len,
			     struct iov_iter *data,
			     const struct test_sg_division *out_divs[XBUFSIZE])
{
	struct {
		const struct test_sg_division *div;
		size_t length;
	} partitions[XBUFSIZE];
	const unsigned int ndivs = count_test_sg_divisions(divs);
	unsigned int len_remaining = total_len;
	unsigned int i;

	BUILD_BUG_ON(ARRAY_SIZE(partitions) != ARRAY_SIZE(tsgl->sgl));
	if (WARN_ON(ndivs > ARRAY_SIZE(partitions)))
		return -EINVAL;

	/* Calculate the (div, length) pairs */
	tsgl->nents = 0;
	for (i = 0; i < ndivs; i++) {
		unsigned int len_this_sg =
			min(len_remaining,
			    (total_len * divs[i].proportion_of_total +
			     TEST_SG_TOTAL / 2) / TEST_SG_TOTAL);

		if (len_this_sg != 0) {
			partitions[tsgl->nents].div = &divs[i];
			partitions[tsgl->nents].length = len_this_sg;
			tsgl->nents++;
			len_remaining -= len_this_sg;
		}
	}
	if (tsgl->nents == 0) {
		partitions[tsgl->nents].div = &divs[0];
		partitions[tsgl->nents].length = 0;
		tsgl->nents++;
	}
	partitions[tsgl->nents - 1].length += len_remaining;

	/* Set up the sgl entries and fill the data or poison */
	sg_init_table(tsgl->sgl, tsgl->nents);
	for (i = 0; i < tsgl->nents; i++) {
		unsigned int offset = partitions[i].div->offset;
		void *addr;

		if (partitions[i].div->offset_relative_to_alignmask)
			offset += alignmask;

		while (offset + partitions[i].length + TESTMGR_POISON_LEN >
		       2 * PAGE_SIZE) {
			if (WARN_ON(offset <= 0))
				return -EINVAL;
			offset /= 2;
		}

		addr = &tsgl->bufs[i][offset];
		sg_set_buf(&tsgl->sgl[i], addr, partitions[i].length);

		if (out_divs)
			out_divs[i] = partitions[i].div;

		if (data) {
			size_t copy_len, copied;

			copy_len = min(partitions[i].length, data->count);
			copied = copy_from_iter(addr, copy_len, data);
			if (WARN_ON(copied != copy_len))
				return -EINVAL;
			testmgr_poison(addr + copy_len, partitions[i].length +
				       TESTMGR_POISON_LEN - copy_len);
		} else {
			testmgr_poison(addr, partitions[i].length +
				       TESTMGR_POISON_LEN);
		}
	}

	sg_mark_end(&tsgl->sgl[tsgl->nents - 1]);
	tsgl->sgl_ptr = tsgl->sgl;
	memcpy(tsgl->sgl_saved, tsgl->sgl, tsgl->nents * sizeof(tsgl->sgl[0]));

	sg_init_table(tsgl->full_sgl, XBUFSIZE);
	for (i = 0; i < XBUFSIZE; i++)
		sg_set_buf(tsgl->full_sgl, tsgl->bufs[i], PAGE_SIZE * 2);

	return 0;
}

/*
 * Verify that a scatterlist crypto operation produced the correct output.
 *
 * @tsgl: scatterlist containing the actual output
 * @expected_output: buffer containing the expected output
 * @len_to_check: length of @expected_output in bytes
 * @unchecked_prefix_len: number of ignored bytes in @tsgl prior to real result
 * @check_poison: verify that the poison bytes after each chunk are intact?
 *
 * Return: 0 if correct, -EINVAL if incorrect, -EOVERFLOW if buffer overrun.
 */
static int verify_correct_output(const struct test_sglist *tsgl,
				 const char *expected_output,
				 unsigned int len_to_check,
				 unsigned int unchecked_prefix_len,
				 bool check_poison)
{
	unsigned int i;

	for (i = 0; i < tsgl->nents; i++) {
		struct scatterlist *sg = &tsgl->sgl_ptr[i];
		unsigned int len = sg->length;
		unsigned int offset = sg->offset;
		const char *actual_output;

		if (unchecked_prefix_len) {
			if (unchecked_prefix_len >= len) {
				unchecked_prefix_len -= len;
				continue;
			}
			offset += unchecked_prefix_len;
			len -= unchecked_prefix_len;
			unchecked_prefix_len = 0;
		}
		len = min(len, len_to_check);
		actual_output = page_address(sg_page(sg)) + offset;
		if (memcmp(expected_output, actual_output, len) != 0)
			return -EINVAL;
		if (check_poison &&
		    !testmgr_is_poison(actual_output + len, TESTMGR_POISON_LEN))
			return -EOVERFLOW;
		len_to_check -= len;
		expected_output += len;
	}
	if (WARN_ON(len_to_check != 0))
		return -EINVAL;
	return 0;
}

static bool is_test_sglist_corrupted(const struct test_sglist *tsgl)
{
	unsigned int i;

	for (i = 0; i < tsgl->nents; i++) {
		if (tsgl->sgl[i].page_link != tsgl->sgl_saved[i].page_link)
			return true;
		if (tsgl->sgl[i].offset != tsgl->sgl_saved[i].offset)
			return true;
		if (tsgl->sgl[i].length != tsgl->sgl_saved[i].length)
			return true;
	}
	return false;
}

struct cipher_test_sglists {
	struct test_sglist src;
	struct test_sglist dst;
};

static struct cipher_test_sglists *alloc_cipher_test_sglists(void)
{
	struct cipher_test_sglists *tsgls;

	tsgls = kmalloc(sizeof(*tsgls), GFP_KERNEL);
	if (!tsgls)
		return NULL;

	if (init_test_sglist(&tsgls->src) != 0)
		goto fail_kfree;
	if (init_test_sglist(&tsgls->dst) != 0)
		goto fail_destroy_src;

	return tsgls;

fail_destroy_src:
	destroy_test_sglist(&tsgls->src);
fail_kfree:
	kfree(tsgls);
	return NULL;
}

static void free_cipher_test_sglists(struct cipher_test_sglists *tsgls)
{
	if (tsgls) {
		destroy_test_sglist(&tsgls->src);
		destroy_test_sglist(&tsgls->dst);
		kfree(tsgls);
	}
}

/* Build the src and dst scatterlists for an skcipher or AEAD test */
static int build_cipher_test_sglists(struct cipher_test_sglists *tsgls,
				     const struct testvec_config *cfg,
				     unsigned int alignmask,
				     unsigned int src_total_len,
				     unsigned int dst_total_len,
				     const struct kvec *inputs,
				     unsigned int nr_inputs)
{
	struct iov_iter input;
	int err;

	iov_iter_kvec(&input, ITER_SOURCE, inputs, nr_inputs, src_total_len);
	err = build_test_sglist(&tsgls->src, cfg->src_divs, alignmask,
				cfg->inplace_mode != OUT_OF_PLACE ?
					max(dst_total_len, src_total_len) :
					src_total_len,
				&input, NULL);
	if (err)
		return err;

	/*
	 * In-place crypto operations can use the same scatterlist for both the
	 * source and destination (req->src == req->dst), or can use separate
	 * scatterlists (req->src != req->dst) which point to the same
	 * underlying memory.  Make sure to test both cases.
	 */
	if (cfg->inplace_mode == INPLACE_ONE_SGLIST) {
		tsgls->dst.sgl_ptr = tsgls->src.sgl;
		tsgls->dst.nents = tsgls->src.nents;
		return 0;
	}
	if (cfg->inplace_mode == INPLACE_TWO_SGLISTS) {
		/*
		 * For now we keep it simple and only test the case where the
		 * two scatterlists have identical entries, rather than
		 * different entries that split up the same memory differently.
		 */
		memcpy(tsgls->dst.sgl, tsgls->src.sgl,
		       tsgls->src.nents * sizeof(tsgls->src.sgl[0]));
		memcpy(tsgls->dst.sgl_saved, tsgls->src.sgl,
		       tsgls->src.nents * sizeof(tsgls->src.sgl[0]));
		tsgls->dst.sgl_ptr = tsgls->dst.sgl;
		tsgls->dst.nents = tsgls->src.nents;
		return 0;
	}
	/* Out of place */
	return build_test_sglist(&tsgls->dst,
				 cfg->dst_divs[0].proportion_of_total ?
					cfg->dst_divs : cfg->src_divs,
				 alignmask, dst_total_len, NULL, NULL);
}

/*
 * Support for testing passing a misaligned key to setkey():
 *
 * If cfg->key_offset is set, copy the key into a new buffer at that offset,
 * optionally adding alignmask.  Else, just use the key directly.
 */
static int prepare_keybuf(const u8 *key, unsigned int ksize,
			  const struct testvec_config *cfg,
			  unsigned int alignmask,
			  const u8 **keybuf_ret, const u8 **keyptr_ret)
{
	unsigned int key_offset = cfg->key_offset;
	u8 *keybuf = NULL, *keyptr = (u8 *)key;

	if (key_offset != 0) {
		if (cfg->key_offset_relative_to_alignmask)
			key_offset += alignmask;
		keybuf = kmalloc(key_offset + ksize, GFP_KERNEL);
		if (!keybuf)
			return -ENOMEM;
		keyptr = keybuf + key_offset;
		memcpy(keyptr, key, ksize);
	}
	*keybuf_ret = keybuf;
	*keyptr_ret = keyptr;
	return 0;
}

/*
 * Like setkey_f(tfm, key, ksize), but sometimes misalign the key.
 * In addition, run the setkey function in no-SIMD context if requested.
 */
#define do_setkey(setkey_f, tfm, key, ksize, cfg, alignmask)		\
({									\
	const u8 *keybuf, *keyptr;					\
	int err;							\
									\
	err = prepare_keybuf((key), (ksize), (cfg), (alignmask),	\
			     &keybuf, &keyptr);				\
	if (err == 0) {							\
		if ((cfg)->nosimd_setkey)				\
			crypto_disable_simd_for_test();			\
		err = setkey_f((tfm), keyptr, (ksize));			\
		if ((cfg)->nosimd_setkey)				\
			crypto_reenable_simd_for_test();		\
		kfree(keybuf);						\
	}								\
	err;								\
})

#ifdef CONFIG_CRYPTO_MANAGER_EXTRA_TESTS

/*
 * The fuzz tests use prandom instead of the normal Linux RNG since they don't
 * need cryptographically secure random numbers.  This greatly improves the
 * performance of these tests, especially if they are run before the Linux RNG
 * has been initialized or if they are run on a lockdep-enabled kernel.
 */

static inline void init_rnd_state(struct rnd_state *rng)
{
	prandom_seed_state(rng, get_random_u64());
}

static inline u8 prandom_u8(struct rnd_state *rng)
{
	return prandom_u32_state(rng);
}

static inline u32 prandom_u32_below(struct rnd_state *rng, u32 ceil)
{
	/*
	 * This is slightly biased for non-power-of-2 values of 'ceil', but this
	 * isn't important here.
	 */
	return prandom_u32_state(rng) % ceil;
}

static inline bool prandom_bool(struct rnd_state *rng)
{
	return prandom_u32_below(rng, 2);
}

static inline u32 prandom_u32_inclusive(struct rnd_state *rng,
					u32 floor, u32 ceil)
{
	return floor + prandom_u32_below(rng, ceil - floor + 1);
}

/* Generate a random length in range [0, max_len], but prefer smaller values */
static unsigned int generate_random_length(struct rnd_state *rng,
					   unsigned int max_len)
{
	unsigned int len = prandom_u32_below(rng, max_len + 1);

	switch (prandom_u32_below(rng, 4)) {
	case 0:
		len %= 64;
		break;
	case 1:
		len %= 256;
		break;
	case 2:
		len %= 1024;
		break;
	default:
		break;
	}
	if (len && prandom_u32_below(rng, 4) == 0)
		len = rounddown_pow_of_two(len);
	return len;
}

/* Flip a random bit in the given nonempty data buffer */
static void flip_random_bit(struct rnd_state *rng, u8 *buf, size_t size)
{
	size_t bitpos;

	bitpos = prandom_u32_below(rng, size * 8);
	buf[bitpos / 8] ^= 1 << (bitpos % 8);
}

/* Flip a random byte in the given nonempty data buffer */
static void flip_random_byte(struct rnd_state *rng, u8 *buf, size_t size)
{
	buf[prandom_u32_below(rng, size)] ^= 0xff;
}

/* Sometimes make some random changes to the given nonempty data buffer */
static void mutate_buffer(struct rnd_state *rng, u8 *buf, size_t size)
{
	size_t num_flips;
	size_t i;

	/* Sometimes flip some bits */
	if (prandom_u32_below(rng, 4) == 0) {
		num_flips = min_t(size_t, 1 << prandom_u32_below(rng, 8),
				  size * 8);
		for (i = 0; i < num_flips; i++)
			flip_random_bit(rng, buf, size);
	}

	/* Sometimes flip some bytes */
	if (prandom_u32_below(rng, 4) == 0) {
		num_flips = min_t(size_t, 1 << prandom_u32_below(rng, 8), size);
		for (i = 0; i < num_flips; i++)
			flip_random_byte(rng, buf, size);
	}
}

/* Randomly generate 'count' bytes, but sometimes make them "interesting" */
static void generate_random_bytes(struct rnd_state *rng, u8 *buf, size_t count)
{
	u8 b;
	u8 increment;
	size_t i;

	if (count == 0)
		return;

	switch (prandom_u32_below(rng, 8)) { /* Choose a generation strategy */
	case 0:
	case 1:
		/* All the same byte, plus optional mutations */
		switch (prandom_u32_below(rng, 4)) {
		case 0:
			b = 0x00;
			break;
		case 1:
			b = 0xff;
			break;
		default:
			b = prandom_u8(rng);
			break;
		}
		memset(buf, b, count);
		mutate_buffer(rng, buf, count);
		break;
	case 2:
		/* Ascending or descending bytes, plus optional mutations */
		increment = prandom_u8(rng);
		b = prandom_u8(rng);
		for (i = 0; i < count; i++, b += increment)
			buf[i] = b;
		mutate_buffer(rng, buf, count);
		break;
	default:
		/* Fully random bytes */
		prandom_bytes_state(rng, buf, count);
	}
}

static char *generate_random_sgl_divisions(struct rnd_state *rng,
					   struct test_sg_division *divs,
					   size_t max_divs, char *p, char *end,
					   bool gen_flushes, u32 req_flags)
{
	struct test_sg_division *div = divs;
	unsigned int remaining = TEST_SG_TOTAL;

	do {
		unsigned int this_len;
		const char *flushtype_str;

		if (div == &divs[max_divs - 1] || prandom_bool(rng))
			this_len = remaining;
		else if (prandom_u32_below(rng, 4) == 0)
			this_len = (remaining + 1) / 2;
		else
			this_len = prandom_u32_inclusive(rng, 1, remaining);
		div->proportion_of_total = this_len;

		if (prandom_u32_below(rng, 4) == 0)
			div->offset = prandom_u32_inclusive(rng,
							    PAGE_SIZE - 128,
							    PAGE_SIZE - 1);
		else if (prandom_bool(rng))
			div->offset = prandom_u32_below(rng, 32);
		else
			div->offset = prandom_u32_below(rng, PAGE_SIZE);
		if (prandom_u32_below(rng, 8) == 0)
			div->offset_relative_to_alignmask = true;

		div->flush_type = FLUSH_TYPE_NONE;
		if (gen_flushes) {
			switch (prandom_u32_below(rng, 4)) {
			case 0:
				div->flush_type = FLUSH_TYPE_REIMPORT;
				break;
			case 1:
				div->flush_type = FLUSH_TYPE_FLUSH;
				break;
			}
		}

		if (div->flush_type != FLUSH_TYPE_NONE &&
		    !(req_flags & CRYPTO_TFM_REQ_MAY_SLEEP) &&
		    prandom_bool(rng))
			div->nosimd = true;

		switch (div->flush_type) {
		case FLUSH_TYPE_FLUSH:
			if (div->nosimd)
				flushtype_str = "<flush,nosimd>";
			else
				flushtype_str = "<flush>";
			break;
		case FLUSH_TYPE_REIMPORT:
			if (div->nosimd)
				flushtype_str = "<reimport,nosimd>";
			else
				flushtype_str = "<reimport>";
			break;
		default:
			flushtype_str = "";
			break;
		}

		BUILD_BUG_ON(TEST_SG_TOTAL != 10000); /* for "%u.%u%%" */
		p += scnprintf(p, end - p, "%s%u.%u%%@%s+%u%s", flushtype_str,
			       this_len / 100, this_len % 100,
			       div->offset_relative_to_alignmask ?
					"alignmask" : "",
			       div->offset, this_len == remaining ? "" : ", ");
		remaining -= this_len;
		div++;
	} while (remaining);

	return p;
}

/* Generate a random testvec_config for fuzz testing */
static void generate_random_testvec_config(struct rnd_state *rng,
					   struct testvec_config *cfg,
					   char *name, size_t max_namelen)
{
	char *p = name;
	char * const end = name + max_namelen;

	memset(cfg, 0, sizeof(*cfg));

	cfg->name = name;

	p += scnprintf(p, end - p, "random:");

	switch (prandom_u32_below(rng, 4)) {
	case 0:
	case 1:
		cfg->inplace_mode = OUT_OF_PLACE;
		break;
	case 2:
		cfg->inplace_mode = INPLACE_ONE_SGLIST;
		p += scnprintf(p, end - p, " inplace_one_sglist");
		break;
	default:
		cfg->inplace_mode = INPLACE_TWO_SGLISTS;
		p += scnprintf(p, end - p, " inplace_two_sglists");
		break;
	}

	if (prandom_bool(rng)) {
		cfg->req_flags |= CRYPTO_TFM_REQ_MAY_SLEEP;
		p += scnprintf(p, end - p, " may_sleep");
	}

	switch (prandom_u32_below(rng, 4)) {
	case 0:
		cfg->finalization_type = FINALIZATION_TYPE_FINAL;
		p += scnprintf(p, end - p, " use_final");
		break;
	case 1:
		cfg->finalization_type = FINALIZATION_TYPE_FINUP;
		p += scnprintf(p, end - p, " use_finup");
		break;
	default:
		cfg->finalization_type = FINALIZATION_TYPE_DIGEST;
		p += scnprintf(p, end - p, " use_digest");
		break;
	}

	if (prandom_bool(rng)) {
		int i;

		cfg->multibuffer = true;
		cfg->multibuffer_count = prandom_u32_state(rng);
		cfg->multibuffer_count %= MAX_MB_MSGS;
		if (cfg->multibuffer_count++) {
			cfg->multibuffer_index = prandom_u32_state(rng);
			cfg->multibuffer_index %= cfg->multibuffer_count;
		}

		cfg->multibuffer_uneven = prandom_bool(rng);
		for (i = 0; i < MAX_MB_MSGS; i++)
			cfg->multibuffer_lens[i] =
				generate_random_length(rng, PAGE_SIZE * 2 * XBUFSIZE);

		p += scnprintf(p, end - p, " multibuffer(%d/%d%s)",
			       cfg->multibuffer_index, cfg->multibuffer_count,
			       cfg->multibuffer_uneven ? "/uneven" : "");
	}

	if (!(cfg->req_flags & CRYPTO_TFM_REQ_MAY_SLEEP)) {
		if (prandom_bool(rng)) {
			cfg->nosimd = true;
			p += scnprintf(p, end - p, " nosimd");
		}
		if (prandom_bool(rng)) {
			cfg->nosimd_setkey = true;
			p += scnprintf(p, end - p, " nosimd_setkey");
		}
	}

	p += scnprintf(p, end - p, " src_divs=[");
	p = generate_random_sgl_divisions(rng, cfg->src_divs,
					  ARRAY_SIZE(cfg->src_divs), p, end,
					  (cfg->finalization_type !=
					   FINALIZATION_TYPE_DIGEST),
					  cfg->req_flags);
	p += scnprintf(p, end - p, "]");

	if (cfg->inplace_mode == OUT_OF_PLACE && prandom_bool(rng)) {
		p += scnprintf(p, end - p, " dst_divs=[");
		p = generate_random_sgl_divisions(rng, cfg->dst_divs,
						  ARRAY_SIZE(cfg->dst_divs),
						  p, end, false,
						  cfg->req_flags);
		p += scnprintf(p, end - p, "]");
	}

	if (prandom_bool(rng)) {
		cfg->iv_offset = prandom_u32_inclusive(rng, 1,
						       MAX_ALGAPI_ALIGNMASK);
		p += scnprintf(p, end - p, " iv_offset=%u", cfg->iv_offset);
	}

	if (prandom_bool(rng)) {
		cfg->key_offset = prandom_u32_inclusive(rng, 1,
							MAX_ALGAPI_ALIGNMASK);
		p += scnprintf(p, end - p, " key_offset=%u", cfg->key_offset);
	}

	WARN_ON_ONCE(!valid_testvec_config(cfg));
}

static void crypto_disable_simd_for_test(void)
{
	migrate_disable();
	__this_cpu_write(crypto_simd_disabled_for_test, true);
}

static void crypto_reenable_simd_for_test(void)
{
	__this_cpu_write(crypto_simd_disabled_for_test, false);
	migrate_enable();
}

/*
 * Given an algorithm name, build the name of the generic implementation of that
 * algorithm, assuming the usual naming convention.  Specifically, this appends
 * "-generic" to every part of the name that is not a template name.  Examples:
 *
 *	aes => aes-generic
 *	cbc(aes) => cbc(aes-generic)
 *	cts(cbc(aes)) => cts(cbc(aes-generic))
 *	rfc7539(chacha20,poly1305) => rfc7539(chacha20-generic,poly1305-generic)
 *
 * Return: 0 on success, or -ENAMETOOLONG if the generic name would be too long
 */
static int build_generic_driver_name(const char *algname,
				     char driver_name[CRYPTO_MAX_ALG_NAME])
{
	const char *in = algname;
	char *out = driver_name;
	size_t len = strlen(algname);

	if (len >= CRYPTO_MAX_ALG_NAME)
		goto too_long;
	do {
		const char *in_saved = in;

		while (*in && *in != '(' && *in != ')' && *in != ',')
			*out++ = *in++;
		if (*in != '(' && in > in_saved) {
			len += 8;
			if (len >= CRYPTO_MAX_ALG_NAME)
				goto too_long;
			memcpy(out, "-generic", 8);
			out += 8;
		}
	} while ((*out++ = *in++) != '\0');
	return 0;

too_long:
	pr_err("alg: generic driver name for \"%s\" would be too long\n",
	       algname);
	return -ENAMETOOLONG;
}
#else /* !CONFIG_CRYPTO_MANAGER_EXTRA_TESTS */
static void crypto_disable_simd_for_test(void)
{
}

static void crypto_reenable_simd_for_test(void)
{
}
#endif /* !CONFIG_CRYPTO_MANAGER_EXTRA_TESTS */

static int build_hash_sglist(struct test_sglist *tsgl,
			     const struct hash_testvec *vec,
			     const struct testvec_config *cfg,
			     unsigned int alignmask,
			     const struct test_sg_division *divs[XBUFSIZE])
{
	struct kvec kv;
	struct iov_iter input;

	kv.iov_base = (void *)vec->plaintext;
	kv.iov_len = vec->psize;
	iov_iter_kvec(&input, ITER_SOURCE, &kv, 1, vec->psize);
	return build_test_sglist(tsgl, cfg->src_divs, alignmask, vec->psize,
				 &input, divs);
}

static int check_hash_result(const char *type,
			     const u8 *result, unsigned int digestsize,
			     const struct hash_testvec *vec,
			     const char *vec_name,
			     const char *driver,
			     const struct testvec_config *cfg)
{
	if (memcmp(result, vec->digest, digestsize) != 0) {
		pr_err("alg: %s: %s test failed (wrong result) on test vector %s, cfg=\"%s\"\n",
		       type, driver, vec_name, cfg->name);
		return -EINVAL;
	}
	if (!testmgr_is_poison(&result[digestsize], TESTMGR_POISON_LEN)) {
		pr_err("alg: %s: %s overran result buffer on test vector %s, cfg=\"%s\"\n",
		       type, driver, vec_name, cfg->name);
		return -EOVERFLOW;
	}
	return 0;
}

static inline int check_shash_op(const char *op, int err,
				 const char *driver, const char *vec_name,
				 const struct testvec_config *cfg)
{
	if (err)
		pr_err("alg: shash: %s %s() failed with err %d on test vector %s, cfg=\"%s\"\n",
		       driver, op, err, vec_name, cfg->name);
	return err;
}

/* Test one hash test vector in one configuration, using the shash API */
static int test_shash_vec_cfg(const struct hash_testvec *vec,
			      const char *vec_name,
			      const struct testvec_config *cfg,
			      struct shash_desc *desc,
			      struct test_sglist *tsgl,
			      u8 *hashstate)
{
	struct crypto_shash *tfm = desc->tfm;
	const unsigned int digestsize = crypto_shash_digestsize(tfm);
	const unsigned int statesize = crypto_shash_statesize(tfm);
	const char *driver = crypto_shash_driver_name(tfm);
	const struct test_sg_division *divs[XBUFSIZE];
	unsigned int i;
	u8 result[HASH_MAX_DIGESTSIZE + TESTMGR_POISON_LEN];
	int err;

	/* Set the key, if specified */
	if (vec->ksize) {
		err = do_setkey(crypto_shash_setkey, tfm, vec->key, vec->ksize,
				cfg, 0);
		if (err) {
			if (err == vec->setkey_error)
				return 0;
			pr_err("alg: shash: %s setkey failed on test vector %s; expected_error=%d, actual_error=%d, flags=%#x\n",
			       driver, vec_name, vec->setkey_error, err,
			       crypto_shash_get_flags(tfm));
			return err;
		}
		if (vec->setkey_error) {
			pr_err("alg: shash: %s setkey unexpectedly succeeded on test vector %s; expected_error=%d\n",
			       driver, vec_name, vec->setkey_error);
			return -EINVAL;
		}
	}

	/* Build the scatterlist for the source data */
	err = build_hash_sglist(tsgl, vec, cfg, 0, divs);
	if (err) {
		pr_err("alg: shash: %s: error preparing scatterlist for test vector %s, cfg=\"%s\"\n",
		       driver, vec_name, cfg->name);
		return err;
	}

	/* Do the actual hashing */

	testmgr_poison(desc->__ctx, crypto_shash_descsize(tfm));
	testmgr_poison(result, digestsize + TESTMGR_POISON_LEN);

	if (cfg->finalization_type == FINALIZATION_TYPE_DIGEST ||
	    vec->digest_error) {
		/* Just using digest() */
		if (tsgl->nents != 1)
			return 0;
		if (cfg->nosimd)
			crypto_disable_simd_for_test();
		err = crypto_shash_digest(desc, sg_virt(&tsgl->sgl[0]),
					  tsgl->sgl[0].length, result);
		if (cfg->nosimd)
			crypto_reenable_simd_for_test();
		if (err) {
			if (err == vec->digest_error)
				return 0;
			pr_err("alg: shash: %s digest() failed on test vector %s; expected_error=%d, actual_error=%d, cfg=\"%s\"\n",
			       driver, vec_name, vec->digest_error, err,
			       cfg->name);
			return err;
		}
		if (vec->digest_error) {
			pr_err("alg: shash: %s digest() unexpectedly succeeded on test vector %s; expected_error=%d, cfg=\"%s\"\n",
			       driver, vec_name, vec->digest_error, cfg->name);
			return -EINVAL;
		}
		goto result_ready;
	}

	/* Using init(), zero or more update(), then final() or finup() */

	if (cfg->nosimd)
		crypto_disable_simd_for_test();
	err = crypto_shash_init(desc);
	if (cfg->nosimd)
		crypto_reenable_simd_for_test();
	err = check_shash_op("init", err, driver, vec_name, cfg);
	if (err)
		return err;

	for (i = 0; i < tsgl->nents; i++) {
		if (i + 1 == tsgl->nents &&
		    cfg->finalization_type == FINALIZATION_TYPE_FINUP) {
			if (divs[i]->nosimd)
				crypto_disable_simd_for_test();
			err = crypto_shash_finup(desc, sg_virt(&tsgl->sgl[i]),
						 tsgl->sgl[i].length, result);
			if (divs[i]->nosimd)
				crypto_reenable_simd_for_test();
			err = check_shash_op("finup", err, driver, vec_name,
					     cfg);
			if (err)
				return err;
			goto result_ready;
		}
		if (divs[i]->nosimd)
			crypto_disable_simd_for_test();
		err = crypto_shash_update(desc, sg_virt(&tsgl->sgl[i]),
					  tsgl->sgl[i].length);
		if (divs[i]->nosimd)
			crypto_reenable_simd_for_test();
		err = check_shash_op("update", err, driver, vec_name, cfg);
		if (err)
			return err;
		if (divs[i]->flush_type == FLUSH_TYPE_REIMPORT) {
			/* Test ->export() and ->import() */
			testmgr_poison(hashstate + statesize,
				       TESTMGR_POISON_LEN);
			err = crypto_shash_export(desc, hashstate);
			err = check_shash_op("export", err, driver, vec_name,
					     cfg);
			if (err)
				return err;
			if (!testmgr_is_poison(hashstate + statesize,
					       TESTMGR_POISON_LEN)) {
				pr_err("alg: shash: %s export() overran state buffer on test vector %s, cfg=\"%s\"\n",
				       driver, vec_name, cfg->name);
				return -EOVERFLOW;
			}
			testmgr_poison(desc->__ctx, crypto_shash_descsize(tfm));
			err = crypto_shash_import(desc, hashstate);
			err = check_shash_op("import", err, driver, vec_name,
					     cfg);
			if (err)
				return err;
		}
	}

	if (cfg->nosimd)
		crypto_disable_simd_for_test();
	err = crypto_shash_final(desc, result);
	if (cfg->nosimd)
		crypto_reenable_simd_for_test();
	err = check_shash_op("final", err, driver, vec_name, cfg);
	if (err)
		return err;
result_ready:
	return check_hash_result("shash", result, digestsize, vec, vec_name,
				 driver, cfg);
}

static int do_ahash_op(int (*op)(struct ahash_request *req),
		       struct ahash_request *req,
		       struct crypto_wait *wait, bool nosimd)
{
	struct ahash_request *r2;
	int err;

	if (nosimd)
		crypto_disable_simd_for_test();

	err = op(req);

	if (nosimd)
		crypto_reenable_simd_for_test();

	err = crypto_wait_req(err, wait);
	if (err)
		return err;

	list_for_each_entry(r2, &req->base.list, base.list)
		if (r2->base.err)
			return r2->base.err;

	return 0;
}

static int check_nonfinal_ahash_op(const char *op, int err,
				   u8 *result, unsigned int digestsize,
				   const char *driver, const char *vec_name,
				   const struct testvec_config *cfg)
{
	if (err) {
		pr_err("alg: ahash: %s %s() failed with err %d on test vector %s, cfg=\"%s\"\n",
		       driver, op, err, vec_name, cfg->name);
		return err;
	}
	if (!testmgr_is_poison(result, digestsize)) {
		pr_err("alg: ahash: %s %s() used result buffer on test vector %s, cfg=\"%s\"\n",
		       driver, op, vec_name, cfg->name);
		return -EINVAL;
	}
	return 0;
}

static void setup_ahash_multibuffer(
	struct ahash_request *reqs[MAX_MB_MSGS],
	const struct testvec_config *cfg,
	struct test_sglist *tsgl)
{
	struct scatterlist *sg = tsgl->full_sgl;
	static u8 trash[HASH_MAX_DIGESTSIZE];
	struct ahash_request *req = reqs[0];
	unsigned int num_msgs;
	unsigned int msg_idx;
	int i;

	if (!cfg->multibuffer)
		return;

	num_msgs = cfg->multibuffer_count;
	if (num_msgs == 1)
		return;

	msg_idx = cfg->multibuffer_index;
	for (i = 1; i < num_msgs; i++) {
		struct ahash_request *r2 = reqs[i];
		unsigned int nbytes = req->nbytes;

		if (cfg->multibuffer_uneven)
			nbytes = cfg->multibuffer_lens[i];

		ahash_request_set_callback(r2, req->base.flags, NULL, NULL);
		ahash_request_set_crypt(r2, sg, trash, nbytes);
		ahash_request_chain(r2, req);
	}

	if (msg_idx) {
		reqs[msg_idx]->src = req->src;
		reqs[msg_idx]->nbytes = req->nbytes;
		reqs[msg_idx]->result = req->result;
		req->src = sg;
		if (cfg->multibuffer_uneven)
			req->nbytes = cfg->multibuffer_lens[0];
		req->result = trash;
	}
}

/* Test one hash test vector in one configuration, using the ahash API */
static int test_ahash_vec_cfg(const struct hash_testvec *vec,
			      const char *vec_name,
			      const struct testvec_config *cfg,
			      struct ahash_request *reqs[MAX_MB_MSGS],
			      struct test_sglist *tsgl,
			      u8 *hashstate)
{
	struct ahash_request *req = reqs[0];
	struct crypto_ahash *tfm = crypto_ahash_reqtfm(req);
	const unsigned int digestsize = crypto_ahash_digestsize(tfm);
	const unsigned int statesize = crypto_ahash_statesize(tfm);
	const char *driver = crypto_ahash_driver_name(tfm);
	const u32 req_flags = CRYPTO_TFM_REQ_MAY_BACKLOG | cfg->req_flags;
	const struct test_sg_division *divs[XBUFSIZE];
	struct ahash_request *reqi = req;
	DECLARE_CRYPTO_WAIT(wait);
	unsigned int i;
	struct scatterlist *pending_sgl;
	unsigned int pending_len;
	u8 result[HASH_MAX_DIGESTSIZE + TESTMGR_POISON_LEN];
	int err;

	if (cfg->multibuffer)
		reqi = reqs[cfg->multibuffer_index];

	/* Set the key, if specified */
	if (vec->ksize) {
		err = do_setkey(crypto_ahash_setkey, tfm, vec->key, vec->ksize,
				cfg, 0);
		if (err) {
			if (err == vec->setkey_error)
				return 0;
			pr_err("alg: ahash: %s setkey failed on test vector %s; expected_error=%d, actual_error=%d, flags=%#x\n",
			       driver, vec_name, vec->setkey_error, err,
			       crypto_ahash_get_flags(tfm));
			return err;
		}
		if (vec->setkey_error) {
			pr_err("alg: ahash: %s setkey unexpectedly succeeded on test vector %s; expected_error=%d\n",
			       driver, vec_name, vec->setkey_error);
			return -EINVAL;
		}
	}

	/* Build the scatterlist for the source data */
	err = build_hash_sglist(tsgl, vec, cfg, 0, divs);
	if (err) {
		pr_err("alg: ahash: %s: error preparing scatterlist for test vector %s, cfg=\"%s\"\n",
		       driver, vec_name, cfg->name);
		return err;
	}

	/* Do the actual hashing */

	testmgr_poison(reqi->__ctx, crypto_ahash_reqsize(tfm));
	testmgr_poison(result, digestsize + TESTMGR_POISON_LEN);

	if (cfg->finalization_type == FINALIZATION_TYPE_DIGEST ||
	    vec->digest_error) {
		/* Just using digest() */
		ahash_request_set_callback(req, req_flags, crypto_req_done,
					   &wait);
		ahash_request_set_crypt(req, tsgl->sgl, result, vec->psize);
		setup_ahash_multibuffer(reqs, cfg, tsgl);
		err = do_ahash_op(crypto_ahash_digest, req, &wait, cfg->nosimd);
		if (err) {
			if (err == vec->digest_error)
				return 0;
			pr_err("alg: ahash: %s digest() failed on test vector %s; expected_error=%d, actual_error=%d, cfg=\"%s\"\n",
			       driver, vec_name, vec->digest_error, err,
			       cfg->name);
			return err;
		}
		if (vec->digest_error) {
			pr_err("alg: ahash: %s digest() unexpectedly succeeded on test vector %s; expected_error=%d, cfg=\"%s\"\n",
			       driver, vec_name, vec->digest_error, cfg->name);
			return -EINVAL;
		}
		goto result_ready;
	}

	/* Using init(), zero or more update(), then final() or finup() */

	ahash_request_set_callback(req, req_flags, crypto_req_done, &wait);
	ahash_request_set_crypt(req, NULL, result, 0);
	setup_ahash_multibuffer(reqs, cfg, tsgl);
	err = do_ahash_op(crypto_ahash_init, req, &wait, cfg->nosimd);
	err = check_nonfinal_ahash_op("init", err, result, digestsize,
				      driver, vec_name, cfg);
	if (err)
		return err;

	pending_sgl = NULL;
	pending_len = 0;
	for (i = 0; i < tsgl->nents; i++) {
		if (divs[i]->flush_type != FLUSH_TYPE_NONE &&
		    pending_sgl != NULL) {
			/* update() with the pending data */
			ahash_request_set_callback(req, req_flags,
						   crypto_req_done, &wait);
			ahash_request_set_crypt(req, pending_sgl, result,
						pending_len);
			setup_ahash_multibuffer(reqs, cfg, tsgl);
			err = do_ahash_op(crypto_ahash_update, req, &wait,
					  divs[i]->nosimd);
			err = check_nonfinal_ahash_op("update", err,
						      result, digestsize,
						      driver, vec_name, cfg);
			if (err)
				return err;
			pending_sgl = NULL;
			pending_len = 0;
		}
		if (divs[i]->flush_type == FLUSH_TYPE_REIMPORT) {
			/* Test ->export() and ->import() */
			testmgr_poison(hashstate + statesize,
				       TESTMGR_POISON_LEN);
			err = crypto_ahash_export(reqi, hashstate);
			err = check_nonfinal_ahash_op("export", err,
						      result, digestsize,
						      driver, vec_name, cfg);
			if (err)
				return err;
			if (!testmgr_is_poison(hashstate + statesize,
					       TESTMGR_POISON_LEN)) {
				pr_err("alg: ahash: %s export() overran state buffer on test vector %s, cfg=\"%s\"\n",
				       driver, vec_name, cfg->name);
				return -EOVERFLOW;
			}

			testmgr_poison(reqi->__ctx, crypto_ahash_reqsize(tfm));
			err = crypto_ahash_import(reqi, hashstate);
			err = check_nonfinal_ahash_op("import", err,
						      result, digestsize,
						      driver, vec_name, cfg);
			if (err)
				return err;
		}
		if (pending_sgl == NULL)
			pending_sgl = &tsgl->sgl[i];
		pending_len += tsgl->sgl[i].length;
	}

	ahash_request_set_callback(req, req_flags, crypto_req_done, &wait);
	ahash_request_set_crypt(req, pending_sgl, result, pending_len);
	setup_ahash_multibuffer(reqs, cfg, tsgl);
	if (cfg->finalization_type == FINALIZATION_TYPE_FINAL) {
		/* finish with update() and final() */
		err = do_ahash_op(crypto_ahash_update, req, &wait, cfg->nosimd);
		err = check_nonfinal_ahash_op("update", err, result, digestsize,
					      driver, vec_name, cfg);
		if (err)
			return err;
		err = do_ahash_op(crypto_ahash_final, req, &wait, cfg->nosimd);
		if (err) {
			pr_err("alg: ahash: %s final() failed with err %d on test vector %s, cfg=\"%s\"\n",
			       driver, err, vec_name, cfg->name);
			return err;
		}
	} else {
		/* finish with finup() */
		err = do_ahash_op(crypto_ahash_finup, req, &wait, cfg->nosimd);
		if (err) {
			pr_err("alg: ahash: %s finup() failed with err %d on test vector %s, cfg=\"%s\"\n",
			       driver, err, vec_name, cfg->name);
			return err;
		}
	}

result_ready:
	return check_hash_result("ahash", result, digestsize, vec, vec_name,
				 driver, cfg);
}

static int test_hash_vec_cfg(const struct hash_testvec *vec,
			     const char *vec_name,
			     const struct testvec_config *cfg,
			     struct ahash_request *reqs[MAX_MB_MSGS],
			     struct shash_desc *desc,
			     struct test_sglist *tsgl,
			     u8 *hashstate)
{
	int err;

	/*
	 * For algorithms implemented as "shash", most bugs will be detected by
	 * both the shash and ahash tests.  Test the shash API first so that the
	 * failures involve less indirection, so are easier to debug.
	 */

	if (desc) {
		err = test_shash_vec_cfg(vec, vec_name, cfg, desc, tsgl,
					 hashstate);
		if (err)
			return err;
	}

	return test_ahash_vec_cfg(vec, vec_name, cfg, reqs, tsgl, hashstate);
}

static int test_hash_vec(const struct hash_testvec *vec, unsigned int vec_num,
			 struct ahash_request *reqs[MAX_MB_MSGS],
			 struct shash_desc *desc,
			 struct test_sglist *tsgl, u8 *hashstate)
{
	char vec_name[16];
	unsigned int i;
	int err;

	sprintf(vec_name, "%u", vec_num);

	for (i = 0; i < ARRAY_SIZE(default_hash_testvec_configs); i++) {
		err = test_hash_vec_cfg(vec, vec_name,
					&default_hash_testvec_configs[i],
					reqs, desc, tsgl, hashstate);
		if (err)
			return err;
	}

#ifdef CONFIG_CRYPTO_MANAGER_EXTRA_TESTS
	if (!noextratests) {
		struct rnd_state rng;
		struct testvec_config cfg;
		char cfgname[TESTVEC_CONFIG_NAMELEN];

		init_rnd_state(&rng);

		for (i = 0; i < fuzz_iterations; i++) {
			generate_random_testvec_config(&rng, &cfg, cfgname,
						       sizeof(cfgname));
			err = test_hash_vec_cfg(vec, vec_name, &cfg,
						reqs, desc, tsgl, hashstate);
			if (err)
				return err;
			cond_resched();
		}
	}
#endif
	return 0;
}

#ifdef CONFIG_CRYPTO_MANAGER_EXTRA_TESTS
/*
 * Generate a hash test vector from the given implementation.
 * Assumes the buffers in 'vec' were already allocated.
 */
static void generate_random_hash_testvec(struct rnd_state *rng,
					 struct shash_desc *desc,
					 struct hash_testvec *vec,
					 unsigned int maxkeysize,
					 unsigned int maxdatasize,
					 char *name, size_t max_namelen)
{
	/* Data */
	vec->psize = generate_random_length(rng, maxdatasize);
	generate_random_bytes(rng, (u8 *)vec->plaintext, vec->psize);

	/*
	 * Key: length in range [1, maxkeysize], but usually choose maxkeysize.
	 * If algorithm is unkeyed, then maxkeysize == 0 and set ksize = 0.
	 */
	vec->setkey_error = 0;
	vec->ksize = 0;
	if (maxkeysize) {
		vec->ksize = maxkeysize;
		if (prandom_u32_below(rng, 4) == 0)
			vec->ksize = prandom_u32_inclusive(rng, 1, maxkeysize);
		generate_random_bytes(rng, (u8 *)vec->key, vec->ksize);

		vec->setkey_error = crypto_shash_setkey(desc->tfm, vec->key,
							vec->ksize);
		/* If the key couldn't be set, no need to continue to digest. */
		if (vec->setkey_error)
			goto done;
	}

	/* Digest */
	vec->digest_error = crypto_shash_digest(desc, vec->plaintext,
						vec->psize, (u8 *)vec->digest);
done:
	snprintf(name, max_namelen, "\"random: psize=%u ksize=%u\"",
		 vec->psize, vec->ksize);
}

/*
 * Test the hash algorithm represented by @req against the corresponding generic
 * implementation, if one is available.
 */
static int test_hash_vs_generic_impl(const char *generic_driver,
				     unsigned int maxkeysize,
				     struct ahash_request *reqs[MAX_MB_MSGS],
				     struct shash_desc *desc,
				     struct test_sglist *tsgl,
				     u8 *hashstate)
{
	struct ahash_request *req = reqs[0];
	struct crypto_ahash *tfm = crypto_ahash_reqtfm(req);
	const unsigned int digestsize = crypto_ahash_digestsize(tfm);
	const unsigned int blocksize = crypto_ahash_blocksize(tfm);
	const unsigned int maxdatasize = (2 * PAGE_SIZE) - TESTMGR_POISON_LEN;
	const char *algname = crypto_hash_alg_common(tfm)->base.cra_name;
	const char *driver = crypto_ahash_driver_name(tfm);
	struct rnd_state rng;
	char _generic_driver[CRYPTO_MAX_ALG_NAME];
	struct crypto_shash *generic_tfm = NULL;
	struct shash_desc *generic_desc = NULL;
	unsigned int i;
	struct hash_testvec vec = { 0 };
	char vec_name[64];
	struct testvec_config *cfg;
	char cfgname[TESTVEC_CONFIG_NAMELEN];
	int err;

	if (noextratests)
		return 0;

	init_rnd_state(&rng);

	if (!generic_driver) { /* Use default naming convention? */
		err = build_generic_driver_name(algname, _generic_driver);
		if (err)
			return err;
		generic_driver = _generic_driver;
	}

	if (strcmp(generic_driver, driver) == 0) /* Already the generic impl? */
		return 0;

	generic_tfm = crypto_alloc_shash(generic_driver, 0, 0);
	if (IS_ERR(generic_tfm)) {
		err = PTR_ERR(generic_tfm);
		if (err == -ENOENT) {
			pr_warn("alg: hash: skipping comparison tests for %s because %s is unavailable\n",
				driver, generic_driver);
			return 0;
		}
		pr_err("alg: hash: error allocating %s (generic impl of %s): %d\n",
		       generic_driver, algname, err);
		return err;
	}

	cfg = kzalloc(sizeof(*cfg), GFP_KERNEL);
	if (!cfg) {
		err = -ENOMEM;
		goto out;
	}

	generic_desc = kzalloc(sizeof(*desc) +
			       crypto_shash_descsize(generic_tfm), GFP_KERNEL);
	if (!generic_desc) {
		err = -ENOMEM;
		goto out;
	}
	generic_desc->tfm = generic_tfm;

	/* Check the algorithm properties for consistency. */

	if (digestsize != crypto_shash_digestsize(generic_tfm)) {
		pr_err("alg: hash: digestsize for %s (%u) doesn't match generic impl (%u)\n",
		       driver, digestsize,
		       crypto_shash_digestsize(generic_tfm));
		err = -EINVAL;
		goto out;
	}

	if (blocksize != crypto_shash_blocksize(generic_tfm)) {
		pr_err("alg: hash: blocksize for %s (%u) doesn't match generic impl (%u)\n",
		       driver, blocksize, crypto_shash_blocksize(generic_tfm));
		err = -EINVAL;
		goto out;
	}

	/*
	 * Now generate test vectors using the generic implementation, and test
	 * the other implementation against them.
	 */

	vec.key = kmalloc(maxkeysize, GFP_KERNEL);
	vec.plaintext = kmalloc(maxdatasize, GFP_KERNEL);
	vec.digest = kmalloc(digestsize, GFP_KERNEL);
	if (!vec.key || !vec.plaintext || !vec.digest) {
		err = -ENOMEM;
		goto out;
	}

	for (i = 0; i < fuzz_iterations * 8; i++) {
		generate_random_hash_testvec(&rng, generic_desc, &vec,
					     maxkeysize, maxdatasize,
					     vec_name, sizeof(vec_name));
		generate_random_testvec_config(&rng, cfg, cfgname,
					       sizeof(cfgname));

		err = test_hash_vec_cfg(&vec, vec_name, cfg,
					reqs, desc, tsgl, hashstate);
		if (err)
			goto out;
		cond_resched();
	}
	err = 0;
out:
	kfree(cfg);
	kfree(vec.key);
	kfree(vec.plaintext);
	kfree(vec.digest);
	crypto_free_shash(generic_tfm);
	kfree_sensitive(generic_desc);
	return err;
}
#else /* !CONFIG_CRYPTO_MANAGER_EXTRA_TESTS */
static int test_hash_vs_generic_impl(const char *generic_driver,
				     unsigned int maxkeysize,
				     struct ahash_request *reqs[MAX_MB_MSGS],
				     struct shash_desc *desc,
				     struct test_sglist *tsgl,
				     u8 *hashstate)
{
	return 0;
}
#endif /* !CONFIG_CRYPTO_MANAGER_EXTRA_TESTS */

static int alloc_shash(const char *driver, u32 type, u32 mask,
		       struct crypto_shash **tfm_ret,
		       struct shash_desc **desc_ret)
{
	struct crypto_shash *tfm;
	struct shash_desc *desc;

	tfm = crypto_alloc_shash(driver, type, mask);
	if (IS_ERR(tfm)) {
		if (PTR_ERR(tfm) == -ENOENT) {
			/*
			 * This algorithm is only available through the ahash
			 * API, not the shash API, so skip the shash tests.
			 */
			return 0;
		}
		pr_err("alg: hash: failed to allocate shash transform for %s: %ld\n",
		       driver, PTR_ERR(tfm));
		return PTR_ERR(tfm);
	}

	desc = kmalloc(sizeof(*desc) + crypto_shash_descsize(tfm), GFP_KERNEL);
	if (!desc) {
		crypto_free_shash(tfm);
		return -ENOMEM;
	}
	desc->tfm = tfm;

	*tfm_ret = tfm;
	*desc_ret = desc;
	return 0;
}

static int __alg_test_hash(const struct hash_testvec *vecs,
			   unsigned int num_vecs, const char *driver,
			   u32 type, u32 mask,
			   const char *generic_driver, unsigned int maxkeysize)
{
	struct ahash_request *reqs[MAX_MB_MSGS] = {};
	struct crypto_ahash *atfm = NULL;
	struct crypto_shash *stfm = NULL;
	struct shash_desc *desc = NULL;
	struct test_sglist *tsgl = NULL;
	u8 *hashstate = NULL;
	unsigned int statesize;
	unsigned int i;
	int err;

	/*
	 * Always test the ahash API.  This works regardless of whether the
	 * algorithm is implemented as ahash or shash.
	 */

	atfm = crypto_alloc_ahash(driver, type, mask);
	if (IS_ERR(atfm)) {
		if (PTR_ERR(atfm) == -ENOENT)
			return 0;
		pr_err("alg: hash: failed to allocate transform for %s: %ld\n",
		       driver, PTR_ERR(atfm));
		return PTR_ERR(atfm);
	}
	driver = crypto_ahash_driver_name(atfm);

	for (i = 0; i < MAX_MB_MSGS; i++) {
		reqs[i] = ahash_request_alloc(atfm, GFP_KERNEL);
		if (!reqs[i]) {
			pr_err("alg: hash: failed to allocate request for %s\n",
			       driver);
			err = -ENOMEM;
			goto out;
		}
	}

	/*
	 * If available also test the shash API, to cover corner cases that may
	 * be missed by testing the ahash API only.
	 */
	err = alloc_shash(driver, type, mask, &stfm, &desc);
	if (err)
		goto out;

	tsgl = kmalloc(sizeof(*tsgl), GFP_KERNEL);
	if (!tsgl || init_test_sglist(tsgl) != 0) {
		pr_err("alg: hash: failed to allocate test buffers for %s\n",
		       driver);
		kfree(tsgl);
		tsgl = NULL;
		err = -ENOMEM;
		goto out;
	}

	statesize = crypto_ahash_statesize(atfm);
	if (stfm)
		statesize = max(statesize, crypto_shash_statesize(stfm));
	hashstate = kmalloc(statesize + TESTMGR_POISON_LEN, GFP_KERNEL);
	if (!hashstate) {
		pr_err("alg: hash: failed to allocate hash state buffer for %s\n",
		       driver);
		err = -ENOMEM;
		goto out;
	}

	for (i = 0; i < num_vecs; i++) {
		if (fips_enabled && vecs[i].fips_skip)
			continue;

		err = test_hash_vec(&vecs[i], i, reqs, desc, tsgl, hashstate);
		if (err)
			goto out;
		cond_resched();
	}
	err = test_hash_vs_generic_impl(generic_driver, maxkeysize, reqs,
					desc, tsgl, hashstate);
out:
	kfree(hashstate);
	if (tsgl) {
		destroy_test_sglist(tsgl);
		kfree(tsgl);
	}
	kfree(desc);
	crypto_free_shash(stfm);
	if (reqs[0]) {
		ahash_request_set_callback(reqs[0], 0, NULL, NULL);
		for (i = 1; i < MAX_MB_MSGS && reqs[i]; i++)
			ahash_request_chain(reqs[i], reqs[0]);
		ahash_request_free(reqs[0]);
	}
	crypto_free_ahash(atfm);
	return err;
}

static int alg_test_hash(const struct alg_test_desc *desc, const char *driver,
			 u32 type, u32 mask)
{
	const struct hash_testvec *template = desc->suite.hash.vecs;
	unsigned int tcount = desc->suite.hash.count;
	unsigned int nr_unkeyed, nr_keyed;
	unsigned int maxkeysize = 0;
	int err;

	/*
	 * For OPTIONAL_KEY algorithms, we have to do all the unkeyed tests
	 * first, before setting a key on the tfm.  To make this easier, we
	 * require that the unkeyed test vectors (if any) are listed first.
	 */

	for (nr_unkeyed = 0; nr_unkeyed < tcount; nr_unkeyed++) {
		if (template[nr_unkeyed].ksize)
			break;
	}
	for (nr_keyed = 0; nr_unkeyed + nr_keyed < tcount; nr_keyed++) {
		if (!template[nr_unkeyed + nr_keyed].ksize) {
			pr_err("alg: hash: test vectors for %s out of order, "
			       "unkeyed ones must come first\n", desc->alg);
			return -EINVAL;
		}
		maxkeysize = max_t(unsigned int, maxkeysize,
				   template[nr_unkeyed + nr_keyed].ksize);
	}

	err = 0;
	if (nr_unkeyed) {
		err = __alg_test_hash(template, nr_unkeyed, driver, type, mask,
				      desc->generic_driver, maxkeysize);
		template += nr_unkeyed;
	}

	if (!err && nr_keyed)
		err = __alg_test_hash(template, nr_keyed, driver, type, mask,
				      desc->generic_driver, maxkeysize);

	return err;
}

static int test_aead_vec_cfg(int enc, const struct aead_testvec *vec,
			     const char *vec_name,
			     const struct testvec_config *cfg,
			     struct aead_request *req,
			     struct cipher_test_sglists *tsgls)
{
	struct crypto_aead *tfm = crypto_aead_reqtfm(req);
	const unsigned int alignmask = crypto_aead_alignmask(tfm);
	const unsigned int ivsize = crypto_aead_ivsize(tfm);
	const unsigned int authsize = vec->clen - vec->plen;
	const char *driver = crypto_aead_driver_name(tfm);
	const u32 req_flags = CRYPTO_TFM_REQ_MAY_BACKLOG | cfg->req_flags;
	const char *op = enc ? "encryption" : "decryption";
	DECLARE_CRYPTO_WAIT(wait);
	u8 _iv[3 * (MAX_ALGAPI_ALIGNMASK + 1) + MAX_IVLEN];
	u8 *iv = PTR_ALIGN(&_iv[0], 2 * (MAX_ALGAPI_ALIGNMASK + 1)) +
		 cfg->iv_offset +
		 (cfg->iv_offset_relative_to_alignmask ? alignmask : 0);
	struct kvec input[2];
	int err;

	/* Set the key */
	if (vec->wk)
		crypto_aead_set_flags(tfm, CRYPTO_TFM_REQ_FORBID_WEAK_KEYS);
	else
		crypto_aead_clear_flags(tfm, CRYPTO_TFM_REQ_FORBID_WEAK_KEYS);

	err = do_setkey(crypto_aead_setkey, tfm, vec->key, vec->klen,
			cfg, alignmask);
	if (err && err != vec->setkey_error) {
		pr_err("alg: aead: %s setkey failed on test vector %s; expected_error=%d, actual_error=%d, flags=%#x\n",
		       driver, vec_name, vec->setkey_error, err,
		       crypto_aead_get_flags(tfm));
		return err;
	}
	if (!err && vec->setkey_error) {
		pr_err("alg: aead: %s setkey unexpectedly succeeded on test vector %s; expected_error=%d\n",
		       driver, vec_name, vec->setkey_error);
		return -EINVAL;
	}

	/* Set the authentication tag size */
	err = crypto_aead_setauthsize(tfm, authsize);
	if (err && err != vec->setauthsize_error) {
		pr_err("alg: aead: %s setauthsize failed on test vector %s; expected_error=%d, actual_error=%d\n",
		       driver, vec_name, vec->setauthsize_error, err);
		return err;
	}
	if (!err && vec->setauthsize_error) {
		pr_err("alg: aead: %s setauthsize unexpectedly succeeded on test vector %s; expected_error=%d\n",
		       driver, vec_name, vec->setauthsize_error);
		return -EINVAL;
	}

	if (vec->setkey_error || vec->setauthsize_error)
		return 0;

	/* The IV must be copied to a buffer, as the algorithm may modify it */
	if (WARN_ON(ivsize > MAX_IVLEN))
		return -EINVAL;
	if (vec->iv)
		memcpy(iv, vec->iv, ivsize);
	else
		memset(iv, 0, ivsize);

	/* Build the src/dst scatterlists */
	input[0].iov_base = (void *)vec->assoc;
	input[0].iov_len = vec->alen;
	input[1].iov_base = enc ? (void *)vec->ptext : (void *)vec->ctext;
	input[1].iov_len = enc ? vec->plen : vec->clen;
	err = build_cipher_test_sglists(tsgls, cfg, alignmask,
					vec->alen + (enc ? vec->plen :
						     vec->clen),
					vec->alen + (enc ? vec->clen :
						     vec->plen),
					input, 2);
	if (err) {
		pr_err("alg: aead: %s %s: error preparing scatterlists for test vector %s, cfg=\"%s\"\n",
		       driver, op, vec_name, cfg->name);
		return err;
	}

	/* Do the actual encryption or decryption */
	testmgr_poison(req->__ctx, crypto_aead_reqsize(tfm));
	aead_request_set_callback(req, req_flags, crypto_req_done, &wait);
	aead_request_set_crypt(req, tsgls->src.sgl_ptr, tsgls->dst.sgl_ptr,
			       enc ? vec->plen : vec->clen, iv);
	aead_request_set_ad(req, vec->alen);
	if (cfg->nosimd)
		crypto_disable_simd_for_test();
	err = enc ? crypto_aead_encrypt(req) : crypto_aead_decrypt(req);
	if (cfg->nosimd)
		crypto_reenable_simd_for_test();
	err = crypto_wait_req(err, &wait);

	/* Check that the algorithm didn't overwrite things it shouldn't have */
	if (req->cryptlen != (enc ? vec->plen : vec->clen) ||
	    req->assoclen != vec->alen ||
	    req->iv != iv ||
	    req->src != tsgls->src.sgl_ptr ||
	    req->dst != tsgls->dst.sgl_ptr ||
	    crypto_aead_reqtfm(req) != tfm ||
	    req->base.complete != crypto_req_done ||
	    req->base.flags != req_flags ||
	    req->base.data != &wait) {
		pr_err("alg: aead: %s %s corrupted request struct on test vector %s, cfg=\"%s\"\n",
		       driver, op, vec_name, cfg->name);
		if (req->cryptlen != (enc ? vec->plen : vec->clen))
			pr_err("alg: aead: changed 'req->cryptlen'\n");
		if (req->assoclen != vec->alen)
			pr_err("alg: aead: changed 'req->assoclen'\n");
		if (req->iv != iv)
			pr_err("alg: aead: changed 'req->iv'\n");
		if (req->src != tsgls->src.sgl_ptr)
			pr_err("alg: aead: changed 'req->src'\n");
		if (req->dst != tsgls->dst.sgl_ptr)
			pr_err("alg: aead: changed 'req->dst'\n");
		if (crypto_aead_reqtfm(req) != tfm)
			pr_err("alg: aead: changed 'req->base.tfm'\n");
		if (req->base.complete != crypto_req_done)
			pr_err("alg: aead: changed 'req->base.complete'\n");
		if (req->base.flags != req_flags)
			pr_err("alg: aead: changed 'req->base.flags'\n");
		if (req->base.data != &wait)
			pr_err("alg: aead: changed 'req->base.data'\n");
		return -EINVAL;
	}
	if (is_test_sglist_corrupted(&tsgls->src)) {
		pr_err("alg: aead: %s %s corrupted src sgl on test vector %s, cfg=\"%s\"\n",
		       driver, op, vec_name, cfg->name);
		return -EINVAL;
	}
	if (tsgls->dst.sgl_ptr != tsgls->src.sgl &&
	    is_test_sglist_corrupted(&tsgls->dst)) {
		pr_err("alg: aead: %s %s corrupted dst sgl on test vector %s, cfg=\"%s\"\n",
		       driver, op, vec_name, cfg->name);
		return -EINVAL;
	}

	/* Check for unexpected success or failure, or wrong error code */
	if ((err == 0 && vec->novrfy) ||
	    (err != vec->crypt_error && !(err == -EBADMSG && vec->novrfy))) {
		char expected_error[32];

		if (vec->novrfy &&
		    vec->crypt_error != 0 && vec->crypt_error != -EBADMSG)
			sprintf(expected_error, "-EBADMSG or %d",
				vec->crypt_error);
		else if (vec->novrfy)
			sprintf(expected_error, "-EBADMSG");
		else
			sprintf(expected_error, "%d", vec->crypt_error);
		if (err) {
			pr_err("alg: aead: %s %s failed on test vector %s; expected_error=%s, actual_error=%d, cfg=\"%s\"\n",
			       driver, op, vec_name, expected_error, err,
			       cfg->name);
			return err;
		}
		pr_err("alg: aead: %s %s unexpectedly succeeded on test vector %s; expected_error=%s, cfg=\"%s\"\n",
		       driver, op, vec_name, expected_error, cfg->name);
		return -EINVAL;
	}
	if (err) /* Expectedly failed. */
		return 0;

	/* Check for the correct output (ciphertext or plaintext) */
	err = verify_correct_output(&tsgls->dst, enc ? vec->ctext : vec->ptext,
				    enc ? vec->clen : vec->plen,
				    vec->alen,
				    enc || cfg->inplace_mode == OUT_OF_PLACE);
	if (err == -EOVERFLOW) {
		pr_err("alg: aead: %s %s overran dst buffer on test vector %s, cfg=\"%s\"\n",
		       driver, op, vec_name, cfg->name);
		return err;
	}
	if (err) {
		pr_err("alg: aead: %s %s test failed (wrong result) on test vector %s, cfg=\"%s\"\n",
		       driver, op, vec_name, cfg->name);
		return err;
	}

	return 0;
}

static int test_aead_vec(int enc, const struct aead_testvec *vec,
			 unsigned int vec_num, struct aead_request *req,
			 struct cipher_test_sglists *tsgls)
{
	char vec_name[16];
	unsigned int i;
	int err;

	if (enc && vec->novrfy)
		return 0;

	sprintf(vec_name, "%u", vec_num);

	for (i = 0; i < ARRAY_SIZE(default_cipher_testvec_configs); i++) {
		err = test_aead_vec_cfg(enc, vec, vec_name,
					&default_cipher_testvec_configs[i],
					req, tsgls);
		if (err)
			return err;
	}

#ifdef CONFIG_CRYPTO_MANAGER_EXTRA_TESTS
	if (!noextratests) {
		struct rnd_state rng;
		struct testvec_config cfg;
		char cfgname[TESTVEC_CONFIG_NAMELEN];

		init_rnd_state(&rng);

		for (i = 0; i < fuzz_iterations; i++) {
			generate_random_testvec_config(&rng, &cfg, cfgname,
						       sizeof(cfgname));
			err = test_aead_vec_cfg(enc, vec, vec_name,
						&cfg, req, tsgls);
			if (err)
				return err;
			cond_resched();
		}
	}
#endif
	return 0;
}

#ifdef CONFIG_CRYPTO_MANAGER_EXTRA_TESTS

struct aead_extra_tests_ctx {
	struct rnd_state rng;
	struct aead_request *req;
	struct crypto_aead *tfm;
	const struct alg_test_desc *test_desc;
	struct cipher_test_sglists *tsgls;
	unsigned int maxdatasize;
	unsigned int maxkeysize;

	struct aead_testvec vec;
	char vec_name[64];
	char cfgname[TESTVEC_CONFIG_NAMELEN];
	struct testvec_config cfg;
};

/*
 * Make at least one random change to a (ciphertext, AAD) pair.  "Ciphertext"
 * here means the full ciphertext including the authentication tag.  The
 * authentication tag (and hence also the ciphertext) is assumed to be nonempty.
 */
static void mutate_aead_message(struct rnd_state *rng,
				struct aead_testvec *vec, bool aad_iv,
				unsigned int ivsize)
{
	const unsigned int aad_tail_size = aad_iv ? ivsize : 0;
	const unsigned int authsize = vec->clen - vec->plen;

	if (prandom_bool(rng) && vec->alen > aad_tail_size) {
		 /* Mutate the AAD */
		flip_random_bit(rng, (u8 *)vec->assoc,
				vec->alen - aad_tail_size);
		if (prandom_bool(rng))
			return;
	}
	if (prandom_bool(rng)) {
		/* Mutate auth tag (assuming it's at the end of ciphertext) */
		flip_random_bit(rng, (u8 *)vec->ctext + vec->plen, authsize);
	} else {
		/* Mutate any part of the ciphertext */
		flip_random_bit(rng, (u8 *)vec->ctext, vec->clen);
	}
}

/*
 * Minimum authentication tag size in bytes at which we assume that we can
 * reliably generate inauthentic messages, i.e. not generate an authentic
 * message by chance.
 */
#define MIN_COLLISION_FREE_AUTHSIZE 8

static void generate_aead_message(struct rnd_state *rng,
				  struct aead_request *req,
				  const struct aead_test_suite *suite,
				  struct aead_testvec *vec,
				  bool prefer_inauthentic)
{
	struct crypto_aead *tfm = crypto_aead_reqtfm(req);
	const unsigned int ivsize = crypto_aead_ivsize(tfm);
	const unsigned int authsize = vec->clen - vec->plen;
	const bool inauthentic = (authsize >= MIN_COLLISION_FREE_AUTHSIZE) &&
				 (prefer_inauthentic ||
				  prandom_u32_below(rng, 4) == 0);

	/* Generate the AAD. */
	generate_random_bytes(rng, (u8 *)vec->assoc, vec->alen);
	if (suite->aad_iv && vec->alen >= ivsize)
		/* Avoid implementation-defined behavior. */
		memcpy((u8 *)vec->assoc + vec->alen - ivsize, vec->iv, ivsize);

	if (inauthentic && prandom_bool(rng)) {
		/* Generate a random ciphertext. */
		generate_random_bytes(rng, (u8 *)vec->ctext, vec->clen);
	} else {
		int i = 0;
		struct scatterlist src[2], dst;
		u8 iv[MAX_IVLEN];
		DECLARE_CRYPTO_WAIT(wait);

		/* Generate a random plaintext and encrypt it. */
		sg_init_table(src, 2);
		if (vec->alen)
			sg_set_buf(&src[i++], vec->assoc, vec->alen);
		if (vec->plen) {
			generate_random_bytes(rng, (u8 *)vec->ptext, vec->plen);
			sg_set_buf(&src[i++], vec->ptext, vec->plen);
		}
		sg_init_one(&dst, vec->ctext, vec->alen + vec->clen);
		memcpy(iv, vec->iv, ivsize);
		aead_request_set_callback(req, 0, crypto_req_done, &wait);
		aead_request_set_crypt(req, src, &dst, vec->plen, iv);
		aead_request_set_ad(req, vec->alen);
		vec->crypt_error = crypto_wait_req(crypto_aead_encrypt(req),
						   &wait);
		/* If encryption failed, we're done. */
		if (vec->crypt_error != 0)
			return;
		memmove((u8 *)vec->ctext, vec->ctext + vec->alen, vec->clen);
		if (!inauthentic)
			return;
		/*
		 * Mutate the authentic (ciphertext, AAD) pair to get an
		 * inauthentic one.
		 */
		mutate_aead_message(rng, vec, suite->aad_iv, ivsize);
	}
	vec->novrfy = 1;
	if (suite->einval_allowed)
		vec->crypt_error = -EINVAL;
}

/*
 * Generate an AEAD test vector 'vec' using the implementation specified by
 * 'req'.  The buffers in 'vec' must already be allocated.
 *
 * If 'prefer_inauthentic' is true, then this function will generate inauthentic
 * test vectors (i.e. vectors with 'vec->novrfy=1') more often.
 */
static void generate_random_aead_testvec(struct rnd_state *rng,
					 struct aead_request *req,
					 struct aead_testvec *vec,
					 const struct aead_test_suite *suite,
					 unsigned int maxkeysize,
					 unsigned int maxdatasize,
					 char *name, size_t max_namelen,
					 bool prefer_inauthentic)
{
	struct crypto_aead *tfm = crypto_aead_reqtfm(req);
	const unsigned int ivsize = crypto_aead_ivsize(tfm);
	const unsigned int maxauthsize = crypto_aead_maxauthsize(tfm);
	unsigned int authsize;
	unsigned int total_len;

	/* Key: length in [0, maxkeysize], but usually choose maxkeysize */
	vec->klen = maxkeysize;
	if (prandom_u32_below(rng, 4) == 0)
		vec->klen = prandom_u32_below(rng, maxkeysize + 1);
	generate_random_bytes(rng, (u8 *)vec->key, vec->klen);
	vec->setkey_error = crypto_aead_setkey(tfm, vec->key, vec->klen);

	/* IV */
	generate_random_bytes(rng, (u8 *)vec->iv, ivsize);

	/* Tag length: in [0, maxauthsize], but usually choose maxauthsize */
	authsize = maxauthsize;
	if (prandom_u32_below(rng, 4) == 0)
		authsize = prandom_u32_below(rng, maxauthsize + 1);
	if (prefer_inauthentic && authsize < MIN_COLLISION_FREE_AUTHSIZE)
		authsize = MIN_COLLISION_FREE_AUTHSIZE;
	if (WARN_ON(authsize > maxdatasize))
		authsize = maxdatasize;
	maxdatasize -= authsize;
	vec->setauthsize_error = crypto_aead_setauthsize(tfm, authsize);

	/* AAD, plaintext, and ciphertext lengths */
	total_len = generate_random_length(rng, maxdatasize);
	if (prandom_u32_below(rng, 4) == 0)
		vec->alen = 0;
	else
		vec->alen = generate_random_length(rng, total_len);
	vec->plen = total_len - vec->alen;
	vec->clen = vec->plen + authsize;

	/*
	 * Generate the AAD, plaintext, and ciphertext.  Not applicable if the
	 * key or the authentication tag size couldn't be set.
	 */
	vec->novrfy = 0;
	vec->crypt_error = 0;
	if (vec->setkey_error == 0 && vec->setauthsize_error == 0)
		generate_aead_message(rng, req, suite, vec, prefer_inauthentic);
	snprintf(name, max_namelen,
		 "\"random: alen=%u plen=%u authsize=%u klen=%u novrfy=%d\"",
		 vec->alen, vec->plen, authsize, vec->klen, vec->novrfy);
}

static void try_to_generate_inauthentic_testvec(
					struct aead_extra_tests_ctx *ctx)
{
	int i;

	for (i = 0; i < 10; i++) {
		generate_random_aead_testvec(&ctx->rng, ctx->req, &ctx->vec,
					     &ctx->test_desc->suite.aead,
					     ctx->maxkeysize, ctx->maxdatasize,
					     ctx->vec_name,
					     sizeof(ctx->vec_name), true);
		if (ctx->vec.novrfy)
			return;
	}
}

/*
 * Generate inauthentic test vectors (i.e. ciphertext, AAD pairs that aren't the
 * result of an encryption with the key) and verify that decryption fails.
 */
static int test_aead_inauthentic_inputs(struct aead_extra_tests_ctx *ctx)
{
	unsigned int i;
	int err;

	for (i = 0; i < fuzz_iterations * 8; i++) {
		/*
		 * Since this part of the tests isn't comparing the
		 * implementation to another, there's no point in testing any
		 * test vectors other than inauthentic ones (vec.novrfy=1) here.
		 *
		 * If we're having trouble generating such a test vector, e.g.
		 * if the algorithm keeps rejecting the generated keys, don't
		 * retry forever; just continue on.
		 */
		try_to_generate_inauthentic_testvec(ctx);
		if (ctx->vec.novrfy) {
			generate_random_testvec_config(&ctx->rng, &ctx->cfg,
						       ctx->cfgname,
						       sizeof(ctx->cfgname));
			err = test_aead_vec_cfg(DECRYPT, &ctx->vec,
						ctx->vec_name, &ctx->cfg,
						ctx->req, ctx->tsgls);
			if (err)
				return err;
		}
		cond_resched();
	}
	return 0;
}

/*
 * Test the AEAD algorithm against the corresponding generic implementation, if
 * one is available.
 */
static int test_aead_vs_generic_impl(struct aead_extra_tests_ctx *ctx)
{
	struct crypto_aead *tfm = ctx->tfm;
	const char *algname = crypto_aead_alg(tfm)->base.cra_name;
	const char *driver = crypto_aead_driver_name(tfm);
	const char *generic_driver = ctx->test_desc->generic_driver;
	char _generic_driver[CRYPTO_MAX_ALG_NAME];
	struct crypto_aead *generic_tfm = NULL;
	struct aead_request *generic_req = NULL;
	unsigned int i;
	int err;

	if (!generic_driver) { /* Use default naming convention? */
		err = build_generic_driver_name(algname, _generic_driver);
		if (err)
			return err;
		generic_driver = _generic_driver;
	}

	if (strcmp(generic_driver, driver) == 0) /* Already the generic impl? */
		return 0;

	generic_tfm = crypto_alloc_aead(generic_driver, 0, 0);
	if (IS_ERR(generic_tfm)) {
		err = PTR_ERR(generic_tfm);
		if (err == -ENOENT) {
			pr_warn("alg: aead: skipping comparison tests for %s because %s is unavailable\n",
				driver, generic_driver);
			return 0;
		}
		pr_err("alg: aead: error allocating %s (generic impl of %s): %d\n",
		       generic_driver, algname, err);
		return err;
	}

	generic_req = aead_request_alloc(generic_tfm, GFP_KERNEL);
	if (!generic_req) {
		err = -ENOMEM;
		goto out;
	}

	/* Check the algorithm properties for consistency. */

	if (crypto_aead_maxauthsize(tfm) !=
	    crypto_aead_maxauthsize(generic_tfm)) {
		pr_err("alg: aead: maxauthsize for %s (%u) doesn't match generic impl (%u)\n",
		       driver, crypto_aead_maxauthsize(tfm),
		       crypto_aead_maxauthsize(generic_tfm));
		err = -EINVAL;
		goto out;
	}

	if (crypto_aead_ivsize(tfm) != crypto_aead_ivsize(generic_tfm)) {
		pr_err("alg: aead: ivsize for %s (%u) doesn't match generic impl (%u)\n",
		       driver, crypto_aead_ivsize(tfm),
		       crypto_aead_ivsize(generic_tfm));
		err = -EINVAL;
		goto out;
	}

	if (crypto_aead_blocksize(tfm) != crypto_aead_blocksize(generic_tfm)) {
		pr_err("alg: aead: blocksize for %s (%u) doesn't match generic impl (%u)\n",
		       driver, crypto_aead_blocksize(tfm),
		       crypto_aead_blocksize(generic_tfm));
		err = -EINVAL;
		goto out;
	}

	/*
	 * Now generate test vectors using the generic implementation, and test
	 * the other implementation against them.
	 */
	for (i = 0; i < fuzz_iterations * 8; i++) {
		generate_random_aead_testvec(&ctx->rng, generic_req, &ctx->vec,
					     &ctx->test_desc->suite.aead,
					     ctx->maxkeysize, ctx->maxdatasize,
					     ctx->vec_name,
					     sizeof(ctx->vec_name), false);
		generate_random_testvec_config(&ctx->rng, &ctx->cfg,
					       ctx->cfgname,
					       sizeof(ctx->cfgname));
		if (!ctx->vec.novrfy) {
			err = test_aead_vec_cfg(ENCRYPT, &ctx->vec,
						ctx->vec_name, &ctx->cfg,
						ctx->req, ctx->tsgls);
			if (err)
				goto out;
		}
		if (ctx->vec.crypt_error == 0 || ctx->vec.novrfy) {
			err = test_aead_vec_cfg(DECRYPT, &ctx->vec,
						ctx->vec_name, &ctx->cfg,
						ctx->req, ctx->tsgls);
			if (err)
				goto out;
		}
		cond_resched();
	}
	err = 0;
out:
	crypto_free_aead(generic_tfm);
	aead_request_free(generic_req);
	return err;
}

static int test_aead_extra(const struct alg_test_desc *test_desc,
			   struct aead_request *req,
			   struct cipher_test_sglists *tsgls)
{
	struct aead_extra_tests_ctx *ctx;
	unsigned int i;
	int err;

	if (noextratests)
		return 0;

	ctx = kzalloc(sizeof(*ctx), GFP_KERNEL);
	if (!ctx)
		return -ENOMEM;
	init_rnd_state(&ctx->rng);
	ctx->req = req;
	ctx->tfm = crypto_aead_reqtfm(req);
	ctx->test_desc = test_desc;
	ctx->tsgls = tsgls;
	ctx->maxdatasize = (2 * PAGE_SIZE) - TESTMGR_POISON_LEN;
	ctx->maxkeysize = 0;
	for (i = 0; i < test_desc->suite.aead.count; i++)
		ctx->maxkeysize = max_t(unsigned int, ctx->maxkeysize,
					test_desc->suite.aead.vecs[i].klen);

	ctx->vec.key = kmalloc(ctx->maxkeysize, GFP_KERNEL);
	ctx->vec.iv = kmalloc(crypto_aead_ivsize(ctx->tfm), GFP_KERNEL);
	ctx->vec.assoc = kmalloc(ctx->maxdatasize, GFP_KERNEL);
	ctx->vec.ptext = kmalloc(ctx->maxdatasize, GFP_KERNEL);
	ctx->vec.ctext = kmalloc(ctx->maxdatasize, GFP_KERNEL);
	if (!ctx->vec.key || !ctx->vec.iv || !ctx->vec.assoc ||
	    !ctx->vec.ptext || !ctx->vec.ctext) {
		err = -ENOMEM;
		goto out;
	}

	err = test_aead_vs_generic_impl(ctx);
	if (err)
		goto out;

	err = test_aead_inauthentic_inputs(ctx);
out:
	kfree(ctx->vec.key);
	kfree(ctx->vec.iv);
	kfree(ctx->vec.assoc);
	kfree(ctx->vec.ptext);
	kfree(ctx->vec.ctext);
	kfree(ctx);
	return err;
}
#else /* !CONFIG_CRYPTO_MANAGER_EXTRA_TESTS */
static int test_aead_extra(const struct alg_test_desc *test_desc,
			   struct aead_request *req,
			   struct cipher_test_sglists *tsgls)
{
	return 0;
}
#endif /* !CONFIG_CRYPTO_MANAGER_EXTRA_TESTS */

static int test_aead(int enc, const struct aead_test_suite *suite,
		     struct aead_request *req,
		     struct cipher_test_sglists *tsgls)
{
	unsigned int i;
	int err;

	for (i = 0; i < suite->count; i++) {
		err = test_aead_vec(enc, &suite->vecs[i], i, req, tsgls);
		if (err)
			return err;
		cond_resched();
	}
	return 0;
}

static int alg_test_aead(const struct alg_test_desc *desc, const char *driver,
			 u32 type, u32 mask)
{
	const struct aead_test_suite *suite = &desc->suite.aead;
	struct crypto_aead *tfm;
	struct aead_request *req = NULL;
	struct cipher_test_sglists *tsgls = NULL;
	int err;

	if (suite->count <= 0) {
		pr_err("alg: aead: empty test suite for %s\n", driver);
		return -EINVAL;
	}

	tfm = crypto_alloc_aead(driver, type, mask);
	if (IS_ERR(tfm)) {
		if (PTR_ERR(tfm) == -ENOENT)
			return 0;
		pr_err("alg: aead: failed to allocate transform for %s: %ld\n",
		       driver, PTR_ERR(tfm));
		return PTR_ERR(tfm);
	}
	driver = crypto_aead_driver_name(tfm);

	req = aead_request_alloc(tfm, GFP_KERNEL);
	if (!req) {
		pr_err("alg: aead: failed to allocate request for %s\n",
		       driver);
		err = -ENOMEM;
		goto out;
	}

	tsgls = alloc_cipher_test_sglists();
	if (!tsgls) {
		pr_err("alg: aead: failed to allocate test buffers for %s\n",
		       driver);
		err = -ENOMEM;
		goto out;
	}

	err = test_aead(ENCRYPT, suite, req, tsgls);
	if (err)
		goto out;

	err = test_aead(DECRYPT, suite, req, tsgls);
	if (err)
		goto out;

	err = test_aead_extra(desc, req, tsgls);
out:
	free_cipher_test_sglists(tsgls);
	aead_request_free(req);
	crypto_free_aead(tfm);
	return err;
}

static int test_cipher(struct crypto_cipher *tfm, int enc,
		       const struct cipher_testvec *template,
		       unsigned int tcount)
{
	const char *algo = crypto_tfm_alg_driver_name(crypto_cipher_tfm(tfm));
	unsigned int i, j, k;
	char *q;
	const char *e;
	const char *input, *result;
	void *data;
	char *xbuf[XBUFSIZE];
	int ret = -ENOMEM;

	if (testmgr_alloc_buf(xbuf))
		goto out_nobuf;

	if (enc == ENCRYPT)
	        e = "encryption";
	else
		e = "decryption";

	j = 0;
	for (i = 0; i < tcount; i++) {

		if (fips_enabled && template[i].fips_skip)
			continue;

		input  = enc ? template[i].ptext : template[i].ctext;
		result = enc ? template[i].ctext : template[i].ptext;
		j++;

		ret = -EINVAL;
		if (WARN_ON(template[i].len > PAGE_SIZE))
			goto out;

		data = xbuf[0];
		memcpy(data, input, template[i].len);

		crypto_cipher_clear_flags(tfm, ~0);
		if (template[i].wk)
			crypto_cipher_set_flags(tfm, CRYPTO_TFM_REQ_FORBID_WEAK_KEYS);

		ret = crypto_cipher_setkey(tfm, template[i].key,
					   template[i].klen);
		if (ret) {
			if (ret == template[i].setkey_error)
				continue;
			pr_err("alg: cipher: %s setkey failed on test vector %u; expected_error=%d, actual_error=%d, flags=%#x\n",
			       algo, j, template[i].setkey_error, ret,
			       crypto_cipher_get_flags(tfm));
			goto out;
		}
		if (template[i].setkey_error) {
			pr_err("alg: cipher: %s setkey unexpectedly succeeded on test vector %u; expected_error=%d\n",
			       algo, j, template[i].setkey_error);
			ret = -EINVAL;
			goto out;
		}

		for (k = 0; k < template[i].len;
		     k += crypto_cipher_blocksize(tfm)) {
			if (enc)
				crypto_cipher_encrypt_one(tfm, data + k,
							  data + k);
			else
				crypto_cipher_decrypt_one(tfm, data + k,
							  data + k);
		}

		q = data;
		if (memcmp(q, result, template[i].len)) {
			printk(KERN_ERR "alg: cipher: Test %d failed "
			       "on %s for %s\n", j, e, algo);
			hexdump(q, template[i].len);
			ret = -EINVAL;
			goto out;
		}
	}

	ret = 0;

out:
	testmgr_free_buf(xbuf);
out_nobuf:
	return ret;
}

static int test_skcipher_vec_cfg(int enc, const struct cipher_testvec *vec,
				 const char *vec_name,
				 const struct testvec_config *cfg,
				 struct skcipher_request *req,
				 struct cipher_test_sglists *tsgls)
{
	struct crypto_skcipher *tfm = crypto_skcipher_reqtfm(req);
	const unsigned int alignmask = crypto_skcipher_alignmask(tfm);
	const unsigned int ivsize = crypto_skcipher_ivsize(tfm);
	const char *driver = crypto_skcipher_driver_name(tfm);
	const u32 req_flags = CRYPTO_TFM_REQ_MAY_BACKLOG | cfg->req_flags;
	const char *op = enc ? "encryption" : "decryption";
	DECLARE_CRYPTO_WAIT(wait);
	u8 _iv[3 * (MAX_ALGAPI_ALIGNMASK + 1) + MAX_IVLEN];
	u8 *iv = PTR_ALIGN(&_iv[0], 2 * (MAX_ALGAPI_ALIGNMASK + 1)) +
		 cfg->iv_offset +
		 (cfg->iv_offset_relative_to_alignmask ? alignmask : 0);
	struct kvec input;
	int err;

	/* Set the key */
	if (vec->wk)
		crypto_skcipher_set_flags(tfm, CRYPTO_TFM_REQ_FORBID_WEAK_KEYS);
	else
		crypto_skcipher_clear_flags(tfm,
					    CRYPTO_TFM_REQ_FORBID_WEAK_KEYS);
	err = do_setkey(crypto_skcipher_setkey, tfm, vec->key, vec->klen,
			cfg, alignmask);
	if (err) {
		if (err == vec->setkey_error)
			return 0;
		pr_err("alg: skcipher: %s setkey failed on test vector %s; expected_error=%d, actual_error=%d, flags=%#x\n",
		       driver, vec_name, vec->setkey_error, err,
		       crypto_skcipher_get_flags(tfm));
		return err;
	}
	if (vec->setkey_error) {
		pr_err("alg: skcipher: %s setkey unexpectedly succeeded on test vector %s; expected_error=%d\n",
		       driver, vec_name, vec->setkey_error);
		return -EINVAL;
	}

	/* The IV must be copied to a buffer, as the algorithm may modify it */
	if (ivsize) {
		if (WARN_ON(ivsize > MAX_IVLEN))
			return -EINVAL;
		if (vec->iv)
			memcpy(iv, vec->iv, ivsize);
		else
			memset(iv, 0, ivsize);
	} else {
		iv = NULL;
	}

	/* Build the src/dst scatterlists */
	input.iov_base = enc ? (void *)vec->ptext : (void *)vec->ctext;
	input.iov_len = vec->len;
	err = build_cipher_test_sglists(tsgls, cfg, alignmask,
					vec->len, vec->len, &input, 1);
	if (err) {
		pr_err("alg: skcipher: %s %s: error preparing scatterlists for test vector %s, cfg=\"%s\"\n",
		       driver, op, vec_name, cfg->name);
		return err;
	}

	/* Do the actual encryption or decryption */
	testmgr_poison(req->__ctx, crypto_skcipher_reqsize(tfm));
	skcipher_request_set_callback(req, req_flags, crypto_req_done, &wait);
	skcipher_request_set_crypt(req, tsgls->src.sgl_ptr, tsgls->dst.sgl_ptr,
				   vec->len, iv);
	if (cfg->nosimd)
		crypto_disable_simd_for_test();
	err = enc ? crypto_skcipher_encrypt(req) : crypto_skcipher_decrypt(req);
	if (cfg->nosimd)
		crypto_reenable_simd_for_test();
	err = crypto_wait_req(err, &wait);

	/* Check that the algorithm didn't overwrite things it shouldn't have */
	if (req->cryptlen != vec->len ||
	    req->iv != iv ||
	    req->src != tsgls->src.sgl_ptr ||
	    req->dst != tsgls->dst.sgl_ptr ||
	    crypto_skcipher_reqtfm(req) != tfm ||
	    req->base.complete != crypto_req_done ||
	    req->base.flags != req_flags ||
	    req->base.data != &wait) {
		pr_err("alg: skcipher: %s %s corrupted request struct on test vector %s, cfg=\"%s\"\n",
		       driver, op, vec_name, cfg->name);
		if (req->cryptlen != vec->len)
			pr_err("alg: skcipher: changed 'req->cryptlen'\n");
		if (req->iv != iv)
			pr_err("alg: skcipher: changed 'req->iv'\n");
		if (req->src != tsgls->src.sgl_ptr)
			pr_err("alg: skcipher: changed 'req->src'\n");
		if (req->dst != tsgls->dst.sgl_ptr)
			pr_err("alg: skcipher: changed 'req->dst'\n");
		if (crypto_skcipher_reqtfm(req) != tfm)
			pr_err("alg: skcipher: changed 'req->base.tfm'\n");
		if (req->base.complete != crypto_req_done)
			pr_err("alg: skcipher: changed 'req->base.complete'\n");
		if (req->base.flags != req_flags)
			pr_err("alg: skcipher: changed 'req->base.flags'\n");
		if (req->base.data != &wait)
			pr_err("alg: skcipher: changed 'req->base.data'\n");
		return -EINVAL;
	}
	if (is_test_sglist_corrupted(&tsgls->src)) {
		pr_err("alg: skcipher: %s %s corrupted src sgl on test vector %s, cfg=\"%s\"\n",
		       driver, op, vec_name, cfg->name);
		return -EINVAL;
	}
	if (tsgls->dst.sgl_ptr != tsgls->src.sgl &&
	    is_test_sglist_corrupted(&tsgls->dst)) {
		pr_err("alg: skcipher: %s %s corrupted dst sgl on test vector %s, cfg=\"%s\"\n",
		       driver, op, vec_name, cfg->name);
		return -EINVAL;
	}

	/* Check for success or failure */
	if (err) {
		if (err == vec->crypt_error)
			return 0;
		pr_err("alg: skcipher: %s %s failed on test vector %s; expected_error=%d, actual_error=%d, cfg=\"%s\"\n",
		       driver, op, vec_name, vec->crypt_error, err, cfg->name);
		return err;
	}
	if (vec->crypt_error) {
		pr_err("alg: skcipher: %s %s unexpectedly succeeded on test vector %s; expected_error=%d, cfg=\"%s\"\n",
		       driver, op, vec_name, vec->crypt_error, cfg->name);
		return -EINVAL;
	}

	/* Check for the correct output (ciphertext or plaintext) */
	err = verify_correct_output(&tsgls->dst, enc ? vec->ctext : vec->ptext,
				    vec->len, 0, true);
	if (err == -EOVERFLOW) {
		pr_err("alg: skcipher: %s %s overran dst buffer on test vector %s, cfg=\"%s\"\n",
		       driver, op, vec_name, cfg->name);
		return err;
	}
	if (err) {
		pr_err("alg: skcipher: %s %s test failed (wrong result) on test vector %s, cfg=\"%s\"\n",
		       driver, op, vec_name, cfg->name);
		return err;
	}

	/* If applicable, check that the algorithm generated the correct IV */
	if (vec->iv_out && memcmp(iv, vec->iv_out, ivsize) != 0) {
		pr_err("alg: skcipher: %s %s test failed (wrong output IV) on test vector %s, cfg=\"%s\"\n",
		       driver, op, vec_name, cfg->name);
		hexdump(iv, ivsize);
		return -EINVAL;
	}

	return 0;
}

static int test_skcipher_vec(int enc, const struct cipher_testvec *vec,
			     unsigned int vec_num,
			     struct skcipher_request *req,
			     struct cipher_test_sglists *tsgls)
{
	char vec_name[16];
	unsigned int i;
	int err;

	if (fips_enabled && vec->fips_skip)
		return 0;

	sprintf(vec_name, "%u", vec_num);

	for (i = 0; i < ARRAY_SIZE(default_cipher_testvec_configs); i++) {
		err = test_skcipher_vec_cfg(enc, vec, vec_name,
					    &default_cipher_testvec_configs[i],
					    req, tsgls);
		if (err)
			return err;
	}

#ifdef CONFIG_CRYPTO_MANAGER_EXTRA_TESTS
	if (!noextratests) {
		struct rnd_state rng;
		struct testvec_config cfg;
		char cfgname[TESTVEC_CONFIG_NAMELEN];

		init_rnd_state(&rng);

		for (i = 0; i < fuzz_iterations; i++) {
			generate_random_testvec_config(&rng, &cfg, cfgname,
						       sizeof(cfgname));
			err = test_skcipher_vec_cfg(enc, vec, vec_name,
						    &cfg, req, tsgls);
			if (err)
				return err;
			cond_resched();
		}
	}
#endif
	return 0;
}

#ifdef CONFIG_CRYPTO_MANAGER_EXTRA_TESTS
/*
 * Generate a symmetric cipher test vector from the given implementation.
 * Assumes the buffers in 'vec' were already allocated.
 */
static void generate_random_cipher_testvec(struct rnd_state *rng,
					   struct skcipher_request *req,
					   struct cipher_testvec *vec,
					   unsigned int maxdatasize,
					   char *name, size_t max_namelen)
{
	struct crypto_skcipher *tfm = crypto_skcipher_reqtfm(req);
	const unsigned int maxkeysize = crypto_skcipher_max_keysize(tfm);
	const unsigned int ivsize = crypto_skcipher_ivsize(tfm);
	struct scatterlist src, dst;
	u8 iv[MAX_IVLEN];
	DECLARE_CRYPTO_WAIT(wait);

	/* Key: length in [0, maxkeysize], but usually choose maxkeysize */
	vec->klen = maxkeysize;
	if (prandom_u32_below(rng, 4) == 0)
		vec->klen = prandom_u32_below(rng, maxkeysize + 1);
	generate_random_bytes(rng, (u8 *)vec->key, vec->klen);
	vec->setkey_error = crypto_skcipher_setkey(tfm, vec->key, vec->klen);

	/* IV */
	generate_random_bytes(rng, (u8 *)vec->iv, ivsize);

	/* Plaintext */
	vec->len = generate_random_length(rng, maxdatasize);
	generate_random_bytes(rng, (u8 *)vec->ptext, vec->len);

	/* If the key couldn't be set, no need to continue to encrypt. */
	if (vec->setkey_error)
		goto done;

	/* Ciphertext */
	sg_init_one(&src, vec->ptext, vec->len);
	sg_init_one(&dst, vec->ctext, vec->len);
	memcpy(iv, vec->iv, ivsize);
	skcipher_request_set_callback(req, 0, crypto_req_done, &wait);
	skcipher_request_set_crypt(req, &src, &dst, vec->len, iv);
	vec->crypt_error = crypto_wait_req(crypto_skcipher_encrypt(req), &wait);
	if (vec->crypt_error != 0) {
		/*
		 * The only acceptable error here is for an invalid length, so
		 * skcipher decryption should fail with the same error too.
		 * We'll test for this.  But to keep the API usage well-defined,
		 * explicitly initialize the ciphertext buffer too.
		 */
		memset((u8 *)vec->ctext, 0, vec->len);
	}
done:
	snprintf(name, max_namelen, "\"random: len=%u klen=%u\"",
		 vec->len, vec->klen);
}

/*
 * Test the skcipher algorithm represented by @req against the corresponding
 * generic implementation, if one is available.
 */
static int test_skcipher_vs_generic_impl(const char *generic_driver,
					 struct skcipher_request *req,
					 struct cipher_test_sglists *tsgls)
{
	struct crypto_skcipher *tfm = crypto_skcipher_reqtfm(req);
	const unsigned int maxkeysize = crypto_skcipher_max_keysize(tfm);
	const unsigned int ivsize = crypto_skcipher_ivsize(tfm);
	const unsigned int blocksize = crypto_skcipher_blocksize(tfm);
	const unsigned int maxdatasize = (2 * PAGE_SIZE) - TESTMGR_POISON_LEN;
	const char *algname = crypto_skcipher_alg(tfm)->base.cra_name;
	const char *driver = crypto_skcipher_driver_name(tfm);
	struct rnd_state rng;
	char _generic_driver[CRYPTO_MAX_ALG_NAME];
	struct crypto_skcipher *generic_tfm = NULL;
	struct skcipher_request *generic_req = NULL;
	unsigned int i;
	struct cipher_testvec vec = { 0 };
	char vec_name[64];
	struct testvec_config *cfg;
	char cfgname[TESTVEC_CONFIG_NAMELEN];
	int err;

	if (noextratests)
		return 0;

	init_rnd_state(&rng);

	if (!generic_driver) { /* Use default naming convention? */
		err = build_generic_driver_name(algname, _generic_driver);
		if (err)
			return err;
		generic_driver = _generic_driver;
	}

	if (strcmp(generic_driver, driver) == 0) /* Already the generic impl? */
		return 0;

	generic_tfm = crypto_alloc_skcipher(generic_driver, 0, 0);
	if (IS_ERR(generic_tfm)) {
		err = PTR_ERR(generic_tfm);
		if (err == -ENOENT) {
			pr_warn("alg: skcipher: skipping comparison tests for %s because %s is unavailable\n",
				driver, generic_driver);
			return 0;
		}
		pr_err("alg: skcipher: error allocating %s (generic impl of %s): %d\n",
		       generic_driver, algname, err);
		return err;
	}

	cfg = kzalloc(sizeof(*cfg), GFP_KERNEL);
	if (!cfg) {
		err = -ENOMEM;
		goto out;
	}

	generic_req = skcipher_request_alloc(generic_tfm, GFP_KERNEL);
	if (!generic_req) {
		err = -ENOMEM;
		goto out;
	}

	/* Check the algorithm properties for consistency. */

	if (crypto_skcipher_min_keysize(tfm) !=
	    crypto_skcipher_min_keysize(generic_tfm)) {
		pr_err("alg: skcipher: min keysize for %s (%u) doesn't match generic impl (%u)\n",
		       driver, crypto_skcipher_min_keysize(tfm),
		       crypto_skcipher_min_keysize(generic_tfm));
		err = -EINVAL;
		goto out;
	}

	if (maxkeysize != crypto_skcipher_max_keysize(generic_tfm)) {
		pr_err("alg: skcipher: max keysize for %s (%u) doesn't match generic impl (%u)\n",
		       driver, maxkeysize,
		       crypto_skcipher_max_keysize(generic_tfm));
		err = -EINVAL;
		goto out;
	}

	if (ivsize != crypto_skcipher_ivsize(generic_tfm)) {
		pr_err("alg: skcipher: ivsize for %s (%u) doesn't match generic impl (%u)\n",
		       driver, ivsize, crypto_skcipher_ivsize(generic_tfm));
		err = -EINVAL;
		goto out;
	}

	if (blocksize != crypto_skcipher_blocksize(generic_tfm)) {
		pr_err("alg: skcipher: blocksize for %s (%u) doesn't match generic impl (%u)\n",
		       driver, blocksize,
		       crypto_skcipher_blocksize(generic_tfm));
		err = -EINVAL;
		goto out;
	}

	/*
	 * Now generate test vectors using the generic implementation, and test
	 * the other implementation against them.
	 */

	vec.key = kmalloc(maxkeysize, GFP_KERNEL);
	vec.iv = kmalloc(ivsize, GFP_KERNEL);
	vec.ptext = kmalloc(maxdatasize, GFP_KERNEL);
	vec.ctext = kmalloc(maxdatasize, GFP_KERNEL);
	if (!vec.key || !vec.iv || !vec.ptext || !vec.ctext) {
		err = -ENOMEM;
		goto out;
	}

	for (i = 0; i < fuzz_iterations * 8; i++) {
		generate_random_cipher_testvec(&rng, generic_req, &vec,
					       maxdatasize,
					       vec_name, sizeof(vec_name));
		generate_random_testvec_config(&rng, cfg, cfgname,
					       sizeof(cfgname));

		err = test_skcipher_vec_cfg(ENCRYPT, &vec, vec_name,
					    cfg, req, tsgls);
		if (err)
			goto out;
		err = test_skcipher_vec_cfg(DECRYPT, &vec, vec_name,
					    cfg, req, tsgls);
		if (err)
			goto out;
		cond_resched();
	}
	err = 0;
out:
	kfree(cfg);
	kfree(vec.key);
	kfree(vec.iv);
	kfree(vec.ptext);
	kfree(vec.ctext);
	crypto_free_skcipher(generic_tfm);
	skcipher_request_free(generic_req);
	return err;
}
#else /* !CONFIG_CRYPTO_MANAGER_EXTRA_TESTS */
static int test_skcipher_vs_generic_impl(const char *generic_driver,
					 struct skcipher_request *req,
					 struct cipher_test_sglists *tsgls)
{
	return 0;
}
#endif /* !CONFIG_CRYPTO_MANAGER_EXTRA_TESTS */

static int test_skcipher(int enc, const struct cipher_test_suite *suite,
			 struct skcipher_request *req,
			 struct cipher_test_sglists *tsgls)
{
	unsigned int i;
	int err;

	for (i = 0; i < suite->count; i++) {
		err = test_skcipher_vec(enc, &suite->vecs[i], i, req, tsgls);
		if (err)
			return err;
		cond_resched();
	}
	return 0;
}

static int alg_test_skcipher(const struct alg_test_desc *desc,
			     const char *driver, u32 type, u32 mask)
{
	const struct cipher_test_suite *suite = &desc->suite.cipher;
	struct crypto_skcipher *tfm;
	struct skcipher_request *req = NULL;
	struct cipher_test_sglists *tsgls = NULL;
	int err;

	if (suite->count <= 0) {
		pr_err("alg: skcipher: empty test suite for %s\n", driver);
		return -EINVAL;
	}

	tfm = crypto_alloc_skcipher(driver, type, mask);
	if (IS_ERR(tfm)) {
		if (PTR_ERR(tfm) == -ENOENT)
			return 0;
		pr_err("alg: skcipher: failed to allocate transform for %s: %ld\n",
		       driver, PTR_ERR(tfm));
		return PTR_ERR(tfm);
	}
	driver = crypto_skcipher_driver_name(tfm);

	req = skcipher_request_alloc(tfm, GFP_KERNEL);
	if (!req) {
		pr_err("alg: skcipher: failed to allocate request for %s\n",
		       driver);
		err = -ENOMEM;
		goto out;
	}

	tsgls = alloc_cipher_test_sglists();
	if (!tsgls) {
		pr_err("alg: skcipher: failed to allocate test buffers for %s\n",
		       driver);
		err = -ENOMEM;
		goto out;
	}

	err = test_skcipher(ENCRYPT, suite, req, tsgls);
	if (err)
		goto out;

	err = test_skcipher(DECRYPT, suite, req, tsgls);
	if (err)
		goto out;

	err = test_skcipher_vs_generic_impl(desc->generic_driver, req, tsgls);
out:
	free_cipher_test_sglists(tsgls);
	skcipher_request_free(req);
	crypto_free_skcipher(tfm);
	return err;
}

static int test_acomp(struct crypto_acomp *tfm,
		      const struct comp_testvec *ctemplate,
		      const struct comp_testvec *dtemplate,
		      int ctcount, int dtcount)
{
	const char *algo = crypto_tfm_alg_driver_name(crypto_acomp_tfm(tfm));
	struct scatterlist *src = NULL, *dst = NULL;
	struct acomp_req *reqs[MAX_MB_MSGS] = {};
	char *decomp_out[MAX_MB_MSGS] = {};
	char *output[MAX_MB_MSGS] = {};
	struct crypto_wait wait;
	struct acomp_req *req;
	int ret = -ENOMEM;
	unsigned int i;

	src = kmalloc_array(MAX_MB_MSGS, sizeof(*src), GFP_KERNEL);
	if (!src)
		goto out;
	dst = kmalloc_array(MAX_MB_MSGS, sizeof(*dst), GFP_KERNEL);
	if (!dst)
		goto out;

	for (i = 0; i < MAX_MB_MSGS; i++) {
		reqs[i] = acomp_request_alloc(tfm);
		if (!reqs[i])
			goto out;

		acomp_request_set_callback(reqs[i],
					   CRYPTO_TFM_REQ_MAY_SLEEP |
					   CRYPTO_TFM_REQ_MAY_BACKLOG,
					   crypto_req_done, &wait);
		if (i)
			acomp_request_chain(reqs[i], reqs[0]);

		output[i] = kmalloc(COMP_BUF_SIZE, GFP_KERNEL);
		if (!output[i])
			goto out;

		decomp_out[i] = kmalloc(COMP_BUF_SIZE, GFP_KERNEL);
		if (!decomp_out[i])
			goto out;
	}

	for (i = 0; i < ctcount; i++) {
		unsigned int dlen = COMP_BUF_SIZE;
		int ilen = ctemplate[i].inlen;
		void *input_vec;
		int j;

		input_vec = kmemdup(ctemplate[i].input, ilen, GFP_KERNEL);
		if (!input_vec) {
			ret = -ENOMEM;
			goto out;
		}

		crypto_init_wait(&wait);
		sg_init_one(src, input_vec, ilen);

		for (j = 0; j < MAX_MB_MSGS; j++) {
			sg_init_one(dst + j, output[j], dlen);
			acomp_request_set_params(reqs[j], src, dst + j, ilen, dlen);
		}

		req = reqs[0];
		ret = crypto_wait_req(crypto_acomp_compress(req), &wait);
		if (ret) {
			pr_err("alg: acomp: compression failed on test %d for %s: ret=%d\n",
			       i + 1, algo, -ret);
			kfree(input_vec);
			goto out;
		}

		ilen = req->dlen;
		dlen = COMP_BUF_SIZE;
		crypto_init_wait(&wait);
		for (j = 0; j < MAX_MB_MSGS; j++) {
			sg_init_one(src + j, output[j], ilen);
			sg_init_one(dst + j, decomp_out[j], dlen);
			acomp_request_set_params(reqs[j], src + j, dst + j, ilen, dlen);
		}

		crypto_wait_req(crypto_acomp_decompress(req), &wait);
		for (j = 0; j < MAX_MB_MSGS; j++) {
			ret = reqs[j]->base.err;
			if (ret) {
				pr_err("alg: acomp: compression failed on test %d (%d) for %s: ret=%d\n",
				       i + 1, j, algo, -ret);
				kfree(input_vec);
				goto out;
			}

			if (reqs[j]->dlen != ctemplate[i].inlen) {
				pr_err("alg: acomp: Compression test %d (%d) failed for %s: output len = %d\n",
				       i + 1, j, algo, reqs[j]->dlen);
				ret = -EINVAL;
				kfree(input_vec);
				goto out;
			}

			if (memcmp(input_vec, decomp_out[j], reqs[j]->dlen)) {
				pr_err("alg: acomp: Compression test %d (%d) failed for %s\n",
				       i + 1, j, algo);
				hexdump(output[j], reqs[j]->dlen);
				ret = -EINVAL;
				kfree(input_vec);
				goto out;
			}
		}

		kfree(input_vec);
	}

	for (i = 0; i < dtcount; i++) {
		unsigned int dlen = COMP_BUF_SIZE;
		int ilen = dtemplate[i].inlen;
		void *input_vec;

		input_vec = kmemdup(dtemplate[i].input, ilen, GFP_KERNEL);
		if (!input_vec) {
			ret = -ENOMEM;
			goto out;
		}

		crypto_init_wait(&wait);
		sg_init_one(src, input_vec, ilen);
		sg_init_one(dst, output[0], dlen);

		req = acomp_request_alloc(tfm);
		if (!req) {
			pr_err("alg: acomp: request alloc failed for %s\n",
			       algo);
			kfree(input_vec);
			ret = -ENOMEM;
			goto out;
		}

		acomp_request_set_params(req, src, dst, ilen, dlen);
		acomp_request_set_callback(req, CRYPTO_TFM_REQ_MAY_BACKLOG,
					   crypto_req_done, &wait);

		ret = crypto_wait_req(crypto_acomp_decompress(req), &wait);
		if (ret) {
			pr_err("alg: acomp: decompression failed on test %d for %s: ret=%d\n",
			       i + 1, algo, -ret);
			kfree(input_vec);
			acomp_request_free(req);
			goto out;
		}

		if (req->dlen != dtemplate[i].outlen) {
			pr_err("alg: acomp: Decompression test %d failed for %s: output len = %d\n",
			       i + 1, algo, req->dlen);
			ret = -EINVAL;
			kfree(input_vec);
			acomp_request_free(req);
			goto out;
		}

		if (memcmp(output[0], dtemplate[i].output, req->dlen)) {
			pr_err("alg: acomp: Decompression test %d failed for %s\n",
			       i + 1, algo);
			hexdump(output[0], req->dlen);
			ret = -EINVAL;
			kfree(input_vec);
			acomp_request_free(req);
			goto out;
		}

		kfree(input_vec);
		acomp_request_free(req);
	}

	ret = 0;

out:
	acomp_request_free(reqs[0]);
	for (i = 0; i < MAX_MB_MSGS; i++) {
		kfree(output[i]);
		kfree(decomp_out[i]);
	}
	kfree(dst);
	kfree(src);
	return ret;
}

static int test_cprng(struct crypto_rng *tfm,
		      const struct cprng_testvec *template,
		      unsigned int tcount)
{
	const char *algo = crypto_tfm_alg_driver_name(crypto_rng_tfm(tfm));
	int err = 0, i, j, seedsize;
	u8 *seed;
	char result[32];

	seedsize = crypto_rng_seedsize(tfm);

	seed = kmalloc(seedsize, GFP_KERNEL);
	if (!seed) {
		printk(KERN_ERR "alg: cprng: Failed to allocate seed space "
		       "for %s\n", algo);
		return -ENOMEM;
	}

	for (i = 0; i < tcount; i++) {
		memset(result, 0, 32);

		memcpy(seed, template[i].v, template[i].vlen);
		memcpy(seed + template[i].vlen, template[i].key,
		       template[i].klen);
		memcpy(seed + template[i].vlen + template[i].klen,
		       template[i].dt, template[i].dtlen);

		err = crypto_rng_reset(tfm, seed, seedsize);
		if (err) {
			printk(KERN_ERR "alg: cprng: Failed to reset rng "
			       "for %s\n", algo);
			goto out;
		}

		for (j = 0; j < template[i].loops; j++) {
			err = crypto_rng_get_bytes(tfm, result,
						   template[i].rlen);
			if (err < 0) {
				printk(KERN_ERR "alg: cprng: Failed to obtain "
				       "the correct amount of random data for "
				       "%s (requested %d)\n", algo,
				       template[i].rlen);
				goto out;
			}
		}

		err = memcmp(result, template[i].result,
			     template[i].rlen);
		if (err) {
			printk(KERN_ERR "alg: cprng: Test %d failed for %s\n",
			       i, algo);
			hexdump(result, template[i].rlen);
			err = -EINVAL;
			goto out;
		}
	}

out:
	kfree(seed);
	return err;
}

static int alg_test_cipher(const struct alg_test_desc *desc,
			   const char *driver, u32 type, u32 mask)
{
	const struct cipher_test_suite *suite = &desc->suite.cipher;
	struct crypto_cipher *tfm;
	int err;

	tfm = crypto_alloc_cipher(driver, type, mask);
	if (IS_ERR(tfm)) {
		if (PTR_ERR(tfm) == -ENOENT)
			return 0;
		printk(KERN_ERR "alg: cipher: Failed to load transform for "
		       "%s: %ld\n", driver, PTR_ERR(tfm));
		return PTR_ERR(tfm);
	}

	err = test_cipher(tfm, ENCRYPT, suite->vecs, suite->count);
	if (!err)
		err = test_cipher(tfm, DECRYPT, suite->vecs, suite->count);

	crypto_free_cipher(tfm);
	return err;
}

static int alg_test_comp(const struct alg_test_desc *desc, const char *driver,
			 u32 type, u32 mask)
{
	struct crypto_acomp *acomp;
	int err;

	acomp = crypto_alloc_acomp(driver, type, mask);
	if (IS_ERR(acomp)) {
		if (PTR_ERR(acomp) == -ENOENT)
			return 0;
		pr_err("alg: acomp: Failed to load transform for %s: %ld\n",
		       driver, PTR_ERR(acomp));
		return PTR_ERR(acomp);
	}
	err = test_acomp(acomp, desc->suite.comp.comp.vecs,
			 desc->suite.comp.decomp.vecs,
			 desc->suite.comp.comp.count,
			 desc->suite.comp.decomp.count);
	crypto_free_acomp(acomp);
	return err;
}

static int alg_test_crc32c(const struct alg_test_desc *desc,
			   const char *driver, u32 type, u32 mask)
{
	struct crypto_shash *tfm;
	__le32 val;
	int err;

	err = alg_test_hash(desc, driver, type, mask);
	if (err)
		return err;

	tfm = crypto_alloc_shash(driver, type, mask);
	if (IS_ERR(tfm)) {
		if (PTR_ERR(tfm) == -ENOENT) {
			/*
			 * This crc32c implementation is only available through
			 * ahash API, not the shash API, so the remaining part
			 * of the test is not applicable to it.
			 */
			return 0;
		}
		printk(KERN_ERR "alg: crc32c: Failed to load transform for %s: "
		       "%ld\n", driver, PTR_ERR(tfm));
		return PTR_ERR(tfm);
	}
	driver = crypto_shash_driver_name(tfm);

	do {
		SHASH_DESC_ON_STACK(shash, tfm);
		u32 *ctx = (u32 *)shash_desc_ctx(shash);

		shash->tfm = tfm;

		*ctx = 420553207;
		err = crypto_shash_final(shash, (u8 *)&val);
		if (err) {
			printk(KERN_ERR "alg: crc32c: Operation failed for "
			       "%s: %d\n", driver, err);
			break;
		}

		if (val != cpu_to_le32(~420553207)) {
			pr_err("alg: crc32c: Test failed for %s: %u\n",
			       driver, le32_to_cpu(val));
			err = -EINVAL;
		}
	} while (0);

	crypto_free_shash(tfm);

	return err;
}

static int alg_test_cprng(const struct alg_test_desc *desc, const char *driver,
			  u32 type, u32 mask)
{
	struct crypto_rng *rng;
	int err;

	rng = crypto_alloc_rng(driver, type, mask);
	if (IS_ERR(rng)) {
		if (PTR_ERR(rng) == -ENOENT)
			return 0;
		printk(KERN_ERR "alg: cprng: Failed to load transform for %s: "
		       "%ld\n", driver, PTR_ERR(rng));
		return PTR_ERR(rng);
	}

	err = test_cprng(rng, desc->suite.cprng.vecs, desc->suite.cprng.count);

	crypto_free_rng(rng);

	return err;
}


static int drbg_cavs_test(const struct drbg_testvec *test, int pr,
			  const char *driver, u32 type, u32 mask)
{
	int ret = -EAGAIN;
	struct crypto_rng *drng;
	struct drbg_test_data test_data;
	struct drbg_string addtl, pers, testentropy;
	unsigned char *buf = kzalloc(test->expectedlen, GFP_KERNEL);

	if (!buf)
		return -ENOMEM;

	drng = crypto_alloc_rng(driver, type, mask);
	if (IS_ERR(drng)) {
		kfree_sensitive(buf);
		if (PTR_ERR(drng) == -ENOENT)
			return 0;
		printk(KERN_ERR "alg: drbg: could not allocate DRNG handle for "
		       "%s\n", driver);
		return PTR_ERR(drng);
	}

	test_data.testentropy = &testentropy;
	drbg_string_fill(&testentropy, test->entropy, test->entropylen);
	drbg_string_fill(&pers, test->pers, test->perslen);
	ret = crypto_drbg_reset_test(drng, &pers, &test_data);
	if (ret) {
		printk(KERN_ERR "alg: drbg: Failed to reset rng\n");
		goto outbuf;
	}

	drbg_string_fill(&addtl, test->addtla, test->addtllen);
	if (pr) {
		drbg_string_fill(&testentropy, test->entpra, test->entprlen);
		ret = crypto_drbg_get_bytes_addtl_test(drng,
			buf, test->expectedlen, &addtl,	&test_data);
	} else {
		ret = crypto_drbg_get_bytes_addtl(drng,
			buf, test->expectedlen, &addtl);
	}
	if (ret < 0) {
		printk(KERN_ERR "alg: drbg: could not obtain random data for "
		       "driver %s\n", driver);
		goto outbuf;
	}

	drbg_string_fill(&addtl, test->addtlb, test->addtllen);
	if (pr) {
		drbg_string_fill(&testentropy, test->entprb, test->entprlen);
		ret = crypto_drbg_get_bytes_addtl_test(drng,
			buf, test->expectedlen, &addtl, &test_data);
	} else {
		ret = crypto_drbg_get_bytes_addtl(drng,
			buf, test->expectedlen, &addtl);
	}
	if (ret < 0) {
		printk(KERN_ERR "alg: drbg: could not obtain random data for "
		       "driver %s\n", driver);
		goto outbuf;
	}

	ret = memcmp(test->expected, buf, test->expectedlen);

outbuf:
	crypto_free_rng(drng);
	kfree_sensitive(buf);
	return ret;
}


static int alg_test_drbg(const struct alg_test_desc *desc, const char *driver,
			 u32 type, u32 mask)
{
	int err = 0;
	int pr = 0;
	int i = 0;
	const struct drbg_testvec *template = desc->suite.drbg.vecs;
	unsigned int tcount = desc->suite.drbg.count;

	if (0 == memcmp(driver, "drbg_pr_", 8))
		pr = 1;

	for (i = 0; i < tcount; i++) {
		err = drbg_cavs_test(&template[i], pr, driver, type, mask);
		if (err) {
			printk(KERN_ERR "alg: drbg: Test %d failed for %s\n",
			       i, driver);
			err = -EINVAL;
			break;
		}
	}
	return err;

}

static int do_test_kpp(struct crypto_kpp *tfm, const struct kpp_testvec *vec,
		       const char *alg)
{
	struct kpp_request *req;
	void *input_buf = NULL;
	void *output_buf = NULL;
	void *a_public = NULL;
	void *a_ss = NULL;
	void *shared_secret = NULL;
	struct crypto_wait wait;
	unsigned int out_len_max;
	int err = -ENOMEM;
	struct scatterlist src, dst;

	req = kpp_request_alloc(tfm, GFP_KERNEL);
	if (!req)
		return err;

	crypto_init_wait(&wait);

	err = crypto_kpp_set_secret(tfm, vec->secret, vec->secret_size);
	if (err < 0)
		goto free_req;

	out_len_max = crypto_kpp_maxsize(tfm);
	output_buf = kzalloc(out_len_max, GFP_KERNEL);
	if (!output_buf) {
		err = -ENOMEM;
		goto free_req;
	}

	/* Use appropriate parameter as base */
	kpp_request_set_input(req, NULL, 0);
	sg_init_one(&dst, output_buf, out_len_max);
	kpp_request_set_output(req, &dst, out_len_max);
	kpp_request_set_callback(req, CRYPTO_TFM_REQ_MAY_BACKLOG,
				 crypto_req_done, &wait);

	/* Compute party A's public key */
	err = crypto_wait_req(crypto_kpp_generate_public_key(req), &wait);
	if (err) {
		pr_err("alg: %s: Party A: generate public key test failed. err %d\n",
		       alg, err);
		goto free_output;
	}

	if (vec->genkey) {
		/* Save party A's public key */
		a_public = kmemdup(sg_virt(req->dst), out_len_max, GFP_KERNEL);
		if (!a_public) {
			err = -ENOMEM;
			goto free_output;
		}
	} else {
		/* Verify calculated public key */
		if (memcmp(vec->expected_a_public, sg_virt(req->dst),
			   vec->expected_a_public_size)) {
			pr_err("alg: %s: Party A: generate public key test failed. Invalid output\n",
			       alg);
			err = -EINVAL;
			goto free_output;
		}
	}

	/* Calculate shared secret key by using counter part (b) public key. */
	input_buf = kmemdup(vec->b_public, vec->b_public_size, GFP_KERNEL);
	if (!input_buf) {
		err = -ENOMEM;
		goto free_output;
	}

	sg_init_one(&src, input_buf, vec->b_public_size);
	sg_init_one(&dst, output_buf, out_len_max);
	kpp_request_set_input(req, &src, vec->b_public_size);
	kpp_request_set_output(req, &dst, out_len_max);
	kpp_request_set_callback(req, CRYPTO_TFM_REQ_MAY_BACKLOG,
				 crypto_req_done, &wait);
	err = crypto_wait_req(crypto_kpp_compute_shared_secret(req), &wait);
	if (err) {
		pr_err("alg: %s: Party A: compute shared secret test failed. err %d\n",
		       alg, err);
		goto free_all;
	}

	if (vec->genkey) {
		/* Save the shared secret obtained by party A */
		a_ss = kmemdup(sg_virt(req->dst), vec->expected_ss_size, GFP_KERNEL);
		if (!a_ss) {
			err = -ENOMEM;
			goto free_all;
		}

		/*
		 * Calculate party B's shared secret by using party A's
		 * public key.
		 */
		err = crypto_kpp_set_secret(tfm, vec->b_secret,
					    vec->b_secret_size);
		if (err < 0)
			goto free_all;

		sg_init_one(&src, a_public, vec->expected_a_public_size);
		sg_init_one(&dst, output_buf, out_len_max);
		kpp_request_set_input(req, &src, vec->expected_a_public_size);
		kpp_request_set_output(req, &dst, out_len_max);
		kpp_request_set_callback(req, CRYPTO_TFM_REQ_MAY_BACKLOG,
					 crypto_req_done, &wait);
		err = crypto_wait_req(crypto_kpp_compute_shared_secret(req),
				      &wait);
		if (err) {
			pr_err("alg: %s: Party B: compute shared secret failed. err %d\n",
			       alg, err);
			goto free_all;
		}

		shared_secret = a_ss;
	} else {
		shared_secret = (void *)vec->expected_ss;
	}

	/*
	 * verify shared secret from which the user will derive
	 * secret key by executing whatever hash it has chosen
	 */
	if (memcmp(shared_secret, sg_virt(req->dst),
		   vec->expected_ss_size)) {
		pr_err("alg: %s: compute shared secret test failed. Invalid output\n",
		       alg);
		err = -EINVAL;
	}

free_all:
	kfree(a_ss);
	kfree(input_buf);
free_output:
	kfree(a_public);
	kfree(output_buf);
free_req:
	kpp_request_free(req);
	return err;
}

static int test_kpp(struct crypto_kpp *tfm, const char *alg,
		    const struct kpp_testvec *vecs, unsigned int tcount)
{
	int ret, i;

	for (i = 0; i < tcount; i++) {
		ret = do_test_kpp(tfm, vecs++, alg);
		if (ret) {
			pr_err("alg: %s: test failed on vector %d, err=%d\n",
			       alg, i + 1, ret);
			return ret;
		}
	}
	return 0;
}

static int alg_test_kpp(const struct alg_test_desc *desc, const char *driver,
			u32 type, u32 mask)
{
	struct crypto_kpp *tfm;
	int err = 0;

	tfm = crypto_alloc_kpp(driver, type, mask);
	if (IS_ERR(tfm)) {
		if (PTR_ERR(tfm) == -ENOENT)
			return 0;
		pr_err("alg: kpp: Failed to load tfm for %s: %ld\n",
		       driver, PTR_ERR(tfm));
		return PTR_ERR(tfm);
	}
	if (desc->suite.kpp.vecs)
		err = test_kpp(tfm, desc->alg, desc->suite.kpp.vecs,
			       desc->suite.kpp.count);

	crypto_free_kpp(tfm);
	return err;
}

static u8 *test_pack_u32(u8 *dst, u32 val)
{
	memcpy(dst, &val, sizeof(val));
	return dst + sizeof(val);
}

static int test_akcipher_one(struct crypto_akcipher *tfm,
			     const struct akcipher_testvec *vecs)
{
	char *xbuf[XBUFSIZE];
	struct akcipher_request *req;
	void *outbuf_enc = NULL;
	void *outbuf_dec = NULL;
	struct crypto_wait wait;
	unsigned int out_len_max, out_len = 0;
	int err = -ENOMEM;
	struct scatterlist src, dst, src_tab[2];
	const char *c;
	unsigned int c_size;

	if (testmgr_alloc_buf(xbuf))
		return err;

	req = akcipher_request_alloc(tfm, GFP_KERNEL);
	if (!req)
		goto free_xbuf;

	crypto_init_wait(&wait);

	if (vecs->public_key_vec)
		err = crypto_akcipher_set_pub_key(tfm, vecs->key,
						  vecs->key_len);
	else
		err = crypto_akcipher_set_priv_key(tfm, vecs->key,
						   vecs->key_len);
	if (err)
		goto free_req;

	/* First run encrypt test which does not require a private key */
	err = -ENOMEM;
	out_len_max = crypto_akcipher_maxsize(tfm);
	outbuf_enc = kzalloc(out_len_max, GFP_KERNEL);
	if (!outbuf_enc)
		goto free_req;

	c = vecs->c;
	c_size = vecs->c_size;

	err = -E2BIG;
	if (WARN_ON(vecs->m_size > PAGE_SIZE))
		goto free_all;
	memcpy(xbuf[0], vecs->m, vecs->m_size);

	sg_init_table(src_tab, 2);
	sg_set_buf(&src_tab[0], xbuf[0], 8);
	sg_set_buf(&src_tab[1], xbuf[0] + 8, vecs->m_size - 8);
	sg_init_one(&dst, outbuf_enc, out_len_max);
	akcipher_request_set_crypt(req, src_tab, &dst, vecs->m_size,
				   out_len_max);
	akcipher_request_set_callback(req, CRYPTO_TFM_REQ_MAY_BACKLOG,
				      crypto_req_done, &wait);

	err = crypto_wait_req(crypto_akcipher_encrypt(req), &wait);
	if (err) {
		pr_err("alg: akcipher: encrypt test failed. err %d\n", err);
		goto free_all;
	}
	if (c) {
		if (req->dst_len != c_size) {
			pr_err("alg: akcipher: encrypt test failed. Invalid output len\n");
			err = -EINVAL;
			goto free_all;
		}
		/* verify that encrypted message is equal to expected */
		if (memcmp(c, outbuf_enc, c_size) != 0) {
			pr_err("alg: akcipher: encrypt test failed. Invalid output\n");
			hexdump(outbuf_enc, c_size);
			err = -EINVAL;
			goto free_all;
		}
	}

	/*
	 * Don't invoke decrypt test which requires a private key
	 * for vectors with only a public key.
	 */
	if (vecs->public_key_vec) {
		err = 0;
		goto free_all;
	}
	outbuf_dec = kzalloc(out_len_max, GFP_KERNEL);
	if (!outbuf_dec) {
		err = -ENOMEM;
		goto free_all;
	}

	if (!c) {
		c = outbuf_enc;
		c_size = req->dst_len;
	}

	err = -E2BIG;
	if (WARN_ON(c_size > PAGE_SIZE))
		goto free_all;
	memcpy(xbuf[0], c, c_size);

	sg_init_one(&src, xbuf[0], c_size);
	sg_init_one(&dst, outbuf_dec, out_len_max);
	crypto_init_wait(&wait);
	akcipher_request_set_crypt(req, &src, &dst, c_size, out_len_max);

	err = crypto_wait_req(crypto_akcipher_decrypt(req), &wait);
	if (err) {
		pr_err("alg: akcipher: decrypt test failed. err %d\n", err);
		goto free_all;
	}
	out_len = req->dst_len;
	if (out_len < vecs->m_size) {
		pr_err("alg: akcipher: decrypt test failed. Invalid output len %u\n",
		       out_len);
		err = -EINVAL;
		goto free_all;
	}
	/* verify that decrypted message is equal to the original msg */
	if (memchr_inv(outbuf_dec, 0, out_len - vecs->m_size) ||
	    memcmp(vecs->m, outbuf_dec + out_len - vecs->m_size,
		   vecs->m_size)) {
		pr_err("alg: akcipher: decrypt test failed. Invalid output\n");
		hexdump(outbuf_dec, out_len);
		err = -EINVAL;
	}
free_all:
	kfree(outbuf_dec);
	kfree(outbuf_enc);
free_req:
	akcipher_request_free(req);
free_xbuf:
	testmgr_free_buf(xbuf);
	return err;
}

static int test_akcipher(struct crypto_akcipher *tfm, const char *alg,
			 const struct akcipher_testvec *vecs,
			 unsigned int tcount)
{
	const char *algo =
		crypto_tfm_alg_driver_name(crypto_akcipher_tfm(tfm));
	int ret, i;

	for (i = 0; i < tcount; i++) {
		ret = test_akcipher_one(tfm, vecs++);
		if (!ret)
			continue;

		pr_err("alg: akcipher: test %d failed for %s, err=%d\n",
		       i + 1, algo, ret);
		return ret;
	}
	return 0;
}

static int alg_test_akcipher(const struct alg_test_desc *desc,
			     const char *driver, u32 type, u32 mask)
{
	struct crypto_akcipher *tfm;
	int err = 0;

	tfm = crypto_alloc_akcipher(driver, type, mask);
	if (IS_ERR(tfm)) {
		if (PTR_ERR(tfm) == -ENOENT)
			return 0;
		pr_err("alg: akcipher: Failed to load tfm for %s: %ld\n",
		       driver, PTR_ERR(tfm));
		return PTR_ERR(tfm);
	}
	if (desc->suite.akcipher.vecs)
		err = test_akcipher(tfm, desc->alg, desc->suite.akcipher.vecs,
				    desc->suite.akcipher.count);

	crypto_free_akcipher(tfm);
	return err;
}

static int test_sig_one(struct crypto_sig *tfm, const struct sig_testvec *vecs)
{
	u8 *ptr, *key __free(kfree);
	int err, sig_size;

	key = kmalloc(vecs->key_len + 2 * sizeof(u32) + vecs->param_len,
		      GFP_KERNEL);
	if (!key)
		return -ENOMEM;

	/* ecrdsa expects additional parameters appended to the key */
	memcpy(key, vecs->key, vecs->key_len);
	ptr = key + vecs->key_len;
	ptr = test_pack_u32(ptr, vecs->algo);
	ptr = test_pack_u32(ptr, vecs->param_len);
	memcpy(ptr, vecs->params, vecs->param_len);

	if (vecs->public_key_vec)
		err = crypto_sig_set_pubkey(tfm, key, vecs->key_len);
	else
		err = crypto_sig_set_privkey(tfm, key, vecs->key_len);
	if (err)
		return err;

	/*
	 * Run asymmetric signature verification first
	 * (which does not require a private key)
	 */
	err = crypto_sig_verify(tfm, vecs->c, vecs->c_size,
				vecs->m, vecs->m_size);
	if (err) {
		pr_err("alg: sig: verify test failed: err %d\n", err);
		return err;
	}

	/*
	 * Don't invoke sign test (which requires a private key)
	 * for vectors with only a public key.
	 */
	if (vecs->public_key_vec)
		return 0;

	sig_size = crypto_sig_maxsize(tfm);
	if (sig_size < vecs->c_size) {
		pr_err("alg: sig: invalid maxsize %u\n", sig_size);
		return -EINVAL;
	}

	u8 *sig __free(kfree) = kzalloc(sig_size, GFP_KERNEL);
	if (!sig)
		return -ENOMEM;

	/* Run asymmetric signature generation */
	err = crypto_sig_sign(tfm, vecs->m, vecs->m_size, sig, sig_size);
	if (err < 0) {
		pr_err("alg: sig: sign test failed: err %d\n", err);
		return err;
	}

	/* Verify that generated signature equals cooked signature */
	if (err != vecs->c_size ||
	    memcmp(sig, vecs->c, vecs->c_size) ||
	    memchr_inv(sig + vecs->c_size, 0, sig_size - vecs->c_size)) {
		pr_err("alg: sig: sign test failed: invalid output\n");
		hexdump(sig, sig_size);
		return -EINVAL;
	}

	return 0;
}

static int test_sig(struct crypto_sig *tfm, const char *alg,
		    const struct sig_testvec *vecs, unsigned int tcount)
{
	const char *algo = crypto_tfm_alg_driver_name(crypto_sig_tfm(tfm));
	int ret, i;

	for (i = 0; i < tcount; i++) {
		ret = test_sig_one(tfm, vecs++);
		if (ret) {
			pr_err("alg: sig: test %d failed for %s: err %d\n",
			       i + 1, algo, ret);
			return ret;
		}
	}
	return 0;
}

static int alg_test_sig(const struct alg_test_desc *desc, const char *driver,
			u32 type, u32 mask)
{
	struct crypto_sig *tfm;
	int err = 0;

	tfm = crypto_alloc_sig(driver, type, mask);
	if (IS_ERR(tfm)) {
		pr_err("alg: sig: Failed to load tfm for %s: %ld\n",
		       driver, PTR_ERR(tfm));
		return PTR_ERR(tfm);
	}
	if (desc->suite.sig.vecs)
		err = test_sig(tfm, desc->alg, desc->suite.sig.vecs,
			       desc->suite.sig.count);

	crypto_free_sig(tfm);
	return err;
}

static int alg_test_null(const struct alg_test_desc *desc,
			     const char *driver, u32 type, u32 mask)
{
	return 0;
}

#define ____VECS(tv)	.vecs = tv, .count = ARRAY_SIZE(tv)
#define __VECS(tv)	{ ____VECS(tv) }

/* Please keep this list sorted by algorithm name. */
static const struct alg_test_desc alg_test_descs[] = {
	{
		.alg = "adiantum(xchacha12,aes)",
		.generic_driver = "adiantum(xchacha12-generic,aes-generic,nhpoly1305-generic)",
		.test = alg_test_skcipher,
		.suite = {
			.cipher = __VECS(adiantum_xchacha12_aes_tv_template)
		},
	}, {
		.alg = "adiantum(xchacha20,aes)",
		.generic_driver = "adiantum(xchacha20-generic,aes-generic,nhpoly1305-generic)",
		.test = alg_test_skcipher,
		.suite = {
			.cipher = __VECS(adiantum_xchacha20_aes_tv_template)
		},
	}, {
		.alg = "aegis128",
		.test = alg_test_aead,
		.suite = {
			.aead = __VECS(aegis128_tv_template)
		}
	}, {
		.alg = "ansi_cprng",
		.test = alg_test_cprng,
		.suite = {
			.cprng = __VECS(ansi_cprng_aes_tv_template)
		}
	}, {
		.alg = "authenc(hmac(md5),ecb(cipher_null))",
		.test = alg_test_aead,
		.suite = {
			.aead = __VECS(hmac_md5_ecb_cipher_null_tv_template)
		}
	}, {
		.alg = "authenc(hmac(sha1),cbc(aes))",
		.test = alg_test_aead,
		.fips_allowed = 1,
		.suite = {
			.aead = __VECS(hmac_sha1_aes_cbc_tv_temp)
		}
	}, {
		.alg = "authenc(hmac(sha1),cbc(des))",
		.test = alg_test_aead,
		.suite = {
			.aead = __VECS(hmac_sha1_des_cbc_tv_temp)
		}
	}, {
		.alg = "authenc(hmac(sha1),cbc(des3_ede))",
		.test = alg_test_aead,
		.suite = {
			.aead = __VECS(hmac_sha1_des3_ede_cbc_tv_temp)
		}
	}, {
		.alg = "authenc(hmac(sha1),ctr(aes))",
		.test = alg_test_null,
		.fips_allowed = 1,
	}, {
		.alg = "authenc(hmac(sha1),ecb(cipher_null))",
		.test = alg_test_aead,
		.suite = {
			.aead = __VECS(hmac_sha1_ecb_cipher_null_tv_temp)
		}
	}, {
		.alg = "authenc(hmac(sha1),rfc3686(ctr(aes)))",
		.test = alg_test_null,
		.fips_allowed = 1,
	}, {
		.alg = "authenc(hmac(sha224),cbc(des))",
		.test = alg_test_aead,
		.suite = {
			.aead = __VECS(hmac_sha224_des_cbc_tv_temp)
		}
	}, {
		.alg = "authenc(hmac(sha224),cbc(des3_ede))",
		.test = alg_test_aead,
		.suite = {
			.aead = __VECS(hmac_sha224_des3_ede_cbc_tv_temp)
		}
	}, {
		.alg = "authenc(hmac(sha256),cbc(aes))",
		.test = alg_test_aead,
		.fips_allowed = 1,
		.suite = {
			.aead = __VECS(hmac_sha256_aes_cbc_tv_temp)
		}
	}, {
		.alg = "authenc(hmac(sha256),cbc(des))",
		.test = alg_test_aead,
		.suite = {
			.aead = __VECS(hmac_sha256_des_cbc_tv_temp)
		}
	}, {
		.alg = "authenc(hmac(sha256),cbc(des3_ede))",
		.test = alg_test_aead,
		.suite = {
			.aead = __VECS(hmac_sha256_des3_ede_cbc_tv_temp)
		}
	}, {
		.alg = "authenc(hmac(sha256),ctr(aes))",
		.test = alg_test_null,
		.fips_allowed = 1,
	}, {
		.alg = "authenc(hmac(sha256),cts(cbc(aes)))",
		.test = alg_test_aead,
		.suite = {
			.aead = __VECS(krb5_test_aes128_cts_hmac_sha256_128)
		}
	}, {
		.alg = "authenc(hmac(sha256),rfc3686(ctr(aes)))",
		.test = alg_test_null,
		.fips_allowed = 1,
	}, {
		.alg = "authenc(hmac(sha384),cbc(des))",
		.test = alg_test_aead,
		.suite = {
			.aead = __VECS(hmac_sha384_des_cbc_tv_temp)
		}
	}, {
		.alg = "authenc(hmac(sha384),cbc(des3_ede))",
		.test = alg_test_aead,
		.suite = {
			.aead = __VECS(hmac_sha384_des3_ede_cbc_tv_temp)
		}
	}, {
		.alg = "authenc(hmac(sha384),ctr(aes))",
		.test = alg_test_null,
		.fips_allowed = 1,
	}, {
		.alg = "authenc(hmac(sha384),cts(cbc(aes)))",
		.test = alg_test_aead,
		.suite = {
			.aead = __VECS(krb5_test_aes256_cts_hmac_sha384_192)
		}
	}, {
		.alg = "authenc(hmac(sha384),rfc3686(ctr(aes)))",
		.test = alg_test_null,
		.fips_allowed = 1,
	}, {
		.alg = "authenc(hmac(sha512),cbc(aes))",
		.fips_allowed = 1,
		.test = alg_test_aead,
		.suite = {
			.aead = __VECS(hmac_sha512_aes_cbc_tv_temp)
		}
	}, {
		.alg = "authenc(hmac(sha512),cbc(des))",
		.test = alg_test_aead,
		.suite = {
			.aead = __VECS(hmac_sha512_des_cbc_tv_temp)
		}
	}, {
		.alg = "authenc(hmac(sha512),cbc(des3_ede))",
		.test = alg_test_aead,
		.suite = {
			.aead = __VECS(hmac_sha512_des3_ede_cbc_tv_temp)
		}
	}, {
		.alg = "authenc(hmac(sha512),ctr(aes))",
		.test = alg_test_null,
		.fips_allowed = 1,
	}, {
		.alg = "authenc(hmac(sha512),rfc3686(ctr(aes)))",
		.test = alg_test_null,
		.fips_allowed = 1,
	}, {
		.alg = "blake2b-160",
		.test = alg_test_hash,
		.fips_allowed = 0,
		.suite = {
			.hash = __VECS(blake2b_160_tv_template)
		}
	}, {
		.alg = "blake2b-256",
		.test = alg_test_hash,
		.fips_allowed = 0,
		.suite = {
			.hash = __VECS(blake2b_256_tv_template)
		}
	}, {
		.alg = "blake2b-384",
		.test = alg_test_hash,
		.fips_allowed = 0,
		.suite = {
			.hash = __VECS(blake2b_384_tv_template)
		}
	}, {
		.alg = "blake2b-512",
		.test = alg_test_hash,
		.fips_allowed = 0,
		.suite = {
			.hash = __VECS(blake2b_512_tv_template)
		}
	}, {
		.alg = "cbc(aes)",
		.test = alg_test_skcipher,
		.fips_allowed = 1,
		.suite = {
			.cipher = __VECS(aes_cbc_tv_template)
		},
	}, {
		.alg = "cbc(anubis)",
		.test = alg_test_skcipher,
		.suite = {
			.cipher = __VECS(anubis_cbc_tv_template)
		},
	}, {
		.alg = "cbc(aria)",
		.test = alg_test_skcipher,
		.suite = {
			.cipher = __VECS(aria_cbc_tv_template)
		},
	}, {
		.alg = "cbc(blowfish)",
		.test = alg_test_skcipher,
		.suite = {
			.cipher = __VECS(bf_cbc_tv_template)
		},
	}, {
		.alg = "cbc(camellia)",
		.test = alg_test_skcipher,
		.suite = {
			.cipher = __VECS(camellia_cbc_tv_template)
		},
	}, {
		.alg = "cbc(cast5)",
		.test = alg_test_skcipher,
		.suite = {
			.cipher = __VECS(cast5_cbc_tv_template)
		},
	}, {
		.alg = "cbc(cast6)",
		.test = alg_test_skcipher,
		.suite = {
			.cipher = __VECS(cast6_cbc_tv_template)
		},
	}, {
		.alg = "cbc(des)",
		.test = alg_test_skcipher,
		.suite = {
			.cipher = __VECS(des_cbc_tv_template)
		},
	}, {
		.alg = "cbc(des3_ede)",
		.test = alg_test_skcipher,
		.suite = {
			.cipher = __VECS(des3_ede_cbc_tv_template)
		},
	}, {
		/* Same as cbc(aes) except the key is stored in
		 * hardware secure memory which we reference by index
		 */
		.alg = "cbc(paes)",
		.test = alg_test_null,
		.fips_allowed = 1,
	}, {
		/* Same as cbc(sm4) except the key is stored in
		 * hardware secure memory which we reference by index
		 */
		.alg = "cbc(psm4)",
		.test = alg_test_null,
	}, {
		.alg = "cbc(serpent)",
		.test = alg_test_skcipher,
		.suite = {
			.cipher = __VECS(serpent_cbc_tv_template)
		},
	}, {
		.alg = "cbc(sm4)",
		.test = alg_test_skcipher,
		.suite = {
			.cipher = __VECS(sm4_cbc_tv_template)
		}
	}, {
		.alg = "cbc(twofish)",
		.test = alg_test_skcipher,
		.suite = {
			.cipher = __VECS(tf_cbc_tv_template)
		},
	}, {
#if IS_ENABLED(CONFIG_CRYPTO_PAES_S390)
		.alg = "cbc-paes-s390",
		.fips_allowed = 1,
		.test = alg_test_skcipher,
		.suite = {
			.cipher = __VECS(aes_cbc_tv_template)
		}
	}, {
#endif
		.alg = "cbcmac(aes)",
		.test = alg_test_hash,
		.suite = {
			.hash = __VECS(aes_cbcmac_tv_template)
		}
	}, {
		.alg = "cbcmac(sm4)",
		.test = alg_test_hash,
		.suite = {
			.hash = __VECS(sm4_cbcmac_tv_template)
		}
	}, {
		.alg = "ccm(aes)",
		.generic_driver = "ccm_base(ctr(aes-generic),cbcmac(aes-generic))",
		.test = alg_test_aead,
		.fips_allowed = 1,
		.suite = {
			.aead = {
				____VECS(aes_ccm_tv_template),
				.einval_allowed = 1,
			}
		}
	}, {
		.alg = "ccm(sm4)",
		.generic_driver = "ccm_base(ctr(sm4-generic),cbcmac(sm4-generic))",
		.test = alg_test_aead,
		.suite = {
			.aead = {
				____VECS(sm4_ccm_tv_template),
				.einval_allowed = 1,
			}
		}
	}, {
		.alg = "chacha20",
		.test = alg_test_skcipher,
		.suite = {
			.cipher = __VECS(chacha20_tv_template)
		},
	}, {
		.alg = "cmac(aes)",
		.fips_allowed = 1,
		.test = alg_test_hash,
		.suite = {
			.hash = __VECS(aes_cmac128_tv_template)
		}
	}, {
		.alg = "cmac(camellia)",
		.test = alg_test_hash,
		.suite = {
			.hash = __VECS(camellia_cmac128_tv_template)
		}
	}, {
		.alg = "cmac(des3_ede)",
		.test = alg_test_hash,
		.suite = {
			.hash = __VECS(des3_ede_cmac64_tv_template)
		}
	}, {
		.alg = "cmac(sm4)",
		.test = alg_test_hash,
		.suite = {
			.hash = __VECS(sm4_cmac128_tv_template)
		}
	}, {
		.alg = "crc32",
		.test = alg_test_hash,
		.fips_allowed = 1,
		.suite = {
			.hash = __VECS(crc32_tv_template)
		}
	}, {
		.alg = "crc32c",
		.test = alg_test_crc32c,
		.fips_allowed = 1,
		.suite = {
			.hash = __VECS(crc32c_tv_template)
		}
	}, {
		.alg = "ctr(aes)",
		.test = alg_test_skcipher,
		.fips_allowed = 1,
		.suite = {
			.cipher = __VECS(aes_ctr_tv_template)
		}
	}, {
		.alg = "ctr(aria)",
		.test = alg_test_skcipher,
		.suite = {
			.cipher = __VECS(aria_ctr_tv_template)
		}
	}, {
		.alg = "ctr(blowfish)",
		.test = alg_test_skcipher,
		.suite = {
			.cipher = __VECS(bf_ctr_tv_template)
		}
	}, {
		.alg = "ctr(camellia)",
		.test = alg_test_skcipher,
		.suite = {
			.cipher = __VECS(camellia_ctr_tv_template)
		}
	}, {
		.alg = "ctr(cast5)",
		.test = alg_test_skcipher,
		.suite = {
			.cipher = __VECS(cast5_ctr_tv_template)
		}
	}, {
		.alg = "ctr(cast6)",
		.test = alg_test_skcipher,
		.suite = {
			.cipher = __VECS(cast6_ctr_tv_template)
		}
	}, {
		.alg = "ctr(des)",
		.test = alg_test_skcipher,
		.suite = {
			.cipher = __VECS(des_ctr_tv_template)
		}
	}, {
		.alg = "ctr(des3_ede)",
		.test = alg_test_skcipher,
		.suite = {
			.cipher = __VECS(des3_ede_ctr_tv_template)
		}
	}, {
		/* Same as ctr(aes) except the key is stored in
		 * hardware secure memory which we reference by index
		 */
		.alg = "ctr(paes)",
		.test = alg_test_null,
		.fips_allowed = 1,
	}, {

		/* Same as ctr(sm4) except the key is stored in
		 * hardware secure memory which we reference by index
		 */
		.alg = "ctr(psm4)",
		.test = alg_test_null,
	}, {
		.alg = "ctr(serpent)",
		.test = alg_test_skcipher,
		.suite = {
			.cipher = __VECS(serpent_ctr_tv_template)
		}
	}, {
		.alg = "ctr(sm4)",
		.test = alg_test_skcipher,
		.suite = {
			.cipher = __VECS(sm4_ctr_tv_template)
		}
	}, {
		.alg = "ctr(twofish)",
		.test = alg_test_skcipher,
		.suite = {
			.cipher = __VECS(tf_ctr_tv_template)
		}
	}, {
#if IS_ENABLED(CONFIG_CRYPTO_PAES_S390)
		.alg = "ctr-paes-s390",
		.fips_allowed = 1,
		.test = alg_test_skcipher,
		.suite = {
			.cipher = __VECS(aes_ctr_tv_template)
		}
	}, {
#endif
		.alg = "cts(cbc(aes))",
		.test = alg_test_skcipher,
		.fips_allowed = 1,
		.suite = {
			.cipher = __VECS(cts_mode_tv_template)
		}
	}, {
		/* Same as cts(cbc((aes)) except the key is stored in
		 * hardware secure memory which we reference by index
		 */
		.alg = "cts(cbc(paes))",
		.test = alg_test_null,
		.fips_allowed = 1,
	}, {
		.alg = "cts(cbc(sm4))",
		.test = alg_test_skcipher,
		.suite = {
			.cipher = __VECS(sm4_cts_tv_template)
		}
	}, {
		.alg = "curve25519",
		.test = alg_test_kpp,
		.suite = {
			.kpp = __VECS(curve25519_tv_template)
		}
	}, {
		.alg = "deflate",
		.test = alg_test_comp,
		.fips_allowed = 1,
		.suite = {
			.comp = {
				.comp = __VECS(deflate_comp_tv_template),
				.decomp = __VECS(deflate_decomp_tv_template)
			}
		}
	}, {
		.alg = "deflate-iaa",
		.test = alg_test_comp,
		.fips_allowed = 1,
		.suite = {
			.comp = {
				.comp = __VECS(deflate_comp_tv_template),
				.decomp = __VECS(deflate_decomp_tv_template)
			}
		}
	}, {
		.alg = "dh",
		.test = alg_test_kpp,
		.suite = {
			.kpp = __VECS(dh_tv_template)
		}
	}, {
		.alg = "digest_null",
		.test = alg_test_null,
	}, {
		.alg = "drbg_nopr_ctr_aes128",
		.test = alg_test_drbg,
		.fips_allowed = 1,
		.suite = {
			.drbg = __VECS(drbg_nopr_ctr_aes128_tv_template)
		}
	}, {
		.alg = "drbg_nopr_ctr_aes192",
		.test = alg_test_drbg,
		.fips_allowed = 1,
		.suite = {
			.drbg = __VECS(drbg_nopr_ctr_aes192_tv_template)
		}
	}, {
		.alg = "drbg_nopr_ctr_aes256",
		.test = alg_test_drbg,
		.fips_allowed = 1,
		.suite = {
			.drbg = __VECS(drbg_nopr_ctr_aes256_tv_template)
		}
	}, {
		.alg = "drbg_nopr_hmac_sha256",
		.test = alg_test_drbg,
		.fips_allowed = 1,
		.suite = {
			.drbg = __VECS(drbg_nopr_hmac_sha256_tv_template)
		}
	}, {
		/*
		 * There is no need to specifically test the DRBG with every
		 * backend cipher -- covered by drbg_nopr_hmac_sha512 test
		 */
		.alg = "drbg_nopr_hmac_sha384",
		.test = alg_test_null,
	}, {
		.alg = "drbg_nopr_hmac_sha512",
		.test = alg_test_drbg,
		.fips_allowed = 1,
		.suite = {
			.drbg = __VECS(drbg_nopr_hmac_sha512_tv_template)
		}
	}, {
		.alg = "drbg_nopr_sha256",
		.test = alg_test_drbg,
		.fips_allowed = 1,
		.suite = {
			.drbg = __VECS(drbg_nopr_sha256_tv_template)
		}
	}, {
		/* covered by drbg_nopr_sha256 test */
		.alg = "drbg_nopr_sha384",
		.test = alg_test_null,
	}, {
		.alg = "drbg_nopr_sha512",
		.fips_allowed = 1,
		.test = alg_test_null,
	}, {
		.alg = "drbg_pr_ctr_aes128",
		.test = alg_test_drbg,
		.fips_allowed = 1,
		.suite = {
			.drbg = __VECS(drbg_pr_ctr_aes128_tv_template)
		}
	}, {
		/* covered by drbg_pr_ctr_aes128 test */
		.alg = "drbg_pr_ctr_aes192",
		.fips_allowed = 1,
		.test = alg_test_null,
	}, {
		.alg = "drbg_pr_ctr_aes256",
		.fips_allowed = 1,
		.test = alg_test_null,
	}, {
		.alg = "drbg_pr_hmac_sha256",
		.test = alg_test_drbg,
		.fips_allowed = 1,
		.suite = {
			.drbg = __VECS(drbg_pr_hmac_sha256_tv_template)
		}
	}, {
		/* covered by drbg_pr_hmac_sha256 test */
		.alg = "drbg_pr_hmac_sha384",
		.test = alg_test_null,
	}, {
		.alg = "drbg_pr_hmac_sha512",
		.test = alg_test_null,
		.fips_allowed = 1,
	}, {
		.alg = "drbg_pr_sha256",
		.test = alg_test_drbg,
		.fips_allowed = 1,
		.suite = {
			.drbg = __VECS(drbg_pr_sha256_tv_template)
		}
	}, {
		/* covered by drbg_pr_sha256 test */
		.alg = "drbg_pr_sha384",
		.test = alg_test_null,
	}, {
		.alg = "drbg_pr_sha512",
		.fips_allowed = 1,
		.test = alg_test_null,
	}, {
		.alg = "ecb(aes)",
		.test = alg_test_skcipher,
		.fips_allowed = 1,
		.suite = {
			.cipher = __VECS(aes_tv_template)
		}
	}, {
		.alg = "ecb(anubis)",
		.test = alg_test_skcipher,
		.suite = {
			.cipher = __VECS(anubis_tv_template)
		}
	}, {
		.alg = "ecb(arc4)",
		.generic_driver = "arc4-generic",
		.test = alg_test_skcipher,
		.suite = {
			.cipher = __VECS(arc4_tv_template)
		}
	}, {
		.alg = "ecb(aria)",
		.test = alg_test_skcipher,
		.suite = {
			.cipher = __VECS(aria_tv_template)
		}
	}, {
		.alg = "ecb(blowfish)",
		.test = alg_test_skcipher,
		.suite = {
			.cipher = __VECS(bf_tv_template)
		}
	}, {
		.alg = "ecb(camellia)",
		.test = alg_test_skcipher,
		.suite = {
			.cipher = __VECS(camellia_tv_template)
		}
	}, {
		.alg = "ecb(cast5)",
		.test = alg_test_skcipher,
		.suite = {
			.cipher = __VECS(cast5_tv_template)
		}
	}, {
		.alg = "ecb(cast6)",
		.test = alg_test_skcipher,
		.suite = {
			.cipher = __VECS(cast6_tv_template)
		}
	}, {
		.alg = "ecb(cipher_null)",
		.test = alg_test_null,
		.fips_allowed = 1,
	}, {
		.alg = "ecb(des)",
		.test = alg_test_skcipher,
		.suite = {
			.cipher = __VECS(des_tv_template)
		}
	}, {
		.alg = "ecb(des3_ede)",
		.test = alg_test_skcipher,
		.suite = {
			.cipher = __VECS(des3_ede_tv_template)
		}
	}, {
		.alg = "ecb(fcrypt)",
		.test = alg_test_skcipher,
		.suite = {
			.cipher = {
				.vecs = fcrypt_pcbc_tv_template,
				.count = 1
			}
		}
	}, {
		.alg = "ecb(khazad)",
		.test = alg_test_skcipher,
		.suite = {
			.cipher = __VECS(khazad_tv_template)
		}
	}, {
		/* Same as ecb(aes) except the key is stored in
		 * hardware secure memory which we reference by index
		 */
		.alg = "ecb(paes)",
		.test = alg_test_null,
		.fips_allowed = 1,
	}, {
		.alg = "ecb(seed)",
		.test = alg_test_skcipher,
		.suite = {
			.cipher = __VECS(seed_tv_template)
		}
	}, {
		.alg = "ecb(serpent)",
		.test = alg_test_skcipher,
		.suite = {
			.cipher = __VECS(serpent_tv_template)
		}
	}, {
		.alg = "ecb(sm4)",
		.test = alg_test_skcipher,
		.suite = {
			.cipher = __VECS(sm4_tv_template)
		}
	}, {
		.alg = "ecb(tea)",
		.test = alg_test_skcipher,
		.suite = {
			.cipher = __VECS(tea_tv_template)
		}
	}, {
		.alg = "ecb(twofish)",
		.test = alg_test_skcipher,
		.suite = {
			.cipher = __VECS(tf_tv_template)
		}
	}, {
		.alg = "ecb(xeta)",
		.test = alg_test_skcipher,
		.suite = {
			.cipher = __VECS(xeta_tv_template)
		}
	}, {
		.alg = "ecb(xtea)",
		.test = alg_test_skcipher,
		.suite = {
			.cipher = __VECS(xtea_tv_template)
		}
	}, {
#if IS_ENABLED(CONFIG_CRYPTO_PAES_S390)
		.alg = "ecb-paes-s390",
		.fips_allowed = 1,
		.test = alg_test_skcipher,
		.suite = {
			.cipher = __VECS(aes_tv_template)
		}
	}, {
#endif
		.alg = "ecdh-nist-p192",
		.test = alg_test_kpp,
		.suite = {
			.kpp = __VECS(ecdh_p192_tv_template)
		}
	}, {
		.alg = "ecdh-nist-p256",
		.test = alg_test_kpp,
		.fips_allowed = 1,
		.suite = {
			.kpp = __VECS(ecdh_p256_tv_template)
		}
	}, {
		.alg = "ecdh-nist-p384",
		.test = alg_test_kpp,
		.fips_allowed = 1,
		.suite = {
			.kpp = __VECS(ecdh_p384_tv_template)
		}
	}, {
		.alg = "ecdsa-nist-p192",
		.test = alg_test_sig,
		.suite = {
			.sig = __VECS(ecdsa_nist_p192_tv_template)
		}
	}, {
		.alg = "ecdsa-nist-p256",
		.test = alg_test_sig,
		.fips_allowed = 1,
		.suite = {
			.sig = __VECS(ecdsa_nist_p256_tv_template)
		}
	}, {
		.alg = "ecdsa-nist-p384",
		.test = alg_test_sig,
		.fips_allowed = 1,
		.suite = {
			.sig = __VECS(ecdsa_nist_p384_tv_template)
		}
	}, {
		.alg = "ecdsa-nist-p521",
		.test = alg_test_sig,
		.fips_allowed = 1,
		.suite = {
			.sig = __VECS(ecdsa_nist_p521_tv_template)
		}
	}, {
		.alg = "ecrdsa",
		.test = alg_test_sig,
		.suite = {
			.sig = __VECS(ecrdsa_tv_template)
		}
	}, {
		.alg = "essiv(authenc(hmac(sha256),cbc(aes)),sha256)",
		.test = alg_test_aead,
		.fips_allowed = 1,
		.suite = {
			.aead = __VECS(essiv_hmac_sha256_aes_cbc_tv_temp)
		}
	}, {
		.alg = "essiv(cbc(aes),sha256)",
		.test = alg_test_skcipher,
		.fips_allowed = 1,
		.suite = {
			.cipher = __VECS(essiv_aes_cbc_tv_template)
		}
	}, {
#if IS_ENABLED(CONFIG_CRYPTO_DH_RFC7919_GROUPS)
		.alg = "ffdhe2048(dh)",
		.test = alg_test_kpp,
		.fips_allowed = 1,
		.suite = {
			.kpp = __VECS(ffdhe2048_dh_tv_template)
		}
	}, {
		.alg = "ffdhe3072(dh)",
		.test = alg_test_kpp,
		.fips_allowed = 1,
		.suite = {
			.kpp = __VECS(ffdhe3072_dh_tv_template)
		}
	}, {
		.alg = "ffdhe4096(dh)",
		.test = alg_test_kpp,
		.fips_allowed = 1,
		.suite = {
			.kpp = __VECS(ffdhe4096_dh_tv_template)
		}
	}, {
		.alg = "ffdhe6144(dh)",
		.test = alg_test_kpp,
		.fips_allowed = 1,
		.suite = {
			.kpp = __VECS(ffdhe6144_dh_tv_template)
		}
	}, {
		.alg = "ffdhe8192(dh)",
		.test = alg_test_kpp,
		.fips_allowed = 1,
		.suite = {
			.kpp = __VECS(ffdhe8192_dh_tv_template)
		}
	}, {
#endif /* CONFIG_CRYPTO_DH_RFC7919_GROUPS */
		.alg = "gcm(aes)",
		.generic_driver = "gcm_base(ctr(aes-generic),ghash-generic)",
		.test = alg_test_aead,
		.fips_allowed = 1,
		.suite = {
			.aead = __VECS(aes_gcm_tv_template)
		}
	}, {
		.alg = "gcm(aria)",
		.generic_driver = "gcm_base(ctr(aria-generic),ghash-generic)",
		.test = alg_test_aead,
		.suite = {
			.aead = __VECS(aria_gcm_tv_template)
		}
	}, {
		.alg = "gcm(sm4)",
		.generic_driver = "gcm_base(ctr(sm4-generic),ghash-generic)",
		.test = alg_test_aead,
		.suite = {
			.aead = __VECS(sm4_gcm_tv_template)
		}
	}, {
		.alg = "ghash",
		.test = alg_test_hash,
		.suite = {
			.hash = __VECS(ghash_tv_template)
		}
	}, {
		.alg = "hctr2(aes)",
		.generic_driver =
		    "hctr2_base(xctr(aes-generic),polyval-generic)",
		.test = alg_test_skcipher,
		.suite = {
			.cipher = __VECS(aes_hctr2_tv_template)
		}
	}, {
		.alg = "hmac(md5)",
		.test = alg_test_hash,
		.suite = {
			.hash = __VECS(hmac_md5_tv_template)
		}
	}, {
		.alg = "hmac(rmd160)",
		.test = alg_test_hash,
		.suite = {
			.hash = __VECS(hmac_rmd160_tv_template)
		}
	}, {
		.alg = "hmac(sha1)",
		.test = alg_test_hash,
		.fips_allowed = 1,
		.suite = {
			.hash = __VECS(hmac_sha1_tv_template)
		}
	}, {
		.alg = "hmac(sha224)",
		.test = alg_test_hash,
		.fips_allowed = 1,
		.suite = {
			.hash = __VECS(hmac_sha224_tv_template)
		}
	}, {
		.alg = "hmac(sha256)",
		.test = alg_test_hash,
		.fips_allowed = 1,
		.suite = {
			.hash = __VECS(hmac_sha256_tv_template)
		}
	}, {
		.alg = "hmac(sha3-224)",
		.test = alg_test_hash,
		.fips_allowed = 1,
		.suite = {
			.hash = __VECS(hmac_sha3_224_tv_template)
		}
	}, {
		.alg = "hmac(sha3-256)",
		.test = alg_test_hash,
		.fips_allowed = 1,
		.suite = {
			.hash = __VECS(hmac_sha3_256_tv_template)
		}
	}, {
		.alg = "hmac(sha3-384)",
		.test = alg_test_hash,
		.fips_allowed = 1,
		.suite = {
			.hash = __VECS(hmac_sha3_384_tv_template)
		}
	}, {
		.alg = "hmac(sha3-512)",
		.test = alg_test_hash,
		.fips_allowed = 1,
		.suite = {
			.hash = __VECS(hmac_sha3_512_tv_template)
		}
	}, {
		.alg = "hmac(sha384)",
		.test = alg_test_hash,
		.fips_allowed = 1,
		.suite = {
			.hash = __VECS(hmac_sha384_tv_template)
		}
	}, {
		.alg = "hmac(sha512)",
		.test = alg_test_hash,
		.fips_allowed = 1,
		.suite = {
			.hash = __VECS(hmac_sha512_tv_template)
		}
	}, {
		.alg = "hmac(sm3)",
		.test = alg_test_hash,
		.suite = {
			.hash = __VECS(hmac_sm3_tv_template)
		}
	}, {
		.alg = "hmac(streebog256)",
		.test = alg_test_hash,
		.suite = {
			.hash = __VECS(hmac_streebog256_tv_template)
		}
	}, {
		.alg = "hmac(streebog512)",
		.test = alg_test_hash,
		.suite = {
			.hash = __VECS(hmac_streebog512_tv_template)
		}
	}, {
		.alg = "jitterentropy_rng",
		.fips_allowed = 1,
		.test = alg_test_null,
	}, {
<<<<<<< HEAD
=======
		.alg = "krb5enc(cmac(camellia),cts(cbc(camellia)))",
		.test = alg_test_aead,
		.suite.aead = __VECS(krb5_test_camellia_cts_cmac)
	}, {
>>>>>>> e8a457b7
		.alg = "lrw(aes)",
		.generic_driver = "lrw(ecb(aes-generic))",
		.test = alg_test_skcipher,
		.suite = {
			.cipher = __VECS(aes_lrw_tv_template)
		}
	}, {
		.alg = "lrw(camellia)",
		.generic_driver = "lrw(ecb(camellia-generic))",
		.test = alg_test_skcipher,
		.suite = {
			.cipher = __VECS(camellia_lrw_tv_template)
		}
	}, {
		.alg = "lrw(cast6)",
		.generic_driver = "lrw(ecb(cast6-generic))",
		.test = alg_test_skcipher,
		.suite = {
			.cipher = __VECS(cast6_lrw_tv_template)
		}
	}, {
		.alg = "lrw(serpent)",
		.generic_driver = "lrw(ecb(serpent-generic))",
		.test = alg_test_skcipher,
		.suite = {
			.cipher = __VECS(serpent_lrw_tv_template)
		}
	}, {
		.alg = "lrw(twofish)",
		.generic_driver = "lrw(ecb(twofish-generic))",
		.test = alg_test_skcipher,
		.suite = {
			.cipher = __VECS(tf_lrw_tv_template)
		}
	}, {
		.alg = "lz4",
		.test = alg_test_comp,
		.fips_allowed = 1,
		.suite = {
			.comp = {
				.comp = __VECS(lz4_comp_tv_template),
				.decomp = __VECS(lz4_decomp_tv_template)
			}
		}
	}, {
		.alg = "lz4hc",
		.test = alg_test_comp,
		.fips_allowed = 1,
		.suite = {
			.comp = {
				.comp = __VECS(lz4hc_comp_tv_template),
				.decomp = __VECS(lz4hc_decomp_tv_template)
			}
		}
	}, {
		.alg = "lzo",
		.test = alg_test_comp,
		.fips_allowed = 1,
		.suite = {
			.comp = {
				.comp = __VECS(lzo_comp_tv_template),
				.decomp = __VECS(lzo_decomp_tv_template)
			}
		}
	}, {
		.alg = "lzo-rle",
		.test = alg_test_comp,
		.fips_allowed = 1,
		.suite = {
			.comp = {
				.comp = __VECS(lzorle_comp_tv_template),
				.decomp = __VECS(lzorle_decomp_tv_template)
			}
		}
	}, {
		.alg = "md4",
		.test = alg_test_hash,
		.suite = {
			.hash = __VECS(md4_tv_template)
		}
	}, {
		.alg = "md5",
		.test = alg_test_hash,
		.suite = {
			.hash = __VECS(md5_tv_template)
		}
	}, {
		.alg = "michael_mic",
		.test = alg_test_hash,
		.suite = {
			.hash = __VECS(michael_mic_tv_template)
		}
	}, {
		.alg = "nhpoly1305",
		.test = alg_test_hash,
		.suite = {
			.hash = __VECS(nhpoly1305_tv_template)
		}
	}, {
		.alg = "p1363(ecdsa-nist-p192)",
		.test = alg_test_null,
	}, {
		.alg = "p1363(ecdsa-nist-p256)",
		.test = alg_test_sig,
		.fips_allowed = 1,
		.suite = {
			.sig = __VECS(p1363_ecdsa_nist_p256_tv_template)
		}
	}, {
		.alg = "p1363(ecdsa-nist-p384)",
		.test = alg_test_null,
		.fips_allowed = 1,
	}, {
		.alg = "p1363(ecdsa-nist-p521)",
		.test = alg_test_null,
		.fips_allowed = 1,
	}, {
		.alg = "pcbc(fcrypt)",
		.test = alg_test_skcipher,
		.suite = {
			.cipher = __VECS(fcrypt_pcbc_tv_template)
		}
	}, {
		.alg = "pkcs1(rsa,none)",
		.test = alg_test_sig,
		.suite = {
			.sig = __VECS(pkcs1_rsa_none_tv_template)
		}
	}, {
		.alg = "pkcs1(rsa,sha224)",
		.test = alg_test_null,
		.fips_allowed = 1,
	}, {
		.alg = "pkcs1(rsa,sha256)",
		.test = alg_test_sig,
		.fips_allowed = 1,
		.suite = {
			.sig = __VECS(pkcs1_rsa_tv_template)
		}
	}, {
		.alg = "pkcs1(rsa,sha3-256)",
		.test = alg_test_null,
		.fips_allowed = 1,
	}, {
		.alg = "pkcs1(rsa,sha3-384)",
		.test = alg_test_null,
		.fips_allowed = 1,
	}, {
		.alg = "pkcs1(rsa,sha3-512)",
		.test = alg_test_null,
		.fips_allowed = 1,
	}, {
		.alg = "pkcs1(rsa,sha384)",
		.test = alg_test_null,
		.fips_allowed = 1,
	}, {
		.alg = "pkcs1(rsa,sha512)",
		.test = alg_test_null,
		.fips_allowed = 1,
	}, {
		.alg = "pkcs1pad(rsa)",
		.test = alg_test_null,
		.fips_allowed = 1,
	}, {
		.alg = "poly1305",
		.test = alg_test_hash,
		.suite = {
			.hash = __VECS(poly1305_tv_template)
		}
	}, {
		.alg = "polyval",
		.test = alg_test_hash,
		.suite = {
			.hash = __VECS(polyval_tv_template)
		}
	}, {
		.alg = "rfc3686(ctr(aes))",
		.test = alg_test_skcipher,
		.fips_allowed = 1,
		.suite = {
			.cipher = __VECS(aes_ctr_rfc3686_tv_template)
		}
	}, {
		.alg = "rfc3686(ctr(sm4))",
		.test = alg_test_skcipher,
		.suite = {
			.cipher = __VECS(sm4_ctr_rfc3686_tv_template)
		}
	}, {
		.alg = "rfc4106(gcm(aes))",
		.generic_driver = "rfc4106(gcm_base(ctr(aes-generic),ghash-generic))",
		.test = alg_test_aead,
		.fips_allowed = 1,
		.suite = {
			.aead = {
				____VECS(aes_gcm_rfc4106_tv_template),
				.einval_allowed = 1,
				.aad_iv = 1,
			}
		}
	}, {
		.alg = "rfc4309(ccm(aes))",
		.generic_driver = "rfc4309(ccm_base(ctr(aes-generic),cbcmac(aes-generic)))",
		.test = alg_test_aead,
		.fips_allowed = 1,
		.suite = {
			.aead = {
				____VECS(aes_ccm_rfc4309_tv_template),
				.einval_allowed = 1,
				.aad_iv = 1,
			}
		}
	}, {
		.alg = "rfc4543(gcm(aes))",
		.generic_driver = "rfc4543(gcm_base(ctr(aes-generic),ghash-generic))",
		.test = alg_test_aead,
		.suite = {
			.aead = {
				____VECS(aes_gcm_rfc4543_tv_template),
				.einval_allowed = 1,
				.aad_iv = 1,
			}
		}
	}, {
		.alg = "rfc7539(chacha20,poly1305)",
		.test = alg_test_aead,
		.suite = {
			.aead = __VECS(rfc7539_tv_template)
		}
	}, {
		.alg = "rfc7539esp(chacha20,poly1305)",
		.test = alg_test_aead,
		.suite = {
			.aead = {
				____VECS(rfc7539esp_tv_template),
				.einval_allowed = 1,
				.aad_iv = 1,
			}
		}
	}, {
		.alg = "rmd160",
		.test = alg_test_hash,
		.suite = {
			.hash = __VECS(rmd160_tv_template)
		}
	}, {
		.alg = "rsa",
		.test = alg_test_akcipher,
		.fips_allowed = 1,
		.suite = {
			.akcipher = __VECS(rsa_tv_template)
		}
	}, {
		.alg = "sha1",
		.test = alg_test_hash,
		.fips_allowed = 1,
		.suite = {
			.hash = __VECS(sha1_tv_template)
		}
	}, {
		.alg = "sha224",
		.test = alg_test_hash,
		.fips_allowed = 1,
		.suite = {
			.hash = __VECS(sha224_tv_template)
		}
	}, {
		.alg = "sha256",
		.test = alg_test_hash,
		.fips_allowed = 1,
		.suite = {
			.hash = __VECS(sha256_tv_template)
		}
	}, {
		.alg = "sha3-224",
		.test = alg_test_hash,
		.fips_allowed = 1,
		.suite = {
			.hash = __VECS(sha3_224_tv_template)
		}
	}, {
		.alg = "sha3-256",
		.test = alg_test_hash,
		.fips_allowed = 1,
		.suite = {
			.hash = __VECS(sha3_256_tv_template)
		}
	}, {
		.alg = "sha3-384",
		.test = alg_test_hash,
		.fips_allowed = 1,
		.suite = {
			.hash = __VECS(sha3_384_tv_template)
		}
	}, {
		.alg = "sha3-512",
		.test = alg_test_hash,
		.fips_allowed = 1,
		.suite = {
			.hash = __VECS(sha3_512_tv_template)
		}
	}, {
		.alg = "sha384",
		.test = alg_test_hash,
		.fips_allowed = 1,
		.suite = {
			.hash = __VECS(sha384_tv_template)
		}
	}, {
		.alg = "sha512",
		.test = alg_test_hash,
		.fips_allowed = 1,
		.suite = {
			.hash = __VECS(sha512_tv_template)
		}
	}, {
		.alg = "sm3",
		.test = alg_test_hash,
		.suite = {
			.hash = __VECS(sm3_tv_template)
		}
	}, {
		.alg = "streebog256",
		.test = alg_test_hash,
		.suite = {
			.hash = __VECS(streebog256_tv_template)
		}
	}, {
		.alg = "streebog512",
		.test = alg_test_hash,
		.suite = {
			.hash = __VECS(streebog512_tv_template)
		}
	}, {
		.alg = "wp256",
		.test = alg_test_hash,
		.suite = {
			.hash = __VECS(wp256_tv_template)
		}
	}, {
		.alg = "wp384",
		.test = alg_test_hash,
		.suite = {
			.hash = __VECS(wp384_tv_template)
		}
	}, {
		.alg = "wp512",
		.test = alg_test_hash,
		.suite = {
			.hash = __VECS(wp512_tv_template)
		}
	}, {
		.alg = "x962(ecdsa-nist-p192)",
		.test = alg_test_sig,
		.suite = {
			.sig = __VECS(x962_ecdsa_nist_p192_tv_template)
		}
	}, {
		.alg = "x962(ecdsa-nist-p256)",
		.test = alg_test_sig,
		.fips_allowed = 1,
		.suite = {
			.sig = __VECS(x962_ecdsa_nist_p256_tv_template)
		}
	}, {
		.alg = "x962(ecdsa-nist-p384)",
		.test = alg_test_sig,
		.fips_allowed = 1,
		.suite = {
			.sig = __VECS(x962_ecdsa_nist_p384_tv_template)
		}
	}, {
		.alg = "x962(ecdsa-nist-p521)",
		.test = alg_test_sig,
		.fips_allowed = 1,
		.suite = {
			.sig = __VECS(x962_ecdsa_nist_p521_tv_template)
		}
	}, {
		.alg = "xcbc(aes)",
		.test = alg_test_hash,
		.suite = {
			.hash = __VECS(aes_xcbc128_tv_template)
		}
	}, {
		.alg = "xcbc(sm4)",
		.test = alg_test_hash,
		.suite = {
			.hash = __VECS(sm4_xcbc128_tv_template)
		}
	}, {
		.alg = "xchacha12",
		.test = alg_test_skcipher,
		.suite = {
			.cipher = __VECS(xchacha12_tv_template)
		},
	}, {
		.alg = "xchacha20",
		.test = alg_test_skcipher,
		.suite = {
			.cipher = __VECS(xchacha20_tv_template)
		},
	}, {
		.alg = "xctr(aes)",
		.test = alg_test_skcipher,
		.suite = {
			.cipher = __VECS(aes_xctr_tv_template)
		}
	}, {
		.alg = "xts(aes)",
		.generic_driver = "xts(ecb(aes-generic))",
		.test = alg_test_skcipher,
		.fips_allowed = 1,
		.suite = {
			.cipher = __VECS(aes_xts_tv_template)
		}
	}, {
		.alg = "xts(camellia)",
		.generic_driver = "xts(ecb(camellia-generic))",
		.test = alg_test_skcipher,
		.suite = {
			.cipher = __VECS(camellia_xts_tv_template)
		}
	}, {
		.alg = "xts(cast6)",
		.generic_driver = "xts(ecb(cast6-generic))",
		.test = alg_test_skcipher,
		.suite = {
			.cipher = __VECS(cast6_xts_tv_template)
		}
	}, {
		/* Same as xts(aes) except the key is stored in
		 * hardware secure memory which we reference by index
		 */
		.alg = "xts(paes)",
		.test = alg_test_null,
		.fips_allowed = 1,
	}, {
		.alg = "xts(serpent)",
		.generic_driver = "xts(ecb(serpent-generic))",
		.test = alg_test_skcipher,
		.suite = {
			.cipher = __VECS(serpent_xts_tv_template)
		}
	}, {
		.alg = "xts(sm4)",
		.generic_driver = "xts(ecb(sm4-generic))",
		.test = alg_test_skcipher,
		.suite = {
			.cipher = __VECS(sm4_xts_tv_template)
		}
	}, {
		.alg = "xts(twofish)",
		.generic_driver = "xts(ecb(twofish-generic))",
		.test = alg_test_skcipher,
		.suite = {
			.cipher = __VECS(tf_xts_tv_template)
		}
	}, {
#if IS_ENABLED(CONFIG_CRYPTO_PAES_S390)
		.alg = "xts-paes-s390",
		.fips_allowed = 1,
		.test = alg_test_skcipher,
		.suite = {
			.cipher = __VECS(aes_xts_tv_template)
		}
	}, {
#endif
		.alg = "xxhash64",
		.test = alg_test_hash,
		.fips_allowed = 1,
		.suite = {
			.hash = __VECS(xxhash64_tv_template)
		}
	}, {
		.alg = "zstd",
		.test = alg_test_comp,
		.fips_allowed = 1,
		.suite = {
			.comp = {
				.comp = __VECS(zstd_comp_tv_template),
				.decomp = __VECS(zstd_decomp_tv_template)
			}
		}
	}
};

static void alg_check_test_descs_order(void)
{
	int i;

	for (i = 1; i < ARRAY_SIZE(alg_test_descs); i++) {
		int diff = strcmp(alg_test_descs[i - 1].alg,
				  alg_test_descs[i].alg);

		if (WARN_ON(diff > 0)) {
			pr_warn("testmgr: alg_test_descs entries in wrong order: '%s' before '%s'\n",
				alg_test_descs[i - 1].alg,
				alg_test_descs[i].alg);
		}

		if (WARN_ON(diff == 0)) {
			pr_warn("testmgr: duplicate alg_test_descs entry: '%s'\n",
				alg_test_descs[i].alg);
		}
	}
}

static void alg_check_testvec_configs(void)
{
	int i;

	for (i = 0; i < ARRAY_SIZE(default_cipher_testvec_configs); i++)
		WARN_ON(!valid_testvec_config(
				&default_cipher_testvec_configs[i]));

	for (i = 0; i < ARRAY_SIZE(default_hash_testvec_configs); i++)
		WARN_ON(!valid_testvec_config(
				&default_hash_testvec_configs[i]));
}

static void testmgr_onetime_init(void)
{
	alg_check_test_descs_order();
	alg_check_testvec_configs();

#ifdef CONFIG_CRYPTO_MANAGER_EXTRA_TESTS
	pr_warn("alg: extra crypto tests enabled.  This is intended for developer use only.\n");
#endif
}

static int alg_find_test(const char *alg)
{
	int start = 0;
	int end = ARRAY_SIZE(alg_test_descs);

	while (start < end) {
		int i = (start + end) / 2;
		int diff = strcmp(alg_test_descs[i].alg, alg);

		if (diff > 0) {
			end = i;
			continue;
		}

		if (diff < 0) {
			start = i + 1;
			continue;
		}

		return i;
	}

	return -1;
}

static int alg_fips_disabled(const char *driver, const char *alg)
{
	pr_info("alg: %s (%s) is disabled due to FIPS\n", alg, driver);

	return -ECANCELED;
}

int alg_test(const char *driver, const char *alg, u32 type, u32 mask)
{
	int i;
	int j;
	int rc;

	if (!fips_enabled && notests) {
		printk_once(KERN_INFO "alg: self-tests disabled\n");
		return 0;
	}

	DO_ONCE(testmgr_onetime_init);

	if ((type & CRYPTO_ALG_TYPE_MASK) == CRYPTO_ALG_TYPE_CIPHER) {
		char nalg[CRYPTO_MAX_ALG_NAME];

		if (snprintf(nalg, sizeof(nalg), "ecb(%s)", alg) >=
		    sizeof(nalg))
			return -ENAMETOOLONG;

		i = alg_find_test(nalg);
		if (i < 0)
			goto notest;

		if (fips_enabled && !alg_test_descs[i].fips_allowed)
			goto non_fips_alg;

		rc = alg_test_cipher(alg_test_descs + i, driver, type, mask);
		goto test_done;
	}

	i = alg_find_test(alg);
	j = alg_find_test(driver);
	if (i < 0 && j < 0)
		goto notest;

	if (fips_enabled) {
		if (j >= 0 && !alg_test_descs[j].fips_allowed)
			return -EINVAL;

		if (i >= 0 && !alg_test_descs[i].fips_allowed)
			goto non_fips_alg;
	}

	rc = 0;
	if (i >= 0)
		rc |= alg_test_descs[i].test(alg_test_descs + i, driver,
					     type, mask);
	if (j >= 0 && j != i)
		rc |= alg_test_descs[j].test(alg_test_descs + j, driver,
					     type, mask);

test_done:
	if (rc) {
		if (fips_enabled || panic_on_fail) {
			fips_fail_notify();
			panic("alg: self-tests for %s (%s) failed in %s mode!\n",
			      driver, alg,
			      fips_enabled ? "fips" : "panic_on_fail");
		}
		pr_warn("alg: self-tests for %s using %s failed (rc=%d)",
			alg, driver, rc);
		WARN(rc != -ENOENT,
		     "alg: self-tests for %s using %s failed (rc=%d)",
		     alg, driver, rc);
	} else {
		if (fips_enabled)
			pr_info("alg: self-tests for %s (%s) passed\n",
				driver, alg);
	}

	return rc;

notest:
	if ((type & CRYPTO_ALG_TYPE_MASK) == CRYPTO_ALG_TYPE_LSKCIPHER) {
		char nalg[CRYPTO_MAX_ALG_NAME];

		if (snprintf(nalg, sizeof(nalg), "ecb(%s)", alg) >=
		    sizeof(nalg))
			goto notest2;

		i = alg_find_test(nalg);
		if (i < 0)
			goto notest2;

		if (fips_enabled && !alg_test_descs[i].fips_allowed)
			goto non_fips_alg;

		rc = alg_test_skcipher(alg_test_descs + i, driver, type, mask);
		goto test_done;
	}

notest2:
	printk(KERN_INFO "alg: No test for %s (%s)\n", alg, driver);

	if (type & CRYPTO_ALG_FIPS_INTERNAL)
		return alg_fips_disabled(driver, alg);

	return 0;
non_fips_alg:
	return alg_fips_disabled(driver, alg);
}

#endif /* CONFIG_CRYPTO_MANAGER_DISABLE_TESTS */

EXPORT_SYMBOL_GPL(alg_test);<|MERGE_RESOLUTION|>--- conflicted
+++ resolved
@@ -5367,13 +5367,10 @@
 		.fips_allowed = 1,
 		.test = alg_test_null,
 	}, {
-<<<<<<< HEAD
-=======
 		.alg = "krb5enc(cmac(camellia),cts(cbc(camellia)))",
 		.test = alg_test_aead,
 		.suite.aead = __VECS(krb5_test_camellia_cts_cmac)
 	}, {
->>>>>>> e8a457b7
 		.alg = "lrw(aes)",
 		.generic_driver = "lrw(ecb(aes-generic))",
 		.test = alg_test_skcipher,
