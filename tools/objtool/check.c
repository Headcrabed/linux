--- conflicted
+++ resolved
@@ -202,11 +202,8 @@
 		"__reiserfs_panic",
 		"__stack_chk_fail",
 		"__ubsan_handle_builtin_unreachable",
-<<<<<<< HEAD
-=======
 		"arch_call_rest_init",
 		"arch_cpu_idle_dead",
->>>>>>> 611d4c71
 		"btrfs_assertfail",
 		"cpu_bringup_and_idle",
 		"cpu_startup_entry",
