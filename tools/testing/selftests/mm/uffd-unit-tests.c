--- conflicted
+++ resolved
@@ -241,12 +241,7 @@
 	fork_event_args *args = data;
 	struct uffd_msg msg = { 0 };
 
-<<<<<<< HEAD
-	/* Ready for parent thread to fork */
-	pthread_barrier_wait(&ready_for_fork);
-=======
 	ready_for_fork = true;
->>>>>>> 82ff5abc
 
 	/* Read until a full msg received */
 	while (uffd_read_msg(args->parent_uffd, &msg));
@@ -315,20 +310,11 @@
 
 	/* Prepare a thread to resolve EVENT_FORK */
 	if (with_event) {
-<<<<<<< HEAD
-		pthread_barrier_init(&ready_for_fork, NULL, 2);
-		if (pthread_create(&thread, NULL, fork_event_consumer, &args))
-			err("pthread_create()");
-		/* Wait for child thread to start before forking */
-		pthread_barrier_wait(&ready_for_fork);
-		pthread_barrier_destroy(&ready_for_fork);
-=======
 		ready_for_fork = false;
 		if (pthread_create(&thread, NULL, fork_event_consumer, &args))
 			err("pthread_create()");
 		while (!ready_for_fork)
 			; /* Wait for the poll_thread to start executing before forking */
->>>>>>> 82ff5abc
 	}
 
 	child = fork();
@@ -793,7 +779,7 @@
 	char c;
 	struct uffd_args args = { 0 };
 
-	pthread_barrier_init(&ready_for_fork, NULL, 2);
+	ready_for_fork = false;
 
 	fcntl(uffd, F_SETFL, uffd_flags | O_NONBLOCK);
 
@@ -810,9 +796,8 @@
 	if (pthread_create(&uffd_mon, NULL, uffd_poll_thread, &args))
 		err("uffd_poll_thread create");
 
-	/* Wait for child thread to start before forking */
-	pthread_barrier_wait(&ready_for_fork);
-	pthread_barrier_destroy(&ready_for_fork);
+	while (!ready_for_fork)
+		; /* Wait for the poll_thread to start executing before forking */
 
 	pid = fork();
 	if (pid < 0)
@@ -853,7 +838,7 @@
 	char c;
 	struct uffd_args args = { 0 };
 
-	pthread_barrier_init(&ready_for_fork, NULL, 2);
+	ready_for_fork = false;
 
 	fcntl(uffd, F_SETFL, uffd_flags | O_NONBLOCK);
 	if (uffd_register(uffd, area_dst, nr_pages * page_size,
@@ -864,9 +849,8 @@
 	if (pthread_create(&uffd_mon, NULL, uffd_poll_thread, &args))
 		err("uffd_poll_thread create");
 
-	/* Wait for child thread to start before forking */
-	pthread_barrier_wait(&ready_for_fork);
-	pthread_barrier_destroy(&ready_for_fork);
+	while (!ready_for_fork)
+		; /* Wait for the poll_thread to start executing before forking */
 
 	pid = fork();
 	if (pid < 0)
