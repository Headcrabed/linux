// SPDX-License-Identifier: GPL-2.0
/*
 * Check for KVM_GET_REG_LIST regressions.
 *
 * Copyright (C) 2020, Red Hat, Inc.
 *
 * While the blessed list should be created from the oldest possible
 * kernel, we can't go older than v5.2, though, because that's the first
 * release which includes df205b5c6328 ("KVM: arm64: Filter out invalid
 * core register IDs in KVM_GET_REG_LIST"). Without that commit the core
 * registers won't match expectations.
 */
#include <stdio.h>
#include "kvm_util.h"
#include "test_util.h"
#include "processor.h"

struct feature_id_reg {
	__u64 reg;
	__u64 id_reg;
	__u64 feat_shift;
	__u64 feat_min;
};

static struct feature_id_reg feat_id_regs[] = {
	{
		ARM64_SYS_REG(3, 0, 2, 0, 3),	/* TCR2_EL1 */
		ARM64_SYS_REG(3, 0, 0, 7, 3),	/* ID_AA64MMFR3_EL1 */
		0,
		1
	},
	{
		ARM64_SYS_REG(3, 0, 10, 2, 2),	/* PIRE0_EL1 */
		ARM64_SYS_REG(3, 0, 0, 7, 3),	/* ID_AA64MMFR3_EL1 */
		8,
		1
	},
	{
		ARM64_SYS_REG(3, 0, 10, 2, 3),	/* PIR_EL1 */
		ARM64_SYS_REG(3, 0, 0, 7, 3),	/* ID_AA64MMFR3_EL1 */
		8,
<<<<<<< HEAD
=======
		1
	},
	{
		ARM64_SYS_REG(3, 0, 10, 2, 4),	/* POR_EL1 */
		ARM64_SYS_REG(3, 0, 0, 7, 3),	/* ID_AA64MMFR3_EL1 */
		16,
		1
	},
	{
		ARM64_SYS_REG(3, 3, 10, 2, 4),	/* POR_EL0 */
		ARM64_SYS_REG(3, 0, 0, 7, 3),	/* ID_AA64MMFR3_EL1 */
		16,
>>>>>>> 17b65575
		1
	}
};

bool filter_reg(__u64 reg)
{
	/*
	 * DEMUX register presence depends on the host's CLIDR_EL1.
	 * This means there's no set of them that we can bless.
	 */
	if ((reg & KVM_REG_ARM_COPROC_MASK) == KVM_REG_ARM_DEMUX)
		return true;

	return false;
}

static bool check_supported_feat_reg(struct kvm_vcpu *vcpu, __u64 reg)
{
	int i, ret;
	__u64 data, feat_val;

	for (i = 0; i < ARRAY_SIZE(feat_id_regs); i++) {
		if (feat_id_regs[i].reg == reg) {
			ret = __vcpu_get_reg(vcpu, feat_id_regs[i].id_reg, &data);
			if (ret < 0)
				return false;

			feat_val = ((data >> feat_id_regs[i].feat_shift) & 0xf);
			return feat_val >= feat_id_regs[i].feat_min;
		}
	}

	return true;
}

bool check_supported_reg(struct kvm_vcpu *vcpu, __u64 reg)
{
	return check_supported_feat_reg(vcpu, reg);
}

bool check_reject_set(int err)
{
	return err == EPERM;
}

void finalize_vcpu(struct kvm_vcpu *vcpu, struct vcpu_reg_list *c)
{
	struct vcpu_reg_sublist *s;
	int feature;

	for_each_sublist(c, s) {
		if (s->finalize) {
			feature = s->feature;
			vcpu_ioctl(vcpu, KVM_ARM_VCPU_FINALIZE, &feature);
		}
	}
}

#define REG_MASK (KVM_REG_ARCH_MASK | KVM_REG_SIZE_MASK | KVM_REG_ARM_COPROC_MASK)

#define CORE_REGS_XX_NR_WORDS	2
#define CORE_SPSR_XX_NR_WORDS	2
#define CORE_FPREGS_XX_NR_WORDS	4

static const char *core_id_to_str(const char *prefix, __u64 id)
{
	__u64 core_off = id & ~REG_MASK, idx;

	/*
	 * core_off is the offset into struct kvm_regs
	 */
	switch (core_off) {
	case KVM_REG_ARM_CORE_REG(regs.regs[0]) ...
	     KVM_REG_ARM_CORE_REG(regs.regs[30]):
		idx = (core_off - KVM_REG_ARM_CORE_REG(regs.regs[0])) / CORE_REGS_XX_NR_WORDS;
		TEST_ASSERT(idx < 31, "%s: Unexpected regs.regs index: %lld", prefix, idx);
		return strdup_printf("KVM_REG_ARM_CORE_REG(regs.regs[%lld])", idx);
	case KVM_REG_ARM_CORE_REG(regs.sp):
		return "KVM_REG_ARM_CORE_REG(regs.sp)";
	case KVM_REG_ARM_CORE_REG(regs.pc):
		return "KVM_REG_ARM_CORE_REG(regs.pc)";
	case KVM_REG_ARM_CORE_REG(regs.pstate):
		return "KVM_REG_ARM_CORE_REG(regs.pstate)";
	case KVM_REG_ARM_CORE_REG(sp_el1):
		return "KVM_REG_ARM_CORE_REG(sp_el1)";
	case KVM_REG_ARM_CORE_REG(elr_el1):
		return "KVM_REG_ARM_CORE_REG(elr_el1)";
	case KVM_REG_ARM_CORE_REG(spsr[0]) ...
	     KVM_REG_ARM_CORE_REG(spsr[KVM_NR_SPSR - 1]):
		idx = (core_off - KVM_REG_ARM_CORE_REG(spsr[0])) / CORE_SPSR_XX_NR_WORDS;
		TEST_ASSERT(idx < KVM_NR_SPSR, "%s: Unexpected spsr index: %lld", prefix, idx);
		return strdup_printf("KVM_REG_ARM_CORE_REG(spsr[%lld])", idx);
	case KVM_REG_ARM_CORE_REG(fp_regs.vregs[0]) ...
	     KVM_REG_ARM_CORE_REG(fp_regs.vregs[31]):
		idx = (core_off - KVM_REG_ARM_CORE_REG(fp_regs.vregs[0])) / CORE_FPREGS_XX_NR_WORDS;
		TEST_ASSERT(idx < 32, "%s: Unexpected fp_regs.vregs index: %lld", prefix, idx);
		return strdup_printf("KVM_REG_ARM_CORE_REG(fp_regs.vregs[%lld])", idx);
	case KVM_REG_ARM_CORE_REG(fp_regs.fpsr):
		return "KVM_REG_ARM_CORE_REG(fp_regs.fpsr)";
	case KVM_REG_ARM_CORE_REG(fp_regs.fpcr):
		return "KVM_REG_ARM_CORE_REG(fp_regs.fpcr)";
	}

	TEST_FAIL("%s: Unknown core reg id: 0x%llx", prefix, id);
	return NULL;
}

static const char *sve_id_to_str(const char *prefix, __u64 id)
{
	__u64 sve_off, n, i;

	if (id == KVM_REG_ARM64_SVE_VLS)
		return "KVM_REG_ARM64_SVE_VLS";

	sve_off = id & ~(REG_MASK | ((1ULL << 5) - 1));
	i = id & (KVM_ARM64_SVE_MAX_SLICES - 1);

	TEST_ASSERT(i == 0, "%s: Currently we don't expect slice > 0, reg id 0x%llx", prefix, id);

	switch (sve_off) {
	case KVM_REG_ARM64_SVE_ZREG_BASE ...
	     KVM_REG_ARM64_SVE_ZREG_BASE + (1ULL << 5) * KVM_ARM64_SVE_NUM_ZREGS - 1:
		n = (id >> 5) & (KVM_ARM64_SVE_NUM_ZREGS - 1);
		TEST_ASSERT(id == KVM_REG_ARM64_SVE_ZREG(n, 0),
			    "%s: Unexpected bits set in SVE ZREG id: 0x%llx", prefix, id);
		return strdup_printf("KVM_REG_ARM64_SVE_ZREG(%lld, 0)", n);
	case KVM_REG_ARM64_SVE_PREG_BASE ...
	     KVM_REG_ARM64_SVE_PREG_BASE + (1ULL << 5) * KVM_ARM64_SVE_NUM_PREGS - 1:
		n = (id >> 5) & (KVM_ARM64_SVE_NUM_PREGS - 1);
		TEST_ASSERT(id == KVM_REG_ARM64_SVE_PREG(n, 0),
			    "%s: Unexpected bits set in SVE PREG id: 0x%llx", prefix, id);
		return strdup_printf("KVM_REG_ARM64_SVE_PREG(%lld, 0)", n);
	case KVM_REG_ARM64_SVE_FFR_BASE:
		TEST_ASSERT(id == KVM_REG_ARM64_SVE_FFR(0),
			    "%s: Unexpected bits set in SVE FFR id: 0x%llx", prefix, id);
		return "KVM_REG_ARM64_SVE_FFR(0)";
	}

	return NULL;
}

void print_reg(const char *prefix, __u64 id)
{
	unsigned op0, op1, crn, crm, op2;
	const char *reg_size = NULL;

	TEST_ASSERT((id & KVM_REG_ARCH_MASK) == KVM_REG_ARM64,
		    "%s: KVM_REG_ARM64 missing in reg id: 0x%llx", prefix, id);

	switch (id & KVM_REG_SIZE_MASK) {
	case KVM_REG_SIZE_U8:
		reg_size = "KVM_REG_SIZE_U8";
		break;
	case KVM_REG_SIZE_U16:
		reg_size = "KVM_REG_SIZE_U16";
		break;
	case KVM_REG_SIZE_U32:
		reg_size = "KVM_REG_SIZE_U32";
		break;
	case KVM_REG_SIZE_U64:
		reg_size = "KVM_REG_SIZE_U64";
		break;
	case KVM_REG_SIZE_U128:
		reg_size = "KVM_REG_SIZE_U128";
		break;
	case KVM_REG_SIZE_U256:
		reg_size = "KVM_REG_SIZE_U256";
		break;
	case KVM_REG_SIZE_U512:
		reg_size = "KVM_REG_SIZE_U512";
		break;
	case KVM_REG_SIZE_U1024:
		reg_size = "KVM_REG_SIZE_U1024";
		break;
	case KVM_REG_SIZE_U2048:
		reg_size = "KVM_REG_SIZE_U2048";
		break;
	default:
		TEST_FAIL("%s: Unexpected reg size: 0x%llx in reg id: 0x%llx",
			  prefix, (id & KVM_REG_SIZE_MASK) >> KVM_REG_SIZE_SHIFT, id);
	}

	switch (id & KVM_REG_ARM_COPROC_MASK) {
	case KVM_REG_ARM_CORE:
		printf("\tKVM_REG_ARM64 | %s | KVM_REG_ARM_CORE | %s,\n", reg_size, core_id_to_str(prefix, id));
		break;
	case KVM_REG_ARM_DEMUX:
		TEST_ASSERT(!(id & ~(REG_MASK | KVM_REG_ARM_DEMUX_ID_MASK | KVM_REG_ARM_DEMUX_VAL_MASK)),
			    "%s: Unexpected bits set in DEMUX reg id: 0x%llx", prefix, id);
		printf("\tKVM_REG_ARM64 | %s | KVM_REG_ARM_DEMUX | KVM_REG_ARM_DEMUX_ID_CCSIDR | %lld,\n",
		       reg_size, id & KVM_REG_ARM_DEMUX_VAL_MASK);
		break;
	case KVM_REG_ARM64_SYSREG:
		op0 = (id & KVM_REG_ARM64_SYSREG_OP0_MASK) >> KVM_REG_ARM64_SYSREG_OP0_SHIFT;
		op1 = (id & KVM_REG_ARM64_SYSREG_OP1_MASK) >> KVM_REG_ARM64_SYSREG_OP1_SHIFT;
		crn = (id & KVM_REG_ARM64_SYSREG_CRN_MASK) >> KVM_REG_ARM64_SYSREG_CRN_SHIFT;
		crm = (id & KVM_REG_ARM64_SYSREG_CRM_MASK) >> KVM_REG_ARM64_SYSREG_CRM_SHIFT;
		op2 = (id & KVM_REG_ARM64_SYSREG_OP2_MASK) >> KVM_REG_ARM64_SYSREG_OP2_SHIFT;
		TEST_ASSERT(id == ARM64_SYS_REG(op0, op1, crn, crm, op2),
			    "%s: Unexpected bits set in SYSREG reg id: 0x%llx", prefix, id);
		printf("\tARM64_SYS_REG(%d, %d, %d, %d, %d),\n", op0, op1, crn, crm, op2);
		break;
	case KVM_REG_ARM_FW:
		TEST_ASSERT(id == KVM_REG_ARM_FW_REG(id & 0xffff),
			    "%s: Unexpected bits set in FW reg id: 0x%llx", prefix, id);
		printf("\tKVM_REG_ARM_FW_REG(%lld),\n", id & 0xffff);
		break;
	case KVM_REG_ARM_FW_FEAT_BMAP:
		TEST_ASSERT(id == KVM_REG_ARM_FW_FEAT_BMAP_REG(id & 0xffff),
			    "%s: Unexpected bits set in the bitmap feature FW reg id: 0x%llx", prefix, id);
		printf("\tKVM_REG_ARM_FW_FEAT_BMAP_REG(%lld),\n", id & 0xffff);
		break;
	case KVM_REG_ARM64_SVE:
		printf("\t%s,\n", sve_id_to_str(prefix, id));
		break;
	default:
		TEST_FAIL("%s: Unexpected coproc type: 0x%llx in reg id: 0x%llx",
			  prefix, (id & KVM_REG_ARM_COPROC_MASK) >> KVM_REG_ARM_COPROC_SHIFT, id);
	}
}

/*
 * The original blessed list was primed with the output of kernel version
 * v4.15 with --core-reg-fixup and then later updated with new registers.
 * (The --core-reg-fixup option and it's fixup function have been removed
 * from the test, as it's unlikely to use this type of test on a kernel
 * older than v5.2.)
 *
 * The blessed list is up to date with kernel version v6.4 (or so we hope)
 */
static __u64 base_regs[] = {
	KVM_REG_ARM64 | KVM_REG_SIZE_U64 | KVM_REG_ARM_CORE | KVM_REG_ARM_CORE_REG(regs.regs[0]),
	KVM_REG_ARM64 | KVM_REG_SIZE_U64 | KVM_REG_ARM_CORE | KVM_REG_ARM_CORE_REG(regs.regs[1]),
	KVM_REG_ARM64 | KVM_REG_SIZE_U64 | KVM_REG_ARM_CORE | KVM_REG_ARM_CORE_REG(regs.regs[2]),
	KVM_REG_ARM64 | KVM_REG_SIZE_U64 | KVM_REG_ARM_CORE | KVM_REG_ARM_CORE_REG(regs.regs[3]),
	KVM_REG_ARM64 | KVM_REG_SIZE_U64 | KVM_REG_ARM_CORE | KVM_REG_ARM_CORE_REG(regs.regs[4]),
	KVM_REG_ARM64 | KVM_REG_SIZE_U64 | KVM_REG_ARM_CORE | KVM_REG_ARM_CORE_REG(regs.regs[5]),
	KVM_REG_ARM64 | KVM_REG_SIZE_U64 | KVM_REG_ARM_CORE | KVM_REG_ARM_CORE_REG(regs.regs[6]),
	KVM_REG_ARM64 | KVM_REG_SIZE_U64 | KVM_REG_ARM_CORE | KVM_REG_ARM_CORE_REG(regs.regs[7]),
	KVM_REG_ARM64 | KVM_REG_SIZE_U64 | KVM_REG_ARM_CORE | KVM_REG_ARM_CORE_REG(regs.regs[8]),
	KVM_REG_ARM64 | KVM_REG_SIZE_U64 | KVM_REG_ARM_CORE | KVM_REG_ARM_CORE_REG(regs.regs[9]),
	KVM_REG_ARM64 | KVM_REG_SIZE_U64 | KVM_REG_ARM_CORE | KVM_REG_ARM_CORE_REG(regs.regs[10]),
	KVM_REG_ARM64 | KVM_REG_SIZE_U64 | KVM_REG_ARM_CORE | KVM_REG_ARM_CORE_REG(regs.regs[11]),
	KVM_REG_ARM64 | KVM_REG_SIZE_U64 | KVM_REG_ARM_CORE | KVM_REG_ARM_CORE_REG(regs.regs[12]),
	KVM_REG_ARM64 | KVM_REG_SIZE_U64 | KVM_REG_ARM_CORE | KVM_REG_ARM_CORE_REG(regs.regs[13]),
	KVM_REG_ARM64 | KVM_REG_SIZE_U64 | KVM_REG_ARM_CORE | KVM_REG_ARM_CORE_REG(regs.regs[14]),
	KVM_REG_ARM64 | KVM_REG_SIZE_U64 | KVM_REG_ARM_CORE | KVM_REG_ARM_CORE_REG(regs.regs[15]),
	KVM_REG_ARM64 | KVM_REG_SIZE_U64 | KVM_REG_ARM_CORE | KVM_REG_ARM_CORE_REG(regs.regs[16]),
	KVM_REG_ARM64 | KVM_REG_SIZE_U64 | KVM_REG_ARM_CORE | KVM_REG_ARM_CORE_REG(regs.regs[17]),
	KVM_REG_ARM64 | KVM_REG_SIZE_U64 | KVM_REG_ARM_CORE | KVM_REG_ARM_CORE_REG(regs.regs[18]),
	KVM_REG_ARM64 | KVM_REG_SIZE_U64 | KVM_REG_ARM_CORE | KVM_REG_ARM_CORE_REG(regs.regs[19]),
	KVM_REG_ARM64 | KVM_REG_SIZE_U64 | KVM_REG_ARM_CORE | KVM_REG_ARM_CORE_REG(regs.regs[20]),
	KVM_REG_ARM64 | KVM_REG_SIZE_U64 | KVM_REG_ARM_CORE | KVM_REG_ARM_CORE_REG(regs.regs[21]),
	KVM_REG_ARM64 | KVM_REG_SIZE_U64 | KVM_REG_ARM_CORE | KVM_REG_ARM_CORE_REG(regs.regs[22]),
	KVM_REG_ARM64 | KVM_REG_SIZE_U64 | KVM_REG_ARM_CORE | KVM_REG_ARM_CORE_REG(regs.regs[23]),
	KVM_REG_ARM64 | KVM_REG_SIZE_U64 | KVM_REG_ARM_CORE | KVM_REG_ARM_CORE_REG(regs.regs[24]),
	KVM_REG_ARM64 | KVM_REG_SIZE_U64 | KVM_REG_ARM_CORE | KVM_REG_ARM_CORE_REG(regs.regs[25]),
	KVM_REG_ARM64 | KVM_REG_SIZE_U64 | KVM_REG_ARM_CORE | KVM_REG_ARM_CORE_REG(regs.regs[26]),
	KVM_REG_ARM64 | KVM_REG_SIZE_U64 | KVM_REG_ARM_CORE | KVM_REG_ARM_CORE_REG(regs.regs[27]),
	KVM_REG_ARM64 | KVM_REG_SIZE_U64 | KVM_REG_ARM_CORE | KVM_REG_ARM_CORE_REG(regs.regs[28]),
	KVM_REG_ARM64 | KVM_REG_SIZE_U64 | KVM_REG_ARM_CORE | KVM_REG_ARM_CORE_REG(regs.regs[29]),
	KVM_REG_ARM64 | KVM_REG_SIZE_U64 | KVM_REG_ARM_CORE | KVM_REG_ARM_CORE_REG(regs.regs[30]),
	KVM_REG_ARM64 | KVM_REG_SIZE_U64 | KVM_REG_ARM_CORE | KVM_REG_ARM_CORE_REG(regs.sp),
	KVM_REG_ARM64 | KVM_REG_SIZE_U64 | KVM_REG_ARM_CORE | KVM_REG_ARM_CORE_REG(regs.pc),
	KVM_REG_ARM64 | KVM_REG_SIZE_U64 | KVM_REG_ARM_CORE | KVM_REG_ARM_CORE_REG(regs.pstate),
	KVM_REG_ARM64 | KVM_REG_SIZE_U64 | KVM_REG_ARM_CORE | KVM_REG_ARM_CORE_REG(sp_el1),
	KVM_REG_ARM64 | KVM_REG_SIZE_U64 | KVM_REG_ARM_CORE | KVM_REG_ARM_CORE_REG(elr_el1),
	KVM_REG_ARM64 | KVM_REG_SIZE_U64 | KVM_REG_ARM_CORE | KVM_REG_ARM_CORE_REG(spsr[0]),
	KVM_REG_ARM64 | KVM_REG_SIZE_U64 | KVM_REG_ARM_CORE | KVM_REG_ARM_CORE_REG(spsr[1]),
	KVM_REG_ARM64 | KVM_REG_SIZE_U64 | KVM_REG_ARM_CORE | KVM_REG_ARM_CORE_REG(spsr[2]),
	KVM_REG_ARM64 | KVM_REG_SIZE_U64 | KVM_REG_ARM_CORE | KVM_REG_ARM_CORE_REG(spsr[3]),
	KVM_REG_ARM64 | KVM_REG_SIZE_U64 | KVM_REG_ARM_CORE | KVM_REG_ARM_CORE_REG(spsr[4]),
	KVM_REG_ARM64 | KVM_REG_SIZE_U32 | KVM_REG_ARM_CORE | KVM_REG_ARM_CORE_REG(fp_regs.fpsr),
	KVM_REG_ARM64 | KVM_REG_SIZE_U32 | KVM_REG_ARM_CORE | KVM_REG_ARM_CORE_REG(fp_regs.fpcr),
	KVM_REG_ARM_FW_REG(0),		/* KVM_REG_ARM_PSCI_VERSION */
	KVM_REG_ARM_FW_REG(1),		/* KVM_REG_ARM_SMCCC_ARCH_WORKAROUND_1 */
	KVM_REG_ARM_FW_REG(2),		/* KVM_REG_ARM_SMCCC_ARCH_WORKAROUND_2 */
	KVM_REG_ARM_FW_REG(3),		/* KVM_REG_ARM_SMCCC_ARCH_WORKAROUND_3 */
	KVM_REG_ARM_FW_FEAT_BMAP_REG(0),	/* KVM_REG_ARM_STD_BMAP */
	KVM_REG_ARM_FW_FEAT_BMAP_REG(1),	/* KVM_REG_ARM_STD_HYP_BMAP */
	KVM_REG_ARM_FW_FEAT_BMAP_REG(2),	/* KVM_REG_ARM_VENDOR_HYP_BMAP */
	ARM64_SYS_REG(3, 3, 14, 3, 1),	/* CNTV_CTL_EL0 */
	ARM64_SYS_REG(3, 3, 14, 3, 2),	/* CNTV_CVAL_EL0 */
	ARM64_SYS_REG(3, 3, 14, 0, 2),
	ARM64_SYS_REG(3, 0, 0, 0, 0),	/* MIDR_EL1 */
	ARM64_SYS_REG(3, 0, 0, 0, 6),	/* REVIDR_EL1 */
	ARM64_SYS_REG(3, 1, 0, 0, 1),	/* CLIDR_EL1 */
	ARM64_SYS_REG(3, 1, 0, 0, 7),	/* AIDR_EL1 */
	ARM64_SYS_REG(3, 3, 0, 0, 1),	/* CTR_EL0 */
	ARM64_SYS_REG(2, 0, 0, 0, 4),
	ARM64_SYS_REG(2, 0, 0, 0, 5),
	ARM64_SYS_REG(2, 0, 0, 0, 6),
	ARM64_SYS_REG(2, 0, 0, 0, 7),
	ARM64_SYS_REG(2, 0, 0, 1, 4),
	ARM64_SYS_REG(2, 0, 0, 1, 5),
	ARM64_SYS_REG(2, 0, 0, 1, 6),
	ARM64_SYS_REG(2, 0, 0, 1, 7),
	ARM64_SYS_REG(2, 0, 0, 2, 0),	/* MDCCINT_EL1 */
	ARM64_SYS_REG(2, 0, 0, 2, 2),	/* MDSCR_EL1 */
	ARM64_SYS_REG(2, 0, 0, 2, 4),
	ARM64_SYS_REG(2, 0, 0, 2, 5),
	ARM64_SYS_REG(2, 0, 0, 2, 6),
	ARM64_SYS_REG(2, 0, 0, 2, 7),
	ARM64_SYS_REG(2, 0, 0, 3, 4),
	ARM64_SYS_REG(2, 0, 0, 3, 5),
	ARM64_SYS_REG(2, 0, 0, 3, 6),
	ARM64_SYS_REG(2, 0, 0, 3, 7),
	ARM64_SYS_REG(2, 0, 0, 4, 4),
	ARM64_SYS_REG(2, 0, 0, 4, 5),
	ARM64_SYS_REG(2, 0, 0, 4, 6),
	ARM64_SYS_REG(2, 0, 0, 4, 7),
	ARM64_SYS_REG(2, 0, 0, 5, 4),
	ARM64_SYS_REG(2, 0, 0, 5, 5),
	ARM64_SYS_REG(2, 0, 0, 5, 6),
	ARM64_SYS_REG(2, 0, 0, 5, 7),
	ARM64_SYS_REG(2, 0, 0, 6, 4),
	ARM64_SYS_REG(2, 0, 0, 6, 5),
	ARM64_SYS_REG(2, 0, 0, 6, 6),
	ARM64_SYS_REG(2, 0, 0, 6, 7),
	ARM64_SYS_REG(2, 0, 0, 7, 4),
	ARM64_SYS_REG(2, 0, 0, 7, 5),
	ARM64_SYS_REG(2, 0, 0, 7, 6),
	ARM64_SYS_REG(2, 0, 0, 7, 7),
	ARM64_SYS_REG(2, 0, 0, 8, 4),
	ARM64_SYS_REG(2, 0, 0, 8, 5),
	ARM64_SYS_REG(2, 0, 0, 8, 6),
	ARM64_SYS_REG(2, 0, 0, 8, 7),
	ARM64_SYS_REG(2, 0, 0, 9, 4),
	ARM64_SYS_REG(2, 0, 0, 9, 5),
	ARM64_SYS_REG(2, 0, 0, 9, 6),
	ARM64_SYS_REG(2, 0, 0, 9, 7),
	ARM64_SYS_REG(2, 0, 0, 10, 4),
	ARM64_SYS_REG(2, 0, 0, 10, 5),
	ARM64_SYS_REG(2, 0, 0, 10, 6),
	ARM64_SYS_REG(2, 0, 0, 10, 7),
	ARM64_SYS_REG(2, 0, 0, 11, 4),
	ARM64_SYS_REG(2, 0, 0, 11, 5),
	ARM64_SYS_REG(2, 0, 0, 11, 6),
	ARM64_SYS_REG(2, 0, 0, 11, 7),
	ARM64_SYS_REG(2, 0, 0, 12, 4),
	ARM64_SYS_REG(2, 0, 0, 12, 5),
	ARM64_SYS_REG(2, 0, 0, 12, 6),
	ARM64_SYS_REG(2, 0, 0, 12, 7),
	ARM64_SYS_REG(2, 0, 0, 13, 4),
	ARM64_SYS_REG(2, 0, 0, 13, 5),
	ARM64_SYS_REG(2, 0, 0, 13, 6),
	ARM64_SYS_REG(2, 0, 0, 13, 7),
	ARM64_SYS_REG(2, 0, 0, 14, 4),
	ARM64_SYS_REG(2, 0, 0, 14, 5),
	ARM64_SYS_REG(2, 0, 0, 14, 6),
	ARM64_SYS_REG(2, 0, 0, 14, 7),
	ARM64_SYS_REG(2, 0, 0, 15, 4),
	ARM64_SYS_REG(2, 0, 0, 15, 5),
	ARM64_SYS_REG(2, 0, 0, 15, 6),
	ARM64_SYS_REG(2, 0, 0, 15, 7),
	ARM64_SYS_REG(2, 0, 1, 1, 4),	/* OSLSR_EL1 */
	ARM64_SYS_REG(2, 4, 0, 7, 0),	/* DBGVCR32_EL2 */
	ARM64_SYS_REG(3, 0, 0, 0, 5),	/* MPIDR_EL1 */
	ARM64_SYS_REG(3, 0, 0, 1, 0),	/* ID_PFR0_EL1 */
	ARM64_SYS_REG(3, 0, 0, 1, 1),	/* ID_PFR1_EL1 */
	ARM64_SYS_REG(3, 0, 0, 1, 2),	/* ID_DFR0_EL1 */
	ARM64_SYS_REG(3, 0, 0, 1, 3),	/* ID_AFR0_EL1 */
	ARM64_SYS_REG(3, 0, 0, 1, 4),	/* ID_MMFR0_EL1 */
	ARM64_SYS_REG(3, 0, 0, 1, 5),	/* ID_MMFR1_EL1 */
	ARM64_SYS_REG(3, 0, 0, 1, 6),	/* ID_MMFR2_EL1 */
	ARM64_SYS_REG(3, 0, 0, 1, 7),	/* ID_MMFR3_EL1 */
	ARM64_SYS_REG(3, 0, 0, 2, 0),	/* ID_ISAR0_EL1 */
	ARM64_SYS_REG(3, 0, 0, 2, 1),	/* ID_ISAR1_EL1 */
	ARM64_SYS_REG(3, 0, 0, 2, 2),	/* ID_ISAR2_EL1 */
	ARM64_SYS_REG(3, 0, 0, 2, 3),	/* ID_ISAR3_EL1 */
	ARM64_SYS_REG(3, 0, 0, 2, 4),	/* ID_ISAR4_EL1 */
	ARM64_SYS_REG(3, 0, 0, 2, 5),	/* ID_ISAR5_EL1 */
	ARM64_SYS_REG(3, 0, 0, 2, 6),	/* ID_MMFR4_EL1 */
	ARM64_SYS_REG(3, 0, 0, 2, 7),	/* ID_ISAR6_EL1 */
	ARM64_SYS_REG(3, 0, 0, 3, 0),	/* MVFR0_EL1 */
	ARM64_SYS_REG(3, 0, 0, 3, 1),	/* MVFR1_EL1 */
	ARM64_SYS_REG(3, 0, 0, 3, 2),	/* MVFR2_EL1 */
	ARM64_SYS_REG(3, 0, 0, 3, 3),
	ARM64_SYS_REG(3, 0, 0, 3, 4),	/* ID_PFR2_EL1 */
	ARM64_SYS_REG(3, 0, 0, 3, 5),	/* ID_DFR1_EL1 */
	ARM64_SYS_REG(3, 0, 0, 3, 6),	/* ID_MMFR5_EL1 */
	ARM64_SYS_REG(3, 0, 0, 3, 7),
	ARM64_SYS_REG(3, 0, 0, 4, 0),	/* ID_AA64PFR0_EL1 */
	ARM64_SYS_REG(3, 0, 0, 4, 1),	/* ID_AA64PFR1_EL1 */
	ARM64_SYS_REG(3, 0, 0, 4, 2),	/* ID_AA64PFR2_EL1 */
	ARM64_SYS_REG(3, 0, 0, 4, 3),
	ARM64_SYS_REG(3, 0, 0, 4, 4),	/* ID_AA64ZFR0_EL1 */
	ARM64_SYS_REG(3, 0, 0, 4, 5),	/* ID_AA64SMFR0_EL1 */
	ARM64_SYS_REG(3, 0, 0, 4, 6),
	ARM64_SYS_REG(3, 0, 0, 4, 7),
	ARM64_SYS_REG(3, 0, 0, 5, 0),	/* ID_AA64DFR0_EL1 */
	ARM64_SYS_REG(3, 0, 0, 5, 1),	/* ID_AA64DFR1_EL1 */
	ARM64_SYS_REG(3, 0, 0, 5, 2),
	ARM64_SYS_REG(3, 0, 0, 5, 3),
	ARM64_SYS_REG(3, 0, 0, 5, 4),	/* ID_AA64AFR0_EL1 */
	ARM64_SYS_REG(3, 0, 0, 5, 5),	/* ID_AA64AFR1_EL1 */
	ARM64_SYS_REG(3, 0, 0, 5, 6),
	ARM64_SYS_REG(3, 0, 0, 5, 7),
	ARM64_SYS_REG(3, 0, 0, 6, 0),	/* ID_AA64ISAR0_EL1 */
	ARM64_SYS_REG(3, 0, 0, 6, 1),	/* ID_AA64ISAR1_EL1 */
	ARM64_SYS_REG(3, 0, 0, 6, 2),	/* ID_AA64ISAR2_EL1 */
	ARM64_SYS_REG(3, 0, 0, 6, 3),
	ARM64_SYS_REG(3, 0, 0, 6, 4),
	ARM64_SYS_REG(3, 0, 0, 6, 5),
	ARM64_SYS_REG(3, 0, 0, 6, 6),
	ARM64_SYS_REG(3, 0, 0, 6, 7),
	ARM64_SYS_REG(3, 0, 0, 7, 0),	/* ID_AA64MMFR0_EL1 */
	ARM64_SYS_REG(3, 0, 0, 7, 1),	/* ID_AA64MMFR1_EL1 */
	ARM64_SYS_REG(3, 0, 0, 7, 2),	/* ID_AA64MMFR2_EL1 */
	ARM64_SYS_REG(3, 0, 0, 7, 3),	/* ID_AA64MMFR3_EL1 */
	ARM64_SYS_REG(3, 0, 0, 7, 4),	/* ID_AA64MMFR4_EL1 */
	ARM64_SYS_REG(3, 0, 0, 7, 5),
	ARM64_SYS_REG(3, 0, 0, 7, 6),
	ARM64_SYS_REG(3, 0, 0, 7, 7),
	ARM64_SYS_REG(3, 0, 1, 0, 0),	/* SCTLR_EL1 */
	ARM64_SYS_REG(3, 0, 1, 0, 1),	/* ACTLR_EL1 */
	ARM64_SYS_REG(3, 0, 1, 0, 2),	/* CPACR_EL1 */
	ARM64_SYS_REG(3, 0, 2, 0, 0),	/* TTBR0_EL1 */
	ARM64_SYS_REG(3, 0, 2, 0, 1),	/* TTBR1_EL1 */
	ARM64_SYS_REG(3, 0, 2, 0, 2),	/* TCR_EL1 */
	ARM64_SYS_REG(3, 0, 2, 0, 3),	/* TCR2_EL1 */
	ARM64_SYS_REG(3, 0, 5, 1, 0),	/* AFSR0_EL1 */
	ARM64_SYS_REG(3, 0, 5, 1, 1),	/* AFSR1_EL1 */
	ARM64_SYS_REG(3, 0, 5, 2, 0),	/* ESR_EL1 */
	ARM64_SYS_REG(3, 0, 6, 0, 0),	/* FAR_EL1 */
	ARM64_SYS_REG(3, 0, 7, 4, 0),	/* PAR_EL1 */
	ARM64_SYS_REG(3, 0, 10, 2, 0),	/* MAIR_EL1 */
	ARM64_SYS_REG(3, 0, 10, 2, 2),	/* PIRE0_EL1 */
	ARM64_SYS_REG(3, 0, 10, 2, 3),	/* PIR_EL1 */
	ARM64_SYS_REG(3, 0, 10, 2, 4),	/* POR_EL1 */
	ARM64_SYS_REG(3, 0, 10, 3, 0),	/* AMAIR_EL1 */
	ARM64_SYS_REG(3, 0, 12, 0, 0),	/* VBAR_EL1 */
	ARM64_SYS_REG(3, 0, 12, 1, 1),	/* DISR_EL1 */
	ARM64_SYS_REG(3, 0, 13, 0, 1),	/* CONTEXTIDR_EL1 */
	ARM64_SYS_REG(3, 0, 13, 0, 4),	/* TPIDR_EL1 */
	ARM64_SYS_REG(3, 0, 14, 1, 0),	/* CNTKCTL_EL1 */
	ARM64_SYS_REG(3, 2, 0, 0, 0),	/* CSSELR_EL1 */
	ARM64_SYS_REG(3, 3, 10, 2, 4),	/* POR_EL0 */
	ARM64_SYS_REG(3, 3, 13, 0, 2),	/* TPIDR_EL0 */
	ARM64_SYS_REG(3, 3, 13, 0, 3),	/* TPIDRRO_EL0 */
	ARM64_SYS_REG(3, 3, 14, 0, 1),	/* CNTPCT_EL0 */
	ARM64_SYS_REG(3, 3, 14, 2, 1),	/* CNTP_CTL_EL0 */
	ARM64_SYS_REG(3, 3, 14, 2, 2),	/* CNTP_CVAL_EL0 */
	ARM64_SYS_REG(3, 4, 3, 0, 0),	/* DACR32_EL2 */
	ARM64_SYS_REG(3, 4, 5, 0, 1),	/* IFSR32_EL2 */
	ARM64_SYS_REG(3, 4, 5, 3, 0),	/* FPEXC32_EL2 */
};

static __u64 pmu_regs[] = {
	ARM64_SYS_REG(3, 0, 9, 14, 1),	/* PMINTENSET_EL1 */
	ARM64_SYS_REG(3, 0, 9, 14, 2),	/* PMINTENCLR_EL1 */
	ARM64_SYS_REG(3, 3, 9, 12, 0),	/* PMCR_EL0 */
	ARM64_SYS_REG(3, 3, 9, 12, 1),	/* PMCNTENSET_EL0 */
	ARM64_SYS_REG(3, 3, 9, 12, 2),	/* PMCNTENCLR_EL0 */
	ARM64_SYS_REG(3, 3, 9, 12, 3),	/* PMOVSCLR_EL0 */
	ARM64_SYS_REG(3, 3, 9, 12, 4),	/* PMSWINC_EL0 */
	ARM64_SYS_REG(3, 3, 9, 12, 5),	/* PMSELR_EL0 */
	ARM64_SYS_REG(3, 3, 9, 13, 0),	/* PMCCNTR_EL0 */
	ARM64_SYS_REG(3, 3, 9, 14, 0),	/* PMUSERENR_EL0 */
	ARM64_SYS_REG(3, 3, 9, 14, 3),	/* PMOVSSET_EL0 */
	ARM64_SYS_REG(3, 3, 14, 8, 0),
	ARM64_SYS_REG(3, 3, 14, 8, 1),
	ARM64_SYS_REG(3, 3, 14, 8, 2),
	ARM64_SYS_REG(3, 3, 14, 8, 3),
	ARM64_SYS_REG(3, 3, 14, 8, 4),
	ARM64_SYS_REG(3, 3, 14, 8, 5),
	ARM64_SYS_REG(3, 3, 14, 8, 6),
	ARM64_SYS_REG(3, 3, 14, 8, 7),
	ARM64_SYS_REG(3, 3, 14, 9, 0),
	ARM64_SYS_REG(3, 3, 14, 9, 1),
	ARM64_SYS_REG(3, 3, 14, 9, 2),
	ARM64_SYS_REG(3, 3, 14, 9, 3),
	ARM64_SYS_REG(3, 3, 14, 9, 4),
	ARM64_SYS_REG(3, 3, 14, 9, 5),
	ARM64_SYS_REG(3, 3, 14, 9, 6),
	ARM64_SYS_REG(3, 3, 14, 9, 7),
	ARM64_SYS_REG(3, 3, 14, 10, 0),
	ARM64_SYS_REG(3, 3, 14, 10, 1),
	ARM64_SYS_REG(3, 3, 14, 10, 2),
	ARM64_SYS_REG(3, 3, 14, 10, 3),
	ARM64_SYS_REG(3, 3, 14, 10, 4),
	ARM64_SYS_REG(3, 3, 14, 10, 5),
	ARM64_SYS_REG(3, 3, 14, 10, 6),
	ARM64_SYS_REG(3, 3, 14, 10, 7),
	ARM64_SYS_REG(3, 3, 14, 11, 0),
	ARM64_SYS_REG(3, 3, 14, 11, 1),
	ARM64_SYS_REG(3, 3, 14, 11, 2),
	ARM64_SYS_REG(3, 3, 14, 11, 3),
	ARM64_SYS_REG(3, 3, 14, 11, 4),
	ARM64_SYS_REG(3, 3, 14, 11, 5),
	ARM64_SYS_REG(3, 3, 14, 11, 6),
	ARM64_SYS_REG(3, 3, 14, 12, 0),
	ARM64_SYS_REG(3, 3, 14, 12, 1),
	ARM64_SYS_REG(3, 3, 14, 12, 2),
	ARM64_SYS_REG(3, 3, 14, 12, 3),
	ARM64_SYS_REG(3, 3, 14, 12, 4),
	ARM64_SYS_REG(3, 3, 14, 12, 5),
	ARM64_SYS_REG(3, 3, 14, 12, 6),
	ARM64_SYS_REG(3, 3, 14, 12, 7),
	ARM64_SYS_REG(3, 3, 14, 13, 0),
	ARM64_SYS_REG(3, 3, 14, 13, 1),
	ARM64_SYS_REG(3, 3, 14, 13, 2),
	ARM64_SYS_REG(3, 3, 14, 13, 3),
	ARM64_SYS_REG(3, 3, 14, 13, 4),
	ARM64_SYS_REG(3, 3, 14, 13, 5),
	ARM64_SYS_REG(3, 3, 14, 13, 6),
	ARM64_SYS_REG(3, 3, 14, 13, 7),
	ARM64_SYS_REG(3, 3, 14, 14, 0),
	ARM64_SYS_REG(3, 3, 14, 14, 1),
	ARM64_SYS_REG(3, 3, 14, 14, 2),
	ARM64_SYS_REG(3, 3, 14, 14, 3),
	ARM64_SYS_REG(3, 3, 14, 14, 4),
	ARM64_SYS_REG(3, 3, 14, 14, 5),
	ARM64_SYS_REG(3, 3, 14, 14, 6),
	ARM64_SYS_REG(3, 3, 14, 14, 7),
	ARM64_SYS_REG(3, 3, 14, 15, 0),
	ARM64_SYS_REG(3, 3, 14, 15, 1),
	ARM64_SYS_REG(3, 3, 14, 15, 2),
	ARM64_SYS_REG(3, 3, 14, 15, 3),
	ARM64_SYS_REG(3, 3, 14, 15, 4),
	ARM64_SYS_REG(3, 3, 14, 15, 5),
	ARM64_SYS_REG(3, 3, 14, 15, 6),
	ARM64_SYS_REG(3, 3, 14, 15, 7),	/* PMCCFILTR_EL0 */
};

static __u64 vregs[] = {
	KVM_REG_ARM64 | KVM_REG_SIZE_U128 | KVM_REG_ARM_CORE | KVM_REG_ARM_CORE_REG(fp_regs.vregs[0]),
	KVM_REG_ARM64 | KVM_REG_SIZE_U128 | KVM_REG_ARM_CORE | KVM_REG_ARM_CORE_REG(fp_regs.vregs[1]),
	KVM_REG_ARM64 | KVM_REG_SIZE_U128 | KVM_REG_ARM_CORE | KVM_REG_ARM_CORE_REG(fp_regs.vregs[2]),
	KVM_REG_ARM64 | KVM_REG_SIZE_U128 | KVM_REG_ARM_CORE | KVM_REG_ARM_CORE_REG(fp_regs.vregs[3]),
	KVM_REG_ARM64 | KVM_REG_SIZE_U128 | KVM_REG_ARM_CORE | KVM_REG_ARM_CORE_REG(fp_regs.vregs[4]),
	KVM_REG_ARM64 | KVM_REG_SIZE_U128 | KVM_REG_ARM_CORE | KVM_REG_ARM_CORE_REG(fp_regs.vregs[5]),
	KVM_REG_ARM64 | KVM_REG_SIZE_U128 | KVM_REG_ARM_CORE | KVM_REG_ARM_CORE_REG(fp_regs.vregs[6]),
	KVM_REG_ARM64 | KVM_REG_SIZE_U128 | KVM_REG_ARM_CORE | KVM_REG_ARM_CORE_REG(fp_regs.vregs[7]),
	KVM_REG_ARM64 | KVM_REG_SIZE_U128 | KVM_REG_ARM_CORE | KVM_REG_ARM_CORE_REG(fp_regs.vregs[8]),
	KVM_REG_ARM64 | KVM_REG_SIZE_U128 | KVM_REG_ARM_CORE | KVM_REG_ARM_CORE_REG(fp_regs.vregs[9]),
	KVM_REG_ARM64 | KVM_REG_SIZE_U128 | KVM_REG_ARM_CORE | KVM_REG_ARM_CORE_REG(fp_regs.vregs[10]),
	KVM_REG_ARM64 | KVM_REG_SIZE_U128 | KVM_REG_ARM_CORE | KVM_REG_ARM_CORE_REG(fp_regs.vregs[11]),
	KVM_REG_ARM64 | KVM_REG_SIZE_U128 | KVM_REG_ARM_CORE | KVM_REG_ARM_CORE_REG(fp_regs.vregs[12]),
	KVM_REG_ARM64 | KVM_REG_SIZE_U128 | KVM_REG_ARM_CORE | KVM_REG_ARM_CORE_REG(fp_regs.vregs[13]),
	KVM_REG_ARM64 | KVM_REG_SIZE_U128 | KVM_REG_ARM_CORE | KVM_REG_ARM_CORE_REG(fp_regs.vregs[14]),
	KVM_REG_ARM64 | KVM_REG_SIZE_U128 | KVM_REG_ARM_CORE | KVM_REG_ARM_CORE_REG(fp_regs.vregs[15]),
	KVM_REG_ARM64 | KVM_REG_SIZE_U128 | KVM_REG_ARM_CORE | KVM_REG_ARM_CORE_REG(fp_regs.vregs[16]),
	KVM_REG_ARM64 | KVM_REG_SIZE_U128 | KVM_REG_ARM_CORE | KVM_REG_ARM_CORE_REG(fp_regs.vregs[17]),
	KVM_REG_ARM64 | KVM_REG_SIZE_U128 | KVM_REG_ARM_CORE | KVM_REG_ARM_CORE_REG(fp_regs.vregs[18]),
	KVM_REG_ARM64 | KVM_REG_SIZE_U128 | KVM_REG_ARM_CORE | KVM_REG_ARM_CORE_REG(fp_regs.vregs[19]),
	KVM_REG_ARM64 | KVM_REG_SIZE_U128 | KVM_REG_ARM_CORE | KVM_REG_ARM_CORE_REG(fp_regs.vregs[20]),
	KVM_REG_ARM64 | KVM_REG_SIZE_U128 | KVM_REG_ARM_CORE | KVM_REG_ARM_CORE_REG(fp_regs.vregs[21]),
	KVM_REG_ARM64 | KVM_REG_SIZE_U128 | KVM_REG_ARM_CORE | KVM_REG_ARM_CORE_REG(fp_regs.vregs[22]),
	KVM_REG_ARM64 | KVM_REG_SIZE_U128 | KVM_REG_ARM_CORE | KVM_REG_ARM_CORE_REG(fp_regs.vregs[23]),
	KVM_REG_ARM64 | KVM_REG_SIZE_U128 | KVM_REG_ARM_CORE | KVM_REG_ARM_CORE_REG(fp_regs.vregs[24]),
	KVM_REG_ARM64 | KVM_REG_SIZE_U128 | KVM_REG_ARM_CORE | KVM_REG_ARM_CORE_REG(fp_regs.vregs[25]),
	KVM_REG_ARM64 | KVM_REG_SIZE_U128 | KVM_REG_ARM_CORE | KVM_REG_ARM_CORE_REG(fp_regs.vregs[26]),
	KVM_REG_ARM64 | KVM_REG_SIZE_U128 | KVM_REG_ARM_CORE | KVM_REG_ARM_CORE_REG(fp_regs.vregs[27]),
	KVM_REG_ARM64 | KVM_REG_SIZE_U128 | KVM_REG_ARM_CORE | KVM_REG_ARM_CORE_REG(fp_regs.vregs[28]),
	KVM_REG_ARM64 | KVM_REG_SIZE_U128 | KVM_REG_ARM_CORE | KVM_REG_ARM_CORE_REG(fp_regs.vregs[29]),
	KVM_REG_ARM64 | KVM_REG_SIZE_U128 | KVM_REG_ARM_CORE | KVM_REG_ARM_CORE_REG(fp_regs.vregs[30]),
	KVM_REG_ARM64 | KVM_REG_SIZE_U128 | KVM_REG_ARM_CORE | KVM_REG_ARM_CORE_REG(fp_regs.vregs[31]),
};

static __u64 sve_regs[] = {
	KVM_REG_ARM64_SVE_VLS,
	KVM_REG_ARM64_SVE_ZREG(0, 0),
	KVM_REG_ARM64_SVE_ZREG(1, 0),
	KVM_REG_ARM64_SVE_ZREG(2, 0),
	KVM_REG_ARM64_SVE_ZREG(3, 0),
	KVM_REG_ARM64_SVE_ZREG(4, 0),
	KVM_REG_ARM64_SVE_ZREG(5, 0),
	KVM_REG_ARM64_SVE_ZREG(6, 0),
	KVM_REG_ARM64_SVE_ZREG(7, 0),
	KVM_REG_ARM64_SVE_ZREG(8, 0),
	KVM_REG_ARM64_SVE_ZREG(9, 0),
	KVM_REG_ARM64_SVE_ZREG(10, 0),
	KVM_REG_ARM64_SVE_ZREG(11, 0),
	KVM_REG_ARM64_SVE_ZREG(12, 0),
	KVM_REG_ARM64_SVE_ZREG(13, 0),
	KVM_REG_ARM64_SVE_ZREG(14, 0),
	KVM_REG_ARM64_SVE_ZREG(15, 0),
	KVM_REG_ARM64_SVE_ZREG(16, 0),
	KVM_REG_ARM64_SVE_ZREG(17, 0),
	KVM_REG_ARM64_SVE_ZREG(18, 0),
	KVM_REG_ARM64_SVE_ZREG(19, 0),
	KVM_REG_ARM64_SVE_ZREG(20, 0),
	KVM_REG_ARM64_SVE_ZREG(21, 0),
	KVM_REG_ARM64_SVE_ZREG(22, 0),
	KVM_REG_ARM64_SVE_ZREG(23, 0),
	KVM_REG_ARM64_SVE_ZREG(24, 0),
	KVM_REG_ARM64_SVE_ZREG(25, 0),
	KVM_REG_ARM64_SVE_ZREG(26, 0),
	KVM_REG_ARM64_SVE_ZREG(27, 0),
	KVM_REG_ARM64_SVE_ZREG(28, 0),
	KVM_REG_ARM64_SVE_ZREG(29, 0),
	KVM_REG_ARM64_SVE_ZREG(30, 0),
	KVM_REG_ARM64_SVE_ZREG(31, 0),
	KVM_REG_ARM64_SVE_PREG(0, 0),
	KVM_REG_ARM64_SVE_PREG(1, 0),
	KVM_REG_ARM64_SVE_PREG(2, 0),
	KVM_REG_ARM64_SVE_PREG(3, 0),
	KVM_REG_ARM64_SVE_PREG(4, 0),
	KVM_REG_ARM64_SVE_PREG(5, 0),
	KVM_REG_ARM64_SVE_PREG(6, 0),
	KVM_REG_ARM64_SVE_PREG(7, 0),
	KVM_REG_ARM64_SVE_PREG(8, 0),
	KVM_REG_ARM64_SVE_PREG(9, 0),
	KVM_REG_ARM64_SVE_PREG(10, 0),
	KVM_REG_ARM64_SVE_PREG(11, 0),
	KVM_REG_ARM64_SVE_PREG(12, 0),
	KVM_REG_ARM64_SVE_PREG(13, 0),
	KVM_REG_ARM64_SVE_PREG(14, 0),
	KVM_REG_ARM64_SVE_PREG(15, 0),
	KVM_REG_ARM64_SVE_FFR(0),
	ARM64_SYS_REG(3, 0, 1, 2, 0),   /* ZCR_EL1 */
};

static __u64 sve_rejects_set[] = {
	KVM_REG_ARM64_SVE_VLS,
};

static __u64 pauth_addr_regs[] = {
	ARM64_SYS_REG(3, 0, 2, 1, 0),	/* APIAKEYLO_EL1 */
	ARM64_SYS_REG(3, 0, 2, 1, 1),	/* APIAKEYHI_EL1 */
	ARM64_SYS_REG(3, 0, 2, 1, 2),	/* APIBKEYLO_EL1 */
	ARM64_SYS_REG(3, 0, 2, 1, 3),	/* APIBKEYHI_EL1 */
	ARM64_SYS_REG(3, 0, 2, 2, 0),	/* APDAKEYLO_EL1 */
	ARM64_SYS_REG(3, 0, 2, 2, 1),	/* APDAKEYHI_EL1 */
	ARM64_SYS_REG(3, 0, 2, 2, 2),	/* APDBKEYLO_EL1 */
	ARM64_SYS_REG(3, 0, 2, 2, 3)	/* APDBKEYHI_EL1 */
};

static __u64 pauth_generic_regs[] = {
	ARM64_SYS_REG(3, 0, 2, 3, 0),	/* APGAKEYLO_EL1 */
	ARM64_SYS_REG(3, 0, 2, 3, 1),	/* APGAKEYHI_EL1 */
};

#define BASE_SUBLIST \
	{ "base", .regs = base_regs, .regs_n = ARRAY_SIZE(base_regs), }
#define VREGS_SUBLIST \
	{ "vregs", .regs = vregs, .regs_n = ARRAY_SIZE(vregs), }
#define PMU_SUBLIST \
	{ "pmu", .capability = KVM_CAP_ARM_PMU_V3, .feature = KVM_ARM_VCPU_PMU_V3, \
	  .regs = pmu_regs, .regs_n = ARRAY_SIZE(pmu_regs), }
#define SVE_SUBLIST \
	{ "sve", .capability = KVM_CAP_ARM_SVE, .feature = KVM_ARM_VCPU_SVE, .finalize = true, \
	  .regs = sve_regs, .regs_n = ARRAY_SIZE(sve_regs), \
	  .rejects_set = sve_rejects_set, .rejects_set_n = ARRAY_SIZE(sve_rejects_set), }
#define PAUTH_SUBLIST							\
	{								\
		.name 		= "pauth_address",			\
		.capability	= KVM_CAP_ARM_PTRAUTH_ADDRESS,		\
		.feature	= KVM_ARM_VCPU_PTRAUTH_ADDRESS,		\
		.regs		= pauth_addr_regs,			\
		.regs_n		= ARRAY_SIZE(pauth_addr_regs),		\
	},								\
	{								\
		.name 		= "pauth_generic",			\
		.capability	= KVM_CAP_ARM_PTRAUTH_GENERIC,		\
		.feature	= KVM_ARM_VCPU_PTRAUTH_GENERIC,		\
		.regs		= pauth_generic_regs,			\
		.regs_n		= ARRAY_SIZE(pauth_generic_regs),	\
	}

static struct vcpu_reg_list vregs_config = {
	.sublists = {
	BASE_SUBLIST,
	VREGS_SUBLIST,
	{0},
	},
};
static struct vcpu_reg_list vregs_pmu_config = {
	.sublists = {
	BASE_SUBLIST,
	VREGS_SUBLIST,
	PMU_SUBLIST,
	{0},
	},
};
static struct vcpu_reg_list sve_config = {
	.sublists = {
	BASE_SUBLIST,
	SVE_SUBLIST,
	{0},
	},
};
static struct vcpu_reg_list sve_pmu_config = {
	.sublists = {
	BASE_SUBLIST,
	SVE_SUBLIST,
	PMU_SUBLIST,
	{0},
	},
};
static struct vcpu_reg_list pauth_config = {
	.sublists = {
	BASE_SUBLIST,
	VREGS_SUBLIST,
	PAUTH_SUBLIST,
	{0},
	},
};
static struct vcpu_reg_list pauth_pmu_config = {
	.sublists = {
	BASE_SUBLIST,
	VREGS_SUBLIST,
	PAUTH_SUBLIST,
	PMU_SUBLIST,
	{0},
	},
};

struct vcpu_reg_list *vcpu_configs[] = {
	&vregs_config,
	&vregs_pmu_config,
	&sve_config,
	&sve_pmu_config,
	&pauth_config,
	&pauth_pmu_config,
};
int vcpu_configs_n = ARRAY_SIZE(vcpu_configs);<|MERGE_RESOLUTION|>--- conflicted
+++ resolved
@@ -39,8 +39,6 @@
 		ARM64_SYS_REG(3, 0, 10, 2, 3),	/* PIR_EL1 */
 		ARM64_SYS_REG(3, 0, 0, 7, 3),	/* ID_AA64MMFR3_EL1 */
 		8,
-<<<<<<< HEAD
-=======
 		1
 	},
 	{
@@ -53,7 +51,6 @@
 		ARM64_SYS_REG(3, 3, 10, 2, 4),	/* POR_EL0 */
 		ARM64_SYS_REG(3, 0, 0, 7, 3),	/* ID_AA64MMFR3_EL1 */
 		16,
->>>>>>> 17b65575
 		1
 	}
 };
