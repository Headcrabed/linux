--- conflicted
+++ resolved
@@ -42,16 +42,10 @@
 		BASENAME_TEST=`basename $$TEST`;	\
 		echo "$(COLLECTION):$$BASENAME_TEST";	\
 	done
-<<<<<<< HEAD
-	+TARGET=ebb; BUILD_TARGET=$$OUTPUT/$$TARGET; $(MAKE) OUTPUT=$$BUILD_TARGET -s -C $$TARGET emit_tests
-	+TARGET=sampling_tests; BUILD_TARGET=$$OUTPUT/$$TARGET; $(MAKE) OUTPUT=$$BUILD_TARGET -s -C $$TARGET emit_tests
-	+TARGET=event_code_tests; BUILD_TARGET=$$OUTPUT/$$TARGET; $(MAKE) OUTPUT=$$BUILD_TARGET -s -C $$TARGET emit_tests
-=======
 	+@for TARGET in $(SUB_DIRS); do \
 		BUILD_TARGET=$(OUTPUT)/$$TARGET; \
 		$(MAKE) OUTPUT=$$BUILD_TARGET COLLECTION=$(COLLECTION)/$$TARGET -s -C $$TARGET emit_tests; \
 	done;
->>>>>>> 0c383648
 
 DEFAULT_INSTALL_RULE := $(INSTALL_RULE)
 override define INSTALL_RULE
