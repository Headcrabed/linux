--- conflicted
+++ resolved
@@ -100,17 +100,7 @@
 
 # Order correspond to 'make run_tests' order
 TEST_PROGS := test_kmod.sh \
-<<<<<<< HEAD
-	test_xdp_redirect_multi.sh \
-	test_tunnel.sh \
-	test_lwt_seg6local.sh \
 	test_lirc_mode2.sh \
-	test_xdp_vlan_mode_generic.sh \
-	test_xdp_vlan_mode_native.sh \
-	test_lwt_ip_encap.sh \
-=======
-	test_lirc_mode2.sh \
->>>>>>> e8a457b7
 	test_tc_tunnel.sh \
 	test_tc_edt.sh \
 	test_xdping.sh \
@@ -124,10 +114,6 @@
 TEST_PROGS_EXTENDED := \
 	ima_setup.sh verify_sig_setup.sh \
 	test_bpftool.py
-
-TEST_KMODS := bpf_testmod.ko bpf_test_no_cfi.ko bpf_test_modorder_x.ko \
-	bpf_test_modorder_y.ko
-TEST_KMOD_TARGETS = $(addprefix $(OUTPUT)/,$(TEST_KMODS))
 
 TEST_KMODS := bpf_testmod.ko bpf_test_no_cfi.ko bpf_test_modorder_x.ko \
 	bpf_test_modorder_y.ko
