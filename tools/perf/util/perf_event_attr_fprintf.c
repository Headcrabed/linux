// SPDX-License-Identifier: GPL-2.0
#include <inttypes.h>
#include <stdio.h>
#include <stdlib.h>
#include <stdbool.h>
#include <linux/kernel.h>
#include <linux/types.h>
#include <linux/perf_event.h>
#include "util/evsel_fprintf.h"
#include "util/pmu.h"
#include "util/pmus.h"
#include "trace-event.h"

struct bit_names {
	int bit;
	const char *name;
};

static void __p_bits(char *buf, size_t size, u64 value, struct bit_names *bits)
{
	bool first_bit = true;
	int i = 0;

	do {
		if (value & bits[i].bit) {
			buf += scnprintf(buf, size, "%s%s", first_bit ? "" : "|", bits[i].name);
			first_bit = false;
		}
	} while (bits[++i].name != NULL);
}

static void __p_sample_type(char *buf, size_t size, u64 value)
{
#define bit_name(n) { PERF_SAMPLE_##n, #n }
	struct bit_names bits[] = {
		bit_name(IP), bit_name(TID), bit_name(TIME), bit_name(ADDR),
		bit_name(READ), bit_name(CALLCHAIN), bit_name(ID), bit_name(CPU),
		bit_name(PERIOD), bit_name(STREAM_ID), bit_name(RAW),
		bit_name(BRANCH_STACK), bit_name(REGS_USER), bit_name(STACK_USER),
		bit_name(IDENTIFIER), bit_name(REGS_INTR), bit_name(DATA_SRC),
		bit_name(WEIGHT), bit_name(PHYS_ADDR), bit_name(AUX),
		bit_name(CGROUP), bit_name(DATA_PAGE_SIZE), bit_name(CODE_PAGE_SIZE),
		bit_name(WEIGHT_STRUCT),
		{ .name = NULL, }
	};
#undef bit_name
	__p_bits(buf, size, value, bits);
}

static void __p_branch_sample_type(char *buf, size_t size, u64 value)
{
#define bit_name(n) { PERF_SAMPLE_BRANCH_##n, #n }
	struct bit_names bits[] = {
		bit_name(USER), bit_name(KERNEL), bit_name(HV), bit_name(ANY),
		bit_name(ANY_CALL), bit_name(ANY_RETURN), bit_name(IND_CALL),
		bit_name(ABORT_TX), bit_name(IN_TX), bit_name(NO_TX),
		bit_name(COND), bit_name(CALL_STACK), bit_name(IND_JUMP),
		bit_name(CALL), bit_name(NO_FLAGS), bit_name(NO_CYCLES),
		bit_name(TYPE_SAVE), bit_name(HW_INDEX), bit_name(PRIV_SAVE),
		bit_name(COUNTERS),
		{ .name = NULL, }
	};
#undef bit_name
	__p_bits(buf, size, value, bits);
}

static void __p_read_format(char *buf, size_t size, u64 value)
{
#define bit_name(n) { PERF_FORMAT_##n, #n }
	struct bit_names bits[] = {
		bit_name(TOTAL_TIME_ENABLED), bit_name(TOTAL_TIME_RUNNING),
		bit_name(ID), bit_name(GROUP), bit_name(LOST),
		{ .name = NULL, }
	};
#undef bit_name
	__p_bits(buf, size, value, bits);
}

#define ENUM_ID_TO_STR_CASE(x) case x: return (#x);
static const char *stringify_perf_type_id(struct perf_pmu *pmu, u32 type)
{
	switch (type) {
	ENUM_ID_TO_STR_CASE(PERF_TYPE_HARDWARE)
	ENUM_ID_TO_STR_CASE(PERF_TYPE_SOFTWARE)
	ENUM_ID_TO_STR_CASE(PERF_TYPE_TRACEPOINT)
	ENUM_ID_TO_STR_CASE(PERF_TYPE_HW_CACHE)
	ENUM_ID_TO_STR_CASE(PERF_TYPE_BREAKPOINT)
	case PERF_TYPE_RAW:
		return pmu ? pmu->name : "PERF_TYPE_RAW";
	default:
		return pmu ? pmu->name : NULL;
	}
}

static const char *stringify_perf_hw_id(u64 value)
{
	switch (value & PERF_HW_EVENT_MASK) {
	ENUM_ID_TO_STR_CASE(PERF_COUNT_HW_CPU_CYCLES)
	ENUM_ID_TO_STR_CASE(PERF_COUNT_HW_INSTRUCTIONS)
	ENUM_ID_TO_STR_CASE(PERF_COUNT_HW_CACHE_REFERENCES)
	ENUM_ID_TO_STR_CASE(PERF_COUNT_HW_CACHE_MISSES)
	ENUM_ID_TO_STR_CASE(PERF_COUNT_HW_BRANCH_INSTRUCTIONS)
	ENUM_ID_TO_STR_CASE(PERF_COUNT_HW_BRANCH_MISSES)
	ENUM_ID_TO_STR_CASE(PERF_COUNT_HW_BUS_CYCLES)
	ENUM_ID_TO_STR_CASE(PERF_COUNT_HW_STALLED_CYCLES_FRONTEND)
	ENUM_ID_TO_STR_CASE(PERF_COUNT_HW_STALLED_CYCLES_BACKEND)
	ENUM_ID_TO_STR_CASE(PERF_COUNT_HW_REF_CPU_CYCLES)
	default:
		return NULL;
	}
}

static const char *stringify_perf_hw_cache_id(u64 value)
{
	switch (value) {
	ENUM_ID_TO_STR_CASE(PERF_COUNT_HW_CACHE_L1D)
	ENUM_ID_TO_STR_CASE(PERF_COUNT_HW_CACHE_L1I)
	ENUM_ID_TO_STR_CASE(PERF_COUNT_HW_CACHE_LL)
	ENUM_ID_TO_STR_CASE(PERF_COUNT_HW_CACHE_DTLB)
	ENUM_ID_TO_STR_CASE(PERF_COUNT_HW_CACHE_ITLB)
	ENUM_ID_TO_STR_CASE(PERF_COUNT_HW_CACHE_BPU)
	ENUM_ID_TO_STR_CASE(PERF_COUNT_HW_CACHE_NODE)
	default:
		return NULL;
	}
}

static const char *stringify_perf_hw_cache_op_id(u64 value)
{
	switch (value) {
	ENUM_ID_TO_STR_CASE(PERF_COUNT_HW_CACHE_OP_READ)
	ENUM_ID_TO_STR_CASE(PERF_COUNT_HW_CACHE_OP_WRITE)
	ENUM_ID_TO_STR_CASE(PERF_COUNT_HW_CACHE_OP_PREFETCH)
	default:
		return NULL;
	}
}

static const char *stringify_perf_hw_cache_op_result_id(u64 value)
{
	switch (value) {
	ENUM_ID_TO_STR_CASE(PERF_COUNT_HW_CACHE_RESULT_ACCESS)
	ENUM_ID_TO_STR_CASE(PERF_COUNT_HW_CACHE_RESULT_MISS)
	default:
		return NULL;
	}
}

static const char *stringify_perf_sw_id(u64 value)
{
	switch (value) {
	ENUM_ID_TO_STR_CASE(PERF_COUNT_SW_CPU_CLOCK)
	ENUM_ID_TO_STR_CASE(PERF_COUNT_SW_TASK_CLOCK)
	ENUM_ID_TO_STR_CASE(PERF_COUNT_SW_PAGE_FAULTS)
	ENUM_ID_TO_STR_CASE(PERF_COUNT_SW_CONTEXT_SWITCHES)
	ENUM_ID_TO_STR_CASE(PERF_COUNT_SW_CPU_MIGRATIONS)
	ENUM_ID_TO_STR_CASE(PERF_COUNT_SW_PAGE_FAULTS_MIN)
	ENUM_ID_TO_STR_CASE(PERF_COUNT_SW_PAGE_FAULTS_MAJ)
	ENUM_ID_TO_STR_CASE(PERF_COUNT_SW_ALIGNMENT_FAULTS)
	ENUM_ID_TO_STR_CASE(PERF_COUNT_SW_EMULATION_FAULTS)
	ENUM_ID_TO_STR_CASE(PERF_COUNT_SW_DUMMY)
	ENUM_ID_TO_STR_CASE(PERF_COUNT_SW_BPF_OUTPUT)
	ENUM_ID_TO_STR_CASE(PERF_COUNT_SW_CGROUP_SWITCHES)
	default:
		return NULL;
	}
}
#undef ENUM_ID_TO_STR_CASE

static void print_id_unsigned(char *buf, size_t size, u64 value, const char *s)
{
	if (s == NULL)
		snprintf(buf, size, "%"PRIu64, value);
	else
		snprintf(buf, size, "%"PRIu64" (%s)", value, s);
}

static void print_id_hex(char *buf, size_t size, u64 value, const char *s)
{
	if (s == NULL)
		snprintf(buf, size, "%#"PRIx64, value);
	else
		snprintf(buf, size, "%#"PRIx64" (%s)", value, s);
}

static void __p_type_id(char *buf, size_t size, struct perf_pmu *pmu, u32 type)
{
	print_id_unsigned(buf, size, type, stringify_perf_type_id(pmu, type));
}

static void __p_config_hw_id(char *buf, size_t size, struct perf_pmu *pmu, u64 config)
{
	const char *name = stringify_perf_hw_id(config);

	if (name == NULL) {
		if (pmu == NULL) {
			snprintf(buf, size, "%#"PRIx64, config);
		} else {
			snprintf(buf, size, "%#"PRIx64" (%s/config=%#"PRIx64"/)", config, pmu->name,
				 config);
		}
	} else {
		if (pmu == NULL)
			snprintf(buf, size, "%#"PRIx64" (%s)", config, name);
		else
			snprintf(buf, size, "%#"PRIx64" (%s/%s/)", config, pmu->name, name);
	}
}

static void __p_config_sw_id(char *buf, size_t size, u64 id)
{
	print_id_hex(buf, size, id, stringify_perf_sw_id(id));
}

static void __p_config_hw_cache_id(char *buf, size_t size, struct perf_pmu *pmu, u64 config)
{
	const char *hw_cache_str = stringify_perf_hw_cache_id(config & 0xff);
	const char *hw_cache_op_str =
		stringify_perf_hw_cache_op_id((config & 0xff00) >> 8);
	const char *hw_cache_op_result_str =
		stringify_perf_hw_cache_op_result_id((config & 0xff0000) >> 16);

	if (hw_cache_str == NULL || hw_cache_op_str == NULL || hw_cache_op_result_str == NULL) {
		if (pmu == NULL) {
			snprintf(buf, size, "%#"PRIx64, config);
		} else {
			snprintf(buf, size, "%#"PRIx64" (%s/config=%#"PRIx64"/)", config, pmu->name,
				 config);
		}
	} else {
		if (pmu == NULL) {
			snprintf(buf, size, "%#"PRIx64" (%s | %s | %s)", config,
				 hw_cache_op_result_str, hw_cache_op_str, hw_cache_str);
		} else {
			snprintf(buf, size, "%#"PRIx64" (%s/%s | %s | %s/)", config, pmu->name,
				 hw_cache_op_result_str, hw_cache_op_str, hw_cache_str);
		}
	}
}

<<<<<<< HEAD
static void __p_config_tracepoint_id(char *buf, size_t size, u64 value)
=======
static void __p_config_tracepoint_id(char *buf, size_t size, u64 id)
>>>>>>> e8a457b7
{
	char *str = tracepoint_id_to_name(id);

	print_id_hex(buf, size, id, str);
	free(str);
}

static void __p_config_id(struct perf_pmu *pmu, char *buf, size_t size, u32 type, u64 config)
{
	switch (type) {
	case PERF_TYPE_HARDWARE:
		return __p_config_hw_id(buf, size, pmu, config);
	case PERF_TYPE_SOFTWARE:
		return __p_config_sw_id(buf, size, config);
	case PERF_TYPE_HW_CACHE:
		return __p_config_hw_cache_id(buf, size, pmu, config);
	case PERF_TYPE_TRACEPOINT:
<<<<<<< HEAD
		return __p_config_tracepoint_id(buf, size, value);
=======
		return __p_config_tracepoint_id(buf, size, config);
>>>>>>> e8a457b7
	case PERF_TYPE_RAW:
	case PERF_TYPE_BREAKPOINT:
	default:
		return print_id_hex(buf, size, config, perf_pmu__name_from_config(pmu, config));
	}
}

#define BUF_SIZE		1024

#define p_hex(val)		snprintf(buf, BUF_SIZE, "%#"PRIx64, (uint64_t)(val))
#define p_unsigned(val)		snprintf(buf, BUF_SIZE, "%"PRIu64, (uint64_t)(val))
#define p_signed(val)		snprintf(buf, BUF_SIZE, "%"PRId64, (int64_t)(val))
#define p_sample_type(val)	__p_sample_type(buf, BUF_SIZE, val)
#define p_branch_sample_type(val) __p_branch_sample_type(buf, BUF_SIZE, val)
#define p_read_format(val)	__p_read_format(buf, BUF_SIZE, val)
#define p_type_id(val)		__p_type_id(buf, BUF_SIZE, pmu, val)
#define p_config_id(val)	__p_config_id(pmu, buf, BUF_SIZE, attr->type, val)

#define PRINT_ATTRn(_n, _f, _p, _a)			\
do {							\
	if (_a || attr->_f) {				\
		_p(attr->_f);				\
		ret += attr__fprintf(fp, _n, buf, priv);\
	}						\
} while (0)

#define PRINT_ATTRf(_f, _p)	PRINT_ATTRn(#_f, _f, _p, false)

int perf_event_attr__fprintf(FILE *fp, struct perf_event_attr *attr,
			     attr__fprintf_f attr__fprintf, void *priv)
{
	struct perf_pmu *pmu = perf_pmus__find_by_type(attr->type);
	char buf[BUF_SIZE];
	int ret = 0;

	if (!pmu && (attr->type == PERF_TYPE_HARDWARE || attr->type == PERF_TYPE_HW_CACHE)) {
		u32 extended_type = attr->config >> PERF_PMU_TYPE_SHIFT;

		if (extended_type)
			pmu = perf_pmus__find_by_type(extended_type);
	}

	PRINT_ATTRn("type", type, p_type_id, true);
	PRINT_ATTRf(size, p_unsigned);
	PRINT_ATTRn("config", config, p_config_id, true);
	PRINT_ATTRn("{ sample_period, sample_freq }", sample_period, p_unsigned, false);
	PRINT_ATTRf(sample_type, p_sample_type);
	PRINT_ATTRf(read_format, p_read_format);

	PRINT_ATTRf(disabled, p_unsigned);
	PRINT_ATTRf(inherit, p_unsigned);
	PRINT_ATTRf(pinned, p_unsigned);
	PRINT_ATTRf(exclusive, p_unsigned);
	PRINT_ATTRf(exclude_user, p_unsigned);
	PRINT_ATTRf(exclude_kernel, p_unsigned);
	PRINT_ATTRf(exclude_hv, p_unsigned);
	PRINT_ATTRf(exclude_idle, p_unsigned);
	PRINT_ATTRf(mmap, p_unsigned);
	PRINT_ATTRf(comm, p_unsigned);
	PRINT_ATTRf(freq, p_unsigned);
	PRINT_ATTRf(inherit_stat, p_unsigned);
	PRINT_ATTRf(enable_on_exec, p_unsigned);
	PRINT_ATTRf(task, p_unsigned);
	PRINT_ATTRf(watermark, p_unsigned);
	PRINT_ATTRf(precise_ip, p_unsigned);
	PRINT_ATTRf(mmap_data, p_unsigned);
	PRINT_ATTRf(sample_id_all, p_unsigned);
	PRINT_ATTRf(exclude_host, p_unsigned);
	PRINT_ATTRf(exclude_guest, p_unsigned);
	PRINT_ATTRf(exclude_callchain_kernel, p_unsigned);
	PRINT_ATTRf(exclude_callchain_user, p_unsigned);
	PRINT_ATTRf(mmap2, p_unsigned);
	PRINT_ATTRf(comm_exec, p_unsigned);
	PRINT_ATTRf(use_clockid, p_unsigned);
	PRINT_ATTRf(context_switch, p_unsigned);
	PRINT_ATTRf(write_backward, p_unsigned);
	PRINT_ATTRf(namespaces, p_unsigned);
	PRINT_ATTRf(ksymbol, p_unsigned);
	PRINT_ATTRf(bpf_event, p_unsigned);
	PRINT_ATTRf(aux_output, p_unsigned);
	PRINT_ATTRf(cgroup, p_unsigned);
	PRINT_ATTRf(text_poke, p_unsigned);
	PRINT_ATTRf(build_id, p_unsigned);
	PRINT_ATTRf(inherit_thread, p_unsigned);
	PRINT_ATTRf(remove_on_exec, p_unsigned);
	PRINT_ATTRf(sigtrap, p_unsigned);

	PRINT_ATTRn("{ wakeup_events, wakeup_watermark }", wakeup_events, p_unsigned, false);
	PRINT_ATTRf(bp_type, p_unsigned);
	PRINT_ATTRn("{ bp_addr, config1 }", bp_addr, p_hex, false);
	PRINT_ATTRn("{ bp_len, config2 }", bp_len, p_hex, false);
	PRINT_ATTRf(branch_sample_type, p_branch_sample_type);
	PRINT_ATTRf(sample_regs_user, p_hex);
	PRINT_ATTRf(sample_stack_user, p_unsigned);
	PRINT_ATTRf(clockid, p_signed);
	PRINT_ATTRf(sample_regs_intr, p_hex);
	PRINT_ATTRf(aux_watermark, p_unsigned);
	PRINT_ATTRf(sample_max_stack, p_unsigned);
	PRINT_ATTRf(aux_sample_size, p_unsigned);
	PRINT_ATTRf(sig_data, p_unsigned);
	PRINT_ATTRf(aux_start_paused, p_unsigned);
	PRINT_ATTRf(aux_pause, p_unsigned);
	PRINT_ATTRf(aux_resume, p_unsigned);

	return ret;
}<|MERGE_RESOLUTION|>--- conflicted
+++ resolved
@@ -238,11 +238,7 @@
 	}
 }
 
-<<<<<<< HEAD
-static void __p_config_tracepoint_id(char *buf, size_t size, u64 value)
-=======
 static void __p_config_tracepoint_id(char *buf, size_t size, u64 id)
->>>>>>> e8a457b7
 {
 	char *str = tracepoint_id_to_name(id);
 
@@ -260,11 +256,7 @@
 	case PERF_TYPE_HW_CACHE:
 		return __p_config_hw_cache_id(buf, size, pmu, config);
 	case PERF_TYPE_TRACEPOINT:
-<<<<<<< HEAD
-		return __p_config_tracepoint_id(buf, size, value);
-=======
 		return __p_config_tracepoint_id(buf, size, config);
->>>>>>> e8a457b7
 	case PERF_TYPE_RAW:
 	case PERF_TYPE_BREAKPOINT:
 	default:
