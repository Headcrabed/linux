// SPDX-License-Identifier: GPL-2.0-only
/*
 * turbostat -- show CPU frequency and C-state residency
 * on modern Intel and AMD processors.
 *
 * Copyright (c) 2025 Intel Corporation.
 * Len Brown <len.brown@intel.com>
 */

#define _GNU_SOURCE
#include MSRHEADER

// copied from arch/x86/include/asm/cpu_device_id.h
#define VFM_MODEL_BIT	0
#define VFM_FAMILY_BIT	8
#define VFM_VENDOR_BIT	16
#define VFM_RSVD_BIT	24

#define	VFM_MODEL_MASK	GENMASK(VFM_FAMILY_BIT - 1, VFM_MODEL_BIT)
#define	VFM_FAMILY_MASK	GENMASK(VFM_VENDOR_BIT - 1, VFM_FAMILY_BIT)
#define	VFM_VENDOR_MASK	GENMASK(VFM_RSVD_BIT - 1, VFM_VENDOR_BIT)

#define VFM_MODEL(vfm)	(((vfm) & VFM_MODEL_MASK) >> VFM_MODEL_BIT)
#define VFM_FAMILY(vfm)	(((vfm) & VFM_FAMILY_MASK) >> VFM_FAMILY_BIT)
#define VFM_VENDOR(vfm)	(((vfm) & VFM_VENDOR_MASK) >> VFM_VENDOR_BIT)

#define	VFM_MAKE(_vendor, _family, _model) (	\
	((_model) << VFM_MODEL_BIT) |		\
	((_family) << VFM_FAMILY_BIT) |		\
	((_vendor) << VFM_VENDOR_BIT)		\
)
// end copied section

#define CPUID_LEAF_MODEL_ID			0x1A
#define CPUID_LEAF_MODEL_ID_CORE_TYPE_SHIFT	24

#define X86_VENDOR_INTEL	0

#include INTEL_FAMILY_HEADER
#include BUILD_BUG_HEADER
#include <stdarg.h>
#include <stdio.h>
#include <err.h>
#include <unistd.h>
#include <sys/types.h>
#include <sys/wait.h>
#include <sys/stat.h>
#include <sys/select.h>
#include <sys/resource.h>
#include <sys/mman.h>
#include <fcntl.h>
#include <signal.h>
#include <sys/time.h>
#include <stdlib.h>
#include <getopt.h>
#include <dirent.h>
#include <string.h>
#include <ctype.h>
#include <sched.h>
#include <time.h>
#include <cpuid.h>
#include <sys/capability.h>
#include <errno.h>
#include <math.h>
#include <linux/perf_event.h>
#include <asm/unistd.h>
#include <stdbool.h>
#include <assert.h>
#include <linux/kernel.h>

#define UNUSED(x) (void)(x)

/*
 * This list matches the column headers, except
 * 1. built-in only, the sysfs counters are not here -- we learn of those at run-time
 * 2. Core and CPU are moved to the end, we can't have strings that contain them
 *    matching on them for --show and --hide.
 */

/*
 * buffer size used by sscanf() for added column names
 * Usually truncated to 7 characters, but also handles 18 columns for raw 64-bit counters
 */
#define	NAME_BYTES 20
#define PATH_BYTES 128
#define PERF_NAME_BYTES 128

#define MAX_NOFILE 0x8000

#define COUNTER_KIND_PERF_PREFIX "perf/"
#define COUNTER_KIND_PERF_PREFIX_LEN strlen(COUNTER_KIND_PERF_PREFIX)
#define PERF_DEV_NAME_BYTES 32
#define PERF_EVT_NAME_BYTES 32

#define INTEL_ECORE_TYPE	0x20
#define INTEL_PCORE_TYPE	0x40

#define ROUND_UP_TO_PAGE_SIZE(n) (((n) + 0x1000UL-1UL) & ~(0x1000UL-1UL))

enum counter_scope { SCOPE_CPU, SCOPE_CORE, SCOPE_PACKAGE };
enum counter_type { COUNTER_ITEMS, COUNTER_CYCLES, COUNTER_SECONDS, COUNTER_USEC, COUNTER_K2M };
enum counter_format { FORMAT_RAW, FORMAT_DELTA, FORMAT_PERCENT, FORMAT_AVERAGE };
enum counter_source { COUNTER_SOURCE_NONE, COUNTER_SOURCE_PERF, COUNTER_SOURCE_MSR };

struct perf_counter_info {
	struct perf_counter_info *next;

	/* How to open the counter / What counter it is. */
	char device[PERF_DEV_NAME_BYTES];
	char event[PERF_EVT_NAME_BYTES];

	/* How to show/format the counter. */
	char name[PERF_NAME_BYTES];
	unsigned int width;
	enum counter_scope scope;
	enum counter_type type;
	enum counter_format format;
	double scale;

	/* For reading the counter. */
	int *fd_perf_per_domain;
	size_t num_domains;
};

struct sysfs_path {
	char path[PATH_BYTES];
	int id;
	struct sysfs_path *next;
};

struct msr_counter {
	unsigned int msr_num;
	char name[NAME_BYTES];
	struct sysfs_path *sp;
	unsigned int width;
	enum counter_type type;
	enum counter_format format;
	struct msr_counter *next;
	unsigned int flags;
#define	FLAGS_HIDE	(1 << 0)
#define	FLAGS_SHOW	(1 << 1)
#define	SYSFS_PERCPU	(1 << 1)
};

struct msr_counter bic[] = {
	{ 0x0, "usec", NULL, 0, 0, 0, NULL, 0 },
	{ 0x0, "Time_Of_Day_Seconds", NULL, 0, 0, 0, NULL, 0 },
	{ 0x0, "Package", NULL, 0, 0, 0, NULL, 0 },
	{ 0x0, "Node", NULL, 0, 0, 0, NULL, 0 },
	{ 0x0, "Avg_MHz", NULL, 0, 0, 0, NULL, 0 },
	{ 0x0, "Busy%", NULL, 0, 0, 0, NULL, 0 },
	{ 0x0, "Bzy_MHz", NULL, 0, 0, 0, NULL, 0 },
	{ 0x0, "TSC_MHz", NULL, 0, 0, 0, NULL, 0 },
	{ 0x0, "IRQ", NULL, 0, 0, 0, NULL, 0 },
	{ 0x0, "SMI", NULL, 32, 0, FORMAT_DELTA, NULL, 0 },
	{ 0x0, "cpuidle", NULL, 0, 0, 0, NULL, 0 },
	{ 0x0, "CPU%c1", NULL, 0, 0, 0, NULL, 0 },
	{ 0x0, "CPU%c3", NULL, 0, 0, 0, NULL, 0 },
	{ 0x0, "CPU%c6", NULL, 0, 0, 0, NULL, 0 },
	{ 0x0, "CPU%c7", NULL, 0, 0, 0, NULL, 0 },
	{ 0x0, "ThreadC", NULL, 0, 0, 0, NULL, 0 },
	{ 0x0, "CoreTmp", NULL, 0, 0, 0, NULL, 0 },
	{ 0x0, "CoreCnt", NULL, 0, 0, 0, NULL, 0 },
	{ 0x0, "PkgTmp", NULL, 0, 0, 0, NULL, 0 },
	{ 0x0, "GFX%rc6", NULL, 0, 0, 0, NULL, 0 },
	{ 0x0, "GFXMHz", NULL, 0, 0, 0, NULL, 0 },
	{ 0x0, "Pkg%pc2", NULL, 0, 0, 0, NULL, 0 },
	{ 0x0, "Pkg%pc3", NULL, 0, 0, 0, NULL, 0 },
	{ 0x0, "Pkg%pc6", NULL, 0, 0, 0, NULL, 0 },
	{ 0x0, "Pkg%pc7", NULL, 0, 0, 0, NULL, 0 },
	{ 0x0, "Pkg%pc8", NULL, 0, 0, 0, NULL, 0 },
	{ 0x0, "Pkg%pc9", NULL, 0, 0, 0, NULL, 0 },
	{ 0x0, "Pk%pc10", NULL, 0, 0, 0, NULL, 0 },
	{ 0x0, "CPU%LPI", NULL, 0, 0, 0, NULL, 0 },
	{ 0x0, "SYS%LPI", NULL, 0, 0, 0, NULL, 0 },
	{ 0x0, "PkgWatt", NULL, 0, 0, 0, NULL, 0 },
	{ 0x0, "CorWatt", NULL, 0, 0, 0, NULL, 0 },
	{ 0x0, "GFXWatt", NULL, 0, 0, 0, NULL, 0 },
	{ 0x0, "PkgCnt", NULL, 0, 0, 0, NULL, 0 },
	{ 0x0, "RAMWatt", NULL, 0, 0, 0, NULL, 0 },
	{ 0x0, "PKG_%", NULL, 0, 0, 0, NULL, 0 },
	{ 0x0, "RAM_%", NULL, 0, 0, 0, NULL, 0 },
	{ 0x0, "Pkg_J", NULL, 0, 0, 0, NULL, 0 },
	{ 0x0, "Cor_J", NULL, 0, 0, 0, NULL, 0 },
	{ 0x0, "GFX_J", NULL, 0, 0, 0, NULL, 0 },
	{ 0x0, "RAM_J", NULL, 0, 0, 0, NULL, 0 },
	{ 0x0, "Mod%c6", NULL, 0, 0, 0, NULL, 0 },
	{ 0x0, "Totl%C0", NULL, 0, 0, 0, NULL, 0 },
	{ 0x0, "Any%C0", NULL, 0, 0, 0, NULL, 0 },
	{ 0x0, "GFX%C0", NULL, 0, 0, 0, NULL, 0 },
	{ 0x0, "CPUGFX%", NULL, 0, 0, 0, NULL, 0 },
	{ 0x0, "Core", NULL, 0, 0, 0, NULL, 0 },
	{ 0x0, "CPU", NULL, 0, 0, 0, NULL, 0 },
	{ 0x0, "APIC", NULL, 0, 0, 0, NULL, 0 },
	{ 0x0, "X2APIC", NULL, 0, 0, 0, NULL, 0 },
	{ 0x0, "Die", NULL, 0, 0, 0, NULL, 0 },
	{ 0x0, "GFXAMHz", NULL, 0, 0, 0, NULL, 0 },
	{ 0x0, "IPC", NULL, 0, 0, 0, NULL, 0 },
	{ 0x0, "CoreThr", NULL, 0, 0, 0, NULL, 0 },
	{ 0x0, "UncMHz", NULL, 0, 0, 0, NULL, 0 },
	{ 0x0, "SAM%mc6", NULL, 0, 0, 0, NULL, 0 },
	{ 0x0, "SAMMHz", NULL, 0, 0, 0, NULL, 0 },
	{ 0x0, "SAMAMHz", NULL, 0, 0, 0, NULL, 0 },
	{ 0x0, "Die%c6", NULL, 0, 0, 0, NULL, 0 },
	{ 0x0, "SysWatt", NULL, 0, 0, 0, NULL, 0 },
	{ 0x0, "Sys_J", NULL, 0, 0, 0, NULL, 0 },
	{ 0x0, "NMI", NULL, 0, 0, 0, NULL, 0 },
	{ 0x0, "CPU%c1e", NULL, 0, 0, 0, NULL, 0 },
	{ 0x0, "pct_idle", NULL, 0, 0, 0, NULL, 0 },
};

#define MAX_BIC (sizeof(bic) / sizeof(struct msr_counter))
#define	BIC_USEC	(1ULL << 0)
#define	BIC_TOD		(1ULL << 1)
#define	BIC_Package	(1ULL << 2)
#define	BIC_Node	(1ULL << 3)
#define	BIC_Avg_MHz	(1ULL << 4)
#define	BIC_Busy	(1ULL << 5)
#define	BIC_Bzy_MHz	(1ULL << 6)
#define	BIC_TSC_MHz	(1ULL << 7)
#define	BIC_IRQ		(1ULL << 8)
#define	BIC_SMI		(1ULL << 9)
#define	BIC_cpuidle	(1ULL << 10)
#define	BIC_CPU_c1	(1ULL << 11)
#define	BIC_CPU_c3	(1ULL << 12)
#define	BIC_CPU_c6	(1ULL << 13)
#define	BIC_CPU_c7	(1ULL << 14)
#define	BIC_ThreadC	(1ULL << 15)
#define	BIC_CoreTmp	(1ULL << 16)
#define	BIC_CoreCnt	(1ULL << 17)
#define	BIC_PkgTmp	(1ULL << 18)
#define	BIC_GFX_rc6	(1ULL << 19)
#define	BIC_GFXMHz	(1ULL << 20)
#define	BIC_Pkgpc2	(1ULL << 21)
#define	BIC_Pkgpc3	(1ULL << 22)
#define	BIC_Pkgpc6	(1ULL << 23)
#define	BIC_Pkgpc7	(1ULL << 24)
#define	BIC_Pkgpc8	(1ULL << 25)
#define	BIC_Pkgpc9	(1ULL << 26)
#define	BIC_Pkgpc10	(1ULL << 27)
#define BIC_CPU_LPI	(1ULL << 28)
#define BIC_SYS_LPI	(1ULL << 29)
#define	BIC_PkgWatt	(1ULL << 30)
#define	BIC_CorWatt	(1ULL << 31)
#define	BIC_GFXWatt	(1ULL << 32)
#define	BIC_PkgCnt	(1ULL << 33)
#define	BIC_RAMWatt	(1ULL << 34)
#define	BIC_PKG__	(1ULL << 35)
#define	BIC_RAM__	(1ULL << 36)
#define	BIC_Pkg_J	(1ULL << 37)
#define	BIC_Cor_J	(1ULL << 38)
#define	BIC_GFX_J	(1ULL << 39)
#define	BIC_RAM_J	(1ULL << 40)
#define	BIC_Mod_c6	(1ULL << 41)
#define	BIC_Totl_c0	(1ULL << 42)
#define	BIC_Any_c0	(1ULL << 43)
#define	BIC_GFX_c0	(1ULL << 44)
#define	BIC_CPUGFX	(1ULL << 45)
#define	BIC_Core	(1ULL << 46)
#define	BIC_CPU		(1ULL << 47)
#define	BIC_APIC	(1ULL << 48)
#define	BIC_X2APIC	(1ULL << 49)
#define	BIC_Die		(1ULL << 50)
#define	BIC_GFXACTMHz	(1ULL << 51)
#define	BIC_IPC		(1ULL << 52)
#define	BIC_CORE_THROT_CNT	(1ULL << 53)
#define	BIC_UNCORE_MHZ		(1ULL << 54)
#define	BIC_SAM_mc6		(1ULL << 55)
#define	BIC_SAMMHz		(1ULL << 56)
#define	BIC_SAMACTMHz		(1ULL << 57)
#define	BIC_Diec6		(1ULL << 58)
#define	BIC_SysWatt		(1ULL << 59)
#define	BIC_Sys_J		(1ULL << 60)
#define	BIC_NMI			(1ULL << 61)
#define	BIC_CPU_c1e		(1ULL << 62)
#define	BIC_pct_idle		(1ULL << 63)

#define BIC_GROUP_TOPOLOGY (BIC_Package | BIC_Node | BIC_CoreCnt | BIC_PkgCnt | BIC_Core | BIC_CPU | BIC_Die)
#define BIC_GROUP_THERMAL_PWR (BIC_CoreTmp | BIC_PkgTmp | BIC_PkgWatt | BIC_CorWatt | BIC_GFXWatt | BIC_RAMWatt | BIC_PKG__ | BIC_RAM__ | BIC_SysWatt)
#define BIC_GROUP_FREQUENCY (BIC_Avg_MHz | BIC_Busy | BIC_Bzy_MHz | BIC_TSC_MHz | BIC_GFXMHz | BIC_GFXACTMHz | BIC_SAMMHz | BIC_SAMACTMHz | BIC_UNCORE_MHZ)
#define BIC_GROUP_HW_IDLE (BIC_Busy | BIC_CPU_c1 | BIC_CPU_c3 | BIC_CPU_c6 | BIC_CPU_c7 | BIC_GFX_rc6 | BIC_Pkgpc2 | BIC_Pkgpc3 | BIC_Pkgpc6 | BIC_Pkgpc7 | BIC_Pkgpc8 | BIC_Pkgpc9 | BIC_Pkgpc10 | BIC_CPU_LPI | BIC_SYS_LPI | BIC_Mod_c6 | BIC_Totl_c0 | BIC_Any_c0 | BIC_GFX_c0 | BIC_CPUGFX | BIC_SAM_mc6 | BIC_Diec6)
#define BIC_GROUP_SW_IDLE (BIC_Busy | BIC_cpuidle | BIC_pct_idle )
#define BIC_GROUP_IDLE (BIC_GROUP_HW_IDLE | BIC_pct_idle) 
#define BIC_OTHER (BIC_IRQ | BIC_NMI | BIC_SMI | BIC_ThreadC | BIC_CoreTmp | BIC_IPC)

#define BIC_DISABLED_BY_DEFAULT	(BIC_USEC | BIC_TOD | BIC_APIC | BIC_X2APIC | BIC_cpuidle)

unsigned long long bic_enabled = (0xFFFFFFFFFFFFFFFFULL & ~BIC_DISABLED_BY_DEFAULT);
unsigned long long bic_present = BIC_USEC | BIC_TOD | BIC_cpuidle | BIC_pct_idle | BIC_APIC | BIC_X2APIC;

#define DO_BIC(COUNTER_NAME) (bic_enabled & bic_present & COUNTER_NAME)
#define DO_BIC_READ(COUNTER_NAME) (bic_present & COUNTER_NAME)
#define ENABLE_BIC(COUNTER_NAME) (bic_enabled |= COUNTER_NAME)
#define BIC_PRESENT(COUNTER_BIT) (bic_present |= COUNTER_BIT)
#define BIC_NOT_PRESENT(COUNTER_BIT) (bic_present &= ~COUNTER_BIT)
#define BIC_IS_ENABLED(COUNTER_BIT) (bic_enabled & COUNTER_BIT)

/*
 * MSR_PKG_CST_CONFIG_CONTROL decoding for pkg_cstate_limit:
 * If you change the values, note they are used both in comparisons
 * (>= PCL__7) and to index pkg_cstate_limit_strings[].
 */
#define PCLUKN 0		/* Unknown */
#define PCLRSV 1		/* Reserved */
#define PCL__0 2		/* PC0 */
#define PCL__1 3		/* PC1 */
#define PCL__2 4		/* PC2 */
#define PCL__3 5		/* PC3 */
#define PCL__4 6		/* PC4 */
#define PCL__6 7		/* PC6 */
#define PCL_6N 8		/* PC6 No Retention */
#define PCL_6R 9		/* PC6 Retention */
#define PCL__7 10		/* PC7 */
#define PCL_7S 11		/* PC7 Shrink */
#define PCL__8 12		/* PC8 */
#define PCL__9 13		/* PC9 */
#define PCL_10 14		/* PC10 */
#define PCLUNL 15		/* Unlimited */

struct amperf_group_fd;

char *proc_stat = "/proc/stat";
FILE *outf;
int *fd_percpu;
int *fd_instr_count_percpu;
struct timeval interval_tv = { 5, 0 };
struct timespec interval_ts = { 5, 0 };

unsigned int num_iterations;
unsigned int header_iterations;
unsigned int debug;
unsigned int quiet;
unsigned int shown;
unsigned int sums_need_wide_columns;
unsigned int rapl_joules;
unsigned int summary_only;
unsigned int list_header_only;
unsigned int dump_only;
unsigned int force_load;
unsigned int has_aperf;
unsigned int has_aperf_access;
unsigned int has_epb;
unsigned int has_turbo;
unsigned int is_hybrid;
unsigned int units = 1000000;	/* MHz etc */
unsigned int genuine_intel;
unsigned int authentic_amd;
unsigned int hygon_genuine;
unsigned int max_level, max_extended_level;
unsigned int has_invariant_tsc;
unsigned int aperf_mperf_multiplier = 1;
double bclk;
double base_hz;
unsigned int has_base_hz;
double tsc_tweak = 1.0;
unsigned int show_pkg_only;
unsigned int show_core_only;
char *output_buffer, *outp;
unsigned int do_dts;
unsigned int do_ptm;
unsigned int do_ipc;
unsigned long long cpuidle_cur_cpu_lpi_us;
unsigned long long cpuidle_cur_sys_lpi_us;
unsigned int tj_max;
unsigned int tj_max_override;
double rapl_power_units, rapl_time_units;
double rapl_dram_energy_units, rapl_energy_units, rapl_psys_energy_units;
double rapl_joule_counter_range;
unsigned int crystal_hz;
unsigned long long tsc_hz;
int base_cpu;
unsigned int has_hwp;		/* IA32_PM_ENABLE, IA32_HWP_CAPABILITIES */
			/* IA32_HWP_REQUEST, IA32_HWP_STATUS */
unsigned int has_hwp_notify;	/* IA32_HWP_INTERRUPT */
unsigned int has_hwp_activity_window;	/* IA32_HWP_REQUEST[bits 41:32] */
unsigned int has_hwp_epp;	/* IA32_HWP_REQUEST[bits 31:24] */
unsigned int has_hwp_pkg;	/* IA32_HWP_REQUEST_PKG */
unsigned int first_counter_read = 1;

static struct timeval procsysfs_tv_begin;

int ignore_stdin;
bool no_msr;
bool no_perf;

enum gfx_sysfs_idx {
	GFX_rc6,
	GFX_MHz,
	GFX_ACTMHz,
	SAM_mc6,
	SAM_MHz,
	SAM_ACTMHz,
	GFX_MAX
};

struct gfx_sysfs_info {
	FILE *fp;
	unsigned int val;
	unsigned long long val_ull;
};

static struct gfx_sysfs_info gfx_info[GFX_MAX];

int get_msr(int cpu, off_t offset, unsigned long long *msr);
int add_counter(unsigned int msr_num, char *path, char *name,
		unsigned int width, enum counter_scope scope,
		enum counter_type type, enum counter_format format, int flags, int package_num);

/* Model specific support Start */

/* List of features that may diverge among different platforms */
struct platform_features {
	bool has_msr_misc_feature_control;	/* MSR_MISC_FEATURE_CONTROL */
	bool has_msr_misc_pwr_mgmt;	/* MSR_MISC_PWR_MGMT */
	bool has_nhm_msrs;	/* MSR_PLATFORM_INFO, MSR_IA32_TEMPERATURE_TARGET, MSR_SMI_COUNT, MSR_PKG_CST_CONFIG_CONTROL, MSR_IA32_POWER_CTL, TRL MSRs */
	bool has_config_tdp;	/* MSR_CONFIG_TDP_NOMINAL/LEVEL_1/LEVEL_2/CONTROL, MSR_TURBO_ACTIVATION_RATIO */
	int bclk_freq;		/* CPU base clock */
	int crystal_freq;	/* Crystal clock to use when not available from CPUID.15 */
	int supported_cstates;	/* Core cstates and Package cstates supported */
	int cst_limit;		/* MSR_PKG_CST_CONFIG_CONTROL */
	bool has_cst_auto_convension;	/* AUTOMATIC_CSTATE_CONVERSION bit in MSR_PKG_CST_CONFIG_CONTROL */
	bool has_irtl_msrs;	/* MSR_PKGC3/PKGC6/PKGC7/PKGC8/PKGC9/PKGC10_IRTL */
	bool has_msr_core_c1_res;	/* MSR_CORE_C1_RES */
	bool has_msr_module_c6_res_ms;	/* MSR_MODULE_C6_RES_MS */
	bool has_msr_c6_demotion_policy_config;	/* MSR_CC6_DEMOTION_POLICY_CONFIG/MSR_MC6_DEMOTION_POLICY_CONFIG */
	bool has_msr_atom_pkg_c6_residency;	/* MSR_ATOM_PKG_C6_RESIDENCY */
	bool has_msr_knl_core_c6_residency;	/* MSR_KNL_CORE_C6_RESIDENCY */
	bool has_ext_cst_msrs;	/* MSR_PKG_WEIGHTED_CORE_C0_RES/MSR_PKG_ANY_CORE_C0_RES/MSR_PKG_ANY_GFXE_C0_RES/MSR_PKG_BOTH_CORE_GFXE_C0_RES */
	bool has_cst_prewake_bit;	/* Cstate prewake bit in MSR_IA32_POWER_CTL */
	int trl_msrs;		/* MSR_TURBO_RATIO_LIMIT/LIMIT1/LIMIT2/SECONDARY, Atom TRL MSRs */
	int plr_msrs;		/* MSR_CORE/GFX/RING_PERF_LIMIT_REASONS */
	int rapl_msrs;		/* RAPL PKG/DRAM/CORE/GFX MSRs, AMD RAPL MSRs */
	bool has_per_core_rapl;	/* Indicates cores energy collection is per-core, not per-package. AMD specific for now */
	bool has_rapl_divisor;	/* Divisor for Energy unit raw value from MSR_RAPL_POWER_UNIT */
	bool has_fixed_rapl_unit;	/* Fixed Energy Unit used for DRAM RAPL Domain */
	bool has_fixed_rapl_psys_unit;	/* Fixed Energy Unit used for PSYS RAPL Domain */
	int rapl_quirk_tdp;	/* Hardcoded TDP value when cannot be retrieved from hardware */
	int tcc_offset_bits;	/* TCC Offset bits in MSR_IA32_TEMPERATURE_TARGET */
	bool enable_tsc_tweak;	/* Use CPU Base freq instead of TSC freq for aperf/mperf counter */
	bool need_perf_multiplier;	/* mperf/aperf multiplier */
};

struct platform_data {
	unsigned int vfm;
	const struct platform_features *features;
};

/* For BCLK */
enum bclk_freq {
	BCLK_100MHZ = 1,
	BCLK_133MHZ,
	BCLK_SLV,
};

#define SLM_BCLK_FREQS 5
double slm_freq_table[SLM_BCLK_FREQS] = { 83.3, 100.0, 133.3, 116.7, 80.0 };

double slm_bclk(void)
{
	unsigned long long msr = 3;
	unsigned int i;
	double freq;

	if (get_msr(base_cpu, MSR_FSB_FREQ, &msr))
		fprintf(outf, "SLM BCLK: unknown\n");

	i = msr & 0xf;
	if (i >= SLM_BCLK_FREQS) {
		fprintf(outf, "SLM BCLK[%d] invalid\n", i);
		i = 3;
	}
	freq = slm_freq_table[i];

	if (!quiet)
		fprintf(outf, "SLM BCLK: %.1f Mhz\n", freq);

	return freq;
}

/* For Package cstate limit */
enum package_cstate_limit {
	CST_LIMIT_NHM = 1,
	CST_LIMIT_SNB,
	CST_LIMIT_HSW,
	CST_LIMIT_SKX,
	CST_LIMIT_ICX,
	CST_LIMIT_SLV,
	CST_LIMIT_AMT,
	CST_LIMIT_KNL,
	CST_LIMIT_GMT,
};

/* For Turbo Ratio Limit MSRs */
enum turbo_ratio_limit_msrs {
	TRL_BASE = BIT(0),
	TRL_LIMIT1 = BIT(1),
	TRL_LIMIT2 = BIT(2),
	TRL_ATOM = BIT(3),
	TRL_KNL = BIT(4),
	TRL_CORECOUNT = BIT(5),
};

/* For Perf Limit Reason MSRs */
enum perf_limit_reason_msrs {
	PLR_CORE = BIT(0),
	PLR_GFX = BIT(1),
	PLR_RING = BIT(2),
};

/* For RAPL MSRs */
enum rapl_msrs {
	RAPL_PKG_POWER_LIMIT = BIT(0),	/* 0x610 MSR_PKG_POWER_LIMIT */
	RAPL_PKG_ENERGY_STATUS = BIT(1),	/* 0x611 MSR_PKG_ENERGY_STATUS */
	RAPL_PKG_PERF_STATUS = BIT(2),	/* 0x613 MSR_PKG_PERF_STATUS */
	RAPL_PKG_POWER_INFO = BIT(3),	/* 0x614 MSR_PKG_POWER_INFO */
	RAPL_DRAM_POWER_LIMIT = BIT(4),	/* 0x618 MSR_DRAM_POWER_LIMIT */
	RAPL_DRAM_ENERGY_STATUS = BIT(5),	/* 0x619 MSR_DRAM_ENERGY_STATUS */
	RAPL_DRAM_PERF_STATUS = BIT(6),	/* 0x61b MSR_DRAM_PERF_STATUS */
	RAPL_DRAM_POWER_INFO = BIT(7),	/* 0x61c MSR_DRAM_POWER_INFO */
	RAPL_CORE_POWER_LIMIT = BIT(8),	/* 0x638 MSR_PP0_POWER_LIMIT */
	RAPL_CORE_ENERGY_STATUS = BIT(9),	/* 0x639 MSR_PP0_ENERGY_STATUS */
	RAPL_CORE_POLICY = BIT(10),	/* 0x63a MSR_PP0_POLICY */
	RAPL_GFX_POWER_LIMIT = BIT(11),	/* 0x640 MSR_PP1_POWER_LIMIT */
	RAPL_GFX_ENERGY_STATUS = BIT(12),	/* 0x641 MSR_PP1_ENERGY_STATUS */
	RAPL_GFX_POLICY = BIT(13),	/* 0x642 MSR_PP1_POLICY */
	RAPL_AMD_PWR_UNIT = BIT(14),	/* 0xc0010299 MSR_AMD_RAPL_POWER_UNIT */
	RAPL_AMD_CORE_ENERGY_STAT = BIT(15),	/* 0xc001029a MSR_AMD_CORE_ENERGY_STATUS */
	RAPL_AMD_PKG_ENERGY_STAT = BIT(16),	/* 0xc001029b MSR_AMD_PKG_ENERGY_STATUS */
	RAPL_PLATFORM_ENERGY_LIMIT = BIT(17),	/* 0x64c MSR_PLATFORM_ENERGY_LIMIT */
	RAPL_PLATFORM_ENERGY_STATUS = BIT(18),	/* 0x64d MSR_PLATFORM_ENERGY_STATUS */
};

#define RAPL_PKG	(RAPL_PKG_ENERGY_STATUS | RAPL_PKG_POWER_LIMIT)
#define RAPL_DRAM	(RAPL_DRAM_ENERGY_STATUS | RAPL_DRAM_POWER_LIMIT)
#define RAPL_CORE	(RAPL_CORE_ENERGY_STATUS | RAPL_CORE_POWER_LIMIT)
#define RAPL_GFX	(RAPL_GFX_POWER_LIMIT | RAPL_GFX_ENERGY_STATUS)
#define RAPL_PSYS	(RAPL_PLATFORM_ENERGY_STATUS | RAPL_PLATFORM_ENERGY_LIMIT)

#define RAPL_PKG_ALL	(RAPL_PKG | RAPL_PKG_PERF_STATUS | RAPL_PKG_POWER_INFO)
#define RAPL_DRAM_ALL	(RAPL_DRAM | RAPL_DRAM_PERF_STATUS | RAPL_DRAM_POWER_INFO)
#define RAPL_CORE_ALL	(RAPL_CORE | RAPL_CORE_POLICY)
#define RAPL_GFX_ALL	(RAPL_GFX | RAPL_GFX_POLIGY)

#define RAPL_AMD_F17H	(RAPL_AMD_PWR_UNIT | RAPL_AMD_CORE_ENERGY_STAT | RAPL_AMD_PKG_ENERGY_STAT)

/* For Cstates */
enum cstates {
	CC1 = BIT(0),
	CC3 = BIT(1),
	CC6 = BIT(2),
	CC7 = BIT(3),
	PC2 = BIT(4),
	PC3 = BIT(5),
	PC6 = BIT(6),
	PC7 = BIT(7),
	PC8 = BIT(8),
	PC9 = BIT(9),
	PC10 = BIT(10),
};

static const struct platform_features nhm_features = {
	.has_msr_misc_pwr_mgmt = 1,
	.has_nhm_msrs = 1,
	.bclk_freq = BCLK_133MHZ,
	.supported_cstates = CC1 | CC3 | CC6 | PC3 | PC6,
	.cst_limit = CST_LIMIT_NHM,
	.trl_msrs = TRL_BASE,
};

static const struct platform_features nhx_features = {
	.has_msr_misc_pwr_mgmt = 1,
	.has_nhm_msrs = 1,
	.bclk_freq = BCLK_133MHZ,
	.supported_cstates = CC1 | CC3 | CC6 | PC3 | PC6,
	.cst_limit = CST_LIMIT_NHM,
};

static const struct platform_features snb_features = {
	.has_msr_misc_feature_control = 1,
	.has_msr_misc_pwr_mgmt = 1,
	.has_nhm_msrs = 1,
	.bclk_freq = BCLK_100MHZ,
	.supported_cstates = CC1 | CC3 | CC6 | CC7 | PC2 | PC3 | PC6 | PC7,
	.cst_limit = CST_LIMIT_SNB,
	.has_irtl_msrs = 1,
	.trl_msrs = TRL_BASE,
	.rapl_msrs = RAPL_PKG | RAPL_CORE_ALL | RAPL_GFX | RAPL_PKG_POWER_INFO,
};

static const struct platform_features snx_features = {
	.has_msr_misc_feature_control = 1,
	.has_msr_misc_pwr_mgmt = 1,
	.has_nhm_msrs = 1,
	.bclk_freq = BCLK_100MHZ,
	.supported_cstates = CC1 | CC3 | CC6 | CC7 | PC2 | PC3 | PC6 | PC7,
	.cst_limit = CST_LIMIT_SNB,
	.has_irtl_msrs = 1,
	.trl_msrs = TRL_BASE,
	.rapl_msrs = RAPL_PKG_ALL | RAPL_CORE_ALL | RAPL_DRAM_ALL,
};

static const struct platform_features ivb_features = {
	.has_msr_misc_feature_control = 1,
	.has_msr_misc_pwr_mgmt = 1,
	.has_nhm_msrs = 1,
	.has_config_tdp = 1,
	.bclk_freq = BCLK_100MHZ,
	.supported_cstates = CC1 | CC3 | CC6 | CC7 | PC2 | PC3 | PC6 | PC7,
	.cst_limit = CST_LIMIT_SNB,
	.has_irtl_msrs = 1,
	.trl_msrs = TRL_BASE,
	.rapl_msrs = RAPL_PKG | RAPL_CORE_ALL | RAPL_GFX | RAPL_PKG_POWER_INFO,
};

static const struct platform_features ivx_features = {
	.has_msr_misc_feature_control = 1,
	.has_msr_misc_pwr_mgmt = 1,
	.has_nhm_msrs = 1,
	.bclk_freq = BCLK_100MHZ,
	.supported_cstates = CC1 | CC3 | CC6 | CC7 | PC2 | PC3 | PC6 | PC7,
	.cst_limit = CST_LIMIT_SNB,
	.has_irtl_msrs = 1,
	.trl_msrs = TRL_BASE | TRL_LIMIT1,
	.rapl_msrs = RAPL_PKG_ALL | RAPL_CORE_ALL | RAPL_DRAM_ALL,
};

static const struct platform_features hsw_features = {
	.has_msr_misc_feature_control = 1,
	.has_msr_misc_pwr_mgmt = 1,
	.has_nhm_msrs = 1,
	.has_config_tdp = 1,
	.bclk_freq = BCLK_100MHZ,
	.supported_cstates = CC1 | CC3 | CC6 | CC7 | PC2 | PC3 | PC6 | PC7,
	.cst_limit = CST_LIMIT_HSW,
	.has_irtl_msrs = 1,
	.trl_msrs = TRL_BASE,
	.plr_msrs = PLR_CORE | PLR_GFX | PLR_RING,
	.rapl_msrs = RAPL_PKG | RAPL_CORE_ALL | RAPL_GFX | RAPL_PKG_POWER_INFO,
};

static const struct platform_features hsx_features = {
	.has_msr_misc_feature_control = 1,
	.has_msr_misc_pwr_mgmt = 1,
	.has_nhm_msrs = 1,
	.has_config_tdp = 1,
	.bclk_freq = BCLK_100MHZ,
	.supported_cstates = CC1 | CC3 | CC6 | CC7 | PC2 | PC3 | PC6 | PC7,
	.cst_limit = CST_LIMIT_HSW,
	.has_irtl_msrs = 1,
	.trl_msrs = TRL_BASE | TRL_LIMIT1 | TRL_LIMIT2,
	.plr_msrs = PLR_CORE | PLR_RING,
	.rapl_msrs = RAPL_PKG_ALL | RAPL_DRAM_ALL,
	.has_fixed_rapl_unit = 1,
};

static const struct platform_features hswl_features = {
	.has_msr_misc_feature_control = 1,
	.has_msr_misc_pwr_mgmt = 1,
	.has_nhm_msrs = 1,
	.has_config_tdp = 1,
	.bclk_freq = BCLK_100MHZ,
	.supported_cstates = CC1 | CC3 | CC6 | CC7 | PC2 | PC3 | PC6 | PC7 | PC8 | PC9 | PC10,
	.cst_limit = CST_LIMIT_HSW,
	.has_irtl_msrs = 1,
	.trl_msrs = TRL_BASE,
	.plr_msrs = PLR_CORE | PLR_GFX | PLR_RING,
	.rapl_msrs = RAPL_PKG | RAPL_CORE_ALL | RAPL_GFX | RAPL_PKG_POWER_INFO,
};

static const struct platform_features hswg_features = {
	.has_msr_misc_feature_control = 1,
	.has_msr_misc_pwr_mgmt = 1,
	.has_nhm_msrs = 1,
	.has_config_tdp = 1,
	.bclk_freq = BCLK_100MHZ,
	.supported_cstates = CC1 | CC3 | CC6 | CC7 | PC2 | PC3 | PC6 | PC7,
	.cst_limit = CST_LIMIT_HSW,
	.has_irtl_msrs = 1,
	.trl_msrs = TRL_BASE,
	.plr_msrs = PLR_CORE | PLR_GFX | PLR_RING,
	.rapl_msrs = RAPL_PKG | RAPL_CORE_ALL | RAPL_GFX | RAPL_PKG_POWER_INFO,
};

static const struct platform_features bdw_features = {
	.has_msr_misc_feature_control = 1,
	.has_msr_misc_pwr_mgmt = 1,
	.has_nhm_msrs = 1,
	.has_config_tdp = 1,
	.bclk_freq = BCLK_100MHZ,
	.supported_cstates = CC1 | CC3 | CC6 | CC7 | PC2 | PC3 | PC6 | PC7 | PC8 | PC9 | PC10,
	.cst_limit = CST_LIMIT_HSW,
	.has_irtl_msrs = 1,
	.trl_msrs = TRL_BASE,
	.rapl_msrs = RAPL_PKG | RAPL_CORE_ALL | RAPL_GFX | RAPL_PKG_POWER_INFO,
};

static const struct platform_features bdwg_features = {
	.has_msr_misc_feature_control = 1,
	.has_msr_misc_pwr_mgmt = 1,
	.has_nhm_msrs = 1,
	.has_config_tdp = 1,
	.bclk_freq = BCLK_100MHZ,
	.supported_cstates = CC1 | CC3 | CC6 | CC7 | PC2 | PC3 | PC6 | PC7,
	.cst_limit = CST_LIMIT_HSW,
	.has_irtl_msrs = 1,
	.trl_msrs = TRL_BASE,
	.rapl_msrs = RAPL_PKG | RAPL_CORE_ALL | RAPL_GFX | RAPL_PKG_POWER_INFO,
};

static const struct platform_features bdx_features = {
	.has_msr_misc_feature_control = 1,
	.has_msr_misc_pwr_mgmt = 1,
	.has_nhm_msrs = 1,
	.has_config_tdp = 1,
	.bclk_freq = BCLK_100MHZ,
	.supported_cstates = CC1 | CC3 | CC6 | PC2 | PC3 | PC6,
	.cst_limit = CST_LIMIT_HSW,
	.has_irtl_msrs = 1,
	.has_cst_auto_convension = 1,
	.trl_msrs = TRL_BASE,
	.rapl_msrs = RAPL_PKG_ALL | RAPL_DRAM_ALL,
	.has_fixed_rapl_unit = 1,
};

static const struct platform_features skl_features = {
	.has_msr_misc_feature_control = 1,
	.has_msr_misc_pwr_mgmt = 1,
	.has_nhm_msrs = 1,
	.has_config_tdp = 1,
	.bclk_freq = BCLK_100MHZ,
	.crystal_freq = 24000000,
	.supported_cstates = CC1 | CC3 | CC6 | CC7 | PC2 | PC3 | PC6 | PC7 | PC8 | PC9 | PC10,
	.cst_limit = CST_LIMIT_HSW,
	.has_irtl_msrs = 1,
	.has_ext_cst_msrs = 1,
	.trl_msrs = TRL_BASE,
	.tcc_offset_bits = 6,
	.rapl_msrs = RAPL_PKG_ALL | RAPL_CORE_ALL | RAPL_DRAM | RAPL_DRAM_PERF_STATUS | RAPL_GFX | RAPL_PSYS,
	.enable_tsc_tweak = 1,
};

static const struct platform_features cnl_features = {
	.has_msr_misc_feature_control = 1,
	.has_msr_misc_pwr_mgmt = 1,
	.has_nhm_msrs = 1,
	.has_config_tdp = 1,
	.bclk_freq = BCLK_100MHZ,
	.supported_cstates = CC1 | CC6 | CC7 | PC2 | PC3 | PC6 | PC7 | PC8 | PC9 | PC10,
	.cst_limit = CST_LIMIT_HSW,
	.has_irtl_msrs = 1,
	.has_msr_core_c1_res = 1,
	.has_ext_cst_msrs = 1,
	.trl_msrs = TRL_BASE,
	.tcc_offset_bits = 6,
	.rapl_msrs = RAPL_PKG_ALL | RAPL_CORE_ALL | RAPL_DRAM | RAPL_DRAM_PERF_STATUS | RAPL_GFX | RAPL_PSYS,
	.enable_tsc_tweak = 1,
};

/* Copied from cnl_features, with PC7/PC9 removed */
static const struct platform_features adl_features = {
	.has_msr_misc_feature_control	= cnl_features.has_msr_misc_feature_control,
	.has_msr_misc_pwr_mgmt		= cnl_features.has_msr_misc_pwr_mgmt,
	.has_nhm_msrs			= cnl_features.has_nhm_msrs,
	.has_config_tdp			= cnl_features.has_config_tdp,
	.bclk_freq			= cnl_features.bclk_freq,
	.supported_cstates		= CC1 | CC6 | CC7 | PC2 | PC3 | PC6 | PC8 | PC10,
	.cst_limit			= cnl_features.cst_limit,
	.has_irtl_msrs			= cnl_features.has_irtl_msrs,
	.has_msr_core_c1_res		= cnl_features.has_msr_core_c1_res,
	.has_ext_cst_msrs		= cnl_features.has_ext_cst_msrs,
	.trl_msrs			= cnl_features.trl_msrs,
	.tcc_offset_bits		= cnl_features.tcc_offset_bits,
	.rapl_msrs			= cnl_features.rapl_msrs,
	.enable_tsc_tweak		= cnl_features.enable_tsc_tweak,
};

/* Copied from adl_features, with PC3/PC8 removed */
static const struct platform_features lnl_features = {
	.has_msr_misc_feature_control	= adl_features.has_msr_misc_feature_control,
	.has_msr_misc_pwr_mgmt		= adl_features.has_msr_misc_pwr_mgmt,
	.has_nhm_msrs			= adl_features.has_nhm_msrs,
	.has_config_tdp			= adl_features.has_config_tdp,
	.bclk_freq			= adl_features.bclk_freq,
	.supported_cstates		= CC1 | CC6 | CC7 | PC2 | PC6 | PC10,
	.cst_limit			= adl_features.cst_limit,
	.has_irtl_msrs			= adl_features.has_irtl_msrs,
	.has_msr_core_c1_res		= adl_features.has_msr_core_c1_res,
	.has_ext_cst_msrs		= adl_features.has_ext_cst_msrs,
	.trl_msrs			= adl_features.trl_msrs,
	.tcc_offset_bits		= adl_features.tcc_offset_bits,
	.rapl_msrs			= adl_features.rapl_msrs,
	.enable_tsc_tweak		= adl_features.enable_tsc_tweak,
};

static const struct platform_features skx_features = {
	.has_msr_misc_feature_control = 1,
	.has_msr_misc_pwr_mgmt = 1,
	.has_nhm_msrs = 1,
	.has_config_tdp = 1,
	.bclk_freq = BCLK_100MHZ,
	.supported_cstates = CC1 | CC6 | PC2 | PC6,
	.cst_limit = CST_LIMIT_SKX,
	.has_irtl_msrs = 1,
	.has_cst_auto_convension = 1,
	.trl_msrs = TRL_BASE | TRL_CORECOUNT,
	.rapl_msrs = RAPL_PKG_ALL | RAPL_DRAM_ALL,
	.has_fixed_rapl_unit = 1,
};

static const struct platform_features icx_features = {
	.has_msr_misc_feature_control = 1,
	.has_msr_misc_pwr_mgmt = 1,
	.has_nhm_msrs = 1,
	.has_config_tdp = 1,
	.bclk_freq = BCLK_100MHZ,
	.supported_cstates = CC1 | CC6 | PC2 | PC6,
	.cst_limit = CST_LIMIT_ICX,
	.has_msr_core_c1_res = 1,
	.has_irtl_msrs = 1,
	.has_cst_prewake_bit = 1,
	.trl_msrs = TRL_BASE | TRL_CORECOUNT,
	.rapl_msrs = RAPL_PKG_ALL | RAPL_DRAM_ALL | RAPL_PSYS,
	.has_fixed_rapl_unit = 1,
};

static const struct platform_features spr_features = {
	.has_msr_misc_feature_control = 1,
	.has_msr_misc_pwr_mgmt = 1,
	.has_nhm_msrs = 1,
	.has_config_tdp = 1,
	.bclk_freq = BCLK_100MHZ,
	.supported_cstates = CC1 | CC6 | PC2 | PC6,
	.cst_limit = CST_LIMIT_SKX,
	.has_msr_core_c1_res = 1,
	.has_irtl_msrs = 1,
	.has_cst_prewake_bit = 1,
	.has_fixed_rapl_psys_unit = 1,
	.trl_msrs = TRL_BASE | TRL_CORECOUNT,
	.rapl_msrs = RAPL_PKG_ALL | RAPL_DRAM_ALL | RAPL_PSYS,
};

static const struct platform_features srf_features = {
	.has_msr_misc_feature_control = 1,
	.has_msr_misc_pwr_mgmt = 1,
	.has_nhm_msrs = 1,
	.has_config_tdp = 1,
	.bclk_freq = BCLK_100MHZ,
	.supported_cstates = CC1 | CC6 | PC2 | PC6,
	.cst_limit = CST_LIMIT_SKX,
	.has_msr_core_c1_res = 1,
	.has_msr_module_c6_res_ms = 1,
	.has_irtl_msrs = 1,
	.has_cst_prewake_bit = 1,
	.trl_msrs = TRL_BASE | TRL_CORECOUNT,
	.rapl_msrs = RAPL_PKG_ALL | RAPL_DRAM_ALL | RAPL_PSYS,
};

static const struct platform_features grr_features = {
	.has_msr_misc_feature_control = 1,
	.has_msr_misc_pwr_mgmt = 1,
	.has_nhm_msrs = 1,
	.has_config_tdp = 1,
	.bclk_freq = BCLK_100MHZ,
	.supported_cstates = CC1 | CC6,
	.cst_limit = CST_LIMIT_SKX,
	.has_msr_core_c1_res = 1,
	.has_msr_module_c6_res_ms = 1,
	.has_irtl_msrs = 1,
	.has_cst_prewake_bit = 1,
	.trl_msrs = TRL_BASE | TRL_CORECOUNT,
	.rapl_msrs = RAPL_PKG_ALL | RAPL_DRAM_ALL | RAPL_PSYS,
};

static const struct platform_features slv_features = {
	.has_nhm_msrs = 1,
	.bclk_freq = BCLK_SLV,
	.supported_cstates = CC1 | CC6 | PC6,
	.cst_limit = CST_LIMIT_SLV,
	.has_msr_core_c1_res = 1,
	.has_msr_module_c6_res_ms = 1,
	.has_msr_c6_demotion_policy_config = 1,
	.has_msr_atom_pkg_c6_residency = 1,
	.trl_msrs = TRL_ATOM,
	.rapl_msrs = RAPL_PKG | RAPL_CORE,
	.has_rapl_divisor = 1,
	.rapl_quirk_tdp = 30,
};

static const struct platform_features slvd_features = {
	.has_msr_misc_pwr_mgmt = 1,
	.has_nhm_msrs = 1,
	.bclk_freq = BCLK_SLV,
	.supported_cstates = CC1 | CC6 | PC3 | PC6,
	.cst_limit = CST_LIMIT_SLV,
	.has_msr_atom_pkg_c6_residency = 1,
	.trl_msrs = TRL_BASE,
	.rapl_msrs = RAPL_PKG | RAPL_CORE,
	.rapl_quirk_tdp = 30,
};

static const struct platform_features amt_features = {
	.has_nhm_msrs = 1,
	.bclk_freq = BCLK_133MHZ,
	.supported_cstates = CC1 | CC3 | CC6 | PC3 | PC6,
	.cst_limit = CST_LIMIT_AMT,
	.trl_msrs = TRL_BASE,
};

static const struct platform_features gmt_features = {
	.has_msr_misc_pwr_mgmt = 1,
	.has_nhm_msrs = 1,
	.bclk_freq = BCLK_100MHZ,
	.crystal_freq = 19200000,
	.supported_cstates = CC1 | CC3 | CC6 | CC7 | PC2 | PC3 | PC6 | PC7 | PC8 | PC9 | PC10,
	.cst_limit = CST_LIMIT_GMT,
	.has_irtl_msrs = 1,
	.trl_msrs = TRL_BASE | TRL_CORECOUNT,
	.rapl_msrs = RAPL_PKG | RAPL_PKG_POWER_INFO,
};

static const struct platform_features gmtd_features = {
	.has_msr_misc_pwr_mgmt = 1,
	.has_nhm_msrs = 1,
	.bclk_freq = BCLK_100MHZ,
	.crystal_freq = 25000000,
	.supported_cstates = CC1 | CC6 | PC2 | PC6,
	.cst_limit = CST_LIMIT_GMT,
	.has_irtl_msrs = 1,
	.has_msr_core_c1_res = 1,
	.trl_msrs = TRL_BASE | TRL_CORECOUNT,
	.rapl_msrs = RAPL_PKG_ALL | RAPL_DRAM_ALL | RAPL_CORE_ENERGY_STATUS,
};

static const struct platform_features gmtp_features = {
	.has_msr_misc_pwr_mgmt = 1,
	.has_nhm_msrs = 1,
	.bclk_freq = BCLK_100MHZ,
	.crystal_freq = 19200000,
	.supported_cstates = CC1 | CC3 | CC6 | CC7 | PC2 | PC3 | PC6 | PC7 | PC8 | PC9 | PC10,
	.cst_limit = CST_LIMIT_GMT,
	.has_irtl_msrs = 1,
	.trl_msrs = TRL_BASE,
	.rapl_msrs = RAPL_PKG | RAPL_PKG_POWER_INFO,
};

static const struct platform_features tmt_features = {
	.has_msr_misc_pwr_mgmt = 1,
	.has_nhm_msrs = 1,
	.bclk_freq = BCLK_100MHZ,
	.supported_cstates = CC1 | CC6 | CC7 | PC2 | PC3 | PC6 | PC7 | PC8 | PC9 | PC10,
	.cst_limit = CST_LIMIT_GMT,
	.has_irtl_msrs = 1,
	.trl_msrs = TRL_BASE,
	.rapl_msrs = RAPL_PKG_ALL | RAPL_CORE_ALL | RAPL_DRAM | RAPL_DRAM_PERF_STATUS | RAPL_GFX,
	.enable_tsc_tweak = 1,
};

static const struct platform_features tmtd_features = {
	.has_msr_misc_pwr_mgmt = 1,
	.has_nhm_msrs = 1,
	.bclk_freq = BCLK_100MHZ,
	.supported_cstates = CC1 | CC6,
	.cst_limit = CST_LIMIT_GMT,
	.has_irtl_msrs = 1,
	.trl_msrs = TRL_BASE | TRL_CORECOUNT,
	.rapl_msrs = RAPL_PKG_ALL,
};

static const struct platform_features knl_features = {
	.has_msr_misc_pwr_mgmt = 1,
	.has_nhm_msrs = 1,
	.has_config_tdp = 1,
	.bclk_freq = BCLK_100MHZ,
	.supported_cstates = CC1 | CC6 | PC3 | PC6,
	.cst_limit = CST_LIMIT_KNL,
	.has_msr_knl_core_c6_residency = 1,
	.trl_msrs = TRL_KNL,
	.rapl_msrs = RAPL_PKG_ALL | RAPL_DRAM_ALL,
	.has_fixed_rapl_unit = 1,
	.need_perf_multiplier = 1,
};

static const struct platform_features default_features = {
};

static const struct platform_features amd_features_with_rapl = {
	.rapl_msrs = RAPL_AMD_F17H,
	.has_per_core_rapl = 1,
	.rapl_quirk_tdp = 280,	/* This is the max stock TDP of HEDT/Server Fam17h+ chips */
};

static const struct platform_data turbostat_pdata[] = {
	{ INTEL_NEHALEM, &nhm_features },
	{ INTEL_NEHALEM_G, &nhm_features },
	{ INTEL_NEHALEM_EP, &nhm_features },
	{ INTEL_NEHALEM_EX, &nhx_features },
	{ INTEL_WESTMERE, &nhm_features },
	{ INTEL_WESTMERE_EP, &nhm_features },
	{ INTEL_WESTMERE_EX, &nhx_features },
	{ INTEL_SANDYBRIDGE, &snb_features },
	{ INTEL_SANDYBRIDGE_X, &snx_features },
	{ INTEL_IVYBRIDGE, &ivb_features },
	{ INTEL_IVYBRIDGE_X, &ivx_features },
	{ INTEL_HASWELL, &hsw_features },
	{ INTEL_HASWELL_X, &hsx_features },
	{ INTEL_HASWELL_L, &hswl_features },
	{ INTEL_HASWELL_G, &hswg_features },
	{ INTEL_BROADWELL, &bdw_features },
	{ INTEL_BROADWELL_G, &bdwg_features },
	{ INTEL_BROADWELL_X, &bdx_features },
	{ INTEL_BROADWELL_D, &bdx_features },
	{ INTEL_SKYLAKE_L, &skl_features },
	{ INTEL_SKYLAKE, &skl_features },
	{ INTEL_SKYLAKE_X, &skx_features },
	{ INTEL_KABYLAKE_L, &skl_features },
	{ INTEL_KABYLAKE, &skl_features },
	{ INTEL_COMETLAKE, &skl_features },
	{ INTEL_COMETLAKE_L, &skl_features },
	{ INTEL_CANNONLAKE_L, &cnl_features },
	{ INTEL_ICELAKE_X, &icx_features },
	{ INTEL_ICELAKE_D, &icx_features },
	{ INTEL_ICELAKE_L, &cnl_features },
	{ INTEL_ICELAKE_NNPI, &cnl_features },
	{ INTEL_ROCKETLAKE, &cnl_features },
	{ INTEL_TIGERLAKE_L, &cnl_features },
	{ INTEL_TIGERLAKE, &cnl_features },
	{ INTEL_SAPPHIRERAPIDS_X, &spr_features },
	{ INTEL_EMERALDRAPIDS_X, &spr_features },
	{ INTEL_GRANITERAPIDS_X, &spr_features },
	{ INTEL_GRANITERAPIDS_D, &spr_features },
	{ INTEL_LAKEFIELD, &cnl_features },
	{ INTEL_ALDERLAKE, &adl_features },
	{ INTEL_ALDERLAKE_L, &adl_features },
	{ INTEL_RAPTORLAKE, &adl_features },
	{ INTEL_RAPTORLAKE_P, &adl_features },
	{ INTEL_RAPTORLAKE_S, &adl_features },
	{ INTEL_METEORLAKE, &adl_features },
	{ INTEL_METEORLAKE_L, &adl_features },
	{ INTEL_ARROWLAKE_H, &adl_features },
	{ INTEL_ARROWLAKE_U, &adl_features },
	{ INTEL_ARROWLAKE, &adl_features },
	{ INTEL_LUNARLAKE_M, &lnl_features },
	{ INTEL_PANTHERLAKE_L, &lnl_features },
	{ INTEL_ATOM_SILVERMONT, &slv_features },
	{ INTEL_ATOM_SILVERMONT_D, &slvd_features },
	{ INTEL_ATOM_AIRMONT, &amt_features },
	{ INTEL_ATOM_GOLDMONT, &gmt_features },
	{ INTEL_ATOM_GOLDMONT_D, &gmtd_features },
	{ INTEL_ATOM_GOLDMONT_PLUS, &gmtp_features },
	{ INTEL_ATOM_TREMONT_D, &tmtd_features },
	{ INTEL_ATOM_TREMONT, &tmt_features },
	{ INTEL_ATOM_TREMONT_L, &tmt_features },
	{ INTEL_ATOM_GRACEMONT, &adl_features },
	{ INTEL_ATOM_CRESTMONT_X, &srf_features },
	{ INTEL_ATOM_CRESTMONT, &grr_features },
	{ INTEL_ATOM_DARKMONT_X, &srf_features },
	{ INTEL_XEON_PHI_KNL, &knl_features },
	{ INTEL_XEON_PHI_KNM, &knl_features },
	/*
	 * Missing support for
	 * INTEL_ICELAKE
	 * INTEL_ATOM_SILVERMONT_MID
	 * INTEL_ATOM_SILVERMONT_MID2
	 * INTEL_ATOM_AIRMONT_NP
	 */
	{ 0, NULL },
};

static const struct platform_features *platform;

void probe_platform_features(unsigned int family, unsigned int model)
{
	int i;


	if (authentic_amd || hygon_genuine) {
		/* fallback to default features on unsupported models */
		force_load++;
		if (max_extended_level >= 0x80000007) {
			unsigned int eax, ebx, ecx, edx;

			__cpuid(0x80000007, eax, ebx, ecx, edx);
			/* RAPL (Fam 17h+) */
			if ((edx & (1 << 14)) && family >= 0x17)
				platform = &amd_features_with_rapl;
		}
		goto end;
	}

	if (!genuine_intel)
		goto end;

	for (i = 0; turbostat_pdata[i].features; i++) {
		if (VFM_FAMILY(turbostat_pdata[i].vfm) == family && VFM_MODEL(turbostat_pdata[i].vfm) == model) {
			platform = turbostat_pdata[i].features;
			return;
		}
	}

end:
	if (force_load && !platform) {
		fprintf(outf, "Forced to run on unsupported platform!\n");
		platform = &default_features;
	}

	if (platform)
		return;

	fprintf(stderr, "Unsupported platform detected.\n"
		"\tSee RUN THE LATEST VERSION on turbostat(8)\n");
	exit(1);
}

/* Model specific support End */

#define	TJMAX_DEFAULT	100

/* MSRs that are not yet in the kernel-provided header. */
#define MSR_RAPL_PWR_UNIT	0xc0010299
#define MSR_CORE_ENERGY_STAT	0xc001029a
#define MSR_PKG_ENERGY_STAT	0xc001029b

#define MAX(a, b) ((a) > (b) ? (a) : (b))

int backwards_count;
char *progname;

#define CPU_SUBSET_MAXCPUS	8192	/* need to use before probe... */
cpu_set_t *cpu_present_set, *cpu_possible_set, *cpu_effective_set, *cpu_allowed_set, *cpu_affinity_set, *cpu_subset;
size_t cpu_present_setsize, cpu_possible_setsize, cpu_effective_setsize, cpu_allowed_setsize, cpu_affinity_setsize, cpu_subset_size;
#define MAX_ADDED_THREAD_COUNTERS 24
#define MAX_ADDED_CORE_COUNTERS 8
#define MAX_ADDED_PACKAGE_COUNTERS 16
#define PMT_MAX_ADDED_THREAD_COUNTERS 24
#define PMT_MAX_ADDED_CORE_COUNTERS 8
#define PMT_MAX_ADDED_PACKAGE_COUNTERS 16
#define BITMASK_SIZE 32

#define ZERO_ARRAY(arr) (memset(arr, 0, sizeof(arr)) + __must_be_array(arr))

/* Indexes used to map data read from perf and MSRs into global variables */
enum rapl_rci_index {
	RAPL_RCI_INDEX_ENERGY_PKG = 0,
	RAPL_RCI_INDEX_ENERGY_CORES = 1,
	RAPL_RCI_INDEX_DRAM = 2,
	RAPL_RCI_INDEX_GFX = 3,
	RAPL_RCI_INDEX_PKG_PERF_STATUS = 4,
	RAPL_RCI_INDEX_DRAM_PERF_STATUS = 5,
	RAPL_RCI_INDEX_CORE_ENERGY = 6,
	RAPL_RCI_INDEX_ENERGY_PLATFORM = 7,
	NUM_RAPL_COUNTERS,
};

enum rapl_unit {
	RAPL_UNIT_INVALID,
	RAPL_UNIT_JOULES,
	RAPL_UNIT_WATTS,
};

struct rapl_counter_info_t {
	unsigned long long data[NUM_RAPL_COUNTERS];
	enum counter_source source[NUM_RAPL_COUNTERS];
	unsigned long long flags[NUM_RAPL_COUNTERS];
	double scale[NUM_RAPL_COUNTERS];
	enum rapl_unit unit[NUM_RAPL_COUNTERS];
	unsigned long long msr[NUM_RAPL_COUNTERS];
	unsigned long long msr_mask[NUM_RAPL_COUNTERS];
	int msr_shift[NUM_RAPL_COUNTERS];

	int fd_perf;
};

/* struct rapl_counter_info_t for each RAPL domain */
struct rapl_counter_info_t *rapl_counter_info_perdomain;
unsigned int rapl_counter_info_perdomain_size;

#define RAPL_COUNTER_FLAG_PLATFORM_COUNTER (1u << 0)
#define RAPL_COUNTER_FLAG_USE_MSR_SUM (1u << 1)

struct rapl_counter_arch_info {
	int feature_mask;	/* Mask for testing if the counter is supported on host */
	const char *perf_subsys;
	const char *perf_name;
	unsigned long long msr;
	unsigned long long msr_mask;
	int msr_shift;		/* Positive mean shift right, negative mean shift left */
	double *platform_rapl_msr_scale;	/* Scale applied to values read by MSR (platform dependent, filled at runtime) */
	unsigned int rci_index;	/* Maps data from perf counters to global variables */
	unsigned long long bic;
	double compat_scale;	/* Some counters require constant scaling to be in the same range as other, similar ones */
	unsigned long long flags;
};

static const struct rapl_counter_arch_info rapl_counter_arch_infos[] = {
	{
	 .feature_mask = RAPL_PKG,
	 .perf_subsys = "power",
	 .perf_name = "energy-pkg",
	 .msr = MSR_PKG_ENERGY_STATUS,
	 .msr_mask = 0xFFFFFFFFFFFFFFFF,
	 .msr_shift = 0,
	 .platform_rapl_msr_scale = &rapl_energy_units,
	 .rci_index = RAPL_RCI_INDEX_ENERGY_PKG,
	 .bic = BIC_PkgWatt | BIC_Pkg_J,
	 .compat_scale = 1.0,
	 .flags = RAPL_COUNTER_FLAG_USE_MSR_SUM,
	  },
	{
	 .feature_mask = RAPL_AMD_F17H,
	 .perf_subsys = "power",
	 .perf_name = "energy-pkg",
	 .msr = MSR_PKG_ENERGY_STAT,
	 .msr_mask = 0xFFFFFFFFFFFFFFFF,
	 .msr_shift = 0,
	 .platform_rapl_msr_scale = &rapl_energy_units,
	 .rci_index = RAPL_RCI_INDEX_ENERGY_PKG,
	 .bic = BIC_PkgWatt | BIC_Pkg_J,
	 .compat_scale = 1.0,
	 .flags = RAPL_COUNTER_FLAG_USE_MSR_SUM,
	  },
	{
	 .feature_mask = RAPL_CORE_ENERGY_STATUS,
	 .perf_subsys = "power",
	 .perf_name = "energy-cores",
	 .msr = MSR_PP0_ENERGY_STATUS,
	 .msr_mask = 0xFFFFFFFFFFFFFFFF,
	 .msr_shift = 0,
	 .platform_rapl_msr_scale = &rapl_energy_units,
	 .rci_index = RAPL_RCI_INDEX_ENERGY_CORES,
	 .bic = BIC_CorWatt | BIC_Cor_J,
	 .compat_scale = 1.0,
	 .flags = RAPL_COUNTER_FLAG_USE_MSR_SUM,
	  },
	{
	 .feature_mask = RAPL_DRAM,
	 .perf_subsys = "power",
	 .perf_name = "energy-ram",
	 .msr = MSR_DRAM_ENERGY_STATUS,
	 .msr_mask = 0xFFFFFFFFFFFFFFFF,
	 .msr_shift = 0,
	 .platform_rapl_msr_scale = &rapl_dram_energy_units,
	 .rci_index = RAPL_RCI_INDEX_DRAM,
	 .bic = BIC_RAMWatt | BIC_RAM_J,
	 .compat_scale = 1.0,
	 .flags = RAPL_COUNTER_FLAG_USE_MSR_SUM,
	  },
	{
	 .feature_mask = RAPL_GFX,
	 .perf_subsys = "power",
	 .perf_name = "energy-gpu",
	 .msr = MSR_PP1_ENERGY_STATUS,
	 .msr_mask = 0xFFFFFFFFFFFFFFFF,
	 .msr_shift = 0,
	 .platform_rapl_msr_scale = &rapl_energy_units,
	 .rci_index = RAPL_RCI_INDEX_GFX,
	 .bic = BIC_GFXWatt | BIC_GFX_J,
	 .compat_scale = 1.0,
	 .flags = RAPL_COUNTER_FLAG_USE_MSR_SUM,
	  },
	{
	 .feature_mask = RAPL_PKG_PERF_STATUS,
	 .perf_subsys = NULL,
	 .perf_name = NULL,
	 .msr = MSR_PKG_PERF_STATUS,
	 .msr_mask = 0xFFFFFFFFFFFFFFFF,
	 .msr_shift = 0,
	 .platform_rapl_msr_scale = &rapl_time_units,
	 .rci_index = RAPL_RCI_INDEX_PKG_PERF_STATUS,
	 .bic = BIC_PKG__,
	 .compat_scale = 100.0,
	 .flags = RAPL_COUNTER_FLAG_USE_MSR_SUM,
	  },
	{
	 .feature_mask = RAPL_DRAM_PERF_STATUS,
	 .perf_subsys = NULL,
	 .perf_name = NULL,
	 .msr = MSR_DRAM_PERF_STATUS,
	 .msr_mask = 0xFFFFFFFFFFFFFFFF,
	 .msr_shift = 0,
	 .platform_rapl_msr_scale = &rapl_time_units,
	 .rci_index = RAPL_RCI_INDEX_DRAM_PERF_STATUS,
	 .bic = BIC_RAM__,
	 .compat_scale = 100.0,
	 .flags = RAPL_COUNTER_FLAG_USE_MSR_SUM,
	  },
	{
	 .feature_mask = RAPL_AMD_F17H,
	 .perf_subsys = NULL,
	 .perf_name = NULL,
	 .msr = MSR_CORE_ENERGY_STAT,
	 .msr_mask = 0xFFFFFFFF,
	 .msr_shift = 0,
	 .platform_rapl_msr_scale = &rapl_energy_units,
	 .rci_index = RAPL_RCI_INDEX_CORE_ENERGY,
	 .bic = BIC_CorWatt | BIC_Cor_J,
	 .compat_scale = 1.0,
	 .flags = 0,
	  },
	{
	 .feature_mask = RAPL_PSYS,
	 .perf_subsys = "power",
	 .perf_name = "energy-psys",
	 .msr = MSR_PLATFORM_ENERGY_STATUS,
	 .msr_mask = 0x00000000FFFFFFFF,
	 .msr_shift = 0,
	 .platform_rapl_msr_scale = &rapl_psys_energy_units,
	 .rci_index = RAPL_RCI_INDEX_ENERGY_PLATFORM,
	 .bic = BIC_SysWatt | BIC_Sys_J,
	 .compat_scale = 1.0,
	 .flags = RAPL_COUNTER_FLAG_PLATFORM_COUNTER | RAPL_COUNTER_FLAG_USE_MSR_SUM,
	  },
};

struct rapl_counter {
	unsigned long long raw_value;
	enum rapl_unit unit;
	double scale;
};

/* Indexes used to map data read from perf and MSRs into global variables */
enum ccstate_rci_index {
	CCSTATE_RCI_INDEX_C1_RESIDENCY = 0,
	CCSTATE_RCI_INDEX_C3_RESIDENCY = 1,
	CCSTATE_RCI_INDEX_C6_RESIDENCY = 2,
	CCSTATE_RCI_INDEX_C7_RESIDENCY = 3,
	PCSTATE_RCI_INDEX_C2_RESIDENCY = 4,
	PCSTATE_RCI_INDEX_C3_RESIDENCY = 5,
	PCSTATE_RCI_INDEX_C6_RESIDENCY = 6,
	PCSTATE_RCI_INDEX_C7_RESIDENCY = 7,
	PCSTATE_RCI_INDEX_C8_RESIDENCY = 8,
	PCSTATE_RCI_INDEX_C9_RESIDENCY = 9,
	PCSTATE_RCI_INDEX_C10_RESIDENCY = 10,
	NUM_CSTATE_COUNTERS,
};

struct cstate_counter_info_t {
	unsigned long long data[NUM_CSTATE_COUNTERS];
	enum counter_source source[NUM_CSTATE_COUNTERS];
	unsigned long long msr[NUM_CSTATE_COUNTERS];
	int fd_perf_core;
	int fd_perf_pkg;
};

struct cstate_counter_info_t *ccstate_counter_info;
unsigned int ccstate_counter_info_size;

#define CSTATE_COUNTER_FLAG_COLLECT_PER_CORE   (1u << 0)
#define CSTATE_COUNTER_FLAG_COLLECT_PER_THREAD ((1u << 1) | CSTATE_COUNTER_FLAG_COLLECT_PER_CORE)
#define CSTATE_COUNTER_FLAG_SOFT_C1_DEPENDENCY (1u << 2)

struct cstate_counter_arch_info {
	int feature_mask;	/* Mask for testing if the counter is supported on host */
	const char *perf_subsys;
	const char *perf_name;
	unsigned long long msr;
	unsigned int rci_index;	/* Maps data from perf counters to global variables */
	unsigned long long bic;
	unsigned long long flags;
	int pkg_cstate_limit;
};

static struct cstate_counter_arch_info ccstate_counter_arch_infos[] = {
	{
	 .feature_mask = CC1,
	 .perf_subsys = "cstate_core",
	 .perf_name = "c1-residency",
	 .msr = MSR_CORE_C1_RES,
	 .rci_index = CCSTATE_RCI_INDEX_C1_RESIDENCY,
	 .bic = BIC_CPU_c1,
	 .flags = CSTATE_COUNTER_FLAG_COLLECT_PER_THREAD,
	 .pkg_cstate_limit = 0,
	  },
	{
	 .feature_mask = CC3,
	 .perf_subsys = "cstate_core",
	 .perf_name = "c3-residency",
	 .msr = MSR_CORE_C3_RESIDENCY,
	 .rci_index = CCSTATE_RCI_INDEX_C3_RESIDENCY,
	 .bic = BIC_CPU_c3,
	 .flags = CSTATE_COUNTER_FLAG_COLLECT_PER_CORE | CSTATE_COUNTER_FLAG_SOFT_C1_DEPENDENCY,
	 .pkg_cstate_limit = 0,
	  },
	{
	 .feature_mask = CC6,
	 .perf_subsys = "cstate_core",
	 .perf_name = "c6-residency",
	 .msr = MSR_CORE_C6_RESIDENCY,
	 .rci_index = CCSTATE_RCI_INDEX_C6_RESIDENCY,
	 .bic = BIC_CPU_c6,
	 .flags = CSTATE_COUNTER_FLAG_COLLECT_PER_CORE | CSTATE_COUNTER_FLAG_SOFT_C1_DEPENDENCY,
	 .pkg_cstate_limit = 0,
	  },
	{
	 .feature_mask = CC7,
	 .perf_subsys = "cstate_core",
	 .perf_name = "c7-residency",
	 .msr = MSR_CORE_C7_RESIDENCY,
	 .rci_index = CCSTATE_RCI_INDEX_C7_RESIDENCY,
	 .bic = BIC_CPU_c7,
	 .flags = CSTATE_COUNTER_FLAG_COLLECT_PER_CORE | CSTATE_COUNTER_FLAG_SOFT_C1_DEPENDENCY,
	 .pkg_cstate_limit = 0,
	  },
	{
	 .feature_mask = PC2,
	 .perf_subsys = "cstate_pkg",
	 .perf_name = "c2-residency",
	 .msr = MSR_PKG_C2_RESIDENCY,
	 .rci_index = PCSTATE_RCI_INDEX_C2_RESIDENCY,
	 .bic = BIC_Pkgpc2,
	 .flags = 0,
	 .pkg_cstate_limit = PCL__2,
	  },
	{
	 .feature_mask = PC3,
	 .perf_subsys = "cstate_pkg",
	 .perf_name = "c3-residency",
	 .msr = MSR_PKG_C3_RESIDENCY,
	 .rci_index = PCSTATE_RCI_INDEX_C3_RESIDENCY,
	 .bic = BIC_Pkgpc3,
	 .flags = 0,
	 .pkg_cstate_limit = PCL__3,
	  },
	{
	 .feature_mask = PC6,
	 .perf_subsys = "cstate_pkg",
	 .perf_name = "c6-residency",
	 .msr = MSR_PKG_C6_RESIDENCY,
	 .rci_index = PCSTATE_RCI_INDEX_C6_RESIDENCY,
	 .bic = BIC_Pkgpc6,
	 .flags = 0,
	 .pkg_cstate_limit = PCL__6,
	  },
	{
	 .feature_mask = PC7,
	 .perf_subsys = "cstate_pkg",
	 .perf_name = "c7-residency",
	 .msr = MSR_PKG_C7_RESIDENCY,
	 .rci_index = PCSTATE_RCI_INDEX_C7_RESIDENCY,
	 .bic = BIC_Pkgpc7,
	 .flags = 0,
	 .pkg_cstate_limit = PCL__7,
	  },
	{
	 .feature_mask = PC8,
	 .perf_subsys = "cstate_pkg",
	 .perf_name = "c8-residency",
	 .msr = MSR_PKG_C8_RESIDENCY,
	 .rci_index = PCSTATE_RCI_INDEX_C8_RESIDENCY,
	 .bic = BIC_Pkgpc8,
	 .flags = 0,
	 .pkg_cstate_limit = PCL__8,
	  },
	{
	 .feature_mask = PC9,
	 .perf_subsys = "cstate_pkg",
	 .perf_name = "c9-residency",
	 .msr = MSR_PKG_C9_RESIDENCY,
	 .rci_index = PCSTATE_RCI_INDEX_C9_RESIDENCY,
	 .bic = BIC_Pkgpc9,
	 .flags = 0,
	 .pkg_cstate_limit = PCL__9,
	  },
	{
	 .feature_mask = PC10,
	 .perf_subsys = "cstate_pkg",
	 .perf_name = "c10-residency",
	 .msr = MSR_PKG_C10_RESIDENCY,
	 .rci_index = PCSTATE_RCI_INDEX_C10_RESIDENCY,
	 .bic = BIC_Pkgpc10,
	 .flags = 0,
	 .pkg_cstate_limit = PCL_10,
	  },
};

/* Indexes used to map data read from perf and MSRs into global variables */
enum msr_rci_index {
	MSR_RCI_INDEX_APERF = 0,
	MSR_RCI_INDEX_MPERF = 1,
	MSR_RCI_INDEX_SMI = 2,
	NUM_MSR_COUNTERS,
};

struct msr_counter_info_t {
	unsigned long long data[NUM_MSR_COUNTERS];
	enum counter_source source[NUM_MSR_COUNTERS];
	unsigned long long msr[NUM_MSR_COUNTERS];
	unsigned long long msr_mask[NUM_MSR_COUNTERS];
	int fd_perf;
};

struct msr_counter_info_t *msr_counter_info;
unsigned int msr_counter_info_size;

struct msr_counter_arch_info {
	const char *perf_subsys;
	const char *perf_name;
	unsigned long long msr;
	unsigned long long msr_mask;
	unsigned int rci_index;	/* Maps data from perf counters to global variables */
	bool needed;
	bool present;
};

enum msr_arch_info_index {
	MSR_ARCH_INFO_APERF_INDEX = 0,
	MSR_ARCH_INFO_MPERF_INDEX = 1,
	MSR_ARCH_INFO_SMI_INDEX = 2,
};

static struct msr_counter_arch_info msr_counter_arch_infos[] = {
	[MSR_ARCH_INFO_APERF_INDEX] = {
				       .perf_subsys = "msr",
				       .perf_name = "aperf",
				       .msr = MSR_IA32_APERF,
				       .msr_mask = 0xFFFFFFFFFFFFFFFF,
				       .rci_index = MSR_RCI_INDEX_APERF,
				        },

	[MSR_ARCH_INFO_MPERF_INDEX] = {
				       .perf_subsys = "msr",
				       .perf_name = "mperf",
				       .msr = MSR_IA32_MPERF,
				       .msr_mask = 0xFFFFFFFFFFFFFFFF,
				       .rci_index = MSR_RCI_INDEX_MPERF,
				        },

	[MSR_ARCH_INFO_SMI_INDEX] = {
				     .perf_subsys = "msr",
				     .perf_name = "smi",
				     .msr = MSR_SMI_COUNT,
				     .msr_mask = 0xFFFFFFFF,
				     .rci_index = MSR_RCI_INDEX_SMI,
				      },
};

/* Can be redefined when compiling, useful for testing. */
#ifndef SYSFS_TELEM_PATH
#define SYSFS_TELEM_PATH "/sys/class/intel_pmt"
#endif

#define PMT_COUNTER_MTL_DC6_OFFSET 120
#define PMT_COUNTER_MTL_DC6_LSB    0
#define PMT_COUNTER_MTL_DC6_MSB    63
#define PMT_MTL_DC6_GUID           0x1a067102
#define PMT_MTL_DC6_SEQ            0

#define PMT_COUNTER_CWF_MC1E_OFFSET_BASE          20936
#define PMT_COUNTER_CWF_MC1E_OFFSET_INCREMENT     24
#define PMT_COUNTER_CWF_MC1E_NUM_MODULES_PER_FILE 12
#define PMT_COUNTER_CWF_CPUS_PER_MODULE           4
#define PMT_COUNTER_CWF_MC1E_LSB                  0
#define PMT_COUNTER_CWF_MC1E_MSB                  63
#define PMT_CWF_MC1E_GUID                         0x14421519

unsigned long long tcore_clock_freq_hz = 800000000;

#define PMT_COUNTER_NAME_SIZE_BYTES      16
#define PMT_COUNTER_TYPE_NAME_SIZE_BYTES 32

struct pmt_mmio {
	struct pmt_mmio *next;

	unsigned int guid;
	unsigned int size;

	/* Base pointer to the mmaped memory. */
	void *mmio_base;

	/*
	 * Offset to be applied to the mmio_base
	 * to get the beginning of the PMT counters for given GUID.
	 */
	unsigned long pmt_offset;
} *pmt_mmios;

enum pmt_datatype {
	PMT_TYPE_RAW,
	PMT_TYPE_XTAL_TIME,
	PMT_TYPE_TCORE_CLOCK,
};

struct pmt_domain_info {
	/*
	 * Pointer to the MMIO obtained by applying a counter offset
	 * to the mmio_base of the mmaped region for the given GUID.
	 *
	 * This is where to read the raw value of the counter from.
	 */
	unsigned long *pcounter;
};

struct pmt_counter {
	struct pmt_counter *next;

	/* PMT metadata */
	char name[PMT_COUNTER_NAME_SIZE_BYTES];
	enum pmt_datatype type;
	enum counter_scope scope;
	unsigned int lsb;
	unsigned int msb;

	/* BIC-like metadata */
	enum counter_format format;

	unsigned int num_domains;
	struct pmt_domain_info *domains;
};

/*
 * PMT telemetry directory iterator.
 * Used to iterate telemetry files in sysfs in correct order.
 */
struct pmt_diriter_t {
	DIR *dir;
	struct dirent **namelist;
	unsigned int num_names;
	unsigned int current_name_idx;
};

int pmt_telemdir_filter(const struct dirent *e)
{
	unsigned int dummy;

	return sscanf(e->d_name, "telem%u", &dummy);
}

int pmt_telemdir_sort(const struct dirent **a, const struct dirent **b)
{
	unsigned int aidx = 0, bidx = 0;

	sscanf((*a)->d_name, "telem%u", &aidx);
	sscanf((*b)->d_name, "telem%u", &bidx);

	return aidx >= bidx;
}

const struct dirent *pmt_diriter_next(struct pmt_diriter_t *iter)
{
	const struct dirent *ret = NULL;

	if (!iter->dir)
		return NULL;

	if (iter->current_name_idx >= iter->num_names)
		return NULL;

	ret = iter->namelist[iter->current_name_idx];
	++iter->current_name_idx;

	return ret;
}

const struct dirent *pmt_diriter_begin(struct pmt_diriter_t *iter, const char *pmt_root_path)
{
	int num_names = iter->num_names;

	if (!iter->dir) {
		iter->dir = opendir(pmt_root_path);
		if (iter->dir == NULL)
			return NULL;

		num_names = scandir(pmt_root_path, &iter->namelist, pmt_telemdir_filter, pmt_telemdir_sort);
		if (num_names == -1)
			return NULL;
	}

	iter->current_name_idx = 0;
	iter->num_names = num_names;

	return pmt_diriter_next(iter);
}

void pmt_diriter_init(struct pmt_diriter_t *iter)
{
	memset(iter, 0, sizeof(*iter));
}

void pmt_diriter_remove(struct pmt_diriter_t *iter)
{
	if (iter->namelist) {
		for (unsigned int i = 0; i < iter->num_names; i++) {
			free(iter->namelist[i]);
			iter->namelist[i] = NULL;
		}
	}

	free(iter->namelist);
	iter->namelist = NULL;
	iter->num_names = 0;
	iter->current_name_idx = 0;

	closedir(iter->dir);
	iter->dir = NULL;
}

unsigned int pmt_counter_get_width(const struct pmt_counter *p)
{
	return (p->msb - p->lsb) + 1;
}

void pmt_counter_resize_(struct pmt_counter *pcounter, unsigned int new_size)
{
	struct pmt_domain_info *new_mem;

	new_mem = (struct pmt_domain_info *)reallocarray(pcounter->domains, new_size, sizeof(*pcounter->domains));
	if (!new_mem) {
		fprintf(stderr, "%s: failed to allocate memory for PMT counters\n", __func__);
		exit(1);
	}

	/* Zero initialize just allocated memory. */
	const size_t num_new_domains = new_size - pcounter->num_domains;

	memset(&new_mem[pcounter->num_domains], 0, num_new_domains * sizeof(*pcounter->domains));

	pcounter->num_domains = new_size;
	pcounter->domains = new_mem;
}

void pmt_counter_resize(struct pmt_counter *pcounter, unsigned int new_size)
{
	/*
	 * Allocate more memory ahead of time.
	 *
	 * Always allocate space for at least 8 elements
	 * and double the size when growing.
	 */
	if (new_size < 8)
		new_size = 8;
	new_size = MAX(new_size, pcounter->num_domains * 2);

	pmt_counter_resize_(pcounter, new_size);
}

struct thread_data {
	struct timeval tv_begin;
	struct timeval tv_end;
	struct timeval tv_delta;
	unsigned long long tsc;
	unsigned long long aperf;
	unsigned long long mperf;
	unsigned long long c1;
	unsigned long long instr_count;
	unsigned long long irq_count;
	unsigned long long nmi_count;
	unsigned int smi_count;
	unsigned int cpu_id;
	unsigned int apic_id;
	unsigned int x2apic_id;
	unsigned int flags;
	bool is_atom;
	unsigned long long counter[MAX_ADDED_THREAD_COUNTERS];
	unsigned long long perf_counter[MAX_ADDED_THREAD_COUNTERS];
	unsigned long long pmt_counter[PMT_MAX_ADDED_THREAD_COUNTERS];
} *thread_even, *thread_odd;

struct core_data {
	int base_cpu;
	unsigned long long c3;
	unsigned long long c6;
	unsigned long long c7;
	unsigned long long mc6_us;	/* duplicate as per-core for now, even though per module */
	unsigned int core_temp_c;
	struct rapl_counter core_energy;	/* MSR_CORE_ENERGY_STAT */
	unsigned int core_id;
	unsigned long long core_throt_cnt;
	unsigned long long counter[MAX_ADDED_CORE_COUNTERS];
	unsigned long long perf_counter[MAX_ADDED_CORE_COUNTERS];
	unsigned long long pmt_counter[PMT_MAX_ADDED_CORE_COUNTERS];
} *core_even, *core_odd;

struct pkg_data {
	int base_cpu;
	unsigned long long pc2;
	unsigned long long pc3;
	unsigned long long pc6;
	unsigned long long pc7;
	unsigned long long pc8;
	unsigned long long pc9;
	unsigned long long pc10;
	long long cpu_lpi;
	long long sys_lpi;
	unsigned long long pkg_wtd_core_c0;
	unsigned long long pkg_any_core_c0;
	unsigned long long pkg_any_gfxe_c0;
	unsigned long long pkg_both_core_gfxe_c0;
	long long gfx_rc6_ms;
	unsigned int gfx_mhz;
	unsigned int gfx_act_mhz;
	long long sam_mc6_ms;
	unsigned int sam_mhz;
	unsigned int sam_act_mhz;
	unsigned int package_id;
	struct rapl_counter energy_pkg;	/* MSR_PKG_ENERGY_STATUS */
	struct rapl_counter energy_dram;	/* MSR_DRAM_ENERGY_STATUS */
	struct rapl_counter energy_cores;	/* MSR_PP0_ENERGY_STATUS */
	struct rapl_counter energy_gfx;	/* MSR_PP1_ENERGY_STATUS */
	struct rapl_counter rapl_pkg_perf_status;	/* MSR_PKG_PERF_STATUS */
	struct rapl_counter rapl_dram_perf_status;	/* MSR_DRAM_PERF_STATUS */
	unsigned int pkg_temp_c;
	unsigned int uncore_mhz;
	unsigned long long die_c6;
	unsigned long long counter[MAX_ADDED_PACKAGE_COUNTERS];
	unsigned long long perf_counter[MAX_ADDED_PACKAGE_COUNTERS];
	unsigned long long pmt_counter[PMT_MAX_ADDED_PACKAGE_COUNTERS];
} *package_even, *package_odd;

#define ODD_COUNTERS thread_odd, core_odd, package_odd
#define EVEN_COUNTERS thread_even, core_even, package_even

#define GET_THREAD(thread_base, thread_no, core_no, node_no, pkg_no)	      \
	((thread_base) +						      \
	 ((pkg_no) *							      \
	  topo.nodes_per_pkg * topo.cores_per_node * topo.threads_per_core) + \
	 ((node_no) * topo.cores_per_node * topo.threads_per_core) +	      \
	 ((core_no) * topo.threads_per_core) +				      \
	 (thread_no))

#define GET_CORE(core_base, core_no, node_no, pkg_no)			\
	((core_base) +							\
	 ((pkg_no) *  topo.nodes_per_pkg * topo.cores_per_node) +	\
	 ((node_no) * topo.cores_per_node) +				\
	 (core_no))

#define GET_PKG(pkg_base, pkg_no) (pkg_base + pkg_no)

/*
 * The accumulated sum of MSR is defined as a monotonic
 * increasing MSR, it will be accumulated periodically,
 * despite its register's bit width.
 */
enum {
	IDX_PKG_ENERGY,
	IDX_DRAM_ENERGY,
	IDX_PP0_ENERGY,
	IDX_PP1_ENERGY,
	IDX_PKG_PERF,
	IDX_DRAM_PERF,
	IDX_PSYS_ENERGY,
	IDX_COUNT,
};

int get_msr_sum(int cpu, off_t offset, unsigned long long *msr);

struct msr_sum_array {
	/* get_msr_sum() = sum + (get_msr() - last) */
	struct {
		/*The accumulated MSR value is updated by the timer */
		unsigned long long sum;
		/*The MSR footprint recorded in last timer */
		unsigned long long last;
	} entries[IDX_COUNT];
};

/* The percpu MSR sum array.*/
struct msr_sum_array *per_cpu_msr_sum;

off_t idx_to_offset(int idx)
{
	off_t offset;

	switch (idx) {
	case IDX_PKG_ENERGY:
		if (platform->rapl_msrs & RAPL_AMD_F17H)
			offset = MSR_PKG_ENERGY_STAT;
		else
			offset = MSR_PKG_ENERGY_STATUS;
		break;
	case IDX_DRAM_ENERGY:
		offset = MSR_DRAM_ENERGY_STATUS;
		break;
	case IDX_PP0_ENERGY:
		offset = MSR_PP0_ENERGY_STATUS;
		break;
	case IDX_PP1_ENERGY:
		offset = MSR_PP1_ENERGY_STATUS;
		break;
	case IDX_PKG_PERF:
		offset = MSR_PKG_PERF_STATUS;
		break;
	case IDX_DRAM_PERF:
		offset = MSR_DRAM_PERF_STATUS;
		break;
	case IDX_PSYS_ENERGY:
		offset = MSR_PLATFORM_ENERGY_STATUS;
		break;
	default:
		offset = -1;
	}
	return offset;
}

int offset_to_idx(off_t offset)
{
	int idx;

	switch (offset) {
	case MSR_PKG_ENERGY_STATUS:
	case MSR_PKG_ENERGY_STAT:
		idx = IDX_PKG_ENERGY;
		break;
	case MSR_DRAM_ENERGY_STATUS:
		idx = IDX_DRAM_ENERGY;
		break;
	case MSR_PP0_ENERGY_STATUS:
		idx = IDX_PP0_ENERGY;
		break;
	case MSR_PP1_ENERGY_STATUS:
		idx = IDX_PP1_ENERGY;
		break;
	case MSR_PKG_PERF_STATUS:
		idx = IDX_PKG_PERF;
		break;
	case MSR_DRAM_PERF_STATUS:
		idx = IDX_DRAM_PERF;
		break;
	case MSR_PLATFORM_ENERGY_STATUS:
		idx = IDX_PSYS_ENERGY;
		break;
	default:
		idx = -1;
	}
	return idx;
}

int idx_valid(int idx)
{
	switch (idx) {
	case IDX_PKG_ENERGY:
		return platform->rapl_msrs & (RAPL_PKG | RAPL_AMD_F17H);
	case IDX_DRAM_ENERGY:
		return platform->rapl_msrs & RAPL_DRAM;
	case IDX_PP0_ENERGY:
		return platform->rapl_msrs & RAPL_CORE_ENERGY_STATUS;
	case IDX_PP1_ENERGY:
		return platform->rapl_msrs & RAPL_GFX;
	case IDX_PKG_PERF:
		return platform->rapl_msrs & RAPL_PKG_PERF_STATUS;
	case IDX_DRAM_PERF:
		return platform->rapl_msrs & RAPL_DRAM_PERF_STATUS;
	case IDX_PSYS_ENERGY:
		return platform->rapl_msrs & RAPL_PSYS;
	default:
		return 0;
	}
}

struct sys_counters {
	/* MSR added counters */
	unsigned int added_thread_counters;
	unsigned int added_core_counters;
	unsigned int added_package_counters;
	struct msr_counter *tp;
	struct msr_counter *cp;
	struct msr_counter *pp;

	/* perf added counters */
	unsigned int added_thread_perf_counters;
	unsigned int added_core_perf_counters;
	unsigned int added_package_perf_counters;
	struct perf_counter_info *perf_tp;
	struct perf_counter_info *perf_cp;
	struct perf_counter_info *perf_pp;

	struct pmt_counter *pmt_tp;
	struct pmt_counter *pmt_cp;
	struct pmt_counter *pmt_pp;
} sys;

static size_t free_msr_counters_(struct msr_counter **pp)
{
	struct msr_counter *p = NULL;
	size_t num_freed = 0;

	while (*pp) {
		p = *pp;

		if (p->msr_num != 0) {
			*pp = p->next;

			free(p);
			++num_freed;

			continue;
		}

		pp = &p->next;
	}

	return num_freed;
}

/*
 * Free all added counters accessed via msr.
 */
static void free_sys_msr_counters(void)
{
	/* Thread counters */
	sys.added_thread_counters -= free_msr_counters_(&sys.tp);

	/* Core counters */
	sys.added_core_counters -= free_msr_counters_(&sys.cp);

	/* Package counters */
	sys.added_package_counters -= free_msr_counters_(&sys.pp);
}

struct system_summary {
	struct thread_data threads;
	struct core_data cores;
	struct pkg_data packages;
} average;

struct platform_counters {
	struct rapl_counter energy_psys;	/* MSR_PLATFORM_ENERGY_STATUS */
} platform_counters_odd, platform_counters_even;

struct cpu_topology {
	int physical_package_id;
	int die_id;
	int logical_cpu_id;
	int physical_node_id;
	int logical_node_id;	/* 0-based count within the package */
	int physical_core_id;
	int thread_id;
	int type;
	cpu_set_t *put_ids;	/* Processing Unit/Thread IDs */
} *cpus;

struct topo_params {
	int num_packages;
	int num_die;
	int num_cpus;
	int num_cores;
	int allowed_packages;
	int allowed_cpus;
	int allowed_cores;
	int max_cpu_num;
	int max_core_id;
	int max_package_id;
	int max_die_id;
	int max_node_num;
	int nodes_per_pkg;
	int cores_per_node;
	int threads_per_core;
} topo;

struct timeval tv_even, tv_odd, tv_delta;

int *irq_column_2_cpu;		/* /proc/interrupts column numbers */
int *irqs_per_cpu;		/* indexed by cpu_num */
int *nmi_per_cpu;		/* indexed by cpu_num */

void setup_all_buffers(bool startup);

char *sys_lpi_file;
char *sys_lpi_file_sysfs = "/sys/devices/system/cpu/cpuidle/low_power_idle_system_residency_us";
char *sys_lpi_file_debugfs = "/sys/kernel/debug/pmc_core/slp_s0_residency_usec";

int cpu_is_not_present(int cpu)
{
	return !CPU_ISSET_S(cpu, cpu_present_setsize, cpu_present_set);
}

int cpu_is_not_allowed(int cpu)
{
	return !CPU_ISSET_S(cpu, cpu_allowed_setsize, cpu_allowed_set);
}

/*
 * run func(thread, core, package) in topology order
 * skip non-present cpus
 */

int for_all_cpus(int (func) (struct thread_data *, struct core_data *, struct pkg_data *),
		 struct thread_data *thread_base, struct core_data *core_base, struct pkg_data *pkg_base)
{
	int retval, pkg_no, core_no, thread_no, node_no;

	retval = 0;

	for (pkg_no = 0; pkg_no < topo.num_packages; ++pkg_no) {
		for (node_no = 0; node_no < topo.nodes_per_pkg; node_no++) {
			for (core_no = 0; core_no < topo.cores_per_node; ++core_no) {
				for (thread_no = 0; thread_no < topo.threads_per_core; ++thread_no) {
					struct thread_data *t;
					struct core_data *c;
					struct pkg_data *p;
					t = GET_THREAD(thread_base, thread_no, core_no, node_no, pkg_no);

					if (cpu_is_not_allowed(t->cpu_id))
						continue;

					c = GET_CORE(core_base, core_no, node_no, pkg_no);
					p = GET_PKG(pkg_base, pkg_no);

					retval |= func(t, c, p);
				}
			}
		}
	}
	return retval;
}

int is_cpu_first_thread_in_core(struct thread_data *t, struct core_data *c, struct pkg_data *p)
{
	UNUSED(p);

	return ((int)t->cpu_id == c->base_cpu || c->base_cpu < 0);
}

int is_cpu_first_core_in_package(struct thread_data *t, struct core_data *c, struct pkg_data *p)
{
	UNUSED(c);

	return ((int)t->cpu_id == p->base_cpu || p->base_cpu < 0);
}

int is_cpu_first_thread_in_package(struct thread_data *t, struct core_data *c, struct pkg_data *p)
{
	return is_cpu_first_thread_in_core(t, c, p) && is_cpu_first_core_in_package(t, c, p);
}

int cpu_migrate(int cpu)
{
	CPU_ZERO_S(cpu_affinity_setsize, cpu_affinity_set);
	CPU_SET_S(cpu, cpu_affinity_setsize, cpu_affinity_set);
	if (sched_setaffinity(0, cpu_affinity_setsize, cpu_affinity_set) == -1)
		return -1;
	else
		return 0;
}

int get_msr_fd(int cpu)
{
	char pathname[32];
	int fd;

	fd = fd_percpu[cpu];

	if (fd)
		return fd;

	sprintf(pathname, "/dev/cpu/%d/msr", cpu);
	fd = open(pathname, O_RDONLY);
	if (fd < 0)
		err(-1, "%s open failed, try chown or chmod +r /dev/cpu/*/msr, "
		    "or run with --no-msr, or run as root", pathname);

	fd_percpu[cpu] = fd;

	return fd;
}

static void bic_disable_msr_access(void)
{
	const unsigned long bic_msrs = BIC_Mod_c6 | BIC_CoreTmp |
	    BIC_Totl_c0 | BIC_Any_c0 | BIC_GFX_c0 | BIC_CPUGFX | BIC_PkgTmp;

	bic_enabled &= ~bic_msrs;

	free_sys_msr_counters();
}

static long perf_event_open(struct perf_event_attr *hw_event, pid_t pid, int cpu, int group_fd, unsigned long flags)
{
	assert(!no_perf);

	return syscall(__NR_perf_event_open, hw_event, pid, cpu, group_fd, flags);
}

static long open_perf_counter(int cpu, unsigned int type, unsigned int config, int group_fd, __u64 read_format)
{
	struct perf_event_attr attr;
	const pid_t pid = -1;
	const unsigned long flags = 0;

	assert(!no_perf);

	memset(&attr, 0, sizeof(struct perf_event_attr));

	attr.type = type;
	attr.size = sizeof(struct perf_event_attr);
	attr.config = config;
	attr.disabled = 0;
	attr.sample_type = PERF_SAMPLE_IDENTIFIER;
	attr.read_format = read_format;

	const int fd = perf_event_open(&attr, pid, cpu, group_fd, flags);

	return fd;
}

int get_instr_count_fd(int cpu)
{
	if (fd_instr_count_percpu[cpu])
		return fd_instr_count_percpu[cpu];

	fd_instr_count_percpu[cpu] = open_perf_counter(cpu, PERF_TYPE_HARDWARE, PERF_COUNT_HW_INSTRUCTIONS, -1, 0);

	return fd_instr_count_percpu[cpu];
}

int get_msr(int cpu, off_t offset, unsigned long long *msr)
{
	ssize_t retval;

	assert(!no_msr);

	retval = pread(get_msr_fd(cpu), msr, sizeof(*msr), offset);

	if (retval != sizeof *msr)
		err(-1, "cpu%d: msr offset 0x%llx read failed", cpu, (unsigned long long)offset);

	return 0;
}

int probe_rapl_msr(int cpu, off_t offset, int index)
{
	ssize_t retval;
	unsigned long long value;

	assert(!no_msr);

	retval = pread(get_msr_fd(cpu), &value, sizeof(value), offset);

	/* if the read failed, the probe fails */
	if (retval != sizeof(value))
		return 1;

	/* If an Energy Status Counter MSR returns 0, the probe fails */
	switch (index) {
	case RAPL_RCI_INDEX_ENERGY_PKG:
	case RAPL_RCI_INDEX_ENERGY_CORES:
	case RAPL_RCI_INDEX_DRAM:
	case RAPL_RCI_INDEX_GFX:
	case RAPL_RCI_INDEX_ENERGY_PLATFORM:
		if (value == 0)
			return 1;
	}

	/* PKG,DRAM_PERF_STATUS MSRs, can return any value */
	return 0;
}

/* Convert CPU ID to domain ID for given added perf counter. */
unsigned int cpu_to_domain(const struct perf_counter_info *pc, int cpu)
{
	switch (pc->scope) {
	case SCOPE_CPU:
		return cpu;

	case SCOPE_CORE:
		return cpus[cpu].physical_core_id;

	case SCOPE_PACKAGE:
		return cpus[cpu].physical_package_id;
	}

	__builtin_unreachable();
}

#define MAX_DEFERRED 16
char *deferred_add_names[MAX_DEFERRED];
char *deferred_skip_names[MAX_DEFERRED];
int deferred_add_index;
int deferred_skip_index;

/*
 * HIDE_LIST - hide this list of counters, show the rest [default]
 * SHOW_LIST - show this list of counters, hide the rest
 */
enum show_hide_mode { SHOW_LIST, HIDE_LIST } global_show_hide_mode = HIDE_LIST;

void help(void)
{
	fprintf(outf,
		"Usage: turbostat [OPTIONS][(--interval seconds) | COMMAND ...]\n"
		"\n"
		"Turbostat forks the specified COMMAND and prints statistics\n"
		"when COMMAND completes.\n"
		"If no COMMAND is specified, turbostat wakes every 5-seconds\n"
		"to print statistics, until interrupted.\n"
		"  -a, --add counter\n"
		"		add a counter\n"
		"		  eg. --add msr0x10,u64,cpu,delta,MY_TSC\n"
		"		  eg. --add perf/cstate_pkg/c2-residency,package,delta,percent,perfPC2\n"
		"		  eg. --add pmt,name=XTAL,type=raw,domain=package0,offset=0,lsb=0,msb=63,guid=0x1a067102\n"
		"  -c, --cpu cpu-set\n"
		"		limit output to summary plus cpu-set:\n"
		"		  {core | package | j,k,l..m,n-p }\n"
		"  -d, --debug\n"
		"		displays usec, Time_Of_Day_Seconds and more debugging\n"
		"		debug messages are printed to stderr\n"
		"  -D, --Dump\n"
		"		displays the raw counter values\n"
		"  -e, --enable [all | column]\n"
		"		shows all or the specified disabled column\n"
		"  -f, --force\n"
		"		force load turbostat with minimum default features on unsupported platforms.\n"
		"  -H, --hide [column | column,column,...]\n"
		"		hide the specified column(s)\n"
		"  -i, --interval sec.subsec\n"
		"		override default 5-second measurement interval\n"
		"  -J, --Joules\n"
		"		displays energy in Joules instead of Watts\n"
		"  -l, --list\n"
		"		list column headers only\n"
		"  -M, --no-msr\n"
		"		disable all uses of the MSR driver\n"
		"  -P, --no-perf\n"
		"		disable all uses of the perf API\n"
		"  -n, --num_iterations num\n"
		"		number of the measurement iterations\n"
		"  -N, --header_iterations num\n"
		"		print header every num iterations\n"
		"  -o, --out file\n"
		"		create or truncate \"file\" for all output\n"
		"  -q, --quiet\n"
		"		skip decoding system configuration header\n"
		"  -s, --show [column | column,column,...]\n"
		"		show only the specified column(s)\n"
		"  -S, --Summary\n"
		"		limits output to 1-line system summary per interval\n"
		"  -T, --TCC temperature\n"
		"		sets the Thermal Control Circuit temperature in\n"
		"		  degrees Celsius\n"
		"  -h, --help\n"
		"		print this help message\n"
		"  -v, --version\n"
		"		print version information\n\nFor more help, run \"man turbostat\"\n");
}

/*
 * bic_lookup
 * for all the strings in comma separate name_list,
 * set the approprate bit in return value.
 */
unsigned long long bic_lookup(char *name_list, enum show_hide_mode mode)
{
	unsigned int i;
	unsigned long long retval = 0;

	while (name_list) {
		char *comma;

		comma = strchr(name_list, ',');

		if (comma)
			*comma = '\0';

		for (i = 0; i < MAX_BIC; ++i) {
			if (!strcmp(name_list, bic[i].name)) {
				retval |= (1ULL << i);
				break;
			}
			if (!strcmp(name_list, "all")) {
				retval |= ~0;
				break;
			} else if (!strcmp(name_list, "topology")) {
				retval |= BIC_GROUP_TOPOLOGY;
				break;
			} else if (!strcmp(name_list, "power")) {
				retval |= BIC_GROUP_THERMAL_PWR;
				break;
			} else if (!strcmp(name_list, "idle")) {
				retval |= BIC_GROUP_IDLE;
				break;
			} else if (!strcmp(name_list, "swidle")) {
				retval |= BIC_GROUP_SW_IDLE;
				break;
			} else if (!strcmp(name_list, "sysfs")) {	/* legacy compatibility */
				retval |= BIC_GROUP_SW_IDLE;
				break;
			} else if (!strcmp(name_list, "hwidle")) {
				retval |= BIC_GROUP_HW_IDLE;
				break;
			} else if (!strcmp(name_list, "frequency")) {
				retval |= BIC_GROUP_FREQUENCY;
				break;
			} else if (!strcmp(name_list, "other")) {
				retval |= BIC_OTHER;
				break;
			}

		}
		if (i == MAX_BIC) {
			fprintf(stderr, "deferred %s\n", name_list);
			if (mode == SHOW_LIST) {
				deferred_add_names[deferred_add_index++] = name_list;
				if (deferred_add_index >= MAX_DEFERRED) {
					fprintf(stderr, "More than max %d un-recognized --add options '%s'\n",
						MAX_DEFERRED, name_list);
					help();
					exit(1);
				}
			} else {
				deferred_skip_names[deferred_skip_index++] = name_list;
				if (debug)
					fprintf(stderr, "deferred \"%s\"\n", name_list);
				if (deferred_skip_index >= MAX_DEFERRED) {
					fprintf(stderr, "More than max %d un-recognized --skip options '%s'\n",
						MAX_DEFERRED, name_list);
					help();
					exit(1);
				}
			}
		}

		name_list = comma;
		if (name_list)
			name_list++;

	}
	return retval;
}

void print_header(char *delim)
{
	struct msr_counter *mp;
	struct perf_counter_info *pp;
	struct pmt_counter *ppmt;
	int printed = 0;

	if (DO_BIC(BIC_USEC))
		outp += sprintf(outp, "%susec", (printed++ ? delim : ""));
	if (DO_BIC(BIC_TOD))
		outp += sprintf(outp, "%sTime_Of_Day_Seconds", (printed++ ? delim : ""));
	if (DO_BIC(BIC_Package))
		outp += sprintf(outp, "%sPackage", (printed++ ? delim : ""));
	if (DO_BIC(BIC_Die))
		outp += sprintf(outp, "%sDie", (printed++ ? delim : ""));
	if (DO_BIC(BIC_Node))
		outp += sprintf(outp, "%sNode", (printed++ ? delim : ""));
	if (DO_BIC(BIC_Core))
		outp += sprintf(outp, "%sCore", (printed++ ? delim : ""));
	if (DO_BIC(BIC_CPU))
		outp += sprintf(outp, "%sCPU", (printed++ ? delim : ""));
	if (DO_BIC(BIC_APIC))
		outp += sprintf(outp, "%sAPIC", (printed++ ? delim : ""));
	if (DO_BIC(BIC_X2APIC))
		outp += sprintf(outp, "%sX2APIC", (printed++ ? delim : ""));
	if (DO_BIC(BIC_Avg_MHz))
		outp += sprintf(outp, "%sAvg_MHz", (printed++ ? delim : ""));
	if (DO_BIC(BIC_Busy))
		outp += sprintf(outp, "%sBusy%%", (printed++ ? delim : ""));
	if (DO_BIC(BIC_Bzy_MHz))
		outp += sprintf(outp, "%sBzy_MHz", (printed++ ? delim : ""));
	if (DO_BIC(BIC_TSC_MHz))
		outp += sprintf(outp, "%sTSC_MHz", (printed++ ? delim : ""));

	if (DO_BIC(BIC_IPC))
		outp += sprintf(outp, "%sIPC", (printed++ ? delim : ""));

	if (DO_BIC(BIC_IRQ)) {
		if (sums_need_wide_columns)
			outp += sprintf(outp, "%s     IRQ", (printed++ ? delim : ""));
		else
			outp += sprintf(outp, "%sIRQ", (printed++ ? delim : ""));
	}
	if (DO_BIC(BIC_NMI)) {
		if (sums_need_wide_columns)
			outp += sprintf(outp, "%s     NMI", (printed++ ? delim : ""));
		else
			outp += sprintf(outp, "%sNMI", (printed++ ? delim : ""));
	}

	if (DO_BIC(BIC_SMI))
		outp += sprintf(outp, "%sSMI", (printed++ ? delim : ""));

	for (mp = sys.tp; mp; mp = mp->next) {

		if (mp->format == FORMAT_RAW) {
			if (mp->width == 64)
				outp += sprintf(outp, "%s%18.18s", (printed++ ? delim : ""), mp->name);
			else
				outp += sprintf(outp, "%s%10.10s", (printed++ ? delim : ""), mp->name);
		} else {
			if ((mp->type == COUNTER_ITEMS) && sums_need_wide_columns)
				outp += sprintf(outp, "%s%8s", (printed++ ? delim : ""), mp->name);
			else
				outp += sprintf(outp, "%s%s", (printed++ ? delim : ""), mp->name);
		}
	}

	for (pp = sys.perf_tp; pp; pp = pp->next) {

		if (pp->format == FORMAT_RAW) {
			if (pp->width == 64)
				outp += sprintf(outp, "%s%18.18s", (printed++ ? delim : ""), pp->name);
			else
				outp += sprintf(outp, "%s%10.10s", (printed++ ? delim : ""), pp->name);
		} else {
			if ((pp->type == COUNTER_ITEMS) && sums_need_wide_columns)
				outp += sprintf(outp, "%s%8s", (printed++ ? delim : ""), pp->name);
			else
				outp += sprintf(outp, "%s%s", (printed++ ? delim : ""), pp->name);
		}
	}

	ppmt = sys.pmt_tp;
	while (ppmt) {
		switch (ppmt->type) {
		case PMT_TYPE_RAW:
			if (pmt_counter_get_width(ppmt) <= 32)
				outp += sprintf(outp, "%s%10.10s", (printed++ ? delim : ""), ppmt->name);
			else
				outp += sprintf(outp, "%s%18.18s", (printed++ ? delim : ""), ppmt->name);

			break;

		case PMT_TYPE_XTAL_TIME:
		case PMT_TYPE_TCORE_CLOCK:
			outp += sprintf(outp, "%s%s", (printed++ ? delim : ""), ppmt->name);
			break;
		}

		ppmt = ppmt->next;
	}

	if (DO_BIC(BIC_CPU_c1))
		outp += sprintf(outp, "%sCPU%%c1", (printed++ ? delim : ""));
	if (DO_BIC(BIC_CPU_c3))
		outp += sprintf(outp, "%sCPU%%c3", (printed++ ? delim : ""));
	if (DO_BIC(BIC_CPU_c6))
		outp += sprintf(outp, "%sCPU%%c6", (printed++ ? delim : ""));
	if (DO_BIC(BIC_CPU_c7))
		outp += sprintf(outp, "%sCPU%%c7", (printed++ ? delim : ""));

	if (DO_BIC(BIC_Mod_c6))
		outp += sprintf(outp, "%sMod%%c6", (printed++ ? delim : ""));

	if (DO_BIC(BIC_CoreTmp))
		outp += sprintf(outp, "%sCoreTmp", (printed++ ? delim : ""));

	if (DO_BIC(BIC_CORE_THROT_CNT))
		outp += sprintf(outp, "%sCoreThr", (printed++ ? delim : ""));

	if (platform->rapl_msrs && !rapl_joules) {
		if (DO_BIC(BIC_CorWatt) && platform->has_per_core_rapl)
			outp += sprintf(outp, "%sCorWatt", (printed++ ? delim : ""));
	} else if (platform->rapl_msrs && rapl_joules) {
		if (DO_BIC(BIC_Cor_J) && platform->has_per_core_rapl)
			outp += sprintf(outp, "%sCor_J", (printed++ ? delim : ""));
	}

	for (mp = sys.cp; mp; mp = mp->next) {
		if (mp->format == FORMAT_RAW) {
			if (mp->width == 64)
				outp += sprintf(outp, "%s%18.18s", delim, mp->name);
			else
				outp += sprintf(outp, "%s%10.10s", delim, mp->name);
		} else {
			if ((mp->type == COUNTER_ITEMS) && sums_need_wide_columns)
				outp += sprintf(outp, "%s%8s", delim, mp->name);
			else
				outp += sprintf(outp, "%s%s", delim, mp->name);
		}
	}

	for (pp = sys.perf_cp; pp; pp = pp->next) {

		if (pp->format == FORMAT_RAW) {
			if (pp->width == 64)
				outp += sprintf(outp, "%s%18.18s", (printed++ ? delim : ""), pp->name);
			else
				outp += sprintf(outp, "%s%10.10s", (printed++ ? delim : ""), pp->name);
		} else {
			if ((pp->type == COUNTER_ITEMS) && sums_need_wide_columns)
				outp += sprintf(outp, "%s%8s", (printed++ ? delim : ""), pp->name);
			else
				outp += sprintf(outp, "%s%s", (printed++ ? delim : ""), pp->name);
		}
	}

	ppmt = sys.pmt_cp;
	while (ppmt) {
		switch (ppmt->type) {
		case PMT_TYPE_RAW:
			if (pmt_counter_get_width(ppmt) <= 32)
				outp += sprintf(outp, "%s%10.10s", (printed++ ? delim : ""), ppmt->name);
			else
				outp += sprintf(outp, "%s%18.18s", (printed++ ? delim : ""), ppmt->name);

			break;

		case PMT_TYPE_XTAL_TIME:
		case PMT_TYPE_TCORE_CLOCK:
			outp += sprintf(outp, "%s%s", (printed++ ? delim : ""), ppmt->name);
			break;
		}

		ppmt = ppmt->next;
	}

	if (DO_BIC(BIC_PkgTmp))
		outp += sprintf(outp, "%sPkgTmp", (printed++ ? delim : ""));

	if (DO_BIC(BIC_GFX_rc6))
		outp += sprintf(outp, "%sGFX%%rc6", (printed++ ? delim : ""));

	if (DO_BIC(BIC_GFXMHz))
		outp += sprintf(outp, "%sGFXMHz", (printed++ ? delim : ""));

	if (DO_BIC(BIC_GFXACTMHz))
		outp += sprintf(outp, "%sGFXAMHz", (printed++ ? delim : ""));

	if (DO_BIC(BIC_SAM_mc6))
		outp += sprintf(outp, "%sSAM%%mc6", (printed++ ? delim : ""));

	if (DO_BIC(BIC_SAMMHz))
		outp += sprintf(outp, "%sSAMMHz", (printed++ ? delim : ""));

	if (DO_BIC(BIC_SAMACTMHz))
		outp += sprintf(outp, "%sSAMAMHz", (printed++ ? delim : ""));

	if (DO_BIC(BIC_Totl_c0))
		outp += sprintf(outp, "%sTotl%%C0", (printed++ ? delim : ""));
	if (DO_BIC(BIC_Any_c0))
		outp += sprintf(outp, "%sAny%%C0", (printed++ ? delim : ""));
	if (DO_BIC(BIC_GFX_c0))
		outp += sprintf(outp, "%sGFX%%C0", (printed++ ? delim : ""));
	if (DO_BIC(BIC_CPUGFX))
		outp += sprintf(outp, "%sCPUGFX%%", (printed++ ? delim : ""));

	if (DO_BIC(BIC_Pkgpc2))
		outp += sprintf(outp, "%sPkg%%pc2", (printed++ ? delim : ""));
	if (DO_BIC(BIC_Pkgpc3))
		outp += sprintf(outp, "%sPkg%%pc3", (printed++ ? delim : ""));
	if (DO_BIC(BIC_Pkgpc6))
		outp += sprintf(outp, "%sPkg%%pc6", (printed++ ? delim : ""));
	if (DO_BIC(BIC_Pkgpc7))
		outp += sprintf(outp, "%sPkg%%pc7", (printed++ ? delim : ""));
	if (DO_BIC(BIC_Pkgpc8))
		outp += sprintf(outp, "%sPkg%%pc8", (printed++ ? delim : ""));
	if (DO_BIC(BIC_Pkgpc9))
		outp += sprintf(outp, "%sPkg%%pc9", (printed++ ? delim : ""));
	if (DO_BIC(BIC_Pkgpc10))
		outp += sprintf(outp, "%sPk%%pc10", (printed++ ? delim : ""));
	if (DO_BIC(BIC_Diec6))
		outp += sprintf(outp, "%sDie%%c6", (printed++ ? delim : ""));
	if (DO_BIC(BIC_CPU_LPI))
		outp += sprintf(outp, "%sCPU%%LPI", (printed++ ? delim : ""));
	if (DO_BIC(BIC_SYS_LPI))
		outp += sprintf(outp, "%sSYS%%LPI", (printed++ ? delim : ""));

	if (platform->rapl_msrs && !rapl_joules) {
		if (DO_BIC(BIC_PkgWatt))
			outp += sprintf(outp, "%sPkgWatt", (printed++ ? delim : ""));
		if (DO_BIC(BIC_CorWatt) && !platform->has_per_core_rapl)
			outp += sprintf(outp, "%sCorWatt", (printed++ ? delim : ""));
		if (DO_BIC(BIC_GFXWatt))
			outp += sprintf(outp, "%sGFXWatt", (printed++ ? delim : ""));
		if (DO_BIC(BIC_RAMWatt))
			outp += sprintf(outp, "%sRAMWatt", (printed++ ? delim : ""));
		if (DO_BIC(BIC_PKG__))
			outp += sprintf(outp, "%sPKG_%%", (printed++ ? delim : ""));
		if (DO_BIC(BIC_RAM__))
			outp += sprintf(outp, "%sRAM_%%", (printed++ ? delim : ""));
	} else if (platform->rapl_msrs && rapl_joules) {
		if (DO_BIC(BIC_Pkg_J))
			outp += sprintf(outp, "%sPkg_J", (printed++ ? delim : ""));
		if (DO_BIC(BIC_Cor_J) && !platform->has_per_core_rapl)
			outp += sprintf(outp, "%sCor_J", (printed++ ? delim : ""));
		if (DO_BIC(BIC_GFX_J))
			outp += sprintf(outp, "%sGFX_J", (printed++ ? delim : ""));
		if (DO_BIC(BIC_RAM_J))
			outp += sprintf(outp, "%sRAM_J", (printed++ ? delim : ""));
		if (DO_BIC(BIC_PKG__))
			outp += sprintf(outp, "%sPKG_%%", (printed++ ? delim : ""));
		if (DO_BIC(BIC_RAM__))
			outp += sprintf(outp, "%sRAM_%%", (printed++ ? delim : ""));
	}
	if (DO_BIC(BIC_UNCORE_MHZ))
		outp += sprintf(outp, "%sUncMHz", (printed++ ? delim : ""));

	for (mp = sys.pp; mp; mp = mp->next) {
		if (mp->format == FORMAT_RAW) {
			if (mp->width == 64)
				outp += sprintf(outp, "%s%18.18s", delim, mp->name);
			else if (mp->width == 32)
				outp += sprintf(outp, "%s%10.10s", delim, mp->name);
			else
				outp += sprintf(outp, "%s%7.7s", delim, mp->name);
		} else {
			if ((mp->type == COUNTER_ITEMS) && sums_need_wide_columns)
				outp += sprintf(outp, "%s%8s", delim, mp->name);
			else
				outp += sprintf(outp, "%s%7.7s", delim, mp->name);
		}
	}

	for (pp = sys.perf_pp; pp; pp = pp->next) {

		if (pp->format == FORMAT_RAW) {
			if (pp->width == 64)
				outp += sprintf(outp, "%s%18.18s", (printed++ ? delim : ""), pp->name);
			else
				outp += sprintf(outp, "%s%10.10s", (printed++ ? delim : ""), pp->name);
		} else {
			if ((pp->type == COUNTER_ITEMS) && sums_need_wide_columns)
				outp += sprintf(outp, "%s%8s", (printed++ ? delim : ""), pp->name);
			else
				outp += sprintf(outp, "%s%s", (printed++ ? delim : ""), pp->name);
		}
	}

	ppmt = sys.pmt_pp;
	while (ppmt) {
		switch (ppmt->type) {
		case PMT_TYPE_RAW:
			if (pmt_counter_get_width(ppmt) <= 32)
				outp += sprintf(outp, "%s%10.10s", (printed++ ? delim : ""), ppmt->name);
			else
				outp += sprintf(outp, "%s%18.18s", (printed++ ? delim : ""), ppmt->name);

			break;

		case PMT_TYPE_XTAL_TIME:
		case PMT_TYPE_TCORE_CLOCK:
			outp += sprintf(outp, "%s%s", (printed++ ? delim : ""), ppmt->name);
			break;
		}

		ppmt = ppmt->next;
	}

	if (DO_BIC(BIC_SysWatt))
		outp += sprintf(outp, "%sSysWatt", (printed++ ? delim : ""));
	if (DO_BIC(BIC_Sys_J))
		outp += sprintf(outp, "%sSys_J", (printed++ ? delim : ""));

	outp += sprintf(outp, "\n");
}

int dump_counters(struct thread_data *t, struct core_data *c, struct pkg_data *p)
{
	int i;
	struct msr_counter *mp;
	struct platform_counters *pplat_cnt = p == package_odd ? &platform_counters_odd : &platform_counters_even;

	outp += sprintf(outp, "t %p, c %p, p %p\n", t, c, p);

	if (t) {
		outp += sprintf(outp, "CPU: %d flags 0x%x\n", t->cpu_id, t->flags);
		outp += sprintf(outp, "TSC: %016llX\n", t->tsc);
		outp += sprintf(outp, "aperf: %016llX\n", t->aperf);
		outp += sprintf(outp, "mperf: %016llX\n", t->mperf);
		outp += sprintf(outp, "c1: %016llX\n", t->c1);

		if (DO_BIC(BIC_IPC))
			outp += sprintf(outp, "IPC: %lld\n", t->instr_count);

		if (DO_BIC(BIC_IRQ))
			outp += sprintf(outp, "IRQ: %lld\n", t->irq_count);
		if (DO_BIC(BIC_NMI))
			outp += sprintf(outp, "IRQ: %lld\n", t->nmi_count);
		if (DO_BIC(BIC_SMI))
			outp += sprintf(outp, "SMI: %d\n", t->smi_count);

		for (i = 0, mp = sys.tp; mp; i++, mp = mp->next) {
			outp +=
			    sprintf(outp, "tADDED [%d] %8s msr0x%x: %08llX %s\n", i, mp->name, mp->msr_num,
				    t->counter[i], mp->sp->path);
		}
	}

	if (c && is_cpu_first_thread_in_core(t, c, p)) {
		outp += sprintf(outp, "core: %d\n", c->core_id);
		outp += sprintf(outp, "c3: %016llX\n", c->c3);
		outp += sprintf(outp, "c6: %016llX\n", c->c6);
		outp += sprintf(outp, "c7: %016llX\n", c->c7);
		outp += sprintf(outp, "DTS: %dC\n", c->core_temp_c);
		outp += sprintf(outp, "cpu_throt_count: %016llX\n", c->core_throt_cnt);

		const unsigned long long energy_value = c->core_energy.raw_value * c->core_energy.scale;
		const double energy_scale = c->core_energy.scale;

		if (c->core_energy.unit == RAPL_UNIT_JOULES)
			outp += sprintf(outp, "Joules: %0llX (scale: %lf)\n", energy_value, energy_scale);

		for (i = 0, mp = sys.cp; mp; i++, mp = mp->next) {
			outp +=
			    sprintf(outp, "cADDED [%d] %8s msr0x%x: %08llX %s\n", i, mp->name, mp->msr_num,
				    c->counter[i], mp->sp->path);
		}
		outp += sprintf(outp, "mc6_us: %016llX\n", c->mc6_us);
	}

	if (p && is_cpu_first_core_in_package(t, c, p)) {
		outp += sprintf(outp, "package: %d\n", p->package_id);

		outp += sprintf(outp, "Weighted cores: %016llX\n", p->pkg_wtd_core_c0);
		outp += sprintf(outp, "Any cores: %016llX\n", p->pkg_any_core_c0);
		outp += sprintf(outp, "Any GFX: %016llX\n", p->pkg_any_gfxe_c0);
		outp += sprintf(outp, "CPU + GFX: %016llX\n", p->pkg_both_core_gfxe_c0);

		outp += sprintf(outp, "pc2: %016llX\n", p->pc2);
		if (DO_BIC(BIC_Pkgpc3))
			outp += sprintf(outp, "pc3: %016llX\n", p->pc3);
		if (DO_BIC(BIC_Pkgpc6))
			outp += sprintf(outp, "pc6: %016llX\n", p->pc6);
		if (DO_BIC(BIC_Pkgpc7))
			outp += sprintf(outp, "pc7: %016llX\n", p->pc7);
		outp += sprintf(outp, "pc8: %016llX\n", p->pc8);
		outp += sprintf(outp, "pc9: %016llX\n", p->pc9);
		outp += sprintf(outp, "pc10: %016llX\n", p->pc10);
		outp += sprintf(outp, "cpu_lpi: %016llX\n", p->cpu_lpi);
		outp += sprintf(outp, "sys_lpi: %016llX\n", p->sys_lpi);
		outp += sprintf(outp, "Joules PKG: %0llX\n", p->energy_pkg.raw_value);
		outp += sprintf(outp, "Joules COR: %0llX\n", p->energy_cores.raw_value);
		outp += sprintf(outp, "Joules GFX: %0llX\n", p->energy_gfx.raw_value);
		outp += sprintf(outp, "Joules RAM: %0llX\n", p->energy_dram.raw_value);
		outp += sprintf(outp, "Joules PSYS: %0llX\n", pplat_cnt->energy_psys.raw_value);
		outp += sprintf(outp, "Throttle PKG: %0llX\n", p->rapl_pkg_perf_status.raw_value);
		outp += sprintf(outp, "Throttle RAM: %0llX\n", p->rapl_dram_perf_status.raw_value);
		outp += sprintf(outp, "PTM: %dC\n", p->pkg_temp_c);

		for (i = 0, mp = sys.pp; mp; i++, mp = mp->next) {
			outp +=
			    sprintf(outp, "pADDED [%d] %8s msr0x%x: %08llX %s\n", i, mp->name, mp->msr_num,
				    p->counter[i], mp->sp->path);
		}
	}

	outp += sprintf(outp, "\n");

	return 0;
}

double rapl_counter_get_value(const struct rapl_counter *c, enum rapl_unit desired_unit, double interval)
{
	assert(desired_unit != RAPL_UNIT_INVALID);

	/*
	 * For now we don't expect anything other than joules,
	 * so just simplify the logic.
	 */
	assert(c->unit == RAPL_UNIT_JOULES);

	const double scaled = c->raw_value * c->scale;

	if (desired_unit == RAPL_UNIT_WATTS)
		return scaled / interval;
	return scaled;
}

/*
 * column formatting convention & formats
 */
int format_counters(struct thread_data *t, struct core_data *c, struct pkg_data *p)
{
	static int count;

	struct platform_counters *pplat_cnt = NULL;
	double interval_float, tsc;
	char *fmt8;
	int i;
	struct msr_counter *mp;
	struct perf_counter_info *pp;
	struct pmt_counter *ppmt;
	char *delim = "\t";
	int printed = 0;

	if (t == &average.threads) {
		pplat_cnt = count & 1 ? &platform_counters_odd : &platform_counters_even;
		++count;
	}

	/* if showing only 1st thread in core and this isn't one, bail out */
	if (show_core_only && !is_cpu_first_thread_in_core(t, c, p))
		return 0;

	/* if showing only 1st thread in pkg and this isn't one, bail out */
	if (show_pkg_only && !is_cpu_first_core_in_package(t, c, p))
		return 0;

	/*if not summary line and --cpu is used */
	if ((t != &average.threads) && (cpu_subset && !CPU_ISSET_S(t->cpu_id, cpu_subset_size, cpu_subset)))
		return 0;

	if (DO_BIC(BIC_USEC)) {
		/* on each row, print how many usec each timestamp took to gather */
		struct timeval tv;

		timersub(&t->tv_end, &t->tv_begin, &tv);
		outp += sprintf(outp, "%5ld\t", tv.tv_sec * 1000000 + tv.tv_usec);
	}

	/* Time_Of_Day_Seconds: on each row, print sec.usec last timestamp taken */
	if (DO_BIC(BIC_TOD))
		outp += sprintf(outp, "%10ld.%06ld\t", t->tv_end.tv_sec, t->tv_end.tv_usec);

	interval_float = t->tv_delta.tv_sec + t->tv_delta.tv_usec / 1000000.0;

	tsc = t->tsc * tsc_tweak;

	/* topo columns, print blanks on 1st (average) line */
	if (t == &average.threads) {
		if (DO_BIC(BIC_Package))
			outp += sprintf(outp, "%s-", (printed++ ? delim : ""));
		if (DO_BIC(BIC_Die))
			outp += sprintf(outp, "%s-", (printed++ ? delim : ""));
		if (DO_BIC(BIC_Node))
			outp += sprintf(outp, "%s-", (printed++ ? delim : ""));
		if (DO_BIC(BIC_Core))
			outp += sprintf(outp, "%s-", (printed++ ? delim : ""));
		if (DO_BIC(BIC_CPU))
			outp += sprintf(outp, "%s-", (printed++ ? delim : ""));
		if (DO_BIC(BIC_APIC))
			outp += sprintf(outp, "%s-", (printed++ ? delim : ""));
		if (DO_BIC(BIC_X2APIC))
			outp += sprintf(outp, "%s-", (printed++ ? delim : ""));
	} else {
		if (DO_BIC(BIC_Package)) {
			if (p)
				outp += sprintf(outp, "%s%d", (printed++ ? delim : ""), p->package_id);
			else
				outp += sprintf(outp, "%s-", (printed++ ? delim : ""));
		}
		if (DO_BIC(BIC_Die)) {
			if (c)
				outp += sprintf(outp, "%s%d", (printed++ ? delim : ""), cpus[t->cpu_id].die_id);
			else
				outp += sprintf(outp, "%s-", (printed++ ? delim : ""));
		}
		if (DO_BIC(BIC_Node)) {
			if (t)
				outp += sprintf(outp, "%s%d",
						(printed++ ? delim : ""), cpus[t->cpu_id].physical_node_id);
			else
				outp += sprintf(outp, "%s-", (printed++ ? delim : ""));
		}
		if (DO_BIC(BIC_Core)) {
			if (c)
				outp += sprintf(outp, "%s%d", (printed++ ? delim : ""), c->core_id);
			else
				outp += sprintf(outp, "%s-", (printed++ ? delim : ""));
		}
		if (DO_BIC(BIC_CPU))
			outp += sprintf(outp, "%s%d", (printed++ ? delim : ""), t->cpu_id);
		if (DO_BIC(BIC_APIC))
			outp += sprintf(outp, "%s%d", (printed++ ? delim : ""), t->apic_id);
		if (DO_BIC(BIC_X2APIC))
			outp += sprintf(outp, "%s%d", (printed++ ? delim : ""), t->x2apic_id);
	}

	if (DO_BIC(BIC_Avg_MHz))
		outp += sprintf(outp, "%s%.0f", (printed++ ? delim : ""), 1.0 / units * t->aperf / interval_float);

	if (DO_BIC(BIC_Busy))
		outp += sprintf(outp, "%s%.2f", (printed++ ? delim : ""), 100.0 * t->mperf / tsc);

	if (DO_BIC(BIC_Bzy_MHz)) {
		if (has_base_hz)
			outp +=
			    sprintf(outp, "%s%.0f", (printed++ ? delim : ""), base_hz / units * t->aperf / t->mperf);
		else
			outp += sprintf(outp, "%s%.0f", (printed++ ? delim : ""),
					tsc / units * t->aperf / t->mperf / interval_float);
	}

	if (DO_BIC(BIC_TSC_MHz))
		outp += sprintf(outp, "%s%.0f", (printed++ ? delim : ""), 1.0 * t->tsc / units / interval_float);

	if (DO_BIC(BIC_IPC))
		outp += sprintf(outp, "%s%.2f", (printed++ ? delim : ""), 1.0 * t->instr_count / t->aperf);

	/* IRQ */
	if (DO_BIC(BIC_IRQ)) {
		if (sums_need_wide_columns)
			outp += sprintf(outp, "%s%8lld", (printed++ ? delim : ""), t->irq_count);
		else
			outp += sprintf(outp, "%s%lld", (printed++ ? delim : ""), t->irq_count);
	}

	/* NMI */
	if (DO_BIC(BIC_NMI)) {
		if (sums_need_wide_columns)
			outp += sprintf(outp, "%s%8lld", (printed++ ? delim : ""), t->nmi_count);
		else
			outp += sprintf(outp, "%s%lld", (printed++ ? delim : ""), t->nmi_count);
	}

	/* SMI */
	if (DO_BIC(BIC_SMI))
		outp += sprintf(outp, "%s%d", (printed++ ? delim : ""), t->smi_count);

	/* Added counters */
	for (i = 0, mp = sys.tp; mp; i++, mp = mp->next) {
		if (mp->format == FORMAT_RAW) {
			if (mp->width == 32)
				outp +=
				    sprintf(outp, "%s0x%08x", (printed++ ? delim : ""), (unsigned int)t->counter[i]);
			else
				outp += sprintf(outp, "%s0x%016llx", (printed++ ? delim : ""), t->counter[i]);
		} else if (mp->format == FORMAT_DELTA) {
			if ((mp->type == COUNTER_ITEMS) && sums_need_wide_columns)
				outp += sprintf(outp, "%s%8lld", (printed++ ? delim : ""), t->counter[i]);
			else
				outp += sprintf(outp, "%s%lld", (printed++ ? delim : ""), t->counter[i]);
		} else if (mp->format == FORMAT_PERCENT) {
			if (mp->type == COUNTER_USEC)
				outp +=
				    sprintf(outp, "%s%.2f", (printed++ ? delim : ""),
					    t->counter[i] / interval_float / 10000);
			else
				outp += sprintf(outp, "%s%.2f", (printed++ ? delim : ""), 100.0 * t->counter[i] / tsc);
		}
	}

	/* Added perf counters */
	for (i = 0, pp = sys.perf_tp; pp; ++i, pp = pp->next) {
		if (pp->format == FORMAT_RAW) {
			if (pp->width == 32)
				outp +=
				    sprintf(outp, "%s0x%08x", (printed++ ? delim : ""),
					    (unsigned int)t->perf_counter[i]);
			else
				outp += sprintf(outp, "%s0x%016llx", (printed++ ? delim : ""), t->perf_counter[i]);
		} else if (pp->format == FORMAT_DELTA) {
			if ((pp->type == COUNTER_ITEMS) && sums_need_wide_columns)
				outp += sprintf(outp, "%s%8lld", (printed++ ? delim : ""), t->perf_counter[i]);
			else
				outp += sprintf(outp, "%s%lld", (printed++ ? delim : ""), t->perf_counter[i]);
		} else if (pp->format == FORMAT_PERCENT) {
			if (pp->type == COUNTER_USEC)
				outp +=
				    sprintf(outp, "%s%.2f", (printed++ ? delim : ""),
					    t->perf_counter[i] / interval_float / 10000);
			else
				outp +=
				    sprintf(outp, "%s%.2f", (printed++ ? delim : ""), 100.0 * t->perf_counter[i] / tsc);
		}
	}

	for (i = 0, ppmt = sys.pmt_tp; ppmt; i++, ppmt = ppmt->next) {
		const unsigned long value_raw = t->pmt_counter[i];
		double value_converted;
		switch (ppmt->type) {
		case PMT_TYPE_RAW:
			if (pmt_counter_get_width(ppmt) <= 32)
				outp += sprintf(outp, "%s0x%08x", (printed++ ? delim : ""),
						(unsigned int)t->pmt_counter[i]);
			else
				outp += sprintf(outp, "%s0x%016llx", (printed++ ? delim : ""), t->pmt_counter[i]);

			break;

		case PMT_TYPE_XTAL_TIME:
			value_converted = 100.0 * value_raw / crystal_hz / interval_float;
			outp += sprintf(outp, "%s%.2f", (printed++ ? delim : ""), value_converted);
			break;

		case PMT_TYPE_TCORE_CLOCK:
			value_converted = 100.0 * value_raw / tcore_clock_freq_hz / interval_float;
			outp += sprintf(outp, "%s%.2f", (printed++ ? delim : ""), value_converted);
		}
	}

	/* C1 */
	if (DO_BIC(BIC_CPU_c1))
		outp += sprintf(outp, "%s%.2f", (printed++ ? delim : ""), 100.0 * t->c1 / tsc);

	/* print per-core data only for 1st thread in core */
	if (!is_cpu_first_thread_in_core(t, c, p))
		goto done;

	if (DO_BIC(BIC_CPU_c3))
		outp += sprintf(outp, "%s%.2f", (printed++ ? delim : ""), 100.0 * c->c3 / tsc);
	if (DO_BIC(BIC_CPU_c6))
		outp += sprintf(outp, "%s%.2f", (printed++ ? delim : ""), 100.0 * c->c6 / tsc);
	if (DO_BIC(BIC_CPU_c7))
		outp += sprintf(outp, "%s%.2f", (printed++ ? delim : ""), 100.0 * c->c7 / tsc);

	/* Mod%c6 */
	if (DO_BIC(BIC_Mod_c6))
		outp += sprintf(outp, "%s%.2f", (printed++ ? delim : ""), 100.0 * c->mc6_us / tsc);

	if (DO_BIC(BIC_CoreTmp))
		outp += sprintf(outp, "%s%d", (printed++ ? delim : ""), c->core_temp_c);

	/* Core throttle count */
	if (DO_BIC(BIC_CORE_THROT_CNT))
		outp += sprintf(outp, "%s%lld", (printed++ ? delim : ""), c->core_throt_cnt);

	for (i = 0, mp = sys.cp; mp; i++, mp = mp->next) {
		if (mp->format == FORMAT_RAW) {
			if (mp->width == 32)
				outp +=
				    sprintf(outp, "%s0x%08x", (printed++ ? delim : ""), (unsigned int)c->counter[i]);
			else
				outp += sprintf(outp, "%s0x%016llx", (printed++ ? delim : ""), c->counter[i]);
		} else if (mp->format == FORMAT_DELTA) {
			if ((mp->type == COUNTER_ITEMS) && sums_need_wide_columns)
				outp += sprintf(outp, "%s%8lld", (printed++ ? delim : ""), c->counter[i]);
			else
				outp += sprintf(outp, "%s%lld", (printed++ ? delim : ""), c->counter[i]);
		} else if (mp->format == FORMAT_PERCENT) {
			outp += sprintf(outp, "%s%.2f", (printed++ ? delim : ""), 100.0 * c->counter[i] / tsc);
		}
	}

	for (i = 0, pp = sys.perf_cp; pp; i++, pp = pp->next) {
		if (pp->format == FORMAT_RAW) {
			if (pp->width == 32)
				outp +=
				    sprintf(outp, "%s0x%08x", (printed++ ? delim : ""),
					    (unsigned int)c->perf_counter[i]);
			else
				outp += sprintf(outp, "%s0x%016llx", (printed++ ? delim : ""), c->perf_counter[i]);
		} else if (pp->format == FORMAT_DELTA) {
			if ((pp->type == COUNTER_ITEMS) && sums_need_wide_columns)
				outp += sprintf(outp, "%s%8lld", (printed++ ? delim : ""), c->perf_counter[i]);
			else
				outp += sprintf(outp, "%s%lld", (printed++ ? delim : ""), c->perf_counter[i]);
		} else if (pp->format == FORMAT_PERCENT) {
			outp += sprintf(outp, "%s%.2f", (printed++ ? delim : ""), 100.0 * c->perf_counter[i] / tsc);
		}
	}

	for (i = 0, ppmt = sys.pmt_cp; ppmt; i++, ppmt = ppmt->next) {
		const unsigned long value_raw = c->pmt_counter[i];
		double value_converted;
		switch (ppmt->type) {
		case PMT_TYPE_RAW:
			if (pmt_counter_get_width(ppmt) <= 32)
				outp += sprintf(outp, "%s0x%08x", (printed++ ? delim : ""),
						(unsigned int)c->pmt_counter[i]);
			else
				outp += sprintf(outp, "%s0x%016llx", (printed++ ? delim : ""), c->pmt_counter[i]);

			break;

		case PMT_TYPE_XTAL_TIME:
			value_converted = 100.0 * value_raw / crystal_hz / interval_float;
			outp += sprintf(outp, "%s%.2f", (printed++ ? delim : ""), value_converted);
			break;

		case PMT_TYPE_TCORE_CLOCK:
			value_converted = 100.0 * value_raw / tcore_clock_freq_hz / interval_float;
			outp += sprintf(outp, "%s%.2f", (printed++ ? delim : ""), value_converted);
		}
	}

	fmt8 = "%s%.2f";

	if (DO_BIC(BIC_CorWatt) && platform->has_per_core_rapl)
		outp +=
		    sprintf(outp, fmt8, (printed++ ? delim : ""),
			    rapl_counter_get_value(&c->core_energy, RAPL_UNIT_WATTS, interval_float));
	if (DO_BIC(BIC_Cor_J) && platform->has_per_core_rapl)
		outp += sprintf(outp, fmt8, (printed++ ? delim : ""),
				rapl_counter_get_value(&c->core_energy, RAPL_UNIT_JOULES, interval_float));

	/* print per-package data only for 1st core in package */
	if (!is_cpu_first_core_in_package(t, c, p))
		goto done;

	/* PkgTmp */
	if (DO_BIC(BIC_PkgTmp))
		outp += sprintf(outp, "%s%d", (printed++ ? delim : ""), p->pkg_temp_c);

	/* GFXrc6 */
	if (DO_BIC(BIC_GFX_rc6)) {
		if (p->gfx_rc6_ms == -1) {	/* detect GFX counter reset */
			outp += sprintf(outp, "%s**.**", (printed++ ? delim : ""));
		} else {
			outp += sprintf(outp, "%s%.2f", (printed++ ? delim : ""),
					p->gfx_rc6_ms / 10.0 / interval_float);
		}
	}

	/* GFXMHz */
	if (DO_BIC(BIC_GFXMHz))
		outp += sprintf(outp, "%s%d", (printed++ ? delim : ""), p->gfx_mhz);

	/* GFXACTMHz */
	if (DO_BIC(BIC_GFXACTMHz))
		outp += sprintf(outp, "%s%d", (printed++ ? delim : ""), p->gfx_act_mhz);

	/* SAMmc6 */
	if (DO_BIC(BIC_SAM_mc6)) {
		if (p->sam_mc6_ms == -1) {	/* detect GFX counter reset */
			outp += sprintf(outp, "%s**.**", (printed++ ? delim : ""));
		} else {
			outp += sprintf(outp, "%s%.2f", (printed++ ? delim : ""),
					p->sam_mc6_ms / 10.0 / interval_float);
		}
	}

	/* SAMMHz */
	if (DO_BIC(BIC_SAMMHz))
		outp += sprintf(outp, "%s%d", (printed++ ? delim : ""), p->sam_mhz);

	/* SAMACTMHz */
	if (DO_BIC(BIC_SAMACTMHz))
		outp += sprintf(outp, "%s%d", (printed++ ? delim : ""), p->sam_act_mhz);

	/* Totl%C0, Any%C0 GFX%C0 CPUGFX% */
	if (DO_BIC(BIC_Totl_c0))
		outp += sprintf(outp, "%s%.2f", (printed++ ? delim : ""), 100.0 * p->pkg_wtd_core_c0 / tsc);
	if (DO_BIC(BIC_Any_c0))
		outp += sprintf(outp, "%s%.2f", (printed++ ? delim : ""), 100.0 * p->pkg_any_core_c0 / tsc);
	if (DO_BIC(BIC_GFX_c0))
		outp += sprintf(outp, "%s%.2f", (printed++ ? delim : ""), 100.0 * p->pkg_any_gfxe_c0 / tsc);
	if (DO_BIC(BIC_CPUGFX))
		outp += sprintf(outp, "%s%.2f", (printed++ ? delim : ""), 100.0 * p->pkg_both_core_gfxe_c0 / tsc);

	if (DO_BIC(BIC_Pkgpc2))
		outp += sprintf(outp, "%s%.2f", (printed++ ? delim : ""), 100.0 * p->pc2 / tsc);
	if (DO_BIC(BIC_Pkgpc3))
		outp += sprintf(outp, "%s%.2f", (printed++ ? delim : ""), 100.0 * p->pc3 / tsc);
	if (DO_BIC(BIC_Pkgpc6))
		outp += sprintf(outp, "%s%.2f", (printed++ ? delim : ""), 100.0 * p->pc6 / tsc);
	if (DO_BIC(BIC_Pkgpc7))
		outp += sprintf(outp, "%s%.2f", (printed++ ? delim : ""), 100.0 * p->pc7 / tsc);
	if (DO_BIC(BIC_Pkgpc8))
		outp += sprintf(outp, "%s%.2f", (printed++ ? delim : ""), 100.0 * p->pc8 / tsc);
	if (DO_BIC(BIC_Pkgpc9))
		outp += sprintf(outp, "%s%.2f", (printed++ ? delim : ""), 100.0 * p->pc9 / tsc);
	if (DO_BIC(BIC_Pkgpc10))
		outp += sprintf(outp, "%s%.2f", (printed++ ? delim : ""), 100.0 * p->pc10 / tsc);

	if (DO_BIC(BIC_Diec6))
		outp +=
		    sprintf(outp, "%s%.2f", (printed++ ? delim : ""), 100.0 * p->die_c6 / crystal_hz / interval_float);

	if (DO_BIC(BIC_CPU_LPI)) {
		if (p->cpu_lpi >= 0)
			outp +=
			    sprintf(outp, "%s%.2f", (printed++ ? delim : ""),
				    100.0 * p->cpu_lpi / 1000000.0 / interval_float);
		else
			outp += sprintf(outp, "%s(neg)", (printed++ ? delim : ""));
	}
	if (DO_BIC(BIC_SYS_LPI)) {
		if (p->sys_lpi >= 0)
			outp +=
			    sprintf(outp, "%s%.2f", (printed++ ? delim : ""),
				    100.0 * p->sys_lpi / 1000000.0 / interval_float);
		else
			outp += sprintf(outp, "%s(neg)", (printed++ ? delim : ""));
	}

	if (DO_BIC(BIC_PkgWatt))
		outp +=
		    sprintf(outp, fmt8, (printed++ ? delim : ""),
			    rapl_counter_get_value(&p->energy_pkg, RAPL_UNIT_WATTS, interval_float));
	if (DO_BIC(BIC_CorWatt) && !platform->has_per_core_rapl)
		outp +=
		    sprintf(outp, fmt8, (printed++ ? delim : ""),
			    rapl_counter_get_value(&p->energy_cores, RAPL_UNIT_WATTS, interval_float));
	if (DO_BIC(BIC_GFXWatt))
		outp +=
		    sprintf(outp, fmt8, (printed++ ? delim : ""),
			    rapl_counter_get_value(&p->energy_gfx, RAPL_UNIT_WATTS, interval_float));
	if (DO_BIC(BIC_RAMWatt))
		outp +=
		    sprintf(outp, fmt8, (printed++ ? delim : ""),
			    rapl_counter_get_value(&p->energy_dram, RAPL_UNIT_WATTS, interval_float));
	if (DO_BIC(BIC_Pkg_J))
		outp += sprintf(outp, fmt8, (printed++ ? delim : ""),
				rapl_counter_get_value(&p->energy_pkg, RAPL_UNIT_JOULES, interval_float));
	if (DO_BIC(BIC_Cor_J) && !platform->has_per_core_rapl)
		outp += sprintf(outp, fmt8, (printed++ ? delim : ""),
				rapl_counter_get_value(&p->energy_cores, RAPL_UNIT_JOULES, interval_float));
	if (DO_BIC(BIC_GFX_J))
		outp += sprintf(outp, fmt8, (printed++ ? delim : ""),
				rapl_counter_get_value(&p->energy_gfx, RAPL_UNIT_JOULES, interval_float));
	if (DO_BIC(BIC_RAM_J))
		outp += sprintf(outp, fmt8, (printed++ ? delim : ""),
				rapl_counter_get_value(&p->energy_dram, RAPL_UNIT_JOULES, interval_float));
	if (DO_BIC(BIC_PKG__))
		outp +=
		    sprintf(outp, fmt8, (printed++ ? delim : ""),
			    rapl_counter_get_value(&p->rapl_pkg_perf_status, RAPL_UNIT_WATTS, interval_float));
	if (DO_BIC(BIC_RAM__))
		outp +=
		    sprintf(outp, fmt8, (printed++ ? delim : ""),
			    rapl_counter_get_value(&p->rapl_dram_perf_status, RAPL_UNIT_WATTS, interval_float));
	/* UncMHz */
	if (DO_BIC(BIC_UNCORE_MHZ))
		outp += sprintf(outp, "%s%d", (printed++ ? delim : ""), p->uncore_mhz);

	for (i = 0, mp = sys.pp; mp; i++, mp = mp->next) {
		if (mp->format == FORMAT_RAW) {
			if (mp->width == 32)
				outp +=
				    sprintf(outp, "%s0x%08x", (printed++ ? delim : ""), (unsigned int)p->counter[i]);
			else
				outp += sprintf(outp, "%s0x%016llx", (printed++ ? delim : ""), p->counter[i]);
		} else if (mp->format == FORMAT_DELTA) {
			if ((mp->type == COUNTER_ITEMS) && sums_need_wide_columns)
				outp += sprintf(outp, "%s%8lld", (printed++ ? delim : ""), p->counter[i]);
			else
				outp += sprintf(outp, "%s%lld", (printed++ ? delim : ""), p->counter[i]);
		} else if (mp->format == FORMAT_PERCENT) {
			outp += sprintf(outp, "%s%.2f", (printed++ ? delim : ""), 100.0 * p->counter[i] / tsc);
		} else if (mp->type == COUNTER_K2M)
			outp += sprintf(outp, "%s%d", (printed++ ? delim : ""), (unsigned int)p->counter[i] / 1000);
	}

	for (i = 0, pp = sys.perf_pp; pp; i++, pp = pp->next) {
		if (pp->format == FORMAT_RAW) {
			if (pp->width == 32)
				outp +=
				    sprintf(outp, "%s0x%08x", (printed++ ? delim : ""),
					    (unsigned int)p->perf_counter[i]);
			else
				outp += sprintf(outp, "%s0x%016llx", (printed++ ? delim : ""), p->perf_counter[i]);
		} else if (pp->format == FORMAT_DELTA) {
			if ((pp->type == COUNTER_ITEMS) && sums_need_wide_columns)
				outp += sprintf(outp, "%s%8lld", (printed++ ? delim : ""), p->perf_counter[i]);
			else
				outp += sprintf(outp, "%s%lld", (printed++ ? delim : ""), p->perf_counter[i]);
		} else if (pp->format == FORMAT_PERCENT) {
			outp += sprintf(outp, "%s%.2f", (printed++ ? delim : ""), 100.0 * p->perf_counter[i] / tsc);
		} else if (pp->type == COUNTER_K2M) {
			outp +=
			    sprintf(outp, "%s%d", (printed++ ? delim : ""), (unsigned int)p->perf_counter[i] / 1000);
		}
	}

	for (i = 0, ppmt = sys.pmt_pp; ppmt; i++, ppmt = ppmt->next) {
		const unsigned long value_raw = p->pmt_counter[i];
		double value_converted;
		switch (ppmt->type) {
		case PMT_TYPE_RAW:
			if (pmt_counter_get_width(ppmt) <= 32)
				outp += sprintf(outp, "%s0x%08x", (printed++ ? delim : ""),
						(unsigned int)p->pmt_counter[i]);
			else
				outp += sprintf(outp, "%s0x%016llx", (printed++ ? delim : ""), p->pmt_counter[i]);

			break;

		case PMT_TYPE_XTAL_TIME:
			value_converted = 100.0 * value_raw / crystal_hz / interval_float;
			outp += sprintf(outp, "%s%.2f", (printed++ ? delim : ""), value_converted);
			break;

		case PMT_TYPE_TCORE_CLOCK:
			value_converted = 100.0 * value_raw / tcore_clock_freq_hz / interval_float;
			outp += sprintf(outp, "%s%.2f", (printed++ ? delim : ""), value_converted);
		}
	}

	if (DO_BIC(BIC_SysWatt) && (t == &average.threads))
		outp += sprintf(outp, fmt8, (printed++ ? delim : ""),
				rapl_counter_get_value(&pplat_cnt->energy_psys, RAPL_UNIT_WATTS, interval_float));
	if (DO_BIC(BIC_Sys_J) && (t == &average.threads))
		outp += sprintf(outp, fmt8, (printed++ ? delim : ""),
				rapl_counter_get_value(&pplat_cnt->energy_psys, RAPL_UNIT_JOULES, interval_float));

done:
	if (*(outp - 1) != '\n')
		outp += sprintf(outp, "\n");

	return 0;
}

void flush_output_stdout(void)
{
	FILE *filep;

	if (outf == stderr)
		filep = stdout;
	else
		filep = outf;

	fputs(output_buffer, filep);
	fflush(filep);

	outp = output_buffer;
}

void flush_output_stderr(void)
{
	fputs(output_buffer, outf);
	fflush(outf);
	outp = output_buffer;
}

void format_all_counters(struct thread_data *t, struct core_data *c, struct pkg_data *p)
{
	static int count;

	if ((!count || (header_iterations && !(count % header_iterations))) || !summary_only)
		print_header("\t");

	format_counters(&average.threads, &average.cores, &average.packages);

	count++;

	if (summary_only)
		return;

	for_all_cpus(format_counters, t, c, p);
}

#define DELTA_WRAP32(new, old)			\
	old = ((((unsigned long long)new << 32) - ((unsigned long long)old << 32)) >> 32);

int delta_package(struct pkg_data *new, struct pkg_data *old)
{
	int i;
	struct msr_counter *mp;
	struct perf_counter_info *pp;
	struct pmt_counter *ppmt;

	if (DO_BIC(BIC_Totl_c0))
		old->pkg_wtd_core_c0 = new->pkg_wtd_core_c0 - old->pkg_wtd_core_c0;
	if (DO_BIC(BIC_Any_c0))
		old->pkg_any_core_c0 = new->pkg_any_core_c0 - old->pkg_any_core_c0;
	if (DO_BIC(BIC_GFX_c0))
		old->pkg_any_gfxe_c0 = new->pkg_any_gfxe_c0 - old->pkg_any_gfxe_c0;
	if (DO_BIC(BIC_CPUGFX))
		old->pkg_both_core_gfxe_c0 = new->pkg_both_core_gfxe_c0 - old->pkg_both_core_gfxe_c0;

	old->pc2 = new->pc2 - old->pc2;
	if (DO_BIC(BIC_Pkgpc3))
		old->pc3 = new->pc3 - old->pc3;
	if (DO_BIC(BIC_Pkgpc6))
		old->pc6 = new->pc6 - old->pc6;
	if (DO_BIC(BIC_Pkgpc7))
		old->pc7 = new->pc7 - old->pc7;
	old->pc8 = new->pc8 - old->pc8;
	old->pc9 = new->pc9 - old->pc9;
	old->pc10 = new->pc10 - old->pc10;
	old->die_c6 = new->die_c6 - old->die_c6;
	old->cpu_lpi = new->cpu_lpi - old->cpu_lpi;
	old->sys_lpi = new->sys_lpi - old->sys_lpi;
	old->pkg_temp_c = new->pkg_temp_c;

	/* flag an error when rc6 counter resets/wraps */
	if (old->gfx_rc6_ms > new->gfx_rc6_ms)
		old->gfx_rc6_ms = -1;
	else
		old->gfx_rc6_ms = new->gfx_rc6_ms - old->gfx_rc6_ms;

	old->uncore_mhz = new->uncore_mhz;
	old->gfx_mhz = new->gfx_mhz;
	old->gfx_act_mhz = new->gfx_act_mhz;

	/* flag an error when mc6 counter resets/wraps */
	if (old->sam_mc6_ms > new->sam_mc6_ms)
		old->sam_mc6_ms = -1;
	else
		old->sam_mc6_ms = new->sam_mc6_ms - old->sam_mc6_ms;

	old->sam_mhz = new->sam_mhz;
	old->sam_act_mhz = new->sam_act_mhz;

	old->energy_pkg.raw_value = new->energy_pkg.raw_value - old->energy_pkg.raw_value;
	old->energy_cores.raw_value = new->energy_cores.raw_value - old->energy_cores.raw_value;
	old->energy_gfx.raw_value = new->energy_gfx.raw_value - old->energy_gfx.raw_value;
	old->energy_dram.raw_value = new->energy_dram.raw_value - old->energy_dram.raw_value;
	old->rapl_pkg_perf_status.raw_value = new->rapl_pkg_perf_status.raw_value - old->rapl_pkg_perf_status.raw_value;
	old->rapl_dram_perf_status.raw_value =
	    new->rapl_dram_perf_status.raw_value - old->rapl_dram_perf_status.raw_value;

	for (i = 0, mp = sys.pp; mp; i++, mp = mp->next) {
		if (mp->format == FORMAT_RAW)
			old->counter[i] = new->counter[i];
		else if (mp->format == FORMAT_AVERAGE)
			old->counter[i] = new->counter[i];
		else
			old->counter[i] = new->counter[i] - old->counter[i];
	}

	for (i = 0, pp = sys.perf_pp; pp; i++, pp = pp->next) {
		if (pp->format == FORMAT_RAW)
			old->perf_counter[i] = new->perf_counter[i];
		else if (pp->format == FORMAT_AVERAGE)
			old->perf_counter[i] = new->perf_counter[i];
		else
			old->perf_counter[i] = new->perf_counter[i] - old->perf_counter[i];
	}

	for (i = 0, ppmt = sys.pmt_pp; ppmt; i++, ppmt = ppmt->next) {
		if (ppmt->format == FORMAT_RAW)
			old->pmt_counter[i] = new->pmt_counter[i];
		else
			old->pmt_counter[i] = new->pmt_counter[i] - old->pmt_counter[i];
	}

	return 0;
}

void delta_core(struct core_data *new, struct core_data *old)
{
	int i;
	struct msr_counter *mp;
	struct perf_counter_info *pp;
	struct pmt_counter *ppmt;

	old->c3 = new->c3 - old->c3;
	old->c6 = new->c6 - old->c6;
	old->c7 = new->c7 - old->c7;
	old->core_temp_c = new->core_temp_c;
	old->core_throt_cnt = new->core_throt_cnt - old->core_throt_cnt;
	old->mc6_us = new->mc6_us - old->mc6_us;

	DELTA_WRAP32(new->core_energy.raw_value, old->core_energy.raw_value);

	for (i = 0, mp = sys.cp; mp; i++, mp = mp->next) {
		if (mp->format == FORMAT_RAW)
			old->counter[i] = new->counter[i];
		else
			old->counter[i] = new->counter[i] - old->counter[i];
	}

	for (i = 0, pp = sys.perf_cp; pp; i++, pp = pp->next) {
		if (pp->format == FORMAT_RAW)
			old->perf_counter[i] = new->perf_counter[i];
		else
			old->perf_counter[i] = new->perf_counter[i] - old->perf_counter[i];
	}

	for (i = 0, ppmt = sys.pmt_cp; ppmt; i++, ppmt = ppmt->next) {
		if (ppmt->format == FORMAT_RAW)
			old->pmt_counter[i] = new->pmt_counter[i];
		else
			old->pmt_counter[i] = new->pmt_counter[i] - old->pmt_counter[i];
	}
}

int soft_c1_residency_display(int bic)
{
	if (!DO_BIC(BIC_CPU_c1) || platform->has_msr_core_c1_res)
		return 0;

	return DO_BIC_READ(bic);
}

/*
 * old = new - old
 */
int delta_thread(struct thread_data *new, struct thread_data *old, struct core_data *core_delta)
{
	int i;
	struct msr_counter *mp;
	struct perf_counter_info *pp;
	struct pmt_counter *ppmt;

	/* we run cpuid just the 1st time, copy the results */
	if (DO_BIC(BIC_APIC))
		new->apic_id = old->apic_id;
	if (DO_BIC(BIC_X2APIC))
		new->x2apic_id = old->x2apic_id;

	/*
	 * the timestamps from start of measurement interval are in "old"
	 * the timestamp from end of measurement interval are in "new"
	 * over-write old w/ new so we can print end of interval values
	 */

	timersub(&new->tv_begin, &old->tv_begin, &old->tv_delta);
	old->tv_begin = new->tv_begin;
	old->tv_end = new->tv_end;

	old->tsc = new->tsc - old->tsc;

	/* check for TSC < 1 Mcycles over interval */
	if (old->tsc < (1000 * 1000))
		errx(-3, "Insanely slow TSC rate, TSC stops in idle?\n"
		     "You can disable all c-states by booting with \"idle=poll\"\n"
		     "or just the deep ones with \"processor.max_cstate=1\"");

	old->c1 = new->c1 - old->c1;

	if (DO_BIC(BIC_Avg_MHz) || DO_BIC(BIC_Busy) || DO_BIC(BIC_Bzy_MHz) || DO_BIC(BIC_IPC)
	    || soft_c1_residency_display(BIC_Avg_MHz)) {
		if ((new->aperf > old->aperf) && (new->mperf > old->mperf)) {
			old->aperf = new->aperf - old->aperf;
			old->mperf = new->mperf - old->mperf;
		} else {
			return -1;
		}
	}

	if (platform->has_msr_core_c1_res) {
		/*
		 * Some models have a dedicated C1 residency MSR,
		 * which should be more accurate than the derivation below.
		 */
	} else {
		/*
		 * As counter collection is not atomic,
		 * it is possible for mperf's non-halted cycles + idle states
		 * to exceed TSC's all cycles: show c1 = 0% in that case.
		 */
		if ((old->mperf + core_delta->c3 + core_delta->c6 + core_delta->c7) > (old->tsc * tsc_tweak))
			old->c1 = 0;
		else {
			/* normal case, derive c1 */
			old->c1 = (old->tsc * tsc_tweak) - old->mperf - core_delta->c3
			    - core_delta->c6 - core_delta->c7;
		}
	}

	if (old->mperf == 0) {
		if (debug > 1)
			fprintf(outf, "cpu%d MPERF 0!\n", old->cpu_id);
		old->mperf = 1;	/* divide by 0 protection */
	}

	if (DO_BIC(BIC_IPC))
		old->instr_count = new->instr_count - old->instr_count;

	if (DO_BIC(BIC_IRQ))
		old->irq_count = new->irq_count - old->irq_count;

	if (DO_BIC(BIC_NMI))
		old->nmi_count = new->nmi_count - old->nmi_count;

	if (DO_BIC(BIC_SMI))
		old->smi_count = new->smi_count - old->smi_count;

	for (i = 0, mp = sys.tp; mp; i++, mp = mp->next) {
		if (mp->format == FORMAT_RAW)
			old->counter[i] = new->counter[i];
		else
			old->counter[i] = new->counter[i] - old->counter[i];
	}

	for (i = 0, pp = sys.perf_tp; pp; i++, pp = pp->next) {
		if (pp->format == FORMAT_RAW)
			old->perf_counter[i] = new->perf_counter[i];
		else
			old->perf_counter[i] = new->perf_counter[i] - old->perf_counter[i];
	}

	for (i = 0, ppmt = sys.pmt_tp; ppmt; i++, ppmt = ppmt->next) {
		if (ppmt->format == FORMAT_RAW)
			old->pmt_counter[i] = new->pmt_counter[i];
		else
			old->pmt_counter[i] = new->pmt_counter[i] - old->pmt_counter[i];
	}

	return 0;
}

int delta_cpu(struct thread_data *t, struct core_data *c,
	      struct pkg_data *p, struct thread_data *t2, struct core_data *c2, struct pkg_data *p2)
{
	int retval = 0;

	/* calculate core delta only for 1st thread in core */
	if (is_cpu_first_thread_in_core(t, c, p))
		delta_core(c, c2);

	/* always calculate thread delta */
	retval = delta_thread(t, t2, c2);	/* c2 is core delta */

	/* calculate package delta only for 1st core in package */
	if (is_cpu_first_core_in_package(t, c, p))
		retval |= delta_package(p, p2);

	return retval;
}

void delta_platform(struct platform_counters *new, struct platform_counters *old)
{
	old->energy_psys.raw_value = new->energy_psys.raw_value - old->energy_psys.raw_value;
}

void rapl_counter_clear(struct rapl_counter *c)
{
	c->raw_value = 0;
	c->scale = 0.0;
	c->unit = RAPL_UNIT_INVALID;
}

void clear_counters(struct thread_data *t, struct core_data *c, struct pkg_data *p)
{
	int i;
	struct msr_counter *mp;

	t->tv_begin.tv_sec = 0;
	t->tv_begin.tv_usec = 0;
	t->tv_end.tv_sec = 0;
	t->tv_end.tv_usec = 0;
	t->tv_delta.tv_sec = 0;
	t->tv_delta.tv_usec = 0;

	t->tsc = 0;
	t->aperf = 0;
	t->mperf = 0;
	t->c1 = 0;

	t->instr_count = 0;

	t->irq_count = 0;
	t->nmi_count = 0;
	t->smi_count = 0;

	c->c3 = 0;
	c->c6 = 0;
	c->c7 = 0;
	c->mc6_us = 0;
	c->core_temp_c = 0;
	rapl_counter_clear(&c->core_energy);
	c->core_throt_cnt = 0;

	p->pkg_wtd_core_c0 = 0;
	p->pkg_any_core_c0 = 0;
	p->pkg_any_gfxe_c0 = 0;
	p->pkg_both_core_gfxe_c0 = 0;

	p->pc2 = 0;
	if (DO_BIC(BIC_Pkgpc3))
		p->pc3 = 0;
	if (DO_BIC(BIC_Pkgpc6))
		p->pc6 = 0;
	if (DO_BIC(BIC_Pkgpc7))
		p->pc7 = 0;
	p->pc8 = 0;
	p->pc9 = 0;
	p->pc10 = 0;
	p->die_c6 = 0;
	p->cpu_lpi = 0;
	p->sys_lpi = 0;

	rapl_counter_clear(&p->energy_pkg);
	rapl_counter_clear(&p->energy_dram);
	rapl_counter_clear(&p->energy_cores);
	rapl_counter_clear(&p->energy_gfx);
	rapl_counter_clear(&p->rapl_pkg_perf_status);
	rapl_counter_clear(&p->rapl_dram_perf_status);
	p->pkg_temp_c = 0;

	p->gfx_rc6_ms = 0;
	p->uncore_mhz = 0;
	p->gfx_mhz = 0;
	p->gfx_act_mhz = 0;
	p->sam_mc6_ms = 0;
	p->sam_mhz = 0;
	p->sam_act_mhz = 0;
	for (i = 0, mp = sys.tp; mp; i++, mp = mp->next)
		t->counter[i] = 0;

	for (i = 0, mp = sys.cp; mp; i++, mp = mp->next)
		c->counter[i] = 0;

	for (i = 0, mp = sys.pp; mp; i++, mp = mp->next)
		p->counter[i] = 0;

	memset(&t->perf_counter[0], 0, sizeof(t->perf_counter));
	memset(&c->perf_counter[0], 0, sizeof(c->perf_counter));
	memset(&p->perf_counter[0], 0, sizeof(p->perf_counter));

	memset(&t->pmt_counter[0], 0, ARRAY_SIZE(t->pmt_counter));
	memset(&c->pmt_counter[0], 0, ARRAY_SIZE(c->pmt_counter));
	memset(&p->pmt_counter[0], 0, ARRAY_SIZE(p->pmt_counter));
}

void rapl_counter_accumulate(struct rapl_counter *dst, const struct rapl_counter *src)
{
	/* Copy unit and scale from src if dst is not initialized */
	if (dst->unit == RAPL_UNIT_INVALID) {
		dst->unit = src->unit;
		dst->scale = src->scale;
	}

	assert(dst->unit == src->unit);
	assert(dst->scale == src->scale);

	dst->raw_value += src->raw_value;
}

int sum_counters(struct thread_data *t, struct core_data *c, struct pkg_data *p)
{
	int i;
	struct msr_counter *mp;
	struct perf_counter_info *pp;
	struct pmt_counter *ppmt;

	/* copy un-changing apic_id's */
	if (DO_BIC(BIC_APIC))
		average.threads.apic_id = t->apic_id;
	if (DO_BIC(BIC_X2APIC))
		average.threads.x2apic_id = t->x2apic_id;

	/* remember first tv_begin */
	if (average.threads.tv_begin.tv_sec == 0)
		average.threads.tv_begin = procsysfs_tv_begin;

	/* remember last tv_end */
	average.threads.tv_end = t->tv_end;

	average.threads.tsc += t->tsc;
	average.threads.aperf += t->aperf;
	average.threads.mperf += t->mperf;
	average.threads.c1 += t->c1;

	average.threads.instr_count += t->instr_count;

	average.threads.irq_count += t->irq_count;
	average.threads.nmi_count += t->nmi_count;
	average.threads.smi_count += t->smi_count;

	for (i = 0, mp = sys.tp; mp; i++, mp = mp->next) {
		if (mp->format == FORMAT_RAW)
			continue;
		average.threads.counter[i] += t->counter[i];
	}

	for (i = 0, pp = sys.perf_tp; pp; i++, pp = pp->next) {
		if (pp->format == FORMAT_RAW)
			continue;
		average.threads.perf_counter[i] += t->perf_counter[i];
	}

	for (i = 0, ppmt = sys.pmt_tp; ppmt; i++, ppmt = ppmt->next) {
		average.threads.pmt_counter[i] += t->pmt_counter[i];
	}

	/* sum per-core values only for 1st thread in core */
	if (!is_cpu_first_thread_in_core(t, c, p))
		return 0;

	average.cores.c3 += c->c3;
	average.cores.c6 += c->c6;
	average.cores.c7 += c->c7;
	average.cores.mc6_us += c->mc6_us;

	average.cores.core_temp_c = MAX(average.cores.core_temp_c, c->core_temp_c);
	average.cores.core_throt_cnt = MAX(average.cores.core_throt_cnt, c->core_throt_cnt);

	rapl_counter_accumulate(&average.cores.core_energy, &c->core_energy);

	for (i = 0, mp = sys.cp; mp; i++, mp = mp->next) {
		if (mp->format == FORMAT_RAW)
			continue;
		average.cores.counter[i] += c->counter[i];
	}

	for (i = 0, pp = sys.perf_cp; pp; i++, pp = pp->next) {
		if (pp->format == FORMAT_RAW)
			continue;
		average.cores.perf_counter[i] += c->perf_counter[i];
	}

	for (i = 0, ppmt = sys.pmt_cp; ppmt; i++, ppmt = ppmt->next) {
		average.cores.pmt_counter[i] += c->pmt_counter[i];
	}

	/* sum per-pkg values only for 1st core in pkg */
	if (!is_cpu_first_core_in_package(t, c, p))
		return 0;

	if (DO_BIC(BIC_Totl_c0))
		average.packages.pkg_wtd_core_c0 += p->pkg_wtd_core_c0;
	if (DO_BIC(BIC_Any_c0))
		average.packages.pkg_any_core_c0 += p->pkg_any_core_c0;
	if (DO_BIC(BIC_GFX_c0))
		average.packages.pkg_any_gfxe_c0 += p->pkg_any_gfxe_c0;
	if (DO_BIC(BIC_CPUGFX))
		average.packages.pkg_both_core_gfxe_c0 += p->pkg_both_core_gfxe_c0;

	average.packages.pc2 += p->pc2;
	if (DO_BIC(BIC_Pkgpc3))
		average.packages.pc3 += p->pc3;
	if (DO_BIC(BIC_Pkgpc6))
		average.packages.pc6 += p->pc6;
	if (DO_BIC(BIC_Pkgpc7))
		average.packages.pc7 += p->pc7;
	average.packages.pc8 += p->pc8;
	average.packages.pc9 += p->pc9;
	average.packages.pc10 += p->pc10;
	average.packages.die_c6 += p->die_c6;

	average.packages.cpu_lpi = p->cpu_lpi;
	average.packages.sys_lpi = p->sys_lpi;

	rapl_counter_accumulate(&average.packages.energy_pkg, &p->energy_pkg);
	rapl_counter_accumulate(&average.packages.energy_dram, &p->energy_dram);
	rapl_counter_accumulate(&average.packages.energy_cores, &p->energy_cores);
	rapl_counter_accumulate(&average.packages.energy_gfx, &p->energy_gfx);

	average.packages.gfx_rc6_ms = p->gfx_rc6_ms;
	average.packages.uncore_mhz = p->uncore_mhz;
	average.packages.gfx_mhz = p->gfx_mhz;
	average.packages.gfx_act_mhz = p->gfx_act_mhz;
	average.packages.sam_mc6_ms = p->sam_mc6_ms;
	average.packages.sam_mhz = p->sam_mhz;
	average.packages.sam_act_mhz = p->sam_act_mhz;

	average.packages.pkg_temp_c = MAX(average.packages.pkg_temp_c, p->pkg_temp_c);

	rapl_counter_accumulate(&average.packages.rapl_pkg_perf_status, &p->rapl_pkg_perf_status);
	rapl_counter_accumulate(&average.packages.rapl_dram_perf_status, &p->rapl_dram_perf_status);

	for (i = 0, mp = sys.pp; mp; i++, mp = mp->next) {
		if ((mp->format == FORMAT_RAW) && (topo.num_packages == 0))
			average.packages.counter[i] = p->counter[i];
		else
			average.packages.counter[i] += p->counter[i];
	}

	for (i = 0, pp = sys.perf_pp; pp; i++, pp = pp->next) {
		if ((pp->format == FORMAT_RAW) && (topo.num_packages == 0))
			average.packages.perf_counter[i] = p->perf_counter[i];
		else
			average.packages.perf_counter[i] += p->perf_counter[i];
	}

	for (i = 0, ppmt = sys.pmt_pp; ppmt; i++, ppmt = ppmt->next) {
		average.packages.pmt_counter[i] += p->pmt_counter[i];
	}

	return 0;
}

/*
 * sum the counters for all cpus in the system
 * compute the weighted average
 */
void compute_average(struct thread_data *t, struct core_data *c, struct pkg_data *p)
{
	int i;
	struct msr_counter *mp;
	struct perf_counter_info *pp;
	struct pmt_counter *ppmt;

	clear_counters(&average.threads, &average.cores, &average.packages);

	for_all_cpus(sum_counters, t, c, p);

	/* Use the global time delta for the average. */
	average.threads.tv_delta = tv_delta;

	average.threads.tsc /= topo.allowed_cpus;
	average.threads.aperf /= topo.allowed_cpus;
	average.threads.mperf /= topo.allowed_cpus;
	average.threads.instr_count /= topo.allowed_cpus;
	average.threads.c1 /= topo.allowed_cpus;

	if (average.threads.irq_count > 9999999)
		sums_need_wide_columns = 1;
	if (average.threads.nmi_count > 9999999)
		sums_need_wide_columns = 1;


	average.cores.c3 /= topo.allowed_cores;
	average.cores.c6 /= topo.allowed_cores;
	average.cores.c7 /= topo.allowed_cores;
	average.cores.mc6_us /= topo.allowed_cores;

	if (DO_BIC(BIC_Totl_c0))
		average.packages.pkg_wtd_core_c0 /= topo.allowed_packages;
	if (DO_BIC(BIC_Any_c0))
		average.packages.pkg_any_core_c0 /= topo.allowed_packages;
	if (DO_BIC(BIC_GFX_c0))
		average.packages.pkg_any_gfxe_c0 /= topo.allowed_packages;
	if (DO_BIC(BIC_CPUGFX))
		average.packages.pkg_both_core_gfxe_c0 /= topo.allowed_packages;

	average.packages.pc2 /= topo.allowed_packages;
	if (DO_BIC(BIC_Pkgpc3))
		average.packages.pc3 /= topo.allowed_packages;
	if (DO_BIC(BIC_Pkgpc6))
		average.packages.pc6 /= topo.allowed_packages;
	if (DO_BIC(BIC_Pkgpc7))
		average.packages.pc7 /= topo.allowed_packages;

	average.packages.pc8 /= topo.allowed_packages;
	average.packages.pc9 /= topo.allowed_packages;
	average.packages.pc10 /= topo.allowed_packages;
	average.packages.die_c6 /= topo.allowed_packages;

	for (i = 0, mp = sys.tp; mp; i++, mp = mp->next) {
		if (mp->format == FORMAT_RAW)
			continue;
		if (mp->type == COUNTER_ITEMS) {
			if (average.threads.counter[i] > 9999999)
				sums_need_wide_columns = 1;
			continue;
		}
		average.threads.counter[i] /= topo.allowed_cpus;
	}
	for (i = 0, mp = sys.cp; mp; i++, mp = mp->next) {
		if (mp->format == FORMAT_RAW)
			continue;
		if (mp->type == COUNTER_ITEMS) {
			if (average.cores.counter[i] > 9999999)
				sums_need_wide_columns = 1;
		}
		average.cores.counter[i] /= topo.allowed_cores;
	}
	for (i = 0, mp = sys.pp; mp; i++, mp = mp->next) {
		if (mp->format == FORMAT_RAW)
			continue;
		if (mp->type == COUNTER_ITEMS) {
			if (average.packages.counter[i] > 9999999)
				sums_need_wide_columns = 1;
		}
		average.packages.counter[i] /= topo.allowed_packages;
	}

	for (i = 0, pp = sys.perf_tp; pp; i++, pp = pp->next) {
		if (pp->format == FORMAT_RAW)
			continue;
		if (pp->type == COUNTER_ITEMS) {
			if (average.threads.perf_counter[i] > 9999999)
				sums_need_wide_columns = 1;
			continue;
		}
		average.threads.perf_counter[i] /= topo.allowed_cpus;
	}
	for (i = 0, pp = sys.perf_cp; pp; i++, pp = pp->next) {
		if (pp->format == FORMAT_RAW)
			continue;
		if (pp->type == COUNTER_ITEMS) {
			if (average.cores.perf_counter[i] > 9999999)
				sums_need_wide_columns = 1;
		}
		average.cores.perf_counter[i] /= topo.allowed_cores;
	}
	for (i = 0, pp = sys.perf_pp; pp; i++, pp = pp->next) {
		if (pp->format == FORMAT_RAW)
			continue;
		if (pp->type == COUNTER_ITEMS) {
			if (average.packages.perf_counter[i] > 9999999)
				sums_need_wide_columns = 1;
		}
		average.packages.perf_counter[i] /= topo.allowed_packages;
	}

	for (i = 0, ppmt = sys.pmt_tp; ppmt; i++, ppmt = ppmt->next) {
		average.threads.pmt_counter[i] /= topo.allowed_cpus;
	}
	for (i = 0, ppmt = sys.pmt_cp; ppmt; i++, ppmt = ppmt->next) {
		average.cores.pmt_counter[i] /= topo.allowed_cores;
	}
	for (i = 0, ppmt = sys.pmt_pp; ppmt; i++, ppmt = ppmt->next) {
		average.packages.pmt_counter[i] /= topo.allowed_packages;
	}
}

static unsigned long long rdtsc(void)
{
	unsigned int low, high;

	asm volatile ("rdtsc":"=a" (low), "=d"(high));

	return low | ((unsigned long long)high) << 32;
}

/*
 * Open a file, and exit on failure
 */
FILE *fopen_or_die(const char *path, const char *mode)
{
	FILE *filep = fopen(path, mode);

	if (!filep)
		err(1, "%s: open failed", path);
	return filep;
}

/*
 * snapshot_sysfs_counter()
 *
 * return snapshot of given counter
 */
unsigned long long snapshot_sysfs_counter(char *path)
{
	FILE *fp;
	int retval;
	unsigned long long counter;

	fp = fopen_or_die(path, "r");

	retval = fscanf(fp, "%lld", &counter);
	if (retval != 1)
		err(1, "snapshot_sysfs_counter(%s)", path);

	fclose(fp);

	return counter;
}

int get_mp(int cpu, struct msr_counter *mp, unsigned long long *counterp, char *counter_path)
{
	if (mp->msr_num != 0) {
		assert(!no_msr);
		if (get_msr(cpu, mp->msr_num, counterp))
			return -1;
	} else {
		char path[128 + PATH_BYTES];

		if (mp->flags & SYSFS_PERCPU) {
			sprintf(path, "/sys/devices/system/cpu/cpu%d/%s", cpu, mp->sp->path);

			*counterp = snapshot_sysfs_counter(path);
		} else {
			*counterp = snapshot_sysfs_counter(counter_path);
		}
	}

	return 0;
}

unsigned long long get_legacy_uncore_mhz(int package)
{
	char path[128];
	int die;
	static int warn_once;

	/*
	 * for this package, use the first die_id that exists
	 */
	for (die = 0; die <= topo.max_die_id; ++die) {

		sprintf(path, "/sys/devices/system/cpu/intel_uncore_frequency/package_%02d_die_%02d/current_freq_khz",
			package, die);

		if (access(path, R_OK) == 0)
			return (snapshot_sysfs_counter(path) / 1000);
	}
	if (!warn_once) {
		warnx("BUG: %s: No %s", __func__, path);
		warn_once = 1;
	}

	return 0;
}

int get_epb(int cpu)
{
	char path[128 + PATH_BYTES];
	unsigned long long msr;
	int ret, epb = -1;
	FILE *fp;

	sprintf(path, "/sys/devices/system/cpu/cpu%d/power/energy_perf_bias", cpu);

	fp = fopen(path, "r");
	if (!fp)
		goto msr_fallback;

	ret = fscanf(fp, "%d", &epb);
	if (ret != 1)
		err(1, "%s(%s)", __func__, path);

	fclose(fp);

	return epb;

msr_fallback:
	if (no_msr)
		return -1;

	get_msr(cpu, MSR_IA32_ENERGY_PERF_BIAS, &msr);

	return msr & 0xf;
}

void get_apic_id(struct thread_data *t)
{
	unsigned int eax, ebx, ecx, edx;

	if (DO_BIC(BIC_APIC)) {
		eax = ebx = ecx = edx = 0;
		__cpuid(1, eax, ebx, ecx, edx);

		t->apic_id = (ebx >> 24) & 0xff;
	}

	if (!DO_BIC(BIC_X2APIC))
		return;

	if (authentic_amd || hygon_genuine) {
		unsigned int topology_extensions;

		if (max_extended_level < 0x8000001e)
			return;

		eax = ebx = ecx = edx = 0;
		__cpuid(0x80000001, eax, ebx, ecx, edx);
		topology_extensions = ecx & (1 << 22);

		if (topology_extensions == 0)
			return;

		eax = ebx = ecx = edx = 0;
		__cpuid(0x8000001e, eax, ebx, ecx, edx);

		t->x2apic_id = eax;
		return;
	}

	if (!genuine_intel)
		return;

	if (max_level < 0xb)
		return;

	ecx = 0;
	__cpuid(0xb, eax, ebx, ecx, edx);
	t->x2apic_id = edx;

	if (debug && (t->apic_id != (t->x2apic_id & 0xff)))
		fprintf(outf, "cpu%d: BIOS BUG: apic 0x%x x2apic 0x%x\n", t->cpu_id, t->apic_id, t->x2apic_id);
}

int get_core_throt_cnt(int cpu, unsigned long long *cnt)
{
	char path[128 + PATH_BYTES];
	unsigned long long tmp;
	FILE *fp;
	int ret;

	sprintf(path, "/sys/devices/system/cpu/cpu%d/thermal_throttle/core_throttle_count", cpu);
	fp = fopen(path, "r");
	if (!fp)
		return -1;
	ret = fscanf(fp, "%lld", &tmp);
	fclose(fp);
	if (ret != 1)
		return -1;
	*cnt = tmp;

	return 0;
}

struct amperf_group_fd {
	int aperf;		/* Also the group descriptor */
	int mperf;
};

static int read_perf_counter_info(const char *const path, const char *const parse_format, void *value_ptr)
{
	int fdmt;
	int bytes_read;
	char buf[64];
	int ret = -1;

	fdmt = open(path, O_RDONLY, 0);
	if (fdmt == -1) {
		if (debug)
			fprintf(stderr, "Failed to parse perf counter info %s\n", path);
		ret = -1;
		goto cleanup_and_exit;
	}

	bytes_read = read(fdmt, buf, sizeof(buf) - 1);
	if (bytes_read <= 0 || bytes_read >= (int)sizeof(buf)) {
		if (debug)
			fprintf(stderr, "Failed to parse perf counter info %s\n", path);
		ret = -1;
		goto cleanup_and_exit;
	}

	buf[bytes_read] = '\0';

	if (sscanf(buf, parse_format, value_ptr) != 1) {
		if (debug)
			fprintf(stderr, "Failed to parse perf counter info %s\n", path);
		ret = -1;
		goto cleanup_and_exit;
	}

	ret = 0;

cleanup_and_exit:
	close(fdmt);
	return ret;
}

static unsigned int read_perf_counter_info_n(const char *const path, const char *const parse_format)
{
	unsigned int v;
	int status;

	status = read_perf_counter_info(path, parse_format, &v);
	if (status)
		v = -1;

	return v;
}

static unsigned int read_perf_type(const char *subsys)
{
	const char *const path_format = "/sys/bus/event_source/devices/%s/type";
	const char *const format = "%u";
	char path[128];

	snprintf(path, sizeof(path), path_format, subsys);

	return read_perf_counter_info_n(path, format);
}

static unsigned int read_perf_config(const char *subsys, const char *event_name)
{
	const char *const path_format = "/sys/bus/event_source/devices/%s/events/%s";
	FILE *fconfig = NULL;
	char path[128];
	char config_str[64];
	unsigned int config;
	unsigned int umask;
	bool has_config = false;
	bool has_umask = false;
	unsigned int ret = -1;

	snprintf(path, sizeof(path), path_format, subsys, event_name);

	fconfig = fopen(path, "r");
	if (!fconfig)
		return -1;

	if (fgets(config_str, ARRAY_SIZE(config_str), fconfig) != config_str)
		goto cleanup_and_exit;

	for (char *pconfig_str = &config_str[0]; pconfig_str;) {
		if (sscanf(pconfig_str, "event=%x", &config) == 1) {
			has_config = true;
			goto next;
		}

		if (sscanf(pconfig_str, "umask=%x", &umask) == 1) {
			has_umask = true;
			goto next;
		}

next:
		pconfig_str = strchr(pconfig_str, ',');
		if (pconfig_str) {
			*pconfig_str = '\0';
			++pconfig_str;
		}
	}

	if (!has_umask)
		umask = 0;

	if (has_config)
		ret = (umask << 8) | config;

cleanup_and_exit:
	fclose(fconfig);
	return ret;
}

static unsigned int read_perf_rapl_unit(const char *subsys, const char *event_name)
{
	const char *const path_format = "/sys/bus/event_source/devices/%s/events/%s.unit";
	const char *const format = "%s";
	char path[128];
	char unit_buffer[16];

	snprintf(path, sizeof(path), path_format, subsys, event_name);

	read_perf_counter_info(path, format, &unit_buffer);
	if (strcmp("Joules", unit_buffer) == 0)
		return RAPL_UNIT_JOULES;

	return RAPL_UNIT_INVALID;
}

static double read_perf_scale(const char *subsys, const char *event_name)
{
	const char *const path_format = "/sys/bus/event_source/devices/%s/events/%s.scale";
	const char *const format = "%lf";
	char path[128];
	double scale;

	snprintf(path, sizeof(path), path_format, subsys, event_name);

	if (read_perf_counter_info(path, format, &scale))
		return 0.0;

	return scale;
}

size_t rapl_counter_info_count_perf(const struct rapl_counter_info_t *rci)
{
	size_t ret = 0;

	for (int i = 0; i < NUM_RAPL_COUNTERS; ++i)
		if (rci->source[i] == COUNTER_SOURCE_PERF)
			++ret;

	return ret;
}

static size_t cstate_counter_info_count_perf(const struct cstate_counter_info_t *cci)
{
	size_t ret = 0;

	for (int i = 0; i < NUM_CSTATE_COUNTERS; ++i)
		if (cci->source[i] == COUNTER_SOURCE_PERF)
			++ret;

	return ret;
}

void write_rapl_counter(struct rapl_counter *rc, struct rapl_counter_info_t *rci, unsigned int idx)
{
	if (rci->source[idx] == COUNTER_SOURCE_NONE)
		return;

	rc->raw_value = rci->data[idx];
	rc->unit = rci->unit[idx];
	rc->scale = rci->scale[idx];
}

int get_rapl_counters(int cpu, unsigned int domain, struct core_data *c, struct pkg_data *p)
{
	struct platform_counters *pplat_cnt = p == package_odd ? &platform_counters_odd : &platform_counters_even;
	unsigned long long perf_data[NUM_RAPL_COUNTERS + 1];
	struct rapl_counter_info_t *rci;

	if (debug >= 2)
		fprintf(stderr, "%s: cpu%d domain%d\n", __func__, cpu, domain);

	assert(rapl_counter_info_perdomain);
	assert(domain < rapl_counter_info_perdomain_size);

	rci = &rapl_counter_info_perdomain[domain];

	/*
	 * If we have any perf counters to read, read them all now, in bulk
	 */
	if (rci->fd_perf != -1) {
		size_t num_perf_counters = rapl_counter_info_count_perf(rci);
		const ssize_t expected_read_size = (num_perf_counters + 1) * sizeof(unsigned long long);
		const ssize_t actual_read_size = read(rci->fd_perf, &perf_data[0], sizeof(perf_data));

		if (actual_read_size != expected_read_size)
			err(-1, "%s: failed to read perf_data (%zu %zu)", __func__, expected_read_size,
			    actual_read_size);
	}

	for (unsigned int i = 0, pi = 1; i < NUM_RAPL_COUNTERS; ++i) {
		switch (rci->source[i]) {
		case COUNTER_SOURCE_NONE:
			rci->data[i] = 0;
			break;

		case COUNTER_SOURCE_PERF:
			assert(pi < ARRAY_SIZE(perf_data));
			assert(rci->fd_perf != -1);

			if (debug >= 2)
				fprintf(stderr, "Reading rapl counter via perf at %u (%llu %e %lf)\n",
					i, perf_data[pi], rci->scale[i], perf_data[pi] * rci->scale[i]);

			rci->data[i] = perf_data[pi];

			++pi;
			break;

		case COUNTER_SOURCE_MSR:
			if (debug >= 2)
				fprintf(stderr, "Reading rapl counter via msr at %u\n", i);

			assert(!no_msr);
			if (rci->flags[i] & RAPL_COUNTER_FLAG_USE_MSR_SUM) {
				if (get_msr_sum(cpu, rci->msr[i], &rci->data[i]))
					return -13 - i;
			} else {
				if (get_msr(cpu, rci->msr[i], &rci->data[i]))
					return -13 - i;
			}

			rci->data[i] &= rci->msr_mask[i];
			if (rci->msr_shift[i] >= 0)
				rci->data[i] >>= abs(rci->msr_shift[i]);
			else
				rci->data[i] <<= abs(rci->msr_shift[i]);

			break;
		}
	}

	BUILD_BUG_ON(NUM_RAPL_COUNTERS != 8);
	write_rapl_counter(&p->energy_pkg, rci, RAPL_RCI_INDEX_ENERGY_PKG);
	write_rapl_counter(&p->energy_cores, rci, RAPL_RCI_INDEX_ENERGY_CORES);
	write_rapl_counter(&p->energy_dram, rci, RAPL_RCI_INDEX_DRAM);
	write_rapl_counter(&p->energy_gfx, rci, RAPL_RCI_INDEX_GFX);
	write_rapl_counter(&p->rapl_pkg_perf_status, rci, RAPL_RCI_INDEX_PKG_PERF_STATUS);
	write_rapl_counter(&p->rapl_dram_perf_status, rci, RAPL_RCI_INDEX_DRAM_PERF_STATUS);
	write_rapl_counter(&c->core_energy, rci, RAPL_RCI_INDEX_CORE_ENERGY);
	write_rapl_counter(&pplat_cnt->energy_psys, rci, RAPL_RCI_INDEX_ENERGY_PLATFORM);

	return 0;
}

char *find_sysfs_path_by_id(struct sysfs_path *sp, int id)
{
	while (sp) {
		if (sp->id == id)
			return (sp->path);
		sp = sp->next;
	}
	if (debug)
		warnx("%s: id%d not found", __func__, id);
	return NULL;
}

int get_cstate_counters(unsigned int cpu, struct thread_data *t, struct core_data *c, struct pkg_data *p)
{
	/*
	 * Overcommit memory a little bit here,
	 * but skip calculating exact sizes for the buffers.
	 */
	unsigned long long perf_data[NUM_CSTATE_COUNTERS];
	unsigned long long perf_data_core[NUM_CSTATE_COUNTERS + 1];
	unsigned long long perf_data_pkg[NUM_CSTATE_COUNTERS + 1];

	struct cstate_counter_info_t *cci;

	if (debug >= 2)
		fprintf(stderr, "%s: cpu%d\n", __func__, cpu);

	assert(ccstate_counter_info);
	assert(cpu <= ccstate_counter_info_size);

	ZERO_ARRAY(perf_data);
	ZERO_ARRAY(perf_data_core);
	ZERO_ARRAY(perf_data_pkg);

	cci = &ccstate_counter_info[cpu];

	/*
	 * If we have any perf counters to read, read them all now, in bulk
	 */
	const size_t num_perf_counters = cstate_counter_info_count_perf(cci);
	ssize_t expected_read_size = num_perf_counters * sizeof(unsigned long long);
	ssize_t actual_read_size_core = 0, actual_read_size_pkg = 0;

	if (cci->fd_perf_core != -1) {
		/* Each descriptor read begins with number of counters read. */
		expected_read_size += sizeof(unsigned long long);

		actual_read_size_core = read(cci->fd_perf_core, &perf_data_core[0], sizeof(perf_data_core));

		if (actual_read_size_core <= 0)
			err(-1, "%s: read perf %s: %ld", __func__, "core", actual_read_size_core);
	}

	if (cci->fd_perf_pkg != -1) {
		/* Each descriptor read begins with number of counters read. */
		expected_read_size += sizeof(unsigned long long);

		actual_read_size_pkg = read(cci->fd_perf_pkg, &perf_data_pkg[0], sizeof(perf_data_pkg));

		if (actual_read_size_pkg <= 0)
			err(-1, "%s: read perf %s: %ld", __func__, "pkg", actual_read_size_pkg);
	}

	const ssize_t actual_read_size_total = actual_read_size_core + actual_read_size_pkg;

	if (actual_read_size_total != expected_read_size)
		err(-1, "%s: failed to read perf_data (%zu %zu)", __func__, expected_read_size, actual_read_size_total);

	/*
	 * Copy ccstate and pcstate data into unified buffer.
	 *
	 * Skip first element from core and pkg buffers.
	 * Kernel puts there how many counters were read.
	 */
	const size_t num_core_counters = perf_data_core[0];
	const size_t num_pkg_counters = perf_data_pkg[0];

	assert(num_perf_counters == num_core_counters + num_pkg_counters);

	/* Copy ccstate perf data */
	memcpy(&perf_data[0], &perf_data_core[1], num_core_counters * sizeof(unsigned long long));

	/* Copy pcstate perf data */
	memcpy(&perf_data[num_core_counters], &perf_data_pkg[1], num_pkg_counters * sizeof(unsigned long long));

	for (unsigned int i = 0, pi = 0; i < NUM_CSTATE_COUNTERS; ++i) {
		switch (cci->source[i]) {
		case COUNTER_SOURCE_NONE:
			break;

		case COUNTER_SOURCE_PERF:
			assert(pi < ARRAY_SIZE(perf_data));
			assert(cci->fd_perf_core != -1 || cci->fd_perf_pkg != -1);

			if (debug >= 2)
				fprintf(stderr, "cstate via %s %u: %llu\n", "perf", i, perf_data[pi]);

			cci->data[i] = perf_data[pi];

			++pi;
			break;

		case COUNTER_SOURCE_MSR:
			assert(!no_msr);
			if (get_msr(cpu, cci->msr[i], &cci->data[i]))
				return -13 - i;

			if (debug >= 2)
				fprintf(stderr, "cstate via %s0x%llx %u: %llu\n", "msr", cci->msr[i], i, cci->data[i]);

			break;
		}
	}

	/*
	 * Helper to write the data only if the source of
	 * the counter for the current cpu is not none.
	 *
	 * Otherwise we would overwrite core data with 0 (default value),
	 * when invoked for the thread sibling.
	 */
#define PERF_COUNTER_WRITE_DATA(out_counter, index) do {	\
	if (cci->source[index] != COUNTER_SOURCE_NONE)		\
		out_counter = cci->data[index];			\
} while (0)

	BUILD_BUG_ON(NUM_CSTATE_COUNTERS != 11);

	PERF_COUNTER_WRITE_DATA(t->c1, CCSTATE_RCI_INDEX_C1_RESIDENCY);
	PERF_COUNTER_WRITE_DATA(c->c3, CCSTATE_RCI_INDEX_C3_RESIDENCY);
	PERF_COUNTER_WRITE_DATA(c->c6, CCSTATE_RCI_INDEX_C6_RESIDENCY);
	PERF_COUNTER_WRITE_DATA(c->c7, CCSTATE_RCI_INDEX_C7_RESIDENCY);

	PERF_COUNTER_WRITE_DATA(p->pc2, PCSTATE_RCI_INDEX_C2_RESIDENCY);
	PERF_COUNTER_WRITE_DATA(p->pc3, PCSTATE_RCI_INDEX_C3_RESIDENCY);
	PERF_COUNTER_WRITE_DATA(p->pc6, PCSTATE_RCI_INDEX_C6_RESIDENCY);
	PERF_COUNTER_WRITE_DATA(p->pc7, PCSTATE_RCI_INDEX_C7_RESIDENCY);
	PERF_COUNTER_WRITE_DATA(p->pc8, PCSTATE_RCI_INDEX_C8_RESIDENCY);
	PERF_COUNTER_WRITE_DATA(p->pc9, PCSTATE_RCI_INDEX_C9_RESIDENCY);
	PERF_COUNTER_WRITE_DATA(p->pc10, PCSTATE_RCI_INDEX_C10_RESIDENCY);

#undef PERF_COUNTER_WRITE_DATA

	return 0;
}

size_t msr_counter_info_count_perf(const struct msr_counter_info_t *mci)
{
	size_t ret = 0;

	for (int i = 0; i < NUM_MSR_COUNTERS; ++i)
		if (mci->source[i] == COUNTER_SOURCE_PERF)
			++ret;

	return ret;
}

int get_smi_aperf_mperf(unsigned int cpu, struct thread_data *t)
{
	unsigned long long perf_data[NUM_MSR_COUNTERS + 1];

	struct msr_counter_info_t *mci;

	if (debug >= 2)
		fprintf(stderr, "%s: cpu%d\n", __func__, cpu);

	assert(msr_counter_info);
	assert(cpu <= msr_counter_info_size);

	mci = &msr_counter_info[cpu];

	ZERO_ARRAY(perf_data);
	ZERO_ARRAY(mci->data);

	if (mci->fd_perf != -1) {
		const size_t num_perf_counters = msr_counter_info_count_perf(mci);
		const ssize_t expected_read_size = (num_perf_counters + 1) * sizeof(unsigned long long);
		const ssize_t actual_read_size = read(mci->fd_perf, &perf_data[0], sizeof(perf_data));

		if (actual_read_size != expected_read_size)
			err(-1, "%s: failed to read perf_data (%zu %zu)", __func__, expected_read_size,
			    actual_read_size);
	}

	for (unsigned int i = 0, pi = 1; i < NUM_MSR_COUNTERS; ++i) {
		switch (mci->source[i]) {
		case COUNTER_SOURCE_NONE:
			break;

		case COUNTER_SOURCE_PERF:
			assert(pi < ARRAY_SIZE(perf_data));
			assert(mci->fd_perf != -1);

			if (debug >= 2)
				fprintf(stderr, "Reading msr counter via perf at %u: %llu\n", i, perf_data[pi]);

			mci->data[i] = perf_data[pi];

			++pi;
			break;

		case COUNTER_SOURCE_MSR:
			assert(!no_msr);

			if (get_msr(cpu, mci->msr[i], &mci->data[i]))
				return -2 - i;

			mci->data[i] &= mci->msr_mask[i];

			if (debug >= 2)
				fprintf(stderr, "Reading msr counter via msr at %u: %llu\n", i, mci->data[i]);

			break;
		}
	}

	BUILD_BUG_ON(NUM_MSR_COUNTERS != 3);
	t->aperf = mci->data[MSR_RCI_INDEX_APERF];
	t->mperf = mci->data[MSR_RCI_INDEX_MPERF];
	t->smi_count = mci->data[MSR_RCI_INDEX_SMI];

	return 0;
}

int perf_counter_info_read_values(struct perf_counter_info *pp, int cpu, unsigned long long *out, size_t out_size)
{
	unsigned int domain;
	unsigned long long value;
	int fd_counter;

	for (size_t i = 0; pp; ++i, pp = pp->next) {
		domain = cpu_to_domain(pp, cpu);
		assert(domain < pp->num_domains);

		fd_counter = pp->fd_perf_per_domain[domain];

		if (fd_counter == -1)
			continue;

		if (read(fd_counter, &value, sizeof(value)) != sizeof(value))
			return 1;

		assert(i < out_size);
		out[i] = value * pp->scale;
	}

	return 0;
}

unsigned long pmt_gen_value_mask(unsigned int lsb, unsigned int msb)
{
	unsigned long mask;

	if (msb == 63)
		mask = 0xffffffffffffffff;
	else
		mask = ((1 << (msb + 1)) - 1);

	mask -= (1 << lsb) - 1;

	return mask;
}

unsigned long pmt_read_counter(struct pmt_counter *ppmt, unsigned int domain_id)
{
	if (domain_id >= ppmt->num_domains)
		return 0;

	const unsigned long *pmmio = ppmt->domains[domain_id].pcounter;
	const unsigned long value = pmmio ? *pmmio : 0;
	const unsigned long value_mask = pmt_gen_value_mask(ppmt->lsb, ppmt->msb);
	const unsigned long value_shift = ppmt->lsb;

	return (value & value_mask) >> value_shift;
}

/*
 * get_counters(...)
 * migrate to cpu
 * acquire and record local counters for that cpu
 */
int get_counters(struct thread_data *t, struct core_data *c, struct pkg_data *p)
{
	int cpu = t->cpu_id;
	unsigned long long msr;
	struct msr_counter *mp;
	struct pmt_counter *pp;
	int i;
	int status;

	if (cpu_migrate(cpu)) {
		fprintf(outf, "%s: Could not migrate to CPU %d\n", __func__, cpu);
		return -1;
	}

	gettimeofday(&t->tv_begin, (struct timezone *)NULL);

	if (first_counter_read)
		get_apic_id(t);

	t->tsc = rdtsc();	/* we are running on local CPU of interest */

	get_smi_aperf_mperf(cpu, t);

	if (DO_BIC(BIC_IPC))
		if (read(get_instr_count_fd(cpu), &t->instr_count, sizeof(long long)) != sizeof(long long))
			return -4;

	if (DO_BIC(BIC_IRQ))
		t->irq_count = irqs_per_cpu[cpu];
	if (DO_BIC(BIC_NMI))
		t->nmi_count = nmi_per_cpu[cpu];

	get_cstate_counters(cpu, t, c, p);

	for (i = 0, mp = sys.tp; mp; i++, mp = mp->next) {
		if (get_mp(cpu, mp, &t->counter[i], mp->sp->path))
			return -10;
	}

	if (perf_counter_info_read_values(sys.perf_tp, cpu, t->perf_counter, MAX_ADDED_THREAD_COUNTERS))
		return -10;

	for (i = 0, pp = sys.pmt_tp; pp; i++, pp = pp->next)
		t->pmt_counter[i] = pmt_read_counter(pp, t->cpu_id);

	/* collect core counters only for 1st thread in core */
	if (!is_cpu_first_thread_in_core(t, c, p))
		goto done;

	if (platform->has_per_core_rapl) {
		status = get_rapl_counters(cpu, c->core_id, c, p);
		if (status != 0)
			return status;
	}

	if (DO_BIC(BIC_CPU_c7) && t->is_atom) {
		/*
		 * For Atom CPUs that has core cstate deeper than c6,
		 * MSR_CORE_C6_RESIDENCY returns residency of cc6 and deeper.
		 * Minus CC7 (and deeper cstates) residency to get
		 * accturate cc6 residency.
		 */
		c->c6 -= c->c7;
	}

	if (DO_BIC(BIC_Mod_c6))
		if (get_msr(cpu, MSR_MODULE_C6_RES_MS, &c->mc6_us))
			return -8;

	if (DO_BIC(BIC_CoreTmp)) {
		if (get_msr(cpu, MSR_IA32_THERM_STATUS, &msr))
			return -9;
		c->core_temp_c = tj_max - ((msr >> 16) & 0x7F);
	}

	if (DO_BIC(BIC_CORE_THROT_CNT))
		get_core_throt_cnt(cpu, &c->core_throt_cnt);

	for (i = 0, mp = sys.cp; mp; i++, mp = mp->next) {
		if (get_mp(cpu, mp, &c->counter[i], mp->sp->path))
			return -10;
	}

	if (perf_counter_info_read_values(sys.perf_cp, cpu, c->perf_counter, MAX_ADDED_CORE_COUNTERS))
		return -10;

	for (i = 0, pp = sys.pmt_cp; pp; i++, pp = pp->next)
		c->pmt_counter[i] = pmt_read_counter(pp, c->core_id);

	/* collect package counters only for 1st core in package */
	if (!is_cpu_first_core_in_package(t, c, p))
		goto done;

	if (DO_BIC(BIC_Totl_c0)) {
		if (get_msr(cpu, MSR_PKG_WEIGHTED_CORE_C0_RES, &p->pkg_wtd_core_c0))
			return -10;
	}
	if (DO_BIC(BIC_Any_c0)) {
		if (get_msr(cpu, MSR_PKG_ANY_CORE_C0_RES, &p->pkg_any_core_c0))
			return -11;
	}
	if (DO_BIC(BIC_GFX_c0)) {
		if (get_msr(cpu, MSR_PKG_ANY_GFXE_C0_RES, &p->pkg_any_gfxe_c0))
			return -12;
	}
	if (DO_BIC(BIC_CPUGFX)) {
		if (get_msr(cpu, MSR_PKG_BOTH_CORE_GFXE_C0_RES, &p->pkg_both_core_gfxe_c0))
			return -13;
	}

	if (DO_BIC(BIC_CPU_LPI))
		p->cpu_lpi = cpuidle_cur_cpu_lpi_us;
	if (DO_BIC(BIC_SYS_LPI))
		p->sys_lpi = cpuidle_cur_sys_lpi_us;

	if (!platform->has_per_core_rapl) {
		status = get_rapl_counters(cpu, p->package_id, c, p);
		if (status != 0)
			return status;
	}

	if (DO_BIC(BIC_PkgTmp)) {
		if (get_msr(cpu, MSR_IA32_PACKAGE_THERM_STATUS, &msr))
			return -17;
		p->pkg_temp_c = tj_max - ((msr >> 16) & 0x7F);
	}

	if (DO_BIC(BIC_UNCORE_MHZ))
		p->uncore_mhz = get_legacy_uncore_mhz(p->package_id);

	if (DO_BIC(BIC_GFX_rc6))
		p->gfx_rc6_ms = gfx_info[GFX_rc6].val_ull;

	if (DO_BIC(BIC_GFXMHz))
		p->gfx_mhz = gfx_info[GFX_MHz].val;

	if (DO_BIC(BIC_GFXACTMHz))
		p->gfx_act_mhz = gfx_info[GFX_ACTMHz].val;

	if (DO_BIC(BIC_SAM_mc6))
		p->sam_mc6_ms = gfx_info[SAM_mc6].val_ull;

	if (DO_BIC(BIC_SAMMHz))
		p->sam_mhz = gfx_info[SAM_MHz].val;

	if (DO_BIC(BIC_SAMACTMHz))
		p->sam_act_mhz = gfx_info[SAM_ACTMHz].val;

	for (i = 0, mp = sys.pp; mp; i++, mp = mp->next) {
		char *path = NULL;

		if (mp->msr_num == 0) {
			path = find_sysfs_path_by_id(mp->sp, p->package_id);
			if (path == NULL) {
				warnx("%s: package_id %d not found", __func__, p->package_id);
				return -10;
			}
		}
		if (get_mp(cpu, mp, &p->counter[i], path))
			return -10;
	}

	if (perf_counter_info_read_values(sys.perf_pp, cpu, p->perf_counter, MAX_ADDED_PACKAGE_COUNTERS))
		return -10;

	for (i = 0, pp = sys.pmt_pp; pp; i++, pp = pp->next)
		p->pmt_counter[i] = pmt_read_counter(pp, p->package_id);

done:
	gettimeofday(&t->tv_end, (struct timezone *)NULL);

	return 0;
}

int pkg_cstate_limit = PCLUKN;
char *pkg_cstate_limit_strings[] = { "unknown", "reserved", "pc0", "pc1", "pc2",
	"pc3", "pc4", "pc6", "pc6n", "pc6r", "pc7", "pc7s", "pc8", "pc9", "pc10", "unlimited"
};

int nhm_pkg_cstate_limits[16] =
    { PCL__0, PCL__1, PCL__3, PCL__6, PCL__7, PCLRSV, PCLRSV, PCLUNL, PCLRSV, PCLRSV, PCLRSV, PCLRSV, PCLRSV, PCLRSV,
	PCLRSV, PCLRSV
};

int snb_pkg_cstate_limits[16] =
    { PCL__0, PCL__2, PCL_6N, PCL_6R, PCL__7, PCL_7S, PCLRSV, PCLUNL, PCLRSV, PCLRSV, PCLRSV, PCLRSV, PCLRSV, PCLRSV,
	PCLRSV, PCLRSV
};

int hsw_pkg_cstate_limits[16] =
    { PCL__0, PCL__2, PCL__3, PCL__6, PCL__7, PCL_7S, PCL__8, PCL__9, PCLUNL, PCLRSV, PCLRSV, PCLRSV, PCLRSV, PCLRSV,
	PCLRSV, PCLRSV
};

int slv_pkg_cstate_limits[16] =
    { PCL__0, PCL__1, PCLRSV, PCLRSV, PCL__4, PCLRSV, PCL__6, PCL__7, PCLRSV, PCLRSV, PCLRSV, PCLRSV, PCLRSV, PCLRSV,
	PCL__6, PCL__7
};

int amt_pkg_cstate_limits[16] =
    { PCLUNL, PCL__1, PCL__2, PCLRSV, PCLRSV, PCLRSV, PCL__6, PCL__7, PCLRSV, PCLRSV, PCLRSV, PCLRSV, PCLRSV, PCLRSV,
	PCLRSV, PCLRSV
};

int phi_pkg_cstate_limits[16] =
    { PCL__0, PCL__2, PCL_6N, PCL_6R, PCLRSV, PCLRSV, PCLRSV, PCLUNL, PCLRSV, PCLRSV, PCLRSV, PCLRSV, PCLRSV, PCLRSV,
	PCLRSV, PCLRSV
};

int glm_pkg_cstate_limits[16] =
    { PCLUNL, PCL__1, PCL__3, PCL__6, PCL__7, PCL_7S, PCL__8, PCL__9, PCL_10, PCLRSV, PCLRSV, PCLRSV, PCLRSV, PCLRSV,
	PCLRSV, PCLRSV
};

int skx_pkg_cstate_limits[16] =
    { PCL__0, PCL__2, PCL_6N, PCL_6R, PCLRSV, PCLRSV, PCLRSV, PCLUNL, PCLRSV, PCLRSV, PCLRSV, PCLRSV, PCLRSV, PCLRSV,
	PCLRSV, PCLRSV
};

int icx_pkg_cstate_limits[16] =
    { PCL__0, PCL__2, PCL__6, PCL__6, PCLRSV, PCLRSV, PCLRSV, PCLUNL, PCLRSV, PCLRSV, PCLRSV, PCLRSV, PCLRSV, PCLRSV,
	PCLRSV, PCLRSV
};

void probe_cst_limit(void)
{
	unsigned long long msr;
	int *pkg_cstate_limits;

	if (!platform->has_nhm_msrs || no_msr)
		return;

	switch (platform->cst_limit) {
	case CST_LIMIT_NHM:
		pkg_cstate_limits = nhm_pkg_cstate_limits;
		break;
	case CST_LIMIT_SNB:
		pkg_cstate_limits = snb_pkg_cstate_limits;
		break;
	case CST_LIMIT_HSW:
		pkg_cstate_limits = hsw_pkg_cstate_limits;
		break;
	case CST_LIMIT_SKX:
		pkg_cstate_limits = skx_pkg_cstate_limits;
		break;
	case CST_LIMIT_ICX:
		pkg_cstate_limits = icx_pkg_cstate_limits;
		break;
	case CST_LIMIT_SLV:
		pkg_cstate_limits = slv_pkg_cstate_limits;
		break;
	case CST_LIMIT_AMT:
		pkg_cstate_limits = amt_pkg_cstate_limits;
		break;
	case CST_LIMIT_KNL:
		pkg_cstate_limits = phi_pkg_cstate_limits;
		break;
	case CST_LIMIT_GMT:
		pkg_cstate_limits = glm_pkg_cstate_limits;
		break;
	default:
		return;
	}

	get_msr(base_cpu, MSR_PKG_CST_CONFIG_CONTROL, &msr);
	pkg_cstate_limit = pkg_cstate_limits[msr & 0xF];
}

static void dump_platform_info(void)
{
	unsigned long long msr;
	unsigned int ratio;

	if (!platform->has_nhm_msrs || no_msr)
		return;

	get_msr(base_cpu, MSR_PLATFORM_INFO, &msr);

	fprintf(outf, "cpu%d: MSR_PLATFORM_INFO: 0x%08llx\n", base_cpu, msr);

	ratio = (msr >> 40) & 0xFF;
	fprintf(outf, "%d * %.1f = %.1f MHz max efficiency frequency\n", ratio, bclk, ratio * bclk);

	ratio = (msr >> 8) & 0xFF;
	fprintf(outf, "%d * %.1f = %.1f MHz base frequency\n", ratio, bclk, ratio * bclk);
}

static void dump_power_ctl(void)
{
	unsigned long long msr;

	if (!platform->has_nhm_msrs || no_msr)
		return;

	get_msr(base_cpu, MSR_IA32_POWER_CTL, &msr);
	fprintf(outf, "cpu%d: MSR_IA32_POWER_CTL: 0x%08llx (C1E auto-promotion: %sabled)\n",
		base_cpu, msr, msr & 0x2 ? "EN" : "DIS");

	/* C-state Pre-wake Disable (CSTATE_PREWAKE_DISABLE) */
	if (platform->has_cst_prewake_bit)
		fprintf(outf, "C-state Pre-wake: %sabled\n", msr & 0x40000000 ? "DIS" : "EN");

	return;
}

static void dump_turbo_ratio_limit2(void)
{
	unsigned long long msr;
	unsigned int ratio;

	get_msr(base_cpu, MSR_TURBO_RATIO_LIMIT2, &msr);

	fprintf(outf, "cpu%d: MSR_TURBO_RATIO_LIMIT2: 0x%08llx\n", base_cpu, msr);

	ratio = (msr >> 8) & 0xFF;
	if (ratio)
		fprintf(outf, "%d * %.1f = %.1f MHz max turbo 18 active cores\n", ratio, bclk, ratio * bclk);

	ratio = (msr >> 0) & 0xFF;
	if (ratio)
		fprintf(outf, "%d * %.1f = %.1f MHz max turbo 17 active cores\n", ratio, bclk, ratio * bclk);
	return;
}

static void dump_turbo_ratio_limit1(void)
{
	unsigned long long msr;
	unsigned int ratio;

	get_msr(base_cpu, MSR_TURBO_RATIO_LIMIT1, &msr);

	fprintf(outf, "cpu%d: MSR_TURBO_RATIO_LIMIT1: 0x%08llx\n", base_cpu, msr);

	ratio = (msr >> 56) & 0xFF;
	if (ratio)
		fprintf(outf, "%d * %.1f = %.1f MHz max turbo 16 active cores\n", ratio, bclk, ratio * bclk);

	ratio = (msr >> 48) & 0xFF;
	if (ratio)
		fprintf(outf, "%d * %.1f = %.1f MHz max turbo 15 active cores\n", ratio, bclk, ratio * bclk);

	ratio = (msr >> 40) & 0xFF;
	if (ratio)
		fprintf(outf, "%d * %.1f = %.1f MHz max turbo 14 active cores\n", ratio, bclk, ratio * bclk);

	ratio = (msr >> 32) & 0xFF;
	if (ratio)
		fprintf(outf, "%d * %.1f = %.1f MHz max turbo 13 active cores\n", ratio, bclk, ratio * bclk);

	ratio = (msr >> 24) & 0xFF;
	if (ratio)
		fprintf(outf, "%d * %.1f = %.1f MHz max turbo 12 active cores\n", ratio, bclk, ratio * bclk);

	ratio = (msr >> 16) & 0xFF;
	if (ratio)
		fprintf(outf, "%d * %.1f = %.1f MHz max turbo 11 active cores\n", ratio, bclk, ratio * bclk);

	ratio = (msr >> 8) & 0xFF;
	if (ratio)
		fprintf(outf, "%d * %.1f = %.1f MHz max turbo 10 active cores\n", ratio, bclk, ratio * bclk);

	ratio = (msr >> 0) & 0xFF;
	if (ratio)
		fprintf(outf, "%d * %.1f = %.1f MHz max turbo 9 active cores\n", ratio, bclk, ratio * bclk);
	return;
}

static void dump_turbo_ratio_limits(int trl_msr_offset)
{
	unsigned long long msr, core_counts;
	int shift;

	get_msr(base_cpu, trl_msr_offset, &msr);
	fprintf(outf, "cpu%d: MSR_%sTURBO_RATIO_LIMIT: 0x%08llx\n",
		base_cpu, trl_msr_offset == MSR_SECONDARY_TURBO_RATIO_LIMIT ? "SECONDARY_" : "", msr);

	if (platform->trl_msrs & TRL_CORECOUNT) {
		get_msr(base_cpu, MSR_TURBO_RATIO_LIMIT1, &core_counts);
		fprintf(outf, "cpu%d: MSR_TURBO_RATIO_LIMIT1: 0x%08llx\n", base_cpu, core_counts);
	} else {
		core_counts = 0x0807060504030201;
	}

	for (shift = 56; shift >= 0; shift -= 8) {
		unsigned int ratio, group_size;

		ratio = (msr >> shift) & 0xFF;
		group_size = (core_counts >> shift) & 0xFF;
		if (ratio)
			fprintf(outf, "%d * %.1f = %.1f MHz max turbo %d active cores\n",
				ratio, bclk, ratio * bclk, group_size);
	}

	return;
}

static void dump_atom_turbo_ratio_limits(void)
{
	unsigned long long msr;
	unsigned int ratio;

	get_msr(base_cpu, MSR_ATOM_CORE_RATIOS, &msr);
	fprintf(outf, "cpu%d: MSR_ATOM_CORE_RATIOS: 0x%08llx\n", base_cpu, msr & 0xFFFFFFFF);

	ratio = (msr >> 0) & 0x3F;
	if (ratio)
		fprintf(outf, "%d * %.1f = %.1f MHz minimum operating frequency\n", ratio, bclk, ratio * bclk);

	ratio = (msr >> 8) & 0x3F;
	if (ratio)
		fprintf(outf, "%d * %.1f = %.1f MHz low frequency mode (LFM)\n", ratio, bclk, ratio * bclk);

	ratio = (msr >> 16) & 0x3F;
	if (ratio)
		fprintf(outf, "%d * %.1f = %.1f MHz base frequency\n", ratio, bclk, ratio * bclk);

	get_msr(base_cpu, MSR_ATOM_CORE_TURBO_RATIOS, &msr);
	fprintf(outf, "cpu%d: MSR_ATOM_CORE_TURBO_RATIOS: 0x%08llx\n", base_cpu, msr & 0xFFFFFFFF);

	ratio = (msr >> 24) & 0x3F;
	if (ratio)
		fprintf(outf, "%d * %.1f = %.1f MHz max turbo 4 active cores\n", ratio, bclk, ratio * bclk);

	ratio = (msr >> 16) & 0x3F;
	if (ratio)
		fprintf(outf, "%d * %.1f = %.1f MHz max turbo 3 active cores\n", ratio, bclk, ratio * bclk);

	ratio = (msr >> 8) & 0x3F;
	if (ratio)
		fprintf(outf, "%d * %.1f = %.1f MHz max turbo 2 active cores\n", ratio, bclk, ratio * bclk);

	ratio = (msr >> 0) & 0x3F;
	if (ratio)
		fprintf(outf, "%d * %.1f = %.1f MHz max turbo 1 active core\n", ratio, bclk, ratio * bclk);
}

static void dump_knl_turbo_ratio_limits(void)
{
	const unsigned int buckets_no = 7;

	unsigned long long msr;
	int delta_cores, delta_ratio;
	int i, b_nr;
	unsigned int cores[buckets_no];
	unsigned int ratio[buckets_no];

	get_msr(base_cpu, MSR_TURBO_RATIO_LIMIT, &msr);

	fprintf(outf, "cpu%d: MSR_TURBO_RATIO_LIMIT: 0x%08llx\n", base_cpu, msr);

	/*
	 * Turbo encoding in KNL is as follows:
	 * [0] -- Reserved
	 * [7:1] -- Base value of number of active cores of bucket 1.
	 * [15:8] -- Base value of freq ratio of bucket 1.
	 * [20:16] -- +ve delta of number of active cores of bucket 2.
	 * i.e. active cores of bucket 2 =
	 * active cores of bucket 1 + delta
	 * [23:21] -- Negative delta of freq ratio of bucket 2.
	 * i.e. freq ratio of bucket 2 =
	 * freq ratio of bucket 1 - delta
	 * [28:24]-- +ve delta of number of active cores of bucket 3.
	 * [31:29]-- -ve delta of freq ratio of bucket 3.
	 * [36:32]-- +ve delta of number of active cores of bucket 4.
	 * [39:37]-- -ve delta of freq ratio of bucket 4.
	 * [44:40]-- +ve delta of number of active cores of bucket 5.
	 * [47:45]-- -ve delta of freq ratio of bucket 5.
	 * [52:48]-- +ve delta of number of active cores of bucket 6.
	 * [55:53]-- -ve delta of freq ratio of bucket 6.
	 * [60:56]-- +ve delta of number of active cores of bucket 7.
	 * [63:61]-- -ve delta of freq ratio of bucket 7.
	 */

	b_nr = 0;
	cores[b_nr] = (msr & 0xFF) >> 1;
	ratio[b_nr] = (msr >> 8) & 0xFF;

	for (i = 16; i < 64; i += 8) {
		delta_cores = (msr >> i) & 0x1F;
		delta_ratio = (msr >> (i + 5)) & 0x7;

		cores[b_nr + 1] = cores[b_nr] + delta_cores;
		ratio[b_nr + 1] = ratio[b_nr] - delta_ratio;
		b_nr++;
	}

	for (i = buckets_no - 1; i >= 0; i--)
		if (i > 0 ? ratio[i] != ratio[i - 1] : 1)
			fprintf(outf,
				"%d * %.1f = %.1f MHz max turbo %d active cores\n",
				ratio[i], bclk, ratio[i] * bclk, cores[i]);
}

static void dump_cst_cfg(void)
{
	unsigned long long msr;

	if (!platform->has_nhm_msrs || no_msr)
		return;

	get_msr(base_cpu, MSR_PKG_CST_CONFIG_CONTROL, &msr);

	fprintf(outf, "cpu%d: MSR_PKG_CST_CONFIG_CONTROL: 0x%08llx", base_cpu, msr);

	fprintf(outf, " (%s%s%s%s%slocked, pkg-cstate-limit=%d (%s)",
		(msr & SNB_C3_AUTO_UNDEMOTE) ? "UNdemote-C3, " : "",
		(msr & SNB_C1_AUTO_UNDEMOTE) ? "UNdemote-C1, " : "",
		(msr & NHM_C3_AUTO_DEMOTE) ? "demote-C3, " : "",
		(msr & NHM_C1_AUTO_DEMOTE) ? "demote-C1, " : "",
		(msr & (1 << 15)) ? "" : "UN", (unsigned int)msr & 0xF, pkg_cstate_limit_strings[pkg_cstate_limit]);

#define AUTOMATIC_CSTATE_CONVERSION		(1UL << 16)
	if (platform->has_cst_auto_convension) {
		fprintf(outf, ", automatic c-state conversion=%s", (msr & AUTOMATIC_CSTATE_CONVERSION) ? "on" : "off");
	}

	fprintf(outf, ")\n");

	return;
}

static void dump_config_tdp(void)
{
	unsigned long long msr;

	get_msr(base_cpu, MSR_CONFIG_TDP_NOMINAL, &msr);
	fprintf(outf, "cpu%d: MSR_CONFIG_TDP_NOMINAL: 0x%08llx", base_cpu, msr);
	fprintf(outf, " (base_ratio=%d)\n", (unsigned int)msr & 0xFF);

	get_msr(base_cpu, MSR_CONFIG_TDP_LEVEL_1, &msr);
	fprintf(outf, "cpu%d: MSR_CONFIG_TDP_LEVEL_1: 0x%08llx (", base_cpu, msr);
	if (msr) {
		fprintf(outf, "PKG_MIN_PWR_LVL1=%d ", (unsigned int)(msr >> 48) & 0x7FFF);
		fprintf(outf, "PKG_MAX_PWR_LVL1=%d ", (unsigned int)(msr >> 32) & 0x7FFF);
		fprintf(outf, "LVL1_RATIO=%d ", (unsigned int)(msr >> 16) & 0xFF);
		fprintf(outf, "PKG_TDP_LVL1=%d", (unsigned int)(msr) & 0x7FFF);
	}
	fprintf(outf, ")\n");

	get_msr(base_cpu, MSR_CONFIG_TDP_LEVEL_2, &msr);
	fprintf(outf, "cpu%d: MSR_CONFIG_TDP_LEVEL_2: 0x%08llx (", base_cpu, msr);
	if (msr) {
		fprintf(outf, "PKG_MIN_PWR_LVL2=%d ", (unsigned int)(msr >> 48) & 0x7FFF);
		fprintf(outf, "PKG_MAX_PWR_LVL2=%d ", (unsigned int)(msr >> 32) & 0x7FFF);
		fprintf(outf, "LVL2_RATIO=%d ", (unsigned int)(msr >> 16) & 0xFF);
		fprintf(outf, "PKG_TDP_LVL2=%d", (unsigned int)(msr) & 0x7FFF);
	}
	fprintf(outf, ")\n");

	get_msr(base_cpu, MSR_CONFIG_TDP_CONTROL, &msr);
	fprintf(outf, "cpu%d: MSR_CONFIG_TDP_CONTROL: 0x%08llx (", base_cpu, msr);
	if ((msr) & 0x3)
		fprintf(outf, "TDP_LEVEL=%d ", (unsigned int)(msr) & 0x3);
	fprintf(outf, " lock=%d", (unsigned int)(msr >> 31) & 1);
	fprintf(outf, ")\n");

	get_msr(base_cpu, MSR_TURBO_ACTIVATION_RATIO, &msr);
	fprintf(outf, "cpu%d: MSR_TURBO_ACTIVATION_RATIO: 0x%08llx (", base_cpu, msr);
	fprintf(outf, "MAX_NON_TURBO_RATIO=%d", (unsigned int)(msr) & 0xFF);
	fprintf(outf, " lock=%d", (unsigned int)(msr >> 31) & 1);
	fprintf(outf, ")\n");
}

unsigned int irtl_time_units[] = { 1, 32, 1024, 32768, 1048576, 33554432, 0, 0 };

void print_irtl(void)
{
	unsigned long long msr;

	if (!platform->has_irtl_msrs || no_msr)
		return;

	if (platform->supported_cstates & PC3) {
		get_msr(base_cpu, MSR_PKGC3_IRTL, &msr);
		fprintf(outf, "cpu%d: MSR_PKGC3_IRTL: 0x%08llx (", base_cpu, msr);
		fprintf(outf, "%svalid, %lld ns)\n", msr & (1 << 15) ? "" : "NOT",
			(msr & 0x3FF) * irtl_time_units[(msr >> 10) & 0x3]);
	}

	if (platform->supported_cstates & PC6) {
		get_msr(base_cpu, MSR_PKGC6_IRTL, &msr);
		fprintf(outf, "cpu%d: MSR_PKGC6_IRTL: 0x%08llx (", base_cpu, msr);
		fprintf(outf, "%svalid, %lld ns)\n", msr & (1 << 15) ? "" : "NOT",
			(msr & 0x3FF) * irtl_time_units[(msr >> 10) & 0x3]);
	}

	if (platform->supported_cstates & PC7) {
		get_msr(base_cpu, MSR_PKGC7_IRTL, &msr);
		fprintf(outf, "cpu%d: MSR_PKGC7_IRTL: 0x%08llx (", base_cpu, msr);
		fprintf(outf, "%svalid, %lld ns)\n", msr & (1 << 15) ? "" : "NOT",
			(msr & 0x3FF) * irtl_time_units[(msr >> 10) & 0x3]);
	}

	if (platform->supported_cstates & PC8) {
		get_msr(base_cpu, MSR_PKGC8_IRTL, &msr);
		fprintf(outf, "cpu%d: MSR_PKGC8_IRTL: 0x%08llx (", base_cpu, msr);
		fprintf(outf, "%svalid, %lld ns)\n", msr & (1 << 15) ? "" : "NOT",
			(msr & 0x3FF) * irtl_time_units[(msr >> 10) & 0x3]);
	}

	if (platform->supported_cstates & PC9) {
		get_msr(base_cpu, MSR_PKGC9_IRTL, &msr);
		fprintf(outf, "cpu%d: MSR_PKGC9_IRTL: 0x%08llx (", base_cpu, msr);
		fprintf(outf, "%svalid, %lld ns)\n", msr & (1 << 15) ? "" : "NOT",
			(msr & 0x3FF) * irtl_time_units[(msr >> 10) & 0x3]);
	}

	if (platform->supported_cstates & PC10) {
		get_msr(base_cpu, MSR_PKGC10_IRTL, &msr);
		fprintf(outf, "cpu%d: MSR_PKGC10_IRTL: 0x%08llx (", base_cpu, msr);
		fprintf(outf, "%svalid, %lld ns)\n", msr & (1 << 15) ? "" : "NOT",
			(msr & 0x3FF) * irtl_time_units[(msr >> 10) & 0x3]);
	}
}

void free_fd_percpu(void)
{
	int i;

	if (!fd_percpu)
		return;

	for (i = 0; i < topo.max_cpu_num + 1; ++i) {
		if (fd_percpu[i] != 0)
			close(fd_percpu[i]);
	}

	free(fd_percpu);
	fd_percpu = NULL;
}

void free_fd_instr_count_percpu(void)
{
	if (!fd_instr_count_percpu)
		return;

	for (int i = 0; i < topo.max_cpu_num + 1; ++i) {
		if (fd_instr_count_percpu[i] != 0)
			close(fd_instr_count_percpu[i]);
	}

	free(fd_instr_count_percpu);
	fd_instr_count_percpu = NULL;
}

void free_fd_cstate(void)
{
	if (!ccstate_counter_info)
		return;

	const int counter_info_num = ccstate_counter_info_size;

	for (int counter_id = 0; counter_id < counter_info_num; ++counter_id) {
		if (ccstate_counter_info[counter_id].fd_perf_core != -1)
			close(ccstate_counter_info[counter_id].fd_perf_core);

		if (ccstate_counter_info[counter_id].fd_perf_pkg != -1)
			close(ccstate_counter_info[counter_id].fd_perf_pkg);
	}

	free(ccstate_counter_info);
	ccstate_counter_info = NULL;
	ccstate_counter_info_size = 0;
}

void free_fd_msr(void)
{
	if (!msr_counter_info)
		return;

	for (int cpu = 0; cpu < topo.max_cpu_num; ++cpu) {
		if (msr_counter_info[cpu].fd_perf != -1)
			close(msr_counter_info[cpu].fd_perf);
	}

	free(msr_counter_info);
	msr_counter_info = NULL;
	msr_counter_info_size = 0;
}

void free_fd_rapl_percpu(void)
{
	if (!rapl_counter_info_perdomain)
		return;

	const int num_domains = rapl_counter_info_perdomain_size;

	for (int domain_id = 0; domain_id < num_domains; ++domain_id) {
		if (rapl_counter_info_perdomain[domain_id].fd_perf != -1)
			close(rapl_counter_info_perdomain[domain_id].fd_perf);
	}

	free(rapl_counter_info_perdomain);
	rapl_counter_info_perdomain = NULL;
	rapl_counter_info_perdomain_size = 0;
}

void free_fd_added_perf_counters_(struct perf_counter_info *pp)
{
	if (!pp)
		return;

	if (!pp->fd_perf_per_domain)
		return;

	while (pp) {
		for (size_t domain = 0; domain < pp->num_domains; ++domain) {
			if (pp->fd_perf_per_domain[domain] != -1) {
				close(pp->fd_perf_per_domain[domain]);
				pp->fd_perf_per_domain[domain] = -1;
			}
		}

		free(pp->fd_perf_per_domain);
		pp->fd_perf_per_domain = NULL;

		pp = pp->next;
	}
}

void free_fd_added_perf_counters(void)
{
	free_fd_added_perf_counters_(sys.perf_tp);
	free_fd_added_perf_counters_(sys.perf_cp);
	free_fd_added_perf_counters_(sys.perf_pp);
}

void free_all_buffers(void)
{
	int i;

	CPU_FREE(cpu_present_set);
	cpu_present_set = NULL;
	cpu_present_setsize = 0;

	CPU_FREE(cpu_effective_set);
	cpu_effective_set = NULL;
	cpu_effective_setsize = 0;

	CPU_FREE(cpu_allowed_set);
	cpu_allowed_set = NULL;
	cpu_allowed_setsize = 0;

	CPU_FREE(cpu_affinity_set);
	cpu_affinity_set = NULL;
	cpu_affinity_setsize = 0;

	free(thread_even);
	free(core_even);
	free(package_even);

	thread_even = NULL;
	core_even = NULL;
	package_even = NULL;

	free(thread_odd);
	free(core_odd);
	free(package_odd);

	thread_odd = NULL;
	core_odd = NULL;
	package_odd = NULL;

	free(output_buffer);
	output_buffer = NULL;
	outp = NULL;

	free_fd_percpu();
	free_fd_instr_count_percpu();
	free_fd_msr();
	free_fd_rapl_percpu();
	free_fd_cstate();
	free_fd_added_perf_counters();

	free(irq_column_2_cpu);
	free(irqs_per_cpu);
	free(nmi_per_cpu);

	for (i = 0; i <= topo.max_cpu_num; ++i) {
		if (cpus[i].put_ids)
			CPU_FREE(cpus[i].put_ids);
	}
	free(cpus);
}

/*
 * Parse a file containing a single int.
 * Return 0 if file can not be opened
 * Exit if file can be opened, but can not be parsed
 */
int parse_int_file(const char *fmt, ...)
{
	va_list args;
	char path[PATH_MAX];
	FILE *filep;
	int value;

	va_start(args, fmt);
	vsnprintf(path, sizeof(path), fmt, args);
	va_end(args);
	filep = fopen(path, "r");
	if (!filep)
		return 0;
	if (fscanf(filep, "%d", &value) != 1)
		err(1, "%s: failed to parse number from file", path);
	fclose(filep);
	return value;
}

/*
 * cpu_is_first_core_in_package(cpu)
 * return 1 if given CPU is 1st core in package
 */
int cpu_is_first_core_in_package(int cpu)
{
	return cpu == parse_int_file("/sys/devices/system/cpu/cpu%d/topology/core_siblings_list", cpu);
}

int get_physical_package_id(int cpu)
{
	return parse_int_file("/sys/devices/system/cpu/cpu%d/topology/physical_package_id", cpu);
}

int get_die_id(int cpu)
{
	return parse_int_file("/sys/devices/system/cpu/cpu%d/topology/die_id", cpu);
}

int get_core_id(int cpu)
{
	return parse_int_file("/sys/devices/system/cpu/cpu%d/topology/core_id", cpu);
}

void set_node_data(void)
{
	int pkg, node, lnode, cpu, cpux;
	int cpu_count;

	/* initialize logical_node_id */
	for (cpu = 0; cpu <= topo.max_cpu_num; ++cpu)
		cpus[cpu].logical_node_id = -1;

	cpu_count = 0;
	for (pkg = 0; pkg < topo.num_packages; pkg++) {
		lnode = 0;
		for (cpu = 0; cpu <= topo.max_cpu_num; ++cpu) {
			if (cpus[cpu].physical_package_id != pkg)
				continue;
			/* find a cpu with an unset logical_node_id */
			if (cpus[cpu].logical_node_id != -1)
				continue;
			cpus[cpu].logical_node_id = lnode;
			node = cpus[cpu].physical_node_id;
			cpu_count++;
			/*
			 * find all matching cpus on this pkg and set
			 * the logical_node_id
			 */
			for (cpux = cpu; cpux <= topo.max_cpu_num; cpux++) {
				if ((cpus[cpux].physical_package_id == pkg) && (cpus[cpux].physical_node_id == node)) {
					cpus[cpux].logical_node_id = lnode;
					cpu_count++;
				}
			}
			lnode++;
			if (lnode > topo.nodes_per_pkg)
				topo.nodes_per_pkg = lnode;
		}
		if (cpu_count >= topo.max_cpu_num)
			break;
	}
}

int get_physical_node_id(struct cpu_topology *thiscpu)
{
	char path[80];
	FILE *filep;
	int i;
	int cpu = thiscpu->logical_cpu_id;

	for (i = 0; i <= topo.max_cpu_num; i++) {
		sprintf(path, "/sys/devices/system/cpu/cpu%d/node%i/cpulist", cpu, i);
		filep = fopen(path, "r");
		if (!filep)
			continue;
		fclose(filep);
		return i;
	}
	return -1;
}

static int parse_cpu_str(char *cpu_str, cpu_set_t *cpu_set, int cpu_set_size)
{
	unsigned int start, end;
	char *next = cpu_str;

	while (next && *next) {

		if (*next == '-')	/* no negative cpu numbers */
			return 1;

		if (*next == '\0' || *next == '\n')
			break;

		start = strtoul(next, &next, 10);

		if (start >= CPU_SUBSET_MAXCPUS)
			return 1;
		CPU_SET_S(start, cpu_set_size, cpu_set);

		if (*next == '\0' || *next == '\n')
			break;

		if (*next == ',') {
			next += 1;
			continue;
		}

		if (*next == '-') {
			next += 1;	/* start range */
		} else if (*next == '.') {
			next += 1;
			if (*next == '.')
				next += 1;	/* start range */
			else
				return 1;
		}

		end = strtoul(next, &next, 10);
		if (end <= start)
			return 1;

		while (++start <= end) {
			if (start >= CPU_SUBSET_MAXCPUS)
				return 1;
			CPU_SET_S(start, cpu_set_size, cpu_set);
		}

		if (*next == ',')
			next += 1;
		else if (*next != '\0' && *next != '\n')
			return 1;
	}

	return 0;
}

int get_thread_siblings(struct cpu_topology *thiscpu)
{
	char path[80], character;
	FILE *filep;
	unsigned long map;
	int so, shift, sib_core;
	int cpu = thiscpu->logical_cpu_id;
	int offset = topo.max_cpu_num + 1;
	size_t size;
	int thread_id = 0;

	thiscpu->put_ids = CPU_ALLOC((topo.max_cpu_num + 1));
	if (thiscpu->thread_id < 0)
		thiscpu->thread_id = thread_id++;
	if (!thiscpu->put_ids)
		return -1;

	size = CPU_ALLOC_SIZE((topo.max_cpu_num + 1));
	CPU_ZERO_S(size, thiscpu->put_ids);

	sprintf(path, "/sys/devices/system/cpu/cpu%d/topology/thread_siblings", cpu);
	filep = fopen(path, "r");

	if (!filep) {
		warnx("%s: open failed", path);
		return -1;
	}
	do {
		offset -= BITMASK_SIZE;
		if (fscanf(filep, "%lx%c", &map, &character) != 2)
			err(1, "%s: failed to parse file", path);
		for (shift = 0; shift < BITMASK_SIZE; shift++) {
			if ((map >> shift) & 0x1) {
				so = shift + offset;
				sib_core = get_core_id(so);
				if (sib_core == thiscpu->physical_core_id) {
					CPU_SET_S(so, size, thiscpu->put_ids);
					if ((so != cpu) && (cpus[so].thread_id < 0))
						cpus[so].thread_id = thread_id++;
				}
			}
		}
	} while (character == ',');
	fclose(filep);

	return CPU_COUNT_S(size, thiscpu->put_ids);
}

/*
 * run func(thread, core, package) in topology order
 * skip non-present cpus
 */

int for_all_cpus_2(int (func) (struct thread_data *, struct core_data *,
			       struct pkg_data *, struct thread_data *, struct core_data *,
			       struct pkg_data *), struct thread_data *thread_base,
		   struct core_data *core_base, struct pkg_data *pkg_base,
		   struct thread_data *thread_base2, struct core_data *core_base2, struct pkg_data *pkg_base2)
{
	int retval, pkg_no, node_no, core_no, thread_no;

	retval = 0;

	for (pkg_no = 0; pkg_no < topo.num_packages; ++pkg_no) {
		for (node_no = 0; node_no < topo.nodes_per_pkg; ++node_no) {
			for (core_no = 0; core_no < topo.cores_per_node; ++core_no) {
				for (thread_no = 0; thread_no < topo.threads_per_core; ++thread_no) {
					struct thread_data *t, *t2;
					struct core_data *c, *c2;
					struct pkg_data *p, *p2;

					t = GET_THREAD(thread_base, thread_no, core_no, node_no, pkg_no);

					if (cpu_is_not_allowed(t->cpu_id))
						continue;

					t2 = GET_THREAD(thread_base2, thread_no, core_no, node_no, pkg_no);

					c = GET_CORE(core_base, core_no, node_no, pkg_no);
					c2 = GET_CORE(core_base2, core_no, node_no, pkg_no);

					p = GET_PKG(pkg_base, pkg_no);
					p2 = GET_PKG(pkg_base2, pkg_no);

					retval |= func(t, c, p, t2, c2, p2);
				}
			}
		}
	}
	return retval;
}

/*
 * run func(cpu) on every cpu in /proc/stat
 * return max_cpu number
 */
int for_all_proc_cpus(int (func) (int))
{
	FILE *fp;
	int cpu_num;
	int retval;

	fp = fopen_or_die(proc_stat, "r");

	retval = fscanf(fp, "cpu %*d %*d %*d %*d %*d %*d %*d %*d %*d %*d\n");
	if (retval != 0)
		err(1, "%s: failed to parse format", proc_stat);

	while (1) {
		retval = fscanf(fp, "cpu%u %*d %*d %*d %*d %*d %*d %*d %*d %*d %*d\n", &cpu_num);
		if (retval != 1)
			break;

		retval = func(cpu_num);
		if (retval) {
			fclose(fp);
			return (retval);
		}
	}
	fclose(fp);
	return 0;
}

#define PATH_EFFECTIVE_CPUS	"/sys/fs/cgroup/cpuset.cpus.effective"

static char cpu_effective_str[1024];

static int update_effective_str(bool startup)
{
	FILE *fp;
	char *pos;
	char buf[1024];
	int ret;

	if (cpu_effective_str[0] == '\0' && !startup)
		return 0;

	fp = fopen(PATH_EFFECTIVE_CPUS, "r");
	if (!fp)
		return 0;

	pos = fgets(buf, 1024, fp);
	if (!pos)
		err(1, "%s: file read failed\n", PATH_EFFECTIVE_CPUS);

	fclose(fp);

	ret = strncmp(cpu_effective_str, buf, 1024);
	if (!ret)
		return 0;

	strncpy(cpu_effective_str, buf, 1024);
	return 1;
}

static void update_effective_set(bool startup)
{
	update_effective_str(startup);

	if (parse_cpu_str(cpu_effective_str, cpu_effective_set, cpu_effective_setsize))
		err(1, "%s: cpu str malformat %s\n", PATH_EFFECTIVE_CPUS, cpu_effective_str);
}

void linux_perf_init(void);
void msr_perf_init(void);
void rapl_perf_init(void);
void cstate_perf_init(void);
void added_perf_counters_init(void);
void pmt_init(void);

void re_initialize(void)
{
	free_all_buffers();
	setup_all_buffers(false);
	linux_perf_init();
	msr_perf_init();
	rapl_perf_init();
	cstate_perf_init();
	added_perf_counters_init();
	pmt_init();
	fprintf(outf, "turbostat: re-initialized with num_cpus %d, allowed_cpus %d\n", topo.num_cpus,
		topo.allowed_cpus);
}

void set_max_cpu_num(void)
{
	FILE *filep;
	int base_cpu;
	unsigned long dummy;
	char pathname[64];

	base_cpu = sched_getcpu();
	if (base_cpu < 0)
		err(1, "cannot find calling cpu ID");
	sprintf(pathname, "/sys/devices/system/cpu/cpu%d/topology/thread_siblings", base_cpu);

	filep = fopen_or_die(pathname, "r");
	topo.max_cpu_num = 0;
	while (fscanf(filep, "%lx,", &dummy) == 1)
		topo.max_cpu_num += BITMASK_SIZE;
	fclose(filep);
	topo.max_cpu_num--;	/* 0 based */
}

/*
 * count_cpus()
 * remember the last one seen, it will be the max
 */
int count_cpus(int cpu)
{
	UNUSED(cpu);

	topo.num_cpus++;
	return 0;
}

int mark_cpu_present(int cpu)
{
	CPU_SET_S(cpu, cpu_present_setsize, cpu_present_set);
	return 0;
}

int init_thread_id(int cpu)
{
	cpus[cpu].thread_id = -1;
	return 0;
}

int set_my_cpu_type(void)
{
	unsigned int eax, ebx, ecx, edx;
	unsigned int max_level;

	__cpuid(0, max_level, ebx, ecx, edx);

	if (max_level < CPUID_LEAF_MODEL_ID)
		return 0;

	__cpuid(CPUID_LEAF_MODEL_ID, eax, ebx, ecx, edx);

	return (eax >> CPUID_LEAF_MODEL_ID_CORE_TYPE_SHIFT);
}

int set_cpu_hybrid_type(int cpu)
{
	if (cpu_migrate(cpu))
		return -1;

	int type = set_my_cpu_type();

	cpus[cpu].type = type;
	return 0;
}

/*
 * snapshot_proc_interrupts()
 *
 * read and record summary of /proc/interrupts
 *
 * return 1 if config change requires a restart, else return 0
 */
int snapshot_proc_interrupts(void)
{
	static FILE *fp;
	int column, retval;

	if (fp == NULL)
		fp = fopen_or_die("/proc/interrupts", "r");
	else
		rewind(fp);

	/* read 1st line of /proc/interrupts to get cpu* name for each column */
	for (column = 0; column < topo.num_cpus; ++column) {
		int cpu_number;

		retval = fscanf(fp, " CPU%d", &cpu_number);
		if (retval != 1)
			break;

		if (cpu_number > topo.max_cpu_num) {
			warn("/proc/interrupts: cpu%d: > %d", cpu_number, topo.max_cpu_num);
			return 1;
		}

		irq_column_2_cpu[column] = cpu_number;
		irqs_per_cpu[cpu_number] = 0;
		nmi_per_cpu[cpu_number] = 0;
	}

	/* read /proc/interrupt count lines and sum up irqs per cpu */
	while (1) {
		int column;
		char buf[64];
		int this_row_is_nmi = 0;

		retval = fscanf(fp, " %s:", buf);	/* irq# "N:" */
		if (retval != 1)
			break;

		if (strncmp(buf, "NMI", strlen("NMI")) == 0)
			this_row_is_nmi = 1;

		/* read the count per cpu */
		for (column = 0; column < topo.num_cpus; ++column) {

			int cpu_number, irq_count;

			retval = fscanf(fp, " %d", &irq_count);

			if (retval != 1)
				break;

			cpu_number = irq_column_2_cpu[column];
			irqs_per_cpu[cpu_number] += irq_count;
			if (this_row_is_nmi)
				nmi_per_cpu[cpu_number] += irq_count;
		}
		while (getc(fp) != '\n') ;	/* flush interrupt description */

	}
	return 0;
}

/*
 * snapshot_graphics()
 *
 * record snapshot of specified graphics sysfs knob
 *
 * return 1 if config change requires a restart, else return 0
 */
int snapshot_graphics(int idx)
{
	int retval;

	rewind(gfx_info[idx].fp);
	fflush(gfx_info[idx].fp);

	switch (idx) {
	case GFX_rc6:
	case SAM_mc6:
		retval = fscanf(gfx_info[idx].fp, "%lld", &gfx_info[idx].val_ull);
		if (retval != 1)
			err(1, "rc6");
		return 0;
	case GFX_MHz:
	case GFX_ACTMHz:
	case SAM_MHz:
	case SAM_ACTMHz:
		retval = fscanf(gfx_info[idx].fp, "%d", &gfx_info[idx].val);
		if (retval != 1)
			err(1, "MHz");
		return 0;
	default:
		return -EINVAL;
	}
}

/*
 * snapshot_cpu_lpi()
 *
 * record snapshot of
 * /sys/devices/system/cpu/cpuidle/low_power_idle_cpu_residency_us
 */
int snapshot_cpu_lpi_us(void)
{
	FILE *fp;
	int retval;

	fp = fopen_or_die("/sys/devices/system/cpu/cpuidle/low_power_idle_cpu_residency_us", "r");

	retval = fscanf(fp, "%lld", &cpuidle_cur_cpu_lpi_us);
	if (retval != 1) {
		fprintf(stderr, "Disabling Low Power Idle CPU output\n");
		BIC_NOT_PRESENT(BIC_CPU_LPI);
		fclose(fp);
		return -1;
	}

	fclose(fp);

	return 0;
}

/*
 * snapshot_sys_lpi()
 *
 * record snapshot of sys_lpi_file
 */
int snapshot_sys_lpi_us(void)
{
	FILE *fp;
	int retval;

	fp = fopen_or_die(sys_lpi_file, "r");

	retval = fscanf(fp, "%lld", &cpuidle_cur_sys_lpi_us);
	if (retval != 1) {
		fprintf(stderr, "Disabling Low Power Idle System output\n");
		BIC_NOT_PRESENT(BIC_SYS_LPI);
		fclose(fp);
		return -1;
	}
	fclose(fp);

	return 0;
}

/*
 * snapshot /proc and /sys files
 *
 * return 1 if configuration restart needed, else return 0
 */
int snapshot_proc_sysfs_files(void)
{
	gettimeofday(&procsysfs_tv_begin, (struct timezone *)NULL);

	if (DO_BIC(BIC_IRQ) || DO_BIC(BIC_NMI))
		if (snapshot_proc_interrupts())
			return 1;

	if (DO_BIC(BIC_GFX_rc6))
		snapshot_graphics(GFX_rc6);

	if (DO_BIC(BIC_GFXMHz))
		snapshot_graphics(GFX_MHz);

	if (DO_BIC(BIC_GFXACTMHz))
		snapshot_graphics(GFX_ACTMHz);

	if (DO_BIC(BIC_SAM_mc6))
		snapshot_graphics(SAM_mc6);

	if (DO_BIC(BIC_SAMMHz))
		snapshot_graphics(SAM_MHz);

	if (DO_BIC(BIC_SAMACTMHz))
		snapshot_graphics(SAM_ACTMHz);

	if (DO_BIC(BIC_CPU_LPI))
		snapshot_cpu_lpi_us();

	if (DO_BIC(BIC_SYS_LPI))
		snapshot_sys_lpi_us();

	return 0;
}

int exit_requested;

static void signal_handler(int signal)
{
	switch (signal) {
	case SIGINT:
		exit_requested = 1;
		if (debug)
			fprintf(stderr, " SIGINT\n");
		break;
	case SIGUSR1:
		if (debug > 1)
			fprintf(stderr, "SIGUSR1\n");
		break;
	}
}

void setup_signal_handler(void)
{
	struct sigaction sa;

	memset(&sa, 0, sizeof(sa));

	sa.sa_handler = &signal_handler;

	if (sigaction(SIGINT, &sa, NULL) < 0)
		err(1, "sigaction SIGINT");
	if (sigaction(SIGUSR1, &sa, NULL) < 0)
		err(1, "sigaction SIGUSR1");
}

void do_sleep(void)
{
	struct timeval tout;
	struct timespec rest;
	fd_set readfds;
	int retval;

	FD_ZERO(&readfds);
	FD_SET(0, &readfds);

	if (ignore_stdin) {
		nanosleep(&interval_ts, NULL);
		return;
	}

	tout = interval_tv;
	retval = select(1, &readfds, NULL, NULL, &tout);

	if (retval == 1) {
		switch (getc(stdin)) {
		case 'q':
			exit_requested = 1;
			break;
		case EOF:
			/*
			 * 'stdin' is a pipe closed on the other end. There
			 * won't be any further input.
			 */
			ignore_stdin = 1;
			/* Sleep the rest of the time */
			rest.tv_sec = (tout.tv_sec + tout.tv_usec / 1000000);
			rest.tv_nsec = (tout.tv_usec % 1000000) * 1000;
			nanosleep(&rest, NULL);
		}
	}
}

int get_msr_sum(int cpu, off_t offset, unsigned long long *msr)
{
	int ret, idx;
	unsigned long long msr_cur, msr_last;

	assert(!no_msr);

	if (!per_cpu_msr_sum)
		return 1;

	idx = offset_to_idx(offset);
	if (idx < 0)
		return idx;
	/* get_msr_sum() = sum + (get_msr() - last) */
	ret = get_msr(cpu, offset, &msr_cur);
	if (ret)
		return ret;
	msr_last = per_cpu_msr_sum[cpu].entries[idx].last;
	DELTA_WRAP32(msr_cur, msr_last);
	*msr = msr_last + per_cpu_msr_sum[cpu].entries[idx].sum;

	return 0;
}

timer_t timerid;

/* Timer callback, update the sum of MSRs periodically. */
static int update_msr_sum(struct thread_data *t, struct core_data *c, struct pkg_data *p)
{
	int i, ret;
	int cpu = t->cpu_id;

	UNUSED(c);
	UNUSED(p);

	assert(!no_msr);

	for (i = IDX_PKG_ENERGY; i < IDX_COUNT; i++) {
		unsigned long long msr_cur, msr_last;
		off_t offset;

		if (!idx_valid(i))
			continue;
		offset = idx_to_offset(i);
		if (offset < 0)
			continue;
		ret = get_msr(cpu, offset, &msr_cur);
		if (ret) {
			fprintf(outf, "Can not update msr(0x%llx)\n", (unsigned long long)offset);
			continue;
		}

		msr_last = per_cpu_msr_sum[cpu].entries[i].last;
		per_cpu_msr_sum[cpu].entries[i].last = msr_cur & 0xffffffff;

		DELTA_WRAP32(msr_cur, msr_last);
		per_cpu_msr_sum[cpu].entries[i].sum += msr_last;
	}
	return 0;
}

static void msr_record_handler(union sigval v)
{
	UNUSED(v);

	for_all_cpus(update_msr_sum, EVEN_COUNTERS);
}

void msr_sum_record(void)
{
	struct itimerspec its;
	struct sigevent sev;

	per_cpu_msr_sum = calloc(topo.max_cpu_num + 1, sizeof(struct msr_sum_array));
	if (!per_cpu_msr_sum) {
		fprintf(outf, "Can not allocate memory for long time MSR.\n");
		return;
	}
	/*
	 * Signal handler might be restricted, so use thread notifier instead.
	 */
	memset(&sev, 0, sizeof(struct sigevent));
	sev.sigev_notify = SIGEV_THREAD;
	sev.sigev_notify_function = msr_record_handler;

	sev.sigev_value.sival_ptr = &timerid;
	if (timer_create(CLOCK_REALTIME, &sev, &timerid) == -1) {
		fprintf(outf, "Can not create timer.\n");
		goto release_msr;
	}

	its.it_value.tv_sec = 0;
	its.it_value.tv_nsec = 1;
	/*
	 * A wraparound time has been calculated early.
	 * Some sources state that the peak power for a
	 * microprocessor is usually 1.5 times the TDP rating,
	 * use 2 * TDP for safety.
	 */
	its.it_interval.tv_sec = rapl_joule_counter_range / 2;
	its.it_interval.tv_nsec = 0;

	if (timer_settime(timerid, 0, &its, NULL) == -1) {
		fprintf(outf, "Can not set timer.\n");
		goto release_timer;
	}
	return;

release_timer:
	timer_delete(timerid);
release_msr:
	free(per_cpu_msr_sum);
}

/*
 * set_my_sched_priority(pri)
 * return previous priority on success
 * return value < -20 on failure
 */
int set_my_sched_priority(int priority)
{
	int retval;
	int original_priority;

	errno = 0;
	original_priority = getpriority(PRIO_PROCESS, 0);
	if (errno && (original_priority == -1))
		return -21;

	retval = setpriority(PRIO_PROCESS, 0, priority);
	if (retval)
		return -21;

	errno = 0;
	retval = getpriority(PRIO_PROCESS, 0);
	if (retval != priority)
		return -21;

	return original_priority;
}

void turbostat_loop()
{
	int retval;
	int restarted = 0;
	unsigned int done_iters = 0;

	setup_signal_handler();

	/*
	 * elevate own priority for interval mode
	 *
	 * ignore on error - we probably don't have permission to set it, but
	 * it's not a big deal
	 */
	set_my_sched_priority(-20);

restart:
	restarted++;

	snapshot_proc_sysfs_files();
	retval = for_all_cpus(get_counters, EVEN_COUNTERS);
	first_counter_read = 0;
	if (retval < -1) {
		exit(retval);
	} else if (retval == -1) {
		if (restarted > 10) {
			exit(retval);
		}
		re_initialize();
		goto restart;
	}
	restarted = 0;
	done_iters = 0;
	gettimeofday(&tv_even, (struct timezone *)NULL);

	while (1) {
		if (for_all_proc_cpus(cpu_is_not_present)) {
			re_initialize();
			goto restart;
		}
		if (update_effective_str(false)) {
			re_initialize();
			goto restart;
		}
		do_sleep();
		if (snapshot_proc_sysfs_files())
			goto restart;
		retval = for_all_cpus(get_counters, ODD_COUNTERS);
		if (retval < -1) {
			exit(retval);
		} else if (retval == -1) {
			re_initialize();
			goto restart;
		}
		gettimeofday(&tv_odd, (struct timezone *)NULL);
		timersub(&tv_odd, &tv_even, &tv_delta);
		if (for_all_cpus_2(delta_cpu, ODD_COUNTERS, EVEN_COUNTERS)) {
			re_initialize();
			goto restart;
		}
		delta_platform(&platform_counters_odd, &platform_counters_even);
		compute_average(EVEN_COUNTERS);
		format_all_counters(EVEN_COUNTERS);
		flush_output_stdout();
		if (exit_requested)
			break;
		if (num_iterations && ++done_iters >= num_iterations)
			break;
		do_sleep();
		if (snapshot_proc_sysfs_files())
			goto restart;
		retval = for_all_cpus(get_counters, EVEN_COUNTERS);
		if (retval < -1) {
			exit(retval);
		} else if (retval == -1) {
			re_initialize();
			goto restart;
		}
		gettimeofday(&tv_even, (struct timezone *)NULL);
		timersub(&tv_even, &tv_odd, &tv_delta);
		if (for_all_cpus_2(delta_cpu, EVEN_COUNTERS, ODD_COUNTERS)) {
			re_initialize();
			goto restart;
		}
		delta_platform(&platform_counters_even, &platform_counters_odd);
		compute_average(ODD_COUNTERS);
		format_all_counters(ODD_COUNTERS);
		flush_output_stdout();
		if (exit_requested)
			break;
		if (num_iterations && ++done_iters >= num_iterations)
			break;
	}
}

void check_dev_msr()
{
	struct stat sb;
	char pathname[32];

	if (no_msr)
		return;

	sprintf(pathname, "/dev/cpu/%d/msr", base_cpu);
	if (stat(pathname, &sb))
		if (system("/sbin/modprobe msr > /dev/null 2>&1"))
			no_msr = 1;
}

/*
 * check for CAP_SYS_RAWIO
 * return 0 on success
 * return 1 on fail
 */
int check_for_cap_sys_rawio(void)
{
	cap_t caps;
	cap_flag_value_t cap_flag_value;
	int ret = 0;

	caps = cap_get_proc();
	if (caps == NULL)
		return 1;

	if (cap_get_flag(caps, CAP_SYS_RAWIO, CAP_EFFECTIVE, &cap_flag_value)) {
		ret = 1;
		goto free_and_exit;
	}

	if (cap_flag_value != CAP_SET) {
		ret = 1;
		goto free_and_exit;
	}

free_and_exit:
	if (cap_free(caps) == -1)
		err(-6, "cap_free\n");

	return ret;
}

void check_msr_permission(void)
{
	int failed = 0;
	char pathname[32];

	if (no_msr)
		return;

	/* check for CAP_SYS_RAWIO */
	failed += check_for_cap_sys_rawio();

	/* test file permissions */
	sprintf(pathname, "/dev/cpu/%d/msr", base_cpu);
	if (euidaccess(pathname, R_OK)) {
		failed++;
	}

	if (failed) {
		warnx("Failed to access %s. Some of the counters may not be available\n"
		      "\tRun as root to enable them or use %s to disable the access explicitly", pathname, "--no-msr");
		no_msr = 1;
	}
}

void probe_bclk(void)
{
	unsigned long long msr;
	unsigned int base_ratio;

	if (!platform->has_nhm_msrs || no_msr)
		return;

	if (platform->bclk_freq == BCLK_100MHZ)
		bclk = 100.00;
	else if (platform->bclk_freq == BCLK_133MHZ)
		bclk = 133.33;
	else if (platform->bclk_freq == BCLK_SLV)
		bclk = slm_bclk();
	else
		return;

	get_msr(base_cpu, MSR_PLATFORM_INFO, &msr);
	base_ratio = (msr >> 8) & 0xFF;

	base_hz = base_ratio * bclk * 1000000;
	has_base_hz = 1;

	if (platform->enable_tsc_tweak)
		tsc_tweak = base_hz / tsc_hz;
}

static void remove_underbar(char *s)
{
	char *to = s;

	while (*s) {
		if (*s != '_')
			*to++ = *s;
		s++;
	}

	*to = 0;
}

static void dump_turbo_ratio_info(void)
{
	if (!has_turbo)
		return;

	if (!platform->has_nhm_msrs || no_msr)
		return;

	if (platform->trl_msrs & TRL_LIMIT2)
		dump_turbo_ratio_limit2();

	if (platform->trl_msrs & TRL_LIMIT1)
		dump_turbo_ratio_limit1();

	if (platform->trl_msrs & TRL_BASE) {
		dump_turbo_ratio_limits(MSR_TURBO_RATIO_LIMIT);

		if (is_hybrid)
			dump_turbo_ratio_limits(MSR_SECONDARY_TURBO_RATIO_LIMIT);
	}

	if (platform->trl_msrs & TRL_ATOM)
		dump_atom_turbo_ratio_limits();

	if (platform->trl_msrs & TRL_KNL)
		dump_knl_turbo_ratio_limits();

	if (platform->has_config_tdp)
		dump_config_tdp();
}

static int read_sysfs_int(char *path)
{
	FILE *input;
	int retval = -1;

	input = fopen(path, "r");
	if (input == NULL) {
		if (debug)
			fprintf(outf, "NSFOD %s\n", path);
		return (-1);
	}
	if (fscanf(input, "%d", &retval) != 1)
		err(1, "%s: failed to read int from file", path);
	fclose(input);

	return (retval);
}

static void dump_sysfs_file(char *path)
{
	FILE *input;
	char cpuidle_buf[64];

	input = fopen(path, "r");
	if (input == NULL) {
		if (debug)
			fprintf(outf, "NSFOD %s\n", path);
		return;
	}
	if (!fgets(cpuidle_buf, sizeof(cpuidle_buf), input))
		err(1, "%s: failed to read file", path);
	fclose(input);

	fprintf(outf, "%s: %s", strrchr(path, '/') + 1, cpuidle_buf);
}

static void probe_intel_uncore_frequency_legacy(void)
{
	int i, j;
	char path[256];

	for (i = 0; i < topo.num_packages; ++i) {
		for (j = 0; j <= topo.max_die_id; ++j) {
			int k, l;
			char path_base[128];

			sprintf(path_base, "/sys/devices/system/cpu/intel_uncore_frequency/package_%02d_die_%02d", i,
				j);

			if (access(path_base, R_OK))
				continue;

			BIC_PRESENT(BIC_UNCORE_MHZ);

			if (quiet)
				return;

			sprintf(path, "%s/min_freq_khz", path_base);
			k = read_sysfs_int(path);
			sprintf(path, "%s/max_freq_khz", path_base);
			l = read_sysfs_int(path);
			fprintf(outf, "Uncore Frequency package%d die%d: %d - %d MHz ", i, j, k / 1000, l / 1000);

			sprintf(path, "%s/initial_min_freq_khz", path_base);
			k = read_sysfs_int(path);
			sprintf(path, "%s/initial_max_freq_khz", path_base);
			l = read_sysfs_int(path);
			fprintf(outf, "(%d - %d MHz)", k / 1000, l / 1000);

			sprintf(path, "%s/current_freq_khz", path_base);
			k = read_sysfs_int(path);
			fprintf(outf, " %d MHz\n", k / 1000);
		}
	}
}

static void probe_intel_uncore_frequency_cluster(void)
{
	int i, uncore_max_id;
	char path[256];
	char path_base[128];

	if (access("/sys/devices/system/cpu/intel_uncore_frequency/uncore00/current_freq_khz", R_OK))
		return;

	for (uncore_max_id = 0;; ++uncore_max_id) {

		sprintf(path_base, "/sys/devices/system/cpu/intel_uncore_frequency/uncore%02d", uncore_max_id);

		/* uncore## start at 00 and skips no numbers, so stop upon first missing */
		if (access(path_base, R_OK)) {
			uncore_max_id -= 1;
			break;
		}
	}
	for (i = uncore_max_id; i >= 0; --i) {
		int k, l;
		int package_id, domain_id, cluster_id;
		char name_buf[16];

		sprintf(path_base, "/sys/devices/system/cpu/intel_uncore_frequency/uncore%02d", i);

		if (access(path_base, R_OK))
			err(1, "%s: %s\n", __func__, path_base);

		sprintf(path, "%s/package_id", path_base);
		package_id = read_sysfs_int(path);

		sprintf(path, "%s/domain_id", path_base);
		domain_id = read_sysfs_int(path);

		sprintf(path, "%s/fabric_cluster_id", path_base);
		cluster_id = read_sysfs_int(path);

		sprintf(path, "%s/current_freq_khz", path_base);
		sprintf(name_buf, "UMHz%d.%d", domain_id, cluster_id);

		/*
		 * Once add_couter() is called, that counter is always read
		 * and reported -- So it is effectively (enabled & present).
		 * Only call add_counter() here if legacy BIC_UNCORE_MHZ (UncMHz)
		 * is (enabled).  Since we are in this routine, we
		 * know we will not probe and set (present) the legacy counter.
		 *
		 * This allows "--show/--hide UncMHz" to be effective for
		 * the clustered MHz counters, as a group.
		 */
		if BIC_IS_ENABLED(BIC_UNCORE_MHZ)
			add_counter(0, path, name_buf, 0, SCOPE_PACKAGE, COUNTER_K2M, FORMAT_AVERAGE, 0, package_id);

		if (quiet)
			continue;

		sprintf(path, "%s/min_freq_khz", path_base);
		k = read_sysfs_int(path);
		sprintf(path, "%s/max_freq_khz", path_base);
		l = read_sysfs_int(path);
		fprintf(outf, "Uncore Frequency package%d domain%d cluster%d: %d - %d MHz ", package_id, domain_id,
			cluster_id, k / 1000, l / 1000);

		sprintf(path, "%s/initial_min_freq_khz", path_base);
		k = read_sysfs_int(path);
		sprintf(path, "%s/initial_max_freq_khz", path_base);
		l = read_sysfs_int(path);
		fprintf(outf, "(%d - %d MHz)", k / 1000, l / 1000);

		sprintf(path, "%s/current_freq_khz", path_base);
		k = read_sysfs_int(path);
		fprintf(outf, " %d MHz\n", k / 1000);
	}
}

static void probe_intel_uncore_frequency(void)
{
	if (!genuine_intel)
		return;

	if (access("/sys/devices/system/cpu/intel_uncore_frequency/uncore00", R_OK) == 0)
		probe_intel_uncore_frequency_cluster();
	else
		probe_intel_uncore_frequency_legacy();
}

static void set_graphics_fp(char *path, int idx)
{
	if (!access(path, R_OK))
		gfx_info[idx].fp = fopen_or_die(path, "r");
}

/* Enlarge this if there are /sys/class/drm/card2 ... */
#define GFX_MAX_CARDS	2

static void probe_graphics(void)
{
	char path[PATH_MAX];
	int i;

	/* Xe graphics sysfs knobs */
	if (!access("/sys/class/drm/card0/device/tile0/gt0/gtidle/idle_residency_ms", R_OK)) {
		FILE *fp;
		char buf[8];
		bool gt0_is_gt;

		fp = fopen("/sys/class/drm/card0/device/tile0/gt0/gtidle/name", "r");
		if (!fp)
			goto next;

		if (!fread(buf, sizeof(char), 7, fp)) {
			fclose(fp);
			goto next;
		}
		fclose(fp);

		if (!strncmp(buf, "gt0-rc", strlen("gt0-rc")))
			gt0_is_gt = true;
		else if (!strncmp(buf, "gt0-mc", strlen("gt0-mc")))
			gt0_is_gt = false;
		else
			goto next;

		set_graphics_fp("/sys/class/drm/card0/device/tile0/gt0/gtidle/idle_residency_ms", gt0_is_gt ? GFX_rc6 : SAM_mc6);

		set_graphics_fp("/sys/class/drm/card0/device/tile0/gt0/freq0/cur_freq", gt0_is_gt ? GFX_MHz : SAM_MHz);

		set_graphics_fp("/sys/class/drm/card0/device/tile0/gt0/freq0/act_freq", gt0_is_gt ? GFX_ACTMHz : SAM_ACTMHz);

		set_graphics_fp("/sys/class/drm/card0/device/tile0/gt1/gtidle/idle_residency_ms", gt0_is_gt ? SAM_mc6 : GFX_rc6);

		set_graphics_fp("/sys/class/drm/card0/device/tile0/gt1/freq0/cur_freq", gt0_is_gt ? SAM_MHz : GFX_MHz);

		set_graphics_fp("/sys/class/drm/card0/device/tile0/gt1/freq0/act_freq", gt0_is_gt ? SAM_ACTMHz : GFX_ACTMHz);

		goto end;
	}

next:
	/* New i915 graphics sysfs knobs */
	for (i = 0; i < GFX_MAX_CARDS; i++) {
		snprintf(path, PATH_MAX, "/sys/class/drm/card%d/gt/gt0/rc6_residency_ms", i);
		if (!access(path, R_OK))
			break;
	}

	if (i == GFX_MAX_CARDS)
		goto legacy_i915;

	snprintf(path, PATH_MAX, "/sys/class/drm/card%d/gt/gt0/rc6_residency_ms", i);
	set_graphics_fp(path, GFX_rc6);

	snprintf(path, PATH_MAX, "/sys/class/drm/card%d/gt/gt0/rps_cur_freq_mhz", i);
	set_graphics_fp(path, GFX_MHz);

	snprintf(path, PATH_MAX, "/sys/class/drm/card%d/gt/gt0/rps_act_freq_mhz", i);
	set_graphics_fp(path, GFX_ACTMHz);

	snprintf(path, PATH_MAX, "/sys/class/drm/card%d/gt/gt1/rc6_residency_ms", i);
	set_graphics_fp(path, SAM_mc6);

	snprintf(path, PATH_MAX, "/sys/class/drm/card%d/gt/gt1/rps_cur_freq_mhz", i);
	set_graphics_fp(path, SAM_MHz);

	snprintf(path, PATH_MAX, "/sys/class/drm/card%d/gt/gt1/rps_act_freq_mhz", i);
	set_graphics_fp(path, SAM_ACTMHz);

	goto end;

legacy_i915:
	/* Fall back to traditional i915 graphics sysfs knobs */
	set_graphics_fp("/sys/class/drm/card0/power/rc6_residency_ms", GFX_rc6);

	set_graphics_fp("/sys/class/drm/card0/gt_cur_freq_mhz", GFX_MHz);
	if (!gfx_info[GFX_MHz].fp)
		set_graphics_fp("/sys/class/graphics/fb0/device/drm/card0/gt_cur_freq_mhz", GFX_MHz);

	set_graphics_fp("/sys/class/drm/card0/gt_act_freq_mhz", GFX_ACTMHz);
	if (!gfx_info[GFX_ACTMHz].fp)
		set_graphics_fp("/sys/class/graphics/fb0/device/drm/card0/gt_act_freq_mhz", GFX_ACTMHz);

end:
	if (gfx_info[GFX_rc6].fp)
		BIC_PRESENT(BIC_GFX_rc6);
	if (gfx_info[GFX_MHz].fp)
		BIC_PRESENT(BIC_GFXMHz);
	if (gfx_info[GFX_ACTMHz].fp)
		BIC_PRESENT(BIC_GFXACTMHz);
	if (gfx_info[SAM_mc6].fp)
		BIC_PRESENT(BIC_SAM_mc6);
	if (gfx_info[SAM_MHz].fp)
		BIC_PRESENT(BIC_SAMMHz);
	if (gfx_info[SAM_ACTMHz].fp)
		BIC_PRESENT(BIC_SAMACTMHz);
}

static void dump_sysfs_cstate_config(void)
{
	char path[64];
	char name_buf[16];
	char desc[64];
	FILE *input;
	int state;
	char *sp;

	if (access("/sys/devices/system/cpu/cpuidle", R_OK)) {
		fprintf(outf, "cpuidle not loaded\n");
		return;
	}

	dump_sysfs_file("/sys/devices/system/cpu/cpuidle/current_driver");
	dump_sysfs_file("/sys/devices/system/cpu/cpuidle/current_governor");
	dump_sysfs_file("/sys/devices/system/cpu/cpuidle/current_governor_ro");

	for (state = 0; state < 10; ++state) {

		sprintf(path, "/sys/devices/system/cpu/cpu%d/cpuidle/state%d/name", base_cpu, state);
		input = fopen(path, "r");
		if (input == NULL)
			continue;
		if (!fgets(name_buf, sizeof(name_buf), input))
			err(1, "%s: failed to read file", path);

		/* truncate "C1-HSW\n" to "C1", or truncate "C1\n" to "C1" */
		sp = strchr(name_buf, '-');
		if (!sp)
			sp = strchrnul(name_buf, '\n');
		*sp = '\0';
		fclose(input);

		remove_underbar(name_buf);

		sprintf(path, "/sys/devices/system/cpu/cpu%d/cpuidle/state%d/desc", base_cpu, state);
		input = fopen(path, "r");
		if (input == NULL)
			continue;
		if (!fgets(desc, sizeof(desc), input))
			err(1, "%s: failed to read file", path);

		fprintf(outf, "cpu%d: %s: %s", base_cpu, name_buf, desc);
		fclose(input);
	}
}

static void dump_sysfs_pstate_config(void)
{
	char path[64];
	char driver_buf[64];
	char governor_buf[64];
	FILE *input;
	int turbo;

	sprintf(path, "/sys/devices/system/cpu/cpu%d/cpufreq/scaling_driver", base_cpu);
	input = fopen(path, "r");
	if (input == NULL) {
		fprintf(outf, "NSFOD %s\n", path);
		return;
	}
	if (!fgets(driver_buf, sizeof(driver_buf), input))
		err(1, "%s: failed to read file", path);
	fclose(input);

	sprintf(path, "/sys/devices/system/cpu/cpu%d/cpufreq/scaling_governor", base_cpu);
	input = fopen(path, "r");
	if (input == NULL) {
		fprintf(outf, "NSFOD %s\n", path);
		return;
	}
	if (!fgets(governor_buf, sizeof(governor_buf), input))
		err(1, "%s: failed to read file", path);
	fclose(input);

	fprintf(outf, "cpu%d: cpufreq driver: %s", base_cpu, driver_buf);
	fprintf(outf, "cpu%d: cpufreq governor: %s", base_cpu, governor_buf);

	sprintf(path, "/sys/devices/system/cpu/cpufreq/boost");
	input = fopen(path, "r");
	if (input != NULL) {
		if (fscanf(input, "%d", &turbo) != 1)
			err(1, "%s: failed to parse number from file", path);
		fprintf(outf, "cpufreq boost: %d\n", turbo);
		fclose(input);
	}

	sprintf(path, "/sys/devices/system/cpu/intel_pstate/no_turbo");
	input = fopen(path, "r");
	if (input != NULL) {
		if (fscanf(input, "%d", &turbo) != 1)
			err(1, "%s: failed to parse number from file", path);
		fprintf(outf, "cpufreq intel_pstate no_turbo: %d\n", turbo);
		fclose(input);
	}
}

/*
 * print_epb()
 * Decode the ENERGY_PERF_BIAS MSR
 */
int print_epb(struct thread_data *t, struct core_data *c, struct pkg_data *p)
{
	char *epb_string;
	int cpu, epb;

	UNUSED(c);
	UNUSED(p);

	if (!has_epb)
		return 0;

	cpu = t->cpu_id;

	/* EPB is per-package */
	if (!is_cpu_first_thread_in_package(t, c, p))
		return 0;

	if (cpu_migrate(cpu)) {
		fprintf(outf, "print_epb: Could not migrate to CPU %d\n", cpu);
		return -1;
	}

	epb = get_epb(cpu);
	if (epb < 0)
		return 0;

	switch (epb) {
	case ENERGY_PERF_BIAS_PERFORMANCE:
		epb_string = "performance";
		break;
	case ENERGY_PERF_BIAS_NORMAL:
		epb_string = "balanced";
		break;
	case ENERGY_PERF_BIAS_POWERSAVE:
		epb_string = "powersave";
		break;
	default:
		epb_string = "custom";
		break;
	}
	fprintf(outf, "cpu%d: EPB: %d (%s)\n", cpu, epb, epb_string);

	return 0;
}

/*
 * print_hwp()
 * Decode the MSR_HWP_CAPABILITIES
 */
int print_hwp(struct thread_data *t, struct core_data *c, struct pkg_data *p)
{
	unsigned long long msr;
	int cpu;

	UNUSED(c);
	UNUSED(p);

	if (no_msr)
		return 0;

	if (!has_hwp)
		return 0;

	cpu = t->cpu_id;

	/* MSR_HWP_CAPABILITIES is per-package */
	if (!is_cpu_first_thread_in_package(t, c, p))
		return 0;

	if (cpu_migrate(cpu)) {
		fprintf(outf, "print_hwp: Could not migrate to CPU %d\n", cpu);
		return -1;
	}

	if (get_msr(cpu, MSR_PM_ENABLE, &msr))
		return 0;

	fprintf(outf, "cpu%d: MSR_PM_ENABLE: 0x%08llx (%sHWP)\n", cpu, msr, (msr & (1 << 0)) ? "" : "No-");

	/* MSR_PM_ENABLE[1] == 1 if HWP is enabled and MSRs visible */
	if ((msr & (1 << 0)) == 0)
		return 0;

	if (get_msr(cpu, MSR_HWP_CAPABILITIES, &msr))
		return 0;

	fprintf(outf, "cpu%d: MSR_HWP_CAPABILITIES: 0x%08llx "
		"(high %d guar %d eff %d low %d)\n",
		cpu, msr,
		(unsigned int)HWP_HIGHEST_PERF(msr),
		(unsigned int)HWP_GUARANTEED_PERF(msr),
		(unsigned int)HWP_MOSTEFFICIENT_PERF(msr), (unsigned int)HWP_LOWEST_PERF(msr));

	if (get_msr(cpu, MSR_HWP_REQUEST, &msr))
		return 0;

	fprintf(outf, "cpu%d: MSR_HWP_REQUEST: 0x%08llx "
		"(min %d max %d des %d epp 0x%x window 0x%x pkg 0x%x)\n",
		cpu, msr,
		(unsigned int)(((msr) >> 0) & 0xff),
		(unsigned int)(((msr) >> 8) & 0xff),
		(unsigned int)(((msr) >> 16) & 0xff),
		(unsigned int)(((msr) >> 24) & 0xff),
		(unsigned int)(((msr) >> 32) & 0xff3), (unsigned int)(((msr) >> 42) & 0x1));

	if (has_hwp_pkg) {
		if (get_msr(cpu, MSR_HWP_REQUEST_PKG, &msr))
			return 0;

		fprintf(outf, "cpu%d: MSR_HWP_REQUEST_PKG: 0x%08llx "
			"(min %d max %d des %d epp 0x%x window 0x%x)\n",
			cpu, msr,
			(unsigned int)(((msr) >> 0) & 0xff),
			(unsigned int)(((msr) >> 8) & 0xff),
			(unsigned int)(((msr) >> 16) & 0xff),
			(unsigned int)(((msr) >> 24) & 0xff), (unsigned int)(((msr) >> 32) & 0xff3));
	}
	if (has_hwp_notify) {
		if (get_msr(cpu, MSR_HWP_INTERRUPT, &msr))
			return 0;

		fprintf(outf, "cpu%d: MSR_HWP_INTERRUPT: 0x%08llx "
			"(%s_Guaranteed_Perf_Change, %s_Excursion_Min)\n",
			cpu, msr, ((msr) & 0x1) ? "EN" : "Dis", ((msr) & 0x2) ? "EN" : "Dis");
	}
	if (get_msr(cpu, MSR_HWP_STATUS, &msr))
		return 0;

	fprintf(outf, "cpu%d: MSR_HWP_STATUS: 0x%08llx "
		"(%sGuaranteed_Perf_Change, %sExcursion_Min)\n",
		cpu, msr, ((msr) & 0x1) ? "" : "No-", ((msr) & 0x4) ? "" : "No-");

	return 0;
}

/*
 * print_perf_limit()
 */
int print_perf_limit(struct thread_data *t, struct core_data *c, struct pkg_data *p)
{
	unsigned long long msr;
	int cpu;

	UNUSED(c);
	UNUSED(p);

	if (no_msr)
		return 0;

	cpu = t->cpu_id;

	/* per-package */
	if (!is_cpu_first_thread_in_package(t, c, p))
		return 0;

	if (cpu_migrate(cpu)) {
		fprintf(outf, "print_perf_limit: Could not migrate to CPU %d\n", cpu);
		return -1;
	}

	if (platform->plr_msrs & PLR_CORE) {
		get_msr(cpu, MSR_CORE_PERF_LIMIT_REASONS, &msr);
		fprintf(outf, "cpu%d: MSR_CORE_PERF_LIMIT_REASONS, 0x%08llx", cpu, msr);
		fprintf(outf, " (Active: %s%s%s%s%s%s%s%s%s%s%s%s%s%s)",
			(msr & 1 << 15) ? "bit15, " : "",
			(msr & 1 << 14) ? "bit14, " : "",
			(msr & 1 << 13) ? "Transitions, " : "",
			(msr & 1 << 12) ? "MultiCoreTurbo, " : "",
			(msr & 1 << 11) ? "PkgPwrL2, " : "",
			(msr & 1 << 10) ? "PkgPwrL1, " : "",
			(msr & 1 << 9) ? "CorePwr, " : "",
			(msr & 1 << 8) ? "Amps, " : "",
			(msr & 1 << 6) ? "VR-Therm, " : "",
			(msr & 1 << 5) ? "Auto-HWP, " : "",
			(msr & 1 << 4) ? "Graphics, " : "",
			(msr & 1 << 2) ? "bit2, " : "",
			(msr & 1 << 1) ? "ThermStatus, " : "", (msr & 1 << 0) ? "PROCHOT, " : "");
		fprintf(outf, " (Logged: %s%s%s%s%s%s%s%s%s%s%s%s%s%s)\n",
			(msr & 1 << 31) ? "bit31, " : "",
			(msr & 1 << 30) ? "bit30, " : "",
			(msr & 1 << 29) ? "Transitions, " : "",
			(msr & 1 << 28) ? "MultiCoreTurbo, " : "",
			(msr & 1 << 27) ? "PkgPwrL2, " : "",
			(msr & 1 << 26) ? "PkgPwrL1, " : "",
			(msr & 1 << 25) ? "CorePwr, " : "",
			(msr & 1 << 24) ? "Amps, " : "",
			(msr & 1 << 22) ? "VR-Therm, " : "",
			(msr & 1 << 21) ? "Auto-HWP, " : "",
			(msr & 1 << 20) ? "Graphics, " : "",
			(msr & 1 << 18) ? "bit18, " : "",
			(msr & 1 << 17) ? "ThermStatus, " : "", (msr & 1 << 16) ? "PROCHOT, " : "");

	}
	if (platform->plr_msrs & PLR_GFX) {
		get_msr(cpu, MSR_GFX_PERF_LIMIT_REASONS, &msr);
		fprintf(outf, "cpu%d: MSR_GFX_PERF_LIMIT_REASONS, 0x%08llx", cpu, msr);
		fprintf(outf, " (Active: %s%s%s%s%s%s%s%s)",
			(msr & 1 << 0) ? "PROCHOT, " : "",
			(msr & 1 << 1) ? "ThermStatus, " : "",
			(msr & 1 << 4) ? "Graphics, " : "",
			(msr & 1 << 6) ? "VR-Therm, " : "",
			(msr & 1 << 8) ? "Amps, " : "",
			(msr & 1 << 9) ? "GFXPwr, " : "",
			(msr & 1 << 10) ? "PkgPwrL1, " : "", (msr & 1 << 11) ? "PkgPwrL2, " : "");
		fprintf(outf, " (Logged: %s%s%s%s%s%s%s%s)\n",
			(msr & 1 << 16) ? "PROCHOT, " : "",
			(msr & 1 << 17) ? "ThermStatus, " : "",
			(msr & 1 << 20) ? "Graphics, " : "",
			(msr & 1 << 22) ? "VR-Therm, " : "",
			(msr & 1 << 24) ? "Amps, " : "",
			(msr & 1 << 25) ? "GFXPwr, " : "",
			(msr & 1 << 26) ? "PkgPwrL1, " : "", (msr & 1 << 27) ? "PkgPwrL2, " : "");
	}
	if (platform->plr_msrs & PLR_RING) {
		get_msr(cpu, MSR_RING_PERF_LIMIT_REASONS, &msr);
		fprintf(outf, "cpu%d: MSR_RING_PERF_LIMIT_REASONS, 0x%08llx", cpu, msr);
		fprintf(outf, " (Active: %s%s%s%s%s%s)",
			(msr & 1 << 0) ? "PROCHOT, " : "",
			(msr & 1 << 1) ? "ThermStatus, " : "",
			(msr & 1 << 6) ? "VR-Therm, " : "",
			(msr & 1 << 8) ? "Amps, " : "",
			(msr & 1 << 10) ? "PkgPwrL1, " : "", (msr & 1 << 11) ? "PkgPwrL2, " : "");
		fprintf(outf, " (Logged: %s%s%s%s%s%s)\n",
			(msr & 1 << 16) ? "PROCHOT, " : "",
			(msr & 1 << 17) ? "ThermStatus, " : "",
			(msr & 1 << 22) ? "VR-Therm, " : "",
			(msr & 1 << 24) ? "Amps, " : "",
			(msr & 1 << 26) ? "PkgPwrL1, " : "", (msr & 1 << 27) ? "PkgPwrL2, " : "");
	}
	return 0;
}

#define	RAPL_POWER_GRANULARITY	0x7FFF	/* 15 bit power granularity */
#define	RAPL_TIME_GRANULARITY	0x3F	/* 6 bit time granularity */

double get_quirk_tdp(void)
{
	if (platform->rapl_quirk_tdp)
		return platform->rapl_quirk_tdp;

	return 135.0;
}

double get_tdp_intel(void)
{
	unsigned long long msr;

	if (platform->rapl_msrs & RAPL_PKG_POWER_INFO)
		if (!get_msr(base_cpu, MSR_PKG_POWER_INFO, &msr))
			return ((msr >> 0) & RAPL_POWER_GRANULARITY) * rapl_power_units;
	return get_quirk_tdp();
}

double get_tdp_amd(void)
{
	return get_quirk_tdp();
}

void rapl_probe_intel(void)
{
	unsigned long long msr;
	unsigned int time_unit;
	double tdp;
	const unsigned long long bic_watt_bits = BIC_SysWatt | BIC_PkgWatt | BIC_CorWatt | BIC_RAMWatt | BIC_GFXWatt;
	const unsigned long long bic_joules_bits = BIC_Sys_J | BIC_Pkg_J | BIC_Cor_J | BIC_RAM_J | BIC_GFX_J;

	if (rapl_joules)
		bic_enabled &= ~bic_watt_bits;
	else
		bic_enabled &= ~bic_joules_bits;

	if (!(platform->rapl_msrs & RAPL_PKG_PERF_STATUS))
		bic_enabled &= ~BIC_PKG__;
	if (!(platform->rapl_msrs & RAPL_DRAM_PERF_STATUS))
		bic_enabled &= ~BIC_RAM__;

	/* units on package 0, verify later other packages match */
	if (get_msr(base_cpu, MSR_RAPL_POWER_UNIT, &msr))
		return;

	rapl_power_units = 1.0 / (1 << (msr & 0xF));
	if (platform->has_rapl_divisor)
		rapl_energy_units = 1.0 * (1 << (msr >> 8 & 0x1F)) / 1000000;
	else
		rapl_energy_units = 1.0 / (1 << (msr >> 8 & 0x1F));

	if (platform->has_fixed_rapl_unit)
		rapl_dram_energy_units = (15.3 / 1000000);
	else
		rapl_dram_energy_units = rapl_energy_units;

	if (platform->has_fixed_rapl_psys_unit)
		rapl_psys_energy_units = 1.0;
	else
		rapl_psys_energy_units = rapl_energy_units;

	time_unit = msr >> 16 & 0xF;
	if (time_unit == 0)
		time_unit = 0xA;

	rapl_time_units = 1.0 / (1 << (time_unit));

	tdp = get_tdp_intel();

	rapl_joule_counter_range = 0xFFFFFFFF * rapl_energy_units / tdp;
	if (!quiet)
		fprintf(outf, "RAPL: %.0f sec. Joule Counter Range, at %.0f Watts\n", rapl_joule_counter_range, tdp);
}

void rapl_probe_amd(void)
{
	unsigned long long msr;
	double tdp;
	const unsigned long long bic_watt_bits = BIC_PkgWatt | BIC_CorWatt;
	const unsigned long long bic_joules_bits = BIC_Pkg_J | BIC_Cor_J;

	if (rapl_joules)
		bic_enabled &= ~bic_watt_bits;
	else
		bic_enabled &= ~bic_joules_bits;

	if (get_msr(base_cpu, MSR_RAPL_PWR_UNIT, &msr))
		return;

	rapl_time_units = ldexp(1.0, -(msr >> 16 & 0xf));
	rapl_energy_units = ldexp(1.0, -(msr >> 8 & 0x1f));
	rapl_power_units = ldexp(1.0, -(msr & 0xf));

	tdp = get_tdp_amd();

	rapl_joule_counter_range = 0xFFFFFFFF * rapl_energy_units / tdp;
	if (!quiet)
		fprintf(outf, "RAPL: %.0f sec. Joule Counter Range, at %.0f Watts\n", rapl_joule_counter_range, tdp);
}

void print_power_limit_msr(int cpu, unsigned long long msr, char *label)
{
	fprintf(outf, "cpu%d: %s: %sabled (%0.3f Watts, %f sec, clamp %sabled)\n",
		cpu, label,
		((msr >> 15) & 1) ? "EN" : "DIS",
		((msr >> 0) & 0x7FFF) * rapl_power_units,
		(1.0 + (((msr >> 22) & 0x3) / 4.0)) * (1 << ((msr >> 17) & 0x1F)) * rapl_time_units,
		(((msr >> 16) & 1) ? "EN" : "DIS"));

	return;
}

int print_rapl(struct thread_data *t, struct core_data *c, struct pkg_data *p)
{
	unsigned long long msr;
	const char *msr_name;
	int cpu;

	UNUSED(c);
	UNUSED(p);

	if (!platform->rapl_msrs)
		return 0;

	/* RAPL counters are per package, so print only for 1st thread/package */
	if (!is_cpu_first_thread_in_package(t, c, p))
		return 0;

	cpu = t->cpu_id;
	if (cpu_migrate(cpu)) {
		fprintf(outf, "print_rapl: Could not migrate to CPU %d\n", cpu);
		return -1;
	}

	if (platform->rapl_msrs & RAPL_AMD_F17H) {
		msr_name = "MSR_RAPL_PWR_UNIT";
		if (get_msr(cpu, MSR_RAPL_PWR_UNIT, &msr))
			return -1;
	} else {
		msr_name = "MSR_RAPL_POWER_UNIT";
		if (get_msr(cpu, MSR_RAPL_POWER_UNIT, &msr))
			return -1;
	}

	fprintf(outf, "cpu%d: %s: 0x%08llx (%f Watts, %f Joules, %f sec.)\n", cpu, msr_name, msr,
		rapl_power_units, rapl_energy_units, rapl_time_units);

	if (platform->rapl_msrs & RAPL_PKG_POWER_INFO) {

		if (get_msr(cpu, MSR_PKG_POWER_INFO, &msr))
			return -5;

		fprintf(outf, "cpu%d: MSR_PKG_POWER_INFO: 0x%08llx (%.0f W TDP, RAPL %.0f - %.0f W, %f sec.)\n",
			cpu, msr,
			((msr >> 0) & RAPL_POWER_GRANULARITY) * rapl_power_units,
			((msr >> 16) & RAPL_POWER_GRANULARITY) * rapl_power_units,
			((msr >> 32) & RAPL_POWER_GRANULARITY) * rapl_power_units,
			((msr >> 48) & RAPL_TIME_GRANULARITY) * rapl_time_units);

	}
	if (platform->rapl_msrs & RAPL_PKG) {

		if (get_msr(cpu, MSR_PKG_POWER_LIMIT, &msr))
			return -9;

		fprintf(outf, "cpu%d: MSR_PKG_POWER_LIMIT: 0x%08llx (%slocked)\n",
			cpu, msr, (msr >> 63) & 1 ? "" : "UN");

		print_power_limit_msr(cpu, msr, "PKG Limit #1");
		fprintf(outf, "cpu%d: PKG Limit #2: %sabled (%0.3f Watts, %f* sec, clamp %sabled)\n",
			cpu,
			((msr >> 47) & 1) ? "EN" : "DIS",
			((msr >> 32) & 0x7FFF) * rapl_power_units,
			(1.0 + (((msr >> 54) & 0x3) / 4.0)) * (1 << ((msr >> 49) & 0x1F)) * rapl_time_units,
			((msr >> 48) & 1) ? "EN" : "DIS");

		if (get_msr(cpu, MSR_VR_CURRENT_CONFIG, &msr))
			return -9;

		fprintf(outf, "cpu%d: MSR_VR_CURRENT_CONFIG: 0x%08llx\n", cpu, msr);
		fprintf(outf, "cpu%d: PKG Limit #4: %f Watts (%slocked)\n",
			cpu, ((msr >> 0) & 0x1FFF) * rapl_power_units, (msr >> 31) & 1 ? "" : "UN");
	}

	if (platform->rapl_msrs & RAPL_DRAM_POWER_INFO) {
		if (get_msr(cpu, MSR_DRAM_POWER_INFO, &msr))
			return -6;

		fprintf(outf, "cpu%d: MSR_DRAM_POWER_INFO,: 0x%08llx (%.0f W TDP, RAPL %.0f - %.0f W, %f sec.)\n",
			cpu, msr,
			((msr >> 0) & RAPL_POWER_GRANULARITY) * rapl_power_units,
			((msr >> 16) & RAPL_POWER_GRANULARITY) * rapl_power_units,
			((msr >> 32) & RAPL_POWER_GRANULARITY) * rapl_power_units,
			((msr >> 48) & RAPL_TIME_GRANULARITY) * rapl_time_units);
	}
	if (platform->rapl_msrs & RAPL_DRAM) {
		if (get_msr(cpu, MSR_DRAM_POWER_LIMIT, &msr))
			return -9;
		fprintf(outf, "cpu%d: MSR_DRAM_POWER_LIMIT: 0x%08llx (%slocked)\n",
			cpu, msr, (msr >> 31) & 1 ? "" : "UN");

		print_power_limit_msr(cpu, msr, "DRAM Limit");
	}
	if (platform->rapl_msrs & RAPL_CORE_POLICY) {
		if (get_msr(cpu, MSR_PP0_POLICY, &msr))
			return -7;

		fprintf(outf, "cpu%d: MSR_PP0_POLICY: %lld\n", cpu, msr & 0xF);
	}
	if (platform->rapl_msrs & RAPL_CORE_POWER_LIMIT) {
		if (get_msr(cpu, MSR_PP0_POWER_LIMIT, &msr))
			return -9;
		fprintf(outf, "cpu%d: MSR_PP0_POWER_LIMIT: 0x%08llx (%slocked)\n",
			cpu, msr, (msr >> 31) & 1 ? "" : "UN");
		print_power_limit_msr(cpu, msr, "Cores Limit");
	}
	if (platform->rapl_msrs & RAPL_GFX) {
		if (get_msr(cpu, MSR_PP1_POLICY, &msr))
			return -8;

		fprintf(outf, "cpu%d: MSR_PP1_POLICY: %lld\n", cpu, msr & 0xF);

		if (get_msr(cpu, MSR_PP1_POWER_LIMIT, &msr))
			return -9;
		fprintf(outf, "cpu%d: MSR_PP1_POWER_LIMIT: 0x%08llx (%slocked)\n",
			cpu, msr, (msr >> 31) & 1 ? "" : "UN");
		print_power_limit_msr(cpu, msr, "GFX Limit");
	}
	return 0;
}

/*
 * probe_rapl()
 *
 * sets rapl_power_units, rapl_energy_units, rapl_time_units
 */
void probe_rapl(void)
{
	if (!platform->rapl_msrs || no_msr)
		return;

	if (genuine_intel)
		rapl_probe_intel();
	if (authentic_amd || hygon_genuine)
		rapl_probe_amd();

	if (quiet)
		return;

	for_all_cpus(print_rapl, ODD_COUNTERS);
}

/*
 * MSR_IA32_TEMPERATURE_TARGET indicates the temperature where
 * the Thermal Control Circuit (TCC) activates.
 * This is usually equal to tjMax.
 *
 * Older processors do not have this MSR, so there we guess,
 * but also allow cmdline over-ride with -T.
 *
 * Several MSR temperature values are in units of degrees-C
 * below this value, including the Digital Thermal Sensor (DTS),
 * Package Thermal Management Sensor (PTM), and thermal event thresholds.
 */
int set_temperature_target(struct thread_data *t, struct core_data *c, struct pkg_data *p)
{
	unsigned long long msr;
	unsigned int tcc_default, tcc_offset;
	int cpu;

	UNUSED(c);
	UNUSED(p);

	/* tj_max is used only for dts or ptm */
	if (!(do_dts || do_ptm))
		return 0;

	/* this is a per-package concept */
	if (!is_cpu_first_thread_in_package(t, c, p))
		return 0;

	cpu = t->cpu_id;
	if (cpu_migrate(cpu)) {
		fprintf(outf, "Could not migrate to CPU %d\n", cpu);
		return -1;
	}

	if (tj_max_override != 0) {
		tj_max = tj_max_override;
		fprintf(outf, "cpu%d: Using cmdline TCC Target (%d C)\n", cpu, tj_max);
		return 0;
	}

	/* Temperature Target MSR is Nehalem and newer only */
	if (!platform->has_nhm_msrs || no_msr)
		goto guess;

	if (get_msr(base_cpu, MSR_IA32_TEMPERATURE_TARGET, &msr))
		goto guess;

	tcc_default = (msr >> 16) & 0xFF;

	if (!quiet) {
		int bits = platform->tcc_offset_bits;
		unsigned long long enabled = 0;

		if (bits && !get_msr(base_cpu, MSR_PLATFORM_INFO, &enabled))
			enabled = (enabled >> 30) & 1;

		if (bits && enabled) {
			tcc_offset = (msr >> 24) & GENMASK(bits - 1, 0);
			fprintf(outf, "cpu%d: MSR_IA32_TEMPERATURE_TARGET: 0x%08llx (%d C) (%d default - %d offset)\n",
				cpu, msr, tcc_default - tcc_offset, tcc_default, tcc_offset);
		} else {
			fprintf(outf, "cpu%d: MSR_IA32_TEMPERATURE_TARGET: 0x%08llx (%d C)\n", cpu, msr, tcc_default);
		}
	}

	if (!tcc_default)
		goto guess;

	tj_max = tcc_default;

	return 0;

guess:
	tj_max = TJMAX_DEFAULT;
	fprintf(outf, "cpu%d: Guessing tjMax %d C, Please use -T to specify\n", cpu, tj_max);

	return 0;
}

int print_thermal(struct thread_data *t, struct core_data *c, struct pkg_data *p)
{
	unsigned long long msr;
	unsigned int dts, dts2;
	int cpu;

	UNUSED(c);
	UNUSED(p);

	if (no_msr)
		return 0;

	if (!(do_dts || do_ptm))
		return 0;

	cpu = t->cpu_id;

	/* DTS is per-core, no need to print for each thread */
	if (!is_cpu_first_thread_in_core(t, c, p))
		return 0;

	if (cpu_migrate(cpu)) {
		fprintf(outf, "print_thermal: Could not migrate to CPU %d\n", cpu);
		return -1;
	}

	if (do_ptm && is_cpu_first_core_in_package(t, c, p)) {
		if (get_msr(cpu, MSR_IA32_PACKAGE_THERM_STATUS, &msr))
			return 0;

		dts = (msr >> 16) & 0x7F;
		fprintf(outf, "cpu%d: MSR_IA32_PACKAGE_THERM_STATUS: 0x%08llx (%d C)\n", cpu, msr, tj_max - dts);

		if (get_msr(cpu, MSR_IA32_PACKAGE_THERM_INTERRUPT, &msr))
			return 0;

		dts = (msr >> 16) & 0x7F;
		dts2 = (msr >> 8) & 0x7F;
		fprintf(outf, "cpu%d: MSR_IA32_PACKAGE_THERM_INTERRUPT: 0x%08llx (%d C, %d C)\n",
			cpu, msr, tj_max - dts, tj_max - dts2);
	}

	if (do_dts && debug) {
		unsigned int resolution;

		if (get_msr(cpu, MSR_IA32_THERM_STATUS, &msr))
			return 0;

		dts = (msr >> 16) & 0x7F;
		resolution = (msr >> 27) & 0xF;
		fprintf(outf, "cpu%d: MSR_IA32_THERM_STATUS: 0x%08llx (%d C +/- %d)\n",
			cpu, msr, tj_max - dts, resolution);

		if (get_msr(cpu, MSR_IA32_THERM_INTERRUPT, &msr))
			return 0;

		dts = (msr >> 16) & 0x7F;
		dts2 = (msr >> 8) & 0x7F;
		fprintf(outf, "cpu%d: MSR_IA32_THERM_INTERRUPT: 0x%08llx (%d C, %d C)\n",
			cpu, msr, tj_max - dts, tj_max - dts2);
	}

	return 0;
}

void probe_thermal(void)
{
	if (!access("/sys/devices/system/cpu/cpu0/thermal_throttle/core_throttle_count", R_OK))
		BIC_PRESENT(BIC_CORE_THROT_CNT);
	else
		BIC_NOT_PRESENT(BIC_CORE_THROT_CNT);

	for_all_cpus(set_temperature_target, ODD_COUNTERS);

	if (quiet)
		return;

	for_all_cpus(print_thermal, ODD_COUNTERS);
}

int get_cpu_type(struct thread_data *t, struct core_data *c, struct pkg_data *p)
{
	unsigned int eax, ebx, ecx, edx;

	UNUSED(c);
	UNUSED(p);

	if (!genuine_intel)
		return 0;

	if (cpu_migrate(t->cpu_id)) {
		fprintf(outf, "Could not migrate to CPU %d\n", t->cpu_id);
		return -1;
	}

	if (max_level < 0x1a)
		return 0;

	__cpuid(0x1a, eax, ebx, ecx, edx);
	eax = (eax >> 24) & 0xFF;
	if (eax == 0x20)
		t->is_atom = true;
	return 0;
}

void decode_feature_control_msr(void)
{
	unsigned long long msr;

	if (no_msr)
		return;

	if (!get_msr(base_cpu, MSR_IA32_FEAT_CTL, &msr))
		fprintf(outf, "cpu%d: MSR_IA32_FEATURE_CONTROL: 0x%08llx (%sLocked %s)\n",
			base_cpu, msr, msr & FEAT_CTL_LOCKED ? "" : "UN-", msr & (1 << 18) ? "SGX" : "");
}

void decode_misc_enable_msr(void)
{
	unsigned long long msr;

	if (no_msr)
		return;

	if (!genuine_intel)
		return;

	if (!get_msr(base_cpu, MSR_IA32_MISC_ENABLE, &msr))
		fprintf(outf, "cpu%d: MSR_IA32_MISC_ENABLE: 0x%08llx (%sTCC %sEIST %sMWAIT %sPREFETCH %sTURBO)\n",
			base_cpu, msr,
			msr & MSR_IA32_MISC_ENABLE_TM1 ? "" : "No-",
			msr & MSR_IA32_MISC_ENABLE_ENHANCED_SPEEDSTEP ? "" : "No-",
			msr & MSR_IA32_MISC_ENABLE_MWAIT ? "" : "No-",
			msr & MSR_IA32_MISC_ENABLE_PREFETCH_DISABLE ? "No-" : "",
			msr & MSR_IA32_MISC_ENABLE_TURBO_DISABLE ? "No-" : "");
}

void decode_misc_feature_control(void)
{
	unsigned long long msr;

	if (no_msr)
		return;

	if (!platform->has_msr_misc_feature_control)
		return;

	if (!get_msr(base_cpu, MSR_MISC_FEATURE_CONTROL, &msr))
		fprintf(outf,
			"cpu%d: MSR_MISC_FEATURE_CONTROL: 0x%08llx (%sL2-Prefetch %sL2-Prefetch-pair %sL1-Prefetch %sL1-IP-Prefetch)\n",
			base_cpu, msr, msr & (0 << 0) ? "No-" : "", msr & (1 << 0) ? "No-" : "",
			msr & (2 << 0) ? "No-" : "", msr & (3 << 0) ? "No-" : "");
}

/*
 * Decode MSR_MISC_PWR_MGMT
 *
 * Decode the bits according to the Nehalem documentation
 * bit[0] seems to continue to have same meaning going forward
 * bit[1] less so...
 */
void decode_misc_pwr_mgmt_msr(void)
{
	unsigned long long msr;

	if (no_msr)
		return;

	if (!platform->has_msr_misc_pwr_mgmt)
		return;

	if (!get_msr(base_cpu, MSR_MISC_PWR_MGMT, &msr))
		fprintf(outf, "cpu%d: MSR_MISC_PWR_MGMT: 0x%08llx (%sable-EIST_Coordination %sable-EPB %sable-OOB)\n",
			base_cpu, msr,
			msr & (1 << 0) ? "DIS" : "EN", msr & (1 << 1) ? "EN" : "DIS", msr & (1 << 8) ? "EN" : "DIS");
}

/*
 * Decode MSR_CC6_DEMOTION_POLICY_CONFIG, MSR_MC6_DEMOTION_POLICY_CONFIG
 *
 * This MSRs are present on Silvermont processors,
 * Intel Atom processor E3000 series (Baytrail), and friends.
 */
void decode_c6_demotion_policy_msr(void)
{
	unsigned long long msr;

	if (no_msr)
		return;

	if (!platform->has_msr_c6_demotion_policy_config)
		return;

	if (!get_msr(base_cpu, MSR_CC6_DEMOTION_POLICY_CONFIG, &msr))
		fprintf(outf, "cpu%d: MSR_CC6_DEMOTION_POLICY_CONFIG: 0x%08llx (%sable-CC6-Demotion)\n",
			base_cpu, msr, msr & (1 << 0) ? "EN" : "DIS");

	if (!get_msr(base_cpu, MSR_MC6_DEMOTION_POLICY_CONFIG, &msr))
		fprintf(outf, "cpu%d: MSR_MC6_DEMOTION_POLICY_CONFIG: 0x%08llx (%sable-MC6-Demotion)\n",
			base_cpu, msr, msr & (1 << 0) ? "EN" : "DIS");
}

void print_dev_latency(void)
{
	char *path = "/dev/cpu_dma_latency";
	int fd;
	int value;
	int retval;

	fd = open(path, O_RDONLY);
	if (fd < 0) {
		if (debug)
			warnx("Read %s failed", path);
		return;
	}

	retval = read(fd, (void *)&value, sizeof(int));
	if (retval != sizeof(int)) {
		warn("read failed %s", path);
		close(fd);
		return;
	}
	fprintf(outf, "/dev/cpu_dma_latency: %d usec (%s)\n", value, value == 2000000000 ? "default" : "constrained");

	close(fd);
}

static int has_instr_count_access(void)
{
	int fd;
	int has_access;

	if (no_perf)
		return 0;

	fd = open_perf_counter(base_cpu, PERF_TYPE_HARDWARE, PERF_COUNT_HW_INSTRUCTIONS, -1, 0);
	has_access = fd != -1;

	if (fd != -1)
		close(fd);

	if (!has_access)
		warnx("Failed to access %s. Some of the counters may not be available\n"
		      "\tRun as root to enable them or use %s to disable the access explicitly",
		      "instructions retired perf counter", "--no-perf");

	return has_access;
}

int add_rapl_perf_counter_(int cpu, struct rapl_counter_info_t *rci, const struct rapl_counter_arch_info *cai,
			   double *scale_, enum rapl_unit *unit_)
{
	if (no_perf)
		return -1;

	const double scale = read_perf_scale(cai->perf_subsys, cai->perf_name);

	if (scale == 0.0)
		return -1;

	const enum rapl_unit unit = read_perf_rapl_unit(cai->perf_subsys, cai->perf_name);

	if (unit == RAPL_UNIT_INVALID)
		return -1;

	const unsigned int rapl_type = read_perf_type(cai->perf_subsys);
	const unsigned int rapl_energy_pkg_config = read_perf_config(cai->perf_subsys, cai->perf_name);

	const int fd_counter =
	    open_perf_counter(cpu, rapl_type, rapl_energy_pkg_config, rci->fd_perf, PERF_FORMAT_GROUP);
	if (fd_counter == -1)
		return -1;

	/* If it's the first counter opened, make it a group descriptor */
	if (rci->fd_perf == -1)
		rci->fd_perf = fd_counter;

	*scale_ = scale;
	*unit_ = unit;
	return fd_counter;
}

int add_rapl_perf_counter(int cpu, struct rapl_counter_info_t *rci, const struct rapl_counter_arch_info *cai,
			  double *scale, enum rapl_unit *unit)
{
	int ret = add_rapl_perf_counter_(cpu, rci, cai, scale, unit);

	if (debug >= 2)
		fprintf(stderr, "%s: %d (cpu: %d)\n", __func__, ret, cpu);

	return ret;
}

/*
 * Linux-perf manages the HW instructions-retired counter
 * by enabling when requested, and hiding rollover
 */
void linux_perf_init(void)
{
	if (access("/proc/sys/kernel/perf_event_paranoid", F_OK))
		return;

	if (BIC_IS_ENABLED(BIC_IPC) && has_aperf) {
		fd_instr_count_percpu = calloc(topo.max_cpu_num + 1, sizeof(int));
		if (fd_instr_count_percpu == NULL)
			err(-1, "calloc fd_instr_count_percpu");
	}
}

void rapl_perf_init(void)
{
	const unsigned int num_domains = (platform->has_per_core_rapl ? topo.max_core_id : topo.max_package_id) + 1;
	bool *domain_visited = calloc(num_domains, sizeof(bool));

	rapl_counter_info_perdomain = calloc(num_domains, sizeof(*rapl_counter_info_perdomain));
	if (rapl_counter_info_perdomain == NULL)
		err(-1, "calloc rapl_counter_info_percpu");
	rapl_counter_info_perdomain_size = num_domains;

	/*
	 * Initialize rapl_counter_info_percpu
	 */
	for (unsigned int domain_id = 0; domain_id < num_domains; ++domain_id) {
		struct rapl_counter_info_t *rci = &rapl_counter_info_perdomain[domain_id];

		rci->fd_perf = -1;
		for (size_t i = 0; i < NUM_RAPL_COUNTERS; ++i) {
			rci->data[i] = 0;
			rci->source[i] = COUNTER_SOURCE_NONE;
		}
	}

	/*
	 * Open/probe the counters
	 * If can't get it via perf, fallback to MSR
	 */
	for (size_t i = 0; i < ARRAY_SIZE(rapl_counter_arch_infos); ++i) {

		const struct rapl_counter_arch_info *const cai = &rapl_counter_arch_infos[i];
		bool has_counter = 0;
		double scale;
		enum rapl_unit unit;
		unsigned int next_domain;

		memset(domain_visited, 0, num_domains * sizeof(*domain_visited));

		for (int cpu = 0; cpu < topo.max_cpu_num + 1; ++cpu) {

			if (cpu_is_not_allowed(cpu))
				continue;

			/* Skip already seen and handled RAPL domains */
			next_domain =
			    platform->has_per_core_rapl ? cpus[cpu].physical_core_id : cpus[cpu].physical_package_id;

			assert(next_domain < num_domains);

			if (domain_visited[next_domain])
				continue;

			domain_visited[next_domain] = 1;

			if ((cai->flags & RAPL_COUNTER_FLAG_PLATFORM_COUNTER) && (cpu != base_cpu))
				continue;

			struct rapl_counter_info_t *rci = &rapl_counter_info_perdomain[next_domain];

			/* Check if the counter is enabled and accessible */
			if (BIC_IS_ENABLED(cai->bic) && (platform->rapl_msrs & cai->feature_mask)) {

				/* Use perf API for this counter */
				if (!no_perf && cai->perf_name
				    && add_rapl_perf_counter(cpu, rci, cai, &scale, &unit) != -1) {
					rci->source[cai->rci_index] = COUNTER_SOURCE_PERF;
					rci->scale[cai->rci_index] = scale * cai->compat_scale;
					rci->unit[cai->rci_index] = unit;
					rci->flags[cai->rci_index] = cai->flags;

					/* Use MSR for this counter */
				} else if (!no_msr && cai->msr && probe_rapl_msr(cpu, cai->msr, cai->rci_index) == 0) {
					rci->source[cai->rci_index] = COUNTER_SOURCE_MSR;
					rci->msr[cai->rci_index] = cai->msr;
					rci->msr_mask[cai->rci_index] = cai->msr_mask;
					rci->msr_shift[cai->rci_index] = cai->msr_shift;
					rci->unit[cai->rci_index] = RAPL_UNIT_JOULES;
					rci->scale[cai->rci_index] = *cai->platform_rapl_msr_scale * cai->compat_scale;
					rci->flags[cai->rci_index] = cai->flags;
				}
			}

			if (rci->source[cai->rci_index] != COUNTER_SOURCE_NONE)
				has_counter = 1;
		}

		/* If any CPU has access to the counter, make it present */
		if (has_counter)
			BIC_PRESENT(cai->bic);
	}

	free(domain_visited);
}

/* Assumes msr_counter_info is populated */
static int has_amperf_access(void)
{
	return msr_counter_arch_infos[MSR_ARCH_INFO_APERF_INDEX].present &&
	    msr_counter_arch_infos[MSR_ARCH_INFO_MPERF_INDEX].present;
}

int *get_cstate_perf_group_fd(struct cstate_counter_info_t *cci, const char *group_name)
{
	if (strcmp(group_name, "cstate_core") == 0)
		return &cci->fd_perf_core;

	if (strcmp(group_name, "cstate_pkg") == 0)
		return &cci->fd_perf_pkg;

	return NULL;
}

int add_cstate_perf_counter_(int cpu, struct cstate_counter_info_t *cci, const struct cstate_counter_arch_info *cai)
{
	if (no_perf)
		return -1;

	int *pfd_group = get_cstate_perf_group_fd(cci, cai->perf_subsys);

	if (pfd_group == NULL)
		return -1;

	const unsigned int type = read_perf_type(cai->perf_subsys);
	const unsigned int config = read_perf_config(cai->perf_subsys, cai->perf_name);

	const int fd_counter = open_perf_counter(cpu, type, config, *pfd_group, PERF_FORMAT_GROUP);

	if (fd_counter == -1)
		return -1;

	/* If it's the first counter opened, make it a group descriptor */
	if (*pfd_group == -1)
		*pfd_group = fd_counter;

	return fd_counter;
}

int add_cstate_perf_counter(int cpu, struct cstate_counter_info_t *cci, const struct cstate_counter_arch_info *cai)
{
	int ret = add_cstate_perf_counter_(cpu, cci, cai);

	if (debug >= 2)
		fprintf(stderr, "%s: %d (cpu: %d)\n", __func__, ret, cpu);

	return ret;
}

int add_msr_perf_counter_(int cpu, struct msr_counter_info_t *cci, const struct msr_counter_arch_info *cai)
{
	if (no_perf)
		return -1;

	const unsigned int type = read_perf_type(cai->perf_subsys);
	const unsigned int config = read_perf_config(cai->perf_subsys, cai->perf_name);

	const int fd_counter = open_perf_counter(cpu, type, config, cci->fd_perf, PERF_FORMAT_GROUP);

	if (fd_counter == -1)
		return -1;

	/* If it's the first counter opened, make it a group descriptor */
	if (cci->fd_perf == -1)
		cci->fd_perf = fd_counter;

	return fd_counter;
}

int add_msr_perf_counter(int cpu, struct msr_counter_info_t *cci, const struct msr_counter_arch_info *cai)
{
	int ret = add_msr_perf_counter_(cpu, cci, cai);

	if (debug)
		fprintf(stderr, "%s: %s/%s: %d (cpu: %d)\n", __func__, cai->perf_subsys, cai->perf_name, ret, cpu);

	return ret;
}

void msr_perf_init_(void)
{
	const int mci_num = topo.max_cpu_num + 1;

	msr_counter_info = calloc(mci_num, sizeof(*msr_counter_info));
	if (!msr_counter_info)
		err(1, "calloc msr_counter_info");
	msr_counter_info_size = mci_num;

	for (int cpu = 0; cpu < mci_num; ++cpu)
		msr_counter_info[cpu].fd_perf = -1;

	for (int cidx = 0; cidx < NUM_MSR_COUNTERS; ++cidx) {

		struct msr_counter_arch_info *cai = &msr_counter_arch_infos[cidx];

		cai->present = false;

		for (int cpu = 0; cpu < mci_num; ++cpu) {

			struct msr_counter_info_t *const cci = &msr_counter_info[cpu];

			if (cpu_is_not_allowed(cpu))
				continue;

			if (cai->needed) {
				/* Use perf API for this counter */
				if (!no_perf && cai->perf_name && add_msr_perf_counter(cpu, cci, cai) != -1) {
					cci->source[cai->rci_index] = COUNTER_SOURCE_PERF;
					cai->present = true;

					/* User MSR for this counter */
				} else if (!no_msr && cai->msr && probe_rapl_msr(cpu, cai->msr, cai->rci_index) == 0) {
					cci->source[cai->rci_index] = COUNTER_SOURCE_MSR;
					cci->msr[cai->rci_index] = cai->msr;
					cci->msr_mask[cai->rci_index] = cai->msr_mask;
					cai->present = true;
				}
			}
		}
	}
}

/* Initialize data for reading perf counters from the MSR group. */
void msr_perf_init(void)
{
	bool need_amperf = false, need_smi = false;
	const bool need_soft_c1 = (!platform->has_msr_core_c1_res) && (platform->supported_cstates & CC1);

	need_amperf = BIC_IS_ENABLED(BIC_Avg_MHz) || BIC_IS_ENABLED(BIC_Busy) || BIC_IS_ENABLED(BIC_Bzy_MHz)
	    || BIC_IS_ENABLED(BIC_IPC) || need_soft_c1;

	if (BIC_IS_ENABLED(BIC_SMI))
		need_smi = true;

	/* Enable needed counters */
	msr_counter_arch_infos[MSR_ARCH_INFO_APERF_INDEX].needed = need_amperf;
	msr_counter_arch_infos[MSR_ARCH_INFO_MPERF_INDEX].needed = need_amperf;
	msr_counter_arch_infos[MSR_ARCH_INFO_SMI_INDEX].needed = need_smi;

	msr_perf_init_();

	const bool has_amperf = has_amperf_access();
	const bool has_smi = msr_counter_arch_infos[MSR_ARCH_INFO_SMI_INDEX].present;

	has_aperf_access = has_amperf;

	if (has_amperf) {
		BIC_PRESENT(BIC_Avg_MHz);
		BIC_PRESENT(BIC_Busy);
		BIC_PRESENT(BIC_Bzy_MHz);
		BIC_PRESENT(BIC_SMI);
	}

	if (has_smi)
		BIC_PRESENT(BIC_SMI);
}

void cstate_perf_init_(bool soft_c1)
{
	bool has_counter;
	bool *cores_visited = NULL, *pkg_visited = NULL;
	const int cores_visited_elems = topo.max_core_id + 1;
	const int pkg_visited_elems = topo.max_package_id + 1;
	const int cci_num = topo.max_cpu_num + 1;

	ccstate_counter_info = calloc(cci_num, sizeof(*ccstate_counter_info));
	if (!ccstate_counter_info)
		err(1, "calloc ccstate_counter_arch_info");
	ccstate_counter_info_size = cci_num;

	cores_visited = calloc(cores_visited_elems, sizeof(*cores_visited));
	if (!cores_visited)
		err(1, "calloc cores_visited");

	pkg_visited = calloc(pkg_visited_elems, sizeof(*pkg_visited));
	if (!pkg_visited)
		err(1, "calloc pkg_visited");

	/* Initialize cstate_counter_info_percpu */
	for (int cpu = 0; cpu < cci_num; ++cpu) {
		ccstate_counter_info[cpu].fd_perf_core = -1;
		ccstate_counter_info[cpu].fd_perf_pkg = -1;
	}

	for (int cidx = 0; cidx < NUM_CSTATE_COUNTERS; ++cidx) {
		has_counter = false;
		memset(cores_visited, 0, cores_visited_elems * sizeof(*cores_visited));
		memset(pkg_visited, 0, pkg_visited_elems * sizeof(*pkg_visited));

		const struct cstate_counter_arch_info *cai = &ccstate_counter_arch_infos[cidx];

		for (int cpu = 0; cpu < cci_num; ++cpu) {

			struct cstate_counter_info_t *const cci = &ccstate_counter_info[cpu];

			if (cpu_is_not_allowed(cpu))
				continue;

			const int core_id = cpus[cpu].physical_core_id;
			const int pkg_id = cpus[cpu].physical_package_id;

			assert(core_id < cores_visited_elems);
			assert(pkg_id < pkg_visited_elems);

			const bool per_thread = cai->flags & CSTATE_COUNTER_FLAG_COLLECT_PER_THREAD;
			const bool per_core = cai->flags & CSTATE_COUNTER_FLAG_COLLECT_PER_CORE;

			if (!per_thread && cores_visited[core_id])
				continue;

			if (!per_core && pkg_visited[pkg_id])
				continue;

			const bool counter_needed = BIC_IS_ENABLED(cai->bic) ||
			    (soft_c1 && (cai->flags & CSTATE_COUNTER_FLAG_SOFT_C1_DEPENDENCY));
			const bool counter_supported = (platform->supported_cstates & cai->feature_mask);

			if (counter_needed && counter_supported) {
				/* Use perf API for this counter */
				if (!no_perf && cai->perf_name && add_cstate_perf_counter(cpu, cci, cai) != -1) {

					cci->source[cai->rci_index] = COUNTER_SOURCE_PERF;

					/* User MSR for this counter */
				} else if (!no_msr && cai->msr && pkg_cstate_limit >= cai->pkg_cstate_limit
					   && probe_rapl_msr(cpu, cai->msr, cai->rci_index) == 0) {
					cci->source[cai->rci_index] = COUNTER_SOURCE_MSR;
					cci->msr[cai->rci_index] = cai->msr;
				}
			}

			if (cci->source[cai->rci_index] != COUNTER_SOURCE_NONE) {
				has_counter = true;
				cores_visited[core_id] = true;
				pkg_visited[pkg_id] = true;
			}
		}

		/* If any CPU has access to the counter, make it present */
		if (has_counter)
			BIC_PRESENT(cai->bic);
	}

	free(cores_visited);
	free(pkg_visited);
}

void cstate_perf_init(void)
{
	/*
	 * If we don't have a C1 residency MSR, we calculate it "in software",
	 * but we need APERF, MPERF too.
	 */
	const bool soft_c1 = !platform->has_msr_core_c1_res && has_amperf_access()
	    && platform->supported_cstates & CC1;

	if (soft_c1)
		BIC_PRESENT(BIC_CPU_c1);

	cstate_perf_init_(soft_c1);
}

void probe_cstates(void)
{
	probe_cst_limit();

	if (platform->has_msr_module_c6_res_ms)
		BIC_PRESENT(BIC_Mod_c6);

	if (platform->has_ext_cst_msrs && !no_msr) {
		BIC_PRESENT(BIC_Totl_c0);
		BIC_PRESENT(BIC_Any_c0);
		BIC_PRESENT(BIC_GFX_c0);
		BIC_PRESENT(BIC_CPUGFX);
	}

	if (quiet)
		return;

	dump_power_ctl();
	dump_cst_cfg();
	decode_c6_demotion_policy_msr();
	print_dev_latency();
	dump_sysfs_cstate_config();
	print_irtl();
}

void probe_lpi(void)
{
	if (!access("/sys/devices/system/cpu/cpuidle/low_power_idle_cpu_residency_us", R_OK))
		BIC_PRESENT(BIC_CPU_LPI);
	else
		BIC_NOT_PRESENT(BIC_CPU_LPI);

	if (!access(sys_lpi_file_sysfs, R_OK)) {
		sys_lpi_file = sys_lpi_file_sysfs;
		BIC_PRESENT(BIC_SYS_LPI);
	} else if (!access(sys_lpi_file_debugfs, R_OK)) {
		sys_lpi_file = sys_lpi_file_debugfs;
		BIC_PRESENT(BIC_SYS_LPI);
	} else {
		sys_lpi_file_sysfs = NULL;
		BIC_NOT_PRESENT(BIC_SYS_LPI);
	}

}

void probe_pstates(void)
{
	probe_bclk();

	if (quiet)
		return;

	dump_platform_info();
	dump_turbo_ratio_info();
	dump_sysfs_pstate_config();
	decode_misc_pwr_mgmt_msr();

	for_all_cpus(print_hwp, ODD_COUNTERS);
	for_all_cpus(print_epb, ODD_COUNTERS);
	for_all_cpus(print_perf_limit, ODD_COUNTERS);
}

void process_cpuid()
{
	unsigned int eax, ebx, ecx, edx;
	unsigned int fms, family, model, stepping, ecx_flags, edx_flags;
	unsigned long long ucode_patch = 0;
	bool ucode_patch_valid = false;

	eax = ebx = ecx = edx = 0;

	__cpuid(0, max_level, ebx, ecx, edx);

	if (ebx == 0x756e6547 && ecx == 0x6c65746e && edx == 0x49656e69)
		genuine_intel = 1;
	else if (ebx == 0x68747541 && ecx == 0x444d4163 && edx == 0x69746e65)
		authentic_amd = 1;
	else if (ebx == 0x6f677948 && ecx == 0x656e6975 && edx == 0x6e65476e)
		hygon_genuine = 1;

	if (!quiet)
		fprintf(outf, "CPUID(0): %.4s%.4s%.4s 0x%x CPUID levels\n",
			(char *)&ebx, (char *)&edx, (char *)&ecx, max_level);

	__cpuid(1, fms, ebx, ecx, edx);
	family = (fms >> 8) & 0xf;
	model = (fms >> 4) & 0xf;
	stepping = fms & 0xf;
	if (family == 0xf)
		family += (fms >> 20) & 0xff;
	if (family >= 6)
		model += ((fms >> 16) & 0xf) << 4;
	ecx_flags = ecx;
	edx_flags = edx;

	if (!no_msr) {
		if (get_msr(sched_getcpu(), MSR_IA32_UCODE_REV, &ucode_patch))
			warnx("get_msr(UCODE)");
		else
			ucode_patch_valid = true;
	}

	/*
	 * check max extended function levels of CPUID.
	 * This is needed to check for invariant TSC.
	 * This check is valid for both Intel and AMD.
	 */
	ebx = ecx = edx = 0;
	__cpuid(0x80000000, max_extended_level, ebx, ecx, edx);

	if (!quiet) {
		fprintf(outf, "CPUID(1): family:model:stepping 0x%x:%x:%x (%d:%d:%d)",
			family, model, stepping, family, model, stepping);
		if (ucode_patch_valid)
			fprintf(outf, " microcode 0x%x", (unsigned int)((ucode_patch >> 32) & 0xFFFFFFFF));
		fputc('\n', outf);

		fprintf(outf, "CPUID(0x80000000): max_extended_levels: 0x%x\n", max_extended_level);
		fprintf(outf, "CPUID(1): %s %s %s %s %s %s %s %s %s %s\n",
			ecx_flags & (1 << 0) ? "SSE3" : "-",
			ecx_flags & (1 << 3) ? "MONITOR" : "-",
			ecx_flags & (1 << 6) ? "SMX" : "-",
			ecx_flags & (1 << 7) ? "EIST" : "-",
			ecx_flags & (1 << 8) ? "TM2" : "-",
			edx_flags & (1 << 4) ? "TSC" : "-",
			edx_flags & (1 << 5) ? "MSR" : "-",
			edx_flags & (1 << 22) ? "ACPI-TM" : "-",
			edx_flags & (1 << 28) ? "HT" : "-", edx_flags & (1 << 29) ? "TM" : "-");
	}

	probe_platform_features(family, model);

	if (!(edx_flags & (1 << 5)))
		errx(1, "CPUID: no MSR");

	if (max_extended_level >= 0x80000007) {

		/*
		 * Non-Stop TSC is advertised by CPUID.EAX=0x80000007: EDX.bit8
		 * this check is valid for both Intel and AMD
		 */
		__cpuid(0x80000007, eax, ebx, ecx, edx);
		has_invariant_tsc = edx & (1 << 8);
	}

	/*
	 * APERF/MPERF is advertised by CPUID.EAX=0x6: ECX.bit0
	 * this check is valid for both Intel and AMD
	 */

	__cpuid(0x6, eax, ebx, ecx, edx);
	has_aperf = ecx & (1 << 0);
	do_dts = eax & (1 << 0);
	if (do_dts)
		BIC_PRESENT(BIC_CoreTmp);
	has_turbo = eax & (1 << 1);
	do_ptm = eax & (1 << 6);
	if (do_ptm)
		BIC_PRESENT(BIC_PkgTmp);
	has_hwp = eax & (1 << 7);
	has_hwp_notify = eax & (1 << 8);
	has_hwp_activity_window = eax & (1 << 9);
	has_hwp_epp = eax & (1 << 10);
	has_hwp_pkg = eax & (1 << 11);
	has_epb = ecx & (1 << 3);

	if (!quiet)
		fprintf(outf, "CPUID(6): %sAPERF, %sTURBO, %sDTS, %sPTM, %sHWP, "
			"%sHWPnotify, %sHWPwindow, %sHWPepp, %sHWPpkg, %sEPB\n",
			has_aperf ? "" : "No-",
			has_turbo ? "" : "No-",
			do_dts ? "" : "No-",
			do_ptm ? "" : "No-",
			has_hwp ? "" : "No-",
			has_hwp_notify ? "" : "No-",
			has_hwp_activity_window ? "" : "No-",
			has_hwp_epp ? "" : "No-", has_hwp_pkg ? "" : "No-", has_epb ? "" : "No-");

	if (!quiet)
		decode_misc_enable_msr();

	if (max_level >= 0x7 && !quiet) {
		int has_sgx;

		ecx = 0;

		__cpuid_count(0x7, 0, eax, ebx, ecx, edx);

		has_sgx = ebx & (1 << 2);

		is_hybrid = edx & (1 << 15);

		fprintf(outf, "CPUID(7): %sSGX %sHybrid\n", has_sgx ? "" : "No-", is_hybrid ? "" : "No-");

		if (has_sgx)
			decode_feature_control_msr();
	}

	if (max_level >= 0x15) {
		unsigned int eax_crystal;
		unsigned int ebx_tsc;

		/*
		 * CPUID 15H TSC/Crystal ratio, possibly Crystal Hz
		 */
		eax_crystal = ebx_tsc = crystal_hz = edx = 0;
		__cpuid(0x15, eax_crystal, ebx_tsc, crystal_hz, edx);

		if (ebx_tsc != 0) {
			if (!quiet && (ebx != 0))
				fprintf(outf, "CPUID(0x15): eax_crystal: %d ebx_tsc: %d ecx_crystal_hz: %d\n",
					eax_crystal, ebx_tsc, crystal_hz);

			if (crystal_hz == 0)
				crystal_hz = platform->crystal_freq;

			if (crystal_hz) {
				tsc_hz = (unsigned long long)crystal_hz *ebx_tsc / eax_crystal;
				if (!quiet)
					fprintf(outf, "TSC: %lld MHz (%d Hz * %d / %d / 1000000)\n",
						tsc_hz / 1000000, crystal_hz, ebx_tsc, eax_crystal);
			}
		}
	}
	if (max_level >= 0x16) {
		unsigned int base_mhz, max_mhz, bus_mhz, edx;

		/*
		 * CPUID 16H Base MHz, Max MHz, Bus MHz
		 */
		base_mhz = max_mhz = bus_mhz = edx = 0;

		__cpuid(0x16, base_mhz, max_mhz, bus_mhz, edx);

		bclk = bus_mhz;

		base_hz = base_mhz * 1000000;
		has_base_hz = 1;

		if (platform->enable_tsc_tweak)
			tsc_tweak = base_hz / tsc_hz;

		if (!quiet)
			fprintf(outf, "CPUID(0x16): base_mhz: %d max_mhz: %d bus_mhz: %d\n",
				base_mhz, max_mhz, bus_mhz);
	}

	if (has_aperf)
		aperf_mperf_multiplier = platform->need_perf_multiplier ? 1024 : 1;

	BIC_PRESENT(BIC_IRQ);
	BIC_PRESENT(BIC_NMI);
	BIC_PRESENT(BIC_TSC_MHz);
}

static void counter_info_init(void)
{
	for (int i = 0; i < NUM_CSTATE_COUNTERS; ++i) {
		struct cstate_counter_arch_info *const cai = &ccstate_counter_arch_infos[i];

		if (platform->has_msr_knl_core_c6_residency && cai->msr == MSR_CORE_C6_RESIDENCY)
			cai->msr = MSR_KNL_CORE_C6_RESIDENCY;

		if (!platform->has_msr_core_c1_res && cai->msr == MSR_CORE_C1_RES)
			cai->msr = 0;

		if (platform->has_msr_atom_pkg_c6_residency && cai->msr == MSR_PKG_C6_RESIDENCY)
			cai->msr = MSR_ATOM_PKG_C6_RESIDENCY;
	}

	for (int i = 0; i < NUM_MSR_COUNTERS; ++i) {
		msr_counter_arch_infos[i].present = false;
		msr_counter_arch_infos[i].needed = false;
	}
}

void probe_pm_features(void)
{
	probe_pstates();

	probe_cstates();

	probe_lpi();

	probe_intel_uncore_frequency();

	probe_graphics();

	probe_rapl();

	probe_thermal();

	if (platform->has_nhm_msrs && !no_msr)
		BIC_PRESENT(BIC_SMI);

	if (!quiet)
		decode_misc_feature_control();
}

/*
 * in /dev/cpu/ return success for names that are numbers
 * ie. filter out ".", "..", "microcode".
 */
int dir_filter(const struct dirent *dirp)
{
	if (isdigit(dirp->d_name[0]))
		return 1;
	else
		return 0;
}

char *possible_file = "/sys/devices/system/cpu/possible";
char possible_buf[1024];

int initialize_cpu_possible_set(void)
{
	FILE *fp;

	fp = fopen(possible_file, "r");
	if (!fp) {
		warn("open %s", possible_file);
		return -1;
	}
	if (fread(possible_buf, sizeof(char), 1024, fp) == 0) {
		warn("read %s", possible_file);
		goto err;
	}
	if (parse_cpu_str(possible_buf, cpu_possible_set, cpu_possible_setsize)) {
		warnx("%s: cpu str malformat %s\n", possible_file, cpu_effective_str);
		goto err;
	}
	return 0;

err:
	fclose(fp);
	return -1;
}

void topology_probe(bool startup)
{
	int i;
	int max_core_id = 0;
	int max_package_id = 0;
	int max_siblings = 0;

	/* Initialize num_cpus, max_cpu_num */
	set_max_cpu_num();
	topo.num_cpus = 0;
	for_all_proc_cpus(count_cpus);
	if (!summary_only)
		BIC_PRESENT(BIC_CPU);

	if (debug > 1)
		fprintf(outf, "num_cpus %d max_cpu_num %d\n", topo.num_cpus, topo.max_cpu_num);

	cpus = calloc(1, (topo.max_cpu_num + 1) * sizeof(struct cpu_topology));
	if (cpus == NULL)
		err(1, "calloc cpus");

	/*
	 * Allocate and initialize cpu_present_set
	 */
	cpu_present_set = CPU_ALLOC((topo.max_cpu_num + 1));
	if (cpu_present_set == NULL)
		err(3, "CPU_ALLOC");
	cpu_present_setsize = CPU_ALLOC_SIZE((topo.max_cpu_num + 1));
	CPU_ZERO_S(cpu_present_setsize, cpu_present_set);
	for_all_proc_cpus(mark_cpu_present);

	/*
	 * Allocate and initialize cpu_possible_set
	 */
	cpu_possible_set = CPU_ALLOC((topo.max_cpu_num + 1));
	if (cpu_possible_set == NULL)
		err(3, "CPU_ALLOC");
	cpu_possible_setsize = CPU_ALLOC_SIZE((topo.max_cpu_num + 1));
	CPU_ZERO_S(cpu_possible_setsize, cpu_possible_set);
	initialize_cpu_possible_set();

	/*
	 * Allocate and initialize cpu_effective_set
	 */
	cpu_effective_set = CPU_ALLOC((topo.max_cpu_num + 1));
	if (cpu_effective_set == NULL)
		err(3, "CPU_ALLOC");
	cpu_effective_setsize = CPU_ALLOC_SIZE((topo.max_cpu_num + 1));
	CPU_ZERO_S(cpu_effective_setsize, cpu_effective_set);
	update_effective_set(startup);

	/*
	 * Allocate and initialize cpu_allowed_set
	 */
	cpu_allowed_set = CPU_ALLOC((topo.max_cpu_num + 1));
	if (cpu_allowed_set == NULL)
		err(3, "CPU_ALLOC");
	cpu_allowed_setsize = CPU_ALLOC_SIZE((topo.max_cpu_num + 1));
	CPU_ZERO_S(cpu_allowed_setsize, cpu_allowed_set);

	/*
	 * Validate and update cpu_allowed_set.
	 *
	 * Make sure all cpus in cpu_subset are also in cpu_present_set during startup.
	 * Give a warning when cpus in cpu_subset become unavailable at runtime.
	 * Give a warning when cpus are not effective because of cgroup setting.
	 *
	 * cpu_allowed_set is the intersection of cpu_present_set/cpu_effective_set/cpu_subset.
	 */
	for (i = 0; i < CPU_SUBSET_MAXCPUS; ++i) {
		if (cpu_subset && !CPU_ISSET_S(i, cpu_subset_size, cpu_subset))
			continue;

		if (!CPU_ISSET_S(i, cpu_present_setsize, cpu_present_set)) {
			if (cpu_subset) {
				/* cpus in cpu_subset must be in cpu_present_set during startup */
				if (startup)
					err(1, "cpu%d not present", i);
				else
					fprintf(stderr, "cpu%d not present\n", i);
			}
			continue;
		}

		if (CPU_COUNT_S(cpu_effective_setsize, cpu_effective_set)) {
			if (!CPU_ISSET_S(i, cpu_effective_setsize, cpu_effective_set)) {
				fprintf(stderr, "cpu%d not effective\n", i);
				continue;
			}
		}

		CPU_SET_S(i, cpu_allowed_setsize, cpu_allowed_set);
	}

	if (!CPU_COUNT_S(cpu_allowed_setsize, cpu_allowed_set))
		err(-ENODEV, "No valid cpus found");
	sched_setaffinity(0, cpu_allowed_setsize, cpu_allowed_set);

	/*
	 * Allocate and initialize cpu_affinity_set
	 */
	cpu_affinity_set = CPU_ALLOC((topo.max_cpu_num + 1));
	if (cpu_affinity_set == NULL)
		err(3, "CPU_ALLOC");
	cpu_affinity_setsize = CPU_ALLOC_SIZE((topo.max_cpu_num + 1));
	CPU_ZERO_S(cpu_affinity_setsize, cpu_affinity_set);

	for_all_proc_cpus(init_thread_id);

	for_all_proc_cpus(set_cpu_hybrid_type);

	/*
	 * For online cpus
	 * find max_core_id, max_package_id
	 */
	for (i = 0; i <= topo.max_cpu_num; ++i) {
		int siblings;

		if (cpu_is_not_present(i)) {
			if (debug > 1)
				fprintf(outf, "cpu%d NOT PRESENT\n", i);
			continue;
		}

		cpus[i].logical_cpu_id = i;

		/* get package information */
		cpus[i].physical_package_id = get_physical_package_id(i);
		if (cpus[i].physical_package_id > max_package_id)
			max_package_id = cpus[i].physical_package_id;

		/* get die information */
		cpus[i].die_id = get_die_id(i);
		if (cpus[i].die_id > topo.max_die_id)
			topo.max_die_id = cpus[i].die_id;

		/* get numa node information */
		cpus[i].physical_node_id = get_physical_node_id(&cpus[i]);
		if (cpus[i].physical_node_id > topo.max_node_num)
			topo.max_node_num = cpus[i].physical_node_id;

		/* get core information */
		cpus[i].physical_core_id = get_core_id(i);
		if (cpus[i].physical_core_id > max_core_id)
			max_core_id = cpus[i].physical_core_id;

		/* get thread information */
		siblings = get_thread_siblings(&cpus[i]);
		if (siblings > max_siblings)
			max_siblings = siblings;
		if (cpus[i].thread_id == 0)
			topo.num_cores++;
	}
	topo.max_core_id = max_core_id;
	topo.max_package_id = max_package_id;

	topo.cores_per_node = max_core_id + 1;
	if (debug > 1)
		fprintf(outf, "max_core_id %d, sizing for %d cores per package\n", max_core_id, topo.cores_per_node);
	if (!summary_only)
		BIC_PRESENT(BIC_Core);

	topo.num_die = topo.max_die_id + 1;
	if (debug > 1)
		fprintf(outf, "max_die_id %d, sizing for %d die\n", topo.max_die_id, topo.num_die);
	if (!summary_only && topo.num_die > 1)
		BIC_PRESENT(BIC_Die);

	topo.num_packages = max_package_id + 1;
	if (debug > 1)
		fprintf(outf, "max_package_id %d, sizing for %d packages\n", max_package_id, topo.num_packages);
	if (!summary_only && topo.num_packages > 1)
		BIC_PRESENT(BIC_Package);

	set_node_data();
	if (debug > 1)
		fprintf(outf, "nodes_per_pkg %d\n", topo.nodes_per_pkg);
	if (!summary_only && topo.nodes_per_pkg > 1)
		BIC_PRESENT(BIC_Node);

	topo.threads_per_core = max_siblings;
	if (debug > 1)
		fprintf(outf, "max_siblings %d\n", max_siblings);

	if (debug < 1)
		return;

	for (i = 0; i <= topo.max_cpu_num; ++i) {
		if (cpu_is_not_present(i))
			continue;
		fprintf(outf,
			"cpu %d pkg %d die %d node %d lnode %d core %d thread %d\n",
			i, cpus[i].physical_package_id, cpus[i].die_id,
			cpus[i].physical_node_id, cpus[i].logical_node_id, cpus[i].physical_core_id, cpus[i].thread_id);
	}

}

void allocate_counters(struct thread_data **t, struct core_data **c, struct pkg_data **p)
{
	int i;
	int num_cores = topo.cores_per_node * topo.nodes_per_pkg * topo.num_packages;
	int num_threads = topo.threads_per_core * num_cores;

	*t = calloc(num_threads, sizeof(struct thread_data));
	if (*t == NULL)
		goto error;

	for (i = 0; i < num_threads; i++)
		(*t)[i].cpu_id = -1;

	*c = calloc(num_cores, sizeof(struct core_data));
	if (*c == NULL)
		goto error;

	for (i = 0; i < num_cores; i++) {
		(*c)[i].core_id = -1;
		(*c)[i].base_cpu = -1;
	}

	*p = calloc(topo.num_packages, sizeof(struct pkg_data));
	if (*p == NULL)
		goto error;

	for (i = 0; i < topo.num_packages; i++) {
		(*p)[i].package_id = i;
		(*p)[i].base_cpu = -1;
	}

	return;
error:
	err(1, "calloc counters");
}

/*
 * init_counter()
 *
 * set FIRST_THREAD_IN_CORE and FIRST_CORE_IN_PACKAGE
 */
void init_counter(struct thread_data *thread_base, struct core_data *core_base, struct pkg_data *pkg_base, int cpu_id)
{
	int pkg_id = cpus[cpu_id].physical_package_id;
	int node_id = cpus[cpu_id].logical_node_id;
	int core_id = cpus[cpu_id].physical_core_id;
	int thread_id = cpus[cpu_id].thread_id;
	struct thread_data *t;
	struct core_data *c;
	struct pkg_data *p;

	/* Workaround for systems where physical_node_id==-1
	 * and logical_node_id==(-1 - topo.num_cpus)
	 */
	if (node_id < 0)
		node_id = 0;

	t = GET_THREAD(thread_base, thread_id, core_id, node_id, pkg_id);
	c = GET_CORE(core_base, core_id, node_id, pkg_id);
	p = GET_PKG(pkg_base, pkg_id);

	t->cpu_id = cpu_id;
	if (!cpu_is_not_allowed(cpu_id)) {
		if (c->base_cpu < 0)
			c->base_cpu = t->cpu_id;
		if (p->base_cpu < 0)
			p->base_cpu = t->cpu_id;
	}

	c->core_id = core_id;
	p->package_id = pkg_id;
}

int initialize_counters(int cpu_id)
{
	init_counter(EVEN_COUNTERS, cpu_id);
	init_counter(ODD_COUNTERS, cpu_id);
	return 0;
}

void allocate_output_buffer()
{
	output_buffer = calloc(1, (1 + topo.num_cpus) * 2048);
	outp = output_buffer;
	if (outp == NULL)
		err(-1, "calloc output buffer");
}

void allocate_fd_percpu(void)
{
	fd_percpu = calloc(topo.max_cpu_num + 1, sizeof(int));
	if (fd_percpu == NULL)
		err(-1, "calloc fd_percpu");
}

void allocate_irq_buffers(void)
{
	irq_column_2_cpu = calloc(topo.num_cpus, sizeof(int));
	if (irq_column_2_cpu == NULL)
		err(-1, "calloc %d", topo.num_cpus);

	irqs_per_cpu = calloc(topo.max_cpu_num + 1, sizeof(int));
	if (irqs_per_cpu == NULL)
		err(-1, "calloc %d IRQ", topo.max_cpu_num + 1);

	nmi_per_cpu = calloc(topo.max_cpu_num + 1, sizeof(int));
	if (nmi_per_cpu == NULL)
		err(-1, "calloc %d NMI", topo.max_cpu_num + 1);
}

int update_topo(struct thread_data *t, struct core_data *c, struct pkg_data *p)
{
	topo.allowed_cpus++;
	if ((int)t->cpu_id == c->base_cpu)
		topo.allowed_cores++;
	if ((int)t->cpu_id == p->base_cpu)
		topo.allowed_packages++;

	return 0;
}

void topology_update(void)
{
	topo.allowed_cpus = 0;
	topo.allowed_cores = 0;
	topo.allowed_packages = 0;
	for_all_cpus(update_topo, ODD_COUNTERS);
}

void setup_all_buffers(bool startup)
{
	topology_probe(startup);
	allocate_irq_buffers();
	allocate_fd_percpu();
	allocate_counters(&thread_even, &core_even, &package_even);
	allocate_counters(&thread_odd, &core_odd, &package_odd);
	allocate_output_buffer();
	for_all_proc_cpus(initialize_counters);
	topology_update();
}

void set_base_cpu(void)
{
	int i;

	for (i = 0; i < topo.max_cpu_num + 1; ++i) {
		if (cpu_is_not_allowed(i))
			continue;
		base_cpu = i;
		if (debug > 1)
			fprintf(outf, "base_cpu = %d\n", base_cpu);
		return;
	}
	err(-ENODEV, "No valid cpus found");
}

bool has_added_counters(void)
{
	/*
	 * It only makes sense to call this after the command line is parsed,
	 * otherwise sys structure is not populated.
	 */

	return sys.added_core_counters | sys.added_thread_counters | sys.added_package_counters;
}

void check_msr_access(void)
{
	check_dev_msr();
	check_msr_permission();

	if (no_msr)
		bic_disable_msr_access();
}

void check_perf_access(void)
{
	if (no_perf || !BIC_IS_ENABLED(BIC_IPC) || !has_instr_count_access())
		bic_enabled &= ~BIC_IPC;
}

bool perf_has_hybrid_devices(void)
{
	/*
	 *  0: unknown
	 *  1: has separate perf device for p and e core
	 * -1: doesn't have separate perf device for p and e core
	 */
	static int cached;

	if (cached > 0)
		return true;

	if (cached < 0)
		return false;

	if (access("/sys/bus/event_source/devices/cpu_core", F_OK)) {
		cached = -1;
		return false;
	}

	if (access("/sys/bus/event_source/devices/cpu_atom", F_OK)) {
		cached = -1;
		return false;
	}

	cached = 1;
	return true;
}

int added_perf_counters_init_(struct perf_counter_info *pinfo)
{
	size_t num_domains = 0;
	unsigned int next_domain;
	bool *domain_visited;
	unsigned int perf_type, perf_config;
	double perf_scale;
	int fd_perf;

	if (!pinfo)
		return 0;

	const size_t max_num_domains = MAX(topo.max_cpu_num + 1, MAX(topo.max_core_id + 1, topo.max_package_id + 1));

	domain_visited = calloc(max_num_domains, sizeof(*domain_visited));

	while (pinfo) {
		switch (pinfo->scope) {
		case SCOPE_CPU:
			num_domains = topo.max_cpu_num + 1;
			break;

		case SCOPE_CORE:
			num_domains = topo.max_core_id + 1;
			break;

		case SCOPE_PACKAGE:
			num_domains = topo.max_package_id + 1;
			break;
		}

		/* Allocate buffer for file descriptor for each domain. */
		pinfo->fd_perf_per_domain = calloc(num_domains, sizeof(*pinfo->fd_perf_per_domain));
		if (!pinfo->fd_perf_per_domain)
			errx(1, "%s: alloc %s", __func__, "fd_perf_per_domain");

		for (size_t i = 0; i < num_domains; ++i)
			pinfo->fd_perf_per_domain[i] = -1;

		pinfo->num_domains = num_domains;
		pinfo->scale = 1.0;

		memset(domain_visited, 0, max_num_domains * sizeof(*domain_visited));

		for (int cpu = 0; cpu < topo.max_cpu_num + 1; ++cpu) {

			next_domain = cpu_to_domain(pinfo, cpu);

			assert(next_domain < num_domains);

			if (cpu_is_not_allowed(cpu))
				continue;

			if (domain_visited[next_domain])
				continue;

			/*
			 * Intel hybrid platforms expose different perf devices for P and E cores.
			 * Instead of one, "/sys/bus/event_source/devices/cpu" device, there are
			 * "/sys/bus/event_source/devices/{cpu_core,cpu_atom}".
			 *
			 * This makes it more complicated to the user, because most of the counters
			 * are available on both and have to be handled manually, otherwise.
			 *
			 * Code below, allow user to use the old "cpu" name, which is translated accordingly.
			 */
			const char *perf_device = pinfo->device;

			if (strcmp(perf_device, "cpu") == 0 && perf_has_hybrid_devices()) {
				switch (cpus[cpu].type) {
				case INTEL_PCORE_TYPE:
					perf_device = "cpu_core";
					break;

				case INTEL_ECORE_TYPE:
					perf_device = "cpu_atom";
					break;

				default: /* Don't change, we will probably fail and report a problem soon. */
					break;
				}
			}

			perf_type = read_perf_type(perf_device);
			if (perf_type == (unsigned int)-1) {
				warnx("%s: perf/%s/%s: failed to read %s",
				      __func__, perf_device, pinfo->event, "type");
				continue;
			}

			perf_config = read_perf_config(perf_device, pinfo->event);
			if (perf_config == (unsigned int)-1) {
				warnx("%s: perf/%s/%s: failed to read %s",
				      __func__, perf_device, pinfo->event, "config");
				continue;
			}

			/* Scale is not required, some counters just don't have it. */
			perf_scale = read_perf_scale(perf_device, pinfo->event);
			if (perf_scale == 0.0)
				perf_scale = 1.0;

			fd_perf = open_perf_counter(cpu, perf_type, perf_config, -1, 0);
			if (fd_perf == -1) {
				warnx("%s: perf/%s/%s: failed to open counter on cpu%d",
				      __func__, perf_device, pinfo->event, cpu);
				continue;
			}

			domain_visited[next_domain] = 1;
			pinfo->fd_perf_per_domain[next_domain] = fd_perf;
			pinfo->scale = perf_scale;

			if (debug)
				fprintf(stderr, "Add perf/%s/%s cpu%d: %d\n",
					perf_device, pinfo->event, cpu, pinfo->fd_perf_per_domain[next_domain]);
		}

		pinfo = pinfo->next;
	}

	free(domain_visited);

	return 0;
}

void added_perf_counters_init(void)
{
	if (added_perf_counters_init_(sys.perf_tp))
		errx(1, "%s: %s", __func__, "thread");

	if (added_perf_counters_init_(sys.perf_cp))
		errx(1, "%s: %s", __func__, "core");

	if (added_perf_counters_init_(sys.perf_pp))
		errx(1, "%s: %s", __func__, "package");
}

int parse_telem_info_file(int fd_dir, const char *info_filename, const char *format, unsigned long *output)
{
	int fd_telem_info;
	FILE *file_telem_info;
	unsigned long value;

	fd_telem_info = openat(fd_dir, info_filename, O_RDONLY);
	if (fd_telem_info == -1)
		return -1;

	file_telem_info = fdopen(fd_telem_info, "r");
	if (file_telem_info == NULL) {
		close(fd_telem_info);
		return -1;
	}

	if (fscanf(file_telem_info, format, &value) != 1) {
		fclose(file_telem_info);
		return -1;
	}

	fclose(file_telem_info);

	*output = value;

	return 0;
}

struct pmt_mmio *pmt_mmio_open(unsigned int target_guid)
{
	struct pmt_diriter_t pmt_iter;
	const struct dirent *entry;
	struct stat st;
	int fd_telem_dir, fd_pmt;
	unsigned long guid, size, offset;
	size_t mmap_size;
	void *mmio;
	struct pmt_mmio *head = NULL, *last = NULL;
	struct pmt_mmio *new_pmt = NULL;

	if (stat(SYSFS_TELEM_PATH, &st) == -1)
		return NULL;

	pmt_diriter_init(&pmt_iter);
	entry = pmt_diriter_begin(&pmt_iter, SYSFS_TELEM_PATH);
	if (!entry) {
		pmt_diriter_remove(&pmt_iter);
		return NULL;
	}

	for ( ; entry != NULL; entry = pmt_diriter_next(&pmt_iter)) {
		if (fstatat(dirfd(pmt_iter.dir), entry->d_name, &st, 0) == -1)
			break;

		if (!S_ISDIR(st.st_mode))
			continue;

		fd_telem_dir = openat(dirfd(pmt_iter.dir), entry->d_name, O_RDONLY);
		if (fd_telem_dir == -1)
			break;

		if (parse_telem_info_file(fd_telem_dir, "guid", "%lx", &guid)) {
			close(fd_telem_dir);
			break;
		}

		if (parse_telem_info_file(fd_telem_dir, "size", "%lu", &size)) {
			close(fd_telem_dir);
			break;
		}

		if (guid != target_guid) {
			close(fd_telem_dir);
			continue;
		}

		if (parse_telem_info_file(fd_telem_dir, "offset", "%lu", &offset)) {
			close(fd_telem_dir);
			break;
		}

		assert(offset == 0);

		fd_pmt = openat(fd_telem_dir, "telem", O_RDONLY);
		if (fd_pmt == -1)
			goto loop_cleanup_and_break;

		mmap_size = ROUND_UP_TO_PAGE_SIZE(size);
		mmio = mmap(0, mmap_size, PROT_READ, MAP_SHARED, fd_pmt, 0);
		if (mmio != MAP_FAILED) {
			if (debug)
				fprintf(stderr, "%s: 0x%lx mmaped at: %p\n", __func__, guid, mmio);

			new_pmt = calloc(1, sizeof(*new_pmt));

			if (!new_pmt) {
				fprintf(stderr, "%s: Failed to allocate pmt_mmio\n", __func__);
				exit(1);
			}

			/*
			 * Create linked list of mmaped regions,
			 * but preserve the ordering from sysfs.
			 * Ordering is important for the user to
			 * use the seq=%u parameter when adding a counter.
			 */
			new_pmt->guid = guid;
			new_pmt->mmio_base = mmio;
			new_pmt->pmt_offset = offset;
			new_pmt->size = size;
			new_pmt->next = pmt_mmios;

			if (last)
				last->next = new_pmt;
			else
				head = new_pmt;

			last = new_pmt;
		}

loop_cleanup_and_break:
		close(fd_pmt);
		close(fd_telem_dir);
	}

	pmt_diriter_remove(&pmt_iter);

	/*
	 * If we found something, stick just
	 * created linked list to the front.
	 */
	if (head)
		pmt_mmios = head;

	return head;
}

struct pmt_mmio *pmt_mmio_find(unsigned int guid)
{
	struct pmt_mmio *pmmio = pmt_mmios;

	while (pmmio) {
		if (pmmio->guid == guid)
			return pmmio;

		pmmio = pmmio->next;
	}

	return NULL;
}

void *pmt_get_counter_pointer(struct pmt_mmio *pmmio, unsigned long counter_offset)
{
	char *ret;

	/* Get base of mmaped PMT file. */
	ret = (char *)pmmio->mmio_base;

	/*
	 * Apply PMT MMIO offset to obtain beginning of the mmaped telemetry data.
	 * It's not guaranteed that the mmaped memory begins with the telemetry data
	 *      - we might have to apply the offset first.
	 */
	ret += pmmio->pmt_offset;

	/* Apply the counter offset to get the address to the mmaped counter. */
	ret += counter_offset;

	return ret;
}

struct pmt_mmio *pmt_add_guid(unsigned int guid, unsigned int seq)
{
	struct pmt_mmio *ret;

	ret = pmt_mmio_find(guid);
	if (!ret)
		ret = pmt_mmio_open(guid);

	while (ret && seq) {
		ret = ret->next;
		--seq;
	}

	return ret;
}

enum pmt_open_mode {
	PMT_OPEN_TRY,		/* Open failure is not an error. */
	PMT_OPEN_REQUIRED,	/* Open failure is a fatal error. */
};

struct pmt_counter *pmt_find_counter(struct pmt_counter *pcounter, const char *name)
{
	while (pcounter) {
		if (strcmp(pcounter->name, name) == 0)
			break;

		pcounter = pcounter->next;
	}

	return pcounter;
}

struct pmt_counter **pmt_get_scope_root(enum counter_scope scope)
{
	switch (scope) {
	case SCOPE_CPU:
		return &sys.pmt_tp;
	case SCOPE_CORE:
		return &sys.pmt_cp;
	case SCOPE_PACKAGE:
		return &sys.pmt_pp;
	}

	__builtin_unreachable();
}

void pmt_counter_add_domain(struct pmt_counter *pcounter, unsigned long *pmmio, unsigned int domain_id)
{
	/* Make sure the new domain fits. */
	if (domain_id >= pcounter->num_domains)
		pmt_counter_resize(pcounter, domain_id + 1);

	assert(pcounter->domains);
	assert(domain_id < pcounter->num_domains);

	pcounter->domains[domain_id].pcounter = pmmio;
}

int pmt_add_counter(unsigned int guid, unsigned int seq, const char *name, enum pmt_datatype type,
		    unsigned int lsb, unsigned int msb, unsigned int offset, enum counter_scope scope,
		    enum counter_format format, unsigned int domain_id, enum pmt_open_mode mode)
{
	struct pmt_mmio *mmio;
	struct pmt_counter *pcounter;
	struct pmt_counter **const pmt_root = pmt_get_scope_root(scope);
	bool new_counter = false;
	int conflict = 0;

	if (lsb > msb) {
		fprintf(stderr, "%s: %s: `%s` must be satisfied\n", __func__, "lsb <= msb", name);
		exit(1);
	}

	if (msb >= 64) {
		fprintf(stderr, "%s: %s: `%s` must be satisfied\n", __func__, "msb < 64", name);
		exit(1);
	}

	mmio = pmt_add_guid(guid, seq);
	if (!mmio) {
		if (mode != PMT_OPEN_TRY) {
			fprintf(stderr, "%s: failed to map PMT MMIO for guid %x, seq %u\n", __func__, guid, seq);
			exit(1);
		}

		return 1;
	}

	if (offset >= mmio->size) {
		if (mode != PMT_OPEN_TRY) {
			fprintf(stderr, "%s: offset %u outside of PMT MMIO size %u\n", __func__, offset, mmio->size);
			exit(1);
		}

		return 1;
	}

	pcounter = pmt_find_counter(*pmt_root, name);
	if (!pcounter) {
		pcounter = calloc(1, sizeof(*pcounter));
		new_counter = true;
	}

	if (new_counter) {
		strncpy(pcounter->name, name, ARRAY_SIZE(pcounter->name) - 1);
		pcounter->type = type;
		pcounter->scope = scope;
		pcounter->lsb = lsb;
		pcounter->msb = msb;
		pcounter->format = format;
	} else {
		conflict += pcounter->type != type;
		conflict += pcounter->scope != scope;
		conflict += pcounter->lsb != lsb;
		conflict += pcounter->msb != msb;
		conflict += pcounter->format != format;
	}

	if (conflict) {
		fprintf(stderr, "%s: conflicting parameters for the PMT counter with the same name %s\n",
			__func__, name);
		exit(1);
	}

	pmt_counter_add_domain(pcounter, pmt_get_counter_pointer(mmio, offset), domain_id);

	if (new_counter) {
		pcounter->next = *pmt_root;
		*pmt_root = pcounter;
	}

	return 0;
}

void pmt_init(void)
{
	int cpu_num;
	unsigned long seq, offset, mod_num;

	if (BIC_IS_ENABLED(BIC_Diec6)) {
		pmt_add_counter(PMT_MTL_DC6_GUID, PMT_MTL_DC6_SEQ, "Die%c6", PMT_TYPE_XTAL_TIME,
				PMT_COUNTER_MTL_DC6_LSB, PMT_COUNTER_MTL_DC6_MSB, PMT_COUNTER_MTL_DC6_OFFSET,
				SCOPE_PACKAGE, FORMAT_DELTA, 0, PMT_OPEN_TRY);
	}

	if (BIC_IS_ENABLED(BIC_CPU_c1e)) {
		seq = 0;
		offset = PMT_COUNTER_CWF_MC1E_OFFSET_BASE;
		mod_num = 0;	/* Relative module number for current PMT file. */

		/* Open the counter for each CPU. */
		for (cpu_num = 0; cpu_num < topo.max_cpu_num;) {

			if (cpu_is_not_allowed(cpu_num))
				goto next_loop_iter;

			/*
			 * Set the scope to CPU, even though CWF report the counter per module.
			 * CPUs inside the same module will read from the same location, instead of reporting zeros.
			 *
			 * CWF with newer firmware might require a PMT_TYPE_XTAL_TIME intead of PMT_TYPE_TCORE_CLOCK.
			 */
			pmt_add_counter(PMT_CWF_MC1E_GUID, seq, "CPU%c1e", PMT_TYPE_TCORE_CLOCK,
					PMT_COUNTER_CWF_MC1E_LSB, PMT_COUNTER_CWF_MC1E_MSB, offset, SCOPE_CPU,
					FORMAT_DELTA, cpu_num, PMT_OPEN_TRY);

			/*
			 * Rather complex logic for each time we go to the next loop iteration,
			 * so keep it as a label.
			 */
next_loop_iter:
			/*
			 * Advance the cpu number and check if we should also advance offset to
			 * the next counter inside the PMT file.
			 *
			 * On Clearwater Forest platform, the counter is reported per module,
			 * so open the same counter for all of the CPUs inside the module.
			 * That way, reported table show the correct value for all of the CPUs inside the module,
			 * instead of zeros.
			 */
			++cpu_num;
			if (cpu_num % PMT_COUNTER_CWF_CPUS_PER_MODULE == 0) {
				offset += PMT_COUNTER_CWF_MC1E_OFFSET_INCREMENT;
				++mod_num;
			}

			/*
			 * There are PMT_COUNTER_CWF_MC1E_NUM_MODULES_PER_FILE in each PMT file.
			 *
			 * If that number is reached, seq must be incremented to advance to the next file in a sequence.
			 * Offset inside that file and a module counter has to be reset.
			 */
			if (mod_num == PMT_COUNTER_CWF_MC1E_NUM_MODULES_PER_FILE) {
				++seq;
				offset = PMT_COUNTER_CWF_MC1E_OFFSET_BASE;
				mod_num = 0;
			}
		}
	}
}

void turbostat_init()
{
	setup_all_buffers(true);
	set_base_cpu();
	check_msr_access();
	check_perf_access();
	process_cpuid();
	counter_info_init();
	probe_pm_features();
	msr_perf_init();
	linux_perf_init();
	rapl_perf_init();
	cstate_perf_init();
	added_perf_counters_init();
	pmt_init();

	for_all_cpus(get_cpu_type, ODD_COUNTERS);
	for_all_cpus(get_cpu_type, EVEN_COUNTERS);

	if (BIC_IS_ENABLED(BIC_IPC) && has_aperf_access && get_instr_count_fd(base_cpu) != -1)
		BIC_PRESENT(BIC_IPC);

	/*
	 * If TSC tweak is needed, but couldn't get it,
	 * disable more BICs, since it can't be reported accurately.
	 */
	if (platform->enable_tsc_tweak && !has_base_hz) {
		bic_enabled &= ~BIC_Busy;
		bic_enabled &= ~BIC_Bzy_MHz;
	}
}

void affinitize_child(void)
{
	/* Prefer cpu_possible_set, if available */
	if (sched_setaffinity(0, cpu_possible_setsize, cpu_possible_set)) {
		warn("sched_setaffinity cpu_possible_set");

		/* Otherwise, allow child to run on same cpu set as turbostat */
		if (sched_setaffinity(0, cpu_allowed_setsize, cpu_allowed_set))
			warn("sched_setaffinity cpu_allowed_set");
	}
}

int fork_it(char **argv)
{
	pid_t child_pid;
	int status;

	snapshot_proc_sysfs_files();
	status = for_all_cpus(get_counters, EVEN_COUNTERS);
	first_counter_read = 0;
	if (status)
		exit(status);
	gettimeofday(&tv_even, (struct timezone *)NULL);

	child_pid = fork();
	if (!child_pid) {
		/* child */
		affinitize_child();
		execvp(argv[0], argv);
		err(errno, "exec %s", argv[0]);
	} else {

		/* parent */
		if (child_pid == -1)
			err(1, "fork");

		signal(SIGINT, SIG_IGN);
		signal(SIGQUIT, SIG_IGN);
		if (waitpid(child_pid, &status, 0) == -1)
			err(status, "waitpid");

		if (WIFEXITED(status))
			status = WEXITSTATUS(status);
	}
	/*
	 * n.b. fork_it() does not check for errors from for_all_cpus()
	 * because re-starting is problematic when forking
	 */
	snapshot_proc_sysfs_files();
	for_all_cpus(get_counters, ODD_COUNTERS);
	gettimeofday(&tv_odd, (struct timezone *)NULL);
	timersub(&tv_odd, &tv_even, &tv_delta);
	if (for_all_cpus_2(delta_cpu, ODD_COUNTERS, EVEN_COUNTERS))
		fprintf(outf, "%s: Counter reset detected\n", progname);

	compute_average(EVEN_COUNTERS);
	format_all_counters(EVEN_COUNTERS);

	fprintf(outf, "%.6f sec\n", tv_delta.tv_sec + tv_delta.tv_usec / 1000000.0);

	flush_output_stderr();

	return status;
}

int get_and_dump_counters(void)
{
	int status;

	snapshot_proc_sysfs_files();
	status = for_all_cpus(get_counters, ODD_COUNTERS);
	if (status)
		return status;

	status = for_all_cpus(dump_counters, ODD_COUNTERS);
	if (status)
		return status;

	flush_output_stdout();

	return status;
}

void print_version()
{
	fprintf(outf, "turbostat version 2025.04.06 - Len Brown <lenb@kernel.org>\n");
}

#define COMMAND_LINE_SIZE 2048

void print_bootcmd(void)
{
	char bootcmd[COMMAND_LINE_SIZE];
	FILE *fp;
	int ret;

	memset(bootcmd, 0, COMMAND_LINE_SIZE);
	fp = fopen("/proc/cmdline", "r");
	if (!fp)
		return;

	ret = fread(bootcmd, sizeof(char), COMMAND_LINE_SIZE - 1, fp);
	if (ret) {
		bootcmd[ret] = '\0';
		/* the last character is already '\n' */
		fprintf(outf, "Kernel command line: %s", bootcmd);
	}

	fclose(fp);
}

struct msr_counter *find_msrp_by_name(struct msr_counter *head, char *name)
{
	struct msr_counter *mp;

	for (mp = head; mp; mp = mp->next) {
		if (debug)
			fprintf(stderr, "%s: %s %s\n", __func__, name, mp->name);
		if (!strcmp(name, mp->name))
			return mp;
	}
	return NULL;
}

int add_counter(unsigned int msr_num, char *path, char *name,
		unsigned int width, enum counter_scope scope,
		enum counter_type type, enum counter_format format, int flags, int id)
{
	struct msr_counter *msrp;

	if (no_msr && msr_num)
		errx(1, "Requested MSR counter 0x%x, but in --no-msr mode", msr_num);

	if (debug)
		fprintf(stderr, "%s(msr%d, %s, %s, width%d, scope%d, type%d, format%d, flags%x, id%d)\n",
			__func__, msr_num, path, name, width, scope, type, format, flags, id);

	switch (scope) {

	case SCOPE_CPU:
		msrp = find_msrp_by_name(sys.tp, name);
		if (msrp) {
			if (debug)
				fprintf(stderr, "%s: %s FOUND\n", __func__, name);
			break;
		}
		if (sys.added_thread_counters++ >= MAX_ADDED_THREAD_COUNTERS) {
			warnx("ignoring thread counter %s", name);
			return -1;
		}
		break;
	case SCOPE_CORE:
		msrp = find_msrp_by_name(sys.cp, name);
		if (msrp) {
			if (debug)
				fprintf(stderr, "%s: %s FOUND\n", __func__, name);
			break;
		}
		if (sys.added_core_counters++ >= MAX_ADDED_CORE_COUNTERS) {
			warnx("ignoring core counter %s", name);
			return -1;
		}
		break;
	case SCOPE_PACKAGE:
		msrp = find_msrp_by_name(sys.pp, name);
		if (msrp) {
			if (debug)
				fprintf(stderr, "%s: %s FOUND\n", __func__, name);
			break;
		}
		if (sys.added_package_counters++ >= MAX_ADDED_PACKAGE_COUNTERS) {
			warnx("ignoring package counter %s", name);
			return -1;
		}
		break;
	default:
		warnx("ignoring counter %s with unknown scope", name);
		return -1;
	}

	if (msrp == NULL) {
		msrp = calloc(1, sizeof(struct msr_counter));
		if (msrp == NULL)
			err(-1, "calloc msr_counter");

		msrp->msr_num = msr_num;
		strncpy(msrp->name, name, NAME_BYTES - 1);
		msrp->width = width;
		msrp->type = type;
		msrp->format = format;
		msrp->flags = flags;

		switch (scope) {
		case SCOPE_CPU:
			msrp->next = sys.tp;
			sys.tp = msrp;
			break;
		case SCOPE_CORE:
			msrp->next = sys.cp;
			sys.cp = msrp;
			break;
		case SCOPE_PACKAGE:
			msrp->next = sys.pp;
			sys.pp = msrp;
			break;
		}
	}

	if (path) {
		struct sysfs_path *sp;

		sp = calloc(1, sizeof(struct sysfs_path));
		if (sp == NULL) {
			perror("calloc");
			exit(1);
		}
		strncpy(sp->path, path, PATH_BYTES - 1);
		sp->id = id;
		sp->next = msrp->sp;
		msrp->sp = sp;
	}

	return 0;
}

/*
 * Initialize the fields used for identifying and opening the counter.
 *
 * Defer the initialization of any runtime buffers for actually reading
 * the counters for when we initialize all perf counters, so we can later
 * easily call re_initialize().
 */
struct perf_counter_info *make_perf_counter_info(const char *perf_device,
						 const char *perf_event,
						 const char *name,
						 unsigned int width,
						 enum counter_scope scope,
						 enum counter_type type, enum counter_format format)
{
	struct perf_counter_info *pinfo;

	pinfo = calloc(1, sizeof(*pinfo));
	if (!pinfo)
		errx(1, "%s: Failed to allocate %s/%s\n", __func__, perf_device, perf_event);

	strncpy(pinfo->device, perf_device, ARRAY_SIZE(pinfo->device) - 1);
	strncpy(pinfo->event, perf_event, ARRAY_SIZE(pinfo->event) - 1);

	strncpy(pinfo->name, name, ARRAY_SIZE(pinfo->name) - 1);
	pinfo->width = width;
	pinfo->scope = scope;
	pinfo->type = type;
	pinfo->format = format;

	return pinfo;
}

int add_perf_counter(const char *perf_device, const char *perf_event, const char *name_buffer, unsigned int width,
		     enum counter_scope scope, enum counter_type type, enum counter_format format)
{
	struct perf_counter_info *pinfo;

	switch (scope) {
	case SCOPE_CPU:
		if (sys.added_thread_perf_counters >= MAX_ADDED_THREAD_COUNTERS) {
			warnx("ignoring thread counter perf/%s/%s", perf_device, perf_event);
			return -1;
		}
		break;

	case SCOPE_CORE:
		if (sys.added_core_perf_counters >= MAX_ADDED_CORE_COUNTERS) {
			warnx("ignoring core counter perf/%s/%s", perf_device, perf_event);
			return -1;
		}
		break;

	case SCOPE_PACKAGE:
		if (sys.added_package_perf_counters >= MAX_ADDED_PACKAGE_COUNTERS) {
			warnx("ignoring package counter perf/%s/%s", perf_device, perf_event);
			return -1;
		}
		break;
	}

	pinfo = make_perf_counter_info(perf_device, perf_event, name_buffer, width, scope, type, format);

	if (!pinfo)
		return -1;

	switch (scope) {
	case SCOPE_CPU:
		pinfo->next = sys.perf_tp;
		sys.perf_tp = pinfo;
		++sys.added_thread_perf_counters;
		break;

	case SCOPE_CORE:
		pinfo->next = sys.perf_cp;
		sys.perf_cp = pinfo;
		++sys.added_core_perf_counters;
		break;

	case SCOPE_PACKAGE:
		pinfo->next = sys.perf_pp;
		sys.perf_pp = pinfo;
		++sys.added_package_perf_counters;
		break;
	}

	// FIXME: we might not have debug here yet
	if (debug)
		fprintf(stderr, "%s: %s/%s, name: %s, scope%d\n",
			__func__, pinfo->device, pinfo->event, pinfo->name, pinfo->scope);

	return 0;
}

void parse_add_command_msr(char *add_command)
{
	int msr_num = 0;
	char *path = NULL;
	char perf_device[PERF_DEV_NAME_BYTES] = "";
	char perf_event[PERF_EVT_NAME_BYTES] = "";
	char name_buffer[PERF_NAME_BYTES] = "";
	int width = 64;
	int fail = 0;
	enum counter_scope scope = SCOPE_CPU;
	enum counter_type type = COUNTER_CYCLES;
	enum counter_format format = FORMAT_DELTA;

	while (add_command) {

		if (sscanf(add_command, "msr0x%x", &msr_num) == 1)
			goto next;

		if (sscanf(add_command, "msr%d", &msr_num) == 1)
			goto next;

		BUILD_BUG_ON(ARRAY_SIZE(perf_device) <= 31);
		BUILD_BUG_ON(ARRAY_SIZE(perf_event) <= 31);
		if (sscanf(add_command, "perf/%31[^/]/%31[^,]", &perf_device[0], &perf_event[0]) == 2)
			goto next;

		if (*add_command == '/') {
			path = add_command;
			goto next;
		}

		if (sscanf(add_command, "u%d", &width) == 1) {
			if ((width == 32) || (width == 64))
				goto next;
			width = 64;
		}
		if (!strncmp(add_command, "cpu", strlen("cpu"))) {
			scope = SCOPE_CPU;
			goto next;
		}
		if (!strncmp(add_command, "core", strlen("core"))) {
			scope = SCOPE_CORE;
			goto next;
		}
		if (!strncmp(add_command, "package", strlen("package"))) {
			scope = SCOPE_PACKAGE;
			goto next;
		}
		if (!strncmp(add_command, "cycles", strlen("cycles"))) {
			type = COUNTER_CYCLES;
			goto next;
		}
		if (!strncmp(add_command, "seconds", strlen("seconds"))) {
			type = COUNTER_SECONDS;
			goto next;
		}
		if (!strncmp(add_command, "usec", strlen("usec"))) {
			type = COUNTER_USEC;
			goto next;
		}
		if (!strncmp(add_command, "raw", strlen("raw"))) {
			format = FORMAT_RAW;
			goto next;
		}
		if (!strncmp(add_command, "delta", strlen("delta"))) {
			format = FORMAT_DELTA;
			goto next;
		}
		if (!strncmp(add_command, "percent", strlen("percent"))) {
			format = FORMAT_PERCENT;
			goto next;
		}

		BUILD_BUG_ON(ARRAY_SIZE(name_buffer) <= 18);
		if (sscanf(add_command, "%18s,%*s", name_buffer) == 1) {
			char *eos;

			eos = strchr(name_buffer, ',');
			if (eos)
				*eos = '\0';
			goto next;
		}

next:
		add_command = strchr(add_command, ',');
		if (add_command) {
			*add_command = '\0';
			add_command++;
		}

	}
	if ((msr_num == 0) && (path == NULL) && (perf_device[0] == '\0' || perf_event[0] == '\0')) {
		fprintf(stderr, "--add: (msrDDD | msr0xXXX | /path_to_counter | perf/device/event) required\n");
		fail++;
	}

	/* Test for non-empty perf_device and perf_event */
	const bool is_perf_counter = perf_device[0] && perf_event[0];

	/* generate default column header */
	if (*name_buffer == '\0') {
		if (is_perf_counter) {
			snprintf(name_buffer, ARRAY_SIZE(name_buffer), "perf/%s", perf_event);
		} else {
			if (width == 32)
				sprintf(name_buffer, "M0x%x%s", msr_num, format == FORMAT_PERCENT ? "%" : "");
			else
				sprintf(name_buffer, "M0X%x%s", msr_num, format == FORMAT_PERCENT ? "%" : "");
		}
	}

	if (is_perf_counter) {
		if (add_perf_counter(perf_device, perf_event, name_buffer, width, scope, type, format))
			fail++;
	} else {
		if (add_counter(msr_num, path, name_buffer, width, scope, type, format, 0, 0))
			fail++;
	}

	if (fail) {
		help();
		exit(1);
	}
}

bool starts_with(const char *str, const char *prefix)
{
	return strncmp(prefix, str, strlen(prefix)) == 0;
}

int pmt_parse_from_path(const char *target_path, unsigned int *out_guid, unsigned int *out_seq)
{
	struct pmt_diriter_t pmt_iter;
	const struct dirent *dirname;
	struct stat stat, target_stat;
	int fd_telem_dir = -1;
	int fd_target_dir;
	unsigned int seq = 0;
	unsigned long guid, target_guid;
	int ret = -1;

	fd_target_dir = open(target_path, O_RDONLY | O_DIRECTORY);
	if (fd_target_dir == -1) {
		return -1;
	}

	if (fstat(fd_target_dir, &target_stat) == -1) {
		fprintf(stderr, "%s: Failed to stat the target: %s", __func__, strerror(errno));
		exit(1);
	}

	if (parse_telem_info_file(fd_target_dir, "guid", "%lx", &target_guid)) {
		fprintf(stderr, "%s: Failed to parse the target guid file: %s", __func__, strerror(errno));
		exit(1);
	}

	close(fd_target_dir);

	pmt_diriter_init(&pmt_iter);

	for (dirname = pmt_diriter_begin(&pmt_iter, SYSFS_TELEM_PATH); dirname != NULL;
	     dirname = pmt_diriter_next(&pmt_iter)) {

		fd_telem_dir = openat(dirfd(pmt_iter.dir), dirname->d_name, O_RDONLY | O_DIRECTORY);
		if (fd_telem_dir == -1)
			continue;

		if (parse_telem_info_file(fd_telem_dir, "guid", "%lx", &guid)) {
			fprintf(stderr, "%s: Failed to parse the guid file: %s", __func__, strerror(errno));
			continue;
		}

		if (fstat(fd_telem_dir, &stat) == -1) {
			fprintf(stderr, "%s: Failed to stat %s directory: %s", __func__,
				dirname->d_name, strerror(errno));
			continue;
		}

		/*
		 * If reached the same directory as target, exit the loop.
		 * Seq has the correct value now.
		 */
		if (stat.st_dev == target_stat.st_dev && stat.st_ino == target_stat.st_ino) {
			ret = 0;
			break;
		}

		/*
		 * If reached directory with the same guid,
		 * but it's not the target directory yet,
		 * increment seq and continue the search.
		 */
		if (guid == target_guid)
			++seq;

		close(fd_telem_dir);
		fd_telem_dir = -1;
	}

	pmt_diriter_remove(&pmt_iter);

	if (fd_telem_dir != -1)
		close(fd_telem_dir);

	if (!ret) {
		*out_guid = target_guid;
		*out_seq = seq;
	}

	return ret;
}

void parse_add_command_pmt(char *add_command)
{
	char *name = NULL;
	char *type_name = NULL;
	char *format_name = NULL;
	char *direct_path = NULL;
	static const char direct_path_prefix[] = "path=";
	unsigned int offset;
	unsigned int lsb;
	unsigned int msb;
	unsigned int guid;
	unsigned int seq = 0; /* By default, pick first file in a sequence with a given GUID. */
	unsigned int domain_id;
	enum counter_scope scope = 0;
	enum pmt_datatype type = PMT_TYPE_RAW;
	enum counter_format format = FORMAT_RAW;
	bool has_offset = false;
	bool has_lsb = false;
	bool has_msb = false;
	bool has_format = true;	/* Format has a default value. */
	bool has_guid = false;
	bool has_scope = false;
	bool has_type = true;	/* Type has a default value. */

	/* Consume the "pmt," prefix. */
	add_command = strchr(add_command, ',');
	if (!add_command) {
		help();
		exit(1);
	}
	++add_command;

	while (add_command) {
		if (starts_with(add_command, "name=")) {
			name = add_command + strlen("name=");
			goto next;
		}

		if (starts_with(add_command, "type=")) {
			type_name = add_command + strlen("type=");
			goto next;
		}

		if (starts_with(add_command, "domain=")) {
			const size_t prefix_len = strlen("domain=");

			if (sscanf(add_command + prefix_len, "cpu%u", &domain_id) == 1) {
				scope = SCOPE_CPU;
				has_scope = true;
			} else if (sscanf(add_command + prefix_len, "core%u", &domain_id) == 1) {
				scope = SCOPE_CORE;
				has_scope = true;
			} else if (sscanf(add_command + prefix_len, "package%u", &domain_id) == 1) {
				scope = SCOPE_PACKAGE;
				has_scope = true;
			}

			if (!has_scope) {
				printf("%s: invalid value for scope. Expected cpu%%u, core%%u or package%%u.\n",
				       __func__);
				exit(1);
			}

			goto next;
		}

		if (starts_with(add_command, "format=")) {
			format_name = add_command + strlen("format=");
			goto next;
		}

		if (sscanf(add_command, "offset=%u", &offset) == 1) {
			has_offset = true;
			goto next;
		}

		if (sscanf(add_command, "lsb=%u", &lsb) == 1) {
			has_lsb = true;
			goto next;
		}

		if (sscanf(add_command, "msb=%u", &msb) == 1) {
			has_msb = true;
			goto next;
		}

		if (sscanf(add_command, "guid=%x", &guid) == 1) {
			has_guid = true;
			goto next;
		}

		if (sscanf(add_command, "seq=%x", &seq) == 1)
			goto next;

		if (strncmp(add_command, direct_path_prefix, strlen(direct_path_prefix)) == 0) {
			direct_path = add_command + strlen(direct_path_prefix);
			goto next;
		}
next:
		add_command = strchr(add_command, ',');
		if (add_command) {
			*add_command = '\0';
			add_command++;
		}
	}

	if (!name) {
		printf("%s: missing %s\n", __func__, "name");
		exit(1);
	}

	if (strlen(name) >= PMT_COUNTER_NAME_SIZE_BYTES) {
		printf("%s: name has to be at most %d characters long\n", __func__, PMT_COUNTER_NAME_SIZE_BYTES);
		exit(1);
	}

	if (format_name) {
		has_format = false;

		if (strcmp("raw", format_name) == 0) {
			format = FORMAT_RAW;
			has_format = true;
		}

		if (strcmp("delta", format_name) == 0) {
			format = FORMAT_DELTA;
			has_format = true;
		}

		if (!has_format) {
			fprintf(stderr, "%s: Invalid format %s. Expected raw or delta\n", __func__, format_name);
			exit(1);
		}
	}

	if (type_name) {
		has_type = false;

		if (strcmp("raw", type_name) == 0) {
			type = PMT_TYPE_RAW;
			has_type = true;
		}

		if (strcmp("txtal_time", type_name) == 0) {
			type = PMT_TYPE_XTAL_TIME;
			has_type = true;
		}

		if (strcmp("tcore_clock", type_name) == 0) {
			type = PMT_TYPE_TCORE_CLOCK;
			has_type = true;
		}

		if (!has_type) {
			printf("%s: invalid %s: %s\n", __func__, "type", type_name);
			exit(1);
		}
	}

	if (!has_offset) {
		printf("%s : missing %s\n", __func__, "offset");
		exit(1);
	}

	if (!has_lsb) {
		printf("%s: missing %s\n", __func__, "lsb");
		exit(1);
	}

	if (!has_msb) {
		printf("%s: missing %s\n", __func__, "msb");
		exit(1);
	}

	if (direct_path && has_guid) {
		printf("%s: path and guid+seq parameters are mutually exclusive\n"
		       "notice: passed guid=0x%x and path=%s\n", __func__, guid, direct_path);
		exit(1);
	}

	if (direct_path) {
		if (pmt_parse_from_path(direct_path, &guid, &seq)) {
			printf("%s: failed to parse PMT file from %s\n", __func__, direct_path);
			exit(1);
		}

		/* GUID was just infered from the direct path. */
		has_guid = true;
	}

	if (!has_guid) {
		printf("%s: missing %s\n", __func__, "guid or path");
		exit(1);
	}

	if (!has_scope) {
		printf("%s: missing %s\n", __func__, "scope");
		exit(1);
	}

	if (lsb > msb) {
		printf("%s: lsb > msb doesn't make sense\n", __func__);
		exit(1);
	}

	pmt_add_counter(guid, seq, name, type, lsb, msb, offset, scope, format, domain_id, PMT_OPEN_REQUIRED);
}

void parse_add_command(char *add_command)
{
	if (strncmp(add_command, "pmt", strlen("pmt")) == 0)
		return parse_add_command_pmt(add_command);
	return parse_add_command_msr(add_command);
}

int is_deferred_add(char *name)
{
	int i;

	for (i = 0; i < deferred_add_index; ++i)
		if (!strcmp(name, deferred_add_names[i]))
			return 1;
	return 0;
}

int is_deferred_skip(char *name)
{
	int i;

	for (i = 0; i < deferred_skip_index; ++i)
		if (!strcmp(name, deferred_skip_names[i]))
			return 1;
	return 0;
}

void probe_cpuidle_residency(void)
{
	char path[64];
	char name_buf[16];
	FILE *input;
	int state;
	int min_state = 1024, max_state = 0;
	char *sp;

	if (!DO_BIC(BIC_pct_idle))
		return;

	for (state = 10; state >= 0; --state) {

		sprintf(path, "/sys/devices/system/cpu/cpu%d/cpuidle/state%d/name", base_cpu, state);
		input = fopen(path, "r");
		if (input == NULL)
			continue;
		if (!fgets(name_buf, sizeof(name_buf), input))
			err(1, "%s: failed to read file", path);

		/* truncate "C1-HSW\n" to "C1", or truncate "C1\n" to "C1" */
		sp = strchr(name_buf, '-');
		if (!sp)
			sp = strchrnul(name_buf, '\n');
		*sp = '%';
		*(sp + 1) = '\0';

		remove_underbar(name_buf);

		fclose(input);

		sprintf(path, "cpuidle/state%d/time", state);

		if (!DO_BIC(BIC_pct_idle) && !is_deferred_add(name_buf))
			continue;

		if (is_deferred_skip(name_buf))
			continue;

		add_counter(0, path, name_buf, 64, SCOPE_CPU, COUNTER_USEC, FORMAT_PERCENT, SYSFS_PERCPU, 0);

		if (state > max_state)
			max_state = state;
		if (state < min_state)
			min_state = state;
	}
}

void probe_cpuidle_counts(void)
{
	char path[64];
	char name_buf[16];
	FILE *input;
	int state;
	int min_state = 1024, max_state = 0;
	char *sp;

	if (!DO_BIC(BIC_cpuidle))
		return;

	for (state = 10; state >= 0; --state) {

		sprintf(path, "/sys/devices/system/cpu/cpu%d/cpuidle/state%d/name", base_cpu, state);
		input = fopen(path, "r");
		if (input == NULL)
			continue;
		if (!fgets(name_buf, sizeof(name_buf), input))
			err(1, "%s: failed to read file", path);
		fclose(input);

		remove_underbar(name_buf);

<<<<<<< HEAD
		if (!DO_BIC(BIC_cpuidle) && !is_deferred_add(name_buf))
=======
		if (!DO_BIC(BIC_sysfs) && !is_deferred_add(name_buf))
>>>>>>> 447c98c1
			continue;

		if (is_deferred_skip(name_buf))
			continue;

		/* truncate "C1-HSW\n" to "C1", or truncate "C1\n" to "C1" */
		sp = strchr(name_buf, '-');
		if (!sp)
			sp = strchrnul(name_buf, '\n');

		/*
		 * The 'below' sysfs file always contains 0 for the deepest state (largest index),
		 * do not add it.
		 */
		if (state != max_state) {
			/*
			 * Add 'C1+' for C1, and so on. The 'below' sysfs file always contains 0 for
			 * the last state, so do not add it.
			 */

			*sp = '+';
			*(sp + 1) = '\0';
			sprintf(path, "cpuidle/state%d/below", state);
			add_counter(0, path, name_buf, 64, SCOPE_CPU, COUNTER_ITEMS, FORMAT_DELTA, SYSFS_PERCPU, 0);
		}

		*sp = '\0';
		sprintf(path, "cpuidle/state%d/usage", state);
		add_counter(0, path, name_buf, 64, SCOPE_CPU, COUNTER_ITEMS, FORMAT_DELTA, SYSFS_PERCPU, 0);

		/*
		 * The 'above' sysfs file always contains 0 for the shallowest state (smallest
		 * index), do not add it.
		 */
		if (state != min_state) {
			*sp = '-';
			*(sp + 1) = '\0';
			sprintf(path, "cpuidle/state%d/above", state);
			add_counter(0, path, name_buf, 64, SCOPE_CPU, COUNTER_ITEMS, FORMAT_DELTA, SYSFS_PERCPU, 0);
		}
	}
}

/*
 * parse cpuset with following syntax
 * 1,2,4..6,8-10 and set bits in cpu_subset
 */
void parse_cpu_command(char *optarg)
{
	if (!strcmp(optarg, "core")) {
		if (cpu_subset)
			goto error;
		show_core_only++;
		return;
	}
	if (!strcmp(optarg, "package")) {
		if (cpu_subset)
			goto error;
		show_pkg_only++;
		return;
	}
	if (show_core_only || show_pkg_only)
		goto error;

	cpu_subset = CPU_ALLOC(CPU_SUBSET_MAXCPUS);
	if (cpu_subset == NULL)
		err(3, "CPU_ALLOC");
	cpu_subset_size = CPU_ALLOC_SIZE(CPU_SUBSET_MAXCPUS);

	CPU_ZERO_S(cpu_subset_size, cpu_subset);

	if (parse_cpu_str(optarg, cpu_subset, cpu_subset_size))
		goto error;

	return;

error:
	fprintf(stderr, "\"--cpu %s\" malformed\n", optarg);
	help();
	exit(-1);
}

void cmdline(int argc, char **argv)
{
	int opt;
	int option_index = 0;
	static struct option long_options[] = {
		{ "add", required_argument, 0, 'a' },
		{ "cpu", required_argument, 0, 'c' },
		{ "Dump", no_argument, 0, 'D' },
		{ "debug", no_argument, 0, 'd' },	/* internal, not documented */
		{ "enable", required_argument, 0, 'e' },
		{ "force", no_argument, 0, 'f' },
		{ "interval", required_argument, 0, 'i' },
		{ "IPC", no_argument, 0, 'I' },
		{ "num_iterations", required_argument, 0, 'n' },
		{ "header_iterations", required_argument, 0, 'N' },
		{ "help", no_argument, 0, 'h' },
		{ "hide", required_argument, 0, 'H' },	// meh, -h taken by --help
		{ "Joules", no_argument, 0, 'J' },
		{ "list", no_argument, 0, 'l' },
		{ "out", required_argument, 0, 'o' },
		{ "quiet", no_argument, 0, 'q' },
		{ "no-msr", no_argument, 0, 'M' },
		{ "no-perf", no_argument, 0, 'P' },
		{ "show", required_argument, 0, 's' },
		{ "Summary", no_argument, 0, 'S' },
		{ "TCC", required_argument, 0, 'T' },
		{ "version", no_argument, 0, 'v' },
		{ 0, 0, 0, 0 }
	};

	progname = argv[0];

	/*
	 * Parse some options early, because they may make other options invalid,
	 * like adding the MSR counter with --add and at the same time using --no-msr.
	 */
	while ((opt = getopt_long_only(argc, argv, "+MPn:", long_options, &option_index)) != -1) {
		switch (opt) {
		case 'M':
			no_msr = 1;
			break;
		case 'P':
			no_perf = 1;
			break;
		default:
			break;
		}
	}
	optind = 0;

	while ((opt = getopt_long_only(argc, argv, "+C:c:Dde:hi:Jn:o:qMST:v", long_options, &option_index)) != -1) {
		switch (opt) {
		case 'a':
			parse_add_command(optarg);
			break;
		case 'c':
			parse_cpu_command(optarg);
			break;
		case 'D':
			dump_only++;
			/*
			 * Force the no_perf early to prevent using it as a source.
			 * User asks for raw values, but perf returns them relative
			 * to the opening of the file descriptor.
			 */
			no_perf = 1;
			break;
		case 'e':
			/* --enable specified counter */
			bic_enabled = bic_enabled | bic_lookup(optarg, SHOW_LIST);
			break;
		case 'f':
			force_load++;
			break;
		case 'd':
			debug++;
			ENABLE_BIC(BIC_DISABLED_BY_DEFAULT);
			break;
		case 'H':
			/*
			 * --hide: do not show those specified
			 *  multiple invocations simply clear more bits in enabled mask
			 */
			bic_enabled &= ~bic_lookup(optarg, HIDE_LIST);
			break;
		case 'h':
		default:
			help();
			exit(1);
		case 'i':
			{
				double interval = strtod(optarg, NULL);

				if (interval < 0.001) {
					fprintf(outf, "interval %f seconds is too small\n", interval);
					exit(2);
				}

				interval_tv.tv_sec = interval_ts.tv_sec = interval;
				interval_tv.tv_usec = (interval - interval_tv.tv_sec) * 1000000;
				interval_ts.tv_nsec = (interval - interval_ts.tv_sec) * 1000000000;
			}
			break;
		case 'J':
			rapl_joules++;
			break;
		case 'l':
			ENABLE_BIC(BIC_DISABLED_BY_DEFAULT);
			list_header_only++;
			quiet++;
			break;
		case 'o':
			outf = fopen_or_die(optarg, "w");
			break;
		case 'q':
			quiet = 1;
			break;
		case 'M':
		case 'P':
			/* Parsed earlier */
			break;
		case 'n':
			num_iterations = strtod(optarg, NULL);

			if (num_iterations <= 0) {
				fprintf(outf, "iterations %d should be positive number\n", num_iterations);
				exit(2);
			}
			break;
		case 'N':
			header_iterations = strtod(optarg, NULL);

			if (header_iterations <= 0) {
				fprintf(outf, "iterations %d should be positive number\n", header_iterations);
				exit(2);
			}
			break;
		case 's':
			/*
			 * --show: show only those specified
			 *  The 1st invocation will clear and replace the enabled mask
			 *  subsequent invocations can add to it.
			 */
			if (shown == 0)
				bic_enabled = bic_lookup(optarg, SHOW_LIST);
			else
				bic_enabled |= bic_lookup(optarg, SHOW_LIST);
			shown = 1;
			break;
		case 'S':
			summary_only++;
			break;
		case 'T':
			tj_max_override = atoi(optarg);
			break;
		case 'v':
			print_version();
			exit(0);
			break;
		}
	}
}

void set_rlimit(void)
{
	struct rlimit limit;

	if (getrlimit(RLIMIT_NOFILE, &limit) < 0)
		err(1, "Failed to get rlimit");

	if (limit.rlim_max < MAX_NOFILE)
		limit.rlim_max = MAX_NOFILE;
	if (limit.rlim_cur < MAX_NOFILE)
		limit.rlim_cur = MAX_NOFILE;

	if (setrlimit(RLIMIT_NOFILE, &limit) < 0)
		err(1, "Failed to set rlimit");
}

int main(int argc, char **argv)
{
	int fd, ret;

	fd = open("/sys/fs/cgroup/cgroup.procs", O_WRONLY);
	if (fd < 0)
		goto skip_cgroup_setting;

	ret = write(fd, "0\n", 2);
	if (ret == -1)
		perror("Can't update cgroup\n");

	close(fd);

skip_cgroup_setting:
	outf = stderr;
	cmdline(argc, argv);

	if (!quiet) {
		print_version();
		print_bootcmd();
	}

	probe_cpuidle_residency();
	probe_cpuidle_counts();

	if (!getuid())
		set_rlimit();

	turbostat_init();

	if (!no_msr)
		msr_sum_record();

	/* dump counters and exit */
	if (dump_only)
		return get_and_dump_counters();

	/* list header and exit */
	if (list_header_only) {
		print_header(",");
		flush_output_stdout();
		return 0;
	}

	/*
	 * if any params left, it must be a command to fork
	 */
	if (argc - optind)
		return fork_it(argv + optind);
	else
		turbostat_loop();

	return 0;
}<|MERGE_RESOLUTION|>--- conflicted
+++ resolved
@@ -153,7 +153,7 @@
 	{ 0x0, "TSC_MHz", NULL, 0, 0, 0, NULL, 0 },
 	{ 0x0, "IRQ", NULL, 0, 0, 0, NULL, 0 },
 	{ 0x0, "SMI", NULL, 32, 0, FORMAT_DELTA, NULL, 0 },
-	{ 0x0, "cpuidle", NULL, 0, 0, 0, NULL, 0 },
+	{ 0x0, "sysfs", NULL, 0, 0, 0, NULL, 0 },
 	{ 0x0, "CPU%c1", NULL, 0, 0, 0, NULL, 0 },
 	{ 0x0, "CPU%c3", NULL, 0, 0, 0, NULL, 0 },
 	{ 0x0, "CPU%c6", NULL, 0, 0, 0, NULL, 0 },
@@ -206,7 +206,6 @@
 	{ 0x0, "Sys_J", NULL, 0, 0, 0, NULL, 0 },
 	{ 0x0, "NMI", NULL, 0, 0, 0, NULL, 0 },
 	{ 0x0, "CPU%c1e", NULL, 0, 0, 0, NULL, 0 },
-	{ 0x0, "pct_idle", NULL, 0, 0, 0, NULL, 0 },
 };
 
 #define MAX_BIC (sizeof(bic) / sizeof(struct msr_counter))
@@ -220,7 +219,7 @@
 #define	BIC_TSC_MHz	(1ULL << 7)
 #define	BIC_IRQ		(1ULL << 8)
 #define	BIC_SMI		(1ULL << 9)
-#define	BIC_cpuidle	(1ULL << 10)
+#define	BIC_sysfs	(1ULL << 10)
 #define	BIC_CPU_c1	(1ULL << 11)
 #define	BIC_CPU_c3	(1ULL << 12)
 #define	BIC_CPU_c6	(1ULL << 13)
@@ -273,20 +272,17 @@
 #define	BIC_Sys_J		(1ULL << 60)
 #define	BIC_NMI			(1ULL << 61)
 #define	BIC_CPU_c1e		(1ULL << 62)
-#define	BIC_pct_idle		(1ULL << 63)
-
-#define BIC_GROUP_TOPOLOGY (BIC_Package | BIC_Node | BIC_CoreCnt | BIC_PkgCnt | BIC_Core | BIC_CPU | BIC_Die)
-#define BIC_GROUP_THERMAL_PWR (BIC_CoreTmp | BIC_PkgTmp | BIC_PkgWatt | BIC_CorWatt | BIC_GFXWatt | BIC_RAMWatt | BIC_PKG__ | BIC_RAM__ | BIC_SysWatt)
-#define BIC_GROUP_FREQUENCY (BIC_Avg_MHz | BIC_Busy | BIC_Bzy_MHz | BIC_TSC_MHz | BIC_GFXMHz | BIC_GFXACTMHz | BIC_SAMMHz | BIC_SAMACTMHz | BIC_UNCORE_MHZ)
-#define BIC_GROUP_HW_IDLE (BIC_Busy | BIC_CPU_c1 | BIC_CPU_c3 | BIC_CPU_c6 | BIC_CPU_c7 | BIC_GFX_rc6 | BIC_Pkgpc2 | BIC_Pkgpc3 | BIC_Pkgpc6 | BIC_Pkgpc7 | BIC_Pkgpc8 | BIC_Pkgpc9 | BIC_Pkgpc10 | BIC_CPU_LPI | BIC_SYS_LPI | BIC_Mod_c6 | BIC_Totl_c0 | BIC_Any_c0 | BIC_GFX_c0 | BIC_CPUGFX | BIC_SAM_mc6 | BIC_Diec6)
-#define BIC_GROUP_SW_IDLE (BIC_Busy | BIC_cpuidle | BIC_pct_idle )
-#define BIC_GROUP_IDLE (BIC_GROUP_HW_IDLE | BIC_pct_idle) 
+
+#define BIC_TOPOLOGY (BIC_Package | BIC_Node | BIC_CoreCnt | BIC_PkgCnt | BIC_Core | BIC_CPU | BIC_Die)
+#define BIC_THERMAL_PWR (BIC_CoreTmp | BIC_PkgTmp | BIC_PkgWatt | BIC_CorWatt | BIC_GFXWatt | BIC_RAMWatt | BIC_PKG__ | BIC_RAM__ | BIC_SysWatt)
+#define BIC_FREQUENCY (BIC_Avg_MHz | BIC_Busy | BIC_Bzy_MHz | BIC_TSC_MHz | BIC_GFXMHz | BIC_GFXACTMHz | BIC_SAMMHz | BIC_SAMACTMHz | BIC_UNCORE_MHZ)
+#define BIC_IDLE (BIC_Busy | BIC_sysfs | BIC_CPU_c1 | BIC_CPU_c3 | BIC_CPU_c6 | BIC_CPU_c7 | BIC_GFX_rc6 | BIC_Pkgpc2 | BIC_Pkgpc3 | BIC_Pkgpc6 | BIC_Pkgpc7 | BIC_Pkgpc8 | BIC_Pkgpc9 | BIC_Pkgpc10 | BIC_CPU_LPI | BIC_SYS_LPI | BIC_Mod_c6 | BIC_Totl_c0 | BIC_Any_c0 | BIC_GFX_c0 | BIC_CPUGFX | BIC_SAM_mc6 | BIC_Diec6)
 #define BIC_OTHER (BIC_IRQ | BIC_NMI | BIC_SMI | BIC_ThreadC | BIC_CoreTmp | BIC_IPC)
 
-#define BIC_DISABLED_BY_DEFAULT	(BIC_USEC | BIC_TOD | BIC_APIC | BIC_X2APIC | BIC_cpuidle)
+#define BIC_DISABLED_BY_DEFAULT	(BIC_USEC | BIC_TOD | BIC_APIC | BIC_X2APIC)
 
 unsigned long long bic_enabled = (0xFFFFFFFFFFFFFFFFULL & ~BIC_DISABLED_BY_DEFAULT);
-unsigned long long bic_present = BIC_USEC | BIC_TOD | BIC_cpuidle | BIC_pct_idle | BIC_APIC | BIC_X2APIC;
+unsigned long long bic_present = BIC_USEC | BIC_TOD | BIC_sysfs | BIC_APIC | BIC_X2APIC;
 
 #define DO_BIC(COUNTER_NAME) (bic_enabled & bic_present & COUNTER_NAME)
 #define DO_BIC_READ(COUNTER_NAME) (bic_present & COUNTER_NAME)
@@ -1060,7 +1056,7 @@
 	 * Missing support for
 	 * INTEL_ICELAKE
 	 * INTEL_ATOM_SILVERMONT_MID
-	 * INTEL_ATOM_SILVERMONT_MID2
+	 * INTEL_ATOM_AIRMONT_MID
 	 * INTEL_ATOM_AIRMONT_NP
 	 */
 	{ 0, NULL },
@@ -1125,7 +1121,7 @@
 int backwards_count;
 char *progname;
 
-#define CPU_SUBSET_MAXCPUS	8192	/* need to use before probe... */
+#define CPU_SUBSET_MAXCPUS	1024	/* need to use before probe... */
 cpu_set_t *cpu_present_set, *cpu_possible_set, *cpu_effective_set, *cpu_allowed_set, *cpu_affinity_set, *cpu_subset;
 size_t cpu_present_setsize, cpu_possible_setsize, cpu_effective_setsize, cpu_allowed_setsize, cpu_affinity_setsize, cpu_subset_size;
 #define MAX_ADDED_THREAD_COUNTERS 24
@@ -2358,25 +2354,16 @@
 				retval |= ~0;
 				break;
 			} else if (!strcmp(name_list, "topology")) {
-				retval |= BIC_GROUP_TOPOLOGY;
+				retval |= BIC_TOPOLOGY;
 				break;
 			} else if (!strcmp(name_list, "power")) {
-				retval |= BIC_GROUP_THERMAL_PWR;
+				retval |= BIC_THERMAL_PWR;
 				break;
 			} else if (!strcmp(name_list, "idle")) {
-				retval |= BIC_GROUP_IDLE;
-				break;
-			} else if (!strcmp(name_list, "swidle")) {
-				retval |= BIC_GROUP_SW_IDLE;
-				break;
-			} else if (!strcmp(name_list, "sysfs")) {	/* legacy compatibility */
-				retval |= BIC_GROUP_SW_IDLE;
-				break;
-			} else if (!strcmp(name_list, "hwidle")) {
-				retval |= BIC_GROUP_HW_IDLE;
+				retval |= BIC_IDLE;
 				break;
 			} else if (!strcmp(name_list, "frequency")) {
-				retval |= BIC_GROUP_FREQUENCY;
+				retval |= BIC_FREQUENCY;
 				break;
 			} else if (!strcmp(name_list, "other")) {
 				retval |= BIC_OTHER;
@@ -2385,7 +2372,6 @@
 
 		}
 		if (i == MAX_BIC) {
-			fprintf(stderr, "deferred %s\n", name_list);
 			if (mode == SHOW_LIST) {
 				deferred_add_names[deferred_add_index++] = name_list;
 				if (deferred_add_index >= MAX_DEFERRED) {
@@ -3499,7 +3485,7 @@
 	old->c6 = new->c6 - old->c6;
 	old->c7 = new->c7 - old->c7;
 	old->core_temp_c = new->core_temp_c;
-	old->core_throt_cnt = new->core_throt_cnt - old->core_throt_cnt;
+	old->core_throt_cnt = new->core_throt_cnt;
 	old->mc6_us = new->mc6_us - old->mc6_us;
 
 	DELTA_WRAP32(new->core_energy.raw_value, old->core_energy.raw_value);
@@ -6053,7 +6039,6 @@
 	int retval;
 
 	rewind(gfx_info[idx].fp);
-	fflush(gfx_info[idx].fp);
 
 	switch (idx) {
 	case GFX_rc6:
@@ -9594,7 +9579,7 @@
 
 void print_version()
 {
-	fprintf(outf, "turbostat version 2025.04.06 - Len Brown <lenb@kernel.org>\n");
+	fprintf(outf, "turbostat version 2025.02.02 - Len Brown <lenb@kernel.org>\n");
 }
 
 #define COMMAND_LINE_SIZE 2048
@@ -10274,7 +10259,7 @@
 	return 0;
 }
 
-void probe_cpuidle_residency(void)
+void probe_sysfs(void)
 {
 	char path[64];
 	char name_buf[16];
@@ -10283,9 +10268,6 @@
 	int min_state = 1024, max_state = 0;
 	char *sp;
 
-	if (!DO_BIC(BIC_pct_idle))
-		return;
-
 	for (state = 10; state >= 0; --state) {
 
 		sprintf(path, "/sys/devices/system/cpu/cpu%d/cpuidle/state%d/name", base_cpu, state);
@@ -10308,7 +10290,7 @@
 
 		sprintf(path, "cpuidle/state%d/time", state);
 
-		if (!DO_BIC(BIC_pct_idle) && !is_deferred_add(name_buf))
+		if (!DO_BIC(BIC_sysfs) && !is_deferred_add(name_buf))
 			continue;
 
 		if (is_deferred_skip(name_buf))
@@ -10321,19 +10303,6 @@
 		if (state < min_state)
 			min_state = state;
 	}
-}
-
-void probe_cpuidle_counts(void)
-{
-	char path[64];
-	char name_buf[16];
-	FILE *input;
-	int state;
-	int min_state = 1024, max_state = 0;
-	char *sp;
-
-	if (!DO_BIC(BIC_cpuidle))
-		return;
 
 	for (state = 10; state >= 0; --state) {
 
@@ -10347,11 +10316,7 @@
 
 		remove_underbar(name_buf);
 
-<<<<<<< HEAD
-		if (!DO_BIC(BIC_cpuidle) && !is_deferred_add(name_buf))
-=======
 		if (!DO_BIC(BIC_sysfs) && !is_deferred_add(name_buf))
->>>>>>> 447c98c1
 			continue;
 
 		if (is_deferred_skip(name_buf))
@@ -10636,8 +10601,7 @@
 		print_bootcmd();
 	}
 
-	probe_cpuidle_residency();
-	probe_cpuidle_counts();
+	probe_sysfs();
 
 	if (!getuid())
 		set_rlimit();
