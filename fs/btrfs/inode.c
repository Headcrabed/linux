/*
 * Copyright (C) 2007 Oracle.  All rights reserved.
 *
 * This program is free software; you can redistribute it and/or
 * modify it under the terms of the GNU General Public
 * License v2 as published by the Free Software Foundation.
 *
 * This program is distributed in the hope that it will be useful,
 * but WITHOUT ANY WARRANTY; without even the implied warranty of
 * MERCHANTABILITY or FITNESS FOR A PARTICULAR PURPOSE.  See the GNU
 * General Public License for more details.
 *
 * You should have received a copy of the GNU General Public
 * License along with this program; if not, write to the
 * Free Software Foundation, Inc., 59 Temple Place - Suite 330,
 * Boston, MA 021110-1307, USA.
 */

#include <linux/kernel.h>
#include <linux/bio.h>
#include <linux/buffer_head.h>
#include <linux/file.h>
#include <linux/fs.h>
#include <linux/pagemap.h>
#include <linux/highmem.h>
#include <linux/time.h>
#include <linux/init.h>
#include <linux/string.h>
#include <linux/backing-dev.h>
#include <linux/mpage.h>
#include <linux/swap.h>
#include <linux/writeback.h>
#include <linux/compat.h>
#include <linux/bit_spinlock.h>
#include <linux/xattr.h>
#include <linux/posix_acl.h>
#include <linux/falloc.h>
#include <linux/slab.h>
#include <linux/ratelimit.h>
#include <linux/mount.h>
#include <linux/btrfs.h>
#include <linux/blkdev.h>
#include <linux/posix_acl_xattr.h>
#include <linux/uio.h>
#include <linux/magic.h>
#include <linux/iversion.h>
#include "ctree.h"
#include "disk-io.h"
#include "transaction.h"
#include "btrfs_inode.h"
#include "print-tree.h"
#include "ordered-data.h"
#include "xattr.h"
#include "tree-log.h"
#include "volumes.h"
#include "compression.h"
#include "locking.h"
#include "free-space-cache.h"
#include "inode-map.h"
#include "backref.h"
#include "hash.h"
#include "props.h"
#include "qgroup.h"
#include "dedupe.h"

struct btrfs_iget_args {
	struct btrfs_key *location;
	struct btrfs_root *root;
};

struct btrfs_dio_data {
	u64 reserve;
	u64 unsubmitted_oe_range_start;
	u64 unsubmitted_oe_range_end;
	int overwrite;
};

static const struct inode_operations btrfs_dir_inode_operations;
static const struct inode_operations btrfs_symlink_inode_operations;
static const struct inode_operations btrfs_dir_ro_inode_operations;
static const struct inode_operations btrfs_special_inode_operations;
static const struct inode_operations btrfs_file_inode_operations;
static const struct address_space_operations btrfs_aops;
static const struct address_space_operations btrfs_symlink_aops;
static const struct file_operations btrfs_dir_file_operations;
static const struct extent_io_ops btrfs_extent_io_ops;

static struct kmem_cache *btrfs_inode_cachep;
struct kmem_cache *btrfs_trans_handle_cachep;
struct kmem_cache *btrfs_path_cachep;
struct kmem_cache *btrfs_free_space_cachep;

#define S_SHIFT 12
static const unsigned char btrfs_type_by_mode[S_IFMT >> S_SHIFT] = {
	[S_IFREG >> S_SHIFT]	= BTRFS_FT_REG_FILE,
	[S_IFDIR >> S_SHIFT]	= BTRFS_FT_DIR,
	[S_IFCHR >> S_SHIFT]	= BTRFS_FT_CHRDEV,
	[S_IFBLK >> S_SHIFT]	= BTRFS_FT_BLKDEV,
	[S_IFIFO >> S_SHIFT]	= BTRFS_FT_FIFO,
	[S_IFSOCK >> S_SHIFT]	= BTRFS_FT_SOCK,
	[S_IFLNK >> S_SHIFT]	= BTRFS_FT_SYMLINK,
};

static int btrfs_setsize(struct inode *inode, struct iattr *attr);
static int btrfs_truncate(struct inode *inode);
static int btrfs_finish_ordered_io(struct btrfs_ordered_extent *ordered_extent);
static noinline int cow_file_range(struct inode *inode,
				   struct page *locked_page,
				   u64 start, u64 end, u64 delalloc_end,
				   int *page_started, unsigned long *nr_written,
				   int unlock, struct btrfs_dedupe_hash *hash);
static struct extent_map *create_io_em(struct inode *inode, u64 start, u64 len,
				       u64 orig_start, u64 block_start,
				       u64 block_len, u64 orig_block_len,
				       u64 ram_bytes, int compress_type,
				       int type);

static void __endio_write_update_ordered(struct inode *inode,
					 const u64 offset, const u64 bytes,
					 const bool uptodate);

/*
 * Cleanup all submitted ordered extents in specified range to handle errors
 * from the fill_dellaloc() callback.
 *
 * NOTE: caller must ensure that when an error happens, it can not call
 * extent_clear_unlock_delalloc() to clear both the bits EXTENT_DO_ACCOUNTING
 * and EXTENT_DELALLOC simultaneously, because that causes the reserved metadata
 * to be released, which we want to happen only when finishing the ordered
 * extent (btrfs_finish_ordered_io()). Also note that the caller of the
 * fill_delalloc() callback already does proper cleanup for the first page of
 * the range, that is, it invokes the callback writepage_end_io_hook() for the
 * range of the first page.
 */
static inline void btrfs_cleanup_ordered_extents(struct inode *inode,
						 const u64 offset,
						 const u64 bytes)
{
	unsigned long index = offset >> PAGE_SHIFT;
	unsigned long end_index = (offset + bytes - 1) >> PAGE_SHIFT;
	struct page *page;

	while (index <= end_index) {
		page = find_get_page(inode->i_mapping, index);
		index++;
		if (!page)
			continue;
		ClearPagePrivate2(page);
		put_page(page);
	}
	return __endio_write_update_ordered(inode, offset + PAGE_SIZE,
					    bytes - PAGE_SIZE, false);
}

static int btrfs_dirty_inode(struct inode *inode);

#ifdef CONFIG_BTRFS_FS_RUN_SANITY_TESTS
void btrfs_test_inode_set_ops(struct inode *inode)
{
	BTRFS_I(inode)->io_tree.ops = &btrfs_extent_io_ops;
}
#endif

static int btrfs_init_inode_security(struct btrfs_trans_handle *trans,
				     struct inode *inode,  struct inode *dir,
				     const struct qstr *qstr)
{
	int err;

	err = btrfs_init_acl(trans, inode, dir);
	if (!err)
		err = btrfs_xattr_security_init(trans, inode, dir, qstr);
	return err;
}

/*
 * this does all the hard work for inserting an inline extent into
 * the btree.  The caller should have done a btrfs_drop_extents so that
 * no overlapping inline items exist in the btree
 */
static int insert_inline_extent(struct btrfs_trans_handle *trans,
				struct btrfs_path *path, int extent_inserted,
				struct btrfs_root *root, struct inode *inode,
				u64 start, size_t size, size_t compressed_size,
				int compress_type,
				struct page **compressed_pages)
{
	struct extent_buffer *leaf;
	struct page *page = NULL;
	char *kaddr;
	unsigned long ptr;
	struct btrfs_file_extent_item *ei;
	int ret;
	size_t cur_size = size;
	unsigned long offset;

	if (compressed_size && compressed_pages)
		cur_size = compressed_size;

	inode_add_bytes(inode, size);

	if (!extent_inserted) {
		struct btrfs_key key;
		size_t datasize;

		key.objectid = btrfs_ino(BTRFS_I(inode));
		key.offset = start;
		key.type = BTRFS_EXTENT_DATA_KEY;

		datasize = btrfs_file_extent_calc_inline_size(cur_size);
		path->leave_spinning = 1;
		ret = btrfs_insert_empty_item(trans, root, path, &key,
					      datasize);
		if (ret)
			goto fail;
	}
	leaf = path->nodes[0];
	ei = btrfs_item_ptr(leaf, path->slots[0],
			    struct btrfs_file_extent_item);
	btrfs_set_file_extent_generation(leaf, ei, trans->transid);
	btrfs_set_file_extent_type(leaf, ei, BTRFS_FILE_EXTENT_INLINE);
	btrfs_set_file_extent_encryption(leaf, ei, 0);
	btrfs_set_file_extent_other_encoding(leaf, ei, 0);
	btrfs_set_file_extent_ram_bytes(leaf, ei, size);
	ptr = btrfs_file_extent_inline_start(ei);

	if (compress_type != BTRFS_COMPRESS_NONE) {
		struct page *cpage;
		int i = 0;
		while (compressed_size > 0) {
			cpage = compressed_pages[i];
			cur_size = min_t(unsigned long, compressed_size,
				       PAGE_SIZE);

			kaddr = kmap_atomic(cpage);
			write_extent_buffer(leaf, kaddr, ptr, cur_size);
			kunmap_atomic(kaddr);

			i++;
			ptr += cur_size;
			compressed_size -= cur_size;
		}
		btrfs_set_file_extent_compression(leaf, ei,
						  compress_type);
	} else {
		page = find_get_page(inode->i_mapping,
				     start >> PAGE_SHIFT);
		btrfs_set_file_extent_compression(leaf, ei, 0);
		kaddr = kmap_atomic(page);
		offset = start & (PAGE_SIZE - 1);
		write_extent_buffer(leaf, kaddr + offset, ptr, size);
		kunmap_atomic(kaddr);
		put_page(page);
	}
	btrfs_mark_buffer_dirty(leaf);
	btrfs_release_path(path);

	/*
	 * we're an inline extent, so nobody can
	 * extend the file past i_size without locking
	 * a page we already have locked.
	 *
	 * We must do any isize and inode updates
	 * before we unlock the pages.  Otherwise we
	 * could end up racing with unlink.
	 */
	BTRFS_I(inode)->disk_i_size = inode->i_size;
	ret = btrfs_update_inode(trans, root, inode);

fail:
	return ret;
}


/*
 * conditionally insert an inline extent into the file.  This
 * does the checks required to make sure the data is small enough
 * to fit as an inline extent.
 */
static noinline int cow_file_range_inline(struct btrfs_root *root,
					  struct inode *inode, u64 start,
					  u64 end, size_t compressed_size,
					  int compress_type,
					  struct page **compressed_pages)
{
	struct btrfs_fs_info *fs_info = root->fs_info;
	struct btrfs_trans_handle *trans;
	u64 isize = i_size_read(inode);
	u64 actual_end = min(end + 1, isize);
	u64 inline_len = actual_end - start;
	u64 aligned_end = ALIGN(end, fs_info->sectorsize);
	u64 data_len = inline_len;
	int ret;
	struct btrfs_path *path;
	int extent_inserted = 0;
	u32 extent_item_size;

	if (compressed_size)
		data_len = compressed_size;

	if (start > 0 ||
	    actual_end > fs_info->sectorsize ||
	    data_len > BTRFS_MAX_INLINE_DATA_SIZE(fs_info) ||
	    (!compressed_size &&
	    (actual_end & (fs_info->sectorsize - 1)) == 0) ||
	    end + 1 < isize ||
	    data_len > fs_info->max_inline) {
		return 1;
	}

	path = btrfs_alloc_path();
	if (!path)
		return -ENOMEM;

	trans = btrfs_join_transaction(root);
	if (IS_ERR(trans)) {
		btrfs_free_path(path);
		return PTR_ERR(trans);
	}
	trans->block_rsv = &BTRFS_I(inode)->block_rsv;

	if (compressed_size && compressed_pages)
		extent_item_size = btrfs_file_extent_calc_inline_size(
		   compressed_size);
	else
		extent_item_size = btrfs_file_extent_calc_inline_size(
		    inline_len);

	ret = __btrfs_drop_extents(trans, root, inode, path,
				   start, aligned_end, NULL,
				   1, 1, extent_item_size, &extent_inserted);
	if (ret) {
		btrfs_abort_transaction(trans, ret);
		goto out;
	}

	if (isize > actual_end)
		inline_len = min_t(u64, isize, actual_end);
	ret = insert_inline_extent(trans, path, extent_inserted,
				   root, inode, start,
				   inline_len, compressed_size,
				   compress_type, compressed_pages);
	if (ret && ret != -ENOSPC) {
		btrfs_abort_transaction(trans, ret);
		goto out;
	} else if (ret == -ENOSPC) {
		ret = 1;
		goto out;
	}

	set_bit(BTRFS_INODE_NEEDS_FULL_SYNC, &BTRFS_I(inode)->runtime_flags);
	btrfs_drop_extent_cache(BTRFS_I(inode), start, aligned_end - 1, 0);
out:
	/*
	 * Don't forget to free the reserved space, as for inlined extent
	 * it won't count as data extent, free them directly here.
	 * And at reserve time, it's always aligned to page size, so
	 * just free one page here.
	 */
	btrfs_qgroup_free_data(inode, NULL, 0, PAGE_SIZE);
	btrfs_free_path(path);
	btrfs_end_transaction(trans);
	return ret;
}

struct async_extent {
	u64 start;
	u64 ram_size;
	u64 compressed_size;
	struct page **pages;
	unsigned long nr_pages;
	int compress_type;
	struct list_head list;
};

struct async_cow {
	struct inode *inode;
	struct btrfs_root *root;
	struct page *locked_page;
	u64 start;
	u64 end;
	unsigned int write_flags;
	struct list_head extents;
	struct btrfs_work work;
};

static noinline int add_async_extent(struct async_cow *cow,
				     u64 start, u64 ram_size,
				     u64 compressed_size,
				     struct page **pages,
				     unsigned long nr_pages,
				     int compress_type)
{
	struct async_extent *async_extent;

	async_extent = kmalloc(sizeof(*async_extent), GFP_NOFS);
	BUG_ON(!async_extent); /* -ENOMEM */
	async_extent->start = start;
	async_extent->ram_size = ram_size;
	async_extent->compressed_size = compressed_size;
	async_extent->pages = pages;
	async_extent->nr_pages = nr_pages;
	async_extent->compress_type = compress_type;
	list_add_tail(&async_extent->list, &cow->extents);
	return 0;
}

static inline int inode_need_compress(struct inode *inode, u64 start, u64 end)
{
	struct btrfs_fs_info *fs_info = btrfs_sb(inode->i_sb);

	/* force compress */
	if (btrfs_test_opt(fs_info, FORCE_COMPRESS))
		return 1;
	/* defrag ioctl */
	if (BTRFS_I(inode)->defrag_compress)
		return 1;
	/* bad compression ratios */
	if (BTRFS_I(inode)->flags & BTRFS_INODE_NOCOMPRESS)
		return 0;
	if (btrfs_test_opt(fs_info, COMPRESS) ||
	    BTRFS_I(inode)->flags & BTRFS_INODE_COMPRESS ||
	    BTRFS_I(inode)->prop_compress)
		return btrfs_compress_heuristic(inode, start, end);
	return 0;
}

static inline void inode_should_defrag(struct btrfs_inode *inode,
		u64 start, u64 end, u64 num_bytes, u64 small_write)
{
	/* If this is a small write inside eof, kick off a defrag */
	if (num_bytes < small_write &&
	    (start > 0 || end + 1 < inode->disk_i_size))
		btrfs_add_inode_defrag(NULL, inode);
}

/*
 * we create compressed extents in two phases.  The first
 * phase compresses a range of pages that have already been
 * locked (both pages and state bits are locked).
 *
 * This is done inside an ordered work queue, and the compression
 * is spread across many cpus.  The actual IO submission is step
 * two, and the ordered work queue takes care of making sure that
 * happens in the same order things were put onto the queue by
 * writepages and friends.
 *
 * If this code finds it can't get good compression, it puts an
 * entry onto the work queue to write the uncompressed bytes.  This
 * makes sure that both compressed inodes and uncompressed inodes
 * are written in the same order that the flusher thread sent them
 * down.
 */
static noinline void compress_file_range(struct inode *inode,
					struct page *locked_page,
					u64 start, u64 end,
					struct async_cow *async_cow,
					int *num_added)
{
	struct btrfs_fs_info *fs_info = btrfs_sb(inode->i_sb);
	struct btrfs_root *root = BTRFS_I(inode)->root;
	u64 blocksize = fs_info->sectorsize;
	u64 actual_end;
	u64 isize = i_size_read(inode);
	int ret = 0;
	struct page **pages = NULL;
	unsigned long nr_pages;
	unsigned long total_compressed = 0;
	unsigned long total_in = 0;
	int i;
	int will_compress;
	int compress_type = fs_info->compress_type;
	int redirty = 0;

	inode_should_defrag(BTRFS_I(inode), start, end, end - start + 1,
			SZ_16K);

	actual_end = min_t(u64, isize, end + 1);
again:
	will_compress = 0;
	nr_pages = (end >> PAGE_SHIFT) - (start >> PAGE_SHIFT) + 1;
	BUILD_BUG_ON((BTRFS_MAX_COMPRESSED % PAGE_SIZE) != 0);
	nr_pages = min_t(unsigned long, nr_pages,
			BTRFS_MAX_COMPRESSED / PAGE_SIZE);

	/*
	 * we don't want to send crud past the end of i_size through
	 * compression, that's just a waste of CPU time.  So, if the
	 * end of the file is before the start of our current
	 * requested range of bytes, we bail out to the uncompressed
	 * cleanup code that can deal with all of this.
	 *
	 * It isn't really the fastest way to fix things, but this is a
	 * very uncommon corner.
	 */
	if (actual_end <= start)
		goto cleanup_and_bail_uncompressed;

	total_compressed = actual_end - start;

	/*
	 * skip compression for a small file range(<=blocksize) that
	 * isn't an inline extent, since it doesn't save disk space at all.
	 */
	if (total_compressed <= blocksize &&
	   (start > 0 || end + 1 < BTRFS_I(inode)->disk_i_size))
		goto cleanup_and_bail_uncompressed;

	total_compressed = min_t(unsigned long, total_compressed,
			BTRFS_MAX_UNCOMPRESSED);
	total_in = 0;
	ret = 0;

	/*
	 * we do compression for mount -o compress and when the
	 * inode has not been flagged as nocompress.  This flag can
	 * change at any time if we discover bad compression ratios.
	 */
	if (inode_need_compress(inode, start, end)) {
		WARN_ON(pages);
		pages = kcalloc(nr_pages, sizeof(struct page *), GFP_NOFS);
		if (!pages) {
			/* just bail out to the uncompressed code */
			goto cont;
		}

		if (BTRFS_I(inode)->defrag_compress)
			compress_type = BTRFS_I(inode)->defrag_compress;
		else if (BTRFS_I(inode)->prop_compress)
			compress_type = BTRFS_I(inode)->prop_compress;

		/*
		 * we need to call clear_page_dirty_for_io on each
		 * page in the range.  Otherwise applications with the file
		 * mmap'd can wander in and change the page contents while
		 * we are compressing them.
		 *
		 * If the compression fails for any reason, we set the pages
		 * dirty again later on.
		 *
		 * Note that the remaining part is redirtied, the start pointer
		 * has moved, the end is the original one.
		 */
		if (!redirty) {
			extent_range_clear_dirty_for_io(inode, start, end);
			redirty = 1;
		}

		/* Compression level is applied here and only here */
		ret = btrfs_compress_pages(
			compress_type | (fs_info->compress_level << 4),
					   inode->i_mapping, start,
					   pages,
					   &nr_pages,
					   &total_in,
					   &total_compressed);

		if (!ret) {
			unsigned long offset = total_compressed &
				(PAGE_SIZE - 1);
			struct page *page = pages[nr_pages - 1];
			char *kaddr;

			/* zero the tail end of the last page, we might be
			 * sending it down to disk
			 */
			if (offset) {
				kaddr = kmap_atomic(page);
				memset(kaddr + offset, 0,
				       PAGE_SIZE - offset);
				kunmap_atomic(kaddr);
			}
			will_compress = 1;
		}
	}
cont:
	if (start == 0) {
		/* lets try to make an inline extent */
		if (ret || total_in < actual_end) {
			/* we didn't compress the entire range, try
			 * to make an uncompressed inline extent.
			 */
			ret = cow_file_range_inline(root, inode, start, end,
					    0, BTRFS_COMPRESS_NONE, NULL);
		} else {
			/* try making a compressed inline extent */
			ret = cow_file_range_inline(root, inode, start, end,
						    total_compressed,
						    compress_type, pages);
		}
		if (ret <= 0) {
			unsigned long clear_flags = EXTENT_DELALLOC |
				EXTENT_DELALLOC_NEW | EXTENT_DEFRAG |
				EXTENT_DO_ACCOUNTING;
			unsigned long page_error_op;

			page_error_op = ret < 0 ? PAGE_SET_ERROR : 0;

			/*
			 * inline extent creation worked or returned error,
			 * we don't need to create any more async work items.
			 * Unlock and free up our temp pages.
			 *
			 * We use DO_ACCOUNTING here because we need the
			 * delalloc_release_metadata to be done _after_ we drop
			 * our outstanding extent for clearing delalloc for this
			 * range.
			 */
			extent_clear_unlock_delalloc(inode, start, end, end,
						     NULL, clear_flags,
						     PAGE_UNLOCK |
						     PAGE_CLEAR_DIRTY |
						     PAGE_SET_WRITEBACK |
						     page_error_op |
						     PAGE_END_WRITEBACK);
			goto free_pages_out;
		}
	}

	if (will_compress) {
		/*
		 * we aren't doing an inline extent round the compressed size
		 * up to a block size boundary so the allocator does sane
		 * things
		 */
		total_compressed = ALIGN(total_compressed, blocksize);

		/*
		 * one last check to make sure the compression is really a
		 * win, compare the page count read with the blocks on disk,
		 * compression must free at least one sector size
		 */
		total_in = ALIGN(total_in, PAGE_SIZE);
		if (total_compressed + blocksize <= total_in) {
			*num_added += 1;

			/*
			 * The async work queues will take care of doing actual
			 * allocation on disk for these compressed pages, and
			 * will submit them to the elevator.
			 */
			add_async_extent(async_cow, start, total_in,
					total_compressed, pages, nr_pages,
					compress_type);

			if (start + total_in < end) {
				start += total_in;
				pages = NULL;
				cond_resched();
				goto again;
			}
			return;
		}
	}
	if (pages) {
		/*
		 * the compression code ran but failed to make things smaller,
		 * free any pages it allocated and our page pointer array
		 */
		for (i = 0; i < nr_pages; i++) {
			WARN_ON(pages[i]->mapping);
			put_page(pages[i]);
		}
		kfree(pages);
		pages = NULL;
		total_compressed = 0;
		nr_pages = 0;

		/* flag the file so we don't compress in the future */
		if (!btrfs_test_opt(fs_info, FORCE_COMPRESS) &&
		    !(BTRFS_I(inode)->prop_compress)) {
			BTRFS_I(inode)->flags |= BTRFS_INODE_NOCOMPRESS;
		}
	}
cleanup_and_bail_uncompressed:
	/*
	 * No compression, but we still need to write the pages in the file
	 * we've been given so far.  redirty the locked page if it corresponds
	 * to our extent and set things up for the async work queue to run
	 * cow_file_range to do the normal delalloc dance.
	 */
	if (page_offset(locked_page) >= start &&
	    page_offset(locked_page) <= end)
		__set_page_dirty_nobuffers(locked_page);
		/* unlocked later on in the async handlers */

	if (redirty)
		extent_range_redirty_for_io(inode, start, end);
	add_async_extent(async_cow, start, end - start + 1, 0, NULL, 0,
			 BTRFS_COMPRESS_NONE);
	*num_added += 1;

	return;

free_pages_out:
	for (i = 0; i < nr_pages; i++) {
		WARN_ON(pages[i]->mapping);
		put_page(pages[i]);
	}
	kfree(pages);
}

static void free_async_extent_pages(struct async_extent *async_extent)
{
	int i;

	if (!async_extent->pages)
		return;

	for (i = 0; i < async_extent->nr_pages; i++) {
		WARN_ON(async_extent->pages[i]->mapping);
		put_page(async_extent->pages[i]);
	}
	kfree(async_extent->pages);
	async_extent->nr_pages = 0;
	async_extent->pages = NULL;
}

/*
 * phase two of compressed writeback.  This is the ordered portion
 * of the code, which only gets called in the order the work was
 * queued.  We walk all the async extents created by compress_file_range
 * and send them down to the disk.
 */
static noinline void submit_compressed_extents(struct inode *inode,
					      struct async_cow *async_cow)
{
	struct btrfs_fs_info *fs_info = btrfs_sb(inode->i_sb);
	struct async_extent *async_extent;
	u64 alloc_hint = 0;
	struct btrfs_key ins;
	struct extent_map *em;
	struct btrfs_root *root = BTRFS_I(inode)->root;
	struct extent_io_tree *io_tree;
	int ret = 0;

again:
	while (!list_empty(&async_cow->extents)) {
		async_extent = list_entry(async_cow->extents.next,
					  struct async_extent, list);
		list_del(&async_extent->list);

		io_tree = &BTRFS_I(inode)->io_tree;

retry:
		/* did the compression code fall back to uncompressed IO? */
		if (!async_extent->pages) {
			int page_started = 0;
			unsigned long nr_written = 0;

			lock_extent(io_tree, async_extent->start,
					 async_extent->start +
					 async_extent->ram_size - 1);

			/* allocate blocks */
			ret = cow_file_range(inode, async_cow->locked_page,
					     async_extent->start,
					     async_extent->start +
					     async_extent->ram_size - 1,
					     async_extent->start +
					     async_extent->ram_size - 1,
					     &page_started, &nr_written, 0,
					     NULL);

			/* JDM XXX */

			/*
			 * if page_started, cow_file_range inserted an
			 * inline extent and took care of all the unlocking
			 * and IO for us.  Otherwise, we need to submit
			 * all those pages down to the drive.
			 */
			if (!page_started && !ret)
				extent_write_locked_range(inode,
						  async_extent->start,
						  async_extent->start +
						  async_extent->ram_size - 1,
						  WB_SYNC_ALL);
			else if (ret)
				unlock_page(async_cow->locked_page);
			kfree(async_extent);
			cond_resched();
			continue;
		}

		lock_extent(io_tree, async_extent->start,
			    async_extent->start + async_extent->ram_size - 1);

		ret = btrfs_reserve_extent(root, async_extent->ram_size,
					   async_extent->compressed_size,
					   async_extent->compressed_size,
					   0, alloc_hint, &ins, 1, 1);
		if (ret) {
			free_async_extent_pages(async_extent);

			if (ret == -ENOSPC) {
				unlock_extent(io_tree, async_extent->start,
					      async_extent->start +
					      async_extent->ram_size - 1);

				/*
				 * we need to redirty the pages if we decide to
				 * fallback to uncompressed IO, otherwise we
				 * will not submit these pages down to lower
				 * layers.
				 */
				extent_range_redirty_for_io(inode,
						async_extent->start,
						async_extent->start +
						async_extent->ram_size - 1);

				goto retry;
			}
			goto out_free;
		}
		/*
		 * here we're doing allocation and writeback of the
		 * compressed pages
		 */
		em = create_io_em(inode, async_extent->start,
				  async_extent->ram_size, /* len */
				  async_extent->start, /* orig_start */
				  ins.objectid, /* block_start */
				  ins.offset, /* block_len */
				  ins.offset, /* orig_block_len */
				  async_extent->ram_size, /* ram_bytes */
				  async_extent->compress_type,
				  BTRFS_ORDERED_COMPRESSED);
		if (IS_ERR(em))
			/* ret value is not necessary due to void function */
			goto out_free_reserve;
		free_extent_map(em);

		ret = btrfs_add_ordered_extent_compress(inode,
						async_extent->start,
						ins.objectid,
						async_extent->ram_size,
						ins.offset,
						BTRFS_ORDERED_COMPRESSED,
						async_extent->compress_type);
		if (ret) {
			btrfs_drop_extent_cache(BTRFS_I(inode),
						async_extent->start,
						async_extent->start +
						async_extent->ram_size - 1, 0);
			goto out_free_reserve;
		}
		btrfs_dec_block_group_reservations(fs_info, ins.objectid);

		/*
		 * clear dirty, set writeback and unlock the pages.
		 */
		extent_clear_unlock_delalloc(inode, async_extent->start,
				async_extent->start +
				async_extent->ram_size - 1,
				async_extent->start +
				async_extent->ram_size - 1,
				NULL, EXTENT_LOCKED | EXTENT_DELALLOC,
				PAGE_UNLOCK | PAGE_CLEAR_DIRTY |
				PAGE_SET_WRITEBACK);
		if (btrfs_submit_compressed_write(inode,
				    async_extent->start,
				    async_extent->ram_size,
				    ins.objectid,
				    ins.offset, async_extent->pages,
				    async_extent->nr_pages,
				    async_cow->write_flags)) {
			struct extent_io_tree *tree = &BTRFS_I(inode)->io_tree;
			struct page *p = async_extent->pages[0];
			const u64 start = async_extent->start;
			const u64 end = start + async_extent->ram_size - 1;

			p->mapping = inode->i_mapping;
			tree->ops->writepage_end_io_hook(p, start, end,
							 NULL, 0);
			p->mapping = NULL;
			extent_clear_unlock_delalloc(inode, start, end, end,
						     NULL, 0,
						     PAGE_END_WRITEBACK |
						     PAGE_SET_ERROR);
			free_async_extent_pages(async_extent);
		}
		alloc_hint = ins.objectid + ins.offset;
		kfree(async_extent);
		cond_resched();
	}
	return;
out_free_reserve:
	btrfs_dec_block_group_reservations(fs_info, ins.objectid);
	btrfs_free_reserved_extent(fs_info, ins.objectid, ins.offset, 1);
out_free:
	extent_clear_unlock_delalloc(inode, async_extent->start,
				     async_extent->start +
				     async_extent->ram_size - 1,
				     async_extent->start +
				     async_extent->ram_size - 1,
				     NULL, EXTENT_LOCKED | EXTENT_DELALLOC |
				     EXTENT_DELALLOC_NEW |
				     EXTENT_DEFRAG | EXTENT_DO_ACCOUNTING,
				     PAGE_UNLOCK | PAGE_CLEAR_DIRTY |
				     PAGE_SET_WRITEBACK | PAGE_END_WRITEBACK |
				     PAGE_SET_ERROR);
	free_async_extent_pages(async_extent);
	kfree(async_extent);
	goto again;
}

static u64 get_extent_allocation_hint(struct inode *inode, u64 start,
				      u64 num_bytes)
{
	struct extent_map_tree *em_tree = &BTRFS_I(inode)->extent_tree;
	struct extent_map *em;
	u64 alloc_hint = 0;

	read_lock(&em_tree->lock);
	em = search_extent_mapping(em_tree, start, num_bytes);
	if (em) {
		/*
		 * if block start isn't an actual block number then find the
		 * first block in this inode and use that as a hint.  If that
		 * block is also bogus then just don't worry about it.
		 */
		if (em->block_start >= EXTENT_MAP_LAST_BYTE) {
			free_extent_map(em);
			em = search_extent_mapping(em_tree, 0, 0);
			if (em && em->block_start < EXTENT_MAP_LAST_BYTE)
				alloc_hint = em->block_start;
			if (em)
				free_extent_map(em);
		} else {
			alloc_hint = em->block_start;
			free_extent_map(em);
		}
	}
	read_unlock(&em_tree->lock);

	return alloc_hint;
}

/*
 * when extent_io.c finds a delayed allocation range in the file,
 * the call backs end up in this code.  The basic idea is to
 * allocate extents on disk for the range, and create ordered data structs
 * in ram to track those extents.
 *
 * locked_page is the page that writepage had locked already.  We use
 * it to make sure we don't do extra locks or unlocks.
 *
 * *page_started is set to one if we unlock locked_page and do everything
 * required to start IO on it.  It may be clean and already done with
 * IO when we return.
 */
static noinline int cow_file_range(struct inode *inode,
				   struct page *locked_page,
				   u64 start, u64 end, u64 delalloc_end,
				   int *page_started, unsigned long *nr_written,
				   int unlock, struct btrfs_dedupe_hash *hash)
{
	struct btrfs_fs_info *fs_info = btrfs_sb(inode->i_sb);
	struct btrfs_root *root = BTRFS_I(inode)->root;
	u64 alloc_hint = 0;
	u64 num_bytes;
	unsigned long ram_size;
	u64 disk_num_bytes;
	u64 cur_alloc_size = 0;
	u64 blocksize = fs_info->sectorsize;
	struct btrfs_key ins;
	struct extent_map *em;
	unsigned clear_bits;
	unsigned long page_ops;
	bool extent_reserved = false;
	int ret = 0;

	if (btrfs_is_free_space_inode(BTRFS_I(inode))) {
		WARN_ON_ONCE(1);
		ret = -EINVAL;
		goto out_unlock;
	}

	num_bytes = ALIGN(end - start + 1, blocksize);
	num_bytes = max(blocksize,  num_bytes);
	disk_num_bytes = num_bytes;

	inode_should_defrag(BTRFS_I(inode), start, end, num_bytes, SZ_64K);

	if (start == 0) {
		/* lets try to make an inline extent */
		ret = cow_file_range_inline(root, inode, start, end, 0,
					BTRFS_COMPRESS_NONE, NULL);
		if (ret == 0) {
			/*
			 * We use DO_ACCOUNTING here because we need the
			 * delalloc_release_metadata to be run _after_ we drop
			 * our outstanding extent for clearing delalloc for this
			 * range.
			 */
			extent_clear_unlock_delalloc(inode, start, end,
				     delalloc_end, NULL,
				     EXTENT_LOCKED | EXTENT_DELALLOC |
				     EXTENT_DELALLOC_NEW | EXTENT_DEFRAG |
				     EXTENT_DO_ACCOUNTING, PAGE_UNLOCK |
				     PAGE_CLEAR_DIRTY | PAGE_SET_WRITEBACK |
				     PAGE_END_WRITEBACK);
			*nr_written = *nr_written +
			     (end - start + PAGE_SIZE) / PAGE_SIZE;
			*page_started = 1;
			goto out;
		} else if (ret < 0) {
			goto out_unlock;
		}
	}

	BUG_ON(disk_num_bytes >
	       btrfs_super_total_bytes(fs_info->super_copy));

	alloc_hint = get_extent_allocation_hint(inode, start, num_bytes);
	btrfs_drop_extent_cache(BTRFS_I(inode), start,
			start + num_bytes - 1, 0);

	while (disk_num_bytes > 0) {
		cur_alloc_size = disk_num_bytes;
		ret = btrfs_reserve_extent(root, cur_alloc_size, cur_alloc_size,
					   fs_info->sectorsize, 0, alloc_hint,
					   &ins, 1, 1);
		if (ret < 0)
			goto out_unlock;
		cur_alloc_size = ins.offset;
		extent_reserved = true;

		ram_size = ins.offset;
		em = create_io_em(inode, start, ins.offset, /* len */
				  start, /* orig_start */
				  ins.objectid, /* block_start */
				  ins.offset, /* block_len */
				  ins.offset, /* orig_block_len */
				  ram_size, /* ram_bytes */
				  BTRFS_COMPRESS_NONE, /* compress_type */
				  BTRFS_ORDERED_REGULAR /* type */);
		if (IS_ERR(em))
			goto out_reserve;
		free_extent_map(em);

		ret = btrfs_add_ordered_extent(inode, start, ins.objectid,
					       ram_size, cur_alloc_size, 0);
		if (ret)
			goto out_drop_extent_cache;

		if (root->root_key.objectid ==
		    BTRFS_DATA_RELOC_TREE_OBJECTID) {
			ret = btrfs_reloc_clone_csums(inode, start,
						      cur_alloc_size);
			/*
			 * Only drop cache here, and process as normal.
			 *
			 * We must not allow extent_clear_unlock_delalloc()
			 * at out_unlock label to free meta of this ordered
			 * extent, as its meta should be freed by
			 * btrfs_finish_ordered_io().
			 *
			 * So we must continue until @start is increased to
			 * skip current ordered extent.
			 */
			if (ret)
				btrfs_drop_extent_cache(BTRFS_I(inode), start,
						start + ram_size - 1, 0);
		}

		btrfs_dec_block_group_reservations(fs_info, ins.objectid);

		/* we're not doing compressed IO, don't unlock the first
		 * page (which the caller expects to stay locked), don't
		 * clear any dirty bits and don't set any writeback bits
		 *
		 * Do set the Private2 bit so we know this page was properly
		 * setup for writepage
		 */
		page_ops = unlock ? PAGE_UNLOCK : 0;
		page_ops |= PAGE_SET_PRIVATE2;

		extent_clear_unlock_delalloc(inode, start,
					     start + ram_size - 1,
					     delalloc_end, locked_page,
					     EXTENT_LOCKED | EXTENT_DELALLOC,
					     page_ops);
		if (disk_num_bytes < cur_alloc_size)
			disk_num_bytes = 0;
		else
			disk_num_bytes -= cur_alloc_size;
		num_bytes -= cur_alloc_size;
		alloc_hint = ins.objectid + ins.offset;
		start += cur_alloc_size;
		extent_reserved = false;

		/*
		 * btrfs_reloc_clone_csums() error, since start is increased
		 * extent_clear_unlock_delalloc() at out_unlock label won't
		 * free metadata of current ordered extent, we're OK to exit.
		 */
		if (ret)
			goto out_unlock;
	}
out:
	return ret;

out_drop_extent_cache:
	btrfs_drop_extent_cache(BTRFS_I(inode), start, start + ram_size - 1, 0);
out_reserve:
	btrfs_dec_block_group_reservations(fs_info, ins.objectid);
	btrfs_free_reserved_extent(fs_info, ins.objectid, ins.offset, 1);
out_unlock:
	clear_bits = EXTENT_LOCKED | EXTENT_DELALLOC | EXTENT_DELALLOC_NEW |
		EXTENT_DEFRAG | EXTENT_CLEAR_META_RESV;
	page_ops = PAGE_UNLOCK | PAGE_CLEAR_DIRTY | PAGE_SET_WRITEBACK |
		PAGE_END_WRITEBACK;
	/*
	 * If we reserved an extent for our delalloc range (or a subrange) and
	 * failed to create the respective ordered extent, then it means that
	 * when we reserved the extent we decremented the extent's size from
	 * the data space_info's bytes_may_use counter and incremented the
	 * space_info's bytes_reserved counter by the same amount. We must make
	 * sure extent_clear_unlock_delalloc() does not try to decrement again
	 * the data space_info's bytes_may_use counter, therefore we do not pass
	 * it the flag EXTENT_CLEAR_DATA_RESV.
	 */
	if (extent_reserved) {
		extent_clear_unlock_delalloc(inode, start,
					     start + cur_alloc_size,
					     start + cur_alloc_size,
					     locked_page,
					     clear_bits,
					     page_ops);
		start += cur_alloc_size;
		if (start >= end)
			goto out;
	}
	extent_clear_unlock_delalloc(inode, start, end, delalloc_end,
				     locked_page,
				     clear_bits | EXTENT_CLEAR_DATA_RESV,
				     page_ops);
	goto out;
}

/*
 * work queue call back to started compression on a file and pages
 */
static noinline void async_cow_start(struct btrfs_work *work)
{
	struct async_cow *async_cow;
	int num_added = 0;
	async_cow = container_of(work, struct async_cow, work);

	compress_file_range(async_cow->inode, async_cow->locked_page,
			    async_cow->start, async_cow->end, async_cow,
			    &num_added);
	if (num_added == 0) {
		btrfs_add_delayed_iput(async_cow->inode);
		async_cow->inode = NULL;
	}
}

/*
 * work queue call back to submit previously compressed pages
 */
static noinline void async_cow_submit(struct btrfs_work *work)
{
	struct btrfs_fs_info *fs_info;
	struct async_cow *async_cow;
	struct btrfs_root *root;
	unsigned long nr_pages;

	async_cow = container_of(work, struct async_cow, work);

	root = async_cow->root;
	fs_info = root->fs_info;
	nr_pages = (async_cow->end - async_cow->start + PAGE_SIZE) >>
		PAGE_SHIFT;

	/*
	 * atomic_sub_return implies a barrier for waitqueue_active
	 */
	if (atomic_sub_return(nr_pages, &fs_info->async_delalloc_pages) <
	    5 * SZ_1M &&
	    waitqueue_active(&fs_info->async_submit_wait))
		wake_up(&fs_info->async_submit_wait);

	if (async_cow->inode)
		submit_compressed_extents(async_cow->inode, async_cow);
}

static noinline void async_cow_free(struct btrfs_work *work)
{
	struct async_cow *async_cow;
	async_cow = container_of(work, struct async_cow, work);
	if (async_cow->inode)
		btrfs_add_delayed_iput(async_cow->inode);
	kfree(async_cow);
}

static int cow_file_range_async(struct inode *inode, struct page *locked_page,
				u64 start, u64 end, int *page_started,
				unsigned long *nr_written,
				unsigned int write_flags)
{
	struct btrfs_fs_info *fs_info = btrfs_sb(inode->i_sb);
	struct async_cow *async_cow;
	struct btrfs_root *root = BTRFS_I(inode)->root;
	unsigned long nr_pages;
	u64 cur_end;

	clear_extent_bit(&BTRFS_I(inode)->io_tree, start, end, EXTENT_LOCKED,
			 1, 0, NULL);
	while (start < end) {
		async_cow = kmalloc(sizeof(*async_cow), GFP_NOFS);
		BUG_ON(!async_cow); /* -ENOMEM */
		async_cow->inode = igrab(inode);
		async_cow->root = root;
		async_cow->locked_page = locked_page;
		async_cow->start = start;
		async_cow->write_flags = write_flags;

		if (BTRFS_I(inode)->flags & BTRFS_INODE_NOCOMPRESS &&
		    !btrfs_test_opt(fs_info, FORCE_COMPRESS))
			cur_end = end;
		else
			cur_end = min(end, start + SZ_512K - 1);

		async_cow->end = cur_end;
		INIT_LIST_HEAD(&async_cow->extents);

		btrfs_init_work(&async_cow->work,
				btrfs_delalloc_helper,
				async_cow_start, async_cow_submit,
				async_cow_free);

		nr_pages = (cur_end - start + PAGE_SIZE) >>
			PAGE_SHIFT;
		atomic_add(nr_pages, &fs_info->async_delalloc_pages);

		btrfs_queue_work(fs_info->delalloc_workers, &async_cow->work);

		*nr_written += nr_pages;
		start = cur_end + 1;
	}
	*page_started = 1;
	return 0;
}

static noinline int csum_exist_in_range(struct btrfs_fs_info *fs_info,
					u64 bytenr, u64 num_bytes)
{
	int ret;
	struct btrfs_ordered_sum *sums;
	LIST_HEAD(list);

	ret = btrfs_lookup_csums_range(fs_info->csum_root, bytenr,
				       bytenr + num_bytes - 1, &list, 0);
	if (ret == 0 && list_empty(&list))
		return 0;

	while (!list_empty(&list)) {
		sums = list_entry(list.next, struct btrfs_ordered_sum, list);
		list_del(&sums->list);
		kfree(sums);
	}
	return 1;
}

/*
 * when nowcow writeback call back.  This checks for snapshots or COW copies
 * of the extents that exist in the file, and COWs the file as required.
 *
 * If no cow copies or snapshots exist, we write directly to the existing
 * blocks on disk
 */
static noinline int run_delalloc_nocow(struct inode *inode,
				       struct page *locked_page,
			      u64 start, u64 end, int *page_started, int force,
			      unsigned long *nr_written)
{
	struct btrfs_fs_info *fs_info = btrfs_sb(inode->i_sb);
	struct btrfs_root *root = BTRFS_I(inode)->root;
	struct extent_buffer *leaf;
	struct btrfs_path *path;
	struct btrfs_file_extent_item *fi;
	struct btrfs_key found_key;
	struct extent_map *em;
	u64 cow_start;
	u64 cur_offset;
	u64 extent_end;
	u64 extent_offset;
	u64 disk_bytenr;
	u64 num_bytes;
	u64 disk_num_bytes;
	u64 ram_bytes;
	int extent_type;
	int ret, err;
	int type;
	int nocow;
	int check_prev = 1;
	bool nolock;
	u64 ino = btrfs_ino(BTRFS_I(inode));

	path = btrfs_alloc_path();
	if (!path) {
		extent_clear_unlock_delalloc(inode, start, end, end,
					     locked_page,
					     EXTENT_LOCKED | EXTENT_DELALLOC |
					     EXTENT_DO_ACCOUNTING |
					     EXTENT_DEFRAG, PAGE_UNLOCK |
					     PAGE_CLEAR_DIRTY |
					     PAGE_SET_WRITEBACK |
					     PAGE_END_WRITEBACK);
		return -ENOMEM;
	}

	nolock = btrfs_is_free_space_inode(BTRFS_I(inode));

	cow_start = (u64)-1;
	cur_offset = start;
	while (1) {
		ret = btrfs_lookup_file_extent(NULL, root, path, ino,
					       cur_offset, 0);
		if (ret < 0)
			goto error;
		if (ret > 0 && path->slots[0] > 0 && check_prev) {
			leaf = path->nodes[0];
			btrfs_item_key_to_cpu(leaf, &found_key,
					      path->slots[0] - 1);
			if (found_key.objectid == ino &&
			    found_key.type == BTRFS_EXTENT_DATA_KEY)
				path->slots[0]--;
		}
		check_prev = 0;
next_slot:
		leaf = path->nodes[0];
		if (path->slots[0] >= btrfs_header_nritems(leaf)) {
			ret = btrfs_next_leaf(root, path);
			if (ret < 0)
				goto error;
			if (ret > 0)
				break;
			leaf = path->nodes[0];
		}

		nocow = 0;
		disk_bytenr = 0;
		num_bytes = 0;
		btrfs_item_key_to_cpu(leaf, &found_key, path->slots[0]);

		if (found_key.objectid > ino)
			break;
		if (WARN_ON_ONCE(found_key.objectid < ino) ||
		    found_key.type < BTRFS_EXTENT_DATA_KEY) {
			path->slots[0]++;
			goto next_slot;
		}
		if (found_key.type > BTRFS_EXTENT_DATA_KEY ||
		    found_key.offset > end)
			break;

		if (found_key.offset > cur_offset) {
			extent_end = found_key.offset;
			extent_type = 0;
			goto out_check;
		}

		fi = btrfs_item_ptr(leaf, path->slots[0],
				    struct btrfs_file_extent_item);
		extent_type = btrfs_file_extent_type(leaf, fi);

		ram_bytes = btrfs_file_extent_ram_bytes(leaf, fi);
		if (extent_type == BTRFS_FILE_EXTENT_REG ||
		    extent_type == BTRFS_FILE_EXTENT_PREALLOC) {
			disk_bytenr = btrfs_file_extent_disk_bytenr(leaf, fi);
			extent_offset = btrfs_file_extent_offset(leaf, fi);
			extent_end = found_key.offset +
				btrfs_file_extent_num_bytes(leaf, fi);
			disk_num_bytes =
				btrfs_file_extent_disk_num_bytes(leaf, fi);
			if (extent_end <= start) {
				path->slots[0]++;
				goto next_slot;
			}
			if (disk_bytenr == 0)
				goto out_check;
			if (btrfs_file_extent_compression(leaf, fi) ||
			    btrfs_file_extent_encryption(leaf, fi) ||
			    btrfs_file_extent_other_encoding(leaf, fi))
				goto out_check;
			if (extent_type == BTRFS_FILE_EXTENT_REG && !force)
				goto out_check;
			if (btrfs_extent_readonly(fs_info, disk_bytenr))
				goto out_check;
			if (btrfs_cross_ref_exist(root, ino,
						  found_key.offset -
						  extent_offset, disk_bytenr))
				goto out_check;
			disk_bytenr += extent_offset;
			disk_bytenr += cur_offset - found_key.offset;
			num_bytes = min(end + 1, extent_end) - cur_offset;
			/*
			 * if there are pending snapshots for this root,
			 * we fall into common COW way.
			 */
			if (!nolock) {
				err = btrfs_start_write_no_snapshotting(root);
				if (!err)
					goto out_check;
			}
			/*
			 * force cow if csum exists in the range.
			 * this ensure that csum for a given extent are
			 * either valid or do not exist.
			 */
			if (csum_exist_in_range(fs_info, disk_bytenr,
						num_bytes)) {
				if (!nolock)
					btrfs_end_write_no_snapshotting(root);
				goto out_check;
			}
			if (!btrfs_inc_nocow_writers(fs_info, disk_bytenr)) {
				if (!nolock)
					btrfs_end_write_no_snapshotting(root);
				goto out_check;
			}
			nocow = 1;
		} else if (extent_type == BTRFS_FILE_EXTENT_INLINE) {
			extent_end = found_key.offset +
				btrfs_file_extent_inline_len(leaf,
						     path->slots[0], fi);
			extent_end = ALIGN(extent_end,
					   fs_info->sectorsize);
		} else {
			BUG_ON(1);
		}
out_check:
		if (extent_end <= start) {
			path->slots[0]++;
			if (!nolock && nocow)
				btrfs_end_write_no_snapshotting(root);
			if (nocow)
				btrfs_dec_nocow_writers(fs_info, disk_bytenr);
			goto next_slot;
		}
		if (!nocow) {
			if (cow_start == (u64)-1)
				cow_start = cur_offset;
			cur_offset = extent_end;
			if (cur_offset > end)
				break;
			path->slots[0]++;
			goto next_slot;
		}

		btrfs_release_path(path);
		if (cow_start != (u64)-1) {
			ret = cow_file_range(inode, locked_page,
					     cow_start, found_key.offset - 1,
					     end, page_started, nr_written, 1,
					     NULL);
			if (ret) {
				if (!nolock && nocow)
					btrfs_end_write_no_snapshotting(root);
				if (nocow)
					btrfs_dec_nocow_writers(fs_info,
								disk_bytenr);
				goto error;
			}
			cow_start = (u64)-1;
		}

		if (extent_type == BTRFS_FILE_EXTENT_PREALLOC) {
			u64 orig_start = found_key.offset - extent_offset;

			em = create_io_em(inode, cur_offset, num_bytes,
					  orig_start,
					  disk_bytenr, /* block_start */
					  num_bytes, /* block_len */
					  disk_num_bytes, /* orig_block_len */
					  ram_bytes, BTRFS_COMPRESS_NONE,
					  BTRFS_ORDERED_PREALLOC);
			if (IS_ERR(em)) {
				if (!nolock && nocow)
					btrfs_end_write_no_snapshotting(root);
				if (nocow)
					btrfs_dec_nocow_writers(fs_info,
								disk_bytenr);
				ret = PTR_ERR(em);
				goto error;
			}
			free_extent_map(em);
		}

		if (extent_type == BTRFS_FILE_EXTENT_PREALLOC) {
			type = BTRFS_ORDERED_PREALLOC;
		} else {
			type = BTRFS_ORDERED_NOCOW;
		}

		ret = btrfs_add_ordered_extent(inode, cur_offset, disk_bytenr,
					       num_bytes, num_bytes, type);
		if (nocow)
			btrfs_dec_nocow_writers(fs_info, disk_bytenr);
		BUG_ON(ret); /* -ENOMEM */

		if (root->root_key.objectid ==
		    BTRFS_DATA_RELOC_TREE_OBJECTID)
			/*
			 * Error handled later, as we must prevent
			 * extent_clear_unlock_delalloc() in error handler
			 * from freeing metadata of created ordered extent.
			 */
			ret = btrfs_reloc_clone_csums(inode, cur_offset,
						      num_bytes);

		extent_clear_unlock_delalloc(inode, cur_offset,
					     cur_offset + num_bytes - 1, end,
					     locked_page, EXTENT_LOCKED |
					     EXTENT_DELALLOC |
					     EXTENT_CLEAR_DATA_RESV,
					     PAGE_UNLOCK | PAGE_SET_PRIVATE2);

		if (!nolock && nocow)
			btrfs_end_write_no_snapshotting(root);
		cur_offset = extent_end;

		/*
		 * btrfs_reloc_clone_csums() error, now we're OK to call error
		 * handler, as metadata for created ordered extent will only
		 * be freed by btrfs_finish_ordered_io().
		 */
		if (ret)
			goto error;
		if (cur_offset > end)
			break;
	}
	btrfs_release_path(path);

	if (cur_offset <= end && cow_start == (u64)-1) {
		cow_start = cur_offset;
		cur_offset = end;
	}

	if (cow_start != (u64)-1) {
		ret = cow_file_range(inode, locked_page, cow_start, end, end,
				     page_started, nr_written, 1, NULL);
		if (ret)
			goto error;
	}

error:
	if (ret && cur_offset < end)
		extent_clear_unlock_delalloc(inode, cur_offset, end, end,
					     locked_page, EXTENT_LOCKED |
					     EXTENT_DELALLOC | EXTENT_DEFRAG |
					     EXTENT_DO_ACCOUNTING, PAGE_UNLOCK |
					     PAGE_CLEAR_DIRTY |
					     PAGE_SET_WRITEBACK |
					     PAGE_END_WRITEBACK);
	btrfs_free_path(path);
	return ret;
}

static inline int need_force_cow(struct inode *inode, u64 start, u64 end)
{

	if (!(BTRFS_I(inode)->flags & BTRFS_INODE_NODATACOW) &&
	    !(BTRFS_I(inode)->flags & BTRFS_INODE_PREALLOC))
		return 0;

	/*
	 * @defrag_bytes is a hint value, no spinlock held here,
	 * if is not zero, it means the file is defragging.
	 * Force cow if given extent needs to be defragged.
	 */
	if (BTRFS_I(inode)->defrag_bytes &&
	    test_range_bit(&BTRFS_I(inode)->io_tree, start, end,
			   EXTENT_DEFRAG, 0, NULL))
		return 1;

	return 0;
}

/*
 * extent_io.c call back to do delayed allocation processing
 */
static int run_delalloc_range(void *private_data, struct page *locked_page,
			      u64 start, u64 end, int *page_started,
			      unsigned long *nr_written,
			      struct writeback_control *wbc)
{
	struct inode *inode = private_data;
	int ret;
	int force_cow = need_force_cow(inode, start, end);
	unsigned int write_flags = wbc_to_write_flags(wbc);

	if (BTRFS_I(inode)->flags & BTRFS_INODE_NODATACOW && !force_cow) {
		ret = run_delalloc_nocow(inode, locked_page, start, end,
					 page_started, 1, nr_written);
	} else if (BTRFS_I(inode)->flags & BTRFS_INODE_PREALLOC && !force_cow) {
		ret = run_delalloc_nocow(inode, locked_page, start, end,
					 page_started, 0, nr_written);
	} else if (!inode_need_compress(inode, start, end)) {
		ret = cow_file_range(inode, locked_page, start, end, end,
				      page_started, nr_written, 1, NULL);
	} else {
		set_bit(BTRFS_INODE_HAS_ASYNC_EXTENT,
			&BTRFS_I(inode)->runtime_flags);
		ret = cow_file_range_async(inode, locked_page, start, end,
					   page_started, nr_written,
					   write_flags);
	}
	if (ret)
		btrfs_cleanup_ordered_extents(inode, start, end - start + 1);
	return ret;
}

static void btrfs_split_extent_hook(void *private_data,
				    struct extent_state *orig, u64 split)
{
	struct inode *inode = private_data;
	u64 size;

	/* not delalloc, ignore it */
	if (!(orig->state & EXTENT_DELALLOC))
		return;

	size = orig->end - orig->start + 1;
	if (size > BTRFS_MAX_EXTENT_SIZE) {
		u32 num_extents;
		u64 new_size;

		/*
		 * See the explanation in btrfs_merge_extent_hook, the same
		 * applies here, just in reverse.
		 */
		new_size = orig->end - split + 1;
		num_extents = count_max_extents(new_size);
		new_size = split - orig->start;
		num_extents += count_max_extents(new_size);
		if (count_max_extents(size) >= num_extents)
			return;
	}

	spin_lock(&BTRFS_I(inode)->lock);
	btrfs_mod_outstanding_extents(BTRFS_I(inode), 1);
	spin_unlock(&BTRFS_I(inode)->lock);
}

/*
 * extent_io.c merge_extent_hook, used to track merged delayed allocation
 * extents so we can keep track of new extents that are just merged onto old
 * extents, such as when we are doing sequential writes, so we can properly
 * account for the metadata space we'll need.
 */
static void btrfs_merge_extent_hook(void *private_data,
				    struct extent_state *new,
				    struct extent_state *other)
{
	struct inode *inode = private_data;
	u64 new_size, old_size;
	u32 num_extents;

	/* not delalloc, ignore it */
	if (!(other->state & EXTENT_DELALLOC))
		return;

	if (new->start > other->start)
		new_size = new->end - other->start + 1;
	else
		new_size = other->end - new->start + 1;

	/* we're not bigger than the max, unreserve the space and go */
	if (new_size <= BTRFS_MAX_EXTENT_SIZE) {
		spin_lock(&BTRFS_I(inode)->lock);
		btrfs_mod_outstanding_extents(BTRFS_I(inode), -1);
		spin_unlock(&BTRFS_I(inode)->lock);
		return;
	}

	/*
	 * We have to add up either side to figure out how many extents were
	 * accounted for before we merged into one big extent.  If the number of
	 * extents we accounted for is <= the amount we need for the new range
	 * then we can return, otherwise drop.  Think of it like this
	 *
	 * [ 4k][MAX_SIZE]
	 *
	 * So we've grown the extent by a MAX_SIZE extent, this would mean we
	 * need 2 outstanding extents, on one side we have 1 and the other side
	 * we have 1 so they are == and we can return.  But in this case
	 *
	 * [MAX_SIZE+4k][MAX_SIZE+4k]
	 *
	 * Each range on their own accounts for 2 extents, but merged together
	 * they are only 3 extents worth of accounting, so we need to drop in
	 * this case.
	 */
	old_size = other->end - other->start + 1;
	num_extents = count_max_extents(old_size);
	old_size = new->end - new->start + 1;
	num_extents += count_max_extents(old_size);
	if (count_max_extents(new_size) >= num_extents)
		return;

	spin_lock(&BTRFS_I(inode)->lock);
	btrfs_mod_outstanding_extents(BTRFS_I(inode), -1);
	spin_unlock(&BTRFS_I(inode)->lock);
}

static void btrfs_add_delalloc_inodes(struct btrfs_root *root,
				      struct inode *inode)
{
	struct btrfs_fs_info *fs_info = btrfs_sb(inode->i_sb);

	spin_lock(&root->delalloc_lock);
	if (list_empty(&BTRFS_I(inode)->delalloc_inodes)) {
		list_add_tail(&BTRFS_I(inode)->delalloc_inodes,
			      &root->delalloc_inodes);
		set_bit(BTRFS_INODE_IN_DELALLOC_LIST,
			&BTRFS_I(inode)->runtime_flags);
		root->nr_delalloc_inodes++;
		if (root->nr_delalloc_inodes == 1) {
			spin_lock(&fs_info->delalloc_root_lock);
			BUG_ON(!list_empty(&root->delalloc_root));
			list_add_tail(&root->delalloc_root,
				      &fs_info->delalloc_roots);
			spin_unlock(&fs_info->delalloc_root_lock);
		}
	}
	spin_unlock(&root->delalloc_lock);
}

static void btrfs_del_delalloc_inode(struct btrfs_root *root,
				     struct btrfs_inode *inode)
{
	struct btrfs_fs_info *fs_info = btrfs_sb(inode->vfs_inode.i_sb);

	spin_lock(&root->delalloc_lock);
	if (!list_empty(&inode->delalloc_inodes)) {
		list_del_init(&inode->delalloc_inodes);
		clear_bit(BTRFS_INODE_IN_DELALLOC_LIST,
			  &inode->runtime_flags);
		root->nr_delalloc_inodes--;
		if (!root->nr_delalloc_inodes) {
			spin_lock(&fs_info->delalloc_root_lock);
			BUG_ON(list_empty(&root->delalloc_root));
			list_del_init(&root->delalloc_root);
			spin_unlock(&fs_info->delalloc_root_lock);
		}
	}
	spin_unlock(&root->delalloc_lock);
}

/*
 * extent_io.c set_bit_hook, used to track delayed allocation
 * bytes in this file, and to maintain the list of inodes that
 * have pending delalloc work to be done.
 */
static void btrfs_set_bit_hook(void *private_data,
			       struct extent_state *state, unsigned *bits)
{
	struct inode *inode = private_data;

	struct btrfs_fs_info *fs_info = btrfs_sb(inode->i_sb);

	if ((*bits & EXTENT_DEFRAG) && !(*bits & EXTENT_DELALLOC))
		WARN_ON(1);
	/*
	 * set_bit and clear bit hooks normally require _irqsave/restore
	 * but in this case, we are only testing for the DELALLOC
	 * bit, which is only set or cleared with irqs on
	 */
	if (!(state->state & EXTENT_DELALLOC) && (*bits & EXTENT_DELALLOC)) {
		struct btrfs_root *root = BTRFS_I(inode)->root;
		u64 len = state->end + 1 - state->start;
		u32 num_extents = count_max_extents(len);
		bool do_list = !btrfs_is_free_space_inode(BTRFS_I(inode));

		spin_lock(&BTRFS_I(inode)->lock);
		btrfs_mod_outstanding_extents(BTRFS_I(inode), num_extents);
		spin_unlock(&BTRFS_I(inode)->lock);

		/* For sanity tests */
		if (btrfs_is_testing(fs_info))
			return;

		percpu_counter_add_batch(&fs_info->delalloc_bytes, len,
					 fs_info->delalloc_batch);
		spin_lock(&BTRFS_I(inode)->lock);
		BTRFS_I(inode)->delalloc_bytes += len;
		if (*bits & EXTENT_DEFRAG)
			BTRFS_I(inode)->defrag_bytes += len;
		if (do_list && !test_bit(BTRFS_INODE_IN_DELALLOC_LIST,
					 &BTRFS_I(inode)->runtime_flags))
			btrfs_add_delalloc_inodes(root, inode);
		spin_unlock(&BTRFS_I(inode)->lock);
	}

	if (!(state->state & EXTENT_DELALLOC_NEW) &&
	    (*bits & EXTENT_DELALLOC_NEW)) {
		spin_lock(&BTRFS_I(inode)->lock);
		BTRFS_I(inode)->new_delalloc_bytes += state->end + 1 -
			state->start;
		spin_unlock(&BTRFS_I(inode)->lock);
	}
}

/*
 * extent_io.c clear_bit_hook, see set_bit_hook for why
 */
static void btrfs_clear_bit_hook(void *private_data,
				 struct extent_state *state,
				 unsigned *bits)
{
	struct btrfs_inode *inode = BTRFS_I((struct inode *)private_data);
	struct btrfs_fs_info *fs_info = btrfs_sb(inode->vfs_inode.i_sb);
	u64 len = state->end + 1 - state->start;
	u32 num_extents = count_max_extents(len);

	if ((state->state & EXTENT_DEFRAG) && (*bits & EXTENT_DEFRAG)) {
		spin_lock(&inode->lock);
		inode->defrag_bytes -= len;
		spin_unlock(&inode->lock);
	}

	/*
	 * set_bit and clear bit hooks normally require _irqsave/restore
	 * but in this case, we are only testing for the DELALLOC
	 * bit, which is only set or cleared with irqs on
	 */
	if ((state->state & EXTENT_DELALLOC) && (*bits & EXTENT_DELALLOC)) {
		struct btrfs_root *root = inode->root;
		bool do_list = !btrfs_is_free_space_inode(inode);

		spin_lock(&inode->lock);
		btrfs_mod_outstanding_extents(inode, -num_extents);
		spin_unlock(&inode->lock);

		/*
		 * We don't reserve metadata space for space cache inodes so we
		 * don't need to call dellalloc_release_metadata if there is an
		 * error.
		 */
		if (*bits & EXTENT_CLEAR_META_RESV &&
		    root != fs_info->tree_root)
			btrfs_delalloc_release_metadata(inode, len);

		/* For sanity tests. */
		if (btrfs_is_testing(fs_info))
			return;

		if (root->root_key.objectid != BTRFS_DATA_RELOC_TREE_OBJECTID &&
		    do_list && !(state->state & EXTENT_NORESERVE) &&
		    (*bits & EXTENT_CLEAR_DATA_RESV))
			btrfs_free_reserved_data_space_noquota(
					&inode->vfs_inode,
					state->start, len);

		percpu_counter_add_batch(&fs_info->delalloc_bytes, -len,
					 fs_info->delalloc_batch);
		spin_lock(&inode->lock);
		inode->delalloc_bytes -= len;
		if (do_list && inode->delalloc_bytes == 0 &&
		    test_bit(BTRFS_INODE_IN_DELALLOC_LIST,
					&inode->runtime_flags))
			btrfs_del_delalloc_inode(root, inode);
		spin_unlock(&inode->lock);
	}

	if ((state->state & EXTENT_DELALLOC_NEW) &&
	    (*bits & EXTENT_DELALLOC_NEW)) {
		spin_lock(&inode->lock);
		ASSERT(inode->new_delalloc_bytes >= len);
		inode->new_delalloc_bytes -= len;
		spin_unlock(&inode->lock);
	}
}

/*
 * extent_io.c merge_bio_hook, this must check the chunk tree to make sure
 * we don't create bios that span stripes or chunks
 *
 * return 1 if page cannot be merged to bio
 * return 0 if page can be merged to bio
 * return error otherwise
 */
int btrfs_merge_bio_hook(struct page *page, unsigned long offset,
			 size_t size, struct bio *bio,
			 unsigned long bio_flags)
{
	struct inode *inode = page->mapping->host;
	struct btrfs_fs_info *fs_info = btrfs_sb(inode->i_sb);
	u64 logical = (u64)bio->bi_iter.bi_sector << 9;
	u64 length = 0;
	u64 map_length;
	int ret;

	if (bio_flags & EXTENT_BIO_COMPRESSED)
		return 0;

	length = bio->bi_iter.bi_size;
	map_length = length;
	ret = btrfs_map_block(fs_info, btrfs_op(bio), logical, &map_length,
			      NULL, 0);
	if (ret < 0)
		return ret;
	if (map_length < length + size)
		return 1;
	return 0;
}

/*
 * in order to insert checksums into the metadata in large chunks,
 * we wait until bio submission time.   All the pages in the bio are
 * checksummed and sums are attached onto the ordered extent record.
 *
 * At IO completion time the cums attached on the ordered extent record
 * are inserted into the btree
 */
static blk_status_t __btrfs_submit_bio_start(void *private_data, struct bio *bio,
				    int mirror_num, unsigned long bio_flags,
				    u64 bio_offset)
{
	struct inode *inode = private_data;
	blk_status_t ret = 0;

	ret = btrfs_csum_one_bio(inode, bio, 0, 0);
	BUG_ON(ret); /* -ENOMEM */
	return 0;
}

/*
 * in order to insert checksums into the metadata in large chunks,
 * we wait until bio submission time.   All the pages in the bio are
 * checksummed and sums are attached onto the ordered extent record.
 *
 * At IO completion time the cums attached on the ordered extent record
 * are inserted into the btree
 */
static blk_status_t __btrfs_submit_bio_done(void *private_data, struct bio *bio,
			  int mirror_num, unsigned long bio_flags,
			  u64 bio_offset)
{
	struct inode *inode = private_data;
	struct btrfs_fs_info *fs_info = btrfs_sb(inode->i_sb);
	blk_status_t ret;

	ret = btrfs_map_bio(fs_info, bio, mirror_num, 1);
	if (ret) {
		bio->bi_status = ret;
		bio_endio(bio);
	}
	return ret;
}

/*
 * extent_io.c submission hook. This does the right thing for csum calculation
 * on write, or reading the csums from the tree before a read.
 *
 * Rules about async/sync submit,
 * a) read:				sync submit
 *
 * b) write without checksum:		sync submit
 *
 * c) write with checksum:
 *    c-1) if bio is issued by fsync:	sync submit
 *         (sync_writers != 0)
 *
 *    c-2) if root is reloc root:	sync submit
 *         (only in case of buffered IO)
 *
 *    c-3) otherwise:			async submit
 */
static blk_status_t btrfs_submit_bio_hook(void *private_data, struct bio *bio,
				 int mirror_num, unsigned long bio_flags,
				 u64 bio_offset)
{
	struct inode *inode = private_data;
	struct btrfs_fs_info *fs_info = btrfs_sb(inode->i_sb);
	struct btrfs_root *root = BTRFS_I(inode)->root;
	enum btrfs_wq_endio_type metadata = BTRFS_WQ_ENDIO_DATA;
	blk_status_t ret = 0;
	int skip_sum;
	int async = !atomic_read(&BTRFS_I(inode)->sync_writers);

	skip_sum = BTRFS_I(inode)->flags & BTRFS_INODE_NODATASUM;

	if (btrfs_is_free_space_inode(BTRFS_I(inode)))
		metadata = BTRFS_WQ_ENDIO_FREE_SPACE;

	if (bio_op(bio) != REQ_OP_WRITE) {
		ret = btrfs_bio_wq_end_io(fs_info, bio, metadata);
		if (ret)
			goto out;

		if (bio_flags & EXTENT_BIO_COMPRESSED) {
			ret = btrfs_submit_compressed_read(inode, bio,
							   mirror_num,
							   bio_flags);
			goto out;
		} else if (!skip_sum) {
			ret = btrfs_lookup_bio_sums(inode, bio, NULL);
			if (ret)
				goto out;
		}
		goto mapit;
	} else if (async && !skip_sum) {
		/* csum items have already been cloned */
		if (root->root_key.objectid == BTRFS_DATA_RELOC_TREE_OBJECTID)
			goto mapit;
		/* we're doing a write, do the async checksumming */
		ret = btrfs_wq_submit_bio(fs_info, bio, mirror_num, bio_flags,
					  bio_offset, inode,
					  __btrfs_submit_bio_start,
					  __btrfs_submit_bio_done);
		goto out;
	} else if (!skip_sum) {
		ret = btrfs_csum_one_bio(inode, bio, 0, 0);
		if (ret)
			goto out;
	}

mapit:
	ret = btrfs_map_bio(fs_info, bio, mirror_num, 0);

out:
	if (ret) {
		bio->bi_status = ret;
		bio_endio(bio);
	}
	return ret;
}

/*
 * given a list of ordered sums record them in the inode.  This happens
 * at IO completion time based on sums calculated at bio submission time.
 */
static noinline int add_pending_csums(struct btrfs_trans_handle *trans,
			     struct inode *inode, struct list_head *list)
{
	struct btrfs_ordered_sum *sum;

	list_for_each_entry(sum, list, list) {
		trans->adding_csums = true;
		btrfs_csum_file_blocks(trans,
		       BTRFS_I(inode)->root->fs_info->csum_root, sum);
		trans->adding_csums = false;
	}
	return 0;
}

int btrfs_set_extent_delalloc(struct inode *inode, u64 start, u64 end,
			      unsigned int extra_bits,
			      struct extent_state **cached_state, int dedupe)
{
	WARN_ON((end & (PAGE_SIZE - 1)) == 0);
	return set_extent_delalloc(&BTRFS_I(inode)->io_tree, start, end,
				   extra_bits, cached_state);
}

/* see btrfs_writepage_start_hook for details on why this is required */
struct btrfs_writepage_fixup {
	struct page *page;
	struct btrfs_work work;
};

static void btrfs_writepage_fixup_worker(struct btrfs_work *work)
{
	struct btrfs_writepage_fixup *fixup;
	struct btrfs_ordered_extent *ordered;
	struct extent_state *cached_state = NULL;
	struct extent_changeset *data_reserved = NULL;
	struct page *page;
	struct inode *inode;
	u64 page_start;
	u64 page_end;
	int ret;

	fixup = container_of(work, struct btrfs_writepage_fixup, work);
	page = fixup->page;
again:
	lock_page(page);
	if (!page->mapping || !PageDirty(page) || !PageChecked(page)) {
		ClearPageChecked(page);
		goto out_page;
	}

	inode = page->mapping->host;
	page_start = page_offset(page);
	page_end = page_offset(page) + PAGE_SIZE - 1;

	lock_extent_bits(&BTRFS_I(inode)->io_tree, page_start, page_end,
			 &cached_state);

	/* already ordered? We're done */
	if (PagePrivate2(page))
		goto out;

	ordered = btrfs_lookup_ordered_range(BTRFS_I(inode), page_start,
					PAGE_SIZE);
	if (ordered) {
		unlock_extent_cached(&BTRFS_I(inode)->io_tree, page_start,
				     page_end, &cached_state);
		unlock_page(page);
		btrfs_start_ordered_extent(inode, ordered, 1);
		btrfs_put_ordered_extent(ordered);
		goto again;
	}

	ret = btrfs_delalloc_reserve_space(inode, &data_reserved, page_start,
					   PAGE_SIZE);
	if (ret) {
		mapping_set_error(page->mapping, ret);
		end_extent_writepage(page, ret, page_start, page_end);
		ClearPageChecked(page);
		goto out;
	 }

<<<<<<< HEAD
	btrfs_set_extent_delalloc(inode, page_start, page_end, 0, &cached_state,
				  0);
=======
	ret = btrfs_set_extent_delalloc(inode, page_start, page_end, 0,
					&cached_state, 0);
	if (ret) {
		mapping_set_error(page->mapping, ret);
		end_extent_writepage(page, ret, page_start, page_end);
		ClearPageChecked(page);
		goto out;
	}

>>>>>>> 03a0dded
	ClearPageChecked(page);
	set_page_dirty(page);
	btrfs_delalloc_release_extents(BTRFS_I(inode), PAGE_SIZE);
out:
	unlock_extent_cached(&BTRFS_I(inode)->io_tree, page_start, page_end,
			     &cached_state);
out_page:
	unlock_page(page);
	put_page(page);
	kfree(fixup);
	extent_changeset_free(data_reserved);
}

/*
 * There are a few paths in the higher layers of the kernel that directly
 * set the page dirty bit without asking the filesystem if it is a
 * good idea.  This causes problems because we want to make sure COW
 * properly happens and the data=ordered rules are followed.
 *
 * In our case any range that doesn't have the ORDERED bit set
 * hasn't been properly setup for IO.  We kick off an async process
 * to fix it up.  The async helper will wait for ordered extents, set
 * the delalloc bit and make it safe to write the page.
 */
static int btrfs_writepage_start_hook(struct page *page, u64 start, u64 end)
{
	struct inode *inode = page->mapping->host;
	struct btrfs_fs_info *fs_info = btrfs_sb(inode->i_sb);
	struct btrfs_writepage_fixup *fixup;

	/* this page is properly in the ordered list */
	if (TestClearPagePrivate2(page))
		return 0;

	if (PageChecked(page))
		return -EAGAIN;

	fixup = kzalloc(sizeof(*fixup), GFP_NOFS);
	if (!fixup)
		return -EAGAIN;

	SetPageChecked(page);
	get_page(page);
	btrfs_init_work(&fixup->work, btrfs_fixup_helper,
			btrfs_writepage_fixup_worker, NULL, NULL);
	fixup->page = page;
	btrfs_queue_work(fs_info->fixup_workers, &fixup->work);
	return -EBUSY;
}

static int insert_reserved_file_extent(struct btrfs_trans_handle *trans,
				       struct inode *inode, u64 file_pos,
				       u64 disk_bytenr, u64 disk_num_bytes,
				       u64 num_bytes, u64 ram_bytes,
				       u8 compression, u8 encryption,
				       u16 other_encoding, int extent_type)
{
	struct btrfs_root *root = BTRFS_I(inode)->root;
	struct btrfs_file_extent_item *fi;
	struct btrfs_path *path;
	struct extent_buffer *leaf;
	struct btrfs_key ins;
	u64 qg_released;
	int extent_inserted = 0;
	int ret;

	path = btrfs_alloc_path();
	if (!path)
		return -ENOMEM;

	/*
	 * we may be replacing one extent in the tree with another.
	 * The new extent is pinned in the extent map, and we don't want
	 * to drop it from the cache until it is completely in the btree.
	 *
	 * So, tell btrfs_drop_extents to leave this extent in the cache.
	 * the caller is expected to unpin it and allow it to be merged
	 * with the others.
	 */
	ret = __btrfs_drop_extents(trans, root, inode, path, file_pos,
				   file_pos + num_bytes, NULL, 0,
				   1, sizeof(*fi), &extent_inserted);
	if (ret)
		goto out;

	if (!extent_inserted) {
		ins.objectid = btrfs_ino(BTRFS_I(inode));
		ins.offset = file_pos;
		ins.type = BTRFS_EXTENT_DATA_KEY;

		path->leave_spinning = 1;
		ret = btrfs_insert_empty_item(trans, root, path, &ins,
					      sizeof(*fi));
		if (ret)
			goto out;
	}
	leaf = path->nodes[0];
	fi = btrfs_item_ptr(leaf, path->slots[0],
			    struct btrfs_file_extent_item);
	btrfs_set_file_extent_generation(leaf, fi, trans->transid);
	btrfs_set_file_extent_type(leaf, fi, extent_type);
	btrfs_set_file_extent_disk_bytenr(leaf, fi, disk_bytenr);
	btrfs_set_file_extent_disk_num_bytes(leaf, fi, disk_num_bytes);
	btrfs_set_file_extent_offset(leaf, fi, 0);
	btrfs_set_file_extent_num_bytes(leaf, fi, num_bytes);
	btrfs_set_file_extent_ram_bytes(leaf, fi, ram_bytes);
	btrfs_set_file_extent_compression(leaf, fi, compression);
	btrfs_set_file_extent_encryption(leaf, fi, encryption);
	btrfs_set_file_extent_other_encoding(leaf, fi, other_encoding);

	btrfs_mark_buffer_dirty(leaf);
	btrfs_release_path(path);

	inode_add_bytes(inode, num_bytes);

	ins.objectid = disk_bytenr;
	ins.offset = disk_num_bytes;
	ins.type = BTRFS_EXTENT_ITEM_KEY;

	/*
	 * Release the reserved range from inode dirty range map, as it is
	 * already moved into delayed_ref_head
	 */
	ret = btrfs_qgroup_release_data(inode, file_pos, ram_bytes);
	if (ret < 0)
		goto out;
	qg_released = ret;
	ret = btrfs_alloc_reserved_file_extent(trans, root,
					       btrfs_ino(BTRFS_I(inode)),
					       file_pos, qg_released, &ins);
out:
	btrfs_free_path(path);

	return ret;
}

/* snapshot-aware defrag */
struct sa_defrag_extent_backref {
	struct rb_node node;
	struct old_sa_defrag_extent *old;
	u64 root_id;
	u64 inum;
	u64 file_pos;
	u64 extent_offset;
	u64 num_bytes;
	u64 generation;
};

struct old_sa_defrag_extent {
	struct list_head list;
	struct new_sa_defrag_extent *new;

	u64 extent_offset;
	u64 bytenr;
	u64 offset;
	u64 len;
	int count;
};

struct new_sa_defrag_extent {
	struct rb_root root;
	struct list_head head;
	struct btrfs_path *path;
	struct inode *inode;
	u64 file_pos;
	u64 len;
	u64 bytenr;
	u64 disk_len;
	u8 compress_type;
};

static int backref_comp(struct sa_defrag_extent_backref *b1,
			struct sa_defrag_extent_backref *b2)
{
	if (b1->root_id < b2->root_id)
		return -1;
	else if (b1->root_id > b2->root_id)
		return 1;

	if (b1->inum < b2->inum)
		return -1;
	else if (b1->inum > b2->inum)
		return 1;

	if (b1->file_pos < b2->file_pos)
		return -1;
	else if (b1->file_pos > b2->file_pos)
		return 1;

	/*
	 * [------------------------------] ===> (a range of space)
	 *     |<--->|   |<---->| =============> (fs/file tree A)
	 * |<---------------------------->| ===> (fs/file tree B)
	 *
	 * A range of space can refer to two file extents in one tree while
	 * refer to only one file extent in another tree.
	 *
	 * So we may process a disk offset more than one time(two extents in A)
	 * and locate at the same extent(one extent in B), then insert two same
	 * backrefs(both refer to the extent in B).
	 */
	return 0;
}

static void backref_insert(struct rb_root *root,
			   struct sa_defrag_extent_backref *backref)
{
	struct rb_node **p = &root->rb_node;
	struct rb_node *parent = NULL;
	struct sa_defrag_extent_backref *entry;
	int ret;

	while (*p) {
		parent = *p;
		entry = rb_entry(parent, struct sa_defrag_extent_backref, node);

		ret = backref_comp(backref, entry);
		if (ret < 0)
			p = &(*p)->rb_left;
		else
			p = &(*p)->rb_right;
	}

	rb_link_node(&backref->node, parent, p);
	rb_insert_color(&backref->node, root);
}

/*
 * Note the backref might has changed, and in this case we just return 0.
 */
static noinline int record_one_backref(u64 inum, u64 offset, u64 root_id,
				       void *ctx)
{
	struct btrfs_file_extent_item *extent;
	struct old_sa_defrag_extent *old = ctx;
	struct new_sa_defrag_extent *new = old->new;
	struct btrfs_path *path = new->path;
	struct btrfs_key key;
	struct btrfs_root *root;
	struct sa_defrag_extent_backref *backref;
	struct extent_buffer *leaf;
	struct inode *inode = new->inode;
	struct btrfs_fs_info *fs_info = btrfs_sb(inode->i_sb);
	int slot;
	int ret;
	u64 extent_offset;
	u64 num_bytes;

	if (BTRFS_I(inode)->root->root_key.objectid == root_id &&
	    inum == btrfs_ino(BTRFS_I(inode)))
		return 0;

	key.objectid = root_id;
	key.type = BTRFS_ROOT_ITEM_KEY;
	key.offset = (u64)-1;

	root = btrfs_read_fs_root_no_name(fs_info, &key);
	if (IS_ERR(root)) {
		if (PTR_ERR(root) == -ENOENT)
			return 0;
		WARN_ON(1);
		btrfs_debug(fs_info, "inum=%llu, offset=%llu, root_id=%llu",
			 inum, offset, root_id);
		return PTR_ERR(root);
	}

	key.objectid = inum;
	key.type = BTRFS_EXTENT_DATA_KEY;
	if (offset > (u64)-1 << 32)
		key.offset = 0;
	else
		key.offset = offset;

	ret = btrfs_search_slot(NULL, root, &key, path, 0, 0);
	if (WARN_ON(ret < 0))
		return ret;
	ret = 0;

	while (1) {
		cond_resched();

		leaf = path->nodes[0];
		slot = path->slots[0];

		if (slot >= btrfs_header_nritems(leaf)) {
			ret = btrfs_next_leaf(root, path);
			if (ret < 0) {
				goto out;
			} else if (ret > 0) {
				ret = 0;
				goto out;
			}
			continue;
		}

		path->slots[0]++;

		btrfs_item_key_to_cpu(leaf, &key, slot);

		if (key.objectid > inum)
			goto out;

		if (key.objectid < inum || key.type != BTRFS_EXTENT_DATA_KEY)
			continue;

		extent = btrfs_item_ptr(leaf, slot,
					struct btrfs_file_extent_item);

		if (btrfs_file_extent_disk_bytenr(leaf, extent) != old->bytenr)
			continue;

		/*
		 * 'offset' refers to the exact key.offset,
		 * NOT the 'offset' field in btrfs_extent_data_ref, ie.
		 * (key.offset - extent_offset).
		 */
		if (key.offset != offset)
			continue;

		extent_offset = btrfs_file_extent_offset(leaf, extent);
		num_bytes = btrfs_file_extent_num_bytes(leaf, extent);

		if (extent_offset >= old->extent_offset + old->offset +
		    old->len || extent_offset + num_bytes <=
		    old->extent_offset + old->offset)
			continue;
		break;
	}

	backref = kmalloc(sizeof(*backref), GFP_NOFS);
	if (!backref) {
		ret = -ENOENT;
		goto out;
	}

	backref->root_id = root_id;
	backref->inum = inum;
	backref->file_pos = offset;
	backref->num_bytes = num_bytes;
	backref->extent_offset = extent_offset;
	backref->generation = btrfs_file_extent_generation(leaf, extent);
	backref->old = old;
	backref_insert(&new->root, backref);
	old->count++;
out:
	btrfs_release_path(path);
	WARN_ON(ret);
	return ret;
}

static noinline bool record_extent_backrefs(struct btrfs_path *path,
				   struct new_sa_defrag_extent *new)
{
	struct btrfs_fs_info *fs_info = btrfs_sb(new->inode->i_sb);
	struct old_sa_defrag_extent *old, *tmp;
	int ret;

	new->path = path;

	list_for_each_entry_safe(old, tmp, &new->head, list) {
		ret = iterate_inodes_from_logical(old->bytenr +
						  old->extent_offset, fs_info,
						  path, record_one_backref,
						  old, false);
		if (ret < 0 && ret != -ENOENT)
			return false;

		/* no backref to be processed for this extent */
		if (!old->count) {
			list_del(&old->list);
			kfree(old);
		}
	}

	if (list_empty(&new->head))
		return false;

	return true;
}

static int relink_is_mergable(struct extent_buffer *leaf,
			      struct btrfs_file_extent_item *fi,
			      struct new_sa_defrag_extent *new)
{
	if (btrfs_file_extent_disk_bytenr(leaf, fi) != new->bytenr)
		return 0;

	if (btrfs_file_extent_type(leaf, fi) != BTRFS_FILE_EXTENT_REG)
		return 0;

	if (btrfs_file_extent_compression(leaf, fi) != new->compress_type)
		return 0;

	if (btrfs_file_extent_encryption(leaf, fi) ||
	    btrfs_file_extent_other_encoding(leaf, fi))
		return 0;

	return 1;
}

/*
 * Note the backref might has changed, and in this case we just return 0.
 */
static noinline int relink_extent_backref(struct btrfs_path *path,
				 struct sa_defrag_extent_backref *prev,
				 struct sa_defrag_extent_backref *backref)
{
	struct btrfs_file_extent_item *extent;
	struct btrfs_file_extent_item *item;
	struct btrfs_ordered_extent *ordered;
	struct btrfs_trans_handle *trans;
	struct btrfs_root *root;
	struct btrfs_key key;
	struct extent_buffer *leaf;
	struct old_sa_defrag_extent *old = backref->old;
	struct new_sa_defrag_extent *new = old->new;
	struct btrfs_fs_info *fs_info = btrfs_sb(new->inode->i_sb);
	struct inode *inode;
	struct extent_state *cached = NULL;
	int ret = 0;
	u64 start;
	u64 len;
	u64 lock_start;
	u64 lock_end;
	bool merge = false;
	int index;

	if (prev && prev->root_id == backref->root_id &&
	    prev->inum == backref->inum &&
	    prev->file_pos + prev->num_bytes == backref->file_pos)
		merge = true;

	/* step 1: get root */
	key.objectid = backref->root_id;
	key.type = BTRFS_ROOT_ITEM_KEY;
	key.offset = (u64)-1;

	index = srcu_read_lock(&fs_info->subvol_srcu);

	root = btrfs_read_fs_root_no_name(fs_info, &key);
	if (IS_ERR(root)) {
		srcu_read_unlock(&fs_info->subvol_srcu, index);
		if (PTR_ERR(root) == -ENOENT)
			return 0;
		return PTR_ERR(root);
	}

	if (btrfs_root_readonly(root)) {
		srcu_read_unlock(&fs_info->subvol_srcu, index);
		return 0;
	}

	/* step 2: get inode */
	key.objectid = backref->inum;
	key.type = BTRFS_INODE_ITEM_KEY;
	key.offset = 0;

	inode = btrfs_iget(fs_info->sb, &key, root, NULL);
	if (IS_ERR(inode)) {
		srcu_read_unlock(&fs_info->subvol_srcu, index);
		return 0;
	}

	srcu_read_unlock(&fs_info->subvol_srcu, index);

	/* step 3: relink backref */
	lock_start = backref->file_pos;
	lock_end = backref->file_pos + backref->num_bytes - 1;
	lock_extent_bits(&BTRFS_I(inode)->io_tree, lock_start, lock_end,
			 &cached);

	ordered = btrfs_lookup_first_ordered_extent(inode, lock_end);
	if (ordered) {
		btrfs_put_ordered_extent(ordered);
		goto out_unlock;
	}

	trans = btrfs_join_transaction(root);
	if (IS_ERR(trans)) {
		ret = PTR_ERR(trans);
		goto out_unlock;
	}

	key.objectid = backref->inum;
	key.type = BTRFS_EXTENT_DATA_KEY;
	key.offset = backref->file_pos;

	ret = btrfs_search_slot(NULL, root, &key, path, 0, 0);
	if (ret < 0) {
		goto out_free_path;
	} else if (ret > 0) {
		ret = 0;
		goto out_free_path;
	}

	extent = btrfs_item_ptr(path->nodes[0], path->slots[0],
				struct btrfs_file_extent_item);

	if (btrfs_file_extent_generation(path->nodes[0], extent) !=
	    backref->generation)
		goto out_free_path;

	btrfs_release_path(path);

	start = backref->file_pos;
	if (backref->extent_offset < old->extent_offset + old->offset)
		start += old->extent_offset + old->offset -
			 backref->extent_offset;

	len = min(backref->extent_offset + backref->num_bytes,
		  old->extent_offset + old->offset + old->len);
	len -= max(backref->extent_offset, old->extent_offset + old->offset);

	ret = btrfs_drop_extents(trans, root, inode, start,
				 start + len, 1);
	if (ret)
		goto out_free_path;
again:
	key.objectid = btrfs_ino(BTRFS_I(inode));
	key.type = BTRFS_EXTENT_DATA_KEY;
	key.offset = start;

	path->leave_spinning = 1;
	if (merge) {
		struct btrfs_file_extent_item *fi;
		u64 extent_len;
		struct btrfs_key found_key;

		ret = btrfs_search_slot(trans, root, &key, path, 0, 1);
		if (ret < 0)
			goto out_free_path;

		path->slots[0]--;
		leaf = path->nodes[0];
		btrfs_item_key_to_cpu(leaf, &found_key, path->slots[0]);

		fi = btrfs_item_ptr(leaf, path->slots[0],
				    struct btrfs_file_extent_item);
		extent_len = btrfs_file_extent_num_bytes(leaf, fi);

		if (extent_len + found_key.offset == start &&
		    relink_is_mergable(leaf, fi, new)) {
			btrfs_set_file_extent_num_bytes(leaf, fi,
							extent_len + len);
			btrfs_mark_buffer_dirty(leaf);
			inode_add_bytes(inode, len);

			ret = 1;
			goto out_free_path;
		} else {
			merge = false;
			btrfs_release_path(path);
			goto again;
		}
	}

	ret = btrfs_insert_empty_item(trans, root, path, &key,
					sizeof(*extent));
	if (ret) {
		btrfs_abort_transaction(trans, ret);
		goto out_free_path;
	}

	leaf = path->nodes[0];
	item = btrfs_item_ptr(leaf, path->slots[0],
				struct btrfs_file_extent_item);
	btrfs_set_file_extent_disk_bytenr(leaf, item, new->bytenr);
	btrfs_set_file_extent_disk_num_bytes(leaf, item, new->disk_len);
	btrfs_set_file_extent_offset(leaf, item, start - new->file_pos);
	btrfs_set_file_extent_num_bytes(leaf, item, len);
	btrfs_set_file_extent_ram_bytes(leaf, item, new->len);
	btrfs_set_file_extent_generation(leaf, item, trans->transid);
	btrfs_set_file_extent_type(leaf, item, BTRFS_FILE_EXTENT_REG);
	btrfs_set_file_extent_compression(leaf, item, new->compress_type);
	btrfs_set_file_extent_encryption(leaf, item, 0);
	btrfs_set_file_extent_other_encoding(leaf, item, 0);

	btrfs_mark_buffer_dirty(leaf);
	inode_add_bytes(inode, len);
	btrfs_release_path(path);

	ret = btrfs_inc_extent_ref(trans, root, new->bytenr,
			new->disk_len, 0,
			backref->root_id, backref->inum,
			new->file_pos);	/* start - extent_offset */
	if (ret) {
		btrfs_abort_transaction(trans, ret);
		goto out_free_path;
	}

	ret = 1;
out_free_path:
	btrfs_release_path(path);
	path->leave_spinning = 0;
	btrfs_end_transaction(trans);
out_unlock:
	unlock_extent_cached(&BTRFS_I(inode)->io_tree, lock_start, lock_end,
			     &cached);
	iput(inode);
	return ret;
}

static void free_sa_defrag_extent(struct new_sa_defrag_extent *new)
{
	struct old_sa_defrag_extent *old, *tmp;

	if (!new)
		return;

	list_for_each_entry_safe(old, tmp, &new->head, list) {
		kfree(old);
	}
	kfree(new);
}

static void relink_file_extents(struct new_sa_defrag_extent *new)
{
	struct btrfs_fs_info *fs_info = btrfs_sb(new->inode->i_sb);
	struct btrfs_path *path;
	struct sa_defrag_extent_backref *backref;
	struct sa_defrag_extent_backref *prev = NULL;
	struct inode *inode;
	struct btrfs_root *root;
	struct rb_node *node;
	int ret;

	inode = new->inode;
	root = BTRFS_I(inode)->root;

	path = btrfs_alloc_path();
	if (!path)
		return;

	if (!record_extent_backrefs(path, new)) {
		btrfs_free_path(path);
		goto out;
	}
	btrfs_release_path(path);

	while (1) {
		node = rb_first(&new->root);
		if (!node)
			break;
		rb_erase(node, &new->root);

		backref = rb_entry(node, struct sa_defrag_extent_backref, node);

		ret = relink_extent_backref(path, prev, backref);
		WARN_ON(ret < 0);

		kfree(prev);

		if (ret == 1)
			prev = backref;
		else
			prev = NULL;
		cond_resched();
	}
	kfree(prev);

	btrfs_free_path(path);
out:
	free_sa_defrag_extent(new);

	atomic_dec(&fs_info->defrag_running);
	wake_up(&fs_info->transaction_wait);
}

static struct new_sa_defrag_extent *
record_old_file_extents(struct inode *inode,
			struct btrfs_ordered_extent *ordered)
{
	struct btrfs_fs_info *fs_info = btrfs_sb(inode->i_sb);
	struct btrfs_root *root = BTRFS_I(inode)->root;
	struct btrfs_path *path;
	struct btrfs_key key;
	struct old_sa_defrag_extent *old;
	struct new_sa_defrag_extent *new;
	int ret;

	new = kmalloc(sizeof(*new), GFP_NOFS);
	if (!new)
		return NULL;

	new->inode = inode;
	new->file_pos = ordered->file_offset;
	new->len = ordered->len;
	new->bytenr = ordered->start;
	new->disk_len = ordered->disk_len;
	new->compress_type = ordered->compress_type;
	new->root = RB_ROOT;
	INIT_LIST_HEAD(&new->head);

	path = btrfs_alloc_path();
	if (!path)
		goto out_kfree;

	key.objectid = btrfs_ino(BTRFS_I(inode));
	key.type = BTRFS_EXTENT_DATA_KEY;
	key.offset = new->file_pos;

	ret = btrfs_search_slot(NULL, root, &key, path, 0, 0);
	if (ret < 0)
		goto out_free_path;
	if (ret > 0 && path->slots[0] > 0)
		path->slots[0]--;

	/* find out all the old extents for the file range */
	while (1) {
		struct btrfs_file_extent_item *extent;
		struct extent_buffer *l;
		int slot;
		u64 num_bytes;
		u64 offset;
		u64 end;
		u64 disk_bytenr;
		u64 extent_offset;

		l = path->nodes[0];
		slot = path->slots[0];

		if (slot >= btrfs_header_nritems(l)) {
			ret = btrfs_next_leaf(root, path);
			if (ret < 0)
				goto out_free_path;
			else if (ret > 0)
				break;
			continue;
		}

		btrfs_item_key_to_cpu(l, &key, slot);

		if (key.objectid != btrfs_ino(BTRFS_I(inode)))
			break;
		if (key.type != BTRFS_EXTENT_DATA_KEY)
			break;
		if (key.offset >= new->file_pos + new->len)
			break;

		extent = btrfs_item_ptr(l, slot, struct btrfs_file_extent_item);

		num_bytes = btrfs_file_extent_num_bytes(l, extent);
		if (key.offset + num_bytes < new->file_pos)
			goto next;

		disk_bytenr = btrfs_file_extent_disk_bytenr(l, extent);
		if (!disk_bytenr)
			goto next;

		extent_offset = btrfs_file_extent_offset(l, extent);

		old = kmalloc(sizeof(*old), GFP_NOFS);
		if (!old)
			goto out_free_path;

		offset = max(new->file_pos, key.offset);
		end = min(new->file_pos + new->len, key.offset + num_bytes);

		old->bytenr = disk_bytenr;
		old->extent_offset = extent_offset;
		old->offset = offset - key.offset;
		old->len = end - offset;
		old->new = new;
		old->count = 0;
		list_add_tail(&old->list, &new->head);
next:
		path->slots[0]++;
		cond_resched();
	}

	btrfs_free_path(path);
	atomic_inc(&fs_info->defrag_running);

	return new;

out_free_path:
	btrfs_free_path(path);
out_kfree:
	free_sa_defrag_extent(new);
	return NULL;
}

static void btrfs_release_delalloc_bytes(struct btrfs_fs_info *fs_info,
					 u64 start, u64 len)
{
	struct btrfs_block_group_cache *cache;

	cache = btrfs_lookup_block_group(fs_info, start);
	ASSERT(cache);

	spin_lock(&cache->lock);
	cache->delalloc_bytes -= len;
	spin_unlock(&cache->lock);

	btrfs_put_block_group(cache);
}

/* as ordered data IO finishes, this gets called so we can finish
 * an ordered extent if the range of bytes in the file it covers are
 * fully written.
 */
static int btrfs_finish_ordered_io(struct btrfs_ordered_extent *ordered_extent)
{
	struct inode *inode = ordered_extent->inode;
	struct btrfs_fs_info *fs_info = btrfs_sb(inode->i_sb);
	struct btrfs_root *root = BTRFS_I(inode)->root;
	struct btrfs_trans_handle *trans = NULL;
	struct extent_io_tree *io_tree = &BTRFS_I(inode)->io_tree;
	struct extent_state *cached_state = NULL;
	struct new_sa_defrag_extent *new = NULL;
	int compress_type = 0;
	int ret = 0;
	u64 logical_len = ordered_extent->len;
	bool nolock;
	bool truncated = false;
	bool range_locked = false;
	bool clear_new_delalloc_bytes = false;

	if (!test_bit(BTRFS_ORDERED_NOCOW, &ordered_extent->flags) &&
	    !test_bit(BTRFS_ORDERED_PREALLOC, &ordered_extent->flags) &&
	    !test_bit(BTRFS_ORDERED_DIRECT, &ordered_extent->flags))
		clear_new_delalloc_bytes = true;

	nolock = btrfs_is_free_space_inode(BTRFS_I(inode));

	if (test_bit(BTRFS_ORDERED_IOERR, &ordered_extent->flags)) {
		ret = -EIO;
		goto out;
	}

	btrfs_free_io_failure_record(BTRFS_I(inode),
			ordered_extent->file_offset,
			ordered_extent->file_offset +
			ordered_extent->len - 1);

	if (test_bit(BTRFS_ORDERED_TRUNCATED, &ordered_extent->flags)) {
		truncated = true;
		logical_len = ordered_extent->truncated_len;
		/* Truncated the entire extent, don't bother adding */
		if (!logical_len)
			goto out;
	}

	if (test_bit(BTRFS_ORDERED_NOCOW, &ordered_extent->flags)) {
		BUG_ON(!list_empty(&ordered_extent->list)); /* Logic error */

		/*
		 * For mwrite(mmap + memset to write) case, we still reserve
		 * space for NOCOW range.
		 * As NOCOW won't cause a new delayed ref, just free the space
		 */
		btrfs_qgroup_free_data(inode, NULL, ordered_extent->file_offset,
				       ordered_extent->len);
		btrfs_ordered_update_i_size(inode, 0, ordered_extent);
		if (nolock)
			trans = btrfs_join_transaction_nolock(root);
		else
			trans = btrfs_join_transaction(root);
		if (IS_ERR(trans)) {
			ret = PTR_ERR(trans);
			trans = NULL;
			goto out;
		}
		trans->block_rsv = &BTRFS_I(inode)->block_rsv;
		ret = btrfs_update_inode_fallback(trans, root, inode);
		if (ret) /* -ENOMEM or corruption */
			btrfs_abort_transaction(trans, ret);
		goto out;
	}

	range_locked = true;
	lock_extent_bits(io_tree, ordered_extent->file_offset,
			 ordered_extent->file_offset + ordered_extent->len - 1,
			 &cached_state);

	ret = test_range_bit(io_tree, ordered_extent->file_offset,
			ordered_extent->file_offset + ordered_extent->len - 1,
			EXTENT_DEFRAG, 0, cached_state);
	if (ret) {
		u64 last_snapshot = btrfs_root_last_snapshot(&root->root_item);
		if (0 && last_snapshot >= BTRFS_I(inode)->generation)
			/* the inode is shared */
			new = record_old_file_extents(inode, ordered_extent);

		clear_extent_bit(io_tree, ordered_extent->file_offset,
			ordered_extent->file_offset + ordered_extent->len - 1,
			EXTENT_DEFRAG, 0, 0, &cached_state);
	}

	if (nolock)
		trans = btrfs_join_transaction_nolock(root);
	else
		trans = btrfs_join_transaction(root);
	if (IS_ERR(trans)) {
		ret = PTR_ERR(trans);
		trans = NULL;
		goto out;
	}

	trans->block_rsv = &BTRFS_I(inode)->block_rsv;

	if (test_bit(BTRFS_ORDERED_COMPRESSED, &ordered_extent->flags))
		compress_type = ordered_extent->compress_type;
	if (test_bit(BTRFS_ORDERED_PREALLOC, &ordered_extent->flags)) {
		BUG_ON(compress_type);
		btrfs_qgroup_free_data(inode, NULL, ordered_extent->file_offset,
				       ordered_extent->len);
		ret = btrfs_mark_extent_written(trans, BTRFS_I(inode),
						ordered_extent->file_offset,
						ordered_extent->file_offset +
						logical_len);
	} else {
		BUG_ON(root == fs_info->tree_root);
		ret = insert_reserved_file_extent(trans, inode,
						ordered_extent->file_offset,
						ordered_extent->start,
						ordered_extent->disk_len,
						logical_len, logical_len,
						compress_type, 0, 0,
						BTRFS_FILE_EXTENT_REG);
		if (!ret)
			btrfs_release_delalloc_bytes(fs_info,
						     ordered_extent->start,
						     ordered_extent->disk_len);
	}
	unpin_extent_cache(&BTRFS_I(inode)->extent_tree,
			   ordered_extent->file_offset, ordered_extent->len,
			   trans->transid);
	if (ret < 0) {
		btrfs_abort_transaction(trans, ret);
		goto out;
	}

	add_pending_csums(trans, inode, &ordered_extent->list);

	btrfs_ordered_update_i_size(inode, 0, ordered_extent);
	ret = btrfs_update_inode_fallback(trans, root, inode);
	if (ret) { /* -ENOMEM or corruption */
		btrfs_abort_transaction(trans, ret);
		goto out;
	}
	ret = 0;
out:
	if (range_locked || clear_new_delalloc_bytes) {
		unsigned int clear_bits = 0;

		if (range_locked)
			clear_bits |= EXTENT_LOCKED;
		if (clear_new_delalloc_bytes)
			clear_bits |= EXTENT_DELALLOC_NEW;
		clear_extent_bit(&BTRFS_I(inode)->io_tree,
				 ordered_extent->file_offset,
				 ordered_extent->file_offset +
				 ordered_extent->len - 1,
				 clear_bits,
				 (clear_bits & EXTENT_LOCKED) ? 1 : 0,
				 0, &cached_state);
	}

	if (trans)
		btrfs_end_transaction(trans);

	if (ret || truncated) {
		u64 start, end;

		if (truncated)
			start = ordered_extent->file_offset + logical_len;
		else
			start = ordered_extent->file_offset;
		end = ordered_extent->file_offset + ordered_extent->len - 1;
		clear_extent_uptodate(io_tree, start, end, NULL);

		/* Drop the cache for the part of the extent we didn't write. */
		btrfs_drop_extent_cache(BTRFS_I(inode), start, end, 0);

		/*
		 * If the ordered extent had an IOERR or something else went
		 * wrong we need to return the space for this ordered extent
		 * back to the allocator.  We only free the extent in the
		 * truncated case if we didn't write out the extent at all.
		 */
		if ((ret || !logical_len) &&
		    !test_bit(BTRFS_ORDERED_NOCOW, &ordered_extent->flags) &&
		    !test_bit(BTRFS_ORDERED_PREALLOC, &ordered_extent->flags))
			btrfs_free_reserved_extent(fs_info,
						   ordered_extent->start,
						   ordered_extent->disk_len, 1);
	}


	/*
	 * This needs to be done to make sure anybody waiting knows we are done
	 * updating everything for this ordered extent.
	 */
	btrfs_remove_ordered_extent(inode, ordered_extent);

	/* for snapshot-aware defrag */
	if (new) {
		if (ret) {
			free_sa_defrag_extent(new);
			atomic_dec(&fs_info->defrag_running);
		} else {
			relink_file_extents(new);
		}
	}

	/* once for us */
	btrfs_put_ordered_extent(ordered_extent);
	/* once for the tree */
	btrfs_put_ordered_extent(ordered_extent);

	return ret;
}

static void finish_ordered_fn(struct btrfs_work *work)
{
	struct btrfs_ordered_extent *ordered_extent;
	ordered_extent = container_of(work, struct btrfs_ordered_extent, work);
	btrfs_finish_ordered_io(ordered_extent);
}

static void btrfs_writepage_end_io_hook(struct page *page, u64 start, u64 end,
				struct extent_state *state, int uptodate)
{
	struct inode *inode = page->mapping->host;
	struct btrfs_fs_info *fs_info = btrfs_sb(inode->i_sb);
	struct btrfs_ordered_extent *ordered_extent = NULL;
	struct btrfs_workqueue *wq;
	btrfs_work_func_t func;

	trace_btrfs_writepage_end_io_hook(page, start, end, uptodate);

	ClearPagePrivate2(page);
	if (!btrfs_dec_test_ordered_pending(inode, &ordered_extent, start,
					    end - start + 1, uptodate))
		return;

	if (btrfs_is_free_space_inode(BTRFS_I(inode))) {
		wq = fs_info->endio_freespace_worker;
		func = btrfs_freespace_write_helper;
	} else {
		wq = fs_info->endio_write_workers;
		func = btrfs_endio_write_helper;
	}

	btrfs_init_work(&ordered_extent->work, func, finish_ordered_fn, NULL,
			NULL);
	btrfs_queue_work(wq, &ordered_extent->work);
}

static int __readpage_endio_check(struct inode *inode,
				  struct btrfs_io_bio *io_bio,
				  int icsum, struct page *page,
				  int pgoff, u64 start, size_t len)
{
	char *kaddr;
	u32 csum_expected;
	u32 csum = ~(u32)0;

	csum_expected = *(((u32 *)io_bio->csum) + icsum);

	kaddr = kmap_atomic(page);
	csum = btrfs_csum_data(kaddr + pgoff, csum,  len);
	btrfs_csum_final(csum, (u8 *)&csum);
	if (csum != csum_expected)
		goto zeroit;

	kunmap_atomic(kaddr);
	return 0;
zeroit:
	btrfs_print_data_csum_error(BTRFS_I(inode), start, csum, csum_expected,
				    io_bio->mirror_num);
	memset(kaddr + pgoff, 1, len);
	flush_dcache_page(page);
	kunmap_atomic(kaddr);
	return -EIO;
}

/*
 * when reads are done, we need to check csums to verify the data is correct
 * if there's a match, we allow the bio to finish.  If not, the code in
 * extent_io.c will try to find good copies for us.
 */
static int btrfs_readpage_end_io_hook(struct btrfs_io_bio *io_bio,
				      u64 phy_offset, struct page *page,
				      u64 start, u64 end, int mirror)
{
	size_t offset = start - page_offset(page);
	struct inode *inode = page->mapping->host;
	struct extent_io_tree *io_tree = &BTRFS_I(inode)->io_tree;
	struct btrfs_root *root = BTRFS_I(inode)->root;

	if (PageChecked(page)) {
		ClearPageChecked(page);
		return 0;
	}

	if (BTRFS_I(inode)->flags & BTRFS_INODE_NODATASUM)
		return 0;

	if (root->root_key.objectid == BTRFS_DATA_RELOC_TREE_OBJECTID &&
	    test_range_bit(io_tree, start, end, EXTENT_NODATASUM, 1, NULL)) {
		clear_extent_bits(io_tree, start, end, EXTENT_NODATASUM);
		return 0;
	}

	phy_offset >>= inode->i_sb->s_blocksize_bits;
	return __readpage_endio_check(inode, io_bio, phy_offset, page, offset,
				      start, (size_t)(end - start + 1));
}

void btrfs_add_delayed_iput(struct inode *inode)
{
	struct btrfs_fs_info *fs_info = btrfs_sb(inode->i_sb);
	struct btrfs_inode *binode = BTRFS_I(inode);

	if (atomic_add_unless(&inode->i_count, -1, 1))
		return;

	spin_lock(&fs_info->delayed_iput_lock);
	if (binode->delayed_iput_count == 0) {
		ASSERT(list_empty(&binode->delayed_iput));
		list_add_tail(&binode->delayed_iput, &fs_info->delayed_iputs);
	} else {
		binode->delayed_iput_count++;
	}
	spin_unlock(&fs_info->delayed_iput_lock);
}

void btrfs_run_delayed_iputs(struct btrfs_fs_info *fs_info)
{

	spin_lock(&fs_info->delayed_iput_lock);
	while (!list_empty(&fs_info->delayed_iputs)) {
		struct btrfs_inode *inode;

		inode = list_first_entry(&fs_info->delayed_iputs,
				struct btrfs_inode, delayed_iput);
		if (inode->delayed_iput_count) {
			inode->delayed_iput_count--;
			list_move_tail(&inode->delayed_iput,
					&fs_info->delayed_iputs);
		} else {
			list_del_init(&inode->delayed_iput);
		}
		spin_unlock(&fs_info->delayed_iput_lock);
		iput(&inode->vfs_inode);
		spin_lock(&fs_info->delayed_iput_lock);
	}
	spin_unlock(&fs_info->delayed_iput_lock);
}

/*
 * This is called in transaction commit time. If there are no orphan
 * files in the subvolume, it removes orphan item and frees block_rsv
 * structure.
 */
void btrfs_orphan_commit_root(struct btrfs_trans_handle *trans,
			      struct btrfs_root *root)
{
	struct btrfs_fs_info *fs_info = root->fs_info;
	struct btrfs_block_rsv *block_rsv;
	int ret;

	if (atomic_read(&root->orphan_inodes) ||
	    root->orphan_cleanup_state != ORPHAN_CLEANUP_DONE)
		return;

	spin_lock(&root->orphan_lock);
	if (atomic_read(&root->orphan_inodes)) {
		spin_unlock(&root->orphan_lock);
		return;
	}

	if (root->orphan_cleanup_state != ORPHAN_CLEANUP_DONE) {
		spin_unlock(&root->orphan_lock);
		return;
	}

	block_rsv = root->orphan_block_rsv;
	root->orphan_block_rsv = NULL;
	spin_unlock(&root->orphan_lock);

	if (test_bit(BTRFS_ROOT_ORPHAN_ITEM_INSERTED, &root->state) &&
	    btrfs_root_refs(&root->root_item) > 0) {
		ret = btrfs_del_orphan_item(trans, fs_info->tree_root,
					    root->root_key.objectid);
		if (ret)
			btrfs_abort_transaction(trans, ret);
		else
			clear_bit(BTRFS_ROOT_ORPHAN_ITEM_INSERTED,
				  &root->state);
	}

	if (block_rsv) {
		WARN_ON(block_rsv->size > 0);
		btrfs_free_block_rsv(fs_info, block_rsv);
	}
}

/*
 * This creates an orphan entry for the given inode in case something goes
 * wrong in the middle of an unlink/truncate.
 *
 * NOTE: caller of this function should reserve 5 units of metadata for
 *	 this function.
 */
int btrfs_orphan_add(struct btrfs_trans_handle *trans,
		struct btrfs_inode *inode)
{
	struct btrfs_fs_info *fs_info = btrfs_sb(inode->vfs_inode.i_sb);
	struct btrfs_root *root = inode->root;
	struct btrfs_block_rsv *block_rsv = NULL;
	int reserve = 0;
	int insert = 0;
	int ret;

	if (!root->orphan_block_rsv) {
		block_rsv = btrfs_alloc_block_rsv(fs_info,
						  BTRFS_BLOCK_RSV_TEMP);
		if (!block_rsv)
			return -ENOMEM;
	}

	spin_lock(&root->orphan_lock);
	if (!root->orphan_block_rsv) {
		root->orphan_block_rsv = block_rsv;
	} else if (block_rsv) {
		btrfs_free_block_rsv(fs_info, block_rsv);
		block_rsv = NULL;
	}

	if (!test_and_set_bit(BTRFS_INODE_HAS_ORPHAN_ITEM,
			      &inode->runtime_flags)) {
#if 0
		/*
		 * For proper ENOSPC handling, we should do orphan
		 * cleanup when mounting. But this introduces backward
		 * compatibility issue.
		 */
		if (!xchg(&root->orphan_item_inserted, 1))
			insert = 2;
		else
			insert = 1;
#endif
		insert = 1;
		atomic_inc(&root->orphan_inodes);
	}

	if (!test_and_set_bit(BTRFS_INODE_ORPHAN_META_RESERVED,
			      &inode->runtime_flags))
		reserve = 1;
	spin_unlock(&root->orphan_lock);

	/* grab metadata reservation from transaction handle */
	if (reserve) {
		ret = btrfs_orphan_reserve_metadata(trans, inode);
		ASSERT(!ret);
		if (ret) {
			atomic_dec(&root->orphan_inodes);
			clear_bit(BTRFS_INODE_ORPHAN_META_RESERVED,
				  &inode->runtime_flags);
			if (insert)
				clear_bit(BTRFS_INODE_HAS_ORPHAN_ITEM,
					  &inode->runtime_flags);
			return ret;
		}
	}

	/* insert an orphan item to track this unlinked/truncated file */
	if (insert >= 1) {
		ret = btrfs_insert_orphan_item(trans, root, btrfs_ino(inode));
		if (ret) {
			atomic_dec(&root->orphan_inodes);
			if (reserve) {
				clear_bit(BTRFS_INODE_ORPHAN_META_RESERVED,
					  &inode->runtime_flags);
				btrfs_orphan_release_metadata(inode);
			}
			if (ret != -EEXIST) {
				clear_bit(BTRFS_INODE_HAS_ORPHAN_ITEM,
					  &inode->runtime_flags);
				btrfs_abort_transaction(trans, ret);
				return ret;
			}
		}
		ret = 0;
	}

	/* insert an orphan item to track subvolume contains orphan files */
	if (insert >= 2) {
		ret = btrfs_insert_orphan_item(trans, fs_info->tree_root,
					       root->root_key.objectid);
		if (ret && ret != -EEXIST) {
			btrfs_abort_transaction(trans, ret);
			return ret;
		}
	}
	return 0;
}

/*
 * We have done the truncate/delete so we can go ahead and remove the orphan
 * item for this particular inode.
 */
static int btrfs_orphan_del(struct btrfs_trans_handle *trans,
			    struct btrfs_inode *inode)
{
	struct btrfs_root *root = inode->root;
	int delete_item = 0;
	int release_rsv = 0;
	int ret = 0;

	spin_lock(&root->orphan_lock);
	if (test_and_clear_bit(BTRFS_INODE_HAS_ORPHAN_ITEM,
			       &inode->runtime_flags))
		delete_item = 1;

	if (test_and_clear_bit(BTRFS_INODE_ORPHAN_META_RESERVED,
			       &inode->runtime_flags))
		release_rsv = 1;
	spin_unlock(&root->orphan_lock);

	if (delete_item) {
		atomic_dec(&root->orphan_inodes);
		if (trans)
			ret = btrfs_del_orphan_item(trans, root,
						    btrfs_ino(inode));
	}

	if (release_rsv)
		btrfs_orphan_release_metadata(inode);

	return ret;
}

/*
 * this cleans up any orphans that may be left on the list from the last use
 * of this root.
 */
int btrfs_orphan_cleanup(struct btrfs_root *root)
{
	struct btrfs_fs_info *fs_info = root->fs_info;
	struct btrfs_path *path;
	struct extent_buffer *leaf;
	struct btrfs_key key, found_key;
	struct btrfs_trans_handle *trans;
	struct inode *inode;
	u64 last_objectid = 0;
	int ret = 0, nr_unlink = 0, nr_truncate = 0;

	if (cmpxchg(&root->orphan_cleanup_state, 0, ORPHAN_CLEANUP_STARTED))
		return 0;

	path = btrfs_alloc_path();
	if (!path) {
		ret = -ENOMEM;
		goto out;
	}
	path->reada = READA_BACK;

	key.objectid = BTRFS_ORPHAN_OBJECTID;
	key.type = BTRFS_ORPHAN_ITEM_KEY;
	key.offset = (u64)-1;

	while (1) {
		ret = btrfs_search_slot(NULL, root, &key, path, 0, 0);
		if (ret < 0)
			goto out;

		/*
		 * if ret == 0 means we found what we were searching for, which
		 * is weird, but possible, so only screw with path if we didn't
		 * find the key and see if we have stuff that matches
		 */
		if (ret > 0) {
			ret = 0;
			if (path->slots[0] == 0)
				break;
			path->slots[0]--;
		}

		/* pull out the item */
		leaf = path->nodes[0];
		btrfs_item_key_to_cpu(leaf, &found_key, path->slots[0]);

		/* make sure the item matches what we want */
		if (found_key.objectid != BTRFS_ORPHAN_OBJECTID)
			break;
		if (found_key.type != BTRFS_ORPHAN_ITEM_KEY)
			break;

		/* release the path since we're done with it */
		btrfs_release_path(path);

		/*
		 * this is where we are basically btrfs_lookup, without the
		 * crossing root thing.  we store the inode number in the
		 * offset of the orphan item.
		 */

		if (found_key.offset == last_objectid) {
			btrfs_err(fs_info,
				  "Error removing orphan entry, stopping orphan cleanup");
			ret = -EINVAL;
			goto out;
		}

		last_objectid = found_key.offset;

		found_key.objectid = found_key.offset;
		found_key.type = BTRFS_INODE_ITEM_KEY;
		found_key.offset = 0;
		inode = btrfs_iget(fs_info->sb, &found_key, root, NULL);
		ret = PTR_ERR_OR_ZERO(inode);
		if (ret && ret != -ENOENT)
			goto out;

		if (ret == -ENOENT && root == fs_info->tree_root) {
			struct btrfs_root *dead_root;
			struct btrfs_fs_info *fs_info = root->fs_info;
			int is_dead_root = 0;

			/*
			 * this is an orphan in the tree root. Currently these
			 * could come from 2 sources:
			 *  a) a snapshot deletion in progress
			 *  b) a free space cache inode
			 * We need to distinguish those two, as the snapshot
			 * orphan must not get deleted.
			 * find_dead_roots already ran before us, so if this
			 * is a snapshot deletion, we should find the root
			 * in the dead_roots list
			 */
			spin_lock(&fs_info->trans_lock);
			list_for_each_entry(dead_root, &fs_info->dead_roots,
					    root_list) {
				if (dead_root->root_key.objectid ==
				    found_key.objectid) {
					is_dead_root = 1;
					break;
				}
			}
			spin_unlock(&fs_info->trans_lock);
			if (is_dead_root) {
				/* prevent this orphan from being found again */
				key.offset = found_key.objectid - 1;
				continue;
			}
		}
		/*
		 * Inode is already gone but the orphan item is still there,
		 * kill the orphan item.
		 */
		if (ret == -ENOENT) {
			trans = btrfs_start_transaction(root, 1);
			if (IS_ERR(trans)) {
				ret = PTR_ERR(trans);
				goto out;
			}
			btrfs_debug(fs_info, "auto deleting %Lu",
				    found_key.objectid);
			ret = btrfs_del_orphan_item(trans, root,
						    found_key.objectid);
			btrfs_end_transaction(trans);
			if (ret)
				goto out;
			continue;
		}

		/*
		 * add this inode to the orphan list so btrfs_orphan_del does
		 * the proper thing when we hit it
		 */
		set_bit(BTRFS_INODE_HAS_ORPHAN_ITEM,
			&BTRFS_I(inode)->runtime_flags);
		atomic_inc(&root->orphan_inodes);

		/* if we have links, this was a truncate, lets do that */
		if (inode->i_nlink) {
			if (WARN_ON(!S_ISREG(inode->i_mode))) {
				iput(inode);
				continue;
			}
			nr_truncate++;

			/* 1 for the orphan item deletion. */
			trans = btrfs_start_transaction(root, 1);
			if (IS_ERR(trans)) {
				iput(inode);
				ret = PTR_ERR(trans);
				goto out;
			}
			ret = btrfs_orphan_add(trans, BTRFS_I(inode));
			btrfs_end_transaction(trans);
			if (ret) {
				iput(inode);
				goto out;
			}

			ret = btrfs_truncate(inode);
			if (ret)
				btrfs_orphan_del(NULL, BTRFS_I(inode));
		} else {
			nr_unlink++;
		}

		/* this will do delete_inode and everything for us */
		iput(inode);
		if (ret)
			goto out;
	}
	/* release the path since we're done with it */
	btrfs_release_path(path);

	root->orphan_cleanup_state = ORPHAN_CLEANUP_DONE;

	if (root->orphan_block_rsv)
		btrfs_block_rsv_release(fs_info, root->orphan_block_rsv,
					(u64)-1);

	if (root->orphan_block_rsv ||
	    test_bit(BTRFS_ROOT_ORPHAN_ITEM_INSERTED, &root->state)) {
		trans = btrfs_join_transaction(root);
		if (!IS_ERR(trans))
			btrfs_end_transaction(trans);
	}

	if (nr_unlink)
		btrfs_debug(fs_info, "unlinked %d orphans", nr_unlink);
	if (nr_truncate)
		btrfs_debug(fs_info, "truncated %d orphans", nr_truncate);

out:
	if (ret)
		btrfs_err(fs_info, "could not do orphan cleanup %d", ret);
	btrfs_free_path(path);
	return ret;
}

/*
 * very simple check to peek ahead in the leaf looking for xattrs.  If we
 * don't find any xattrs, we know there can't be any acls.
 *
 * slot is the slot the inode is in, objectid is the objectid of the inode
 */
static noinline int acls_after_inode_item(struct extent_buffer *leaf,
					  int slot, u64 objectid,
					  int *first_xattr_slot)
{
	u32 nritems = btrfs_header_nritems(leaf);
	struct btrfs_key found_key;
	static u64 xattr_access = 0;
	static u64 xattr_default = 0;
	int scanned = 0;

	if (!xattr_access) {
		xattr_access = btrfs_name_hash(XATTR_NAME_POSIX_ACL_ACCESS,
					strlen(XATTR_NAME_POSIX_ACL_ACCESS));
		xattr_default = btrfs_name_hash(XATTR_NAME_POSIX_ACL_DEFAULT,
					strlen(XATTR_NAME_POSIX_ACL_DEFAULT));
	}

	slot++;
	*first_xattr_slot = -1;
	while (slot < nritems) {
		btrfs_item_key_to_cpu(leaf, &found_key, slot);

		/* we found a different objectid, there must not be acls */
		if (found_key.objectid != objectid)
			return 0;

		/* we found an xattr, assume we've got an acl */
		if (found_key.type == BTRFS_XATTR_ITEM_KEY) {
			if (*first_xattr_slot == -1)
				*first_xattr_slot = slot;
			if (found_key.offset == xattr_access ||
			    found_key.offset == xattr_default)
				return 1;
		}

		/*
		 * we found a key greater than an xattr key, there can't
		 * be any acls later on
		 */
		if (found_key.type > BTRFS_XATTR_ITEM_KEY)
			return 0;

		slot++;
		scanned++;

		/*
		 * it goes inode, inode backrefs, xattrs, extents,
		 * so if there are a ton of hard links to an inode there can
		 * be a lot of backrefs.  Don't waste time searching too hard,
		 * this is just an optimization
		 */
		if (scanned >= 8)
			break;
	}
	/* we hit the end of the leaf before we found an xattr or
	 * something larger than an xattr.  We have to assume the inode
	 * has acls
	 */
	if (*first_xattr_slot == -1)
		*first_xattr_slot = slot;
	return 1;
}

/*
 * read an inode from the btree into the in-memory inode
 */
static int btrfs_read_locked_inode(struct inode *inode)
{
	struct btrfs_fs_info *fs_info = btrfs_sb(inode->i_sb);
	struct btrfs_path *path;
	struct extent_buffer *leaf;
	struct btrfs_inode_item *inode_item;
	struct btrfs_root *root = BTRFS_I(inode)->root;
	struct btrfs_key location;
	unsigned long ptr;
	int maybe_acls;
	u32 rdev;
	int ret;
	bool filled = false;
	int first_xattr_slot;

	ret = btrfs_fill_inode(inode, &rdev);
	if (!ret)
		filled = true;

	path = btrfs_alloc_path();
	if (!path) {
		ret = -ENOMEM;
		goto make_bad;
	}

	memcpy(&location, &BTRFS_I(inode)->location, sizeof(location));

	ret = btrfs_lookup_inode(NULL, root, path, &location, 0);
	if (ret) {
		if (ret > 0)
			ret = -ENOENT;
		goto make_bad;
	}

	leaf = path->nodes[0];

	if (filled)
		goto cache_index;

	inode_item = btrfs_item_ptr(leaf, path->slots[0],
				    struct btrfs_inode_item);
	inode->i_mode = btrfs_inode_mode(leaf, inode_item);
	set_nlink(inode, btrfs_inode_nlink(leaf, inode_item));
	i_uid_write(inode, btrfs_inode_uid(leaf, inode_item));
	i_gid_write(inode, btrfs_inode_gid(leaf, inode_item));
	btrfs_i_size_write(BTRFS_I(inode), btrfs_inode_size(leaf, inode_item));

	inode->i_atime.tv_sec = btrfs_timespec_sec(leaf, &inode_item->atime);
	inode->i_atime.tv_nsec = btrfs_timespec_nsec(leaf, &inode_item->atime);

	inode->i_mtime.tv_sec = btrfs_timespec_sec(leaf, &inode_item->mtime);
	inode->i_mtime.tv_nsec = btrfs_timespec_nsec(leaf, &inode_item->mtime);

	inode->i_ctime.tv_sec = btrfs_timespec_sec(leaf, &inode_item->ctime);
	inode->i_ctime.tv_nsec = btrfs_timespec_nsec(leaf, &inode_item->ctime);

	BTRFS_I(inode)->i_otime.tv_sec =
		btrfs_timespec_sec(leaf, &inode_item->otime);
	BTRFS_I(inode)->i_otime.tv_nsec =
		btrfs_timespec_nsec(leaf, &inode_item->otime);

	inode_set_bytes(inode, btrfs_inode_nbytes(leaf, inode_item));
	BTRFS_I(inode)->generation = btrfs_inode_generation(leaf, inode_item);
	BTRFS_I(inode)->last_trans = btrfs_inode_transid(leaf, inode_item);

	inode_set_iversion_queried(inode,
				   btrfs_inode_sequence(leaf, inode_item));
	inode->i_generation = BTRFS_I(inode)->generation;
	inode->i_rdev = 0;
	rdev = btrfs_inode_rdev(leaf, inode_item);

	BTRFS_I(inode)->index_cnt = (u64)-1;
	BTRFS_I(inode)->flags = btrfs_inode_flags(leaf, inode_item);

cache_index:
	/*
	 * If we were modified in the current generation and evicted from memory
	 * and then re-read we need to do a full sync since we don't have any
	 * idea about which extents were modified before we were evicted from
	 * cache.
	 *
	 * This is required for both inode re-read from disk and delayed inode
	 * in delayed_nodes_tree.
	 */
	if (BTRFS_I(inode)->last_trans == fs_info->generation)
		set_bit(BTRFS_INODE_NEEDS_FULL_SYNC,
			&BTRFS_I(inode)->runtime_flags);

	/*
	 * We don't persist the id of the transaction where an unlink operation
	 * against the inode was last made. So here we assume the inode might
	 * have been evicted, and therefore the exact value of last_unlink_trans
	 * lost, and set it to last_trans to avoid metadata inconsistencies
	 * between the inode and its parent if the inode is fsync'ed and the log
	 * replayed. For example, in the scenario:
	 *
	 * touch mydir/foo
	 * ln mydir/foo mydir/bar
	 * sync
	 * unlink mydir/bar
	 * echo 2 > /proc/sys/vm/drop_caches   # evicts inode
	 * xfs_io -c fsync mydir/foo
	 * <power failure>
	 * mount fs, triggers fsync log replay
	 *
	 * We must make sure that when we fsync our inode foo we also log its
	 * parent inode, otherwise after log replay the parent still has the
	 * dentry with the "bar" name but our inode foo has a link count of 1
	 * and doesn't have an inode ref with the name "bar" anymore.
	 *
	 * Setting last_unlink_trans to last_trans is a pessimistic approach,
	 * but it guarantees correctness at the expense of occasional full
	 * transaction commits on fsync if our inode is a directory, or if our
	 * inode is not a directory, logging its parent unnecessarily.
	 */
	BTRFS_I(inode)->last_unlink_trans = BTRFS_I(inode)->last_trans;

	path->slots[0]++;
	if (inode->i_nlink != 1 ||
	    path->slots[0] >= btrfs_header_nritems(leaf))
		goto cache_acl;

	btrfs_item_key_to_cpu(leaf, &location, path->slots[0]);
	if (location.objectid != btrfs_ino(BTRFS_I(inode)))
		goto cache_acl;

	ptr = btrfs_item_ptr_offset(leaf, path->slots[0]);
	if (location.type == BTRFS_INODE_REF_KEY) {
		struct btrfs_inode_ref *ref;

		ref = (struct btrfs_inode_ref *)ptr;
		BTRFS_I(inode)->dir_index = btrfs_inode_ref_index(leaf, ref);
	} else if (location.type == BTRFS_INODE_EXTREF_KEY) {
		struct btrfs_inode_extref *extref;

		extref = (struct btrfs_inode_extref *)ptr;
		BTRFS_I(inode)->dir_index = btrfs_inode_extref_index(leaf,
								     extref);
	}
cache_acl:
	/*
	 * try to precache a NULL acl entry for files that don't have
	 * any xattrs or acls
	 */
	maybe_acls = acls_after_inode_item(leaf, path->slots[0],
			btrfs_ino(BTRFS_I(inode)), &first_xattr_slot);
	if (first_xattr_slot != -1) {
		path->slots[0] = first_xattr_slot;
		ret = btrfs_load_inode_props(inode, path);
		if (ret)
			btrfs_err(fs_info,
				  "error loading props for ino %llu (root %llu): %d",
				  btrfs_ino(BTRFS_I(inode)),
				  root->root_key.objectid, ret);
	}
	btrfs_free_path(path);

	if (!maybe_acls)
		cache_no_acl(inode);

	switch (inode->i_mode & S_IFMT) {
	case S_IFREG:
		inode->i_mapping->a_ops = &btrfs_aops;
		BTRFS_I(inode)->io_tree.ops = &btrfs_extent_io_ops;
		inode->i_fop = &btrfs_file_operations;
		inode->i_op = &btrfs_file_inode_operations;
		break;
	case S_IFDIR:
		inode->i_fop = &btrfs_dir_file_operations;
		inode->i_op = &btrfs_dir_inode_operations;
		break;
	case S_IFLNK:
		inode->i_op = &btrfs_symlink_inode_operations;
		inode_nohighmem(inode);
		inode->i_mapping->a_ops = &btrfs_symlink_aops;
		break;
	default:
		inode->i_op = &btrfs_special_inode_operations;
		init_special_inode(inode, inode->i_mode, rdev);
		break;
	}

	btrfs_update_iflags(inode);
	return 0;

make_bad:
	btrfs_free_path(path);
	make_bad_inode(inode);
	return ret;
}

/*
 * given a leaf and an inode, copy the inode fields into the leaf
 */
static void fill_inode_item(struct btrfs_trans_handle *trans,
			    struct extent_buffer *leaf,
			    struct btrfs_inode_item *item,
			    struct inode *inode)
{
	struct btrfs_map_token token;

	btrfs_init_map_token(&token);

	btrfs_set_token_inode_uid(leaf, item, i_uid_read(inode), &token);
	btrfs_set_token_inode_gid(leaf, item, i_gid_read(inode), &token);
	btrfs_set_token_inode_size(leaf, item, BTRFS_I(inode)->disk_i_size,
				   &token);
	btrfs_set_token_inode_mode(leaf, item, inode->i_mode, &token);
	btrfs_set_token_inode_nlink(leaf, item, inode->i_nlink, &token);

	btrfs_set_token_timespec_sec(leaf, &item->atime,
				     inode->i_atime.tv_sec, &token);
	btrfs_set_token_timespec_nsec(leaf, &item->atime,
				      inode->i_atime.tv_nsec, &token);

	btrfs_set_token_timespec_sec(leaf, &item->mtime,
				     inode->i_mtime.tv_sec, &token);
	btrfs_set_token_timespec_nsec(leaf, &item->mtime,
				      inode->i_mtime.tv_nsec, &token);

	btrfs_set_token_timespec_sec(leaf, &item->ctime,
				     inode->i_ctime.tv_sec, &token);
	btrfs_set_token_timespec_nsec(leaf, &item->ctime,
				      inode->i_ctime.tv_nsec, &token);

	btrfs_set_token_timespec_sec(leaf, &item->otime,
				     BTRFS_I(inode)->i_otime.tv_sec, &token);
	btrfs_set_token_timespec_nsec(leaf, &item->otime,
				      BTRFS_I(inode)->i_otime.tv_nsec, &token);

	btrfs_set_token_inode_nbytes(leaf, item, inode_get_bytes(inode),
				     &token);
	btrfs_set_token_inode_generation(leaf, item, BTRFS_I(inode)->generation,
					 &token);
	btrfs_set_token_inode_sequence(leaf, item, inode_peek_iversion(inode),
				       &token);
	btrfs_set_token_inode_transid(leaf, item, trans->transid, &token);
	btrfs_set_token_inode_rdev(leaf, item, inode->i_rdev, &token);
	btrfs_set_token_inode_flags(leaf, item, BTRFS_I(inode)->flags, &token);
	btrfs_set_token_inode_block_group(leaf, item, 0, &token);
}

/*
 * copy everything in the in-memory inode into the btree.
 */
static noinline int btrfs_update_inode_item(struct btrfs_trans_handle *trans,
				struct btrfs_root *root, struct inode *inode)
{
	struct btrfs_inode_item *inode_item;
	struct btrfs_path *path;
	struct extent_buffer *leaf;
	int ret;

	path = btrfs_alloc_path();
	if (!path)
		return -ENOMEM;

	path->leave_spinning = 1;
	ret = btrfs_lookup_inode(trans, root, path, &BTRFS_I(inode)->location,
				 1);
	if (ret) {
		if (ret > 0)
			ret = -ENOENT;
		goto failed;
	}

	leaf = path->nodes[0];
	inode_item = btrfs_item_ptr(leaf, path->slots[0],
				    struct btrfs_inode_item);

	fill_inode_item(trans, leaf, inode_item, inode);
	btrfs_mark_buffer_dirty(leaf);
	btrfs_set_inode_last_trans(trans, inode);
	ret = 0;
failed:
	btrfs_free_path(path);
	return ret;
}

/*
 * copy everything in the in-memory inode into the btree.
 */
noinline int btrfs_update_inode(struct btrfs_trans_handle *trans,
				struct btrfs_root *root, struct inode *inode)
{
	struct btrfs_fs_info *fs_info = root->fs_info;
	int ret;

	/*
	 * If the inode is a free space inode, we can deadlock during commit
	 * if we put it into the delayed code.
	 *
	 * The data relocation inode should also be directly updated
	 * without delay
	 */
	if (!btrfs_is_free_space_inode(BTRFS_I(inode))
	    && root->root_key.objectid != BTRFS_DATA_RELOC_TREE_OBJECTID
	    && !test_bit(BTRFS_FS_LOG_RECOVERING, &fs_info->flags)) {
		btrfs_update_root_times(trans, root);

		ret = btrfs_delayed_update_inode(trans, root, inode);
		if (!ret)
			btrfs_set_inode_last_trans(trans, inode);
		return ret;
	}

	return btrfs_update_inode_item(trans, root, inode);
}

noinline int btrfs_update_inode_fallback(struct btrfs_trans_handle *trans,
					 struct btrfs_root *root,
					 struct inode *inode)
{
	int ret;

	ret = btrfs_update_inode(trans, root, inode);
	if (ret == -ENOSPC)
		return btrfs_update_inode_item(trans, root, inode);
	return ret;
}

/*
 * unlink helper that gets used here in inode.c and in the tree logging
 * recovery code.  It remove a link in a directory with a given name, and
 * also drops the back refs in the inode to the directory
 */
static int __btrfs_unlink_inode(struct btrfs_trans_handle *trans,
				struct btrfs_root *root,
				struct btrfs_inode *dir,
				struct btrfs_inode *inode,
				const char *name, int name_len)
{
	struct btrfs_fs_info *fs_info = root->fs_info;
	struct btrfs_path *path;
	int ret = 0;
	struct extent_buffer *leaf;
	struct btrfs_dir_item *di;
	struct btrfs_key key;
	u64 index;
	u64 ino = btrfs_ino(inode);
	u64 dir_ino = btrfs_ino(dir);

	path = btrfs_alloc_path();
	if (!path) {
		ret = -ENOMEM;
		goto out;
	}

	path->leave_spinning = 1;
	di = btrfs_lookup_dir_item(trans, root, path, dir_ino,
				    name, name_len, -1);
	if (IS_ERR(di)) {
		ret = PTR_ERR(di);
		goto err;
	}
	if (!di) {
		ret = -ENOENT;
		goto err;
	}
	leaf = path->nodes[0];
	btrfs_dir_item_key_to_cpu(leaf, di, &key);
	ret = btrfs_delete_one_dir_name(trans, root, path, di);
	if (ret)
		goto err;
	btrfs_release_path(path);

	/*
	 * If we don't have dir index, we have to get it by looking up
	 * the inode ref, since we get the inode ref, remove it directly,
	 * it is unnecessary to do delayed deletion.
	 *
	 * But if we have dir index, needn't search inode ref to get it.
	 * Since the inode ref is close to the inode item, it is better
	 * that we delay to delete it, and just do this deletion when
	 * we update the inode item.
	 */
	if (inode->dir_index) {
		ret = btrfs_delayed_delete_inode_ref(inode);
		if (!ret) {
			index = inode->dir_index;
			goto skip_backref;
		}
	}

	ret = btrfs_del_inode_ref(trans, root, name, name_len, ino,
				  dir_ino, &index);
	if (ret) {
		btrfs_info(fs_info,
			"failed to delete reference to %.*s, inode %llu parent %llu",
			name_len, name, ino, dir_ino);
		btrfs_abort_transaction(trans, ret);
		goto err;
	}
skip_backref:
	ret = btrfs_delete_delayed_dir_index(trans, fs_info, dir, index);
	if (ret) {
		btrfs_abort_transaction(trans, ret);
		goto err;
	}

	ret = btrfs_del_inode_ref_in_log(trans, root, name, name_len, inode,
			dir_ino);
	if (ret != 0 && ret != -ENOENT) {
		btrfs_abort_transaction(trans, ret);
		goto err;
	}

	ret = btrfs_del_dir_entries_in_log(trans, root, name, name_len, dir,
			index);
	if (ret == -ENOENT)
		ret = 0;
	else if (ret)
		btrfs_abort_transaction(trans, ret);
err:
	btrfs_free_path(path);
	if (ret)
		goto out;

	btrfs_i_size_write(dir, dir->vfs_inode.i_size - name_len * 2);
	inode_inc_iversion(&inode->vfs_inode);
	inode_inc_iversion(&dir->vfs_inode);
	inode->vfs_inode.i_ctime = dir->vfs_inode.i_mtime =
		dir->vfs_inode.i_ctime = current_time(&inode->vfs_inode);
	ret = btrfs_update_inode(trans, root, &dir->vfs_inode);
out:
	return ret;
}

int btrfs_unlink_inode(struct btrfs_trans_handle *trans,
		       struct btrfs_root *root,
		       struct btrfs_inode *dir, struct btrfs_inode *inode,
		       const char *name, int name_len)
{
	int ret;
	ret = __btrfs_unlink_inode(trans, root, dir, inode, name, name_len);
	if (!ret) {
		drop_nlink(&inode->vfs_inode);
		ret = btrfs_update_inode(trans, root, &inode->vfs_inode);
	}
	return ret;
}

/*
 * helper to start transaction for unlink and rmdir.
 *
 * unlink and rmdir are special in btrfs, they do not always free space, so
 * if we cannot make our reservations the normal way try and see if there is
 * plenty of slack room in the global reserve to migrate, otherwise we cannot
 * allow the unlink to occur.
 */
static struct btrfs_trans_handle *__unlink_start_trans(struct inode *dir)
{
	struct btrfs_root *root = BTRFS_I(dir)->root;

	/*
	 * 1 for the possible orphan item
	 * 1 for the dir item
	 * 1 for the dir index
	 * 1 for the inode ref
	 * 1 for the inode
	 */
	return btrfs_start_transaction_fallback_global_rsv(root, 5, 5);
}

static int btrfs_unlink(struct inode *dir, struct dentry *dentry)
{
	struct btrfs_root *root = BTRFS_I(dir)->root;
	struct btrfs_trans_handle *trans;
	struct inode *inode = d_inode(dentry);
	int ret;

	trans = __unlink_start_trans(dir);
	if (IS_ERR(trans))
		return PTR_ERR(trans);

	btrfs_record_unlink_dir(trans, BTRFS_I(dir), BTRFS_I(d_inode(dentry)),
			0);

	ret = btrfs_unlink_inode(trans, root, BTRFS_I(dir),
			BTRFS_I(d_inode(dentry)), dentry->d_name.name,
			dentry->d_name.len);
	if (ret)
		goto out;

	if (inode->i_nlink == 0) {
		ret = btrfs_orphan_add(trans, BTRFS_I(inode));
		if (ret)
			goto out;
	}

out:
	btrfs_end_transaction(trans);
	btrfs_btree_balance_dirty(root->fs_info);
	return ret;
}

int btrfs_unlink_subvol(struct btrfs_trans_handle *trans,
			struct btrfs_root *root,
			struct inode *dir, u64 objectid,
			const char *name, int name_len)
{
	struct btrfs_fs_info *fs_info = root->fs_info;
	struct btrfs_path *path;
	struct extent_buffer *leaf;
	struct btrfs_dir_item *di;
	struct btrfs_key key;
	u64 index;
	int ret;
	u64 dir_ino = btrfs_ino(BTRFS_I(dir));

	path = btrfs_alloc_path();
	if (!path)
		return -ENOMEM;

	di = btrfs_lookup_dir_item(trans, root, path, dir_ino,
				   name, name_len, -1);
	if (IS_ERR_OR_NULL(di)) {
		if (!di)
			ret = -ENOENT;
		else
			ret = PTR_ERR(di);
		goto out;
	}

	leaf = path->nodes[0];
	btrfs_dir_item_key_to_cpu(leaf, di, &key);
	WARN_ON(key.type != BTRFS_ROOT_ITEM_KEY || key.objectid != objectid);
	ret = btrfs_delete_one_dir_name(trans, root, path, di);
	if (ret) {
		btrfs_abort_transaction(trans, ret);
		goto out;
	}
	btrfs_release_path(path);

	ret = btrfs_del_root_ref(trans, fs_info, objectid,
				 root->root_key.objectid, dir_ino,
				 &index, name, name_len);
	if (ret < 0) {
		if (ret != -ENOENT) {
			btrfs_abort_transaction(trans, ret);
			goto out;
		}
		di = btrfs_search_dir_index_item(root, path, dir_ino,
						 name, name_len);
		if (IS_ERR_OR_NULL(di)) {
			if (!di)
				ret = -ENOENT;
			else
				ret = PTR_ERR(di);
			btrfs_abort_transaction(trans, ret);
			goto out;
		}

		leaf = path->nodes[0];
		btrfs_item_key_to_cpu(leaf, &key, path->slots[0]);
		btrfs_release_path(path);
		index = key.offset;
	}
	btrfs_release_path(path);

	ret = btrfs_delete_delayed_dir_index(trans, fs_info, BTRFS_I(dir), index);
	if (ret) {
		btrfs_abort_transaction(trans, ret);
		goto out;
	}

	btrfs_i_size_write(BTRFS_I(dir), dir->i_size - name_len * 2);
	inode_inc_iversion(dir);
	dir->i_mtime = dir->i_ctime = current_time(dir);
	ret = btrfs_update_inode_fallback(trans, root, dir);
	if (ret)
		btrfs_abort_transaction(trans, ret);
out:
	btrfs_free_path(path);
	return ret;
}

static int btrfs_rmdir(struct inode *dir, struct dentry *dentry)
{
	struct inode *inode = d_inode(dentry);
	int err = 0;
	struct btrfs_root *root = BTRFS_I(dir)->root;
	struct btrfs_trans_handle *trans;
	u64 last_unlink_trans;

	if (inode->i_size > BTRFS_EMPTY_DIR_SIZE)
		return -ENOTEMPTY;
	if (btrfs_ino(BTRFS_I(inode)) == BTRFS_FIRST_FREE_OBJECTID)
		return -EPERM;

	trans = __unlink_start_trans(dir);
	if (IS_ERR(trans))
		return PTR_ERR(trans);

	if (unlikely(btrfs_ino(BTRFS_I(inode)) == BTRFS_EMPTY_SUBVOL_DIR_OBJECTID)) {
		err = btrfs_unlink_subvol(trans, root, dir,
					  BTRFS_I(inode)->location.objectid,
					  dentry->d_name.name,
					  dentry->d_name.len);
		goto out;
	}

	err = btrfs_orphan_add(trans, BTRFS_I(inode));
	if (err)
		goto out;

	last_unlink_trans = BTRFS_I(inode)->last_unlink_trans;

	/* now the directory is empty */
	err = btrfs_unlink_inode(trans, root, BTRFS_I(dir),
			BTRFS_I(d_inode(dentry)), dentry->d_name.name,
			dentry->d_name.len);
	if (!err) {
		btrfs_i_size_write(BTRFS_I(inode), 0);
		/*
		 * Propagate the last_unlink_trans value of the deleted dir to
		 * its parent directory. This is to prevent an unrecoverable
		 * log tree in the case we do something like this:
		 * 1) create dir foo
		 * 2) create snapshot under dir foo
		 * 3) delete the snapshot
		 * 4) rmdir foo
		 * 5) mkdir foo
		 * 6) fsync foo or some file inside foo
		 */
		if (last_unlink_trans >= trans->transid)
			BTRFS_I(dir)->last_unlink_trans = last_unlink_trans;
	}
out:
	btrfs_end_transaction(trans);
	btrfs_btree_balance_dirty(root->fs_info);

	return err;
}

static int truncate_space_check(struct btrfs_trans_handle *trans,
				struct btrfs_root *root,
				u64 bytes_deleted)
{
	struct btrfs_fs_info *fs_info = root->fs_info;
	int ret;

	/*
	 * This is only used to apply pressure to the enospc system, we don't
	 * intend to use this reservation at all.
	 */
	bytes_deleted = btrfs_csum_bytes_to_leaves(fs_info, bytes_deleted);
	bytes_deleted *= fs_info->nodesize;
	ret = btrfs_block_rsv_add(root, &fs_info->trans_block_rsv,
				  bytes_deleted, BTRFS_RESERVE_NO_FLUSH);
	if (!ret) {
		trace_btrfs_space_reservation(fs_info, "transaction",
					      trans->transid,
					      bytes_deleted, 1);
		trans->bytes_reserved += bytes_deleted;
	}
	return ret;

}

/*
 * Return this if we need to call truncate_block for the last bit of the
 * truncate.
 */
#define NEED_TRUNCATE_BLOCK 1

/*
 * this can truncate away extent items, csum items and directory items.
 * It starts at a high offset and removes keys until it can't find
 * any higher than new_size
 *
 * csum items that cross the new i_size are truncated to the new size
 * as well.
 *
 * min_type is the minimum key type to truncate down to.  If set to 0, this
 * will kill all the items on this inode, including the INODE_ITEM_KEY.
 */
int btrfs_truncate_inode_items(struct btrfs_trans_handle *trans,
			       struct btrfs_root *root,
			       struct inode *inode,
			       u64 new_size, u32 min_type)
{
	struct btrfs_fs_info *fs_info = root->fs_info;
	struct btrfs_path *path;
	struct extent_buffer *leaf;
	struct btrfs_file_extent_item *fi;
	struct btrfs_key key;
	struct btrfs_key found_key;
	u64 extent_start = 0;
	u64 extent_num_bytes = 0;
	u64 extent_offset = 0;
	u64 item_end = 0;
	u64 last_size = new_size;
	u32 found_type = (u8)-1;
	int found_extent;
	int del_item;
	int pending_del_nr = 0;
	int pending_del_slot = 0;
	int extent_type = -1;
	int ret;
	int err = 0;
	u64 ino = btrfs_ino(BTRFS_I(inode));
	u64 bytes_deleted = 0;
	bool be_nice = false;
	bool should_throttle = false;
	bool should_end = false;

	BUG_ON(new_size > 0 && min_type != BTRFS_EXTENT_DATA_KEY);

	/*
	 * for non-free space inodes and ref cows, we want to back off from
	 * time to time
	 */
	if (!btrfs_is_free_space_inode(BTRFS_I(inode)) &&
	    test_bit(BTRFS_ROOT_REF_COWS, &root->state))
		be_nice = true;

	path = btrfs_alloc_path();
	if (!path)
		return -ENOMEM;
	path->reada = READA_BACK;

	/*
	 * We want to drop from the next block forward in case this new size is
	 * not block aligned since we will be keeping the last block of the
	 * extent just the way it is.
	 */
	if (test_bit(BTRFS_ROOT_REF_COWS, &root->state) ||
	    root == fs_info->tree_root)
		btrfs_drop_extent_cache(BTRFS_I(inode), ALIGN(new_size,
					fs_info->sectorsize),
					(u64)-1, 0);

	/*
	 * This function is also used to drop the items in the log tree before
	 * we relog the inode, so if root != BTRFS_I(inode)->root, it means
	 * it is used to drop the loged items. So we shouldn't kill the delayed
	 * items.
	 */
	if (min_type == 0 && root == BTRFS_I(inode)->root)
		btrfs_kill_delayed_inode_items(BTRFS_I(inode));

	key.objectid = ino;
	key.offset = (u64)-1;
	key.type = (u8)-1;

search_again:
	/*
	 * with a 16K leaf size and 128MB extents, you can actually queue
	 * up a huge file in a single leaf.  Most of the time that
	 * bytes_deleted is > 0, it will be huge by the time we get here
	 */
	if (be_nice && bytes_deleted > SZ_32M) {
		if (btrfs_should_end_transaction(trans)) {
			err = -EAGAIN;
			goto error;
		}
	}


	path->leave_spinning = 1;
	ret = btrfs_search_slot(trans, root, &key, path, -1, 1);
	if (ret < 0) {
		err = ret;
		goto out;
	}

	if (ret > 0) {
		/* there are no items in the tree for us to truncate, we're
		 * done
		 */
		if (path->slots[0] == 0)
			goto out;
		path->slots[0]--;
	}

	while (1) {
		fi = NULL;
		leaf = path->nodes[0];
		btrfs_item_key_to_cpu(leaf, &found_key, path->slots[0]);
		found_type = found_key.type;

		if (found_key.objectid != ino)
			break;

		if (found_type < min_type)
			break;

		item_end = found_key.offset;
		if (found_type == BTRFS_EXTENT_DATA_KEY) {
			fi = btrfs_item_ptr(leaf, path->slots[0],
					    struct btrfs_file_extent_item);
			extent_type = btrfs_file_extent_type(leaf, fi);
			if (extent_type != BTRFS_FILE_EXTENT_INLINE) {
				item_end +=
				    btrfs_file_extent_num_bytes(leaf, fi);

				trace_btrfs_truncate_show_fi_regular(
					BTRFS_I(inode), leaf, fi,
					found_key.offset);
			} else if (extent_type == BTRFS_FILE_EXTENT_INLINE) {
				item_end += btrfs_file_extent_inline_len(leaf,
							 path->slots[0], fi);

				trace_btrfs_truncate_show_fi_inline(
					BTRFS_I(inode), leaf, fi, path->slots[0],
					found_key.offset);
			}
			item_end--;
		}
		if (found_type > min_type) {
			del_item = 1;
		} else {
			if (item_end < new_size)
				break;
			if (found_key.offset >= new_size)
				del_item = 1;
			else
				del_item = 0;
		}
		found_extent = 0;
		/* FIXME, shrink the extent if the ref count is only 1 */
		if (found_type != BTRFS_EXTENT_DATA_KEY)
			goto delete;

		if (extent_type != BTRFS_FILE_EXTENT_INLINE) {
			u64 num_dec;
			extent_start = btrfs_file_extent_disk_bytenr(leaf, fi);
			if (!del_item) {
				u64 orig_num_bytes =
					btrfs_file_extent_num_bytes(leaf, fi);
				extent_num_bytes = ALIGN(new_size -
						found_key.offset,
						fs_info->sectorsize);
				btrfs_set_file_extent_num_bytes(leaf, fi,
							 extent_num_bytes);
				num_dec = (orig_num_bytes -
					   extent_num_bytes);
				if (test_bit(BTRFS_ROOT_REF_COWS,
					     &root->state) &&
				    extent_start != 0)
					inode_sub_bytes(inode, num_dec);
				btrfs_mark_buffer_dirty(leaf);
			} else {
				extent_num_bytes =
					btrfs_file_extent_disk_num_bytes(leaf,
									 fi);
				extent_offset = found_key.offset -
					btrfs_file_extent_offset(leaf, fi);

				/* FIXME blocksize != 4096 */
				num_dec = btrfs_file_extent_num_bytes(leaf, fi);
				if (extent_start != 0) {
					found_extent = 1;
					if (test_bit(BTRFS_ROOT_REF_COWS,
						     &root->state))
						inode_sub_bytes(inode, num_dec);
				}
			}
		} else if (extent_type == BTRFS_FILE_EXTENT_INLINE) {
			/*
			 * we can't truncate inline items that have had
			 * special encodings
			 */
			if (!del_item &&
			    btrfs_file_extent_encryption(leaf, fi) == 0 &&
			    btrfs_file_extent_other_encoding(leaf, fi) == 0 &&
			    btrfs_file_extent_compression(leaf, fi) == 0) {
				u32 size = (u32)(new_size - found_key.offset);

				btrfs_set_file_extent_ram_bytes(leaf, fi, size);
				size = btrfs_file_extent_calc_inline_size(size);
				btrfs_truncate_item(root->fs_info, path, size, 1);
			} else if (!del_item) {
				/*
				 * We have to bail so the last_size is set to
				 * just before this extent.
				 */
				err = NEED_TRUNCATE_BLOCK;
				break;
			}

			if (test_bit(BTRFS_ROOT_REF_COWS, &root->state))
				inode_sub_bytes(inode, item_end + 1 - new_size);
		}
delete:
		if (del_item)
			last_size = found_key.offset;
		else
			last_size = new_size;
		if (del_item) {
			if (!pending_del_nr) {
				/* no pending yet, add ourselves */
				pending_del_slot = path->slots[0];
				pending_del_nr = 1;
			} else if (pending_del_nr &&
				   path->slots[0] + 1 == pending_del_slot) {
				/* hop on the pending chunk */
				pending_del_nr++;
				pending_del_slot = path->slots[0];
			} else {
				BUG();
			}
		} else {
			break;
		}
		should_throttle = false;

		if (found_extent &&
		    (test_bit(BTRFS_ROOT_REF_COWS, &root->state) ||
		     root == fs_info->tree_root)) {
			btrfs_set_path_blocking(path);
			bytes_deleted += extent_num_bytes;
			ret = btrfs_free_extent(trans, root, extent_start,
						extent_num_bytes, 0,
						btrfs_header_owner(leaf),
						ino, extent_offset);
			BUG_ON(ret);
			if (btrfs_should_throttle_delayed_refs(trans, fs_info))
				btrfs_async_run_delayed_refs(fs_info,
					trans->delayed_ref_updates * 2,
					trans->transid, 0);
			if (be_nice) {
				if (truncate_space_check(trans, root,
							 extent_num_bytes)) {
					should_end = true;
				}
				if (btrfs_should_throttle_delayed_refs(trans,
								       fs_info))
					should_throttle = true;
			}
		}

		if (found_type == BTRFS_INODE_ITEM_KEY)
			break;

		if (path->slots[0] == 0 ||
		    path->slots[0] != pending_del_slot ||
		    should_throttle || should_end) {
			if (pending_del_nr) {
				ret = btrfs_del_items(trans, root, path,
						pending_del_slot,
						pending_del_nr);
				if (ret) {
					btrfs_abort_transaction(trans, ret);
					goto error;
				}
				pending_del_nr = 0;
			}
			btrfs_release_path(path);
			if (should_throttle) {
				unsigned long updates = trans->delayed_ref_updates;
				if (updates) {
					trans->delayed_ref_updates = 0;
					ret = btrfs_run_delayed_refs(trans,
								   fs_info,
								   updates * 2);
					if (ret && !err)
						err = ret;
				}
			}
			/*
			 * if we failed to refill our space rsv, bail out
			 * and let the transaction restart
			 */
			if (should_end) {
				err = -EAGAIN;
				goto error;
			}
			goto search_again;
		} else {
			path->slots[0]--;
		}
	}
out:
	if (pending_del_nr) {
		ret = btrfs_del_items(trans, root, path, pending_del_slot,
				      pending_del_nr);
		if (ret)
			btrfs_abort_transaction(trans, ret);
	}
error:
	if (root->root_key.objectid != BTRFS_TREE_LOG_OBJECTID) {
		ASSERT(last_size >= new_size);
		if (!err && last_size > new_size)
			last_size = new_size;
		btrfs_ordered_update_i_size(inode, last_size, NULL);
	}

	btrfs_free_path(path);

	if (be_nice && bytes_deleted > SZ_32M) {
		unsigned long updates = trans->delayed_ref_updates;
		if (updates) {
			trans->delayed_ref_updates = 0;
			ret = btrfs_run_delayed_refs(trans, fs_info,
						     updates * 2);
			if (ret && !err)
				err = ret;
		}
	}
	return err;
}

/*
 * btrfs_truncate_block - read, zero a chunk and write a block
 * @inode - inode that we're zeroing
 * @from - the offset to start zeroing
 * @len - the length to zero, 0 to zero the entire range respective to the
 *	offset
 * @front - zero up to the offset instead of from the offset on
 *
 * This will find the block for the "from" offset and cow the block and zero the
 * part we want to zero.  This is used with truncate and hole punching.
 */
int btrfs_truncate_block(struct inode *inode, loff_t from, loff_t len,
			int front)
{
	struct btrfs_fs_info *fs_info = btrfs_sb(inode->i_sb);
	struct address_space *mapping = inode->i_mapping;
	struct extent_io_tree *io_tree = &BTRFS_I(inode)->io_tree;
	struct btrfs_ordered_extent *ordered;
	struct extent_state *cached_state = NULL;
	struct extent_changeset *data_reserved = NULL;
	char *kaddr;
	u32 blocksize = fs_info->sectorsize;
	pgoff_t index = from >> PAGE_SHIFT;
	unsigned offset = from & (blocksize - 1);
	struct page *page;
	gfp_t mask = btrfs_alloc_write_mask(mapping);
	int ret = 0;
	u64 block_start;
	u64 block_end;

	if (IS_ALIGNED(offset, blocksize) &&
	    (!len || IS_ALIGNED(len, blocksize)))
		goto out;

	block_start = round_down(from, blocksize);
	block_end = block_start + blocksize - 1;

	ret = btrfs_delalloc_reserve_space(inode, &data_reserved,
					   block_start, blocksize);
	if (ret)
		goto out;

again:
	page = find_or_create_page(mapping, index, mask);
	if (!page) {
		btrfs_delalloc_release_space(inode, data_reserved,
					     block_start, blocksize);
		btrfs_delalloc_release_extents(BTRFS_I(inode), blocksize);
		ret = -ENOMEM;
		goto out;
	}

	if (!PageUptodate(page)) {
		ret = btrfs_readpage(NULL, page);
		lock_page(page);
		if (page->mapping != mapping) {
			unlock_page(page);
			put_page(page);
			goto again;
		}
		if (!PageUptodate(page)) {
			ret = -EIO;
			goto out_unlock;
		}
	}
	wait_on_page_writeback(page);

	lock_extent_bits(io_tree, block_start, block_end, &cached_state);
	set_page_extent_mapped(page);

	ordered = btrfs_lookup_ordered_extent(inode, block_start);
	if (ordered) {
		unlock_extent_cached(io_tree, block_start, block_end,
				     &cached_state);
		unlock_page(page);
		put_page(page);
		btrfs_start_ordered_extent(inode, ordered, 1);
		btrfs_put_ordered_extent(ordered);
		goto again;
	}

	clear_extent_bit(&BTRFS_I(inode)->io_tree, block_start, block_end,
			  EXTENT_DIRTY | EXTENT_DELALLOC |
			  EXTENT_DO_ACCOUNTING | EXTENT_DEFRAG,
			  0, 0, &cached_state);

	ret = btrfs_set_extent_delalloc(inode, block_start, block_end, 0,
					&cached_state, 0);
	if (ret) {
		unlock_extent_cached(io_tree, block_start, block_end,
				     &cached_state);
		goto out_unlock;
	}

	if (offset != blocksize) {
		if (!len)
			len = blocksize - offset;
		kaddr = kmap(page);
		if (front)
			memset(kaddr + (block_start - page_offset(page)),
				0, offset);
		else
			memset(kaddr + (block_start - page_offset(page)) +  offset,
				0, len);
		flush_dcache_page(page);
		kunmap(page);
	}
	ClearPageChecked(page);
	set_page_dirty(page);
	unlock_extent_cached(io_tree, block_start, block_end, &cached_state);

out_unlock:
	if (ret)
		btrfs_delalloc_release_space(inode, data_reserved, block_start,
					     blocksize);
	btrfs_delalloc_release_extents(BTRFS_I(inode), blocksize);
	unlock_page(page);
	put_page(page);
out:
	extent_changeset_free(data_reserved);
	return ret;
}

static int maybe_insert_hole(struct btrfs_root *root, struct inode *inode,
			     u64 offset, u64 len)
{
	struct btrfs_fs_info *fs_info = btrfs_sb(inode->i_sb);
	struct btrfs_trans_handle *trans;
	int ret;

	/*
	 * Still need to make sure the inode looks like it's been updated so
	 * that any holes get logged if we fsync.
	 */
	if (btrfs_fs_incompat(fs_info, NO_HOLES)) {
		BTRFS_I(inode)->last_trans = fs_info->generation;
		BTRFS_I(inode)->last_sub_trans = root->log_transid;
		BTRFS_I(inode)->last_log_commit = root->last_log_commit;
		return 0;
	}

	/*
	 * 1 - for the one we're dropping
	 * 1 - for the one we're adding
	 * 1 - for updating the inode.
	 */
	trans = btrfs_start_transaction(root, 3);
	if (IS_ERR(trans))
		return PTR_ERR(trans);

	ret = btrfs_drop_extents(trans, root, inode, offset, offset + len, 1);
	if (ret) {
		btrfs_abort_transaction(trans, ret);
		btrfs_end_transaction(trans);
		return ret;
	}

	ret = btrfs_insert_file_extent(trans, root, btrfs_ino(BTRFS_I(inode)),
			offset, 0, 0, len, 0, len, 0, 0, 0);
	if (ret)
		btrfs_abort_transaction(trans, ret);
	else
		btrfs_update_inode(trans, root, inode);
	btrfs_end_transaction(trans);
	return ret;
}

/*
 * This function puts in dummy file extents for the area we're creating a hole
 * for.  So if we are truncating this file to a larger size we need to insert
 * these file extents so that btrfs_get_extent will return a EXTENT_MAP_HOLE for
 * the range between oldsize and size
 */
int btrfs_cont_expand(struct inode *inode, loff_t oldsize, loff_t size)
{
	struct btrfs_fs_info *fs_info = btrfs_sb(inode->i_sb);
	struct btrfs_root *root = BTRFS_I(inode)->root;
	struct extent_io_tree *io_tree = &BTRFS_I(inode)->io_tree;
	struct extent_map *em = NULL;
	struct extent_state *cached_state = NULL;
	struct extent_map_tree *em_tree = &BTRFS_I(inode)->extent_tree;
	u64 hole_start = ALIGN(oldsize, fs_info->sectorsize);
	u64 block_end = ALIGN(size, fs_info->sectorsize);
	u64 last_byte;
	u64 cur_offset;
	u64 hole_size;
	int err = 0;

	/*
	 * If our size started in the middle of a block we need to zero out the
	 * rest of the block before we expand the i_size, otherwise we could
	 * expose stale data.
	 */
	err = btrfs_truncate_block(inode, oldsize, 0, 0);
	if (err)
		return err;

	if (size <= hole_start)
		return 0;

	while (1) {
		struct btrfs_ordered_extent *ordered;

		lock_extent_bits(io_tree, hole_start, block_end - 1,
				 &cached_state);
		ordered = btrfs_lookup_ordered_range(BTRFS_I(inode), hole_start,
						     block_end - hole_start);
		if (!ordered)
			break;
		unlock_extent_cached(io_tree, hole_start, block_end - 1,
				     &cached_state);
		btrfs_start_ordered_extent(inode, ordered, 1);
		btrfs_put_ordered_extent(ordered);
	}

	cur_offset = hole_start;
	while (1) {
		em = btrfs_get_extent(BTRFS_I(inode), NULL, 0, cur_offset,
				block_end - cur_offset, 0);
		if (IS_ERR(em)) {
			err = PTR_ERR(em);
			em = NULL;
			break;
		}
		last_byte = min(extent_map_end(em), block_end);
		last_byte = ALIGN(last_byte, fs_info->sectorsize);
		if (!test_bit(EXTENT_FLAG_PREALLOC, &em->flags)) {
			struct extent_map *hole_em;
			hole_size = last_byte - cur_offset;

			err = maybe_insert_hole(root, inode, cur_offset,
						hole_size);
			if (err)
				break;
			btrfs_drop_extent_cache(BTRFS_I(inode), cur_offset,
						cur_offset + hole_size - 1, 0);
			hole_em = alloc_extent_map();
			if (!hole_em) {
				set_bit(BTRFS_INODE_NEEDS_FULL_SYNC,
					&BTRFS_I(inode)->runtime_flags);
				goto next;
			}
			hole_em->start = cur_offset;
			hole_em->len = hole_size;
			hole_em->orig_start = cur_offset;

			hole_em->block_start = EXTENT_MAP_HOLE;
			hole_em->block_len = 0;
			hole_em->orig_block_len = 0;
			hole_em->ram_bytes = hole_size;
			hole_em->bdev = fs_info->fs_devices->latest_bdev;
			hole_em->compress_type = BTRFS_COMPRESS_NONE;
			hole_em->generation = fs_info->generation;

			while (1) {
				write_lock(&em_tree->lock);
				err = add_extent_mapping(em_tree, hole_em, 1);
				write_unlock(&em_tree->lock);
				if (err != -EEXIST)
					break;
				btrfs_drop_extent_cache(BTRFS_I(inode),
							cur_offset,
							cur_offset +
							hole_size - 1, 0);
			}
			free_extent_map(hole_em);
		}
next:
		free_extent_map(em);
		em = NULL;
		cur_offset = last_byte;
		if (cur_offset >= block_end)
			break;
	}
	free_extent_map(em);
	unlock_extent_cached(io_tree, hole_start, block_end - 1, &cached_state);
	return err;
}

static int btrfs_setsize(struct inode *inode, struct iattr *attr)
{
	struct btrfs_root *root = BTRFS_I(inode)->root;
	struct btrfs_trans_handle *trans;
	loff_t oldsize = i_size_read(inode);
	loff_t newsize = attr->ia_size;
	int mask = attr->ia_valid;
	int ret;

	/*
	 * The regular truncate() case without ATTR_CTIME and ATTR_MTIME is a
	 * special case where we need to update the times despite not having
	 * these flags set.  For all other operations the VFS set these flags
	 * explicitly if it wants a timestamp update.
	 */
	if (newsize != oldsize) {
		inode_inc_iversion(inode);
		if (!(mask & (ATTR_CTIME | ATTR_MTIME)))
			inode->i_ctime = inode->i_mtime =
				current_time(inode);
	}

	if (newsize > oldsize) {
		/*
		 * Don't do an expanding truncate while snapshotting is ongoing.
		 * This is to ensure the snapshot captures a fully consistent
		 * state of this file - if the snapshot captures this expanding
		 * truncation, it must capture all writes that happened before
		 * this truncation.
		 */
		btrfs_wait_for_snapshot_creation(root);
		ret = btrfs_cont_expand(inode, oldsize, newsize);
		if (ret) {
			btrfs_end_write_no_snapshotting(root);
			return ret;
		}

		trans = btrfs_start_transaction(root, 1);
		if (IS_ERR(trans)) {
			btrfs_end_write_no_snapshotting(root);
			return PTR_ERR(trans);
		}

		i_size_write(inode, newsize);
		btrfs_ordered_update_i_size(inode, i_size_read(inode), NULL);
		pagecache_isize_extended(inode, oldsize, newsize);
		ret = btrfs_update_inode(trans, root, inode);
		btrfs_end_write_no_snapshotting(root);
		btrfs_end_transaction(trans);
	} else {

		/*
		 * We're truncating a file that used to have good data down to
		 * zero. Make sure it gets into the ordered flush list so that
		 * any new writes get down to disk quickly.
		 */
		if (newsize == 0)
			set_bit(BTRFS_INODE_ORDERED_DATA_CLOSE,
				&BTRFS_I(inode)->runtime_flags);

		/*
		 * 1 for the orphan item we're going to add
		 * 1 for the orphan item deletion.
		 */
		trans = btrfs_start_transaction(root, 2);
		if (IS_ERR(trans))
			return PTR_ERR(trans);

		/*
		 * We need to do this in case we fail at _any_ point during the
		 * actual truncate.  Once we do the truncate_setsize we could
		 * invalidate pages which forces any outstanding ordered io to
		 * be instantly completed which will give us extents that need
		 * to be truncated.  If we fail to get an orphan inode down we
		 * could have left over extents that were never meant to live,
		 * so we need to guarantee from this point on that everything
		 * will be consistent.
		 */
		ret = btrfs_orphan_add(trans, BTRFS_I(inode));
		btrfs_end_transaction(trans);
		if (ret)
			return ret;

		/* we don't support swapfiles, so vmtruncate shouldn't fail */
		truncate_setsize(inode, newsize);

		/* Disable nonlocked read DIO to avoid the end less truncate */
		btrfs_inode_block_unlocked_dio(BTRFS_I(inode));
		inode_dio_wait(inode);
		btrfs_inode_resume_unlocked_dio(BTRFS_I(inode));

		ret = btrfs_truncate(inode);
		if (ret && inode->i_nlink) {
			int err;

			/* To get a stable disk_i_size */
			err = btrfs_wait_ordered_range(inode, 0, (u64)-1);
			if (err) {
				btrfs_orphan_del(NULL, BTRFS_I(inode));
				return err;
			}

			/*
			 * failed to truncate, disk_i_size is only adjusted down
			 * as we remove extents, so it should represent the true
			 * size of the inode, so reset the in memory size and
			 * delete our orphan entry.
			 */
			trans = btrfs_join_transaction(root);
			if (IS_ERR(trans)) {
				btrfs_orphan_del(NULL, BTRFS_I(inode));
				return ret;
			}
			i_size_write(inode, BTRFS_I(inode)->disk_i_size);
			err = btrfs_orphan_del(trans, BTRFS_I(inode));
			if (err)
				btrfs_abort_transaction(trans, err);
			btrfs_end_transaction(trans);
		}
	}

	return ret;
}

static int btrfs_setattr(struct dentry *dentry, struct iattr *attr)
{
	struct inode *inode = d_inode(dentry);
	struct btrfs_root *root = BTRFS_I(inode)->root;
	int err;

	if (btrfs_root_readonly(root))
		return -EROFS;

	err = setattr_prepare(dentry, attr);
	if (err)
		return err;

	if (S_ISREG(inode->i_mode) && (attr->ia_valid & ATTR_SIZE)) {
		err = btrfs_setsize(inode, attr);
		if (err)
			return err;
	}

	if (attr->ia_valid) {
		setattr_copy(inode, attr);
		inode_inc_iversion(inode);
		err = btrfs_dirty_inode(inode);

		if (!err && attr->ia_valid & ATTR_MODE)
			err = posix_acl_chmod(inode, inode->i_mode);
	}

	return err;
}

/*
 * While truncating the inode pages during eviction, we get the VFS calling
 * btrfs_invalidatepage() against each page of the inode. This is slow because
 * the calls to btrfs_invalidatepage() result in a huge amount of calls to
 * lock_extent_bits() and clear_extent_bit(), which keep merging and splitting
 * extent_state structures over and over, wasting lots of time.
 *
 * Therefore if the inode is being evicted, let btrfs_invalidatepage() skip all
 * those expensive operations on a per page basis and do only the ordered io
 * finishing, while we release here the extent_map and extent_state structures,
 * without the excessive merging and splitting.
 */
static void evict_inode_truncate_pages(struct inode *inode)
{
	struct extent_io_tree *io_tree = &BTRFS_I(inode)->io_tree;
	struct extent_map_tree *map_tree = &BTRFS_I(inode)->extent_tree;
	struct rb_node *node;

	ASSERT(inode->i_state & I_FREEING);
	truncate_inode_pages_final(&inode->i_data);

	write_lock(&map_tree->lock);
	while (!RB_EMPTY_ROOT(&map_tree->map)) {
		struct extent_map *em;

		node = rb_first(&map_tree->map);
		em = rb_entry(node, struct extent_map, rb_node);
		clear_bit(EXTENT_FLAG_PINNED, &em->flags);
		clear_bit(EXTENT_FLAG_LOGGING, &em->flags);
		remove_extent_mapping(map_tree, em);
		free_extent_map(em);
		if (need_resched()) {
			write_unlock(&map_tree->lock);
			cond_resched();
			write_lock(&map_tree->lock);
		}
	}
	write_unlock(&map_tree->lock);

	/*
	 * Keep looping until we have no more ranges in the io tree.
	 * We can have ongoing bios started by readpages (called from readahead)
	 * that have their endio callback (extent_io.c:end_bio_extent_readpage)
	 * still in progress (unlocked the pages in the bio but did not yet
	 * unlocked the ranges in the io tree). Therefore this means some
	 * ranges can still be locked and eviction started because before
	 * submitting those bios, which are executed by a separate task (work
	 * queue kthread), inode references (inode->i_count) were not taken
	 * (which would be dropped in the end io callback of each bio).
	 * Therefore here we effectively end up waiting for those bios and
	 * anyone else holding locked ranges without having bumped the inode's
	 * reference count - if we don't do it, when they access the inode's
	 * io_tree to unlock a range it may be too late, leading to an
	 * use-after-free issue.
	 */
	spin_lock(&io_tree->lock);
	while (!RB_EMPTY_ROOT(&io_tree->state)) {
		struct extent_state *state;
		struct extent_state *cached_state = NULL;
		u64 start;
		u64 end;

		node = rb_first(&io_tree->state);
		state = rb_entry(node, struct extent_state, rb_node);
		start = state->start;
		end = state->end;
		spin_unlock(&io_tree->lock);

		lock_extent_bits(io_tree, start, end, &cached_state);

		/*
		 * If still has DELALLOC flag, the extent didn't reach disk,
		 * and its reserved space won't be freed by delayed_ref.
		 * So we need to free its reserved space here.
		 * (Refer to comment in btrfs_invalidatepage, case 2)
		 *
		 * Note, end is the bytenr of last byte, so we need + 1 here.
		 */
		if (state->state & EXTENT_DELALLOC)
			btrfs_qgroup_free_data(inode, NULL, start, end - start + 1);

		clear_extent_bit(io_tree, start, end,
				 EXTENT_LOCKED | EXTENT_DIRTY |
				 EXTENT_DELALLOC | EXTENT_DO_ACCOUNTING |
				 EXTENT_DEFRAG, 1, 1, &cached_state);

		cond_resched();
		spin_lock(&io_tree->lock);
	}
	spin_unlock(&io_tree->lock);
}

void btrfs_evict_inode(struct inode *inode)
{
	struct btrfs_fs_info *fs_info = btrfs_sb(inode->i_sb);
	struct btrfs_trans_handle *trans;
	struct btrfs_root *root = BTRFS_I(inode)->root;
	struct btrfs_block_rsv *rsv, *global_rsv;
	int steal_from_global = 0;
	u64 min_size;
	int ret;

	trace_btrfs_inode_evict(inode);

	if (!root) {
		kmem_cache_free(btrfs_inode_cachep, BTRFS_I(inode));
		return;
	}

	min_size = btrfs_calc_trunc_metadata_size(fs_info, 1);

	evict_inode_truncate_pages(inode);

	if (inode->i_nlink &&
	    ((btrfs_root_refs(&root->root_item) != 0 &&
	      root->root_key.objectid != BTRFS_ROOT_TREE_OBJECTID) ||
	     btrfs_is_free_space_inode(BTRFS_I(inode))))
		goto no_delete;

	if (is_bad_inode(inode)) {
		btrfs_orphan_del(NULL, BTRFS_I(inode));
		goto no_delete;
	}
	/* do we really want it for ->i_nlink > 0 and zero btrfs_root_refs? */
	if (!special_file(inode->i_mode))
		btrfs_wait_ordered_range(inode, 0, (u64)-1);

	btrfs_free_io_failure_record(BTRFS_I(inode), 0, (u64)-1);

	if (test_bit(BTRFS_FS_LOG_RECOVERING, &fs_info->flags)) {
		BUG_ON(test_bit(BTRFS_INODE_HAS_ORPHAN_ITEM,
				 &BTRFS_I(inode)->runtime_flags));
		goto no_delete;
	}

	if (inode->i_nlink > 0) {
		BUG_ON(btrfs_root_refs(&root->root_item) != 0 &&
		       root->root_key.objectid != BTRFS_ROOT_TREE_OBJECTID);
		goto no_delete;
	}

	ret = btrfs_commit_inode_delayed_inode(BTRFS_I(inode));
	if (ret) {
		btrfs_orphan_del(NULL, BTRFS_I(inode));
		goto no_delete;
	}

	rsv = btrfs_alloc_block_rsv(fs_info, BTRFS_BLOCK_RSV_TEMP);
	if (!rsv) {
		btrfs_orphan_del(NULL, BTRFS_I(inode));
		goto no_delete;
	}
	rsv->size = min_size;
	rsv->failfast = 1;
	global_rsv = &fs_info->global_block_rsv;

	btrfs_i_size_write(BTRFS_I(inode), 0);

	/*
	 * This is a bit simpler than btrfs_truncate since we've already
	 * reserved our space for our orphan item in the unlink, so we just
	 * need to reserve some slack space in case we add bytes and update
	 * inode item when doing the truncate.
	 */
	while (1) {
		ret = btrfs_block_rsv_refill(root, rsv, min_size,
					     BTRFS_RESERVE_FLUSH_LIMIT);

		/*
		 * Try and steal from the global reserve since we will
		 * likely not use this space anyway, we want to try as
		 * hard as possible to get this to work.
		 */
		if (ret)
			steal_from_global++;
		else
			steal_from_global = 0;
		ret = 0;

		/*
		 * steal_from_global == 0: we reserved stuff, hooray!
		 * steal_from_global == 1: we didn't reserve stuff, boo!
		 * steal_from_global == 2: we've committed, still not a lot of
		 * room but maybe we'll have room in the global reserve this
		 * time.
		 * steal_from_global == 3: abandon all hope!
		 */
		if (steal_from_global > 2) {
			btrfs_warn(fs_info,
				   "Could not get space for a delete, will truncate on mount %d",
				   ret);
			btrfs_orphan_del(NULL, BTRFS_I(inode));
			btrfs_free_block_rsv(fs_info, rsv);
			goto no_delete;
		}

		trans = btrfs_join_transaction(root);
		if (IS_ERR(trans)) {
			btrfs_orphan_del(NULL, BTRFS_I(inode));
			btrfs_free_block_rsv(fs_info, rsv);
			goto no_delete;
		}

		/*
		 * We can't just steal from the global reserve, we need to make
		 * sure there is room to do it, if not we need to commit and try
		 * again.
		 */
		if (steal_from_global) {
			if (!btrfs_check_space_for_delayed_refs(trans, fs_info))
				ret = btrfs_block_rsv_migrate(global_rsv, rsv,
							      min_size, 0);
			else
				ret = -ENOSPC;
		}

		/*
		 * Couldn't steal from the global reserve, we have too much
		 * pending stuff built up, commit the transaction and try it
		 * again.
		 */
		if (ret) {
			ret = btrfs_commit_transaction(trans);
			if (ret) {
				btrfs_orphan_del(NULL, BTRFS_I(inode));
				btrfs_free_block_rsv(fs_info, rsv);
				goto no_delete;
			}
			continue;
		} else {
			steal_from_global = 0;
		}

		trans->block_rsv = rsv;

		ret = btrfs_truncate_inode_items(trans, root, inode, 0, 0);
		if (ret != -ENOSPC && ret != -EAGAIN)
			break;

		trans->block_rsv = &fs_info->trans_block_rsv;
		btrfs_end_transaction(trans);
		trans = NULL;
		btrfs_btree_balance_dirty(fs_info);
	}

	btrfs_free_block_rsv(fs_info, rsv);

	/*
	 * Errors here aren't a big deal, it just means we leave orphan items
	 * in the tree.  They will be cleaned up on the next mount.
	 */
	if (ret == 0) {
		trans->block_rsv = root->orphan_block_rsv;
		btrfs_orphan_del(trans, BTRFS_I(inode));
	} else {
		btrfs_orphan_del(NULL, BTRFS_I(inode));
	}

	trans->block_rsv = &fs_info->trans_block_rsv;
	if (!(root == fs_info->tree_root ||
	      root->root_key.objectid == BTRFS_TREE_RELOC_OBJECTID))
		btrfs_return_ino(root, btrfs_ino(BTRFS_I(inode)));

	btrfs_end_transaction(trans);
	btrfs_btree_balance_dirty(fs_info);
no_delete:
	btrfs_remove_delayed_node(BTRFS_I(inode));
	clear_inode(inode);
}

/*
 * this returns the key found in the dir entry in the location pointer.
 * If no dir entries were found, location->objectid is 0.
 */
static int btrfs_inode_by_name(struct inode *dir, struct dentry *dentry,
			       struct btrfs_key *location)
{
	const char *name = dentry->d_name.name;
	int namelen = dentry->d_name.len;
	struct btrfs_dir_item *di;
	struct btrfs_path *path;
	struct btrfs_root *root = BTRFS_I(dir)->root;
	int ret = 0;

	path = btrfs_alloc_path();
	if (!path)
		return -ENOMEM;

	di = btrfs_lookup_dir_item(NULL, root, path, btrfs_ino(BTRFS_I(dir)),
			name, namelen, 0);
	if (IS_ERR(di))
		ret = PTR_ERR(di);

	if (IS_ERR_OR_NULL(di))
		goto out_err;

	btrfs_dir_item_key_to_cpu(path->nodes[0], di, location);
	if (location->type != BTRFS_INODE_ITEM_KEY &&
	    location->type != BTRFS_ROOT_ITEM_KEY) {
		btrfs_warn(root->fs_info,
"%s gets something invalid in DIR_ITEM (name %s, directory ino %llu, location(%llu %u %llu))",
			   __func__, name, btrfs_ino(BTRFS_I(dir)),
			   location->objectid, location->type, location->offset);
		goto out_err;
	}
out:
	btrfs_free_path(path);
	return ret;
out_err:
	location->objectid = 0;
	goto out;
}

/*
 * when we hit a tree root in a directory, the btrfs part of the inode
 * needs to be changed to reflect the root directory of the tree root.  This
 * is kind of like crossing a mount point.
 */
static int fixup_tree_root_location(struct btrfs_fs_info *fs_info,
				    struct inode *dir,
				    struct dentry *dentry,
				    struct btrfs_key *location,
				    struct btrfs_root **sub_root)
{
	struct btrfs_path *path;
	struct btrfs_root *new_root;
	struct btrfs_root_ref *ref;
	struct extent_buffer *leaf;
	struct btrfs_key key;
	int ret;
	int err = 0;

	path = btrfs_alloc_path();
	if (!path) {
		err = -ENOMEM;
		goto out;
	}

	err = -ENOENT;
	key.objectid = BTRFS_I(dir)->root->root_key.objectid;
	key.type = BTRFS_ROOT_REF_KEY;
	key.offset = location->objectid;

	ret = btrfs_search_slot(NULL, fs_info->tree_root, &key, path, 0, 0);
	if (ret) {
		if (ret < 0)
			err = ret;
		goto out;
	}

	leaf = path->nodes[0];
	ref = btrfs_item_ptr(leaf, path->slots[0], struct btrfs_root_ref);
	if (btrfs_root_ref_dirid(leaf, ref) != btrfs_ino(BTRFS_I(dir)) ||
	    btrfs_root_ref_name_len(leaf, ref) != dentry->d_name.len)
		goto out;

	ret = memcmp_extent_buffer(leaf, dentry->d_name.name,
				   (unsigned long)(ref + 1),
				   dentry->d_name.len);
	if (ret)
		goto out;

	btrfs_release_path(path);

	new_root = btrfs_read_fs_root_no_name(fs_info, location);
	if (IS_ERR(new_root)) {
		err = PTR_ERR(new_root);
		goto out;
	}

	*sub_root = new_root;
	location->objectid = btrfs_root_dirid(&new_root->root_item);
	location->type = BTRFS_INODE_ITEM_KEY;
	location->offset = 0;
	err = 0;
out:
	btrfs_free_path(path);
	return err;
}

static void inode_tree_add(struct inode *inode)
{
	struct btrfs_root *root = BTRFS_I(inode)->root;
	struct btrfs_inode *entry;
	struct rb_node **p;
	struct rb_node *parent;
	struct rb_node *new = &BTRFS_I(inode)->rb_node;
	u64 ino = btrfs_ino(BTRFS_I(inode));

	if (inode_unhashed(inode))
		return;
	parent = NULL;
	spin_lock(&root->inode_lock);
	p = &root->inode_tree.rb_node;
	while (*p) {
		parent = *p;
		entry = rb_entry(parent, struct btrfs_inode, rb_node);

		if (ino < btrfs_ino(BTRFS_I(&entry->vfs_inode)))
			p = &parent->rb_left;
		else if (ino > btrfs_ino(BTRFS_I(&entry->vfs_inode)))
			p = &parent->rb_right;
		else {
			WARN_ON(!(entry->vfs_inode.i_state &
				  (I_WILL_FREE | I_FREEING)));
			rb_replace_node(parent, new, &root->inode_tree);
			RB_CLEAR_NODE(parent);
			spin_unlock(&root->inode_lock);
			return;
		}
	}
	rb_link_node(new, parent, p);
	rb_insert_color(new, &root->inode_tree);
	spin_unlock(&root->inode_lock);
}

static void inode_tree_del(struct inode *inode)
{
	struct btrfs_fs_info *fs_info = btrfs_sb(inode->i_sb);
	struct btrfs_root *root = BTRFS_I(inode)->root;
	int empty = 0;

	spin_lock(&root->inode_lock);
	if (!RB_EMPTY_NODE(&BTRFS_I(inode)->rb_node)) {
		rb_erase(&BTRFS_I(inode)->rb_node, &root->inode_tree);
		RB_CLEAR_NODE(&BTRFS_I(inode)->rb_node);
		empty = RB_EMPTY_ROOT(&root->inode_tree);
	}
	spin_unlock(&root->inode_lock);

	if (empty && btrfs_root_refs(&root->root_item) == 0) {
		synchronize_srcu(&fs_info->subvol_srcu);
		spin_lock(&root->inode_lock);
		empty = RB_EMPTY_ROOT(&root->inode_tree);
		spin_unlock(&root->inode_lock);
		if (empty)
			btrfs_add_dead_root(root);
	}
}

void btrfs_invalidate_inodes(struct btrfs_root *root)
{
	struct btrfs_fs_info *fs_info = root->fs_info;
	struct rb_node *node;
	struct rb_node *prev;
	struct btrfs_inode *entry;
	struct inode *inode;
	u64 objectid = 0;

	if (!test_bit(BTRFS_FS_STATE_ERROR, &fs_info->fs_state))
		WARN_ON(btrfs_root_refs(&root->root_item) != 0);

	spin_lock(&root->inode_lock);
again:
	node = root->inode_tree.rb_node;
	prev = NULL;
	while (node) {
		prev = node;
		entry = rb_entry(node, struct btrfs_inode, rb_node);

		if (objectid < btrfs_ino(BTRFS_I(&entry->vfs_inode)))
			node = node->rb_left;
		else if (objectid > btrfs_ino(BTRFS_I(&entry->vfs_inode)))
			node = node->rb_right;
		else
			break;
	}
	if (!node) {
		while (prev) {
			entry = rb_entry(prev, struct btrfs_inode, rb_node);
			if (objectid <= btrfs_ino(BTRFS_I(&entry->vfs_inode))) {
				node = prev;
				break;
			}
			prev = rb_next(prev);
		}
	}
	while (node) {
		entry = rb_entry(node, struct btrfs_inode, rb_node);
		objectid = btrfs_ino(BTRFS_I(&entry->vfs_inode)) + 1;
		inode = igrab(&entry->vfs_inode);
		if (inode) {
			spin_unlock(&root->inode_lock);
			if (atomic_read(&inode->i_count) > 1)
				d_prune_aliases(inode);
			/*
			 * btrfs_drop_inode will have it removed from
			 * the inode cache when its usage count
			 * hits zero.
			 */
			iput(inode);
			cond_resched();
			spin_lock(&root->inode_lock);
			goto again;
		}

		if (cond_resched_lock(&root->inode_lock))
			goto again;

		node = rb_next(node);
	}
	spin_unlock(&root->inode_lock);
}

static int btrfs_init_locked_inode(struct inode *inode, void *p)
{
	struct btrfs_iget_args *args = p;
	inode->i_ino = args->location->objectid;
	memcpy(&BTRFS_I(inode)->location, args->location,
	       sizeof(*args->location));
	BTRFS_I(inode)->root = args->root;
	return 0;
}

static int btrfs_find_actor(struct inode *inode, void *opaque)
{
	struct btrfs_iget_args *args = opaque;
	return args->location->objectid == BTRFS_I(inode)->location.objectid &&
		args->root == BTRFS_I(inode)->root;
}

static struct inode *btrfs_iget_locked(struct super_block *s,
				       struct btrfs_key *location,
				       struct btrfs_root *root)
{
	struct inode *inode;
	struct btrfs_iget_args args;
	unsigned long hashval = btrfs_inode_hash(location->objectid, root);

	args.location = location;
	args.root = root;

	inode = iget5_locked(s, hashval, btrfs_find_actor,
			     btrfs_init_locked_inode,
			     (void *)&args);
	return inode;
}

/* Get an inode object given its location and corresponding root.
 * Returns in *is_new if the inode was read from disk
 */
struct inode *btrfs_iget(struct super_block *s, struct btrfs_key *location,
			 struct btrfs_root *root, int *new)
{
	struct inode *inode;

	inode = btrfs_iget_locked(s, location, root);
	if (!inode)
		return ERR_PTR(-ENOMEM);

	if (inode->i_state & I_NEW) {
		int ret;

		ret = btrfs_read_locked_inode(inode);
		if (!is_bad_inode(inode)) {
			inode_tree_add(inode);
			unlock_new_inode(inode);
			if (new)
				*new = 1;
		} else {
			unlock_new_inode(inode);
			iput(inode);
			ASSERT(ret < 0);
			inode = ERR_PTR(ret < 0 ? ret : -ESTALE);
		}
	}

	return inode;
}

static struct inode *new_simple_dir(struct super_block *s,
				    struct btrfs_key *key,
				    struct btrfs_root *root)
{
	struct inode *inode = new_inode(s);

	if (!inode)
		return ERR_PTR(-ENOMEM);

	BTRFS_I(inode)->root = root;
	memcpy(&BTRFS_I(inode)->location, key, sizeof(*key));
	set_bit(BTRFS_INODE_DUMMY, &BTRFS_I(inode)->runtime_flags);

	inode->i_ino = BTRFS_EMPTY_SUBVOL_DIR_OBJECTID;
	inode->i_op = &btrfs_dir_ro_inode_operations;
	inode->i_opflags &= ~IOP_XATTR;
	inode->i_fop = &simple_dir_operations;
	inode->i_mode = S_IFDIR | S_IRUGO | S_IWUSR | S_IXUGO;
	inode->i_mtime = current_time(inode);
	inode->i_atime = inode->i_mtime;
	inode->i_ctime = inode->i_mtime;
	BTRFS_I(inode)->i_otime = inode->i_mtime;

	return inode;
}

struct inode *btrfs_lookup_dentry(struct inode *dir, struct dentry *dentry)
{
	struct btrfs_fs_info *fs_info = btrfs_sb(dir->i_sb);
	struct inode *inode;
	struct btrfs_root *root = BTRFS_I(dir)->root;
	struct btrfs_root *sub_root = root;
	struct btrfs_key location;
	int index;
	int ret = 0;

	if (dentry->d_name.len > BTRFS_NAME_LEN)
		return ERR_PTR(-ENAMETOOLONG);

	ret = btrfs_inode_by_name(dir, dentry, &location);
	if (ret < 0)
		return ERR_PTR(ret);

	if (location.objectid == 0)
		return ERR_PTR(-ENOENT);

	if (location.type == BTRFS_INODE_ITEM_KEY) {
		inode = btrfs_iget(dir->i_sb, &location, root, NULL);
		return inode;
	}

	index = srcu_read_lock(&fs_info->subvol_srcu);
	ret = fixup_tree_root_location(fs_info, dir, dentry,
				       &location, &sub_root);
	if (ret < 0) {
		if (ret != -ENOENT)
			inode = ERR_PTR(ret);
		else
			inode = new_simple_dir(dir->i_sb, &location, sub_root);
	} else {
		inode = btrfs_iget(dir->i_sb, &location, sub_root, NULL);
	}
	srcu_read_unlock(&fs_info->subvol_srcu, index);

	if (!IS_ERR(inode) && root != sub_root) {
		down_read(&fs_info->cleanup_work_sem);
		if (!sb_rdonly(inode->i_sb))
			ret = btrfs_orphan_cleanup(sub_root);
		up_read(&fs_info->cleanup_work_sem);
		if (ret) {
			iput(inode);
			inode = ERR_PTR(ret);
		}
	}

	return inode;
}

static int btrfs_dentry_delete(const struct dentry *dentry)
{
	struct btrfs_root *root;
	struct inode *inode = d_inode(dentry);

	if (!inode && !IS_ROOT(dentry))
		inode = d_inode(dentry->d_parent);

	if (inode) {
		root = BTRFS_I(inode)->root;
		if (btrfs_root_refs(&root->root_item) == 0)
			return 1;

		if (btrfs_ino(BTRFS_I(inode)) == BTRFS_EMPTY_SUBVOL_DIR_OBJECTID)
			return 1;
	}
	return 0;
}

static void btrfs_dentry_release(struct dentry *dentry)
{
	kfree(dentry->d_fsdata);
}

static struct dentry *btrfs_lookup(struct inode *dir, struct dentry *dentry,
				   unsigned int flags)
{
	struct inode *inode;

	inode = btrfs_lookup_dentry(dir, dentry);
	if (IS_ERR(inode)) {
		if (PTR_ERR(inode) == -ENOENT)
			inode = NULL;
		else
			return ERR_CAST(inode);
	}

	return d_splice_alias(inode, dentry);
}

unsigned char btrfs_filetype_table[] = {
	DT_UNKNOWN, DT_REG, DT_DIR, DT_CHR, DT_BLK, DT_FIFO, DT_SOCK, DT_LNK
};

/*
 * All this infrastructure exists because dir_emit can fault, and we are holding
 * the tree lock when doing readdir.  For now just allocate a buffer and copy
 * our information into that, and then dir_emit from the buffer.  This is
 * similar to what NFS does, only we don't keep the buffer around in pagecache
 * because I'm afraid I'll mess that up.  Long term we need to make filldir do
 * copy_to_user_inatomic so we don't have to worry about page faulting under the
 * tree lock.
 */
static int btrfs_opendir(struct inode *inode, struct file *file)
{
	struct btrfs_file_private *private;

	private = kzalloc(sizeof(struct btrfs_file_private), GFP_KERNEL);
	if (!private)
		return -ENOMEM;
	private->filldir_buf = kzalloc(PAGE_SIZE, GFP_KERNEL);
	if (!private->filldir_buf) {
		kfree(private);
		return -ENOMEM;
	}
	file->private_data = private;
	return 0;
}

struct dir_entry {
	u64 ino;
	u64 offset;
	unsigned type;
	int name_len;
};

static int btrfs_filldir(void *addr, int entries, struct dir_context *ctx)
{
	while (entries--) {
		struct dir_entry *entry = addr;
		char *name = (char *)(entry + 1);

		ctx->pos = entry->offset;
		if (!dir_emit(ctx, name, entry->name_len, entry->ino,
			      entry->type))
			return 1;
		addr += sizeof(struct dir_entry) + entry->name_len;
		ctx->pos++;
	}
	return 0;
}

static int btrfs_real_readdir(struct file *file, struct dir_context *ctx)
{
	struct inode *inode = file_inode(file);
	struct btrfs_root *root = BTRFS_I(inode)->root;
	struct btrfs_file_private *private = file->private_data;
	struct btrfs_dir_item *di;
	struct btrfs_key key;
	struct btrfs_key found_key;
	struct btrfs_path *path;
	void *addr;
	struct list_head ins_list;
	struct list_head del_list;
	int ret;
	struct extent_buffer *leaf;
	int slot;
	char *name_ptr;
	int name_len;
	int entries = 0;
	int total_len = 0;
	bool put = false;
	struct btrfs_key location;

	if (!dir_emit_dots(file, ctx))
		return 0;

	path = btrfs_alloc_path();
	if (!path)
		return -ENOMEM;

	addr = private->filldir_buf;
	path->reada = READA_FORWARD;

	INIT_LIST_HEAD(&ins_list);
	INIT_LIST_HEAD(&del_list);
	put = btrfs_readdir_get_delayed_items(inode, &ins_list, &del_list);

again:
	key.type = BTRFS_DIR_INDEX_KEY;
	key.offset = ctx->pos;
	key.objectid = btrfs_ino(BTRFS_I(inode));

	ret = btrfs_search_slot(NULL, root, &key, path, 0, 0);
	if (ret < 0)
		goto err;

	while (1) {
		struct dir_entry *entry;

		leaf = path->nodes[0];
		slot = path->slots[0];
		if (slot >= btrfs_header_nritems(leaf)) {
			ret = btrfs_next_leaf(root, path);
			if (ret < 0)
				goto err;
			else if (ret > 0)
				break;
			continue;
		}

		btrfs_item_key_to_cpu(leaf, &found_key, slot);

		if (found_key.objectid != key.objectid)
			break;
		if (found_key.type != BTRFS_DIR_INDEX_KEY)
			break;
		if (found_key.offset < ctx->pos)
			goto next;
		if (btrfs_should_delete_dir_index(&del_list, found_key.offset))
			goto next;
		di = btrfs_item_ptr(leaf, slot, struct btrfs_dir_item);
		name_len = btrfs_dir_name_len(leaf, di);
		if ((total_len + sizeof(struct dir_entry) + name_len) >=
		    PAGE_SIZE) {
			btrfs_release_path(path);
			ret = btrfs_filldir(private->filldir_buf, entries, ctx);
			if (ret)
				goto nopos;
			addr = private->filldir_buf;
			entries = 0;
			total_len = 0;
			goto again;
		}

		entry = addr;
		entry->name_len = name_len;
		name_ptr = (char *)(entry + 1);
		read_extent_buffer(leaf, name_ptr, (unsigned long)(di + 1),
				   name_len);
		entry->type = btrfs_filetype_table[btrfs_dir_type(leaf, di)];
		btrfs_dir_item_key_to_cpu(leaf, di, &location);
		entry->ino = location.objectid;
		entry->offset = found_key.offset;
		entries++;
		addr += sizeof(struct dir_entry) + name_len;
		total_len += sizeof(struct dir_entry) + name_len;
next:
		path->slots[0]++;
	}
	btrfs_release_path(path);

	ret = btrfs_filldir(private->filldir_buf, entries, ctx);
	if (ret)
		goto nopos;

	ret = btrfs_readdir_delayed_dir_index(ctx, &ins_list);
	if (ret)
		goto nopos;

	/*
	 * Stop new entries from being returned after we return the last
	 * entry.
	 *
	 * New directory entries are assigned a strictly increasing
	 * offset.  This means that new entries created during readdir
	 * are *guaranteed* to be seen in the future by that readdir.
	 * This has broken buggy programs which operate on names as
	 * they're returned by readdir.  Until we re-use freed offsets
	 * we have this hack to stop new entries from being returned
	 * under the assumption that they'll never reach this huge
	 * offset.
	 *
	 * This is being careful not to overflow 32bit loff_t unless the
	 * last entry requires it because doing so has broken 32bit apps
	 * in the past.
	 */
	if (ctx->pos >= INT_MAX)
		ctx->pos = LLONG_MAX;
	else
		ctx->pos = INT_MAX;
nopos:
	ret = 0;
err:
	if (put)
		btrfs_readdir_put_delayed_items(inode, &ins_list, &del_list);
	btrfs_free_path(path);
	return ret;
}

int btrfs_write_inode(struct inode *inode, struct writeback_control *wbc)
{
	struct btrfs_root *root = BTRFS_I(inode)->root;
	struct btrfs_trans_handle *trans;
	int ret = 0;
	bool nolock = false;

	if (test_bit(BTRFS_INODE_DUMMY, &BTRFS_I(inode)->runtime_flags))
		return 0;

	if (btrfs_fs_closing(root->fs_info) &&
			btrfs_is_free_space_inode(BTRFS_I(inode)))
		nolock = true;

	if (wbc->sync_mode == WB_SYNC_ALL) {
		if (nolock)
			trans = btrfs_join_transaction_nolock(root);
		else
			trans = btrfs_join_transaction(root);
		if (IS_ERR(trans))
			return PTR_ERR(trans);
		ret = btrfs_commit_transaction(trans);
	}
	return ret;
}

/*
 * This is somewhat expensive, updating the tree every time the
 * inode changes.  But, it is most likely to find the inode in cache.
 * FIXME, needs more benchmarking...there are no reasons other than performance
 * to keep or drop this code.
 */
static int btrfs_dirty_inode(struct inode *inode)
{
	struct btrfs_fs_info *fs_info = btrfs_sb(inode->i_sb);
	struct btrfs_root *root = BTRFS_I(inode)->root;
	struct btrfs_trans_handle *trans;
	int ret;

	if (test_bit(BTRFS_INODE_DUMMY, &BTRFS_I(inode)->runtime_flags))
		return 0;

	trans = btrfs_join_transaction(root);
	if (IS_ERR(trans))
		return PTR_ERR(trans);

	ret = btrfs_update_inode(trans, root, inode);
	if (ret && ret == -ENOSPC) {
		/* whoops, lets try again with the full transaction */
		btrfs_end_transaction(trans);
		trans = btrfs_start_transaction(root, 1);
		if (IS_ERR(trans))
			return PTR_ERR(trans);

		ret = btrfs_update_inode(trans, root, inode);
	}
	btrfs_end_transaction(trans);
	if (BTRFS_I(inode)->delayed_node)
		btrfs_balance_delayed_items(fs_info);

	return ret;
}

/*
 * This is a copy of file_update_time.  We need this so we can return error on
 * ENOSPC for updating the inode in the case of file write and mmap writes.
 */
static int btrfs_update_time(struct inode *inode, struct timespec *now,
			     int flags)
{
	struct btrfs_root *root = BTRFS_I(inode)->root;
	bool dirty = flags & ~S_VERSION;

	if (btrfs_root_readonly(root))
		return -EROFS;

	if (flags & S_VERSION)
		dirty |= inode_maybe_inc_iversion(inode, dirty);
	if (flags & S_CTIME)
		inode->i_ctime = *now;
	if (flags & S_MTIME)
		inode->i_mtime = *now;
	if (flags & S_ATIME)
		inode->i_atime = *now;
	return dirty ? btrfs_dirty_inode(inode) : 0;
}

/*
 * find the highest existing sequence number in a directory
 * and then set the in-memory index_cnt variable to reflect
 * free sequence numbers
 */
static int btrfs_set_inode_index_count(struct btrfs_inode *inode)
{
	struct btrfs_root *root = inode->root;
	struct btrfs_key key, found_key;
	struct btrfs_path *path;
	struct extent_buffer *leaf;
	int ret;

	key.objectid = btrfs_ino(inode);
	key.type = BTRFS_DIR_INDEX_KEY;
	key.offset = (u64)-1;

	path = btrfs_alloc_path();
	if (!path)
		return -ENOMEM;

	ret = btrfs_search_slot(NULL, root, &key, path, 0, 0);
	if (ret < 0)
		goto out;
	/* FIXME: we should be able to handle this */
	if (ret == 0)
		goto out;
	ret = 0;

	/*
	 * MAGIC NUMBER EXPLANATION:
	 * since we search a directory based on f_pos we have to start at 2
	 * since '.' and '..' have f_pos of 0 and 1 respectively, so everybody
	 * else has to start at 2
	 */
	if (path->slots[0] == 0) {
		inode->index_cnt = 2;
		goto out;
	}

	path->slots[0]--;

	leaf = path->nodes[0];
	btrfs_item_key_to_cpu(leaf, &found_key, path->slots[0]);

	if (found_key.objectid != btrfs_ino(inode) ||
	    found_key.type != BTRFS_DIR_INDEX_KEY) {
		inode->index_cnt = 2;
		goto out;
	}

	inode->index_cnt = found_key.offset + 1;
out:
	btrfs_free_path(path);
	return ret;
}

/*
 * helper to find a free sequence number in a given directory.  This current
 * code is very simple, later versions will do smarter things in the btree
 */
int btrfs_set_inode_index(struct btrfs_inode *dir, u64 *index)
{
	int ret = 0;

	if (dir->index_cnt == (u64)-1) {
		ret = btrfs_inode_delayed_dir_index_count(dir);
		if (ret) {
			ret = btrfs_set_inode_index_count(dir);
			if (ret)
				return ret;
		}
	}

	*index = dir->index_cnt;
	dir->index_cnt++;

	return ret;
}

static int btrfs_insert_inode_locked(struct inode *inode)
{
	struct btrfs_iget_args args;
	args.location = &BTRFS_I(inode)->location;
	args.root = BTRFS_I(inode)->root;

	return insert_inode_locked4(inode,
		   btrfs_inode_hash(inode->i_ino, BTRFS_I(inode)->root),
		   btrfs_find_actor, &args);
}

/*
 * Inherit flags from the parent inode.
 *
 * Currently only the compression flags and the cow flags are inherited.
 */
static void btrfs_inherit_iflags(struct inode *inode, struct inode *dir)
{
	unsigned int flags;

	if (!dir)
		return;

	flags = BTRFS_I(dir)->flags;

	if (flags & BTRFS_INODE_NOCOMPRESS) {
		BTRFS_I(inode)->flags &= ~BTRFS_INODE_COMPRESS;
		BTRFS_I(inode)->flags |= BTRFS_INODE_NOCOMPRESS;
	} else if (flags & BTRFS_INODE_COMPRESS) {
		BTRFS_I(inode)->flags &= ~BTRFS_INODE_NOCOMPRESS;
		BTRFS_I(inode)->flags |= BTRFS_INODE_COMPRESS;
	}

	if (flags & BTRFS_INODE_NODATACOW) {
		BTRFS_I(inode)->flags |= BTRFS_INODE_NODATACOW;
		if (S_ISREG(inode->i_mode))
			BTRFS_I(inode)->flags |= BTRFS_INODE_NODATASUM;
	}

	btrfs_update_iflags(inode);
}

static struct inode *btrfs_new_inode(struct btrfs_trans_handle *trans,
				     struct btrfs_root *root,
				     struct inode *dir,
				     const char *name, int name_len,
				     u64 ref_objectid, u64 objectid,
				     umode_t mode, u64 *index)
{
	struct btrfs_fs_info *fs_info = root->fs_info;
	struct inode *inode;
	struct btrfs_inode_item *inode_item;
	struct btrfs_key *location;
	struct btrfs_path *path;
	struct btrfs_inode_ref *ref;
	struct btrfs_key key[2];
	u32 sizes[2];
	int nitems = name ? 2 : 1;
	unsigned long ptr;
	int ret;

	path = btrfs_alloc_path();
	if (!path)
		return ERR_PTR(-ENOMEM);

	inode = new_inode(fs_info->sb);
	if (!inode) {
		btrfs_free_path(path);
		return ERR_PTR(-ENOMEM);
	}

	/*
	 * O_TMPFILE, set link count to 0, so that after this point,
	 * we fill in an inode item with the correct link count.
	 */
	if (!name)
		set_nlink(inode, 0);

	/*
	 * we have to initialize this early, so we can reclaim the inode
	 * number if we fail afterwards in this function.
	 */
	inode->i_ino = objectid;

	if (dir && name) {
		trace_btrfs_inode_request(dir);

		ret = btrfs_set_inode_index(BTRFS_I(dir), index);
		if (ret) {
			btrfs_free_path(path);
			iput(inode);
			return ERR_PTR(ret);
		}
	} else if (dir) {
		*index = 0;
	}
	/*
	 * index_cnt is ignored for everything but a dir,
	 * btrfs_set_inode_index_count has an explanation for the magic
	 * number
	 */
	BTRFS_I(inode)->index_cnt = 2;
	BTRFS_I(inode)->dir_index = *index;
	BTRFS_I(inode)->root = root;
	BTRFS_I(inode)->generation = trans->transid;
	inode->i_generation = BTRFS_I(inode)->generation;

	/*
	 * We could have gotten an inode number from somebody who was fsynced
	 * and then removed in this same transaction, so let's just set full
	 * sync since it will be a full sync anyway and this will blow away the
	 * old info in the log.
	 */
	set_bit(BTRFS_INODE_NEEDS_FULL_SYNC, &BTRFS_I(inode)->runtime_flags);

	key[0].objectid = objectid;
	key[0].type = BTRFS_INODE_ITEM_KEY;
	key[0].offset = 0;

	sizes[0] = sizeof(struct btrfs_inode_item);

	if (name) {
		/*
		 * Start new inodes with an inode_ref. This is slightly more
		 * efficient for small numbers of hard links since they will
		 * be packed into one item. Extended refs will kick in if we
		 * add more hard links than can fit in the ref item.
		 */
		key[1].objectid = objectid;
		key[1].type = BTRFS_INODE_REF_KEY;
		key[1].offset = ref_objectid;

		sizes[1] = name_len + sizeof(*ref);
	}

	location = &BTRFS_I(inode)->location;
	location->objectid = objectid;
	location->offset = 0;
	location->type = BTRFS_INODE_ITEM_KEY;

	ret = btrfs_insert_inode_locked(inode);
	if (ret < 0)
		goto fail;

	path->leave_spinning = 1;
	ret = btrfs_insert_empty_items(trans, root, path, key, sizes, nitems);
	if (ret != 0)
		goto fail_unlock;

	inode_init_owner(inode, dir, mode);
	inode_set_bytes(inode, 0);

	inode->i_mtime = current_time(inode);
	inode->i_atime = inode->i_mtime;
	inode->i_ctime = inode->i_mtime;
	BTRFS_I(inode)->i_otime = inode->i_mtime;

	inode_item = btrfs_item_ptr(path->nodes[0], path->slots[0],
				  struct btrfs_inode_item);
	memzero_extent_buffer(path->nodes[0], (unsigned long)inode_item,
			     sizeof(*inode_item));
	fill_inode_item(trans, path->nodes[0], inode_item, inode);

	if (name) {
		ref = btrfs_item_ptr(path->nodes[0], path->slots[0] + 1,
				     struct btrfs_inode_ref);
		btrfs_set_inode_ref_name_len(path->nodes[0], ref, name_len);
		btrfs_set_inode_ref_index(path->nodes[0], ref, *index);
		ptr = (unsigned long)(ref + 1);
		write_extent_buffer(path->nodes[0], name, ptr, name_len);
	}

	btrfs_mark_buffer_dirty(path->nodes[0]);
	btrfs_free_path(path);

	btrfs_inherit_iflags(inode, dir);

	if (S_ISREG(mode)) {
		if (btrfs_test_opt(fs_info, NODATASUM))
			BTRFS_I(inode)->flags |= BTRFS_INODE_NODATASUM;
		if (btrfs_test_opt(fs_info, NODATACOW))
			BTRFS_I(inode)->flags |= BTRFS_INODE_NODATACOW |
				BTRFS_INODE_NODATASUM;
	}

	inode_tree_add(inode);

	trace_btrfs_inode_new(inode);
	btrfs_set_inode_last_trans(trans, inode);

	btrfs_update_root_times(trans, root);

	ret = btrfs_inode_inherit_props(trans, inode, dir);
	if (ret)
		btrfs_err(fs_info,
			  "error inheriting props for ino %llu (root %llu): %d",
			btrfs_ino(BTRFS_I(inode)), root->root_key.objectid, ret);

	return inode;

fail_unlock:
	unlock_new_inode(inode);
fail:
	if (dir && name)
		BTRFS_I(dir)->index_cnt--;
	btrfs_free_path(path);
	iput(inode);
	return ERR_PTR(ret);
}

static inline u8 btrfs_inode_type(struct inode *inode)
{
	return btrfs_type_by_mode[(inode->i_mode & S_IFMT) >> S_SHIFT];
}

/*
 * utility function to add 'inode' into 'parent_inode' with
 * a give name and a given sequence number.
 * if 'add_backref' is true, also insert a backref from the
 * inode to the parent directory.
 */
int btrfs_add_link(struct btrfs_trans_handle *trans,
		   struct btrfs_inode *parent_inode, struct btrfs_inode *inode,
		   const char *name, int name_len, int add_backref, u64 index)
{
	struct btrfs_fs_info *fs_info = btrfs_sb(inode->vfs_inode.i_sb);
	int ret = 0;
	struct btrfs_key key;
	struct btrfs_root *root = parent_inode->root;
	u64 ino = btrfs_ino(inode);
	u64 parent_ino = btrfs_ino(parent_inode);

	if (unlikely(ino == BTRFS_FIRST_FREE_OBJECTID)) {
		memcpy(&key, &inode->root->root_key, sizeof(key));
	} else {
		key.objectid = ino;
		key.type = BTRFS_INODE_ITEM_KEY;
		key.offset = 0;
	}

	if (unlikely(ino == BTRFS_FIRST_FREE_OBJECTID)) {
		ret = btrfs_add_root_ref(trans, fs_info, key.objectid,
					 root->root_key.objectid, parent_ino,
					 index, name, name_len);
	} else if (add_backref) {
		ret = btrfs_insert_inode_ref(trans, root, name, name_len, ino,
					     parent_ino, index);
	}

	/* Nothing to clean up yet */
	if (ret)
		return ret;

	ret = btrfs_insert_dir_item(trans, root, name, name_len,
				    parent_inode, &key,
				    btrfs_inode_type(&inode->vfs_inode), index);
	if (ret == -EEXIST || ret == -EOVERFLOW)
		goto fail_dir_item;
	else if (ret) {
		btrfs_abort_transaction(trans, ret);
		return ret;
	}

	btrfs_i_size_write(parent_inode, parent_inode->vfs_inode.i_size +
			   name_len * 2);
	inode_inc_iversion(&parent_inode->vfs_inode);
	parent_inode->vfs_inode.i_mtime = parent_inode->vfs_inode.i_ctime =
		current_time(&parent_inode->vfs_inode);
	ret = btrfs_update_inode(trans, root, &parent_inode->vfs_inode);
	if (ret)
		btrfs_abort_transaction(trans, ret);
	return ret;

fail_dir_item:
	if (unlikely(ino == BTRFS_FIRST_FREE_OBJECTID)) {
		u64 local_index;
		int err;
		err = btrfs_del_root_ref(trans, fs_info, key.objectid,
					 root->root_key.objectid, parent_ino,
					 &local_index, name, name_len);

	} else if (add_backref) {
		u64 local_index;
		int err;

		err = btrfs_del_inode_ref(trans, root, name, name_len,
					  ino, parent_ino, &local_index);
	}
	return ret;
}

static int btrfs_add_nondir(struct btrfs_trans_handle *trans,
			    struct btrfs_inode *dir, struct dentry *dentry,
			    struct btrfs_inode *inode, int backref, u64 index)
{
	int err = btrfs_add_link(trans, dir, inode,
				 dentry->d_name.name, dentry->d_name.len,
				 backref, index);
	if (err > 0)
		err = -EEXIST;
	return err;
}

static int btrfs_mknod(struct inode *dir, struct dentry *dentry,
			umode_t mode, dev_t rdev)
{
	struct btrfs_fs_info *fs_info = btrfs_sb(dir->i_sb);
	struct btrfs_trans_handle *trans;
	struct btrfs_root *root = BTRFS_I(dir)->root;
	struct inode *inode = NULL;
	int err;
	int drop_inode = 0;
	u64 objectid;
	u64 index = 0;

	/*
	 * 2 for inode item and ref
	 * 2 for dir items
	 * 1 for xattr if selinux is on
	 */
	trans = btrfs_start_transaction(root, 5);
	if (IS_ERR(trans))
		return PTR_ERR(trans);

	err = btrfs_find_free_ino(root, &objectid);
	if (err)
		goto out_unlock;

	inode = btrfs_new_inode(trans, root, dir, dentry->d_name.name,
			dentry->d_name.len, btrfs_ino(BTRFS_I(dir)), objectid,
			mode, &index);
	if (IS_ERR(inode)) {
		err = PTR_ERR(inode);
		goto out_unlock;
	}

	/*
	* If the active LSM wants to access the inode during
	* d_instantiate it needs these. Smack checks to see
	* if the filesystem supports xattrs by looking at the
	* ops vector.
	*/
	inode->i_op = &btrfs_special_inode_operations;
	init_special_inode(inode, inode->i_mode, rdev);

	err = btrfs_init_inode_security(trans, inode, dir, &dentry->d_name);
	if (err)
		goto out_unlock_inode;

	err = btrfs_add_nondir(trans, BTRFS_I(dir), dentry, BTRFS_I(inode),
			0, index);
	if (err) {
		goto out_unlock_inode;
	} else {
		btrfs_update_inode(trans, root, inode);
		unlock_new_inode(inode);
		d_instantiate(dentry, inode);
	}

out_unlock:
	btrfs_end_transaction(trans);
	btrfs_btree_balance_dirty(fs_info);
	if (drop_inode) {
		inode_dec_link_count(inode);
		iput(inode);
	}
	return err;

out_unlock_inode:
	drop_inode = 1;
	unlock_new_inode(inode);
	goto out_unlock;

}

static int btrfs_create(struct inode *dir, struct dentry *dentry,
			umode_t mode, bool excl)
{
	struct btrfs_fs_info *fs_info = btrfs_sb(dir->i_sb);
	struct btrfs_trans_handle *trans;
	struct btrfs_root *root = BTRFS_I(dir)->root;
	struct inode *inode = NULL;
	int drop_inode_on_err = 0;
	int err;
	u64 objectid;
	u64 index = 0;

	/*
	 * 2 for inode item and ref
	 * 2 for dir items
	 * 1 for xattr if selinux is on
	 */
	trans = btrfs_start_transaction(root, 5);
	if (IS_ERR(trans))
		return PTR_ERR(trans);

	err = btrfs_find_free_ino(root, &objectid);
	if (err)
		goto out_unlock;

	inode = btrfs_new_inode(trans, root, dir, dentry->d_name.name,
			dentry->d_name.len, btrfs_ino(BTRFS_I(dir)), objectid,
			mode, &index);
	if (IS_ERR(inode)) {
		err = PTR_ERR(inode);
		goto out_unlock;
	}
	drop_inode_on_err = 1;
	/*
	* If the active LSM wants to access the inode during
	* d_instantiate it needs these. Smack checks to see
	* if the filesystem supports xattrs by looking at the
	* ops vector.
	*/
	inode->i_fop = &btrfs_file_operations;
	inode->i_op = &btrfs_file_inode_operations;
	inode->i_mapping->a_ops = &btrfs_aops;

	err = btrfs_init_inode_security(trans, inode, dir, &dentry->d_name);
	if (err)
		goto out_unlock_inode;

	err = btrfs_update_inode(trans, root, inode);
	if (err)
		goto out_unlock_inode;

	err = btrfs_add_nondir(trans, BTRFS_I(dir), dentry, BTRFS_I(inode),
			0, index);
	if (err)
		goto out_unlock_inode;

	BTRFS_I(inode)->io_tree.ops = &btrfs_extent_io_ops;
	unlock_new_inode(inode);
	d_instantiate(dentry, inode);

out_unlock:
	btrfs_end_transaction(trans);
	if (err && drop_inode_on_err) {
		inode_dec_link_count(inode);
		iput(inode);
	}
	btrfs_btree_balance_dirty(fs_info);
	return err;

out_unlock_inode:
	unlock_new_inode(inode);
	goto out_unlock;

}

static int btrfs_link(struct dentry *old_dentry, struct inode *dir,
		      struct dentry *dentry)
{
	struct btrfs_trans_handle *trans = NULL;
	struct btrfs_root *root = BTRFS_I(dir)->root;
	struct inode *inode = d_inode(old_dentry);
	struct btrfs_fs_info *fs_info = btrfs_sb(inode->i_sb);
	u64 index;
	int err;
	int drop_inode = 0;

	/* do not allow sys_link's with other subvols of the same device */
	if (root->objectid != BTRFS_I(inode)->root->objectid)
		return -EXDEV;

	if (inode->i_nlink >= BTRFS_LINK_MAX)
		return -EMLINK;

	err = btrfs_set_inode_index(BTRFS_I(dir), &index);
	if (err)
		goto fail;

	/*
	 * 2 items for inode and inode ref
	 * 2 items for dir items
	 * 1 item for parent inode
	 */
	trans = btrfs_start_transaction(root, 5);
	if (IS_ERR(trans)) {
		err = PTR_ERR(trans);
		trans = NULL;
		goto fail;
	}

	/* There are several dir indexes for this inode, clear the cache. */
	BTRFS_I(inode)->dir_index = 0ULL;
	inc_nlink(inode);
	inode_inc_iversion(inode);
	inode->i_ctime = current_time(inode);
	ihold(inode);
	set_bit(BTRFS_INODE_COPY_EVERYTHING, &BTRFS_I(inode)->runtime_flags);

	err = btrfs_add_nondir(trans, BTRFS_I(dir), dentry, BTRFS_I(inode),
			1, index);

	if (err) {
		drop_inode = 1;
	} else {
		struct dentry *parent = dentry->d_parent;
		err = btrfs_update_inode(trans, root, inode);
		if (err)
			goto fail;
		if (inode->i_nlink == 1) {
			/*
			 * If new hard link count is 1, it's a file created
			 * with open(2) O_TMPFILE flag.
			 */
			err = btrfs_orphan_del(trans, BTRFS_I(inode));
			if (err)
				goto fail;
		}
		d_instantiate(dentry, inode);
		btrfs_log_new_name(trans, BTRFS_I(inode), NULL, parent);
	}

fail:
	if (trans)
		btrfs_end_transaction(trans);
	if (drop_inode) {
		inode_dec_link_count(inode);
		iput(inode);
	}
	btrfs_btree_balance_dirty(fs_info);
	return err;
}

static int btrfs_mkdir(struct inode *dir, struct dentry *dentry, umode_t mode)
{
	struct btrfs_fs_info *fs_info = btrfs_sb(dir->i_sb);
	struct inode *inode = NULL;
	struct btrfs_trans_handle *trans;
	struct btrfs_root *root = BTRFS_I(dir)->root;
	int err = 0;
	int drop_on_err = 0;
	u64 objectid = 0;
	u64 index = 0;

	/*
	 * 2 items for inode and ref
	 * 2 items for dir items
	 * 1 for xattr if selinux is on
	 */
	trans = btrfs_start_transaction(root, 5);
	if (IS_ERR(trans))
		return PTR_ERR(trans);

	err = btrfs_find_free_ino(root, &objectid);
	if (err)
		goto out_fail;

	inode = btrfs_new_inode(trans, root, dir, dentry->d_name.name,
			dentry->d_name.len, btrfs_ino(BTRFS_I(dir)), objectid,
			S_IFDIR | mode, &index);
	if (IS_ERR(inode)) {
		err = PTR_ERR(inode);
		goto out_fail;
	}

	drop_on_err = 1;
	/* these must be set before we unlock the inode */
	inode->i_op = &btrfs_dir_inode_operations;
	inode->i_fop = &btrfs_dir_file_operations;

	err = btrfs_init_inode_security(trans, inode, dir, &dentry->d_name);
	if (err)
		goto out_fail_inode;

	btrfs_i_size_write(BTRFS_I(inode), 0);
	err = btrfs_update_inode(trans, root, inode);
	if (err)
		goto out_fail_inode;

	err = btrfs_add_link(trans, BTRFS_I(dir), BTRFS_I(inode),
			dentry->d_name.name,
			dentry->d_name.len, 0, index);
	if (err)
		goto out_fail_inode;

	d_instantiate(dentry, inode);
	/*
	 * mkdir is special.  We're unlocking after we call d_instantiate
	 * to avoid a race with nfsd calling d_instantiate.
	 */
	unlock_new_inode(inode);
	drop_on_err = 0;

out_fail:
	btrfs_end_transaction(trans);
	if (drop_on_err) {
		inode_dec_link_count(inode);
		iput(inode);
	}
	btrfs_btree_balance_dirty(fs_info);
	return err;

out_fail_inode:
	unlock_new_inode(inode);
	goto out_fail;
}

static noinline int uncompress_inline(struct btrfs_path *path,
				      struct page *page,
				      size_t pg_offset, u64 extent_offset,
				      struct btrfs_file_extent_item *item)
{
	int ret;
	struct extent_buffer *leaf = path->nodes[0];
	char *tmp;
	size_t max_size;
	unsigned long inline_size;
	unsigned long ptr;
	int compress_type;

	WARN_ON(pg_offset != 0);
	compress_type = btrfs_file_extent_compression(leaf, item);
	max_size = btrfs_file_extent_ram_bytes(leaf, item);
	inline_size = btrfs_file_extent_inline_item_len(leaf,
					btrfs_item_nr(path->slots[0]));
	tmp = kmalloc(inline_size, GFP_NOFS);
	if (!tmp)
		return -ENOMEM;
	ptr = btrfs_file_extent_inline_start(item);

	read_extent_buffer(leaf, tmp, ptr, inline_size);

	max_size = min_t(unsigned long, PAGE_SIZE, max_size);
	ret = btrfs_decompress(compress_type, tmp, page,
			       extent_offset, inline_size, max_size);

	/*
	 * decompression code contains a memset to fill in any space between the end
	 * of the uncompressed data and the end of max_size in case the decompressed
	 * data ends up shorter than ram_bytes.  That doesn't cover the hole between
	 * the end of an inline extent and the beginning of the next block, so we
	 * cover that region here.
	 */

	if (max_size + pg_offset < PAGE_SIZE) {
		char *map = kmap(page);
		memset(map + pg_offset + max_size, 0, PAGE_SIZE - max_size - pg_offset);
		kunmap(page);
	}
	kfree(tmp);
	return ret;
}

/*
 * a bit scary, this does extent mapping from logical file offset to the disk.
 * the ugly parts come from merging extents from the disk with the in-ram
 * representation.  This gets more complex because of the data=ordered code,
 * where the in-ram extents might be locked pending data=ordered completion.
 *
 * This also copies inline extents directly into the page.
 */
struct extent_map *btrfs_get_extent(struct btrfs_inode *inode,
		struct page *page,
	    size_t pg_offset, u64 start, u64 len,
		int create)
{
	struct btrfs_fs_info *fs_info = btrfs_sb(inode->vfs_inode.i_sb);
	int ret;
	int err = 0;
	u64 extent_start = 0;
	u64 extent_end = 0;
	u64 objectid = btrfs_ino(inode);
	u32 found_type;
	struct btrfs_path *path = NULL;
	struct btrfs_root *root = inode->root;
	struct btrfs_file_extent_item *item;
	struct extent_buffer *leaf;
	struct btrfs_key found_key;
	struct extent_map *em = NULL;
	struct extent_map_tree *em_tree = &inode->extent_tree;
	struct extent_io_tree *io_tree = &inode->io_tree;
	const bool new_inline = !page || create;

	read_lock(&em_tree->lock);
	em = lookup_extent_mapping(em_tree, start, len);
	if (em)
		em->bdev = fs_info->fs_devices->latest_bdev;
	read_unlock(&em_tree->lock);

	if (em) {
		if (em->start > start || em->start + em->len <= start)
			free_extent_map(em);
		else if (em->block_start == EXTENT_MAP_INLINE && page)
			free_extent_map(em);
		else
			goto out;
	}
	em = alloc_extent_map();
	if (!em) {
		err = -ENOMEM;
		goto out;
	}
	em->bdev = fs_info->fs_devices->latest_bdev;
	em->start = EXTENT_MAP_HOLE;
	em->orig_start = EXTENT_MAP_HOLE;
	em->len = (u64)-1;
	em->block_len = (u64)-1;

	if (!path) {
		path = btrfs_alloc_path();
		if (!path) {
			err = -ENOMEM;
			goto out;
		}
		/*
		 * Chances are we'll be called again, so go ahead and do
		 * readahead
		 */
		path->reada = READA_FORWARD;
	}

	ret = btrfs_lookup_file_extent(NULL, root, path, objectid, start, 0);
	if (ret < 0) {
		err = ret;
		goto out;
	}

	if (ret != 0) {
		if (path->slots[0] == 0)
			goto not_found;
		path->slots[0]--;
	}

	leaf = path->nodes[0];
	item = btrfs_item_ptr(leaf, path->slots[0],
			      struct btrfs_file_extent_item);
	/* are we inside the extent that was found? */
	btrfs_item_key_to_cpu(leaf, &found_key, path->slots[0]);
	found_type = found_key.type;
	if (found_key.objectid != objectid ||
	    found_type != BTRFS_EXTENT_DATA_KEY) {
		/*
		 * If we backup past the first extent we want to move forward
		 * and see if there is an extent in front of us, otherwise we'll
		 * say there is a hole for our whole search range which can
		 * cause problems.
		 */
		extent_end = start;
		goto next;
	}

	found_type = btrfs_file_extent_type(leaf, item);
	extent_start = found_key.offset;
	if (found_type == BTRFS_FILE_EXTENT_REG ||
	    found_type == BTRFS_FILE_EXTENT_PREALLOC) {
		extent_end = extent_start +
		       btrfs_file_extent_num_bytes(leaf, item);

		trace_btrfs_get_extent_show_fi_regular(inode, leaf, item,
						       extent_start);
	} else if (found_type == BTRFS_FILE_EXTENT_INLINE) {
		size_t size;
		size = btrfs_file_extent_inline_len(leaf, path->slots[0], item);
		extent_end = ALIGN(extent_start + size,
				   fs_info->sectorsize);

		trace_btrfs_get_extent_show_fi_inline(inode, leaf, item,
						      path->slots[0],
						      extent_start);
	}
next:
	if (start >= extent_end) {
		path->slots[0]++;
		if (path->slots[0] >= btrfs_header_nritems(leaf)) {
			ret = btrfs_next_leaf(root, path);
			if (ret < 0) {
				err = ret;
				goto out;
			}
			if (ret > 0)
				goto not_found;
			leaf = path->nodes[0];
		}
		btrfs_item_key_to_cpu(leaf, &found_key, path->slots[0]);
		if (found_key.objectid != objectid ||
		    found_key.type != BTRFS_EXTENT_DATA_KEY)
			goto not_found;
		if (start + len <= found_key.offset)
			goto not_found;
		if (start > found_key.offset)
			goto next;
		em->start = start;
		em->orig_start = start;
		em->len = found_key.offset - start;
		goto not_found_em;
	}

	btrfs_extent_item_to_extent_map(inode, path, item,
			new_inline, em);

	if (found_type == BTRFS_FILE_EXTENT_REG ||
	    found_type == BTRFS_FILE_EXTENT_PREALLOC) {
		goto insert;
	} else if (found_type == BTRFS_FILE_EXTENT_INLINE) {
		unsigned long ptr;
		char *map;
		size_t size;
		size_t extent_offset;
		size_t copy_size;

		if (new_inline)
			goto out;

		size = btrfs_file_extent_inline_len(leaf, path->slots[0], item);
		extent_offset = page_offset(page) + pg_offset - extent_start;
		copy_size = min_t(u64, PAGE_SIZE - pg_offset,
				  size - extent_offset);
		em->start = extent_start + extent_offset;
		em->len = ALIGN(copy_size, fs_info->sectorsize);
		em->orig_block_len = em->len;
		em->orig_start = em->start;
		ptr = btrfs_file_extent_inline_start(item) + extent_offset;
		if (!PageUptodate(page)) {
			if (btrfs_file_extent_compression(leaf, item) !=
			    BTRFS_COMPRESS_NONE) {
				ret = uncompress_inline(path, page, pg_offset,
							extent_offset, item);
				if (ret) {
					err = ret;
					goto out;
				}
			} else {
				map = kmap(page);
				read_extent_buffer(leaf, map + pg_offset, ptr,
						   copy_size);
				if (pg_offset + copy_size < PAGE_SIZE) {
					memset(map + pg_offset + copy_size, 0,
					       PAGE_SIZE - pg_offset -
					       copy_size);
				}
				kunmap(page);
			}
			flush_dcache_page(page);
		}
		set_extent_uptodate(io_tree, em->start,
				    extent_map_end(em) - 1, NULL, GFP_NOFS);
		goto insert;
	}
not_found:
	em->start = start;
	em->orig_start = start;
	em->len = len;
not_found_em:
	em->block_start = EXTENT_MAP_HOLE;
insert:
	btrfs_release_path(path);
	if (em->start > start || extent_map_end(em) <= start) {
		btrfs_err(fs_info,
			  "bad extent! em: [%llu %llu] passed [%llu %llu]",
			  em->start, em->len, start, len);
		err = -EIO;
		goto out;
	}

	err = 0;
	write_lock(&em_tree->lock);
	err = btrfs_add_extent_mapping(em_tree, &em, start, len);
	write_unlock(&em_tree->lock);
out:

	trace_btrfs_get_extent(root, inode, em);

	btrfs_free_path(path);
	if (err) {
		free_extent_map(em);
		return ERR_PTR(err);
	}
	BUG_ON(!em); /* Error is always set */
	return em;
}

struct extent_map *btrfs_get_extent_fiemap(struct btrfs_inode *inode,
		struct page *page,
		size_t pg_offset, u64 start, u64 len,
		int create)
{
	struct extent_map *em;
	struct extent_map *hole_em = NULL;
	u64 range_start = start;
	u64 end;
	u64 found;
	u64 found_end;
	int err = 0;

	em = btrfs_get_extent(inode, page, pg_offset, start, len, create);
	if (IS_ERR(em))
		return em;
	/*
	 * If our em maps to:
	 * - a hole or
	 * - a pre-alloc extent,
	 * there might actually be delalloc bytes behind it.
	 */
	if (em->block_start != EXTENT_MAP_HOLE &&
	    !test_bit(EXTENT_FLAG_PREALLOC, &em->flags))
		return em;
	else
		hole_em = em;

	/* check to see if we've wrapped (len == -1 or similar) */
	end = start + len;
	if (end < start)
		end = (u64)-1;
	else
		end -= 1;

	em = NULL;

	/* ok, we didn't find anything, lets look for delalloc */
	found = count_range_bits(&inode->io_tree, &range_start,
				 end, len, EXTENT_DELALLOC, 1);
	found_end = range_start + found;
	if (found_end < range_start)
		found_end = (u64)-1;

	/*
	 * we didn't find anything useful, return
	 * the original results from get_extent()
	 */
	if (range_start > end || found_end <= start) {
		em = hole_em;
		hole_em = NULL;
		goto out;
	}

	/* adjust the range_start to make sure it doesn't
	 * go backwards from the start they passed in
	 */
	range_start = max(start, range_start);
	found = found_end - range_start;

	if (found > 0) {
		u64 hole_start = start;
		u64 hole_len = len;

		em = alloc_extent_map();
		if (!em) {
			err = -ENOMEM;
			goto out;
		}
		/*
		 * when btrfs_get_extent can't find anything it
		 * returns one huge hole
		 *
		 * make sure what it found really fits our range, and
		 * adjust to make sure it is based on the start from
		 * the caller
		 */
		if (hole_em) {
			u64 calc_end = extent_map_end(hole_em);

			if (calc_end <= start || (hole_em->start > end)) {
				free_extent_map(hole_em);
				hole_em = NULL;
			} else {
				hole_start = max(hole_em->start, start);
				hole_len = calc_end - hole_start;
			}
		}
		em->bdev = NULL;
		if (hole_em && range_start > hole_start) {
			/* our hole starts before our delalloc, so we
			 * have to return just the parts of the hole
			 * that go until  the delalloc starts
			 */
			em->len = min(hole_len,
				      range_start - hole_start);
			em->start = hole_start;
			em->orig_start = hole_start;
			/*
			 * don't adjust block start at all,
			 * it is fixed at EXTENT_MAP_HOLE
			 */
			em->block_start = hole_em->block_start;
			em->block_len = hole_len;
			if (test_bit(EXTENT_FLAG_PREALLOC, &hole_em->flags))
				set_bit(EXTENT_FLAG_PREALLOC, &em->flags);
		} else {
			em->start = range_start;
			em->len = found;
			em->orig_start = range_start;
			em->block_start = EXTENT_MAP_DELALLOC;
			em->block_len = found;
		}
	} else {
		return hole_em;
	}
out:

	free_extent_map(hole_em);
	if (err) {
		free_extent_map(em);
		return ERR_PTR(err);
	}
	return em;
}

static struct extent_map *btrfs_create_dio_extent(struct inode *inode,
						  const u64 start,
						  const u64 len,
						  const u64 orig_start,
						  const u64 block_start,
						  const u64 block_len,
						  const u64 orig_block_len,
						  const u64 ram_bytes,
						  const int type)
{
	struct extent_map *em = NULL;
	int ret;

	if (type != BTRFS_ORDERED_NOCOW) {
		em = create_io_em(inode, start, len, orig_start,
				  block_start, block_len, orig_block_len,
				  ram_bytes,
				  BTRFS_COMPRESS_NONE, /* compress_type */
				  type);
		if (IS_ERR(em))
			goto out;
	}
	ret = btrfs_add_ordered_extent_dio(inode, start, block_start,
					   len, block_len, type);
	if (ret) {
		if (em) {
			free_extent_map(em);
			btrfs_drop_extent_cache(BTRFS_I(inode), start,
						start + len - 1, 0);
		}
		em = ERR_PTR(ret);
	}
 out:

	return em;
}

static struct extent_map *btrfs_new_extent_direct(struct inode *inode,
						  u64 start, u64 len)
{
	struct btrfs_fs_info *fs_info = btrfs_sb(inode->i_sb);
	struct btrfs_root *root = BTRFS_I(inode)->root;
	struct extent_map *em;
	struct btrfs_key ins;
	u64 alloc_hint;
	int ret;

	alloc_hint = get_extent_allocation_hint(inode, start, len);
	ret = btrfs_reserve_extent(root, len, len, fs_info->sectorsize,
				   0, alloc_hint, &ins, 1, 1);
	if (ret)
		return ERR_PTR(ret);

	em = btrfs_create_dio_extent(inode, start, ins.offset, start,
				     ins.objectid, ins.offset, ins.offset,
				     ins.offset, BTRFS_ORDERED_REGULAR);
	btrfs_dec_block_group_reservations(fs_info, ins.objectid);
	if (IS_ERR(em))
		btrfs_free_reserved_extent(fs_info, ins.objectid,
					   ins.offset, 1);

	return em;
}

/*
 * returns 1 when the nocow is safe, < 1 on error, 0 if the
 * block must be cow'd
 */
noinline int can_nocow_extent(struct inode *inode, u64 offset, u64 *len,
			      u64 *orig_start, u64 *orig_block_len,
			      u64 *ram_bytes)
{
	struct btrfs_fs_info *fs_info = btrfs_sb(inode->i_sb);
	struct btrfs_path *path;
	int ret;
	struct extent_buffer *leaf;
	struct btrfs_root *root = BTRFS_I(inode)->root;
	struct extent_io_tree *io_tree = &BTRFS_I(inode)->io_tree;
	struct btrfs_file_extent_item *fi;
	struct btrfs_key key;
	u64 disk_bytenr;
	u64 backref_offset;
	u64 extent_end;
	u64 num_bytes;
	int slot;
	int found_type;
	bool nocow = (BTRFS_I(inode)->flags & BTRFS_INODE_NODATACOW);

	path = btrfs_alloc_path();
	if (!path)
		return -ENOMEM;

	ret = btrfs_lookup_file_extent(NULL, root, path,
			btrfs_ino(BTRFS_I(inode)), offset, 0);
	if (ret < 0)
		goto out;

	slot = path->slots[0];
	if (ret == 1) {
		if (slot == 0) {
			/* can't find the item, must cow */
			ret = 0;
			goto out;
		}
		slot--;
	}
	ret = 0;
	leaf = path->nodes[0];
	btrfs_item_key_to_cpu(leaf, &key, slot);
	if (key.objectid != btrfs_ino(BTRFS_I(inode)) ||
	    key.type != BTRFS_EXTENT_DATA_KEY) {
		/* not our file or wrong item type, must cow */
		goto out;
	}

	if (key.offset > offset) {
		/* Wrong offset, must cow */
		goto out;
	}

	fi = btrfs_item_ptr(leaf, slot, struct btrfs_file_extent_item);
	found_type = btrfs_file_extent_type(leaf, fi);
	if (found_type != BTRFS_FILE_EXTENT_REG &&
	    found_type != BTRFS_FILE_EXTENT_PREALLOC) {
		/* not a regular extent, must cow */
		goto out;
	}

	if (!nocow && found_type == BTRFS_FILE_EXTENT_REG)
		goto out;

	extent_end = key.offset + btrfs_file_extent_num_bytes(leaf, fi);
	if (extent_end <= offset)
		goto out;

	disk_bytenr = btrfs_file_extent_disk_bytenr(leaf, fi);
	if (disk_bytenr == 0)
		goto out;

	if (btrfs_file_extent_compression(leaf, fi) ||
	    btrfs_file_extent_encryption(leaf, fi) ||
	    btrfs_file_extent_other_encoding(leaf, fi))
		goto out;

	backref_offset = btrfs_file_extent_offset(leaf, fi);

	if (orig_start) {
		*orig_start = key.offset - backref_offset;
		*orig_block_len = btrfs_file_extent_disk_num_bytes(leaf, fi);
		*ram_bytes = btrfs_file_extent_ram_bytes(leaf, fi);
	}

	if (btrfs_extent_readonly(fs_info, disk_bytenr))
		goto out;

	num_bytes = min(offset + *len, extent_end) - offset;
	if (!nocow && found_type == BTRFS_FILE_EXTENT_PREALLOC) {
		u64 range_end;

		range_end = round_up(offset + num_bytes,
				     root->fs_info->sectorsize) - 1;
		ret = test_range_bit(io_tree, offset, range_end,
				     EXTENT_DELALLOC, 0, NULL);
		if (ret) {
			ret = -EAGAIN;
			goto out;
		}
	}

	btrfs_release_path(path);

	/*
	 * look for other files referencing this extent, if we
	 * find any we must cow
	 */

	ret = btrfs_cross_ref_exist(root, btrfs_ino(BTRFS_I(inode)),
				    key.offset - backref_offset, disk_bytenr);
	if (ret) {
		ret = 0;
		goto out;
	}

	/*
	 * adjust disk_bytenr and num_bytes to cover just the bytes
	 * in this extent we are about to write.  If there
	 * are any csums in that range we have to cow in order
	 * to keep the csums correct
	 */
	disk_bytenr += backref_offset;
	disk_bytenr += offset - key.offset;
	if (csum_exist_in_range(fs_info, disk_bytenr, num_bytes))
		goto out;
	/*
	 * all of the above have passed, it is safe to overwrite this extent
	 * without cow
	 */
	*len = num_bytes;
	ret = 1;
out:
	btrfs_free_path(path);
	return ret;
}

bool btrfs_page_exists_in_range(struct inode *inode, loff_t start, loff_t end)
{
	struct radix_tree_root *root = &inode->i_mapping->page_tree;
	bool found = false;
	void **pagep = NULL;
	struct page *page = NULL;
	unsigned long start_idx;
	unsigned long end_idx;

	start_idx = start >> PAGE_SHIFT;

	/*
	 * end is the last byte in the last page.  end == start is legal
	 */
	end_idx = end >> PAGE_SHIFT;

	rcu_read_lock();

	/* Most of the code in this while loop is lifted from
	 * find_get_page.  It's been modified to begin searching from a
	 * page and return just the first page found in that range.  If the
	 * found idx is less than or equal to the end idx then we know that
	 * a page exists.  If no pages are found or if those pages are
	 * outside of the range then we're fine (yay!) */
	while (page == NULL &&
	       radix_tree_gang_lookup_slot(root, &pagep, NULL, start_idx, 1)) {
		page = radix_tree_deref_slot(pagep);
		if (unlikely(!page))
			break;

		if (radix_tree_exception(page)) {
			if (radix_tree_deref_retry(page)) {
				page = NULL;
				continue;
			}
			/*
			 * Otherwise, shmem/tmpfs must be storing a swap entry
			 * here as an exceptional entry: so return it without
			 * attempting to raise page count.
			 */
			page = NULL;
			break; /* TODO: Is this relevant for this use case? */
		}

		if (!page_cache_get_speculative(page)) {
			page = NULL;
			continue;
		}

		/*
		 * Has the page moved?
		 * This is part of the lockless pagecache protocol. See
		 * include/linux/pagemap.h for details.
		 */
		if (unlikely(page != *pagep)) {
			put_page(page);
			page = NULL;
		}
	}

	if (page) {
		if (page->index <= end_idx)
			found = true;
		put_page(page);
	}

	rcu_read_unlock();
	return found;
}

static int lock_extent_direct(struct inode *inode, u64 lockstart, u64 lockend,
			      struct extent_state **cached_state, int writing)
{
	struct btrfs_ordered_extent *ordered;
	int ret = 0;

	while (1) {
		lock_extent_bits(&BTRFS_I(inode)->io_tree, lockstart, lockend,
				 cached_state);
		/*
		 * We're concerned with the entire range that we're going to be
		 * doing DIO to, so we need to make sure there's no ordered
		 * extents in this range.
		 */
		ordered = btrfs_lookup_ordered_range(BTRFS_I(inode), lockstart,
						     lockend - lockstart + 1);

		/*
		 * We need to make sure there are no buffered pages in this
		 * range either, we could have raced between the invalidate in
		 * generic_file_direct_write and locking the extent.  The
		 * invalidate needs to happen so that reads after a write do not
		 * get stale data.
		 */
		if (!ordered &&
		    (!writing ||
		     !btrfs_page_exists_in_range(inode, lockstart, lockend)))
			break;

		unlock_extent_cached(&BTRFS_I(inode)->io_tree, lockstart, lockend,
				     cached_state);

		if (ordered) {
			/*
			 * If we are doing a DIO read and the ordered extent we
			 * found is for a buffered write, we can not wait for it
			 * to complete and retry, because if we do so we can
			 * deadlock with concurrent buffered writes on page
			 * locks. This happens only if our DIO read covers more
			 * than one extent map, if at this point has already
			 * created an ordered extent for a previous extent map
			 * and locked its range in the inode's io tree, and a
			 * concurrent write against that previous extent map's
			 * range and this range started (we unlock the ranges
			 * in the io tree only when the bios complete and
			 * buffered writes always lock pages before attempting
			 * to lock range in the io tree).
			 */
			if (writing ||
			    test_bit(BTRFS_ORDERED_DIRECT, &ordered->flags))
				btrfs_start_ordered_extent(inode, ordered, 1);
			else
				ret = -ENOTBLK;
			btrfs_put_ordered_extent(ordered);
		} else {
			/*
			 * We could trigger writeback for this range (and wait
			 * for it to complete) and then invalidate the pages for
			 * this range (through invalidate_inode_pages2_range()),
			 * but that can lead us to a deadlock with a concurrent
			 * call to readpages() (a buffered read or a defrag call
			 * triggered a readahead) on a page lock due to an
			 * ordered dio extent we created before but did not have
			 * yet a corresponding bio submitted (whence it can not
			 * complete), which makes readpages() wait for that
			 * ordered extent to complete while holding a lock on
			 * that page.
			 */
			ret = -ENOTBLK;
		}

		if (ret)
			break;

		cond_resched();
	}

	return ret;
}

/* The callers of this must take lock_extent() */
static struct extent_map *create_io_em(struct inode *inode, u64 start, u64 len,
				       u64 orig_start, u64 block_start,
				       u64 block_len, u64 orig_block_len,
				       u64 ram_bytes, int compress_type,
				       int type)
{
	struct extent_map_tree *em_tree;
	struct extent_map *em;
	struct btrfs_root *root = BTRFS_I(inode)->root;
	int ret;

	ASSERT(type == BTRFS_ORDERED_PREALLOC ||
	       type == BTRFS_ORDERED_COMPRESSED ||
	       type == BTRFS_ORDERED_NOCOW ||
	       type == BTRFS_ORDERED_REGULAR);

	em_tree = &BTRFS_I(inode)->extent_tree;
	em = alloc_extent_map();
	if (!em)
		return ERR_PTR(-ENOMEM);

	em->start = start;
	em->orig_start = orig_start;
	em->len = len;
	em->block_len = block_len;
	em->block_start = block_start;
	em->bdev = root->fs_info->fs_devices->latest_bdev;
	em->orig_block_len = orig_block_len;
	em->ram_bytes = ram_bytes;
	em->generation = -1;
	set_bit(EXTENT_FLAG_PINNED, &em->flags);
	if (type == BTRFS_ORDERED_PREALLOC) {
		set_bit(EXTENT_FLAG_FILLING, &em->flags);
	} else if (type == BTRFS_ORDERED_COMPRESSED) {
		set_bit(EXTENT_FLAG_COMPRESSED, &em->flags);
		em->compress_type = compress_type;
	}

	do {
		btrfs_drop_extent_cache(BTRFS_I(inode), em->start,
				em->start + em->len - 1, 0);
		write_lock(&em_tree->lock);
		ret = add_extent_mapping(em_tree, em, 1);
		write_unlock(&em_tree->lock);
		/*
		 * The caller has taken lock_extent(), who could race with us
		 * to add em?
		 */
	} while (ret == -EEXIST);

	if (ret) {
		free_extent_map(em);
		return ERR_PTR(ret);
	}

	/* em got 2 refs now, callers needs to do free_extent_map once. */
	return em;
}

static int btrfs_get_blocks_direct(struct inode *inode, sector_t iblock,
				   struct buffer_head *bh_result, int create)
{
	struct btrfs_fs_info *fs_info = btrfs_sb(inode->i_sb);
	struct extent_map *em;
	struct extent_state *cached_state = NULL;
	struct btrfs_dio_data *dio_data = NULL;
	u64 start = iblock << inode->i_blkbits;
	u64 lockstart, lockend;
	u64 len = bh_result->b_size;
	int unlock_bits = EXTENT_LOCKED;
	int ret = 0;

	if (create)
		unlock_bits |= EXTENT_DIRTY;
	else
		len = min_t(u64, len, fs_info->sectorsize);

	lockstart = start;
	lockend = start + len - 1;

	if (current->journal_info) {
		/*
		 * Need to pull our outstanding extents and set journal_info to NULL so
		 * that anything that needs to check if there's a transaction doesn't get
		 * confused.
		 */
		dio_data = current->journal_info;
		current->journal_info = NULL;
	}

	/*
	 * If this errors out it's because we couldn't invalidate pagecache for
	 * this range and we need to fallback to buffered.
	 */
	if (lock_extent_direct(inode, lockstart, lockend, &cached_state,
			       create)) {
		ret = -ENOTBLK;
		goto err;
	}

	em = btrfs_get_extent(BTRFS_I(inode), NULL, 0, start, len, 0);
	if (IS_ERR(em)) {
		ret = PTR_ERR(em);
		goto unlock_err;
	}

	/*
	 * Ok for INLINE and COMPRESSED extents we need to fallback on buffered
	 * io.  INLINE is special, and we could probably kludge it in here, but
	 * it's still buffered so for safety lets just fall back to the generic
	 * buffered path.
	 *
	 * For COMPRESSED we _have_ to read the entire extent in so we can
	 * decompress it, so there will be buffering required no matter what we
	 * do, so go ahead and fallback to buffered.
	 *
	 * We return -ENOTBLK because that's what makes DIO go ahead and go back
	 * to buffered IO.  Don't blame me, this is the price we pay for using
	 * the generic code.
	 */
	if (test_bit(EXTENT_FLAG_COMPRESSED, &em->flags) ||
	    em->block_start == EXTENT_MAP_INLINE) {
		free_extent_map(em);
		ret = -ENOTBLK;
		goto unlock_err;
	}

	/* Just a good old fashioned hole, return */
	if (!create && (em->block_start == EXTENT_MAP_HOLE ||
			test_bit(EXTENT_FLAG_PREALLOC, &em->flags))) {
		free_extent_map(em);
		goto unlock_err;
	}

	/*
	 * We don't allocate a new extent in the following cases
	 *
	 * 1) The inode is marked as NODATACOW.  In this case we'll just use the
	 * existing extent.
	 * 2) The extent is marked as PREALLOC.  We're good to go here and can
	 * just use the extent.
	 *
	 */
	if (!create) {
		len = min(len, em->len - (start - em->start));
		lockstart = start + len;
		goto unlock;
	}

	if (test_bit(EXTENT_FLAG_PREALLOC, &em->flags) ||
	    ((BTRFS_I(inode)->flags & BTRFS_INODE_NODATACOW) &&
	     em->block_start != EXTENT_MAP_HOLE)) {
		int type;
		u64 block_start, orig_start, orig_block_len, ram_bytes;

		if (test_bit(EXTENT_FLAG_PREALLOC, &em->flags))
			type = BTRFS_ORDERED_PREALLOC;
		else
			type = BTRFS_ORDERED_NOCOW;
		len = min(len, em->len - (start - em->start));
		block_start = em->block_start + (start - em->start);

		if (can_nocow_extent(inode, start, &len, &orig_start,
				     &orig_block_len, &ram_bytes) == 1 &&
		    btrfs_inc_nocow_writers(fs_info, block_start)) {
			struct extent_map *em2;

			em2 = btrfs_create_dio_extent(inode, start, len,
						      orig_start, block_start,
						      len, orig_block_len,
						      ram_bytes, type);
			btrfs_dec_nocow_writers(fs_info, block_start);
			if (type == BTRFS_ORDERED_PREALLOC) {
				free_extent_map(em);
				em = em2;
			}
			if (em2 && IS_ERR(em2)) {
				ret = PTR_ERR(em2);
				goto unlock_err;
			}
			/*
			 * For inode marked NODATACOW or extent marked PREALLOC,
			 * use the existing or preallocated extent, so does not
			 * need to adjust btrfs_space_info's bytes_may_use.
			 */
			btrfs_free_reserved_data_space_noquota(inode,
					start, len);
			goto unlock;
		}
	}

	/*
	 * this will cow the extent, reset the len in case we changed
	 * it above
	 */
	len = bh_result->b_size;
	free_extent_map(em);
	em = btrfs_new_extent_direct(inode, start, len);
	if (IS_ERR(em)) {
		ret = PTR_ERR(em);
		goto unlock_err;
	}
	len = min(len, em->len - (start - em->start));
unlock:
	bh_result->b_blocknr = (em->block_start + (start - em->start)) >>
		inode->i_blkbits;
	bh_result->b_size = len;
	bh_result->b_bdev = em->bdev;
	set_buffer_mapped(bh_result);
	if (create) {
		if (!test_bit(EXTENT_FLAG_PREALLOC, &em->flags))
			set_buffer_new(bh_result);

		/*
		 * Need to update the i_size under the extent lock so buffered
		 * readers will get the updated i_size when we unlock.
		 */
		if (!dio_data->overwrite && start + len > i_size_read(inode))
			i_size_write(inode, start + len);

		WARN_ON(dio_data->reserve < len);
		dio_data->reserve -= len;
		dio_data->unsubmitted_oe_range_end = start + len;
		current->journal_info = dio_data;
	}

	/*
	 * In the case of write we need to clear and unlock the entire range,
	 * in the case of read we need to unlock only the end area that we
	 * aren't using if there is any left over space.
	 */
	if (lockstart < lockend) {
		clear_extent_bit(&BTRFS_I(inode)->io_tree, lockstart,
				 lockend, unlock_bits, 1, 0,
				 &cached_state);
	} else {
		free_extent_state(cached_state);
	}

	free_extent_map(em);

	return 0;

unlock_err:
	clear_extent_bit(&BTRFS_I(inode)->io_tree, lockstart, lockend,
			 unlock_bits, 1, 0, &cached_state);
err:
	if (dio_data)
		current->journal_info = dio_data;
	return ret;
}

static inline blk_status_t submit_dio_repair_bio(struct inode *inode,
						 struct bio *bio,
						 int mirror_num)
{
	struct btrfs_fs_info *fs_info = btrfs_sb(inode->i_sb);
	blk_status_t ret;

	BUG_ON(bio_op(bio) == REQ_OP_WRITE);

	ret = btrfs_bio_wq_end_io(fs_info, bio, BTRFS_WQ_ENDIO_DIO_REPAIR);
	if (ret)
		return ret;

	ret = btrfs_map_bio(fs_info, bio, mirror_num, 0);

	return ret;
}

static int btrfs_check_dio_repairable(struct inode *inode,
				      struct bio *failed_bio,
				      struct io_failure_record *failrec,
				      int failed_mirror)
{
	struct btrfs_fs_info *fs_info = btrfs_sb(inode->i_sb);
	int num_copies;

	num_copies = btrfs_num_copies(fs_info, failrec->logical, failrec->len);
	if (num_copies == 1) {
		/*
		 * we only have a single copy of the data, so don't bother with
		 * all the retry and error correction code that follows. no
		 * matter what the error is, it is very likely to persist.
		 */
		btrfs_debug(fs_info,
			"Check DIO Repairable: cannot repair, num_copies=%d, next_mirror %d, failed_mirror %d",
			num_copies, failrec->this_mirror, failed_mirror);
		return 0;
	}

	failrec->failed_mirror = failed_mirror;
	failrec->this_mirror++;
	if (failrec->this_mirror == failed_mirror)
		failrec->this_mirror++;

	if (failrec->this_mirror > num_copies) {
		btrfs_debug(fs_info,
			"Check DIO Repairable: (fail) num_copies=%d, next_mirror %d, failed_mirror %d",
			num_copies, failrec->this_mirror, failed_mirror);
		return 0;
	}

	return 1;
}

static blk_status_t dio_read_error(struct inode *inode, struct bio *failed_bio,
				   struct page *page, unsigned int pgoff,
				   u64 start, u64 end, int failed_mirror,
				   bio_end_io_t *repair_endio, void *repair_arg)
{
	struct io_failure_record *failrec;
	struct extent_io_tree *io_tree = &BTRFS_I(inode)->io_tree;
	struct extent_io_tree *failure_tree = &BTRFS_I(inode)->io_failure_tree;
	struct bio *bio;
	int isector;
	unsigned int read_mode = 0;
	int segs;
	int ret;
	blk_status_t status;
	struct bio_vec bvec;

	BUG_ON(bio_op(failed_bio) == REQ_OP_WRITE);

	ret = btrfs_get_io_failure_record(inode, start, end, &failrec);
	if (ret)
		return errno_to_blk_status(ret);

	ret = btrfs_check_dio_repairable(inode, failed_bio, failrec,
					 failed_mirror);
	if (!ret) {
		free_io_failure(failure_tree, io_tree, failrec);
		return BLK_STS_IOERR;
	}

	segs = bio_segments(failed_bio);
	bio_get_first_bvec(failed_bio, &bvec);
	if (segs > 1 ||
	    (bvec.bv_len > btrfs_inode_sectorsize(inode)))
		read_mode |= REQ_FAILFAST_DEV;

	isector = start - btrfs_io_bio(failed_bio)->logical;
	isector >>= inode->i_sb->s_blocksize_bits;
	bio = btrfs_create_repair_bio(inode, failed_bio, failrec, page,
				pgoff, isector, repair_endio, repair_arg);
	bio_set_op_attrs(bio, REQ_OP_READ, read_mode);

	btrfs_debug(BTRFS_I(inode)->root->fs_info,
		    "repair DIO read error: submitting new dio read[%#x] to this_mirror=%d, in_validation=%d",
		    read_mode, failrec->this_mirror, failrec->in_validation);

	status = submit_dio_repair_bio(inode, bio, failrec->this_mirror);
	if (status) {
		free_io_failure(failure_tree, io_tree, failrec);
		bio_put(bio);
	}

	return status;
}

struct btrfs_retry_complete {
	struct completion done;
	struct inode *inode;
	u64 start;
	int uptodate;
};

static void btrfs_retry_endio_nocsum(struct bio *bio)
{
	struct btrfs_retry_complete *done = bio->bi_private;
	struct inode *inode = done->inode;
	struct bio_vec *bvec;
	struct extent_io_tree *io_tree, *failure_tree;
	int i;

	if (bio->bi_status)
		goto end;

	ASSERT(bio->bi_vcnt == 1);
	io_tree = &BTRFS_I(inode)->io_tree;
	failure_tree = &BTRFS_I(inode)->io_failure_tree;
	ASSERT(bio_first_bvec_all(bio)->bv_len == btrfs_inode_sectorsize(inode));

	done->uptodate = 1;
	ASSERT(!bio_flagged(bio, BIO_CLONED));
	bio_for_each_segment_all(bvec, bio, i)
		clean_io_failure(BTRFS_I(inode)->root->fs_info, failure_tree,
				 io_tree, done->start, bvec->bv_page,
				 btrfs_ino(BTRFS_I(inode)), 0);
end:
	complete(&done->done);
	bio_put(bio);
}

static blk_status_t __btrfs_correct_data_nocsum(struct inode *inode,
						struct btrfs_io_bio *io_bio)
{
	struct btrfs_fs_info *fs_info;
	struct bio_vec bvec;
	struct bvec_iter iter;
	struct btrfs_retry_complete done;
	u64 start;
	unsigned int pgoff;
	u32 sectorsize;
	int nr_sectors;
	blk_status_t ret;
	blk_status_t err = BLK_STS_OK;

	fs_info = BTRFS_I(inode)->root->fs_info;
	sectorsize = fs_info->sectorsize;

	start = io_bio->logical;
	done.inode = inode;
	io_bio->bio.bi_iter = io_bio->iter;

	bio_for_each_segment(bvec, &io_bio->bio, iter) {
		nr_sectors = BTRFS_BYTES_TO_BLKS(fs_info, bvec.bv_len);
		pgoff = bvec.bv_offset;

next_block_or_try_again:
		done.uptodate = 0;
		done.start = start;
		init_completion(&done.done);

		ret = dio_read_error(inode, &io_bio->bio, bvec.bv_page,
				pgoff, start, start + sectorsize - 1,
				io_bio->mirror_num,
				btrfs_retry_endio_nocsum, &done);
		if (ret) {
			err = ret;
			goto next;
		}

		wait_for_completion_io(&done.done);

		if (!done.uptodate) {
			/* We might have another mirror, so try again */
			goto next_block_or_try_again;
		}

next:
		start += sectorsize;

		nr_sectors--;
		if (nr_sectors) {
			pgoff += sectorsize;
			ASSERT(pgoff < PAGE_SIZE);
			goto next_block_or_try_again;
		}
	}

	return err;
}

static void btrfs_retry_endio(struct bio *bio)
{
	struct btrfs_retry_complete *done = bio->bi_private;
	struct btrfs_io_bio *io_bio = btrfs_io_bio(bio);
	struct extent_io_tree *io_tree, *failure_tree;
	struct inode *inode = done->inode;
	struct bio_vec *bvec;
	int uptodate;
	int ret;
	int i;

	if (bio->bi_status)
		goto end;

	uptodate = 1;

	ASSERT(bio->bi_vcnt == 1);
	ASSERT(bio_first_bvec_all(bio)->bv_len == btrfs_inode_sectorsize(done->inode));

	io_tree = &BTRFS_I(inode)->io_tree;
	failure_tree = &BTRFS_I(inode)->io_failure_tree;

	ASSERT(!bio_flagged(bio, BIO_CLONED));
	bio_for_each_segment_all(bvec, bio, i) {
		ret = __readpage_endio_check(inode, io_bio, i, bvec->bv_page,
					     bvec->bv_offset, done->start,
					     bvec->bv_len);
		if (!ret)
			clean_io_failure(BTRFS_I(inode)->root->fs_info,
					 failure_tree, io_tree, done->start,
					 bvec->bv_page,
					 btrfs_ino(BTRFS_I(inode)),
					 bvec->bv_offset);
		else
			uptodate = 0;
	}

	done->uptodate = uptodate;
end:
	complete(&done->done);
	bio_put(bio);
}

static blk_status_t __btrfs_subio_endio_read(struct inode *inode,
		struct btrfs_io_bio *io_bio, blk_status_t err)
{
	struct btrfs_fs_info *fs_info;
	struct bio_vec bvec;
	struct bvec_iter iter;
	struct btrfs_retry_complete done;
	u64 start;
	u64 offset = 0;
	u32 sectorsize;
	int nr_sectors;
	unsigned int pgoff;
	int csum_pos;
	bool uptodate = (err == 0);
	int ret;
	blk_status_t status;

	fs_info = BTRFS_I(inode)->root->fs_info;
	sectorsize = fs_info->sectorsize;

	err = BLK_STS_OK;
	start = io_bio->logical;
	done.inode = inode;
	io_bio->bio.bi_iter = io_bio->iter;

	bio_for_each_segment(bvec, &io_bio->bio, iter) {
		nr_sectors = BTRFS_BYTES_TO_BLKS(fs_info, bvec.bv_len);

		pgoff = bvec.bv_offset;
next_block:
		if (uptodate) {
			csum_pos = BTRFS_BYTES_TO_BLKS(fs_info, offset);
			ret = __readpage_endio_check(inode, io_bio, csum_pos,
					bvec.bv_page, pgoff, start, sectorsize);
			if (likely(!ret))
				goto next;
		}
try_again:
		done.uptodate = 0;
		done.start = start;
		init_completion(&done.done);

		status = dio_read_error(inode, &io_bio->bio, bvec.bv_page,
					pgoff, start, start + sectorsize - 1,
					io_bio->mirror_num, btrfs_retry_endio,
					&done);
		if (status) {
			err = status;
			goto next;
		}

		wait_for_completion_io(&done.done);

		if (!done.uptodate) {
			/* We might have another mirror, so try again */
			goto try_again;
		}
next:
		offset += sectorsize;
		start += sectorsize;

		ASSERT(nr_sectors);

		nr_sectors--;
		if (nr_sectors) {
			pgoff += sectorsize;
			ASSERT(pgoff < PAGE_SIZE);
			goto next_block;
		}
	}

	return err;
}

static blk_status_t btrfs_subio_endio_read(struct inode *inode,
		struct btrfs_io_bio *io_bio, blk_status_t err)
{
	bool skip_csum = BTRFS_I(inode)->flags & BTRFS_INODE_NODATASUM;

	if (skip_csum) {
		if (unlikely(err))
			return __btrfs_correct_data_nocsum(inode, io_bio);
		else
			return BLK_STS_OK;
	} else {
		return __btrfs_subio_endio_read(inode, io_bio, err);
	}
}

static void btrfs_endio_direct_read(struct bio *bio)
{
	struct btrfs_dio_private *dip = bio->bi_private;
	struct inode *inode = dip->inode;
	struct bio *dio_bio;
	struct btrfs_io_bio *io_bio = btrfs_io_bio(bio);
	blk_status_t err = bio->bi_status;

	if (dip->flags & BTRFS_DIO_ORIG_BIO_SUBMITTED)
		err = btrfs_subio_endio_read(inode, io_bio, err);

	unlock_extent(&BTRFS_I(inode)->io_tree, dip->logical_offset,
		      dip->logical_offset + dip->bytes - 1);
	dio_bio = dip->dio_bio;

	kfree(dip);

	dio_bio->bi_status = err;
	dio_end_io(dio_bio);

	if (io_bio->end_io)
		io_bio->end_io(io_bio, blk_status_to_errno(err));
	bio_put(bio);
}

static void __endio_write_update_ordered(struct inode *inode,
					 const u64 offset, const u64 bytes,
					 const bool uptodate)
{
	struct btrfs_fs_info *fs_info = btrfs_sb(inode->i_sb);
	struct btrfs_ordered_extent *ordered = NULL;
	struct btrfs_workqueue *wq;
	btrfs_work_func_t func;
	u64 ordered_offset = offset;
	u64 ordered_bytes = bytes;
	u64 last_offset;
	int ret;

	if (btrfs_is_free_space_inode(BTRFS_I(inode))) {
		wq = fs_info->endio_freespace_worker;
		func = btrfs_freespace_write_helper;
	} else {
		wq = fs_info->endio_write_workers;
		func = btrfs_endio_write_helper;
	}

again:
	last_offset = ordered_offset;
	ret = btrfs_dec_test_first_ordered_pending(inode, &ordered,
						   &ordered_offset,
						   ordered_bytes,
						   uptodate);
	if (!ret)
		goto out_test;

	btrfs_init_work(&ordered->work, func, finish_ordered_fn, NULL, NULL);
	btrfs_queue_work(wq, &ordered->work);
out_test:
	/*
	 * If btrfs_dec_test_ordered_pending does not find any ordered extent
	 * in the range, we can exit.
	 */
	if (ordered_offset == last_offset)
		return;
	/*
	 * our bio might span multiple ordered extents.  If we haven't
	 * completed the accounting for the whole dio, go back and try again
	 */
	if (ordered_offset < offset + bytes) {
		ordered_bytes = offset + bytes - ordered_offset;
		ordered = NULL;
		goto again;
	}
}

static void btrfs_endio_direct_write(struct bio *bio)
{
	struct btrfs_dio_private *dip = bio->bi_private;
	struct bio *dio_bio = dip->dio_bio;

	__endio_write_update_ordered(dip->inode, dip->logical_offset,
				     dip->bytes, !bio->bi_status);

	kfree(dip);

	dio_bio->bi_status = bio->bi_status;
	dio_end_io(dio_bio);
	bio_put(bio);
}

static blk_status_t __btrfs_submit_bio_start_direct_io(void *private_data,
				    struct bio *bio, int mirror_num,
				    unsigned long bio_flags, u64 offset)
{
	struct inode *inode = private_data;
	blk_status_t ret;
	ret = btrfs_csum_one_bio(inode, bio, offset, 1);
	BUG_ON(ret); /* -ENOMEM */
	return 0;
}

static void btrfs_end_dio_bio(struct bio *bio)
{
	struct btrfs_dio_private *dip = bio->bi_private;
	blk_status_t err = bio->bi_status;

	if (err)
		btrfs_warn(BTRFS_I(dip->inode)->root->fs_info,
			   "direct IO failed ino %llu rw %d,%u sector %#Lx len %u err no %d",
			   btrfs_ino(BTRFS_I(dip->inode)), bio_op(bio),
			   bio->bi_opf,
			   (unsigned long long)bio->bi_iter.bi_sector,
			   bio->bi_iter.bi_size, err);

	if (dip->subio_endio)
		err = dip->subio_endio(dip->inode, btrfs_io_bio(bio), err);

	if (err) {
		dip->errors = 1;

		/*
		 * before atomic variable goto zero, we must make sure
		 * dip->errors is perceived to be set.
		 */
		smp_mb__before_atomic();
	}

	/* if there are more bios still pending for this dio, just exit */
	if (!atomic_dec_and_test(&dip->pending_bios))
		goto out;

	if (dip->errors) {
		bio_io_error(dip->orig_bio);
	} else {
		dip->dio_bio->bi_status = BLK_STS_OK;
		bio_endio(dip->orig_bio);
	}
out:
	bio_put(bio);
}

static inline blk_status_t btrfs_lookup_and_bind_dio_csum(struct inode *inode,
						 struct btrfs_dio_private *dip,
						 struct bio *bio,
						 u64 file_offset)
{
	struct btrfs_io_bio *io_bio = btrfs_io_bio(bio);
	struct btrfs_io_bio *orig_io_bio = btrfs_io_bio(dip->orig_bio);
	blk_status_t ret;

	/*
	 * We load all the csum data we need when we submit
	 * the first bio to reduce the csum tree search and
	 * contention.
	 */
	if (dip->logical_offset == file_offset) {
		ret = btrfs_lookup_bio_sums_dio(inode, dip->orig_bio,
						file_offset);
		if (ret)
			return ret;
	}

	if (bio == dip->orig_bio)
		return 0;

	file_offset -= dip->logical_offset;
	file_offset >>= inode->i_sb->s_blocksize_bits;
	io_bio->csum = (u8 *)(((u32 *)orig_io_bio->csum) + file_offset);

	return 0;
}

static inline blk_status_t
__btrfs_submit_dio_bio(struct bio *bio, struct inode *inode, u64 file_offset,
		       int async_submit)
{
	struct btrfs_fs_info *fs_info = btrfs_sb(inode->i_sb);
	struct btrfs_dio_private *dip = bio->bi_private;
	bool write = bio_op(bio) == REQ_OP_WRITE;
	blk_status_t ret;

	/* Check btrfs_submit_bio_hook() for rules about async submit. */
	if (async_submit)
		async_submit = !atomic_read(&BTRFS_I(inode)->sync_writers);

	if (!write) {
		ret = btrfs_bio_wq_end_io(fs_info, bio, BTRFS_WQ_ENDIO_DATA);
		if (ret)
			goto err;
	}

	if (BTRFS_I(inode)->flags & BTRFS_INODE_NODATASUM)
		goto map;

	if (write && async_submit) {
		ret = btrfs_wq_submit_bio(fs_info, bio, 0, 0,
					  file_offset, inode,
					  __btrfs_submit_bio_start_direct_io,
					  __btrfs_submit_bio_done);
		goto err;
	} else if (write) {
		/*
		 * If we aren't doing async submit, calculate the csum of the
		 * bio now.
		 */
		ret = btrfs_csum_one_bio(inode, bio, file_offset, 1);
		if (ret)
			goto err;
	} else {
		ret = btrfs_lookup_and_bind_dio_csum(inode, dip, bio,
						     file_offset);
		if (ret)
			goto err;
	}
map:
	ret = btrfs_map_bio(fs_info, bio, 0, 0);
err:
	return ret;
}

static int btrfs_submit_direct_hook(struct btrfs_dio_private *dip)
{
	struct inode *inode = dip->inode;
	struct btrfs_fs_info *fs_info = btrfs_sb(inode->i_sb);
	struct bio *bio;
	struct bio *orig_bio = dip->orig_bio;
	u64 start_sector = orig_bio->bi_iter.bi_sector;
	u64 file_offset = dip->logical_offset;
	u64 map_length;
	int async_submit = 0;
	u64 submit_len;
	int clone_offset = 0;
	int clone_len;
	int ret;
	blk_status_t status;

	map_length = orig_bio->bi_iter.bi_size;
	submit_len = map_length;
	ret = btrfs_map_block(fs_info, btrfs_op(orig_bio), start_sector << 9,
			      &map_length, NULL, 0);
	if (ret)
		return -EIO;

	if (map_length >= submit_len) {
		bio = orig_bio;
		dip->flags |= BTRFS_DIO_ORIG_BIO_SUBMITTED;
		goto submit;
	}

	/* async crcs make it difficult to collect full stripe writes. */
	if (btrfs_data_alloc_profile(fs_info) & BTRFS_BLOCK_GROUP_RAID56_MASK)
		async_submit = 0;
	else
		async_submit = 1;

	/* bio split */
	ASSERT(map_length <= INT_MAX);
	atomic_inc(&dip->pending_bios);
	do {
		clone_len = min_t(int, submit_len, map_length);

		/*
		 * This will never fail as it's passing GPF_NOFS and
		 * the allocation is backed by btrfs_bioset.
		 */
		bio = btrfs_bio_clone_partial(orig_bio, clone_offset,
					      clone_len);
		bio->bi_private = dip;
		bio->bi_end_io = btrfs_end_dio_bio;
		btrfs_io_bio(bio)->logical = file_offset;

		ASSERT(submit_len >= clone_len);
		submit_len -= clone_len;
		if (submit_len == 0)
			break;

		/*
		 * Increase the count before we submit the bio so we know
		 * the end IO handler won't happen before we increase the
		 * count. Otherwise, the dip might get freed before we're
		 * done setting it up.
		 */
		atomic_inc(&dip->pending_bios);

		status = __btrfs_submit_dio_bio(bio, inode, file_offset,
						async_submit);
		if (status) {
			bio_put(bio);
			atomic_dec(&dip->pending_bios);
			goto out_err;
		}

		clone_offset += clone_len;
		start_sector += clone_len >> 9;
		file_offset += clone_len;

		map_length = submit_len;
		ret = btrfs_map_block(fs_info, btrfs_op(orig_bio),
				      start_sector << 9, &map_length, NULL, 0);
		if (ret)
			goto out_err;
	} while (submit_len > 0);

submit:
	status = __btrfs_submit_dio_bio(bio, inode, file_offset, async_submit);
	if (!status)
		return 0;

	bio_put(bio);
out_err:
	dip->errors = 1;
	/*
	 * before atomic variable goto zero, we must
	 * make sure dip->errors is perceived to be set.
	 */
	smp_mb__before_atomic();
	if (atomic_dec_and_test(&dip->pending_bios))
		bio_io_error(dip->orig_bio);

	/* bio_end_io() will handle error, so we needn't return it */
	return 0;
}

static void btrfs_submit_direct(struct bio *dio_bio, struct inode *inode,
				loff_t file_offset)
{
	struct btrfs_dio_private *dip = NULL;
	struct bio *bio = NULL;
	struct btrfs_io_bio *io_bio;
	bool write = (bio_op(dio_bio) == REQ_OP_WRITE);
	int ret = 0;

	bio = btrfs_bio_clone(dio_bio);

	dip = kzalloc(sizeof(*dip), GFP_NOFS);
	if (!dip) {
		ret = -ENOMEM;
		goto free_ordered;
	}

	dip->private = dio_bio->bi_private;
	dip->inode = inode;
	dip->logical_offset = file_offset;
	dip->bytes = dio_bio->bi_iter.bi_size;
	dip->disk_bytenr = (u64)dio_bio->bi_iter.bi_sector << 9;
	bio->bi_private = dip;
	dip->orig_bio = bio;
	dip->dio_bio = dio_bio;
	atomic_set(&dip->pending_bios, 0);
	io_bio = btrfs_io_bio(bio);
	io_bio->logical = file_offset;

	if (write) {
		bio->bi_end_io = btrfs_endio_direct_write;
	} else {
		bio->bi_end_io = btrfs_endio_direct_read;
		dip->subio_endio = btrfs_subio_endio_read;
	}

	/*
	 * Reset the range for unsubmitted ordered extents (to a 0 length range)
	 * even if we fail to submit a bio, because in such case we do the
	 * corresponding error handling below and it must not be done a second
	 * time by btrfs_direct_IO().
	 */
	if (write) {
		struct btrfs_dio_data *dio_data = current->journal_info;

		dio_data->unsubmitted_oe_range_end = dip->logical_offset +
			dip->bytes;
		dio_data->unsubmitted_oe_range_start =
			dio_data->unsubmitted_oe_range_end;
	}

	ret = btrfs_submit_direct_hook(dip);
	if (!ret)
		return;

	if (io_bio->end_io)
		io_bio->end_io(io_bio, ret);

free_ordered:
	/*
	 * If we arrived here it means either we failed to submit the dip
	 * or we either failed to clone the dio_bio or failed to allocate the
	 * dip. If we cloned the dio_bio and allocated the dip, we can just
	 * call bio_endio against our io_bio so that we get proper resource
	 * cleanup if we fail to submit the dip, otherwise, we must do the
	 * same as btrfs_endio_direct_[write|read] because we can't call these
	 * callbacks - they require an allocated dip and a clone of dio_bio.
	 */
	if (bio && dip) {
		bio_io_error(bio);
		/*
		 * The end io callbacks free our dip, do the final put on bio
		 * and all the cleanup and final put for dio_bio (through
		 * dio_end_io()).
		 */
		dip = NULL;
		bio = NULL;
	} else {
		if (write)
			__endio_write_update_ordered(inode,
						file_offset,
						dio_bio->bi_iter.bi_size,
						false);
		else
			unlock_extent(&BTRFS_I(inode)->io_tree, file_offset,
			      file_offset + dio_bio->bi_iter.bi_size - 1);

		dio_bio->bi_status = BLK_STS_IOERR;
		/*
		 * Releases and cleans up our dio_bio, no need to bio_put()
		 * nor bio_endio()/bio_io_error() against dio_bio.
		 */
		dio_end_io(dio_bio);
	}
	if (bio)
		bio_put(bio);
	kfree(dip);
}

static ssize_t check_direct_IO(struct btrfs_fs_info *fs_info,
			       const struct iov_iter *iter, loff_t offset)
{
	int seg;
	int i;
	unsigned int blocksize_mask = fs_info->sectorsize - 1;
	ssize_t retval = -EINVAL;

	if (offset & blocksize_mask)
		goto out;

	if (iov_iter_alignment(iter) & blocksize_mask)
		goto out;

	/* If this is a write we don't need to check anymore */
	if (iov_iter_rw(iter) != READ || !iter_is_iovec(iter))
		return 0;
	/*
	 * Check to make sure we don't have duplicate iov_base's in this
	 * iovec, if so return EINVAL, otherwise we'll get csum errors
	 * when reading back.
	 */
	for (seg = 0; seg < iter->nr_segs; seg++) {
		for (i = seg + 1; i < iter->nr_segs; i++) {
			if (iter->iov[seg].iov_base == iter->iov[i].iov_base)
				goto out;
		}
	}
	retval = 0;
out:
	return retval;
}

static ssize_t btrfs_direct_IO(struct kiocb *iocb, struct iov_iter *iter)
{
	struct file *file = iocb->ki_filp;
	struct inode *inode = file->f_mapping->host;
	struct btrfs_fs_info *fs_info = btrfs_sb(inode->i_sb);
	struct btrfs_dio_data dio_data = { 0 };
	struct extent_changeset *data_reserved = NULL;
	loff_t offset = iocb->ki_pos;
	size_t count = 0;
	int flags = 0;
	bool wakeup = true;
	bool relock = false;
	ssize_t ret;

	if (check_direct_IO(fs_info, iter, offset))
		return 0;

	inode_dio_begin(inode);

	/*
	 * The generic stuff only does filemap_write_and_wait_range, which
	 * isn't enough if we've written compressed pages to this area, so
	 * we need to flush the dirty pages again to make absolutely sure
	 * that any outstanding dirty pages are on disk.
	 */
	count = iov_iter_count(iter);
	if (test_bit(BTRFS_INODE_HAS_ASYNC_EXTENT,
		     &BTRFS_I(inode)->runtime_flags))
		filemap_fdatawrite_range(inode->i_mapping, offset,
					 offset + count - 1);

	if (iov_iter_rw(iter) == WRITE) {
		/*
		 * If the write DIO is beyond the EOF, we need update
		 * the isize, but it is protected by i_mutex. So we can
		 * not unlock the i_mutex at this case.
		 */
		if (offset + count <= inode->i_size) {
			dio_data.overwrite = 1;
			inode_unlock(inode);
			relock = true;
		} else if (iocb->ki_flags & IOCB_NOWAIT) {
			ret = -EAGAIN;
			goto out;
		}
		ret = btrfs_delalloc_reserve_space(inode, &data_reserved,
						   offset, count);
		if (ret)
			goto out;

		/*
		 * We need to know how many extents we reserved so that we can
		 * do the accounting properly if we go over the number we
		 * originally calculated.  Abuse current->journal_info for this.
		 */
		dio_data.reserve = round_up(count,
					    fs_info->sectorsize);
		dio_data.unsubmitted_oe_range_start = (u64)offset;
		dio_data.unsubmitted_oe_range_end = (u64)offset;
		current->journal_info = &dio_data;
		down_read(&BTRFS_I(inode)->dio_sem);
	} else if (test_bit(BTRFS_INODE_READDIO_NEED_LOCK,
				     &BTRFS_I(inode)->runtime_flags)) {
		inode_dio_end(inode);
		flags = DIO_LOCKING | DIO_SKIP_HOLES;
		wakeup = false;
	}

	ret = __blockdev_direct_IO(iocb, inode,
				   fs_info->fs_devices->latest_bdev,
				   iter, btrfs_get_blocks_direct, NULL,
				   btrfs_submit_direct, flags);
	if (iov_iter_rw(iter) == WRITE) {
		up_read(&BTRFS_I(inode)->dio_sem);
		current->journal_info = NULL;
		if (ret < 0 && ret != -EIOCBQUEUED) {
			if (dio_data.reserve)
				btrfs_delalloc_release_space(inode, data_reserved,
					offset, dio_data.reserve);
			/*
			 * On error we might have left some ordered extents
			 * without submitting corresponding bios for them, so
			 * cleanup them up to avoid other tasks getting them
			 * and waiting for them to complete forever.
			 */
			if (dio_data.unsubmitted_oe_range_start <
			    dio_data.unsubmitted_oe_range_end)
				__endio_write_update_ordered(inode,
					dio_data.unsubmitted_oe_range_start,
					dio_data.unsubmitted_oe_range_end -
					dio_data.unsubmitted_oe_range_start,
					false);
		} else if (ret >= 0 && (size_t)ret < count)
			btrfs_delalloc_release_space(inode, data_reserved,
					offset, count - (size_t)ret);
		btrfs_delalloc_release_extents(BTRFS_I(inode), count);
	}
out:
	if (wakeup)
		inode_dio_end(inode);
	if (relock)
		inode_lock(inode);

	extent_changeset_free(data_reserved);
	return ret;
}

#define BTRFS_FIEMAP_FLAGS	(FIEMAP_FLAG_SYNC)

static int btrfs_fiemap(struct inode *inode, struct fiemap_extent_info *fieinfo,
		__u64 start, __u64 len)
{
	int	ret;

	ret = fiemap_check_flags(fieinfo, BTRFS_FIEMAP_FLAGS);
	if (ret)
		return ret;

	return extent_fiemap(inode, fieinfo, start, len);
}

int btrfs_readpage(struct file *file, struct page *page)
{
	struct extent_io_tree *tree;
	tree = &BTRFS_I(page->mapping->host)->io_tree;
	return extent_read_full_page(tree, page, btrfs_get_extent, 0);
}

static int btrfs_writepage(struct page *page, struct writeback_control *wbc)
{
	struct inode *inode = page->mapping->host;
	int ret;

	if (current->flags & PF_MEMALLOC) {
		redirty_page_for_writepage(wbc, page);
		unlock_page(page);
		return 0;
	}

	/*
	 * If we are under memory pressure we will call this directly from the
	 * VM, we need to make sure we have the inode referenced for the ordered
	 * extent.  If not just return like we didn't do anything.
	 */
	if (!igrab(inode)) {
		redirty_page_for_writepage(wbc, page);
		return AOP_WRITEPAGE_ACTIVATE;
	}
	ret = extent_write_full_page(page, wbc);
	btrfs_add_delayed_iput(inode);
	return ret;
}

static int btrfs_writepages(struct address_space *mapping,
			    struct writeback_control *wbc)
{
	struct extent_io_tree *tree;

	tree = &BTRFS_I(mapping->host)->io_tree;
	return extent_writepages(tree, mapping, wbc);
}

static int
btrfs_readpages(struct file *file, struct address_space *mapping,
		struct list_head *pages, unsigned nr_pages)
{
	struct extent_io_tree *tree;
	tree = &BTRFS_I(mapping->host)->io_tree;
	return extent_readpages(tree, mapping, pages, nr_pages);
}
static int __btrfs_releasepage(struct page *page, gfp_t gfp_flags)
{
	struct extent_io_tree *tree;
	struct extent_map_tree *map;
	int ret;

	tree = &BTRFS_I(page->mapping->host)->io_tree;
	map = &BTRFS_I(page->mapping->host)->extent_tree;
	ret = try_release_extent_mapping(map, tree, page, gfp_flags);
	if (ret == 1) {
		ClearPagePrivate(page);
		set_page_private(page, 0);
		put_page(page);
	}
	return ret;
}

static int btrfs_releasepage(struct page *page, gfp_t gfp_flags)
{
	if (PageWriteback(page) || PageDirty(page))
		return 0;
	return __btrfs_releasepage(page, gfp_flags);
}

static void btrfs_invalidatepage(struct page *page, unsigned int offset,
				 unsigned int length)
{
	struct inode *inode = page->mapping->host;
	struct extent_io_tree *tree;
	struct btrfs_ordered_extent *ordered;
	struct extent_state *cached_state = NULL;
	u64 page_start = page_offset(page);
	u64 page_end = page_start + PAGE_SIZE - 1;
	u64 start;
	u64 end;
	int inode_evicting = inode->i_state & I_FREEING;

	/*
	 * we have the page locked, so new writeback can't start,
	 * and the dirty bit won't be cleared while we are here.
	 *
	 * Wait for IO on this page so that we can safely clear
	 * the PagePrivate2 bit and do ordered accounting
	 */
	wait_on_page_writeback(page);

	tree = &BTRFS_I(inode)->io_tree;
	if (offset) {
		btrfs_releasepage(page, GFP_NOFS);
		return;
	}

	if (!inode_evicting)
		lock_extent_bits(tree, page_start, page_end, &cached_state);
again:
	start = page_start;
	ordered = btrfs_lookup_ordered_range(BTRFS_I(inode), start,
					page_end - start + 1);
	if (ordered) {
		end = min(page_end, ordered->file_offset + ordered->len - 1);
		/*
		 * IO on this page will never be started, so we need
		 * to account for any ordered extents now
		 */
		if (!inode_evicting)
			clear_extent_bit(tree, start, end,
					 EXTENT_DIRTY | EXTENT_DELALLOC |
					 EXTENT_DELALLOC_NEW |
					 EXTENT_LOCKED | EXTENT_DO_ACCOUNTING |
					 EXTENT_DEFRAG, 1, 0, &cached_state);
		/*
		 * whoever cleared the private bit is responsible
		 * for the finish_ordered_io
		 */
		if (TestClearPagePrivate2(page)) {
			struct btrfs_ordered_inode_tree *tree;
			u64 new_len;

			tree = &BTRFS_I(inode)->ordered_tree;

			spin_lock_irq(&tree->lock);
			set_bit(BTRFS_ORDERED_TRUNCATED, &ordered->flags);
			new_len = start - ordered->file_offset;
			if (new_len < ordered->truncated_len)
				ordered->truncated_len = new_len;
			spin_unlock_irq(&tree->lock);

			if (btrfs_dec_test_ordered_pending(inode, &ordered,
							   start,
							   end - start + 1, 1))
				btrfs_finish_ordered_io(ordered);
		}
		btrfs_put_ordered_extent(ordered);
		if (!inode_evicting) {
			cached_state = NULL;
			lock_extent_bits(tree, start, end,
					 &cached_state);
		}

		start = end + 1;
		if (start < page_end)
			goto again;
	}

	/*
	 * Qgroup reserved space handler
	 * Page here will be either
	 * 1) Already written to disk
	 *    In this case, its reserved space is released from data rsv map
	 *    and will be freed by delayed_ref handler finally.
	 *    So even we call qgroup_free_data(), it won't decrease reserved
	 *    space.
	 * 2) Not written to disk
	 *    This means the reserved space should be freed here. However,
	 *    if a truncate invalidates the page (by clearing PageDirty)
	 *    and the page is accounted for while allocating extent
	 *    in btrfs_check_data_free_space() we let delayed_ref to
	 *    free the entire extent.
	 */
	if (PageDirty(page))
		btrfs_qgroup_free_data(inode, NULL, page_start, PAGE_SIZE);
	if (!inode_evicting) {
		clear_extent_bit(tree, page_start, page_end,
				 EXTENT_LOCKED | EXTENT_DIRTY |
				 EXTENT_DELALLOC | EXTENT_DELALLOC_NEW |
				 EXTENT_DO_ACCOUNTING | EXTENT_DEFRAG, 1, 1,
				 &cached_state);

		__btrfs_releasepage(page, GFP_NOFS);
	}

	ClearPageChecked(page);
	if (PagePrivate(page)) {
		ClearPagePrivate(page);
		set_page_private(page, 0);
		put_page(page);
	}
}

/*
 * btrfs_page_mkwrite() is not allowed to change the file size as it gets
 * called from a page fault handler when a page is first dirtied. Hence we must
 * be careful to check for EOF conditions here. We set the page up correctly
 * for a written page which means we get ENOSPC checking when writing into
 * holes and correct delalloc and unwritten extent mapping on filesystems that
 * support these features.
 *
 * We are not allowed to take the i_mutex here so we have to play games to
 * protect against truncate races as the page could now be beyond EOF.  Because
 * vmtruncate() writes the inode size before removing pages, once we have the
 * page lock we can determine safely if the page is beyond EOF. If it is not
 * beyond EOF, then the page is guaranteed safe against truncation until we
 * unlock the page.
 */
int btrfs_page_mkwrite(struct vm_fault *vmf)
{
	struct page *page = vmf->page;
	struct inode *inode = file_inode(vmf->vma->vm_file);
	struct btrfs_fs_info *fs_info = btrfs_sb(inode->i_sb);
	struct extent_io_tree *io_tree = &BTRFS_I(inode)->io_tree;
	struct btrfs_ordered_extent *ordered;
	struct extent_state *cached_state = NULL;
	struct extent_changeset *data_reserved = NULL;
	char *kaddr;
	unsigned long zero_start;
	loff_t size;
	int ret;
	int reserved = 0;
	u64 reserved_space;
	u64 page_start;
	u64 page_end;
	u64 end;

	reserved_space = PAGE_SIZE;

	sb_start_pagefault(inode->i_sb);
	page_start = page_offset(page);
	page_end = page_start + PAGE_SIZE - 1;
	end = page_end;

	/*
	 * Reserving delalloc space after obtaining the page lock can lead to
	 * deadlock. For example, if a dirty page is locked by this function
	 * and the call to btrfs_delalloc_reserve_space() ends up triggering
	 * dirty page write out, then the btrfs_writepage() function could
	 * end up waiting indefinitely to get a lock on the page currently
	 * being processed by btrfs_page_mkwrite() function.
	 */
	ret = btrfs_delalloc_reserve_space(inode, &data_reserved, page_start,
					   reserved_space);
	if (!ret) {
		ret = file_update_time(vmf->vma->vm_file);
		reserved = 1;
	}
	if (ret) {
		if (ret == -ENOMEM)
			ret = VM_FAULT_OOM;
		else /* -ENOSPC, -EIO, etc */
			ret = VM_FAULT_SIGBUS;
		if (reserved)
			goto out;
		goto out_noreserve;
	}

	ret = VM_FAULT_NOPAGE; /* make the VM retry the fault */
again:
	lock_page(page);
	size = i_size_read(inode);

	if ((page->mapping != inode->i_mapping) ||
	    (page_start >= size)) {
		/* page got truncated out from underneath us */
		goto out_unlock;
	}
	wait_on_page_writeback(page);

	lock_extent_bits(io_tree, page_start, page_end, &cached_state);
	set_page_extent_mapped(page);

	/*
	 * we can't set the delalloc bits if there are pending ordered
	 * extents.  Drop our locks and wait for them to finish
	 */
	ordered = btrfs_lookup_ordered_range(BTRFS_I(inode), page_start,
			PAGE_SIZE);
	if (ordered) {
		unlock_extent_cached(io_tree, page_start, page_end,
				     &cached_state);
		unlock_page(page);
		btrfs_start_ordered_extent(inode, ordered, 1);
		btrfs_put_ordered_extent(ordered);
		goto again;
	}

	if (page->index == ((size - 1) >> PAGE_SHIFT)) {
		reserved_space = round_up(size - page_start,
					  fs_info->sectorsize);
		if (reserved_space < PAGE_SIZE) {
			end = page_start + reserved_space - 1;
			btrfs_delalloc_release_space(inode, data_reserved,
					page_start, PAGE_SIZE - reserved_space);
		}
	}

	/*
	 * page_mkwrite gets called when the page is firstly dirtied after it's
	 * faulted in, but write(2) could also dirty a page and set delalloc
	 * bits, thus in this case for space account reason, we still need to
	 * clear any delalloc bits within this page range since we have to
	 * reserve data&meta space before lock_page() (see above comments).
	 */
	clear_extent_bit(&BTRFS_I(inode)->io_tree, page_start, end,
			  EXTENT_DIRTY | EXTENT_DELALLOC |
			  EXTENT_DO_ACCOUNTING | EXTENT_DEFRAG,
			  0, 0, &cached_state);

	ret = btrfs_set_extent_delalloc(inode, page_start, end, 0,
					&cached_state, 0);
	if (ret) {
		unlock_extent_cached(io_tree, page_start, page_end,
				     &cached_state);
		ret = VM_FAULT_SIGBUS;
		goto out_unlock;
	}
	ret = 0;

	/* page is wholly or partially inside EOF */
	if (page_start + PAGE_SIZE > size)
		zero_start = size & ~PAGE_MASK;
	else
		zero_start = PAGE_SIZE;

	if (zero_start != PAGE_SIZE) {
		kaddr = kmap(page);
		memset(kaddr + zero_start, 0, PAGE_SIZE - zero_start);
		flush_dcache_page(page);
		kunmap(page);
	}
	ClearPageChecked(page);
	set_page_dirty(page);
	SetPageUptodate(page);

	BTRFS_I(inode)->last_trans = fs_info->generation;
	BTRFS_I(inode)->last_sub_trans = BTRFS_I(inode)->root->log_transid;
	BTRFS_I(inode)->last_log_commit = BTRFS_I(inode)->root->last_log_commit;

	unlock_extent_cached(io_tree, page_start, page_end, &cached_state);

out_unlock:
	if (!ret) {
		btrfs_delalloc_release_extents(BTRFS_I(inode), PAGE_SIZE);
		sb_end_pagefault(inode->i_sb);
		extent_changeset_free(data_reserved);
		return VM_FAULT_LOCKED;
	}
	unlock_page(page);
out:
	btrfs_delalloc_release_extents(BTRFS_I(inode), PAGE_SIZE);
	btrfs_delalloc_release_space(inode, data_reserved, page_start,
				     reserved_space);
out_noreserve:
	sb_end_pagefault(inode->i_sb);
	extent_changeset_free(data_reserved);
	return ret;
}

static int btrfs_truncate(struct inode *inode)
{
	struct btrfs_fs_info *fs_info = btrfs_sb(inode->i_sb);
	struct btrfs_root *root = BTRFS_I(inode)->root;
	struct btrfs_block_rsv *rsv;
	int ret = 0;
	int err = 0;
	struct btrfs_trans_handle *trans;
	u64 mask = fs_info->sectorsize - 1;
	u64 min_size = btrfs_calc_trunc_metadata_size(fs_info, 1);

	ret = btrfs_wait_ordered_range(inode, inode->i_size & (~mask),
				       (u64)-1);
	if (ret)
		return ret;

	/*
	 * Yes ladies and gentlemen, this is indeed ugly.  The fact is we have
	 * 3 things going on here
	 *
	 * 1) We need to reserve space for our orphan item and the space to
	 * delete our orphan item.  Lord knows we don't want to have a dangling
	 * orphan item because we didn't reserve space to remove it.
	 *
	 * 2) We need to reserve space to update our inode.
	 *
	 * 3) We need to have something to cache all the space that is going to
	 * be free'd up by the truncate operation, but also have some slack
	 * space reserved in case it uses space during the truncate (thank you
	 * very much snapshotting).
	 *
	 * And we need these to all be separate.  The fact is we can use a lot of
	 * space doing the truncate, and we have no earthly idea how much space
	 * we will use, so we need the truncate reservation to be separate so it
	 * doesn't end up using space reserved for updating the inode or
	 * removing the orphan item.  We also need to be able to stop the
	 * transaction and start a new one, which means we need to be able to
	 * update the inode several times, and we have no idea of knowing how
	 * many times that will be, so we can't just reserve 1 item for the
	 * entirety of the operation, so that has to be done separately as well.
	 * Then there is the orphan item, which does indeed need to be held on
	 * to for the whole operation, and we need nobody to touch this reserved
	 * space except the orphan code.
	 *
	 * So that leaves us with
	 *
	 * 1) root->orphan_block_rsv - for the orphan deletion.
	 * 2) rsv - for the truncate reservation, which we will steal from the
	 * transaction reservation.
	 * 3) fs_info->trans_block_rsv - this will have 1 items worth left for
	 * updating the inode.
	 */
	rsv = btrfs_alloc_block_rsv(fs_info, BTRFS_BLOCK_RSV_TEMP);
	if (!rsv)
		return -ENOMEM;
	rsv->size = min_size;
	rsv->failfast = 1;

	/*
	 * 1 for the truncate slack space
	 * 1 for updating the inode.
	 */
	trans = btrfs_start_transaction(root, 2);
	if (IS_ERR(trans)) {
		err = PTR_ERR(trans);
		goto out;
	}

	/* Migrate the slack space for the truncate to our reserve */
	ret = btrfs_block_rsv_migrate(&fs_info->trans_block_rsv, rsv,
				      min_size, 0);
	BUG_ON(ret);

	/*
	 * So if we truncate and then write and fsync we normally would just
	 * write the extents that changed, which is a problem if we need to
	 * first truncate that entire inode.  So set this flag so we write out
	 * all of the extents in the inode to the sync log so we're completely
	 * safe.
	 */
	set_bit(BTRFS_INODE_NEEDS_FULL_SYNC, &BTRFS_I(inode)->runtime_flags);
	trans->block_rsv = rsv;

	while (1) {
		ret = btrfs_truncate_inode_items(trans, root, inode,
						 inode->i_size,
						 BTRFS_EXTENT_DATA_KEY);
		trans->block_rsv = &fs_info->trans_block_rsv;
		if (ret != -ENOSPC && ret != -EAGAIN) {
			err = ret;
			break;
		}

		ret = btrfs_update_inode(trans, root, inode);
		if (ret) {
			err = ret;
			break;
		}

		btrfs_end_transaction(trans);
		btrfs_btree_balance_dirty(fs_info);

		trans = btrfs_start_transaction(root, 2);
		if (IS_ERR(trans)) {
			ret = err = PTR_ERR(trans);
			trans = NULL;
			break;
		}

		btrfs_block_rsv_release(fs_info, rsv, -1);
		ret = btrfs_block_rsv_migrate(&fs_info->trans_block_rsv,
					      rsv, min_size, 0);
		BUG_ON(ret);	/* shouldn't happen */
		trans->block_rsv = rsv;
	}

	/*
	 * We can't call btrfs_truncate_block inside a trans handle as we could
	 * deadlock with freeze, if we got NEED_TRUNCATE_BLOCK then we know
	 * we've truncated everything except the last little bit, and can do
	 * btrfs_truncate_block and then update the disk_i_size.
	 */
	if (ret == NEED_TRUNCATE_BLOCK) {
		btrfs_end_transaction(trans);
		btrfs_btree_balance_dirty(fs_info);

		ret = btrfs_truncate_block(inode, inode->i_size, 0, 0);
		if (ret)
			goto out;
		trans = btrfs_start_transaction(root, 1);
		if (IS_ERR(trans)) {
			ret = PTR_ERR(trans);
			goto out;
		}
		btrfs_ordered_update_i_size(inode, inode->i_size, NULL);
	}

	if (ret == 0 && inode->i_nlink > 0) {
		trans->block_rsv = root->orphan_block_rsv;
		ret = btrfs_orphan_del(trans, BTRFS_I(inode));
		if (ret)
			err = ret;
	}

	if (trans) {
		trans->block_rsv = &fs_info->trans_block_rsv;
		ret = btrfs_update_inode(trans, root, inode);
		if (ret && !err)
			err = ret;

		ret = btrfs_end_transaction(trans);
		btrfs_btree_balance_dirty(fs_info);
	}
out:
	btrfs_free_block_rsv(fs_info, rsv);

	if (ret && !err)
		err = ret;

	return err;
}

/*
 * create a new subvolume directory/inode (helper for the ioctl).
 */
int btrfs_create_subvol_root(struct btrfs_trans_handle *trans,
			     struct btrfs_root *new_root,
			     struct btrfs_root *parent_root,
			     u64 new_dirid)
{
	struct inode *inode;
	int err;
	u64 index = 0;

	inode = btrfs_new_inode(trans, new_root, NULL, "..", 2,
				new_dirid, new_dirid,
				S_IFDIR | (~current_umask() & S_IRWXUGO),
				&index);
	if (IS_ERR(inode))
		return PTR_ERR(inode);
	inode->i_op = &btrfs_dir_inode_operations;
	inode->i_fop = &btrfs_dir_file_operations;

	set_nlink(inode, 1);
	btrfs_i_size_write(BTRFS_I(inode), 0);
	unlock_new_inode(inode);

	err = btrfs_subvol_inherit_props(trans, new_root, parent_root);
	if (err)
		btrfs_err(new_root->fs_info,
			  "error inheriting subvolume %llu properties: %d",
			  new_root->root_key.objectid, err);

	err = btrfs_update_inode(trans, new_root, inode);

	iput(inode);
	return err;
}

struct inode *btrfs_alloc_inode(struct super_block *sb)
{
	struct btrfs_fs_info *fs_info = btrfs_sb(sb);
	struct btrfs_inode *ei;
	struct inode *inode;

	ei = kmem_cache_alloc(btrfs_inode_cachep, GFP_KERNEL);
	if (!ei)
		return NULL;

	ei->root = NULL;
	ei->generation = 0;
	ei->last_trans = 0;
	ei->last_sub_trans = 0;
	ei->logged_trans = 0;
	ei->delalloc_bytes = 0;
	ei->new_delalloc_bytes = 0;
	ei->defrag_bytes = 0;
	ei->disk_i_size = 0;
	ei->flags = 0;
	ei->csum_bytes = 0;
	ei->index_cnt = (u64)-1;
	ei->dir_index = 0;
	ei->last_unlink_trans = 0;
	ei->last_log_commit = 0;
	ei->delayed_iput_count = 0;

	spin_lock_init(&ei->lock);
	ei->outstanding_extents = 0;
	if (sb->s_magic != BTRFS_TEST_MAGIC)
		btrfs_init_metadata_block_rsv(fs_info, &ei->block_rsv,
					      BTRFS_BLOCK_RSV_DELALLOC);
	ei->runtime_flags = 0;
	ei->prop_compress = BTRFS_COMPRESS_NONE;
	ei->defrag_compress = BTRFS_COMPRESS_NONE;

	ei->delayed_node = NULL;

	ei->i_otime.tv_sec = 0;
	ei->i_otime.tv_nsec = 0;

	inode = &ei->vfs_inode;
	extent_map_tree_init(&ei->extent_tree);
	extent_io_tree_init(&ei->io_tree, inode);
	extent_io_tree_init(&ei->io_failure_tree, inode);
	ei->io_tree.track_uptodate = 1;
	ei->io_failure_tree.track_uptodate = 1;
	atomic_set(&ei->sync_writers, 0);
	mutex_init(&ei->log_mutex);
	mutex_init(&ei->delalloc_mutex);
	btrfs_ordered_inode_tree_init(&ei->ordered_tree);
	INIT_LIST_HEAD(&ei->delalloc_inodes);
	INIT_LIST_HEAD(&ei->delayed_iput);
	RB_CLEAR_NODE(&ei->rb_node);
	init_rwsem(&ei->dio_sem);

	return inode;
}

#ifdef CONFIG_BTRFS_FS_RUN_SANITY_TESTS
void btrfs_test_destroy_inode(struct inode *inode)
{
	btrfs_drop_extent_cache(BTRFS_I(inode), 0, (u64)-1, 0);
	kmem_cache_free(btrfs_inode_cachep, BTRFS_I(inode));
}
#endif

static void btrfs_i_callback(struct rcu_head *head)
{
	struct inode *inode = container_of(head, struct inode, i_rcu);
	kmem_cache_free(btrfs_inode_cachep, BTRFS_I(inode));
}

void btrfs_destroy_inode(struct inode *inode)
{
	struct btrfs_fs_info *fs_info = btrfs_sb(inode->i_sb);
	struct btrfs_ordered_extent *ordered;
	struct btrfs_root *root = BTRFS_I(inode)->root;

	WARN_ON(!hlist_empty(&inode->i_dentry));
	WARN_ON(inode->i_data.nrpages);
	WARN_ON(BTRFS_I(inode)->block_rsv.reserved);
	WARN_ON(BTRFS_I(inode)->block_rsv.size);
	WARN_ON(BTRFS_I(inode)->outstanding_extents);
	WARN_ON(BTRFS_I(inode)->delalloc_bytes);
	WARN_ON(BTRFS_I(inode)->new_delalloc_bytes);
	WARN_ON(BTRFS_I(inode)->csum_bytes);
	WARN_ON(BTRFS_I(inode)->defrag_bytes);

	/*
	 * This can happen where we create an inode, but somebody else also
	 * created the same inode and we need to destroy the one we already
	 * created.
	 */
	if (!root)
		goto free;

	if (test_bit(BTRFS_INODE_HAS_ORPHAN_ITEM,
		     &BTRFS_I(inode)->runtime_flags)) {
		btrfs_info(fs_info, "inode %llu still on the orphan list",
			   btrfs_ino(BTRFS_I(inode)));
		atomic_dec(&root->orphan_inodes);
	}

	while (1) {
		ordered = btrfs_lookup_first_ordered_extent(inode, (u64)-1);
		if (!ordered)
			break;
		else {
			btrfs_err(fs_info,
				  "found ordered extent %llu %llu on inode cleanup",
				  ordered->file_offset, ordered->len);
			btrfs_remove_ordered_extent(inode, ordered);
			btrfs_put_ordered_extent(ordered);
			btrfs_put_ordered_extent(ordered);
		}
	}
	btrfs_qgroup_check_reserved_leak(inode);
	inode_tree_del(inode);
	btrfs_drop_extent_cache(BTRFS_I(inode), 0, (u64)-1, 0);
free:
	call_rcu(&inode->i_rcu, btrfs_i_callback);
}

int btrfs_drop_inode(struct inode *inode)
{
	struct btrfs_root *root = BTRFS_I(inode)->root;

	if (root == NULL)
		return 1;

	/* the snap/subvol tree is on deleting */
	if (btrfs_root_refs(&root->root_item) == 0)
		return 1;
	else
		return generic_drop_inode(inode);
}

static void init_once(void *foo)
{
	struct btrfs_inode *ei = (struct btrfs_inode *) foo;

	inode_init_once(&ei->vfs_inode);
}

void btrfs_destroy_cachep(void)
{
	/*
	 * Make sure all delayed rcu free inodes are flushed before we
	 * destroy cache.
	 */
	rcu_barrier();
	kmem_cache_destroy(btrfs_inode_cachep);
	kmem_cache_destroy(btrfs_trans_handle_cachep);
	kmem_cache_destroy(btrfs_path_cachep);
	kmem_cache_destroy(btrfs_free_space_cachep);
}

int __init btrfs_init_cachep(void)
{
	btrfs_inode_cachep = kmem_cache_create("btrfs_inode",
			sizeof(struct btrfs_inode), 0,
			SLAB_RECLAIM_ACCOUNT | SLAB_MEM_SPREAD | SLAB_ACCOUNT,
			init_once);
	if (!btrfs_inode_cachep)
		goto fail;

	btrfs_trans_handle_cachep = kmem_cache_create("btrfs_trans_handle",
			sizeof(struct btrfs_trans_handle), 0,
			SLAB_TEMPORARY | SLAB_MEM_SPREAD, NULL);
	if (!btrfs_trans_handle_cachep)
		goto fail;

	btrfs_path_cachep = kmem_cache_create("btrfs_path",
			sizeof(struct btrfs_path), 0,
			SLAB_MEM_SPREAD, NULL);
	if (!btrfs_path_cachep)
		goto fail;

	btrfs_free_space_cachep = kmem_cache_create("btrfs_free_space",
			sizeof(struct btrfs_free_space), 0,
			SLAB_MEM_SPREAD, NULL);
	if (!btrfs_free_space_cachep)
		goto fail;

	return 0;
fail:
	btrfs_destroy_cachep();
	return -ENOMEM;
}

static int btrfs_getattr(const struct path *path, struct kstat *stat,
			 u32 request_mask, unsigned int flags)
{
	u64 delalloc_bytes;
	struct inode *inode = d_inode(path->dentry);
	u32 blocksize = inode->i_sb->s_blocksize;
	u32 bi_flags = BTRFS_I(inode)->flags;

	stat->result_mask |= STATX_BTIME;
	stat->btime.tv_sec = BTRFS_I(inode)->i_otime.tv_sec;
	stat->btime.tv_nsec = BTRFS_I(inode)->i_otime.tv_nsec;
	if (bi_flags & BTRFS_INODE_APPEND)
		stat->attributes |= STATX_ATTR_APPEND;
	if (bi_flags & BTRFS_INODE_COMPRESS)
		stat->attributes |= STATX_ATTR_COMPRESSED;
	if (bi_flags & BTRFS_INODE_IMMUTABLE)
		stat->attributes |= STATX_ATTR_IMMUTABLE;
	if (bi_flags & BTRFS_INODE_NODUMP)
		stat->attributes |= STATX_ATTR_NODUMP;

	stat->attributes_mask |= (STATX_ATTR_APPEND |
				  STATX_ATTR_COMPRESSED |
				  STATX_ATTR_IMMUTABLE |
				  STATX_ATTR_NODUMP);

	generic_fillattr(inode, stat);
	stat->dev = BTRFS_I(inode)->root->anon_dev;

	spin_lock(&BTRFS_I(inode)->lock);
	delalloc_bytes = BTRFS_I(inode)->new_delalloc_bytes;
	spin_unlock(&BTRFS_I(inode)->lock);
	stat->blocks = (ALIGN(inode_get_bytes(inode), blocksize) +
			ALIGN(delalloc_bytes, blocksize)) >> 9;
	return 0;
}

static int btrfs_rename_exchange(struct inode *old_dir,
			      struct dentry *old_dentry,
			      struct inode *new_dir,
			      struct dentry *new_dentry)
{
	struct btrfs_fs_info *fs_info = btrfs_sb(old_dir->i_sb);
	struct btrfs_trans_handle *trans;
	struct btrfs_root *root = BTRFS_I(old_dir)->root;
	struct btrfs_root *dest = BTRFS_I(new_dir)->root;
	struct inode *new_inode = new_dentry->d_inode;
	struct inode *old_inode = old_dentry->d_inode;
	struct timespec ctime = current_time(old_inode);
	struct dentry *parent;
	u64 old_ino = btrfs_ino(BTRFS_I(old_inode));
	u64 new_ino = btrfs_ino(BTRFS_I(new_inode));
	u64 old_idx = 0;
	u64 new_idx = 0;
	u64 root_objectid;
	int ret;
	bool root_log_pinned = false;
	bool dest_log_pinned = false;

	/* we only allow rename subvolume link between subvolumes */
	if (old_ino != BTRFS_FIRST_FREE_OBJECTID && root != dest)
		return -EXDEV;

	/* close the race window with snapshot create/destroy ioctl */
	if (old_ino == BTRFS_FIRST_FREE_OBJECTID)
		down_read(&fs_info->subvol_sem);
	if (new_ino == BTRFS_FIRST_FREE_OBJECTID)
		down_read(&fs_info->subvol_sem);

	/*
	 * We want to reserve the absolute worst case amount of items.  So if
	 * both inodes are subvols and we need to unlink them then that would
	 * require 4 item modifications, but if they are both normal inodes it
	 * would require 5 item modifications, so we'll assume their normal
	 * inodes.  So 5 * 2 is 10, plus 2 for the new links, so 12 total items
	 * should cover the worst case number of items we'll modify.
	 */
	trans = btrfs_start_transaction(root, 12);
	if (IS_ERR(trans)) {
		ret = PTR_ERR(trans);
		goto out_notrans;
	}

	/*
	 * We need to find a free sequence number both in the source and
	 * in the destination directory for the exchange.
	 */
	ret = btrfs_set_inode_index(BTRFS_I(new_dir), &old_idx);
	if (ret)
		goto out_fail;
	ret = btrfs_set_inode_index(BTRFS_I(old_dir), &new_idx);
	if (ret)
		goto out_fail;

	BTRFS_I(old_inode)->dir_index = 0ULL;
	BTRFS_I(new_inode)->dir_index = 0ULL;

	/* Reference for the source. */
	if (old_ino == BTRFS_FIRST_FREE_OBJECTID) {
		/* force full log commit if subvolume involved. */
		btrfs_set_log_full_commit(fs_info, trans);
	} else {
		btrfs_pin_log_trans(root);
		root_log_pinned = true;
		ret = btrfs_insert_inode_ref(trans, dest,
					     new_dentry->d_name.name,
					     new_dentry->d_name.len,
					     old_ino,
					     btrfs_ino(BTRFS_I(new_dir)),
					     old_idx);
		if (ret)
			goto out_fail;
	}

	/* And now for the dest. */
	if (new_ino == BTRFS_FIRST_FREE_OBJECTID) {
		/* force full log commit if subvolume involved. */
		btrfs_set_log_full_commit(fs_info, trans);
	} else {
		btrfs_pin_log_trans(dest);
		dest_log_pinned = true;
		ret = btrfs_insert_inode_ref(trans, root,
					     old_dentry->d_name.name,
					     old_dentry->d_name.len,
					     new_ino,
					     btrfs_ino(BTRFS_I(old_dir)),
					     new_idx);
		if (ret)
			goto out_fail;
	}

	/* Update inode version and ctime/mtime. */
	inode_inc_iversion(old_dir);
	inode_inc_iversion(new_dir);
	inode_inc_iversion(old_inode);
	inode_inc_iversion(new_inode);
	old_dir->i_ctime = old_dir->i_mtime = ctime;
	new_dir->i_ctime = new_dir->i_mtime = ctime;
	old_inode->i_ctime = ctime;
	new_inode->i_ctime = ctime;

	if (old_dentry->d_parent != new_dentry->d_parent) {
		btrfs_record_unlink_dir(trans, BTRFS_I(old_dir),
				BTRFS_I(old_inode), 1);
		btrfs_record_unlink_dir(trans, BTRFS_I(new_dir),
				BTRFS_I(new_inode), 1);
	}

	/* src is a subvolume */
	if (old_ino == BTRFS_FIRST_FREE_OBJECTID) {
		root_objectid = BTRFS_I(old_inode)->root->root_key.objectid;
		ret = btrfs_unlink_subvol(trans, root, old_dir,
					  root_objectid,
					  old_dentry->d_name.name,
					  old_dentry->d_name.len);
	} else { /* src is an inode */
		ret = __btrfs_unlink_inode(trans, root, BTRFS_I(old_dir),
					   BTRFS_I(old_dentry->d_inode),
					   old_dentry->d_name.name,
					   old_dentry->d_name.len);
		if (!ret)
			ret = btrfs_update_inode(trans, root, old_inode);
	}
	if (ret) {
		btrfs_abort_transaction(trans, ret);
		goto out_fail;
	}

	/* dest is a subvolume */
	if (new_ino == BTRFS_FIRST_FREE_OBJECTID) {
		root_objectid = BTRFS_I(new_inode)->root->root_key.objectid;
		ret = btrfs_unlink_subvol(trans, dest, new_dir,
					  root_objectid,
					  new_dentry->d_name.name,
					  new_dentry->d_name.len);
	} else { /* dest is an inode */
		ret = __btrfs_unlink_inode(trans, dest, BTRFS_I(new_dir),
					   BTRFS_I(new_dentry->d_inode),
					   new_dentry->d_name.name,
					   new_dentry->d_name.len);
		if (!ret)
			ret = btrfs_update_inode(trans, dest, new_inode);
	}
	if (ret) {
		btrfs_abort_transaction(trans, ret);
		goto out_fail;
	}

	ret = btrfs_add_link(trans, BTRFS_I(new_dir), BTRFS_I(old_inode),
			     new_dentry->d_name.name,
			     new_dentry->d_name.len, 0, old_idx);
	if (ret) {
		btrfs_abort_transaction(trans, ret);
		goto out_fail;
	}

	ret = btrfs_add_link(trans, BTRFS_I(old_dir), BTRFS_I(new_inode),
			     old_dentry->d_name.name,
			     old_dentry->d_name.len, 0, new_idx);
	if (ret) {
		btrfs_abort_transaction(trans, ret);
		goto out_fail;
	}

	if (old_inode->i_nlink == 1)
		BTRFS_I(old_inode)->dir_index = old_idx;
	if (new_inode->i_nlink == 1)
		BTRFS_I(new_inode)->dir_index = new_idx;

	if (root_log_pinned) {
		parent = new_dentry->d_parent;
		btrfs_log_new_name(trans, BTRFS_I(old_inode), BTRFS_I(old_dir),
				parent);
		btrfs_end_log_trans(root);
		root_log_pinned = false;
	}
	if (dest_log_pinned) {
		parent = old_dentry->d_parent;
		btrfs_log_new_name(trans, BTRFS_I(new_inode), BTRFS_I(new_dir),
				parent);
		btrfs_end_log_trans(dest);
		dest_log_pinned = false;
	}
out_fail:
	/*
	 * If we have pinned a log and an error happened, we unpin tasks
	 * trying to sync the log and force them to fallback to a transaction
	 * commit if the log currently contains any of the inodes involved in
	 * this rename operation (to ensure we do not persist a log with an
	 * inconsistent state for any of these inodes or leading to any
	 * inconsistencies when replayed). If the transaction was aborted, the
	 * abortion reason is propagated to userspace when attempting to commit
	 * the transaction. If the log does not contain any of these inodes, we
	 * allow the tasks to sync it.
	 */
	if (ret && (root_log_pinned || dest_log_pinned)) {
		if (btrfs_inode_in_log(BTRFS_I(old_dir), fs_info->generation) ||
		    btrfs_inode_in_log(BTRFS_I(new_dir), fs_info->generation) ||
		    btrfs_inode_in_log(BTRFS_I(old_inode), fs_info->generation) ||
		    (new_inode &&
		     btrfs_inode_in_log(BTRFS_I(new_inode), fs_info->generation)))
			btrfs_set_log_full_commit(fs_info, trans);

		if (root_log_pinned) {
			btrfs_end_log_trans(root);
			root_log_pinned = false;
		}
		if (dest_log_pinned) {
			btrfs_end_log_trans(dest);
			dest_log_pinned = false;
		}
	}
	ret = btrfs_end_transaction(trans);
out_notrans:
	if (new_ino == BTRFS_FIRST_FREE_OBJECTID)
		up_read(&fs_info->subvol_sem);
	if (old_ino == BTRFS_FIRST_FREE_OBJECTID)
		up_read(&fs_info->subvol_sem);

	return ret;
}

static int btrfs_whiteout_for_rename(struct btrfs_trans_handle *trans,
				     struct btrfs_root *root,
				     struct inode *dir,
				     struct dentry *dentry)
{
	int ret;
	struct inode *inode;
	u64 objectid;
	u64 index;

	ret = btrfs_find_free_ino(root, &objectid);
	if (ret)
		return ret;

	inode = btrfs_new_inode(trans, root, dir,
				dentry->d_name.name,
				dentry->d_name.len,
				btrfs_ino(BTRFS_I(dir)),
				objectid,
				S_IFCHR | WHITEOUT_MODE,
				&index);

	if (IS_ERR(inode)) {
		ret = PTR_ERR(inode);
		return ret;
	}

	inode->i_op = &btrfs_special_inode_operations;
	init_special_inode(inode, inode->i_mode,
		WHITEOUT_DEV);

	ret = btrfs_init_inode_security(trans, inode, dir,
				&dentry->d_name);
	if (ret)
		goto out;

	ret = btrfs_add_nondir(trans, BTRFS_I(dir), dentry,
				BTRFS_I(inode), 0, index);
	if (ret)
		goto out;

	ret = btrfs_update_inode(trans, root, inode);
out:
	unlock_new_inode(inode);
	if (ret)
		inode_dec_link_count(inode);
	iput(inode);

	return ret;
}

static int btrfs_rename(struct inode *old_dir, struct dentry *old_dentry,
			   struct inode *new_dir, struct dentry *new_dentry,
			   unsigned int flags)
{
	struct btrfs_fs_info *fs_info = btrfs_sb(old_dir->i_sb);
	struct btrfs_trans_handle *trans;
	unsigned int trans_num_items;
	struct btrfs_root *root = BTRFS_I(old_dir)->root;
	struct btrfs_root *dest = BTRFS_I(new_dir)->root;
	struct inode *new_inode = d_inode(new_dentry);
	struct inode *old_inode = d_inode(old_dentry);
	u64 index = 0;
	u64 root_objectid;
	int ret;
	u64 old_ino = btrfs_ino(BTRFS_I(old_inode));
	bool log_pinned = false;

	if (btrfs_ino(BTRFS_I(new_dir)) == BTRFS_EMPTY_SUBVOL_DIR_OBJECTID)
		return -EPERM;

	/* we only allow rename subvolume link between subvolumes */
	if (old_ino != BTRFS_FIRST_FREE_OBJECTID && root != dest)
		return -EXDEV;

	if (old_ino == BTRFS_EMPTY_SUBVOL_DIR_OBJECTID ||
	    (new_inode && btrfs_ino(BTRFS_I(new_inode)) == BTRFS_FIRST_FREE_OBJECTID))
		return -ENOTEMPTY;

	if (S_ISDIR(old_inode->i_mode) && new_inode &&
	    new_inode->i_size > BTRFS_EMPTY_DIR_SIZE)
		return -ENOTEMPTY;


	/* check for collisions, even if the  name isn't there */
	ret = btrfs_check_dir_item_collision(dest, new_dir->i_ino,
			     new_dentry->d_name.name,
			     new_dentry->d_name.len);

	if (ret) {
		if (ret == -EEXIST) {
			/* we shouldn't get
			 * eexist without a new_inode */
			if (WARN_ON(!new_inode)) {
				return ret;
			}
		} else {
			/* maybe -EOVERFLOW */
			return ret;
		}
	}
	ret = 0;

	/*
	 * we're using rename to replace one file with another.  Start IO on it
	 * now so  we don't add too much work to the end of the transaction
	 */
	if (new_inode && S_ISREG(old_inode->i_mode) && new_inode->i_size)
		filemap_flush(old_inode->i_mapping);

	/* close the racy window with snapshot create/destroy ioctl */
	if (old_ino == BTRFS_FIRST_FREE_OBJECTID)
		down_read(&fs_info->subvol_sem);
	/*
	 * We want to reserve the absolute worst case amount of items.  So if
	 * both inodes are subvols and we need to unlink them then that would
	 * require 4 item modifications, but if they are both normal inodes it
	 * would require 5 item modifications, so we'll assume they are normal
	 * inodes.  So 5 * 2 is 10, plus 1 for the new link, so 11 total items
	 * should cover the worst case number of items we'll modify.
	 * If our rename has the whiteout flag, we need more 5 units for the
	 * new inode (1 inode item, 1 inode ref, 2 dir items and 1 xattr item
	 * when selinux is enabled).
	 */
	trans_num_items = 11;
	if (flags & RENAME_WHITEOUT)
		trans_num_items += 5;
	trans = btrfs_start_transaction(root, trans_num_items);
	if (IS_ERR(trans)) {
		ret = PTR_ERR(trans);
		goto out_notrans;
	}

	if (dest != root)
		btrfs_record_root_in_trans(trans, dest);

	ret = btrfs_set_inode_index(BTRFS_I(new_dir), &index);
	if (ret)
		goto out_fail;

	BTRFS_I(old_inode)->dir_index = 0ULL;
	if (unlikely(old_ino == BTRFS_FIRST_FREE_OBJECTID)) {
		/* force full log commit if subvolume involved. */
		btrfs_set_log_full_commit(fs_info, trans);
	} else {
		btrfs_pin_log_trans(root);
		log_pinned = true;
		ret = btrfs_insert_inode_ref(trans, dest,
					     new_dentry->d_name.name,
					     new_dentry->d_name.len,
					     old_ino,
					     btrfs_ino(BTRFS_I(new_dir)), index);
		if (ret)
			goto out_fail;
	}

	inode_inc_iversion(old_dir);
	inode_inc_iversion(new_dir);
	inode_inc_iversion(old_inode);
	old_dir->i_ctime = old_dir->i_mtime =
	new_dir->i_ctime = new_dir->i_mtime =
	old_inode->i_ctime = current_time(old_dir);

	if (old_dentry->d_parent != new_dentry->d_parent)
		btrfs_record_unlink_dir(trans, BTRFS_I(old_dir),
				BTRFS_I(old_inode), 1);

	if (unlikely(old_ino == BTRFS_FIRST_FREE_OBJECTID)) {
		root_objectid = BTRFS_I(old_inode)->root->root_key.objectid;
		ret = btrfs_unlink_subvol(trans, root, old_dir, root_objectid,
					old_dentry->d_name.name,
					old_dentry->d_name.len);
	} else {
		ret = __btrfs_unlink_inode(trans, root, BTRFS_I(old_dir),
					BTRFS_I(d_inode(old_dentry)),
					old_dentry->d_name.name,
					old_dentry->d_name.len);
		if (!ret)
			ret = btrfs_update_inode(trans, root, old_inode);
	}
	if (ret) {
		btrfs_abort_transaction(trans, ret);
		goto out_fail;
	}

	if (new_inode) {
		inode_inc_iversion(new_inode);
		new_inode->i_ctime = current_time(new_inode);
		if (unlikely(btrfs_ino(BTRFS_I(new_inode)) ==
			     BTRFS_EMPTY_SUBVOL_DIR_OBJECTID)) {
			root_objectid = BTRFS_I(new_inode)->location.objectid;
			ret = btrfs_unlink_subvol(trans, dest, new_dir,
						root_objectid,
						new_dentry->d_name.name,
						new_dentry->d_name.len);
			BUG_ON(new_inode->i_nlink == 0);
		} else {
			ret = btrfs_unlink_inode(trans, dest, BTRFS_I(new_dir),
						 BTRFS_I(d_inode(new_dentry)),
						 new_dentry->d_name.name,
						 new_dentry->d_name.len);
		}
		if (!ret && new_inode->i_nlink == 0)
			ret = btrfs_orphan_add(trans,
					BTRFS_I(d_inode(new_dentry)));
		if (ret) {
			btrfs_abort_transaction(trans, ret);
			goto out_fail;
		}
	}

	ret = btrfs_add_link(trans, BTRFS_I(new_dir), BTRFS_I(old_inode),
			     new_dentry->d_name.name,
			     new_dentry->d_name.len, 0, index);
	if (ret) {
		btrfs_abort_transaction(trans, ret);
		goto out_fail;
	}

	if (old_inode->i_nlink == 1)
		BTRFS_I(old_inode)->dir_index = index;

	if (log_pinned) {
		struct dentry *parent = new_dentry->d_parent;

		btrfs_log_new_name(trans, BTRFS_I(old_inode), BTRFS_I(old_dir),
				parent);
		btrfs_end_log_trans(root);
		log_pinned = false;
	}

	if (flags & RENAME_WHITEOUT) {
		ret = btrfs_whiteout_for_rename(trans, root, old_dir,
						old_dentry);

		if (ret) {
			btrfs_abort_transaction(trans, ret);
			goto out_fail;
		}
	}
out_fail:
	/*
	 * If we have pinned the log and an error happened, we unpin tasks
	 * trying to sync the log and force them to fallback to a transaction
	 * commit if the log currently contains any of the inodes involved in
	 * this rename operation (to ensure we do not persist a log with an
	 * inconsistent state for any of these inodes or leading to any
	 * inconsistencies when replayed). If the transaction was aborted, the
	 * abortion reason is propagated to userspace when attempting to commit
	 * the transaction. If the log does not contain any of these inodes, we
	 * allow the tasks to sync it.
	 */
	if (ret && log_pinned) {
		if (btrfs_inode_in_log(BTRFS_I(old_dir), fs_info->generation) ||
		    btrfs_inode_in_log(BTRFS_I(new_dir), fs_info->generation) ||
		    btrfs_inode_in_log(BTRFS_I(old_inode), fs_info->generation) ||
		    (new_inode &&
		     btrfs_inode_in_log(BTRFS_I(new_inode), fs_info->generation)))
			btrfs_set_log_full_commit(fs_info, trans);

		btrfs_end_log_trans(root);
		log_pinned = false;
	}
	btrfs_end_transaction(trans);
out_notrans:
	if (old_ino == BTRFS_FIRST_FREE_OBJECTID)
		up_read(&fs_info->subvol_sem);

	return ret;
}

static int btrfs_rename2(struct inode *old_dir, struct dentry *old_dentry,
			 struct inode *new_dir, struct dentry *new_dentry,
			 unsigned int flags)
{
	if (flags & ~(RENAME_NOREPLACE | RENAME_EXCHANGE | RENAME_WHITEOUT))
		return -EINVAL;

	if (flags & RENAME_EXCHANGE)
		return btrfs_rename_exchange(old_dir, old_dentry, new_dir,
					  new_dentry);

	return btrfs_rename(old_dir, old_dentry, new_dir, new_dentry, flags);
}

static void btrfs_run_delalloc_work(struct btrfs_work *work)
{
	struct btrfs_delalloc_work *delalloc_work;
	struct inode *inode;

	delalloc_work = container_of(work, struct btrfs_delalloc_work,
				     work);
	inode = delalloc_work->inode;
	filemap_flush(inode->i_mapping);
	if (test_bit(BTRFS_INODE_HAS_ASYNC_EXTENT,
				&BTRFS_I(inode)->runtime_flags))
		filemap_flush(inode->i_mapping);

	if (delalloc_work->delay_iput)
		btrfs_add_delayed_iput(inode);
	else
		iput(inode);
	complete(&delalloc_work->completion);
}

struct btrfs_delalloc_work *btrfs_alloc_delalloc_work(struct inode *inode,
						    int delay_iput)
{
	struct btrfs_delalloc_work *work;

	work = kmalloc(sizeof(*work), GFP_NOFS);
	if (!work)
		return NULL;

	init_completion(&work->completion);
	INIT_LIST_HEAD(&work->list);
	work->inode = inode;
	work->delay_iput = delay_iput;
	WARN_ON_ONCE(!inode);
	btrfs_init_work(&work->work, btrfs_flush_delalloc_helper,
			btrfs_run_delalloc_work, NULL, NULL);

	return work;
}

void btrfs_wait_and_free_delalloc_work(struct btrfs_delalloc_work *work)
{
	wait_for_completion(&work->completion);
	kfree(work);
}

/*
 * some fairly slow code that needs optimization. This walks the list
 * of all the inodes with pending delalloc and forces them to disk.
 */
static int __start_delalloc_inodes(struct btrfs_root *root, int delay_iput,
				   int nr)
{
	struct btrfs_inode *binode;
	struct inode *inode;
	struct btrfs_delalloc_work *work, *next;
	struct list_head works;
	struct list_head splice;
	int ret = 0;

	INIT_LIST_HEAD(&works);
	INIT_LIST_HEAD(&splice);

	mutex_lock(&root->delalloc_mutex);
	spin_lock(&root->delalloc_lock);
	list_splice_init(&root->delalloc_inodes, &splice);
	while (!list_empty(&splice)) {
		binode = list_entry(splice.next, struct btrfs_inode,
				    delalloc_inodes);

		list_move_tail(&binode->delalloc_inodes,
			       &root->delalloc_inodes);
		inode = igrab(&binode->vfs_inode);
		if (!inode) {
			cond_resched_lock(&root->delalloc_lock);
			continue;
		}
		spin_unlock(&root->delalloc_lock);

		work = btrfs_alloc_delalloc_work(inode, delay_iput);
		if (!work) {
			if (delay_iput)
				btrfs_add_delayed_iput(inode);
			else
				iput(inode);
			ret = -ENOMEM;
			goto out;
		}
		list_add_tail(&work->list, &works);
		btrfs_queue_work(root->fs_info->flush_workers,
				 &work->work);
		ret++;
		if (nr != -1 && ret >= nr)
			goto out;
		cond_resched();
		spin_lock(&root->delalloc_lock);
	}
	spin_unlock(&root->delalloc_lock);

out:
	list_for_each_entry_safe(work, next, &works, list) {
		list_del_init(&work->list);
		btrfs_wait_and_free_delalloc_work(work);
	}

	if (!list_empty_careful(&splice)) {
		spin_lock(&root->delalloc_lock);
		list_splice_tail(&splice, &root->delalloc_inodes);
		spin_unlock(&root->delalloc_lock);
	}
	mutex_unlock(&root->delalloc_mutex);
	return ret;
}

int btrfs_start_delalloc_inodes(struct btrfs_root *root, int delay_iput)
{
	struct btrfs_fs_info *fs_info = root->fs_info;
	int ret;

	if (test_bit(BTRFS_FS_STATE_ERROR, &fs_info->fs_state))
		return -EROFS;

	ret = __start_delalloc_inodes(root, delay_iput, -1);
	if (ret > 0)
		ret = 0;
	return ret;
}

int btrfs_start_delalloc_roots(struct btrfs_fs_info *fs_info, int delay_iput,
			       int nr)
{
	struct btrfs_root *root;
	struct list_head splice;
	int ret;

	if (test_bit(BTRFS_FS_STATE_ERROR, &fs_info->fs_state))
		return -EROFS;

	INIT_LIST_HEAD(&splice);

	mutex_lock(&fs_info->delalloc_root_mutex);
	spin_lock(&fs_info->delalloc_root_lock);
	list_splice_init(&fs_info->delalloc_roots, &splice);
	while (!list_empty(&splice) && nr) {
		root = list_first_entry(&splice, struct btrfs_root,
					delalloc_root);
		root = btrfs_grab_fs_root(root);
		BUG_ON(!root);
		list_move_tail(&root->delalloc_root,
			       &fs_info->delalloc_roots);
		spin_unlock(&fs_info->delalloc_root_lock);

		ret = __start_delalloc_inodes(root, delay_iput, nr);
		btrfs_put_fs_root(root);
		if (ret < 0)
			goto out;

		if (nr != -1) {
			nr -= ret;
			WARN_ON(nr < 0);
		}
		spin_lock(&fs_info->delalloc_root_lock);
	}
	spin_unlock(&fs_info->delalloc_root_lock);

	ret = 0;
out:
	if (!list_empty_careful(&splice)) {
		spin_lock(&fs_info->delalloc_root_lock);
		list_splice_tail(&splice, &fs_info->delalloc_roots);
		spin_unlock(&fs_info->delalloc_root_lock);
	}
	mutex_unlock(&fs_info->delalloc_root_mutex);
	return ret;
}

static int btrfs_symlink(struct inode *dir, struct dentry *dentry,
			 const char *symname)
{
	struct btrfs_fs_info *fs_info = btrfs_sb(dir->i_sb);
	struct btrfs_trans_handle *trans;
	struct btrfs_root *root = BTRFS_I(dir)->root;
	struct btrfs_path *path;
	struct btrfs_key key;
	struct inode *inode = NULL;
	int err;
	int drop_inode = 0;
	u64 objectid;
	u64 index = 0;
	int name_len;
	int datasize;
	unsigned long ptr;
	struct btrfs_file_extent_item *ei;
	struct extent_buffer *leaf;

	name_len = strlen(symname);
	if (name_len > BTRFS_MAX_INLINE_DATA_SIZE(fs_info))
		return -ENAMETOOLONG;

	/*
	 * 2 items for inode item and ref
	 * 2 items for dir items
	 * 1 item for updating parent inode item
	 * 1 item for the inline extent item
	 * 1 item for xattr if selinux is on
	 */
	trans = btrfs_start_transaction(root, 7);
	if (IS_ERR(trans))
		return PTR_ERR(trans);

	err = btrfs_find_free_ino(root, &objectid);
	if (err)
		goto out_unlock;

	inode = btrfs_new_inode(trans, root, dir, dentry->d_name.name,
				dentry->d_name.len, btrfs_ino(BTRFS_I(dir)),
				objectid, S_IFLNK|S_IRWXUGO, &index);
	if (IS_ERR(inode)) {
		err = PTR_ERR(inode);
		goto out_unlock;
	}

	/*
	* If the active LSM wants to access the inode during
	* d_instantiate it needs these. Smack checks to see
	* if the filesystem supports xattrs by looking at the
	* ops vector.
	*/
	inode->i_fop = &btrfs_file_operations;
	inode->i_op = &btrfs_file_inode_operations;
	inode->i_mapping->a_ops = &btrfs_aops;
	BTRFS_I(inode)->io_tree.ops = &btrfs_extent_io_ops;

	err = btrfs_init_inode_security(trans, inode, dir, &dentry->d_name);
	if (err)
		goto out_unlock_inode;

	path = btrfs_alloc_path();
	if (!path) {
		err = -ENOMEM;
		goto out_unlock_inode;
	}
	key.objectid = btrfs_ino(BTRFS_I(inode));
	key.offset = 0;
	key.type = BTRFS_EXTENT_DATA_KEY;
	datasize = btrfs_file_extent_calc_inline_size(name_len);
	err = btrfs_insert_empty_item(trans, root, path, &key,
				      datasize);
	if (err) {
		btrfs_free_path(path);
		goto out_unlock_inode;
	}
	leaf = path->nodes[0];
	ei = btrfs_item_ptr(leaf, path->slots[0],
			    struct btrfs_file_extent_item);
	btrfs_set_file_extent_generation(leaf, ei, trans->transid);
	btrfs_set_file_extent_type(leaf, ei,
				   BTRFS_FILE_EXTENT_INLINE);
	btrfs_set_file_extent_encryption(leaf, ei, 0);
	btrfs_set_file_extent_compression(leaf, ei, 0);
	btrfs_set_file_extent_other_encoding(leaf, ei, 0);
	btrfs_set_file_extent_ram_bytes(leaf, ei, name_len);

	ptr = btrfs_file_extent_inline_start(ei);
	write_extent_buffer(leaf, symname, ptr, name_len);
	btrfs_mark_buffer_dirty(leaf);
	btrfs_free_path(path);

	inode->i_op = &btrfs_symlink_inode_operations;
	inode_nohighmem(inode);
	inode->i_mapping->a_ops = &btrfs_symlink_aops;
	inode_set_bytes(inode, name_len);
	btrfs_i_size_write(BTRFS_I(inode), name_len);
	err = btrfs_update_inode(trans, root, inode);
	/*
	 * Last step, add directory indexes for our symlink inode. This is the
	 * last step to avoid extra cleanup of these indexes if an error happens
	 * elsewhere above.
	 */
	if (!err)
		err = btrfs_add_nondir(trans, BTRFS_I(dir), dentry,
				BTRFS_I(inode), 0, index);
	if (err) {
		drop_inode = 1;
		goto out_unlock_inode;
	}

	unlock_new_inode(inode);
	d_instantiate(dentry, inode);

out_unlock:
	btrfs_end_transaction(trans);
	if (drop_inode) {
		inode_dec_link_count(inode);
		iput(inode);
	}
	btrfs_btree_balance_dirty(fs_info);
	return err;

out_unlock_inode:
	drop_inode = 1;
	unlock_new_inode(inode);
	goto out_unlock;
}

static int __btrfs_prealloc_file_range(struct inode *inode, int mode,
				       u64 start, u64 num_bytes, u64 min_size,
				       loff_t actual_len, u64 *alloc_hint,
				       struct btrfs_trans_handle *trans)
{
	struct btrfs_fs_info *fs_info = btrfs_sb(inode->i_sb);
	struct extent_map_tree *em_tree = &BTRFS_I(inode)->extent_tree;
	struct extent_map *em;
	struct btrfs_root *root = BTRFS_I(inode)->root;
	struct btrfs_key ins;
	u64 cur_offset = start;
	u64 i_size;
	u64 cur_bytes;
	u64 last_alloc = (u64)-1;
	int ret = 0;
	bool own_trans = true;
	u64 end = start + num_bytes - 1;

	if (trans)
		own_trans = false;
	while (num_bytes > 0) {
		if (own_trans) {
			trans = btrfs_start_transaction(root, 3);
			if (IS_ERR(trans)) {
				ret = PTR_ERR(trans);
				break;
			}
		}

		cur_bytes = min_t(u64, num_bytes, SZ_256M);
		cur_bytes = max(cur_bytes, min_size);
		/*
		 * If we are severely fragmented we could end up with really
		 * small allocations, so if the allocator is returning small
		 * chunks lets make its job easier by only searching for those
		 * sized chunks.
		 */
		cur_bytes = min(cur_bytes, last_alloc);
		ret = btrfs_reserve_extent(root, cur_bytes, cur_bytes,
				min_size, 0, *alloc_hint, &ins, 1, 0);
		if (ret) {
			if (own_trans)
				btrfs_end_transaction(trans);
			break;
		}
		btrfs_dec_block_group_reservations(fs_info, ins.objectid);

		last_alloc = ins.offset;
		ret = insert_reserved_file_extent(trans, inode,
						  cur_offset, ins.objectid,
						  ins.offset, ins.offset,
						  ins.offset, 0, 0, 0,
						  BTRFS_FILE_EXTENT_PREALLOC);
		if (ret) {
			btrfs_free_reserved_extent(fs_info, ins.objectid,
						   ins.offset, 0);
			btrfs_abort_transaction(trans, ret);
			if (own_trans)
				btrfs_end_transaction(trans);
			break;
		}

		btrfs_drop_extent_cache(BTRFS_I(inode), cur_offset,
					cur_offset + ins.offset -1, 0);

		em = alloc_extent_map();
		if (!em) {
			set_bit(BTRFS_INODE_NEEDS_FULL_SYNC,
				&BTRFS_I(inode)->runtime_flags);
			goto next;
		}

		em->start = cur_offset;
		em->orig_start = cur_offset;
		em->len = ins.offset;
		em->block_start = ins.objectid;
		em->block_len = ins.offset;
		em->orig_block_len = ins.offset;
		em->ram_bytes = ins.offset;
		em->bdev = fs_info->fs_devices->latest_bdev;
		set_bit(EXTENT_FLAG_PREALLOC, &em->flags);
		em->generation = trans->transid;

		while (1) {
			write_lock(&em_tree->lock);
			ret = add_extent_mapping(em_tree, em, 1);
			write_unlock(&em_tree->lock);
			if (ret != -EEXIST)
				break;
			btrfs_drop_extent_cache(BTRFS_I(inode), cur_offset,
						cur_offset + ins.offset - 1,
						0);
		}
		free_extent_map(em);
next:
		num_bytes -= ins.offset;
		cur_offset += ins.offset;
		*alloc_hint = ins.objectid + ins.offset;

		inode_inc_iversion(inode);
		inode->i_ctime = current_time(inode);
		BTRFS_I(inode)->flags |= BTRFS_INODE_PREALLOC;
		if (!(mode & FALLOC_FL_KEEP_SIZE) &&
		    (actual_len > inode->i_size) &&
		    (cur_offset > inode->i_size)) {
			if (cur_offset > actual_len)
				i_size = actual_len;
			else
				i_size = cur_offset;
			i_size_write(inode, i_size);
			btrfs_ordered_update_i_size(inode, i_size, NULL);
		}

		ret = btrfs_update_inode(trans, root, inode);

		if (ret) {
			btrfs_abort_transaction(trans, ret);
			if (own_trans)
				btrfs_end_transaction(trans);
			break;
		}

		if (own_trans)
			btrfs_end_transaction(trans);
	}
	if (cur_offset < end)
		btrfs_free_reserved_data_space(inode, NULL, cur_offset,
			end - cur_offset + 1);
	return ret;
}

int btrfs_prealloc_file_range(struct inode *inode, int mode,
			      u64 start, u64 num_bytes, u64 min_size,
			      loff_t actual_len, u64 *alloc_hint)
{
	return __btrfs_prealloc_file_range(inode, mode, start, num_bytes,
					   min_size, actual_len, alloc_hint,
					   NULL);
}

int btrfs_prealloc_file_range_trans(struct inode *inode,
				    struct btrfs_trans_handle *trans, int mode,
				    u64 start, u64 num_bytes, u64 min_size,
				    loff_t actual_len, u64 *alloc_hint)
{
	return __btrfs_prealloc_file_range(inode, mode, start, num_bytes,
					   min_size, actual_len, alloc_hint, trans);
}

static int btrfs_set_page_dirty(struct page *page)
{
	return __set_page_dirty_nobuffers(page);
}

static int btrfs_permission(struct inode *inode, int mask)
{
	struct btrfs_root *root = BTRFS_I(inode)->root;
	umode_t mode = inode->i_mode;

	if (mask & MAY_WRITE &&
	    (S_ISREG(mode) || S_ISDIR(mode) || S_ISLNK(mode))) {
		if (btrfs_root_readonly(root))
			return -EROFS;
		if (BTRFS_I(inode)->flags & BTRFS_INODE_READONLY)
			return -EACCES;
	}
	return generic_permission(inode, mask);
}

static int btrfs_tmpfile(struct inode *dir, struct dentry *dentry, umode_t mode)
{
	struct btrfs_fs_info *fs_info = btrfs_sb(dir->i_sb);
	struct btrfs_trans_handle *trans;
	struct btrfs_root *root = BTRFS_I(dir)->root;
	struct inode *inode = NULL;
	u64 objectid;
	u64 index;
	int ret = 0;

	/*
	 * 5 units required for adding orphan entry
	 */
	trans = btrfs_start_transaction(root, 5);
	if (IS_ERR(trans))
		return PTR_ERR(trans);

	ret = btrfs_find_free_ino(root, &objectid);
	if (ret)
		goto out;

	inode = btrfs_new_inode(trans, root, dir, NULL, 0,
			btrfs_ino(BTRFS_I(dir)), objectid, mode, &index);
	if (IS_ERR(inode)) {
		ret = PTR_ERR(inode);
		inode = NULL;
		goto out;
	}

	inode->i_fop = &btrfs_file_operations;
	inode->i_op = &btrfs_file_inode_operations;

	inode->i_mapping->a_ops = &btrfs_aops;
	BTRFS_I(inode)->io_tree.ops = &btrfs_extent_io_ops;

	ret = btrfs_init_inode_security(trans, inode, dir, NULL);
	if (ret)
		goto out_inode;

	ret = btrfs_update_inode(trans, root, inode);
	if (ret)
		goto out_inode;
	ret = btrfs_orphan_add(trans, BTRFS_I(inode));
	if (ret)
		goto out_inode;

	/*
	 * We set number of links to 0 in btrfs_new_inode(), and here we set
	 * it to 1 because d_tmpfile() will issue a warning if the count is 0,
	 * through:
	 *
	 *    d_tmpfile() -> inode_dec_link_count() -> drop_nlink()
	 */
	set_nlink(inode, 1);
	unlock_new_inode(inode);
	d_tmpfile(dentry, inode);
	mark_inode_dirty(inode);

out:
	btrfs_end_transaction(trans);
	if (ret)
		iput(inode);
	btrfs_btree_balance_dirty(fs_info);
	return ret;

out_inode:
	unlock_new_inode(inode);
	goto out;

}

__attribute__((const))
static int btrfs_readpage_io_failed_hook(struct page *page, int failed_mirror)
{
	return -EAGAIN;
}

static struct btrfs_fs_info *iotree_fs_info(void *private_data)
{
	struct inode *inode = private_data;
	return btrfs_sb(inode->i_sb);
}

static void btrfs_check_extent_io_range(void *private_data, const char *caller,
					u64 start, u64 end)
{
	struct inode *inode = private_data;
	u64 isize;

	isize = i_size_read(inode);
	if (end >= PAGE_SIZE && (end % 2) == 0 && end != isize - 1) {
		btrfs_debug_rl(BTRFS_I(inode)->root->fs_info,
		    "%s: ino %llu isize %llu odd range [%llu,%llu]",
			caller, btrfs_ino(BTRFS_I(inode)), isize, start, end);
	}
}

void btrfs_set_range_writeback(void *private_data, u64 start, u64 end)
{
	struct inode *inode = private_data;
	unsigned long index = start >> PAGE_SHIFT;
	unsigned long end_index = end >> PAGE_SHIFT;
	struct page *page;

	while (index <= end_index) {
		page = find_get_page(inode->i_mapping, index);
		ASSERT(page); /* Pages should be in the extent_io_tree */
		set_page_writeback(page);
		put_page(page);
		index++;
	}
}

static const struct inode_operations btrfs_dir_inode_operations = {
	.getattr	= btrfs_getattr,
	.lookup		= btrfs_lookup,
	.create		= btrfs_create,
	.unlink		= btrfs_unlink,
	.link		= btrfs_link,
	.mkdir		= btrfs_mkdir,
	.rmdir		= btrfs_rmdir,
	.rename		= btrfs_rename2,
	.symlink	= btrfs_symlink,
	.setattr	= btrfs_setattr,
	.mknod		= btrfs_mknod,
	.listxattr	= btrfs_listxattr,
	.permission	= btrfs_permission,
	.get_acl	= btrfs_get_acl,
	.set_acl	= btrfs_set_acl,
	.update_time	= btrfs_update_time,
	.tmpfile        = btrfs_tmpfile,
};
static const struct inode_operations btrfs_dir_ro_inode_operations = {
	.lookup		= btrfs_lookup,
	.permission	= btrfs_permission,
	.update_time	= btrfs_update_time,
};

static const struct file_operations btrfs_dir_file_operations = {
	.llseek		= generic_file_llseek,
	.read		= generic_read_dir,
	.iterate_shared	= btrfs_real_readdir,
	.open		= btrfs_opendir,
	.unlocked_ioctl	= btrfs_ioctl,
#ifdef CONFIG_COMPAT
	.compat_ioctl	= btrfs_compat_ioctl,
#endif
	.release        = btrfs_release_file,
	.fsync		= btrfs_sync_file,
};

static const struct extent_io_ops btrfs_extent_io_ops = {
	/* mandatory callbacks */
	.submit_bio_hook = btrfs_submit_bio_hook,
	.readpage_end_io_hook = btrfs_readpage_end_io_hook,
	.merge_bio_hook = btrfs_merge_bio_hook,
	.readpage_io_failed_hook = btrfs_readpage_io_failed_hook,
	.tree_fs_info = iotree_fs_info,
	.set_range_writeback = btrfs_set_range_writeback,

	/* optional callbacks */
	.fill_delalloc = run_delalloc_range,
	.writepage_end_io_hook = btrfs_writepage_end_io_hook,
	.writepage_start_hook = btrfs_writepage_start_hook,
	.set_bit_hook = btrfs_set_bit_hook,
	.clear_bit_hook = btrfs_clear_bit_hook,
	.merge_extent_hook = btrfs_merge_extent_hook,
	.split_extent_hook = btrfs_split_extent_hook,
	.check_extent_io_range = btrfs_check_extent_io_range,
};

/*
 * btrfs doesn't support the bmap operation because swapfiles
 * use bmap to make a mapping of extents in the file.  They assume
 * these extents won't change over the life of the file and they
 * use the bmap result to do IO directly to the drive.
 *
 * the btrfs bmap call would return logical addresses that aren't
 * suitable for IO and they also will change frequently as COW
 * operations happen.  So, swapfile + btrfs == corruption.
 *
 * For now we're avoiding this by dropping bmap.
 */
static const struct address_space_operations btrfs_aops = {
	.readpage	= btrfs_readpage,
	.writepage	= btrfs_writepage,
	.writepages	= btrfs_writepages,
	.readpages	= btrfs_readpages,
	.direct_IO	= btrfs_direct_IO,
	.invalidatepage = btrfs_invalidatepage,
	.releasepage	= btrfs_releasepage,
	.set_page_dirty	= btrfs_set_page_dirty,
	.error_remove_page = generic_error_remove_page,
};

static const struct address_space_operations btrfs_symlink_aops = {
	.readpage	= btrfs_readpage,
	.writepage	= btrfs_writepage,
	.invalidatepage = btrfs_invalidatepage,
	.releasepage	= btrfs_releasepage,
};

static const struct inode_operations btrfs_file_inode_operations = {
	.getattr	= btrfs_getattr,
	.setattr	= btrfs_setattr,
	.listxattr      = btrfs_listxattr,
	.permission	= btrfs_permission,
	.fiemap		= btrfs_fiemap,
	.get_acl	= btrfs_get_acl,
	.set_acl	= btrfs_set_acl,
	.update_time	= btrfs_update_time,
};
static const struct inode_operations btrfs_special_inode_operations = {
	.getattr	= btrfs_getattr,
	.setattr	= btrfs_setattr,
	.permission	= btrfs_permission,
	.listxattr	= btrfs_listxattr,
	.get_acl	= btrfs_get_acl,
	.set_acl	= btrfs_set_acl,
	.update_time	= btrfs_update_time,
};
static const struct inode_operations btrfs_symlink_inode_operations = {
	.get_link	= page_get_link,
	.getattr	= btrfs_getattr,
	.setattr	= btrfs_setattr,
	.permission	= btrfs_permission,
	.listxattr	= btrfs_listxattr,
	.update_time	= btrfs_update_time,
};

const struct dentry_operations btrfs_dentry_operations = {
	.d_delete	= btrfs_dentry_delete,
	.d_release	= btrfs_dentry_release,
};<|MERGE_RESOLUTION|>--- conflicted
+++ resolved
@@ -2117,10 +2117,6 @@
 		goto out;
 	 }
 
-<<<<<<< HEAD
-	btrfs_set_extent_delalloc(inode, page_start, page_end, 0, &cached_state,
-				  0);
-=======
 	ret = btrfs_set_extent_delalloc(inode, page_start, page_end, 0,
 					&cached_state, 0);
 	if (ret) {
@@ -2130,7 +2126,6 @@
 		goto out;
 	}
 
->>>>>>> 03a0dded
 	ClearPageChecked(page);
 	set_page_dirty(page);
 	btrfs_delalloc_release_extents(BTRFS_I(inode), PAGE_SIZE);
