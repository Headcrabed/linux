--- conflicted
+++ resolved
@@ -92,16 +92,11 @@
 	BTRFS_SEND_C_ENCODED_WRITE	= 25,
 	BTRFS_SEND_C_MAX_V2		= 25,
 
-<<<<<<< HEAD
-	/* End */
-	BTRFS_SEND_C_MAX		= 25,
-=======
 	/* Version 3 */
 	BTRFS_SEND_C_ENABLE_VERITY	= 26,
 	BTRFS_SEND_C_MAX_V3		= 26,
 	/* End */
 	BTRFS_SEND_C_MAX		= 26,
->>>>>>> 7365df19
 };
 
 /* attributes in send stream */
@@ -168,10 +163,6 @@
 	BTRFS_SEND_A_ENCRYPTION		= 31,
 	BTRFS_SEND_A_MAX_V2		= 31,
 
-<<<<<<< HEAD
-	/* End */
-	BTRFS_SEND_A_MAX		= 31,
-=======
 	/* Version 3 */
 	BTRFS_SEND_A_VERITY_ALGORITHM	= 32,
 	BTRFS_SEND_A_VERITY_BLOCK_SIZE	= 33,
@@ -180,7 +171,6 @@
 	BTRFS_SEND_A_MAX_V3		= 35,
 
 	__BTRFS_SEND_A_MAX		= 35,
->>>>>>> 7365df19
 };
 
 long btrfs_ioctl_send(struct inode *inode, struct btrfs_ioctl_send_args *arg);
