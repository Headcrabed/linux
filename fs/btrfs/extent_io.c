// SPDX-License-Identifier: GPL-2.0

#include <linux/bitops.h>
#include <linux/slab.h>
#include <linux/bio.h>
#include <linux/mm.h>
#include <linux/pagemap.h>
#include <linux/page-flags.h>
#include <linux/sched/mm.h>
#include <linux/spinlock.h>
#include <linux/blkdev.h>
#include <linux/swap.h>
#include <linux/writeback.h>
#include <linux/pagevec.h>
#include <linux/prefetch.h>
#include <linux/fsverity.h>
#include "misc.h"
#include "extent_io.h"
#include "extent-io-tree.h"
#include "extent_map.h"
#include "ctree.h"
#include "btrfs_inode.h"
#include "bio.h"
#include "locking.h"
#include "rcu-string.h"
#include "backref.h"
#include "disk-io.h"
#include "subpage.h"
#include "zoned.h"
#include "block-group.h"
#include "compression.h"
#include "fs.h"
#include "accessors.h"
#include "file-item.h"
#include "file.h"
#include "dev-replace.h"
#include "super.h"
#include "transaction.h"

static struct kmem_cache *extent_buffer_cache;

#ifdef CONFIG_BTRFS_DEBUG
static inline void btrfs_leak_debug_add_eb(struct extent_buffer *eb)
{
	struct btrfs_fs_info *fs_info = eb->fs_info;
	unsigned long flags;

	spin_lock_irqsave(&fs_info->eb_leak_lock, flags);
	list_add(&eb->leak_list, &fs_info->allocated_ebs);
	spin_unlock_irqrestore(&fs_info->eb_leak_lock, flags);
}

static inline void btrfs_leak_debug_del_eb(struct extent_buffer *eb)
{
	struct btrfs_fs_info *fs_info = eb->fs_info;
	unsigned long flags;

	spin_lock_irqsave(&fs_info->eb_leak_lock, flags);
	list_del(&eb->leak_list);
	spin_unlock_irqrestore(&fs_info->eb_leak_lock, flags);
}

void btrfs_extent_buffer_leak_debug_check(struct btrfs_fs_info *fs_info)
{
	struct extent_buffer *eb;
	unsigned long flags;

	/*
	 * If we didn't get into open_ctree our allocated_ebs will not be
	 * initialized, so just skip this.
	 */
	if (!fs_info->allocated_ebs.next)
		return;

	WARN_ON(!list_empty(&fs_info->allocated_ebs));
	spin_lock_irqsave(&fs_info->eb_leak_lock, flags);
	while (!list_empty(&fs_info->allocated_ebs)) {
		eb = list_first_entry(&fs_info->allocated_ebs,
				      struct extent_buffer, leak_list);
		pr_err(
	"BTRFS: buffer leak start %llu len %u refs %d bflags %lu owner %llu\n",
		       eb->start, eb->len, atomic_read(&eb->refs), eb->bflags,
		       btrfs_header_owner(eb));
		list_del(&eb->leak_list);
		kmem_cache_free(extent_buffer_cache, eb);
	}
	spin_unlock_irqrestore(&fs_info->eb_leak_lock, flags);
}
#else
#define btrfs_leak_debug_add_eb(eb)			do {} while (0)
#define btrfs_leak_debug_del_eb(eb)			do {} while (0)
#endif

/*
 * Structure to record info about the bio being assembled, and other info like
 * how many bytes are there before stripe/ordered extent boundary.
 */
struct btrfs_bio_ctrl {
	struct btrfs_bio *bbio;
	enum btrfs_compression_type compress_type;
	u32 len_to_oe_boundary;
	blk_opf_t opf;
	btrfs_bio_end_io_t end_io_func;
	struct writeback_control *wbc;
};

static void submit_one_bio(struct btrfs_bio_ctrl *bio_ctrl)
{
	struct btrfs_bio *bbio = bio_ctrl->bbio;

	if (!bbio)
		return;

	/* Caller should ensure the bio has at least some range added */
	ASSERT(bbio->bio.bi_iter.bi_size);

	if (btrfs_op(&bbio->bio) == BTRFS_MAP_READ &&
	    bio_ctrl->compress_type != BTRFS_COMPRESS_NONE)
		btrfs_submit_compressed_read(bbio);
	else
		btrfs_submit_bio(bbio, 0);

	/* The bbio is owned by the end_io handler now */
	bio_ctrl->bbio = NULL;
}

/*
 * Submit or fail the current bio in the bio_ctrl structure.
 */
static void submit_write_bio(struct btrfs_bio_ctrl *bio_ctrl, int ret)
{
	struct btrfs_bio *bbio = bio_ctrl->bbio;

	if (!bbio)
		return;

	if (ret) {
		ASSERT(ret < 0);
		btrfs_bio_end_io(bbio, errno_to_blk_status(ret));
		/* The bio is owned by the end_io handler now */
		bio_ctrl->bbio = NULL;
	} else {
		submit_one_bio(bio_ctrl);
	}
}

int __init extent_buffer_init_cachep(void)
{
	extent_buffer_cache = kmem_cache_create("btrfs_extent_buffer",
			sizeof(struct extent_buffer), 0,
			SLAB_MEM_SPREAD, NULL);
	if (!extent_buffer_cache)
		return -ENOMEM;

	return 0;
}

void __cold extent_buffer_free_cachep(void)
{
	/*
	 * Make sure all delayed rcu free are flushed before we
	 * destroy caches.
	 */
	rcu_barrier();
	kmem_cache_destroy(extent_buffer_cache);
}

void extent_range_clear_dirty_for_io(struct inode *inode, u64 start, u64 end)
{
	unsigned long index = start >> PAGE_SHIFT;
	unsigned long end_index = end >> PAGE_SHIFT;
	struct page *page;

	while (index <= end_index) {
		page = find_get_page(inode->i_mapping, index);
		BUG_ON(!page); /* Pages should be in the extent_io_tree */
		clear_page_dirty_for_io(page);
		put_page(page);
		index++;
	}
}

static void process_one_page(struct btrfs_fs_info *fs_info,
			     struct page *page, struct page *locked_page,
			     unsigned long page_ops, u64 start, u64 end)
{
	struct folio *folio = page_folio(page);
	u32 len;

	ASSERT(end + 1 - start != 0 && end + 1 - start < U32_MAX);
	len = end + 1 - start;

	if (page_ops & PAGE_SET_ORDERED)
		btrfs_folio_clamp_set_ordered(fs_info, folio, start, len);
	if (page_ops & PAGE_START_WRITEBACK) {
		btrfs_folio_clamp_clear_dirty(fs_info, folio, start, len);
		btrfs_folio_clamp_set_writeback(fs_info, folio, start, len);
	}
	if (page_ops & PAGE_END_WRITEBACK)
		btrfs_folio_clamp_clear_writeback(fs_info, folio, start, len);

	if (page != locked_page && (page_ops & PAGE_UNLOCK))
		btrfs_folio_end_writer_lock(fs_info, folio, start, len);
}

static void __process_pages_contig(struct address_space *mapping,
				   struct page *locked_page, u64 start, u64 end,
				   unsigned long page_ops)
{
	struct btrfs_fs_info *fs_info = btrfs_sb(mapping->host->i_sb);
	pgoff_t start_index = start >> PAGE_SHIFT;
	pgoff_t end_index = end >> PAGE_SHIFT;
	pgoff_t index = start_index;
	struct folio_batch fbatch;
	int i;

	folio_batch_init(&fbatch);
	while (index <= end_index) {
		int found_folios;

		found_folios = filemap_get_folios_contig(mapping, &index,
				end_index, &fbatch);
		for (i = 0; i < found_folios; i++) {
			struct folio *folio = fbatch.folios[i];

			process_one_page(fs_info, &folio->page, locked_page,
					 page_ops, start, end);
		}
		folio_batch_release(&fbatch);
		cond_resched();
	}
}

static noinline void __unlock_for_delalloc(struct inode *inode,
					   struct page *locked_page,
					   u64 start, u64 end)
{
	unsigned long index = start >> PAGE_SHIFT;
	unsigned long end_index = end >> PAGE_SHIFT;

	ASSERT(locked_page);
	if (index == locked_page->index && end_index == index)
		return;

	__process_pages_contig(inode->i_mapping, locked_page, start, end,
			       PAGE_UNLOCK);
}

static noinline int lock_delalloc_pages(struct inode *inode,
					struct page *locked_page,
					u64 start,
					u64 end)
{
	struct btrfs_fs_info *fs_info = btrfs_sb(inode->i_sb);
	struct address_space *mapping = inode->i_mapping;
	pgoff_t start_index = start >> PAGE_SHIFT;
	pgoff_t end_index = end >> PAGE_SHIFT;
	pgoff_t index = start_index;
	u64 processed_end = start;
	struct folio_batch fbatch;

	if (index == locked_page->index && index == end_index)
		return 0;

	folio_batch_init(&fbatch);
	while (index <= end_index) {
		unsigned int found_folios, i;

		found_folios = filemap_get_folios_contig(mapping, &index,
				end_index, &fbatch);
		if (found_folios == 0)
			goto out;

		for (i = 0; i < found_folios; i++) {
			struct folio *folio = fbatch.folios[i];
			struct page *page = folio_page(folio, 0);
			u32 len = end + 1 - start;

			if (page == locked_page)
				continue;

			if (btrfs_folio_start_writer_lock(fs_info, folio, start,
							  len))
				goto out;

			if (!PageDirty(page) || page->mapping != mapping) {
				btrfs_folio_end_writer_lock(fs_info, folio, start,
							    len);
				goto out;
			}

			processed_end = page_offset(page) + PAGE_SIZE - 1;
		}
		folio_batch_release(&fbatch);
		cond_resched();
	}

	return 0;
out:
	folio_batch_release(&fbatch);
	if (processed_end > start)
		__unlock_for_delalloc(inode, locked_page, start, processed_end);
	return -EAGAIN;
}

/*
 * Find and lock a contiguous range of bytes in the file marked as delalloc, no
 * more than @max_bytes.
 *
 * @start:	The original start bytenr to search.
 *		Will store the extent range start bytenr.
 * @end:	The original end bytenr of the search range
 *		Will store the extent range end bytenr.
 *
 * Return true if we find a delalloc range which starts inside the original
 * range, and @start/@end will store the delalloc range start/end.
 *
 * Return false if we can't find any delalloc range which starts inside the
 * original range, and @start/@end will be the non-delalloc range start/end.
 */
EXPORT_FOR_TESTS
noinline_for_stack bool find_lock_delalloc_range(struct inode *inode,
				    struct page *locked_page, u64 *start,
				    u64 *end)
{
	struct btrfs_fs_info *fs_info = btrfs_sb(inode->i_sb);
	struct extent_io_tree *tree = &BTRFS_I(inode)->io_tree;
	const u64 orig_start = *start;
	const u64 orig_end = *end;
	/* The sanity tests may not set a valid fs_info. */
	u64 max_bytes = fs_info ? fs_info->max_extent_size : BTRFS_MAX_EXTENT_SIZE;
	u64 delalloc_start;
	u64 delalloc_end;
	bool found;
	struct extent_state *cached_state = NULL;
	int ret;
	int loops = 0;

	/* Caller should pass a valid @end to indicate the search range end */
	ASSERT(orig_end > orig_start);

	/* The range should at least cover part of the page */
	ASSERT(!(orig_start >= page_offset(locked_page) + PAGE_SIZE ||
		 orig_end <= page_offset(locked_page)));
again:
	/* step one, find a bunch of delalloc bytes starting at start */
	delalloc_start = *start;
	delalloc_end = 0;
	found = btrfs_find_delalloc_range(tree, &delalloc_start, &delalloc_end,
					  max_bytes, &cached_state);
	if (!found || delalloc_end <= *start || delalloc_start > orig_end) {
		*start = delalloc_start;

		/* @delalloc_end can be -1, never go beyond @orig_end */
		*end = min(delalloc_end, orig_end);
		free_extent_state(cached_state);
		return false;
	}

	/*
	 * start comes from the offset of locked_page.  We have to lock
	 * pages in order, so we can't process delalloc bytes before
	 * locked_page
	 */
	if (delalloc_start < *start)
		delalloc_start = *start;

	/*
	 * make sure to limit the number of pages we try to lock down
	 */
	if (delalloc_end + 1 - delalloc_start > max_bytes)
		delalloc_end = delalloc_start + max_bytes - 1;

	/* step two, lock all the pages after the page that has start */
	ret = lock_delalloc_pages(inode, locked_page,
				  delalloc_start, delalloc_end);
	ASSERT(!ret || ret == -EAGAIN);
	if (ret == -EAGAIN) {
		/* some of the pages are gone, lets avoid looping by
		 * shortening the size of the delalloc range we're searching
		 */
		free_extent_state(cached_state);
		cached_state = NULL;
		if (!loops) {
			max_bytes = PAGE_SIZE;
			loops = 1;
			goto again;
		} else {
			found = false;
			goto out_failed;
		}
	}

	/* step three, lock the state bits for the whole range */
	lock_extent(tree, delalloc_start, delalloc_end, &cached_state);

	/* then test to make sure it is all still delalloc */
	ret = test_range_bit(tree, delalloc_start, delalloc_end,
			     EXTENT_DELALLOC, cached_state);
	if (!ret) {
		unlock_extent(tree, delalloc_start, delalloc_end,
			      &cached_state);
		__unlock_for_delalloc(inode, locked_page,
			      delalloc_start, delalloc_end);
		cond_resched();
		goto again;
	}
	free_extent_state(cached_state);
	*start = delalloc_start;
	*end = delalloc_end;
out_failed:
	return found;
}

void extent_clear_unlock_delalloc(struct btrfs_inode *inode, u64 start, u64 end,
				  struct page *locked_page,
				  u32 clear_bits, unsigned long page_ops)
{
	clear_extent_bit(&inode->io_tree, start, end, clear_bits, NULL);

	__process_pages_contig(inode->vfs_inode.i_mapping, locked_page,
			       start, end, page_ops);
}

static bool btrfs_verify_page(struct page *page, u64 start)
{
	if (!fsverity_active(page->mapping->host) ||
	    PageUptodate(page) ||
	    start >= i_size_read(page->mapping->host))
		return true;
	return fsverity_verify_page(page);
}

static void end_page_read(struct page *page, bool uptodate, u64 start, u32 len)
{
	struct btrfs_fs_info *fs_info = btrfs_sb(page->mapping->host->i_sb);
	struct folio *folio = page_folio(page);

	ASSERT(page_offset(page) <= start &&
	       start + len <= page_offset(page) + PAGE_SIZE);

	if (uptodate && btrfs_verify_page(page, start))
		btrfs_folio_set_uptodate(fs_info, folio, start, len);
	else
		btrfs_folio_clear_uptodate(fs_info, folio, start, len);

	if (!btrfs_is_subpage(fs_info, page->mapping))
		unlock_page(page);
	else
		btrfs_subpage_end_reader(fs_info, folio, start, len);
}

/*
 * After a write IO is done, we need to:
 *
 * - clear the uptodate bits on error
 * - clear the writeback bits in the extent tree for the range
 * - filio_end_writeback()  if there is no more pending io for the folio
 *
 * Scheduling is not allowed, so the extent state tree is expected
 * to have one and only one object corresponding to this IO.
 */
static void end_bbio_data_write(struct btrfs_bio *bbio)
{
	struct bio *bio = &bbio->bio;
	int error = blk_status_to_errno(bio->bi_status);
	struct folio_iter fi;

	ASSERT(!bio_flagged(bio, BIO_CLONED));
	bio_for_each_folio_all(fi, bio) {
		struct folio *folio = fi.folio;
		struct inode *inode = folio->mapping->host;
		struct btrfs_fs_info *fs_info = btrfs_sb(inode->i_sb);
		const u32 sectorsize = fs_info->sectorsize;
		u64 start = folio_pos(folio) + fi.offset;
		u32 len = fi.length;

		/* Only order 0 (single page) folios are allowed for data. */
		ASSERT(folio_order(folio) == 0);

		/* Our read/write should always be sector aligned. */
		if (!IS_ALIGNED(fi.offset, sectorsize))
			btrfs_err(fs_info,
		"partial page write in btrfs with offset %zu and length %zu",
				  fi.offset, fi.length);
		else if (!IS_ALIGNED(fi.length, sectorsize))
			btrfs_info(fs_info,
		"incomplete page write with offset %zu and length %zu",
				   fi.offset, fi.length);

		btrfs_finish_ordered_extent(bbio->ordered,
				folio_page(folio, 0), start, len, !error);
		if (error)
			mapping_set_error(folio->mapping, error);
		btrfs_folio_clear_writeback(fs_info, folio, start, len);
	}

	bio_put(bio);
}

/*
 * Record previously processed extent range
 *
 * For endio_readpage_release_extent() to handle a full extent range, reducing
 * the extent io operations.
 */
struct processed_extent {
	struct btrfs_inode *inode;
	/* Start of the range in @inode */
	u64 start;
	/* End of the range in @inode */
	u64 end;
	bool uptodate;
};

/*
 * Try to release processed extent range
 *
 * May not release the extent range right now if the current range is
 * contiguous to processed extent.
 *
 * Will release processed extent when any of @inode, @uptodate, the range is
 * no longer contiguous to the processed range.
 *
 * Passing @inode == NULL will force processed extent to be released.
 */
static void endio_readpage_release_extent(struct processed_extent *processed,
			      struct btrfs_inode *inode, u64 start, u64 end,
			      bool uptodate)
{
	struct extent_state *cached = NULL;
	struct extent_io_tree *tree;

	/* The first extent, initialize @processed */
	if (!processed->inode)
		goto update;

	/*
	 * Contiguous to processed extent, just uptodate the end.
	 *
	 * Several things to notice:
	 *
	 * - bio can be merged as long as on-disk bytenr is contiguous
	 *   This means we can have page belonging to other inodes, thus need to
	 *   check if the inode still matches.
	 * - bvec can contain range beyond current page for multi-page bvec
	 *   Thus we need to do processed->end + 1 >= start check
	 */
	if (processed->inode == inode && processed->uptodate == uptodate &&
	    processed->end + 1 >= start && end >= processed->end) {
		processed->end = end;
		return;
	}

	tree = &processed->inode->io_tree;
	/*
	 * Now we don't have range contiguous to the processed range, release
	 * the processed range now.
	 */
	unlock_extent(tree, processed->start, processed->end, &cached);

update:
	/* Update processed to current range */
	processed->inode = inode;
	processed->start = start;
	processed->end = end;
	processed->uptodate = uptodate;
}

static void begin_page_read(struct btrfs_fs_info *fs_info, struct page *page)
{
	struct folio *folio = page_folio(page);

	ASSERT(folio_test_locked(folio));
	if (!btrfs_is_subpage(fs_info, folio->mapping))
		return;

	ASSERT(folio_test_private(folio));
	btrfs_subpage_start_reader(fs_info, folio, page_offset(page), PAGE_SIZE);
}

/*
 * After a data read IO is done, we need to:
 *
 * - clear the uptodate bits on error
 * - set the uptodate bits if things worked
 * - set the folio up to date if all extents in the tree are uptodate
 * - clear the lock bit in the extent tree
 * - unlock the folio if there are no other extents locked for it
 *
 * Scheduling is not allowed, so the extent state tree is expected
 * to have one and only one object corresponding to this IO.
 */
static void end_bbio_data_read(struct btrfs_bio *bbio)
{
	struct bio *bio = &bbio->bio;
	struct processed_extent processed = { 0 };
	struct folio_iter fi;

	ASSERT(!bio_flagged(bio, BIO_CLONED));
	bio_for_each_folio_all(fi, &bbio->bio) {
		bool uptodate = !bio->bi_status;
		struct folio *folio = fi.folio;
		struct inode *inode = folio->mapping->host;
		struct btrfs_fs_info *fs_info = btrfs_sb(inode->i_sb);
		const u32 sectorsize = fs_info->sectorsize;
		u64 start;
		u64 end;
		u32 len;

		/* For now only order 0 folios are supported for data. */
		ASSERT(folio_order(folio) == 0);
		btrfs_debug(fs_info,
			"%s: bi_sector=%llu, err=%d, mirror=%u",
			__func__, bio->bi_iter.bi_sector, bio->bi_status,
			bbio->mirror_num);

		/*
		 * We always issue full-sector reads, but if some block in a
		 * folio fails to read, blk_update_request() will advance
		 * bv_offset and adjust bv_len to compensate.  Print a warning
		 * for unaligned offsets, and an error if they don't add up to
		 * a full sector.
		 */
		if (!IS_ALIGNED(fi.offset, sectorsize))
			btrfs_err(fs_info,
		"partial page read in btrfs with offset %zu and length %zu",
				  fi.offset, fi.length);
		else if (!IS_ALIGNED(fi.offset + fi.length, sectorsize))
			btrfs_info(fs_info,
		"incomplete page read with offset %zu and length %zu",
				   fi.offset, fi.length);

		start = folio_pos(folio) + fi.offset;
		end = start + fi.length - 1;
		len = fi.length;

		if (likely(uptodate)) {
			loff_t i_size = i_size_read(inode);
			pgoff_t end_index = i_size >> folio_shift(folio);

			/*
			 * Zero out the remaining part if this range straddles
			 * i_size.
			 *
			 * Here we should only zero the range inside the folio,
			 * not touch anything else.
			 *
			 * NOTE: i_size is exclusive while end is inclusive.
			 */
			if (folio_index(folio) == end_index && i_size <= end) {
				u32 zero_start = max(offset_in_folio(folio, i_size),
						     offset_in_folio(folio, start));
				u32 zero_len = offset_in_folio(folio, end) + 1 -
					       zero_start;

				folio_zero_range(folio, zero_start, zero_len);
			}
		}

		/* Update page status and unlock. */
		end_page_read(folio_page(folio, 0), uptodate, start, len);
		endio_readpage_release_extent(&processed, BTRFS_I(inode),
					      start, end, uptodate);
	}
	/* Release the last extent */
	endio_readpage_release_extent(&processed, NULL, 0, 0, false);
	bio_put(bio);
}

/*
 * Populate every free slot in a provided array with pages.
 *
 * @nr_pages:   number of pages to allocate
 * @page_array: the array to fill with pages; any existing non-null entries in
 * 		the array will be skipped
 * @extra_gfp:	the extra GFP flags for the allocation.
 *
 * Return: 0        if all pages were able to be allocated;
 *         -ENOMEM  otherwise, the partially allocated pages would be freed and
 *                  the array slots zeroed
 */
int btrfs_alloc_page_array(unsigned int nr_pages, struct page **page_array,
			   gfp_t extra_gfp)
{
	unsigned int allocated;

	for (allocated = 0; allocated < nr_pages;) {
		unsigned int last = allocated;

		allocated = alloc_pages_bulk_array(GFP_NOFS | extra_gfp,
						   nr_pages, page_array);

		if (allocated == nr_pages)
			return 0;

		/*
		 * During this iteration, no page could be allocated, even
		 * though alloc_pages_bulk_array() falls back to alloc_page()
		 * if  it could not bulk-allocate. So we must be out of memory.
		 */
		if (allocated == last) {
			for (int i = 0; i < allocated; i++) {
				__free_page(page_array[i]);
				page_array[i] = NULL;
			}
			return -ENOMEM;
		}

		memalloc_retry_wait(GFP_NOFS);
	}
	return 0;
}

/*
 * Populate needed folios for the extent buffer.
 *
 * For now, the folios populated are always in order 0 (aka, single page).
 */
static int alloc_eb_folio_array(struct extent_buffer *eb, gfp_t extra_gfp)
{
	struct page *page_array[INLINE_EXTENT_BUFFER_PAGES] = { 0 };
	int num_pages = num_extent_pages(eb);
	int ret;

	ret = btrfs_alloc_page_array(num_pages, page_array, extra_gfp);
	if (ret < 0)
		return ret;

	for (int i = 0; i < num_pages; i++)
		eb->folios[i] = page_folio(page_array[i]);
	eb->folio_size = PAGE_SIZE;
	eb->folio_shift = PAGE_SHIFT;
	return 0;
}

static bool btrfs_bio_is_contig(struct btrfs_bio_ctrl *bio_ctrl,
				struct page *page, u64 disk_bytenr,
				unsigned int pg_offset)
{
	struct bio *bio = &bio_ctrl->bbio->bio;
	struct bio_vec *bvec = bio_last_bvec_all(bio);
	const sector_t sector = disk_bytenr >> SECTOR_SHIFT;

	if (bio_ctrl->compress_type != BTRFS_COMPRESS_NONE) {
		/*
		 * For compression, all IO should have its logical bytenr set
		 * to the starting bytenr of the compressed extent.
		 */
		return bio->bi_iter.bi_sector == sector;
	}

	/*
	 * The contig check requires the following conditions to be met:
	 *
	 * 1) The pages are belonging to the same inode
	 *    This is implied by the call chain.
	 *
	 * 2) The range has adjacent logical bytenr
	 *
	 * 3) The range has adjacent file offset
	 *    This is required for the usage of btrfs_bio->file_offset.
	 */
	return bio_end_sector(bio) == sector &&
		page_offset(bvec->bv_page) + bvec->bv_offset + bvec->bv_len ==
		page_offset(page) + pg_offset;
}

static void alloc_new_bio(struct btrfs_inode *inode,
			  struct btrfs_bio_ctrl *bio_ctrl,
			  u64 disk_bytenr, u64 file_offset)
{
	struct btrfs_fs_info *fs_info = inode->root->fs_info;
	struct btrfs_bio *bbio;

	bbio = btrfs_bio_alloc(BIO_MAX_VECS, bio_ctrl->opf, fs_info,
			       bio_ctrl->end_io_func, NULL);
	bbio->bio.bi_iter.bi_sector = disk_bytenr >> SECTOR_SHIFT;
	bbio->inode = inode;
	bbio->file_offset = file_offset;
	bio_ctrl->bbio = bbio;
	bio_ctrl->len_to_oe_boundary = U32_MAX;

	/* Limit data write bios to the ordered boundary. */
	if (bio_ctrl->wbc) {
		struct btrfs_ordered_extent *ordered;

		ordered = btrfs_lookup_ordered_extent(inode, file_offset);
		if (ordered) {
			bio_ctrl->len_to_oe_boundary = min_t(u32, U32_MAX,
					ordered->file_offset +
					ordered->disk_num_bytes - file_offset);
			bbio->ordered = ordered;
		}

		/*
		 * Pick the last added device to support cgroup writeback.  For
		 * multi-device file systems this means blk-cgroup policies have
		 * to always be set on the last added/replaced device.
		 * This is a bit odd but has been like that for a long time.
		 */
		bio_set_dev(&bbio->bio, fs_info->fs_devices->latest_dev->bdev);
		wbc_init_bio(bio_ctrl->wbc, &bbio->bio);
	}
}

/*
 * @disk_bytenr: logical bytenr where the write will be
 * @page:	page to add to the bio
 * @size:	portion of page that we want to write to
 * @pg_offset:	offset of the new bio or to check whether we are adding
 *              a contiguous page to the previous one
 *
 * The will either add the page into the existing @bio_ctrl->bbio, or allocate a
 * new one in @bio_ctrl->bbio.
 * The mirror number for this IO should already be initizlied in
 * @bio_ctrl->mirror_num.
 */
static void submit_extent_page(struct btrfs_bio_ctrl *bio_ctrl,
			       u64 disk_bytenr, struct page *page,
			       size_t size, unsigned long pg_offset)
{
	struct btrfs_inode *inode = BTRFS_I(page->mapping->host);

	ASSERT(pg_offset + size <= PAGE_SIZE);
	ASSERT(bio_ctrl->end_io_func);

	if (bio_ctrl->bbio &&
	    !btrfs_bio_is_contig(bio_ctrl, page, disk_bytenr, pg_offset))
		submit_one_bio(bio_ctrl);

	do {
		u32 len = size;

		/* Allocate new bio if needed */
		if (!bio_ctrl->bbio) {
			alloc_new_bio(inode, bio_ctrl, disk_bytenr,
				      page_offset(page) + pg_offset);
		}

		/* Cap to the current ordered extent boundary if there is one. */
		if (len > bio_ctrl->len_to_oe_boundary) {
			ASSERT(bio_ctrl->compress_type == BTRFS_COMPRESS_NONE);
			ASSERT(is_data_inode(&inode->vfs_inode));
			len = bio_ctrl->len_to_oe_boundary;
		}

		if (bio_add_page(&bio_ctrl->bbio->bio, page, len, pg_offset) != len) {
			/* bio full: move on to a new one */
			submit_one_bio(bio_ctrl);
			continue;
		}

		if (bio_ctrl->wbc)
			wbc_account_cgroup_owner(bio_ctrl->wbc, page, len);

		size -= len;
		pg_offset += len;
		disk_bytenr += len;

		/*
		 * len_to_oe_boundary defaults to U32_MAX, which isn't page or
		 * sector aligned.  alloc_new_bio() then sets it to the end of
		 * our ordered extent for writes into zoned devices.
		 *
		 * When len_to_oe_boundary is tracking an ordered extent, we
		 * trust the ordered extent code to align things properly, and
		 * the check above to cap our write to the ordered extent
		 * boundary is correct.
		 *
		 * When len_to_oe_boundary is U32_MAX, the cap above would
		 * result in a 4095 byte IO for the last page right before
		 * we hit the bio limit of UINT_MAX.  bio_add_page() has all
		 * the checks required to make sure we don't overflow the bio,
		 * and we should just ignore len_to_oe_boundary completely
		 * unless we're using it to track an ordered extent.
		 *
		 * It's pretty hard to make a bio sized U32_MAX, but it can
		 * happen when the page cache is able to feed us contiguous
		 * pages for large extents.
		 */
		if (bio_ctrl->len_to_oe_boundary != U32_MAX)
			bio_ctrl->len_to_oe_boundary -= len;

		/* Ordered extent boundary: move on to a new bio. */
		if (bio_ctrl->len_to_oe_boundary == 0)
			submit_one_bio(bio_ctrl);
	} while (size);
}

static int attach_extent_buffer_folio(struct extent_buffer *eb,
				      struct folio *folio,
				      struct btrfs_subpage *prealloc)
{
	struct btrfs_fs_info *fs_info = eb->fs_info;
	int ret = 0;

	/*
	 * If the page is mapped to btree inode, we should hold the private
	 * lock to prevent race.
	 * For cloned or dummy extent buffers, their pages are not mapped and
	 * will not race with any other ebs.
	 */
	if (folio->mapping)
		lockdep_assert_held(&folio->mapping->i_private_lock);

	if (fs_info->nodesize >= PAGE_SIZE) {
		if (!folio_test_private(folio))
			folio_attach_private(folio, eb);
		else
			WARN_ON(folio_get_private(folio) != eb);
		return 0;
	}

	/* Already mapped, just free prealloc */
	if (folio_test_private(folio)) {
		btrfs_free_subpage(prealloc);
		return 0;
	}

	if (prealloc)
		/* Has preallocated memory for subpage */
		folio_attach_private(folio, prealloc);
	else
		/* Do new allocation to attach subpage */
		ret = btrfs_attach_subpage(fs_info, folio, BTRFS_SUBPAGE_METADATA);
	return ret;
}

int set_page_extent_mapped(struct page *page)
{
	struct folio *folio = page_folio(page);
	struct btrfs_fs_info *fs_info;

	ASSERT(page->mapping);

	if (folio_test_private(folio))
		return 0;

	fs_info = btrfs_sb(page->mapping->host->i_sb);

	if (btrfs_is_subpage(fs_info, page->mapping))
		return btrfs_attach_subpage(fs_info, folio, BTRFS_SUBPAGE_DATA);

	folio_attach_private(folio, (void *)EXTENT_FOLIO_PRIVATE);
	return 0;
}

void clear_page_extent_mapped(struct page *page)
{
	struct folio *folio = page_folio(page);
	struct btrfs_fs_info *fs_info;

	ASSERT(page->mapping);

	if (!folio_test_private(folio))
		return;

	fs_info = btrfs_sb(page->mapping->host->i_sb);
	if (btrfs_is_subpage(fs_info, page->mapping))
		return btrfs_detach_subpage(fs_info, folio);

	folio_detach_private(folio);
}

static struct extent_map *__get_extent_map(struct inode *inode, struct page *page,
		 u64 start, u64 len, struct extent_map **em_cached)
{
	struct extent_map *em;

	if (em_cached && *em_cached) {
		em = *em_cached;
		if (extent_map_in_tree(em) && start >= em->start &&
		    start < extent_map_end(em)) {
			refcount_inc(&em->refs);
			return em;
		}

		free_extent_map(em);
		*em_cached = NULL;
	}

	em = btrfs_get_extent(BTRFS_I(inode), page, start, len);
	if (em_cached && !IS_ERR(em)) {
		BUG_ON(*em_cached);
		refcount_inc(&em->refs);
		*em_cached = em;
	}
	return em;
}
/*
 * basic readpage implementation.  Locked extent state structs are inserted
 * into the tree that are removed when the IO is done (by the end_io
 * handlers)
 * XXX JDM: This needs looking at to ensure proper page locking
 * return 0 on success, otherwise return error
 */
static int btrfs_do_readpage(struct page *page, struct extent_map **em_cached,
		      struct btrfs_bio_ctrl *bio_ctrl, u64 *prev_em_start)
{
	struct inode *inode = page->mapping->host;
	struct btrfs_fs_info *fs_info = btrfs_sb(inode->i_sb);
	u64 start = page_offset(page);
	const u64 end = start + PAGE_SIZE - 1;
	u64 cur = start;
	u64 extent_offset;
	u64 last_byte = i_size_read(inode);
	u64 block_start;
	struct extent_map *em;
	int ret = 0;
	size_t pg_offset = 0;
	size_t iosize;
	size_t blocksize = inode->i_sb->s_blocksize;
	struct extent_io_tree *tree = &BTRFS_I(inode)->io_tree;

	ret = set_page_extent_mapped(page);
	if (ret < 0) {
		unlock_extent(tree, start, end, NULL);
		unlock_page(page);
		return ret;
	}

	if (page->index == last_byte >> PAGE_SHIFT) {
		size_t zero_offset = offset_in_page(last_byte);

		if (zero_offset) {
			iosize = PAGE_SIZE - zero_offset;
			memzero_page(page, zero_offset, iosize);
		}
	}
	bio_ctrl->end_io_func = end_bbio_data_read;
	begin_page_read(fs_info, page);
	while (cur <= end) {
		enum btrfs_compression_type compress_type = BTRFS_COMPRESS_NONE;
		bool force_bio_submit = false;
		u64 disk_bytenr;

		ASSERT(IS_ALIGNED(cur, fs_info->sectorsize));
		if (cur >= last_byte) {
			iosize = PAGE_SIZE - pg_offset;
			memzero_page(page, pg_offset, iosize);
			unlock_extent(tree, cur, cur + iosize - 1, NULL);
			end_page_read(page, true, cur, iosize);
			break;
		}
		em = __get_extent_map(inode, page, cur, end - cur + 1, em_cached);
		if (IS_ERR(em)) {
			unlock_extent(tree, cur, end, NULL);
			end_page_read(page, false, cur, end + 1 - cur);
			return PTR_ERR(em);
		}
		extent_offset = cur - em->start;
		BUG_ON(extent_map_end(em) <= cur);
		BUG_ON(end < cur);

		compress_type = extent_map_compression(em);

		iosize = min(extent_map_end(em) - cur, end - cur + 1);
		iosize = ALIGN(iosize, blocksize);
		if (compress_type != BTRFS_COMPRESS_NONE)
			disk_bytenr = em->block_start;
		else
			disk_bytenr = em->block_start + extent_offset;
		block_start = em->block_start;
		if (em->flags & EXTENT_FLAG_PREALLOC)
			block_start = EXTENT_MAP_HOLE;

		/*
		 * If we have a file range that points to a compressed extent
		 * and it's followed by a consecutive file range that points
		 * to the same compressed extent (possibly with a different
		 * offset and/or length, so it either points to the whole extent
		 * or only part of it), we must make sure we do not submit a
		 * single bio to populate the pages for the 2 ranges because
		 * this makes the compressed extent read zero out the pages
		 * belonging to the 2nd range. Imagine the following scenario:
		 *
		 *  File layout
		 *  [0 - 8K]                     [8K - 24K]
		 *    |                               |
		 *    |                               |
		 * points to extent X,         points to extent X,
		 * offset 4K, length of 8K     offset 0, length 16K
		 *
		 * [extent X, compressed length = 4K uncompressed length = 16K]
		 *
		 * If the bio to read the compressed extent covers both ranges,
		 * it will decompress extent X into the pages belonging to the
		 * first range and then it will stop, zeroing out the remaining
		 * pages that belong to the other range that points to extent X.
		 * So here we make sure we submit 2 bios, one for the first
		 * range and another one for the third range. Both will target
		 * the same physical extent from disk, but we can't currently
		 * make the compressed bio endio callback populate the pages
		 * for both ranges because each compressed bio is tightly
		 * coupled with a single extent map, and each range can have
		 * an extent map with a different offset value relative to the
		 * uncompressed data of our extent and different lengths. This
		 * is a corner case so we prioritize correctness over
		 * non-optimal behavior (submitting 2 bios for the same extent).
		 */
		if (compress_type != BTRFS_COMPRESS_NONE &&
		    prev_em_start && *prev_em_start != (u64)-1 &&
		    *prev_em_start != em->start)
			force_bio_submit = true;

		if (prev_em_start)
			*prev_em_start = em->start;

		free_extent_map(em);
		em = NULL;

		/* we've found a hole, just zero and go on */
		if (block_start == EXTENT_MAP_HOLE) {
			memzero_page(page, pg_offset, iosize);

			unlock_extent(tree, cur, cur + iosize - 1, NULL);
			end_page_read(page, true, cur, iosize);
			cur = cur + iosize;
			pg_offset += iosize;
			continue;
		}
		/* the get_extent function already copied into the page */
		if (block_start == EXTENT_MAP_INLINE) {
			unlock_extent(tree, cur, cur + iosize - 1, NULL);
			end_page_read(page, true, cur, iosize);
			cur = cur + iosize;
			pg_offset += iosize;
			continue;
		}

		if (bio_ctrl->compress_type != compress_type) {
			submit_one_bio(bio_ctrl);
			bio_ctrl->compress_type = compress_type;
		}

		if (force_bio_submit)
			submit_one_bio(bio_ctrl);
		submit_extent_page(bio_ctrl, disk_bytenr, page, iosize,
				   pg_offset);
		cur = cur + iosize;
		pg_offset += iosize;
	}

	return 0;
}

int btrfs_read_folio(struct file *file, struct folio *folio)
{
	struct page *page = &folio->page;
	struct btrfs_inode *inode = BTRFS_I(page->mapping->host);
	u64 start = page_offset(page);
	u64 end = start + PAGE_SIZE - 1;
	struct btrfs_bio_ctrl bio_ctrl = { .opf = REQ_OP_READ };
	int ret;

	btrfs_lock_and_flush_ordered_range(inode, start, end, NULL);

	ret = btrfs_do_readpage(page, NULL, &bio_ctrl, NULL);
	/*
	 * If btrfs_do_readpage() failed we will want to submit the assembled
	 * bio to do the cleanup.
	 */
	submit_one_bio(&bio_ctrl);
	return ret;
}

static inline void contiguous_readpages(struct page *pages[], int nr_pages,
					u64 start, u64 end,
					struct extent_map **em_cached,
					struct btrfs_bio_ctrl *bio_ctrl,
					u64 *prev_em_start)
{
	struct btrfs_inode *inode = BTRFS_I(pages[0]->mapping->host);
	int index;

	btrfs_lock_and_flush_ordered_range(inode, start, end, NULL);

	for (index = 0; index < nr_pages; index++) {
		btrfs_do_readpage(pages[index], em_cached, bio_ctrl,
				  prev_em_start);
		put_page(pages[index]);
	}
}

/*
 * helper for __extent_writepage, doing all of the delayed allocation setup.
 *
 * This returns 1 if btrfs_run_delalloc_range function did all the work required
 * to write the page (copy into inline extent).  In this case the IO has
 * been started and the page is already unlocked.
 *
 * This returns 0 if all went well (page still locked)
 * This returns < 0 if there were errors (page still locked)
 */
static noinline_for_stack int writepage_delalloc(struct btrfs_inode *inode,
		struct page *page, struct writeback_control *wbc)
{
	const u64 page_start = page_offset(page);
	const u64 page_end = page_start + PAGE_SIZE - 1;
	u64 delalloc_start = page_start;
	u64 delalloc_end = page_end;
	u64 delalloc_to_write = 0;
	int ret = 0;

	while (delalloc_start < page_end) {
		delalloc_end = page_end;
		if (!find_lock_delalloc_range(&inode->vfs_inode, page,
					      &delalloc_start, &delalloc_end)) {
			delalloc_start = delalloc_end + 1;
			continue;
		}

		ret = btrfs_run_delalloc_range(inode, page, delalloc_start,
					       delalloc_end, wbc);
		if (ret < 0)
			return ret;

		delalloc_start = delalloc_end + 1;
	}

	/*
	 * delalloc_end is already one less than the total length, so
	 * we don't subtract one from PAGE_SIZE
	 */
	delalloc_to_write +=
		DIV_ROUND_UP(delalloc_end + 1 - page_start, PAGE_SIZE);

	/*
	 * If btrfs_run_dealloc_range() already started I/O and unlocked
	 * the pages, we just need to account for them here.
	 */
	if (ret == 1) {
		wbc->nr_to_write -= delalloc_to_write;
		return 1;
	}

	if (wbc->nr_to_write < delalloc_to_write) {
		int thresh = 8192;

		if (delalloc_to_write < thresh * 2)
			thresh = delalloc_to_write;
		wbc->nr_to_write = min_t(u64, delalloc_to_write,
					 thresh);
	}

	return 0;
}

/*
 * Find the first byte we need to write.
 *
 * For subpage, one page can contain several sectors, and
 * __extent_writepage_io() will just grab all extent maps in the page
 * range and try to submit all non-inline/non-compressed extents.
 *
 * This is a big problem for subpage, we shouldn't re-submit already written
 * data at all.
 * This function will lookup subpage dirty bit to find which range we really
 * need to submit.
 *
 * Return the next dirty range in [@start, @end).
 * If no dirty range is found, @start will be page_offset(page) + PAGE_SIZE.
 */
static void find_next_dirty_byte(struct btrfs_fs_info *fs_info,
				 struct page *page, u64 *start, u64 *end)
{
	struct folio *folio = page_folio(page);
	struct btrfs_subpage *subpage = folio_get_private(folio);
	struct btrfs_subpage_info *spi = fs_info->subpage_info;
	u64 orig_start = *start;
	/* Declare as unsigned long so we can use bitmap ops */
	unsigned long flags;
	int range_start_bit;
	int range_end_bit;

	/*
	 * For regular sector size == page size case, since one page only
	 * contains one sector, we return the page offset directly.
	 */
	if (!btrfs_is_subpage(fs_info, page->mapping)) {
		*start = page_offset(page);
		*end = page_offset(page) + PAGE_SIZE;
		return;
	}

	range_start_bit = spi->dirty_offset +
			  (offset_in_page(orig_start) >> fs_info->sectorsize_bits);

	/* We should have the page locked, but just in case */
	spin_lock_irqsave(&subpage->lock, flags);
	bitmap_next_set_region(subpage->bitmaps, &range_start_bit, &range_end_bit,
			       spi->dirty_offset + spi->bitmap_nr_bits);
	spin_unlock_irqrestore(&subpage->lock, flags);

	range_start_bit -= spi->dirty_offset;
	range_end_bit -= spi->dirty_offset;

	*start = page_offset(page) + range_start_bit * fs_info->sectorsize;
	*end = page_offset(page) + range_end_bit * fs_info->sectorsize;
}

/*
 * helper for __extent_writepage.  This calls the writepage start hooks,
 * and does the loop to map the page into extents and bios.
 *
 * We return 1 if the IO is started and the page is unlocked,
 * 0 if all went well (page still locked)
 * < 0 if there were errors (page still locked)
 */
static noinline_for_stack int __extent_writepage_io(struct btrfs_inode *inode,
				 struct page *page,
				 struct btrfs_bio_ctrl *bio_ctrl,
				 loff_t i_size,
				 int *nr_ret)
{
	struct btrfs_fs_info *fs_info = inode->root->fs_info;
	u64 cur = page_offset(page);
	u64 end = cur + PAGE_SIZE - 1;
	u64 extent_offset;
	u64 block_start;
	struct extent_map *em;
	int ret = 0;
	int nr = 0;

	ret = btrfs_writepage_cow_fixup(page);
	if (ret) {
		/* Fixup worker will requeue */
		redirty_page_for_writepage(bio_ctrl->wbc, page);
		unlock_page(page);
		return 1;
	}

	bio_ctrl->end_io_func = end_bbio_data_write;
	while (cur <= end) {
		u32 len = end - cur + 1;
		u64 disk_bytenr;
		u64 em_end;
		u64 dirty_range_start = cur;
		u64 dirty_range_end;
		u32 iosize;

		if (cur >= i_size) {
			btrfs_mark_ordered_io_finished(inode, page, cur, len,
						       true);
			/*
			 * This range is beyond i_size, thus we don't need to
			 * bother writing back.
			 * But we still need to clear the dirty subpage bit, or
			 * the next time the page gets dirtied, we will try to
			 * writeback the sectors with subpage dirty bits,
			 * causing writeback without ordered extent.
			 */
			btrfs_folio_clear_dirty(fs_info, page_folio(page), cur, len);
			break;
		}

		find_next_dirty_byte(fs_info, page, &dirty_range_start,
				     &dirty_range_end);
		if (cur < dirty_range_start) {
			cur = dirty_range_start;
			continue;
		}

		em = btrfs_get_extent(inode, NULL, cur, len);
		if (IS_ERR(em)) {
			ret = PTR_ERR_OR_ZERO(em);
			goto out_error;
		}

		extent_offset = cur - em->start;
		em_end = extent_map_end(em);
		ASSERT(cur <= em_end);
		ASSERT(cur < end);
		ASSERT(IS_ALIGNED(em->start, fs_info->sectorsize));
		ASSERT(IS_ALIGNED(em->len, fs_info->sectorsize));

		block_start = em->block_start;
		disk_bytenr = em->block_start + extent_offset;

		ASSERT(!extent_map_is_compressed(em));
		ASSERT(block_start != EXTENT_MAP_HOLE);
		ASSERT(block_start != EXTENT_MAP_INLINE);

		/*
		 * Note that em_end from extent_map_end() and dirty_range_end from
		 * find_next_dirty_byte() are all exclusive
		 */
		iosize = min(min(em_end, end + 1), dirty_range_end) - cur;
		free_extent_map(em);
		em = NULL;

		btrfs_set_range_writeback(inode, cur, cur + iosize - 1);
		if (!PageWriteback(page)) {
			btrfs_err(inode->root->fs_info,
				   "page %lu not writeback, cur %llu end %llu",
			       page->index, cur, end);
		}

		/*
		 * Although the PageDirty bit is cleared before entering this
		 * function, subpage dirty bit is not cleared.
		 * So clear subpage dirty bit here so next time we won't submit
		 * page for range already written to disk.
		 */
		btrfs_folio_clear_dirty(fs_info, page_folio(page), cur, iosize);

		submit_extent_page(bio_ctrl, disk_bytenr, page, iosize,
				   cur - page_offset(page));
		cur += iosize;
		nr++;
	}

	btrfs_folio_assert_not_dirty(fs_info, page_folio(page));
	*nr_ret = nr;
	return 0;

out_error:
	/*
	 * If we finish without problem, we should not only clear page dirty,
	 * but also empty subpage dirty bits
	 */
	*nr_ret = nr;
	return ret;
}

/*
 * the writepage semantics are similar to regular writepage.  extent
 * records are inserted to lock ranges in the tree, and as dirty areas
 * are found, they are marked writeback.  Then the lock bits are removed
 * and the end_io handler clears the writeback ranges
 *
 * Return 0 if everything goes well.
 * Return <0 for error.
 */
static int __extent_writepage(struct page *page, struct btrfs_bio_ctrl *bio_ctrl)
{
	struct folio *folio = page_folio(page);
	struct inode *inode = page->mapping->host;
	const u64 page_start = page_offset(page);
	int ret;
	int nr = 0;
	size_t pg_offset;
	loff_t i_size = i_size_read(inode);
	unsigned long end_index = i_size >> PAGE_SHIFT;

	trace___extent_writepage(page, inode, bio_ctrl->wbc);

	WARN_ON(!PageLocked(page));

	pg_offset = offset_in_page(i_size);
	if (page->index > end_index ||
	   (page->index == end_index && !pg_offset)) {
		folio_invalidate(folio, 0, folio_size(folio));
		folio_unlock(folio);
		return 0;
	}

	if (page->index == end_index)
		memzero_page(page, pg_offset, PAGE_SIZE - pg_offset);

	ret = set_page_extent_mapped(page);
	if (ret < 0)
		goto done;

	ret = writepage_delalloc(BTRFS_I(inode), page, bio_ctrl->wbc);
	if (ret == 1)
		return 0;
	if (ret)
		goto done;

	ret = __extent_writepage_io(BTRFS_I(inode), page, bio_ctrl, i_size, &nr);
	if (ret == 1)
		return 0;

	bio_ctrl->wbc->nr_to_write--;

done:
	if (nr == 0) {
		/* make sure the mapping tag for page dirty gets cleared */
		set_page_writeback(page);
		end_page_writeback(page);
	}
	if (ret) {
		btrfs_mark_ordered_io_finished(BTRFS_I(inode), page, page_start,
					       PAGE_SIZE, !ret);
		mapping_set_error(page->mapping, ret);
	}
	unlock_page(page);
	ASSERT(ret <= 0);
	return ret;
}

void wait_on_extent_buffer_writeback(struct extent_buffer *eb)
{
	wait_on_bit_io(&eb->bflags, EXTENT_BUFFER_WRITEBACK,
		       TASK_UNINTERRUPTIBLE);
}

/*
 * Lock extent buffer status and pages for writeback.
 *
 * Return %false if the extent buffer doesn't need to be submitted (e.g. the
 * extent buffer is not dirty)
 * Return %true is the extent buffer is submitted to bio.
 */
static noinline_for_stack bool lock_extent_buffer_for_io(struct extent_buffer *eb,
			  struct writeback_control *wbc)
{
	struct btrfs_fs_info *fs_info = eb->fs_info;
	bool ret = false;

	btrfs_tree_lock(eb);
	while (test_bit(EXTENT_BUFFER_WRITEBACK, &eb->bflags)) {
		btrfs_tree_unlock(eb);
		if (wbc->sync_mode != WB_SYNC_ALL)
			return false;
		wait_on_extent_buffer_writeback(eb);
		btrfs_tree_lock(eb);
	}

	/*
	 * We need to do this to prevent races in people who check if the eb is
	 * under IO since we can end up having no IO bits set for a short period
	 * of time.
	 */
	spin_lock(&eb->refs_lock);
	if (test_and_clear_bit(EXTENT_BUFFER_DIRTY, &eb->bflags)) {
		set_bit(EXTENT_BUFFER_WRITEBACK, &eb->bflags);
		spin_unlock(&eb->refs_lock);
		btrfs_set_header_flag(eb, BTRFS_HEADER_FLAG_WRITTEN);
		percpu_counter_add_batch(&fs_info->dirty_metadata_bytes,
					 -eb->len,
					 fs_info->dirty_metadata_batch);
		ret = true;
	} else {
		spin_unlock(&eb->refs_lock);
	}
	btrfs_tree_unlock(eb);
	return ret;
}

static void set_btree_ioerr(struct extent_buffer *eb)
{
	struct btrfs_fs_info *fs_info = eb->fs_info;

	set_bit(EXTENT_BUFFER_WRITE_ERR, &eb->bflags);

	/*
	 * A read may stumble upon this buffer later, make sure that it gets an
	 * error and knows there was an error.
	 */
	clear_bit(EXTENT_BUFFER_UPTODATE, &eb->bflags);

	/*
	 * We need to set the mapping with the io error as well because a write
	 * error will flip the file system readonly, and then syncfs() will
	 * return a 0 because we are readonly if we don't modify the err seq for
	 * the superblock.
	 */
	mapping_set_error(eb->fs_info->btree_inode->i_mapping, -EIO);

	/*
	 * If writeback for a btree extent that doesn't belong to a log tree
	 * failed, increment the counter transaction->eb_write_errors.
	 * We do this because while the transaction is running and before it's
	 * committing (when we call filemap_fdata[write|wait]_range against
	 * the btree inode), we might have
	 * btree_inode->i_mapping->a_ops->writepages() called by the VM - if it
	 * returns an error or an error happens during writeback, when we're
	 * committing the transaction we wouldn't know about it, since the pages
	 * can be no longer dirty nor marked anymore for writeback (if a
	 * subsequent modification to the extent buffer didn't happen before the
	 * transaction commit), which makes filemap_fdata[write|wait]_range not
	 * able to find the pages tagged with SetPageError at transaction
	 * commit time. So if this happens we must abort the transaction,
	 * otherwise we commit a super block with btree roots that point to
	 * btree nodes/leafs whose content on disk is invalid - either garbage
	 * or the content of some node/leaf from a past generation that got
	 * cowed or deleted and is no longer valid.
	 *
	 * Note: setting AS_EIO/AS_ENOSPC in the btree inode's i_mapping would
	 * not be enough - we need to distinguish between log tree extents vs
	 * non-log tree extents, and the next filemap_fdatawait_range() call
	 * will catch and clear such errors in the mapping - and that call might
	 * be from a log sync and not from a transaction commit. Also, checking
	 * for the eb flag EXTENT_BUFFER_WRITE_ERR at transaction commit time is
	 * not done and would not be reliable - the eb might have been released
	 * from memory and reading it back again means that flag would not be
	 * set (since it's a runtime flag, not persisted on disk).
	 *
	 * Using the flags below in the btree inode also makes us achieve the
	 * goal of AS_EIO/AS_ENOSPC when writepages() returns success, started
	 * writeback for all dirty pages and before filemap_fdatawait_range()
	 * is called, the writeback for all dirty pages had already finished
	 * with errors - because we were not using AS_EIO/AS_ENOSPC,
	 * filemap_fdatawait_range() would return success, as it could not know
	 * that writeback errors happened (the pages were no longer tagged for
	 * writeback).
	 */
	switch (eb->log_index) {
	case -1:
		set_bit(BTRFS_FS_BTREE_ERR, &fs_info->flags);
		break;
	case 0:
		set_bit(BTRFS_FS_LOG1_ERR, &fs_info->flags);
		break;
	case 1:
		set_bit(BTRFS_FS_LOG2_ERR, &fs_info->flags);
		break;
	default:
		BUG(); /* unexpected, logic error */
	}
}

/*
 * The endio specific version which won't touch any unsafe spinlock in endio
 * context.
 */
static struct extent_buffer *find_extent_buffer_nolock(
		struct btrfs_fs_info *fs_info, u64 start)
{
	struct extent_buffer *eb;

	rcu_read_lock();
	eb = radix_tree_lookup(&fs_info->buffer_radix,
			       start >> fs_info->sectorsize_bits);
	if (eb && atomic_inc_not_zero(&eb->refs)) {
		rcu_read_unlock();
		return eb;
	}
	rcu_read_unlock();
	return NULL;
}

static void end_bbio_meta_write(struct btrfs_bio *bbio)
{
	struct extent_buffer *eb = bbio->private;
	struct btrfs_fs_info *fs_info = eb->fs_info;
	bool uptodate = !bbio->bio.bi_status;
	struct folio_iter fi;
	u32 bio_offset = 0;

	if (!uptodate)
		set_btree_ioerr(eb);

	bio_for_each_folio_all(fi, &bbio->bio) {
		u64 start = eb->start + bio_offset;
		struct folio *folio = fi.folio;
		u32 len = fi.length;

		btrfs_folio_clear_writeback(fs_info, folio, start, len);
		bio_offset += len;
	}

	clear_bit(EXTENT_BUFFER_WRITEBACK, &eb->bflags);
	smp_mb__after_atomic();
	wake_up_bit(&eb->bflags, EXTENT_BUFFER_WRITEBACK);

	bio_put(&bbio->bio);
}

static void prepare_eb_write(struct extent_buffer *eb)
{
	u32 nritems;
	unsigned long start;
	unsigned long end;

	clear_bit(EXTENT_BUFFER_WRITE_ERR, &eb->bflags);

	/* Set btree blocks beyond nritems with 0 to avoid stale content */
	nritems = btrfs_header_nritems(eb);
	if (btrfs_header_level(eb) > 0) {
		end = btrfs_node_key_ptr_offset(eb, nritems);
		memzero_extent_buffer(eb, end, eb->len - end);
	} else {
		/*
		 * Leaf:
		 * header 0 1 2 .. N ... data_N .. data_2 data_1 data_0
		 */
		start = btrfs_item_nr_offset(eb, nritems);
		end = btrfs_item_nr_offset(eb, 0);
		if (nritems == 0)
			end += BTRFS_LEAF_DATA_SIZE(eb->fs_info);
		else
			end += btrfs_item_offset(eb, nritems - 1);
		memzero_extent_buffer(eb, start, end - start);
	}
}

static noinline_for_stack void write_one_eb(struct extent_buffer *eb,
					    struct writeback_control *wbc)
{
	struct btrfs_fs_info *fs_info = eb->fs_info;
	struct btrfs_bio *bbio;

	prepare_eb_write(eb);

	bbio = btrfs_bio_alloc(INLINE_EXTENT_BUFFER_PAGES,
			       REQ_OP_WRITE | REQ_META | wbc_to_write_flags(wbc),
			       eb->fs_info, end_bbio_meta_write, eb);
	bbio->bio.bi_iter.bi_sector = eb->start >> SECTOR_SHIFT;
	bio_set_dev(&bbio->bio, fs_info->fs_devices->latest_dev->bdev);
	wbc_init_bio(wbc, &bbio->bio);
	bbio->inode = BTRFS_I(eb->fs_info->btree_inode);
	bbio->file_offset = eb->start;
	if (fs_info->nodesize < PAGE_SIZE) {
		struct folio *folio = eb->folios[0];
		bool ret;

		folio_lock(folio);
		btrfs_subpage_set_writeback(fs_info, folio, eb->start, eb->len);
		if (btrfs_subpage_clear_and_test_dirty(fs_info, folio, eb->start,
						       eb->len)) {
			folio_clear_dirty_for_io(folio);
			wbc->nr_to_write--;
		}
		ret = bio_add_folio(&bbio->bio, folio, eb->len,
				    eb->start - folio_pos(folio));
		ASSERT(ret);
		wbc_account_cgroup_owner(wbc, folio_page(folio, 0), eb->len);
		folio_unlock(folio);
	} else {
		int num_folios = num_extent_folios(eb);

		for (int i = 0; i < num_folios; i++) {
			struct folio *folio = eb->folios[i];
			bool ret;

			folio_lock(folio);
			folio_clear_dirty_for_io(folio);
			folio_start_writeback(folio);
			ret = bio_add_folio(&bbio->bio, folio, eb->folio_size, 0);
			ASSERT(ret);
			wbc_account_cgroup_owner(wbc, folio_page(folio, 0),
						 eb->folio_size);
			wbc->nr_to_write -= folio_nr_pages(folio);
			folio_unlock(folio);
		}
	}
	btrfs_submit_bio(bbio, 0);
}

/*
 * Submit one subpage btree page.
 *
 * The main difference to submit_eb_page() is:
 * - Page locking
 *   For subpage, we don't rely on page locking at all.
 *
 * - Flush write bio
 *   We only flush bio if we may be unable to fit current extent buffers into
 *   current bio.
 *
 * Return >=0 for the number of submitted extent buffers.
 * Return <0 for fatal error.
 */
static int submit_eb_subpage(struct page *page, struct writeback_control *wbc)
{
	struct btrfs_fs_info *fs_info = btrfs_sb(page->mapping->host->i_sb);
	struct folio *folio = page_folio(page);
	int submitted = 0;
	u64 page_start = page_offset(page);
	int bit_start = 0;
	int sectors_per_node = fs_info->nodesize >> fs_info->sectorsize_bits;

	/* Lock and write each dirty extent buffers in the range */
	while (bit_start < fs_info->subpage_info->bitmap_nr_bits) {
		struct btrfs_subpage *subpage = folio_get_private(folio);
		struct extent_buffer *eb;
		unsigned long flags;
		u64 start;

		/*
		 * Take private lock to ensure the subpage won't be detached
		 * in the meantime.
		 */
		spin_lock(&page->mapping->i_private_lock);
		if (!folio_test_private(folio)) {
			spin_unlock(&page->mapping->i_private_lock);
			break;
		}
		spin_lock_irqsave(&subpage->lock, flags);
		if (!test_bit(bit_start + fs_info->subpage_info->dirty_offset,
			      subpage->bitmaps)) {
			spin_unlock_irqrestore(&subpage->lock, flags);
			spin_unlock(&page->mapping->i_private_lock);
			bit_start++;
			continue;
		}

		start = page_start + bit_start * fs_info->sectorsize;
		bit_start += sectors_per_node;

		/*
		 * Here we just want to grab the eb without touching extra
		 * spin locks, so call find_extent_buffer_nolock().
		 */
		eb = find_extent_buffer_nolock(fs_info, start);
		spin_unlock_irqrestore(&subpage->lock, flags);
		spin_unlock(&page->mapping->i_private_lock);

		/*
		 * The eb has already reached 0 refs thus find_extent_buffer()
		 * doesn't return it. We don't need to write back such eb
		 * anyway.
		 */
		if (!eb)
			continue;

		if (lock_extent_buffer_for_io(eb, wbc)) {
			write_one_eb(eb, wbc);
			submitted++;
		}
		free_extent_buffer(eb);
	}
	return submitted;
}

/*
 * Submit all page(s) of one extent buffer.
 *
 * @page:	the page of one extent buffer
 * @eb_context:	to determine if we need to submit this page, if current page
 *		belongs to this eb, we don't need to submit
 *
 * The caller should pass each page in their bytenr order, and here we use
 * @eb_context to determine if we have submitted pages of one extent buffer.
 *
 * If we have, we just skip until we hit a new page that doesn't belong to
 * current @eb_context.
 *
 * If not, we submit all the page(s) of the extent buffer.
 *
 * Return >0 if we have submitted the extent buffer successfully.
 * Return 0 if we don't need to submit the page, as it's already submitted by
 * previous call.
 * Return <0 for fatal error.
 */
static int submit_eb_page(struct page *page, struct btrfs_eb_write_context *ctx)
{
	struct writeback_control *wbc = ctx->wbc;
	struct address_space *mapping = page->mapping;
	struct folio *folio = page_folio(page);
	struct extent_buffer *eb;
	int ret;

	if (!folio_test_private(folio))
		return 0;

	if (btrfs_sb(page->mapping->host->i_sb)->nodesize < PAGE_SIZE)
		return submit_eb_subpage(page, wbc);

	spin_lock(&mapping->i_private_lock);
	if (!folio_test_private(folio)) {
		spin_unlock(&mapping->i_private_lock);
		return 0;
	}

	eb = folio_get_private(folio);

	/*
	 * Shouldn't happen and normally this would be a BUG_ON but no point
	 * crashing the machine for something we can survive anyway.
	 */
	if (WARN_ON(!eb)) {
		spin_unlock(&mapping->i_private_lock);
		return 0;
	}

	if (eb == ctx->eb) {
		spin_unlock(&mapping->i_private_lock);
		return 0;
	}
	ret = atomic_inc_not_zero(&eb->refs);
	spin_unlock(&mapping->i_private_lock);
	if (!ret)
		return 0;

	ctx->eb = eb;

	ret = btrfs_check_meta_write_pointer(eb->fs_info, ctx);
	if (ret) {
		if (ret == -EBUSY)
			ret = 0;
		free_extent_buffer(eb);
		return ret;
	}

	if (!lock_extent_buffer_for_io(eb, wbc)) {
		free_extent_buffer(eb);
		return 0;
	}
	/* Implies write in zoned mode. */
	if (ctx->zoned_bg) {
		/* Mark the last eb in the block group. */
		btrfs_schedule_zone_finish_bg(ctx->zoned_bg, eb);
		ctx->zoned_bg->meta_write_pointer += eb->len;
	}
	write_one_eb(eb, wbc);
	free_extent_buffer(eb);
	return 1;
}

int btree_write_cache_pages(struct address_space *mapping,
				   struct writeback_control *wbc)
{
	struct btrfs_eb_write_context ctx = { .wbc = wbc };
	struct btrfs_fs_info *fs_info = BTRFS_I(mapping->host)->root->fs_info;
	int ret = 0;
	int done = 0;
	int nr_to_write_done = 0;
	struct folio_batch fbatch;
	unsigned int nr_folios;
	pgoff_t index;
	pgoff_t end;		/* Inclusive */
	int scanned = 0;
	xa_mark_t tag;

	folio_batch_init(&fbatch);
	if (wbc->range_cyclic) {
		index = mapping->writeback_index; /* Start from prev offset */
		end = -1;
		/*
		 * Start from the beginning does not need to cycle over the
		 * range, mark it as scanned.
		 */
		scanned = (index == 0);
	} else {
		index = wbc->range_start >> PAGE_SHIFT;
		end = wbc->range_end >> PAGE_SHIFT;
		scanned = 1;
	}
	if (wbc->sync_mode == WB_SYNC_ALL)
		tag = PAGECACHE_TAG_TOWRITE;
	else
		tag = PAGECACHE_TAG_DIRTY;
	btrfs_zoned_meta_io_lock(fs_info);
retry:
	if (wbc->sync_mode == WB_SYNC_ALL)
		tag_pages_for_writeback(mapping, index, end);
	while (!done && !nr_to_write_done && (index <= end) &&
	       (nr_folios = filemap_get_folios_tag(mapping, &index, end,
					    tag, &fbatch))) {
		unsigned i;

		for (i = 0; i < nr_folios; i++) {
			struct folio *folio = fbatch.folios[i];

			ret = submit_eb_page(&folio->page, &ctx);
			if (ret == 0)
				continue;
			if (ret < 0) {
				done = 1;
				break;
			}

			/*
			 * the filesystem may choose to bump up nr_to_write.
			 * We have to make sure to honor the new nr_to_write
			 * at any time
			 */
			nr_to_write_done = wbc->nr_to_write <= 0;
		}
		folio_batch_release(&fbatch);
		cond_resched();
	}
	if (!scanned && !done) {
		/*
		 * We hit the last page and there is more work to be done: wrap
		 * back to the start of the file
		 */
		scanned = 1;
		index = 0;
		goto retry;
	}
	/*
	 * If something went wrong, don't allow any metadata write bio to be
	 * submitted.
	 *
	 * This would prevent use-after-free if we had dirty pages not
	 * cleaned up, which can still happen by fuzzed images.
	 *
	 * - Bad extent tree
	 *   Allowing existing tree block to be allocated for other trees.
	 *
	 * - Log tree operations
	 *   Exiting tree blocks get allocated to log tree, bumps its
	 *   generation, then get cleaned in tree re-balance.
	 *   Such tree block will not be written back, since it's clean,
	 *   thus no WRITTEN flag set.
	 *   And after log writes back, this tree block is not traced by
	 *   any dirty extent_io_tree.
	 *
	 * - Offending tree block gets re-dirtied from its original owner
	 *   Since it has bumped generation, no WRITTEN flag, it can be
	 *   reused without COWing. This tree block will not be traced
	 *   by btrfs_transaction::dirty_pages.
	 *
	 *   Now such dirty tree block will not be cleaned by any dirty
	 *   extent io tree. Thus we don't want to submit such wild eb
	 *   if the fs already has error.
	 *
	 * We can get ret > 0 from submit_extent_page() indicating how many ebs
	 * were submitted. Reset it to 0 to avoid false alerts for the caller.
	 */
	if (ret > 0)
		ret = 0;
	if (!ret && BTRFS_FS_ERROR(fs_info))
		ret = -EROFS;

	if (ctx.zoned_bg)
		btrfs_put_block_group(ctx.zoned_bg);
	btrfs_zoned_meta_io_unlock(fs_info);
	return ret;
}

/*
 * Walk the list of dirty pages of the given address space and write all of them.
 *
 * @mapping:   address space structure to write
 * @wbc:       subtract the number of written pages from *@wbc->nr_to_write
 * @bio_ctrl:  holds context for the write, namely the bio
 *
 * If a page is already under I/O, write_cache_pages() skips it, even
 * if it's dirty.  This is desirable behaviour for memory-cleaning writeback,
 * but it is INCORRECT for data-integrity system calls such as fsync().  fsync()
 * and msync() need to guarantee that all the data which was dirty at the time
 * the call was made get new I/O started against them.  If wbc->sync_mode is
 * WB_SYNC_ALL then we were called for data integrity and we must wait for
 * existing IO to complete.
 */
static int extent_write_cache_pages(struct address_space *mapping,
			     struct btrfs_bio_ctrl *bio_ctrl)
{
	struct writeback_control *wbc = bio_ctrl->wbc;
	struct inode *inode = mapping->host;
	int ret = 0;
	int done = 0;
	int nr_to_write_done = 0;
	struct folio_batch fbatch;
	unsigned int nr_folios;
	pgoff_t index;
	pgoff_t end;		/* Inclusive */
	pgoff_t done_index;
	int range_whole = 0;
	int scanned = 0;
	xa_mark_t tag;

	/*
	 * We have to hold onto the inode so that ordered extents can do their
	 * work when the IO finishes.  The alternative to this is failing to add
	 * an ordered extent if the igrab() fails there and that is a huge pain
	 * to deal with, so instead just hold onto the inode throughout the
	 * writepages operation.  If it fails here we are freeing up the inode
	 * anyway and we'd rather not waste our time writing out stuff that is
	 * going to be truncated anyway.
	 */
	if (!igrab(inode))
		return 0;

	folio_batch_init(&fbatch);
	if (wbc->range_cyclic) {
		index = mapping->writeback_index; /* Start from prev offset */
		end = -1;
		/*
		 * Start from the beginning does not need to cycle over the
		 * range, mark it as scanned.
		 */
		scanned = (index == 0);
	} else {
		index = wbc->range_start >> PAGE_SHIFT;
		end = wbc->range_end >> PAGE_SHIFT;
		if (wbc->range_start == 0 && wbc->range_end == LLONG_MAX)
			range_whole = 1;
		scanned = 1;
	}

	/*
	 * We do the tagged writepage as long as the snapshot flush bit is set
	 * and we are the first one who do the filemap_flush() on this inode.
	 *
	 * The nr_to_write == LONG_MAX is needed to make sure other flushers do
	 * not race in and drop the bit.
	 */
	if (range_whole && wbc->nr_to_write == LONG_MAX &&
	    test_and_clear_bit(BTRFS_INODE_SNAPSHOT_FLUSH,
			       &BTRFS_I(inode)->runtime_flags))
		wbc->tagged_writepages = 1;

	if (wbc->sync_mode == WB_SYNC_ALL || wbc->tagged_writepages)
		tag = PAGECACHE_TAG_TOWRITE;
	else
		tag = PAGECACHE_TAG_DIRTY;
retry:
	if (wbc->sync_mode == WB_SYNC_ALL || wbc->tagged_writepages)
		tag_pages_for_writeback(mapping, index, end);
	done_index = index;
	while (!done && !nr_to_write_done && (index <= end) &&
			(nr_folios = filemap_get_folios_tag(mapping, &index,
							end, tag, &fbatch))) {
		unsigned i;

		for (i = 0; i < nr_folios; i++) {
			struct folio *folio = fbatch.folios[i];

			done_index = folio_next_index(folio);
			/*
			 * At this point we hold neither the i_pages lock nor
			 * the page lock: the page may be truncated or
			 * invalidated (changing page->mapping to NULL),
			 * or even swizzled back from swapper_space to
			 * tmpfs file mapping
			 */
			if (!folio_trylock(folio)) {
				submit_write_bio(bio_ctrl, 0);
				folio_lock(folio);
			}

			if (unlikely(folio->mapping != mapping)) {
				folio_unlock(folio);
				continue;
			}

			if (!folio_test_dirty(folio)) {
				/* Someone wrote it for us. */
				folio_unlock(folio);
				continue;
			}

			if (wbc->sync_mode != WB_SYNC_NONE) {
				if (folio_test_writeback(folio))
					submit_write_bio(bio_ctrl, 0);
				folio_wait_writeback(folio);
			}

			if (folio_test_writeback(folio) ||
			    !folio_clear_dirty_for_io(folio)) {
				folio_unlock(folio);
				continue;
			}

			ret = __extent_writepage(&folio->page, bio_ctrl);
			if (ret < 0) {
				done = 1;
				break;
			}

			/*
			 * The filesystem may choose to bump up nr_to_write.
			 * We have to make sure to honor the new nr_to_write
			 * at any time.
			 */
			nr_to_write_done = (wbc->sync_mode == WB_SYNC_NONE &&
					    wbc->nr_to_write <= 0);
		}
		folio_batch_release(&fbatch);
		cond_resched();
	}
	if (!scanned && !done) {
		/*
		 * We hit the last page and there is more work to be done: wrap
		 * back to the start of the file
		 */
		scanned = 1;
		index = 0;

		/*
		 * If we're looping we could run into a page that is locked by a
		 * writer and that writer could be waiting on writeback for a
		 * page in our current bio, and thus deadlock, so flush the
		 * write bio here.
		 */
		submit_write_bio(bio_ctrl, 0);
		goto retry;
	}

	if (wbc->range_cyclic || (wbc->nr_to_write > 0 && range_whole))
		mapping->writeback_index = done_index;

	btrfs_add_delayed_iput(BTRFS_I(inode));
	return ret;
}

/*
 * Submit the pages in the range to bio for call sites which delalloc range has
 * already been ran (aka, ordered extent inserted) and all pages are still
 * locked.
 */
void extent_write_locked_range(struct inode *inode, struct page *locked_page,
			       u64 start, u64 end, struct writeback_control *wbc,
			       bool pages_dirty)
{
	bool found_error = false;
	int ret = 0;
	struct address_space *mapping = inode->i_mapping;
	struct btrfs_fs_info *fs_info = btrfs_sb(inode->i_sb);
	const u32 sectorsize = fs_info->sectorsize;
	loff_t i_size = i_size_read(inode);
	u64 cur = start;
	struct btrfs_bio_ctrl bio_ctrl = {
		.wbc = wbc,
		.opf = REQ_OP_WRITE | wbc_to_write_flags(wbc),
	};

	if (wbc->no_cgroup_owner)
		bio_ctrl.opf |= REQ_BTRFS_CGROUP_PUNT;

	ASSERT(IS_ALIGNED(start, sectorsize) && IS_ALIGNED(end + 1, sectorsize));

	while (cur <= end) {
		u64 cur_end = min(round_down(cur, PAGE_SIZE) + PAGE_SIZE - 1, end);
		u32 cur_len = cur_end + 1 - cur;
		struct page *page;
		int nr = 0;

		page = find_get_page(mapping, cur >> PAGE_SHIFT);
		ASSERT(PageLocked(page));
		if (pages_dirty && page != locked_page) {
			ASSERT(PageDirty(page));
			clear_page_dirty_for_io(page);
		}

		ret = __extent_writepage_io(BTRFS_I(inode), page, &bio_ctrl,
					    i_size, &nr);
		if (ret == 1)
			goto next_page;

		/* Make sure the mapping tag for page dirty gets cleared. */
		if (nr == 0) {
			set_page_writeback(page);
			end_page_writeback(page);
		}
		if (ret) {
			btrfs_mark_ordered_io_finished(BTRFS_I(inode), page,
						       cur, cur_len, !ret);
			mapping_set_error(page->mapping, ret);
		}
		btrfs_folio_unlock_writer(fs_info, page_folio(page), cur, cur_len);
		if (ret < 0)
			found_error = true;
next_page:
		put_page(page);
		cur = cur_end + 1;
	}

	submit_write_bio(&bio_ctrl, found_error ? ret : 0);
}

int extent_writepages(struct address_space *mapping,
		      struct writeback_control *wbc)
{
	struct inode *inode = mapping->host;
	int ret = 0;
	struct btrfs_bio_ctrl bio_ctrl = {
		.wbc = wbc,
		.opf = REQ_OP_WRITE | wbc_to_write_flags(wbc),
	};

	/*
	 * Allow only a single thread to do the reloc work in zoned mode to
	 * protect the write pointer updates.
	 */
	btrfs_zoned_data_reloc_lock(BTRFS_I(inode));
	ret = extent_write_cache_pages(mapping, &bio_ctrl);
	submit_write_bio(&bio_ctrl, ret);
	btrfs_zoned_data_reloc_unlock(BTRFS_I(inode));
	return ret;
}

void extent_readahead(struct readahead_control *rac)
{
	struct btrfs_bio_ctrl bio_ctrl = { .opf = REQ_OP_READ | REQ_RAHEAD };
	struct page *pagepool[16];
	struct extent_map *em_cached = NULL;
	u64 prev_em_start = (u64)-1;
	int nr;

	while ((nr = readahead_page_batch(rac, pagepool))) {
		u64 contig_start = readahead_pos(rac);
		u64 contig_end = contig_start + readahead_batch_length(rac) - 1;

		contiguous_readpages(pagepool, nr, contig_start, contig_end,
				&em_cached, &bio_ctrl, &prev_em_start);
	}

	if (em_cached)
		free_extent_map(em_cached);
	submit_one_bio(&bio_ctrl);
}

/*
 * basic invalidate_folio code, this waits on any locked or writeback
 * ranges corresponding to the folio, and then deletes any extent state
 * records from the tree
 */
int extent_invalidate_folio(struct extent_io_tree *tree,
			  struct folio *folio, size_t offset)
{
	struct extent_state *cached_state = NULL;
	u64 start = folio_pos(folio);
	u64 end = start + folio_size(folio) - 1;
	size_t blocksize = folio->mapping->host->i_sb->s_blocksize;

	/* This function is only called for the btree inode */
	ASSERT(tree->owner == IO_TREE_BTREE_INODE_IO);

	start += ALIGN(offset, blocksize);
	if (start > end)
		return 0;

	lock_extent(tree, start, end, &cached_state);
	folio_wait_writeback(folio);

	/*
	 * Currently for btree io tree, only EXTENT_LOCKED is utilized,
	 * so here we only need to unlock the extent range to free any
	 * existing extent state.
	 */
	unlock_extent(tree, start, end, &cached_state);
	return 0;
}

/*
 * a helper for release_folio, this tests for areas of the page that
 * are locked or under IO and drops the related state bits if it is safe
 * to drop the page.
 */
static int try_release_extent_state(struct extent_io_tree *tree,
				    struct page *page, gfp_t mask)
{
	u64 start = page_offset(page);
	u64 end = start + PAGE_SIZE - 1;
	int ret = 1;

	if (test_range_bit_exists(tree, start, end, EXTENT_LOCKED)) {
		ret = 0;
	} else {
		u32 clear_bits = ~(EXTENT_LOCKED | EXTENT_NODATASUM |
				   EXTENT_DELALLOC_NEW | EXTENT_CTLBITS |
				   EXTENT_QGROUP_RESERVED);

		/*
		 * At this point we can safely clear everything except the
		 * locked bit, the nodatasum bit and the delalloc new bit.
		 * The delalloc new bit will be cleared by ordered extent
		 * completion.
		 */
		ret = __clear_extent_bit(tree, start, end, clear_bits, NULL, NULL);

		/* if clear_extent_bit failed for enomem reasons,
		 * we can't allow the release to continue.
		 */
		if (ret < 0)
			ret = 0;
		else
			ret = 1;
	}
	return ret;
}

/*
 * a helper for release_folio.  As long as there are no locked extents
 * in the range corresponding to the page, both state records and extent
 * map records are removed
 */
int try_release_extent_mapping(struct page *page, gfp_t mask)
{
	struct extent_map *em;
	u64 start = page_offset(page);
	u64 end = start + PAGE_SIZE - 1;
	struct btrfs_inode *btrfs_inode = BTRFS_I(page->mapping->host);
	struct extent_io_tree *tree = &btrfs_inode->io_tree;
	struct extent_map_tree *map = &btrfs_inode->extent_tree;

	if (gfpflags_allow_blocking(mask) &&
	    page->mapping->host->i_size > SZ_16M) {
		u64 len;
		while (start <= end) {
			struct btrfs_fs_info *fs_info;
			u64 cur_gen;

			len = end - start + 1;
			write_lock(&map->lock);
			em = lookup_extent_mapping(map, start, len);
			if (!em) {
				write_unlock(&map->lock);
				break;
			}
			if ((em->flags & EXTENT_FLAG_PINNED) ||
			    em->start != start) {
				write_unlock(&map->lock);
				free_extent_map(em);
				break;
			}
			if (test_range_bit_exists(tree, em->start,
						  extent_map_end(em) - 1,
						  EXTENT_LOCKED))
				goto next;
			/*
			 * If it's not in the list of modified extents, used
			 * by a fast fsync, we can remove it. If it's being
			 * logged we can safely remove it since fsync took an
			 * extra reference on the em.
			 */
			if (list_empty(&em->list) ||
			    (em->flags & EXTENT_FLAG_LOGGING))
				goto remove_em;
			/*
			 * If it's in the list of modified extents, remove it
			 * only if its generation is older then the current one,
			 * in which case we don't need it for a fast fsync.
			 * Otherwise don't remove it, we could be racing with an
			 * ongoing fast fsync that could miss the new extent.
			 */
			fs_info = btrfs_inode->root->fs_info;
			spin_lock(&fs_info->trans_lock);
			cur_gen = fs_info->generation;
			spin_unlock(&fs_info->trans_lock);
			if (em->generation >= cur_gen)
				goto next;
remove_em:
			/*
			 * We only remove extent maps that are not in the list of
			 * modified extents or that are in the list but with a
			 * generation lower then the current generation, so there
			 * is no need to set the full fsync flag on the inode (it
			 * hurts the fsync performance for workloads with a data
			 * size that exceeds or is close to the system's memory).
			 */
			remove_extent_mapping(map, em);
			/* once for the rb tree */
			free_extent_map(em);
next:
			start = extent_map_end(em);
			write_unlock(&map->lock);

			/* once for us */
			free_extent_map(em);

			cond_resched(); /* Allow large-extent preemption. */
		}
	}
	return try_release_extent_state(tree, page, mask);
}

/*
 * To cache previous fiemap extent
 *
 * Will be used for merging fiemap extent
 */
struct fiemap_cache {
	u64 offset;
	u64 phys;
	u64 len;
	u32 flags;
	bool cached;
};

/*
 * Helper to submit fiemap extent.
 *
 * Will try to merge current fiemap extent specified by @offset, @phys,
 * @len and @flags with cached one.
 * And only when we fails to merge, cached one will be submitted as
 * fiemap extent.
 *
 * Return value is the same as fiemap_fill_next_extent().
 */
static int emit_fiemap_extent(struct fiemap_extent_info *fieinfo,
				struct fiemap_cache *cache,
				u64 offset, u64 phys, u64 len, u32 flags)
{
	int ret = 0;

	/* Set at the end of extent_fiemap(). */
	ASSERT((flags & FIEMAP_EXTENT_LAST) == 0);

	if (!cache->cached)
		goto assign;

	/*
	 * Sanity check, extent_fiemap() should have ensured that new
	 * fiemap extent won't overlap with cached one.
	 * Not recoverable.
	 *
	 * NOTE: Physical address can overlap, due to compression
	 */
	if (cache->offset + cache->len > offset) {
		WARN_ON(1);
		return -EINVAL;
	}

	/*
	 * Only merges fiemap extents if
	 * 1) Their logical addresses are continuous
	 *
	 * 2) Their physical addresses are continuous
	 *    So truly compressed (physical size smaller than logical size)
	 *    extents won't get merged with each other
	 *
	 * 3) Share same flags
	 */
	if (cache->offset + cache->len  == offset &&
	    cache->phys + cache->len == phys  &&
	    cache->flags == flags) {
		cache->len += len;
		return 0;
	}

	/* Not mergeable, need to submit cached one */
	ret = fiemap_fill_next_extent(fieinfo, cache->offset, cache->phys,
				      cache->len, cache->flags);
	cache->cached = false;
	if (ret)
		return ret;
assign:
	cache->cached = true;
	cache->offset = offset;
	cache->phys = phys;
	cache->len = len;
	cache->flags = flags;

	return 0;
}

/*
 * Emit last fiemap cache
 *
 * The last fiemap cache may still be cached in the following case:
 * 0		      4k		    8k
 * |<- Fiemap range ->|
 * |<------------  First extent ----------->|
 *
 * In this case, the first extent range will be cached but not emitted.
 * So we must emit it before ending extent_fiemap().
 */
static int emit_last_fiemap_cache(struct fiemap_extent_info *fieinfo,
				  struct fiemap_cache *cache)
{
	int ret;

	if (!cache->cached)
		return 0;

	ret = fiemap_fill_next_extent(fieinfo, cache->offset, cache->phys,
				      cache->len, cache->flags);
	cache->cached = false;
	if (ret > 0)
		ret = 0;
	return ret;
}

static int fiemap_next_leaf_item(struct btrfs_inode *inode, struct btrfs_path *path)
{
	struct extent_buffer *clone;
	struct btrfs_key key;
	int slot;
	int ret;

	path->slots[0]++;
	if (path->slots[0] < btrfs_header_nritems(path->nodes[0]))
		return 0;

	ret = btrfs_next_leaf(inode->root, path);
	if (ret != 0)
		return ret;

	/*
	 * Don't bother with cloning if there are no more file extent items for
	 * our inode.
	 */
	btrfs_item_key_to_cpu(path->nodes[0], &key, path->slots[0]);
	if (key.objectid != btrfs_ino(inode) || key.type != BTRFS_EXTENT_DATA_KEY)
		return 1;

	/* See the comment at fiemap_search_slot() about why we clone. */
	clone = btrfs_clone_extent_buffer(path->nodes[0]);
	if (!clone)
		return -ENOMEM;

	slot = path->slots[0];
	btrfs_release_path(path);
	path->nodes[0] = clone;
	path->slots[0] = slot;

	return 0;
}

/*
 * Search for the first file extent item that starts at a given file offset or
 * the one that starts immediately before that offset.
 * Returns: 0 on success, < 0 on error, 1 if not found.
 */
static int fiemap_search_slot(struct btrfs_inode *inode, struct btrfs_path *path,
			      u64 file_offset)
{
	const u64 ino = btrfs_ino(inode);
	struct btrfs_root *root = inode->root;
	struct extent_buffer *clone;
	struct btrfs_key key;
	int slot;
	int ret;

	key.objectid = ino;
	key.type = BTRFS_EXTENT_DATA_KEY;
	key.offset = file_offset;

	ret = btrfs_search_slot(NULL, root, &key, path, 0, 0);
	if (ret < 0)
		return ret;

	if (ret > 0 && path->slots[0] > 0) {
		btrfs_item_key_to_cpu(path->nodes[0], &key, path->slots[0] - 1);
		if (key.objectid == ino && key.type == BTRFS_EXTENT_DATA_KEY)
			path->slots[0]--;
	}

	if (path->slots[0] >= btrfs_header_nritems(path->nodes[0])) {
		ret = btrfs_next_leaf(root, path);
		if (ret != 0)
			return ret;

		btrfs_item_key_to_cpu(path->nodes[0], &key, path->slots[0]);
		if (key.objectid != ino || key.type != BTRFS_EXTENT_DATA_KEY)
			return 1;
	}

	/*
	 * We clone the leaf and use it during fiemap. This is because while
	 * using the leaf we do expensive things like checking if an extent is
	 * shared, which can take a long time. In order to prevent blocking
	 * other tasks for too long, we use a clone of the leaf. We have locked
	 * the file range in the inode's io tree, so we know none of our file
	 * extent items can change. This way we avoid blocking other tasks that
	 * want to insert items for other inodes in the same leaf or b+tree
	 * rebalance operations (triggered for example when someone is trying
	 * to push items into this leaf when trying to insert an item in a
	 * neighbour leaf).
	 * We also need the private clone because holding a read lock on an
	 * extent buffer of the subvolume's b+tree will make lockdep unhappy
	 * when we call fiemap_fill_next_extent(), because that may cause a page
	 * fault when filling the user space buffer with fiemap data.
	 */
	clone = btrfs_clone_extent_buffer(path->nodes[0]);
	if (!clone)
		return -ENOMEM;

	slot = path->slots[0];
	btrfs_release_path(path);
	path->nodes[0] = clone;
	path->slots[0] = slot;

	return 0;
}

/*
 * Process a range which is a hole or a prealloc extent in the inode's subvolume
 * btree. If @disk_bytenr is 0, we are dealing with a hole, otherwise a prealloc
 * extent. The end offset (@end) is inclusive.
 */
static int fiemap_process_hole(struct btrfs_inode *inode,
			       struct fiemap_extent_info *fieinfo,
			       struct fiemap_cache *cache,
			       struct extent_state **delalloc_cached_state,
			       struct btrfs_backref_share_check_ctx *backref_ctx,
			       u64 disk_bytenr, u64 extent_offset,
			       u64 extent_gen,
			       u64 start, u64 end)
{
	const u64 i_size = i_size_read(&inode->vfs_inode);
	u64 cur_offset = start;
	u64 last_delalloc_end = 0;
	u32 prealloc_flags = FIEMAP_EXTENT_UNWRITTEN;
	bool checked_extent_shared = false;
	int ret;

	/*
	 * There can be no delalloc past i_size, so don't waste time looking for
	 * it beyond i_size.
	 */
	while (cur_offset < end && cur_offset < i_size) {
		u64 delalloc_start;
		u64 delalloc_end;
		u64 prealloc_start;
		u64 prealloc_len = 0;
		bool delalloc;

		delalloc = btrfs_find_delalloc_in_range(inode, cur_offset, end,
							delalloc_cached_state,
							&delalloc_start,
							&delalloc_end);
		if (!delalloc)
			break;

		/*
		 * If this is a prealloc extent we have to report every section
		 * of it that has no delalloc.
		 */
		if (disk_bytenr != 0) {
			if (last_delalloc_end == 0) {
				prealloc_start = start;
				prealloc_len = delalloc_start - start;
			} else {
				prealloc_start = last_delalloc_end + 1;
				prealloc_len = delalloc_start - prealloc_start;
			}
		}

		if (prealloc_len > 0) {
			if (!checked_extent_shared && fieinfo->fi_extents_max) {
				ret = btrfs_is_data_extent_shared(inode,
								  disk_bytenr,
								  extent_gen,
								  backref_ctx);
				if (ret < 0)
					return ret;
				else if (ret > 0)
					prealloc_flags |= FIEMAP_EXTENT_SHARED;

				checked_extent_shared = true;
			}
			ret = emit_fiemap_extent(fieinfo, cache, prealloc_start,
						 disk_bytenr + extent_offset,
						 prealloc_len, prealloc_flags);
			if (ret)
				return ret;
			extent_offset += prealloc_len;
		}

		ret = emit_fiemap_extent(fieinfo, cache, delalloc_start, 0,
					 delalloc_end + 1 - delalloc_start,
					 FIEMAP_EXTENT_DELALLOC |
					 FIEMAP_EXTENT_UNKNOWN);
		if (ret)
			return ret;

		last_delalloc_end = delalloc_end;
		cur_offset = delalloc_end + 1;
		extent_offset += cur_offset - delalloc_start;
		cond_resched();
	}

	/*
	 * Either we found no delalloc for the whole prealloc extent or we have
	 * a prealloc extent that spans i_size or starts at or after i_size.
	 */
	if (disk_bytenr != 0 && last_delalloc_end < end) {
		u64 prealloc_start;
		u64 prealloc_len;

		if (last_delalloc_end == 0) {
			prealloc_start = start;
			prealloc_len = end + 1 - start;
		} else {
			prealloc_start = last_delalloc_end + 1;
			prealloc_len = end + 1 - prealloc_start;
		}

		if (!checked_extent_shared && fieinfo->fi_extents_max) {
			ret = btrfs_is_data_extent_shared(inode,
							  disk_bytenr,
							  extent_gen,
							  backref_ctx);
			if (ret < 0)
				return ret;
			else if (ret > 0)
				prealloc_flags |= FIEMAP_EXTENT_SHARED;
		}
		ret = emit_fiemap_extent(fieinfo, cache, prealloc_start,
					 disk_bytenr + extent_offset,
					 prealloc_len, prealloc_flags);
		if (ret)
			return ret;
	}

	return 0;
}

static int fiemap_find_last_extent_offset(struct btrfs_inode *inode,
					  struct btrfs_path *path,
					  u64 *last_extent_end_ret)
{
	const u64 ino = btrfs_ino(inode);
	struct btrfs_root *root = inode->root;
	struct extent_buffer *leaf;
	struct btrfs_file_extent_item *ei;
	struct btrfs_key key;
	u64 disk_bytenr;
	int ret;

	/*
	 * Lookup the last file extent. We're not using i_size here because
	 * there might be preallocation past i_size.
	 */
	ret = btrfs_lookup_file_extent(NULL, root, path, ino, (u64)-1, 0);
	/* There can't be a file extent item at offset (u64)-1 */
	ASSERT(ret != 0);
	if (ret < 0)
		return ret;

	/*
	 * For a non-existing key, btrfs_search_slot() always leaves us at a
	 * slot > 0, except if the btree is empty, which is impossible because
	 * at least it has the inode item for this inode and all the items for
	 * the root inode 256.
	 */
	ASSERT(path->slots[0] > 0);
	path->slots[0]--;
	leaf = path->nodes[0];
	btrfs_item_key_to_cpu(leaf, &key, path->slots[0]);
	if (key.objectid != ino || key.type != BTRFS_EXTENT_DATA_KEY) {
		/* No file extent items in the subvolume tree. */
		*last_extent_end_ret = 0;
		return 0;
	}

	/*
	 * For an inline extent, the disk_bytenr is where inline data starts at,
	 * so first check if we have an inline extent item before checking if we
	 * have an implicit hole (disk_bytenr == 0).
	 */
	ei = btrfs_item_ptr(leaf, path->slots[0], struct btrfs_file_extent_item);
	if (btrfs_file_extent_type(leaf, ei) == BTRFS_FILE_EXTENT_INLINE) {
		*last_extent_end_ret = btrfs_file_extent_end(path);
		return 0;
	}

	/*
	 * Find the last file extent item that is not a hole (when NO_HOLES is
	 * not enabled). This should take at most 2 iterations in the worst
	 * case: we have one hole file extent item at slot 0 of a leaf and
	 * another hole file extent item as the last item in the previous leaf.
	 * This is because we merge file extent items that represent holes.
	 */
	disk_bytenr = btrfs_file_extent_disk_bytenr(leaf, ei);
	while (disk_bytenr == 0) {
		ret = btrfs_previous_item(root, path, ino, BTRFS_EXTENT_DATA_KEY);
		if (ret < 0) {
			return ret;
		} else if (ret > 0) {
			/* No file extent items that are not holes. */
			*last_extent_end_ret = 0;
			return 0;
		}
		leaf = path->nodes[0];
		ei = btrfs_item_ptr(leaf, path->slots[0],
				    struct btrfs_file_extent_item);
		disk_bytenr = btrfs_file_extent_disk_bytenr(leaf, ei);
	}

	*last_extent_end_ret = btrfs_file_extent_end(path);
	return 0;
}

int extent_fiemap(struct btrfs_inode *inode, struct fiemap_extent_info *fieinfo,
		  u64 start, u64 len)
{
	const u64 ino = btrfs_ino(inode);
	struct extent_state *cached_state = NULL;
	struct extent_state *delalloc_cached_state = NULL;
	struct btrfs_path *path;
	struct fiemap_cache cache = { 0 };
	struct btrfs_backref_share_check_ctx *backref_ctx;
	u64 last_extent_end;
	u64 prev_extent_end;
	u64 lockstart;
	u64 lockend;
	bool stopped = false;
	int ret;

	backref_ctx = btrfs_alloc_backref_share_check_ctx();
	path = btrfs_alloc_path();
	if (!backref_ctx || !path) {
		ret = -ENOMEM;
		goto out;
	}

	lockstart = round_down(start, inode->root->fs_info->sectorsize);
	lockend = round_up(start + len, inode->root->fs_info->sectorsize);
	prev_extent_end = lockstart;

	btrfs_inode_lock(inode, BTRFS_ILOCK_SHARED);
	lock_extent(&inode->io_tree, lockstart, lockend, &cached_state);

	ret = fiemap_find_last_extent_offset(inode, path, &last_extent_end);
	if (ret < 0)
		goto out_unlock;
	btrfs_release_path(path);

	path->reada = READA_FORWARD;
	ret = fiemap_search_slot(inode, path, lockstart);
	if (ret < 0) {
		goto out_unlock;
	} else if (ret > 0) {
		/*
		 * No file extent item found, but we may have delalloc between
		 * the current offset and i_size. So check for that.
		 */
		ret = 0;
		goto check_eof_delalloc;
	}

	while (prev_extent_end < lockend) {
		struct extent_buffer *leaf = path->nodes[0];
		struct btrfs_file_extent_item *ei;
		struct btrfs_key key;
		u64 extent_end;
		u64 extent_len;
		u64 extent_offset = 0;
		u64 extent_gen;
		u64 disk_bytenr = 0;
		u64 flags = 0;
		int extent_type;
		u8 compression;

		btrfs_item_key_to_cpu(leaf, &key, path->slots[0]);
		if (key.objectid != ino || key.type != BTRFS_EXTENT_DATA_KEY)
			break;

		extent_end = btrfs_file_extent_end(path);

		/*
		 * The first iteration can leave us at an extent item that ends
		 * before our range's start. Move to the next item.
		 */
		if (extent_end <= lockstart)
			goto next_item;

		backref_ctx->curr_leaf_bytenr = leaf->start;

		/* We have in implicit hole (NO_HOLES feature enabled). */
		if (prev_extent_end < key.offset) {
			const u64 range_end = min(key.offset, lockend) - 1;

			ret = fiemap_process_hole(inode, fieinfo, &cache,
						  &delalloc_cached_state,
						  backref_ctx, 0, 0, 0,
						  prev_extent_end, range_end);
			if (ret < 0) {
				goto out_unlock;
			} else if (ret > 0) {
				/* fiemap_fill_next_extent() told us to stop. */
				stopped = true;
				break;
			}

			/* We've reached the end of the fiemap range, stop. */
			if (key.offset >= lockend) {
				stopped = true;
				break;
			}
		}

		extent_len = extent_end - key.offset;
		ei = btrfs_item_ptr(leaf, path->slots[0],
				    struct btrfs_file_extent_item);
		compression = btrfs_file_extent_compression(leaf, ei);
		extent_type = btrfs_file_extent_type(leaf, ei);
		extent_gen = btrfs_file_extent_generation(leaf, ei);

		if (extent_type != BTRFS_FILE_EXTENT_INLINE) {
			disk_bytenr = btrfs_file_extent_disk_bytenr(leaf, ei);
			if (compression == BTRFS_COMPRESS_NONE)
				extent_offset = btrfs_file_extent_offset(leaf, ei);
		}

		if (compression != BTRFS_COMPRESS_NONE)
			flags |= FIEMAP_EXTENT_ENCODED;

		if (extent_type == BTRFS_FILE_EXTENT_INLINE) {
			flags |= FIEMAP_EXTENT_DATA_INLINE;
			flags |= FIEMAP_EXTENT_NOT_ALIGNED;
			ret = emit_fiemap_extent(fieinfo, &cache, key.offset, 0,
						 extent_len, flags);
		} else if (extent_type == BTRFS_FILE_EXTENT_PREALLOC) {
			ret = fiemap_process_hole(inode, fieinfo, &cache,
						  &delalloc_cached_state,
						  backref_ctx,
						  disk_bytenr, extent_offset,
						  extent_gen, key.offset,
						  extent_end - 1);
		} else if (disk_bytenr == 0) {
			/* We have an explicit hole. */
			ret = fiemap_process_hole(inode, fieinfo, &cache,
						  &delalloc_cached_state,
						  backref_ctx, 0, 0, 0,
						  key.offset, extent_end - 1);
		} else {
			/* We have a regular extent. */
			if (fieinfo->fi_extents_max) {
				ret = btrfs_is_data_extent_shared(inode,
								  disk_bytenr,
								  extent_gen,
								  backref_ctx);
				if (ret < 0)
					goto out_unlock;
				else if (ret > 0)
					flags |= FIEMAP_EXTENT_SHARED;
			}

			ret = emit_fiemap_extent(fieinfo, &cache, key.offset,
						 disk_bytenr + extent_offset,
						 extent_len, flags);
		}

		if (ret < 0) {
			goto out_unlock;
		} else if (ret > 0) {
			/* fiemap_fill_next_extent() told us to stop. */
			stopped = true;
			break;
		}

		prev_extent_end = extent_end;
next_item:
		if (fatal_signal_pending(current)) {
			ret = -EINTR;
			goto out_unlock;
		}

		ret = fiemap_next_leaf_item(inode, path);
		if (ret < 0) {
			goto out_unlock;
		} else if (ret > 0) {
			/* No more file extent items for this inode. */
			break;
		}
		cond_resched();
	}

check_eof_delalloc:
	/*
	 * Release (and free) the path before emitting any final entries to
	 * fiemap_fill_next_extent() to keep lockdep happy. This is because
	 * once we find no more file extent items exist, we may have a
	 * non-cloned leaf, and fiemap_fill_next_extent() can trigger page
	 * faults when copying data to the user space buffer.
	 */
	btrfs_free_path(path);
	path = NULL;

	if (!stopped && prev_extent_end < lockend) {
		ret = fiemap_process_hole(inode, fieinfo, &cache,
					  &delalloc_cached_state, backref_ctx,
					  0, 0, 0, prev_extent_end, lockend - 1);
		if (ret < 0)
			goto out_unlock;
		prev_extent_end = lockend;
	}

	if (cache.cached && cache.offset + cache.len >= last_extent_end) {
		const u64 i_size = i_size_read(&inode->vfs_inode);

		if (prev_extent_end < i_size) {
			u64 delalloc_start;
			u64 delalloc_end;
			bool delalloc;

			delalloc = btrfs_find_delalloc_in_range(inode,
								prev_extent_end,
								i_size - 1,
								&delalloc_cached_state,
								&delalloc_start,
								&delalloc_end);
			if (!delalloc)
				cache.flags |= FIEMAP_EXTENT_LAST;
		} else {
			cache.flags |= FIEMAP_EXTENT_LAST;
		}
	}

	ret = emit_last_fiemap_cache(fieinfo, &cache);

out_unlock:
	unlock_extent(&inode->io_tree, lockstart, lockend, &cached_state);
	btrfs_inode_unlock(inode, BTRFS_ILOCK_SHARED);
out:
	free_extent_state(delalloc_cached_state);
	btrfs_free_backref_share_ctx(backref_ctx);
	btrfs_free_path(path);
	return ret;
}

static void __free_extent_buffer(struct extent_buffer *eb)
{
	kmem_cache_free(extent_buffer_cache, eb);
}

static int extent_buffer_under_io(const struct extent_buffer *eb)
{
	return (test_bit(EXTENT_BUFFER_WRITEBACK, &eb->bflags) ||
		test_bit(EXTENT_BUFFER_DIRTY, &eb->bflags));
}

static bool folio_range_has_eb(struct btrfs_fs_info *fs_info, struct folio *folio)
{
	struct btrfs_subpage *subpage;

	lockdep_assert_held(&folio->mapping->i_private_lock);

	if (folio_test_private(folio)) {
		subpage = folio_get_private(folio);
		if (atomic_read(&subpage->eb_refs))
			return true;
		/*
		 * Even there is no eb refs here, we may still have
		 * end_page_read() call relying on page::private.
		 */
		if (atomic_read(&subpage->readers))
			return true;
	}
	return false;
}

static void detach_extent_buffer_folio(struct extent_buffer *eb, struct folio *folio)
{
	struct btrfs_fs_info *fs_info = eb->fs_info;
	const bool mapped = !test_bit(EXTENT_BUFFER_UNMAPPED, &eb->bflags);

	/*
	 * For mapped eb, we're going to change the folio private, which should
	 * be done under the i_private_lock.
	 */
	if (mapped)
		spin_lock(&folio->mapping->i_private_lock);

	if (!folio_test_private(folio)) {
		if (mapped)
			spin_unlock(&folio->mapping->i_private_lock);
		return;
	}

	if (fs_info->nodesize >= PAGE_SIZE) {
		/*
		 * We do this since we'll remove the pages after we've
		 * removed the eb from the radix tree, so we could race
		 * and have this page now attached to the new eb.  So
		 * only clear folio if it's still connected to
		 * this eb.
		 */
		if (folio_test_private(folio) && folio_get_private(folio) == eb) {
			BUG_ON(test_bit(EXTENT_BUFFER_DIRTY, &eb->bflags));
			BUG_ON(folio_test_dirty(folio));
			BUG_ON(folio_test_writeback(folio));
			/* We need to make sure we haven't be attached to a new eb. */
			folio_detach_private(folio);
		}
		if (mapped)
			spin_unlock(&folio->mapping->i_private_lock);
		return;
	}

	/*
	 * For subpage, we can have dummy eb with folio private attached.  In
	 * this case, we can directly detach the private as such folio is only
	 * attached to one dummy eb, no sharing.
	 */
	if (!mapped) {
		btrfs_detach_subpage(fs_info, folio);
		return;
	}

	btrfs_folio_dec_eb_refs(fs_info, folio);

	/*
	 * We can only detach the folio private if there are no other ebs in the
	 * page range and no unfinished IO.
	 */
	if (!folio_range_has_eb(fs_info, folio))
		btrfs_detach_subpage(fs_info, folio);

	spin_unlock(&folio->mapping->i_private_lock);
}

/* Release all pages attached to the extent buffer */
static void btrfs_release_extent_buffer_pages(struct extent_buffer *eb)
{
	ASSERT(!extent_buffer_under_io(eb));

	for (int i = 0; i < INLINE_EXTENT_BUFFER_PAGES; i++) {
		struct folio *folio = eb->folios[i];

		if (!folio)
			continue;

		detach_extent_buffer_folio(eb, folio);

		/* One for when we allocated the folio. */
		folio_put(folio);
	}
}

/*
 * Helper for releasing the extent buffer.
 */
static inline void btrfs_release_extent_buffer(struct extent_buffer *eb)
{
	btrfs_release_extent_buffer_pages(eb);
	btrfs_leak_debug_del_eb(eb);
	__free_extent_buffer(eb);
}

static struct extent_buffer *
__alloc_extent_buffer(struct btrfs_fs_info *fs_info, u64 start,
		      unsigned long len)
{
	struct extent_buffer *eb = NULL;

	eb = kmem_cache_zalloc(extent_buffer_cache, GFP_NOFS|__GFP_NOFAIL);
	eb->start = start;
	eb->len = len;
	eb->fs_info = fs_info;
	init_rwsem(&eb->lock);

	btrfs_leak_debug_add_eb(eb);

	spin_lock_init(&eb->refs_lock);
	atomic_set(&eb->refs, 1);

	ASSERT(len <= BTRFS_MAX_METADATA_BLOCKSIZE);

	return eb;
}

struct extent_buffer *btrfs_clone_extent_buffer(const struct extent_buffer *src)
{
	struct extent_buffer *new;
	int num_folios = num_extent_folios(src);
	int ret;

	new = __alloc_extent_buffer(src->fs_info, src->start, src->len);
	if (new == NULL)
		return NULL;

	/*
	 * Set UNMAPPED before calling btrfs_release_extent_buffer(), as
	 * btrfs_release_extent_buffer() have different behavior for
	 * UNMAPPED subpage extent buffer.
	 */
	set_bit(EXTENT_BUFFER_UNMAPPED, &new->bflags);

	ret = alloc_eb_folio_array(new, 0);
	if (ret) {
		btrfs_release_extent_buffer(new);
		return NULL;
	}

	for (int i = 0; i < num_folios; i++) {
		struct folio *folio = new->folios[i];
		int ret;

		ret = attach_extent_buffer_folio(new, folio, NULL);
		if (ret < 0) {
			btrfs_release_extent_buffer(new);
			return NULL;
		}
		WARN_ON(folio_test_dirty(folio));
	}
	copy_extent_buffer_full(new, src);
	set_extent_buffer_uptodate(new);

	return new;
}

struct extent_buffer *__alloc_dummy_extent_buffer(struct btrfs_fs_info *fs_info,
						  u64 start, unsigned long len)
{
	struct extent_buffer *eb;
	int num_folios = 0;
	int ret;

	eb = __alloc_extent_buffer(fs_info, start, len);
	if (!eb)
		return NULL;

	ret = alloc_eb_folio_array(eb, 0);
	if (ret)
		goto err;

	num_folios = num_extent_folios(eb);
	for (int i = 0; i < num_folios; i++) {
		ret = attach_extent_buffer_folio(eb, eb->folios[i], NULL);
		if (ret < 0)
			goto err;
	}

	set_extent_buffer_uptodate(eb);
	btrfs_set_header_nritems(eb, 0);
	set_bit(EXTENT_BUFFER_UNMAPPED, &eb->bflags);

	return eb;
err:
	for (int i = 0; i < num_folios; i++) {
		if (eb->folios[i]) {
			detach_extent_buffer_folio(eb, eb->folios[i]);
			__folio_put(eb->folios[i]);
		}
	}
	__free_extent_buffer(eb);
	return NULL;
}

struct extent_buffer *alloc_dummy_extent_buffer(struct btrfs_fs_info *fs_info,
						u64 start)
{
	return __alloc_dummy_extent_buffer(fs_info, start, fs_info->nodesize);
}

static void check_buffer_tree_ref(struct extent_buffer *eb)
{
	int refs;
	/*
	 * The TREE_REF bit is first set when the extent_buffer is added
	 * to the radix tree. It is also reset, if unset, when a new reference
	 * is created by find_extent_buffer.
	 *
	 * It is only cleared in two cases: freeing the last non-tree
	 * reference to the extent_buffer when its STALE bit is set or
	 * calling release_folio when the tree reference is the only reference.
	 *
	 * In both cases, care is taken to ensure that the extent_buffer's
	 * pages are not under io. However, release_folio can be concurrently
	 * called with creating new references, which is prone to race
	 * conditions between the calls to check_buffer_tree_ref in those
	 * codepaths and clearing TREE_REF in try_release_extent_buffer.
	 *
	 * The actual lifetime of the extent_buffer in the radix tree is
	 * adequately protected by the refcount, but the TREE_REF bit and
	 * its corresponding reference are not. To protect against this
	 * class of races, we call check_buffer_tree_ref from the codepaths
	 * which trigger io. Note that once io is initiated, TREE_REF can no
	 * longer be cleared, so that is the moment at which any such race is
	 * best fixed.
	 */
	refs = atomic_read(&eb->refs);
	if (refs >= 2 && test_bit(EXTENT_BUFFER_TREE_REF, &eb->bflags))
		return;

	spin_lock(&eb->refs_lock);
	if (!test_and_set_bit(EXTENT_BUFFER_TREE_REF, &eb->bflags))
		atomic_inc(&eb->refs);
	spin_unlock(&eb->refs_lock);
}

static void mark_extent_buffer_accessed(struct extent_buffer *eb)
{
	int num_folios= num_extent_folios(eb);

	check_buffer_tree_ref(eb);

	for (int i = 0; i < num_folios; i++)
		folio_mark_accessed(eb->folios[i]);
}

struct extent_buffer *find_extent_buffer(struct btrfs_fs_info *fs_info,
					 u64 start)
{
	struct extent_buffer *eb;

	eb = find_extent_buffer_nolock(fs_info, start);
	if (!eb)
		return NULL;
	/*
	 * Lock our eb's refs_lock to avoid races with free_extent_buffer().
	 * When we get our eb it might be flagged with EXTENT_BUFFER_STALE and
	 * another task running free_extent_buffer() might have seen that flag
	 * set, eb->refs == 2, that the buffer isn't under IO (dirty and
	 * writeback flags not set) and it's still in the tree (flag
	 * EXTENT_BUFFER_TREE_REF set), therefore being in the process of
	 * decrementing the extent buffer's reference count twice.  So here we
	 * could race and increment the eb's reference count, clear its stale
	 * flag, mark it as dirty and drop our reference before the other task
	 * finishes executing free_extent_buffer, which would later result in
	 * an attempt to free an extent buffer that is dirty.
	 */
	if (test_bit(EXTENT_BUFFER_STALE, &eb->bflags)) {
		spin_lock(&eb->refs_lock);
		spin_unlock(&eb->refs_lock);
	}
	mark_extent_buffer_accessed(eb);
	return eb;
}

#ifdef CONFIG_BTRFS_FS_RUN_SANITY_TESTS
struct extent_buffer *alloc_test_extent_buffer(struct btrfs_fs_info *fs_info,
					u64 start)
{
	struct extent_buffer *eb, *exists = NULL;
	int ret;

	eb = find_extent_buffer(fs_info, start);
	if (eb)
		return eb;
	eb = alloc_dummy_extent_buffer(fs_info, start);
	if (!eb)
		return ERR_PTR(-ENOMEM);
	eb->fs_info = fs_info;
again:
	ret = radix_tree_preload(GFP_NOFS);
	if (ret) {
		exists = ERR_PTR(ret);
		goto free_eb;
	}
	spin_lock(&fs_info->buffer_lock);
	ret = radix_tree_insert(&fs_info->buffer_radix,
				start >> fs_info->sectorsize_bits, eb);
	spin_unlock(&fs_info->buffer_lock);
	radix_tree_preload_end();
	if (ret == -EEXIST) {
		exists = find_extent_buffer(fs_info, start);
		if (exists)
			goto free_eb;
		else
			goto again;
	}
	check_buffer_tree_ref(eb);
	set_bit(EXTENT_BUFFER_IN_TREE, &eb->bflags);

	return eb;
free_eb:
	btrfs_release_extent_buffer(eb);
	return exists;
}
#endif

static struct extent_buffer *grab_extent_buffer(
		struct btrfs_fs_info *fs_info, struct page *page)
{
	struct folio *folio = page_folio(page);
	struct extent_buffer *exists;

	/*
	 * For subpage case, we completely rely on radix tree to ensure we
	 * don't try to insert two ebs for the same bytenr.  So here we always
	 * return NULL and just continue.
	 */
	if (fs_info->nodesize < PAGE_SIZE)
		return NULL;

	/* Page not yet attached to an extent buffer */
	if (!folio_test_private(folio))
		return NULL;

	/*
	 * We could have already allocated an eb for this page and attached one
	 * so lets see if we can get a ref on the existing eb, and if we can we
	 * know it's good and we can just return that one, else we know we can
	 * just overwrite folio private.
	 */
	exists = folio_get_private(folio);
	if (atomic_inc_not_zero(&exists->refs))
		return exists;

	WARN_ON(PageDirty(page));
	folio_detach_private(folio);
	return NULL;
}

static int check_eb_alignment(struct btrfs_fs_info *fs_info, u64 start)
{
	if (!IS_ALIGNED(start, fs_info->sectorsize)) {
		btrfs_err(fs_info, "bad tree block start %llu", start);
		return -EINVAL;
	}

	if (fs_info->nodesize < PAGE_SIZE &&
	    offset_in_page(start) + fs_info->nodesize > PAGE_SIZE) {
		btrfs_err(fs_info,
		"tree block crosses page boundary, start %llu nodesize %u",
			  start, fs_info->nodesize);
		return -EINVAL;
	}
	if (fs_info->nodesize >= PAGE_SIZE &&
	    !PAGE_ALIGNED(start)) {
		btrfs_err(fs_info,
		"tree block is not page aligned, start %llu nodesize %u",
			  start, fs_info->nodesize);
		return -EINVAL;
	}
	if (!IS_ALIGNED(start, fs_info->nodesize) &&
	    !test_and_set_bit(BTRFS_FS_UNALIGNED_TREE_BLOCK, &fs_info->flags)) {
		btrfs_warn(fs_info,
"tree block not nodesize aligned, start %llu nodesize %u, can be resolved by a full metadata balance",
			      start, fs_info->nodesize);
	}
	return 0;
}


/*
 * Return 0 if eb->folios[i] is attached to btree inode successfully.
 * Return >0 if there is already another extent buffer for the range,
 * and @found_eb_ret would be updated.
 * Return -EAGAIN if the filemap has an existing folio but with different size
 * than @eb.
 * The caller needs to free the existing folios and retry using the same order.
 */
static int attach_eb_folio_to_filemap(struct extent_buffer *eb, int i,
				      struct extent_buffer **found_eb_ret)
{

	struct btrfs_fs_info *fs_info = eb->fs_info;
	struct address_space *mapping = fs_info->btree_inode->i_mapping;
	const unsigned long index = eb->start >> PAGE_SHIFT;
	struct folio *existing_folio;
	int ret;

	ASSERT(found_eb_ret);

	/* Caller should ensure the folio exists. */
	ASSERT(eb->folios[i]);

retry:
	ret = filemap_add_folio(mapping, eb->folios[i], index + i,
				GFP_NOFS | __GFP_NOFAIL);
	if (!ret)
		return 0;

	existing_folio = filemap_lock_folio(mapping, index + i);
	/* The page cache only exists for a very short time, just retry. */
	if (IS_ERR(existing_folio))
		goto retry;

	/* For now, we should only have single-page folios for btree inode. */
	ASSERT(folio_nr_pages(existing_folio) == 1);

	if (folio_size(existing_folio) != eb->folio_size) {
		folio_unlock(existing_folio);
		folio_put(existing_folio);
		return -EAGAIN;
	}

	if (fs_info->nodesize < PAGE_SIZE) {
		/*
		 * We're going to reuse the existing page, can drop our page
		 * and subpage structure now.
		 */
		__free_page(folio_page(eb->folios[i], 0));
		eb->folios[i] = existing_folio;
	} else {
		struct extent_buffer *existing_eb;

		existing_eb = grab_extent_buffer(fs_info,
						 folio_page(existing_folio, 0));
		if (existing_eb) {
			/* The extent buffer still exists, we can use it directly. */
			*found_eb_ret = existing_eb;
			folio_unlock(existing_folio);
			folio_put(existing_folio);
			return 1;
		}
		/* The extent buffer no longer exists, we can reuse the folio. */
		__free_page(folio_page(eb->folios[i], 0));
		eb->folios[i] = existing_folio;
	}
	return 0;
}

struct extent_buffer *alloc_extent_buffer(struct btrfs_fs_info *fs_info,
					  u64 start, u64 owner_root, int level)
{
	unsigned long len = fs_info->nodesize;
	int num_folios;
	int attached = 0;
	struct extent_buffer *eb;
	struct extent_buffer *existing_eb = NULL;
	struct address_space *mapping = fs_info->btree_inode->i_mapping;
	struct btrfs_subpage *prealloc = NULL;
	u64 lockdep_owner = owner_root;
	bool page_contig = true;
	int uptodate = 1;
	int ret;

	if (check_eb_alignment(fs_info, start))
		return ERR_PTR(-EINVAL);

#if BITS_PER_LONG == 32
	if (start >= MAX_LFS_FILESIZE) {
		btrfs_err_rl(fs_info,
		"extent buffer %llu is beyond 32bit page cache limit", start);
		btrfs_err_32bit_limit(fs_info);
		return ERR_PTR(-EOVERFLOW);
	}
	if (start >= BTRFS_32BIT_EARLY_WARN_THRESHOLD)
		btrfs_warn_32bit_limit(fs_info);
#endif

	eb = find_extent_buffer(fs_info, start);
	if (eb)
		return eb;

	eb = __alloc_extent_buffer(fs_info, start, len);
	if (!eb)
		return ERR_PTR(-ENOMEM);

	/*
	 * The reloc trees are just snapshots, so we need them to appear to be
	 * just like any other fs tree WRT lockdep.
	 */
	if (lockdep_owner == BTRFS_TREE_RELOC_OBJECTID)
		lockdep_owner = BTRFS_FS_TREE_OBJECTID;

	btrfs_set_buffer_lockdep_class(lockdep_owner, eb, level);

	/*
	 * Preallocate folio private for subpage case, so that we won't
	 * allocate memory with i_private_lock nor page lock hold.
	 *
	 * The memory will be freed by attach_extent_buffer_page() or freed
	 * manually if we exit earlier.
	 */
	if (fs_info->nodesize < PAGE_SIZE) {
		prealloc = btrfs_alloc_subpage(fs_info, BTRFS_SUBPAGE_METADATA);
		if (IS_ERR(prealloc)) {
			ret = PTR_ERR(prealloc);
			goto out;
		}
	}

reallocate:
	/* Allocate all pages first. */
	ret = alloc_eb_folio_array(eb, __GFP_NOFAIL);
	if (ret < 0) {
		btrfs_free_subpage(prealloc);
		goto out;
	}

	num_folios = num_extent_folios(eb);
	/* Attach all pages to the filemap. */
	for (int i = 0; i < num_folios; i++) {
		struct folio *folio;

		ret = attach_eb_folio_to_filemap(eb, i, &existing_eb);
		if (ret > 0) {
			ASSERT(existing_eb);
			goto out;
		}

		/*
		 * TODO: Special handling for a corner case where the order of
		 * folios mismatch between the new eb and filemap.
		 *
		 * This happens when:
		 *
		 * - the new eb is using higher order folio
		 *
		 * - the filemap is still using 0-order folios for the range
		 *   This can happen at the previous eb allocation, and we don't
		 *   have higher order folio for the call.
		 *
		 * - the existing eb has already been freed
		 *
		 * In this case, we have to free the existing folios first, and
		 * re-allocate using the same order.
		 * Thankfully this is not going to happen yet, as we're still
		 * using 0-order folios.
		 */
		if (unlikely(ret == -EAGAIN)) {
			ASSERT(0);
			goto reallocate;
		}
		attached++;

		/*
		 * Only after attach_eb_folio_to_filemap(), eb->folios[] is
		 * reliable, as we may choose to reuse the existing page cache
		 * and free the allocated page.
		 */
		folio = eb->folios[i];
<<<<<<< HEAD
		spin_lock(&mapping->i_private_lock);
=======
		eb->folio_size = folio_size(folio);
		eb->folio_shift = folio_shift(folio);
		spin_lock(&mapping->private_lock);
>>>>>>> 932ab07c
		/* Should not fail, as we have preallocated the memory */
		ret = attach_extent_buffer_folio(eb, folio, prealloc);
		ASSERT(!ret);
		/*
		 * To inform we have extra eb under allocation, so that
		 * detach_extent_buffer_page() won't release the folio private
		 * when the eb hasn't yet been inserted into radix tree.
		 *
		 * The ref will be decreased when the eb released the page, in
		 * detach_extent_buffer_page().
		 * Thus needs no special handling in error path.
		 */
		btrfs_folio_inc_eb_refs(fs_info, folio);
		spin_unlock(&mapping->i_private_lock);

		WARN_ON(btrfs_folio_test_dirty(fs_info, folio, eb->start, eb->len));

		/*
		 * Check if the current page is physically contiguous with previous eb
		 * page.
		 * At this stage, either we allocated a large folio, thus @i
		 * would only be 0, or we fall back to per-page allocation.
		 */
		if (i && folio_page(eb->folios[i - 1], 0) + 1 != folio_page(folio, 0))
			page_contig = false;

		if (!btrfs_folio_test_uptodate(fs_info, folio, eb->start, eb->len))
			uptodate = 0;

		/*
		 * We can't unlock the pages just yet since the extent buffer
		 * hasn't been properly inserted in the radix tree, this
		 * opens a race with btree_release_folio which can free a page
		 * while we are still filling in all pages for the buffer and
		 * we could crash.
		 */
	}
	if (uptodate)
		set_bit(EXTENT_BUFFER_UPTODATE, &eb->bflags);
	/* All pages are physically contiguous, can skip cross page handling. */
	if (page_contig)
		eb->addr = folio_address(eb->folios[0]) + offset_in_page(eb->start);
again:
	ret = radix_tree_preload(GFP_NOFS);
	if (ret)
		goto out;

	spin_lock(&fs_info->buffer_lock);
	ret = radix_tree_insert(&fs_info->buffer_radix,
				start >> fs_info->sectorsize_bits, eb);
	spin_unlock(&fs_info->buffer_lock);
	radix_tree_preload_end();
	if (ret == -EEXIST) {
		ret = 0;
		existing_eb = find_extent_buffer(fs_info, start);
		if (existing_eb)
			goto out;
		else
			goto again;
	}
	/* add one reference for the tree */
	check_buffer_tree_ref(eb);
	set_bit(EXTENT_BUFFER_IN_TREE, &eb->bflags);

	/*
	 * Now it's safe to unlock the pages because any calls to
	 * btree_release_folio will correctly detect that a page belongs to a
	 * live buffer and won't free them prematurely.
	 */
	for (int i = 0; i < num_folios; i++)
		unlock_page(folio_page(eb->folios[i], 0));
	return eb;

out:
	WARN_ON(!atomic_dec_and_test(&eb->refs));

	/*
	 * Any attached folios need to be detached before we unlock them.  This
	 * is because when we're inserting our new folios into the mapping, and
	 * then attaching our eb to that folio.  If we fail to insert our folio
	 * we'll lookup the folio for that index, and grab that EB.  We do not
	 * want that to grab this eb, as we're getting ready to free it.  So we
	 * have to detach it first and then unlock it.
	 *
	 * We have to drop our reference and NULL it out here because in the
	 * subpage case detaching does a btrfs_folio_dec_eb_refs() for our eb.
	 * Below when we call btrfs_release_extent_buffer() we will call
	 * detach_extent_buffer_folio() on our remaining pages in the !subpage
	 * case.  If we left eb->folios[i] populated in the subpage case we'd
	 * double put our reference and be super sad.
	 */
	for (int i = 0; i < attached; i++) {
		ASSERT(eb->folios[i]);
		detach_extent_buffer_folio(eb, eb->folios[i]);
		unlock_page(folio_page(eb->folios[i], 0));
		folio_put(eb->folios[i]);
		eb->folios[i] = NULL;
	}
	/*
	 * Now all pages of that extent buffer is unmapped, set UNMAPPED flag,
	 * so it can be cleaned up without utlizing page->mapping.
	 */
	set_bit(EXTENT_BUFFER_UNMAPPED, &eb->bflags);

	btrfs_release_extent_buffer(eb);
	if (ret < 0)
		return ERR_PTR(ret);
	ASSERT(existing_eb);
	return existing_eb;
}

static inline void btrfs_release_extent_buffer_rcu(struct rcu_head *head)
{
	struct extent_buffer *eb =
			container_of(head, struct extent_buffer, rcu_head);

	__free_extent_buffer(eb);
}

static int release_extent_buffer(struct extent_buffer *eb)
	__releases(&eb->refs_lock)
{
	lockdep_assert_held(&eb->refs_lock);

	WARN_ON(atomic_read(&eb->refs) == 0);
	if (atomic_dec_and_test(&eb->refs)) {
		if (test_and_clear_bit(EXTENT_BUFFER_IN_TREE, &eb->bflags)) {
			struct btrfs_fs_info *fs_info = eb->fs_info;

			spin_unlock(&eb->refs_lock);

			spin_lock(&fs_info->buffer_lock);
			radix_tree_delete(&fs_info->buffer_radix,
					  eb->start >> fs_info->sectorsize_bits);
			spin_unlock(&fs_info->buffer_lock);
		} else {
			spin_unlock(&eb->refs_lock);
		}

		btrfs_leak_debug_del_eb(eb);
		/* Should be safe to release our pages at this point */
		btrfs_release_extent_buffer_pages(eb);
#ifdef CONFIG_BTRFS_FS_RUN_SANITY_TESTS
		if (unlikely(test_bit(EXTENT_BUFFER_UNMAPPED, &eb->bflags))) {
			__free_extent_buffer(eb);
			return 1;
		}
#endif
		call_rcu(&eb->rcu_head, btrfs_release_extent_buffer_rcu);
		return 1;
	}
	spin_unlock(&eb->refs_lock);

	return 0;
}

void free_extent_buffer(struct extent_buffer *eb)
{
	int refs;
	if (!eb)
		return;

	refs = atomic_read(&eb->refs);
	while (1) {
		if ((!test_bit(EXTENT_BUFFER_UNMAPPED, &eb->bflags) && refs <= 3)
		    || (test_bit(EXTENT_BUFFER_UNMAPPED, &eb->bflags) &&
			refs == 1))
			break;
		if (atomic_try_cmpxchg(&eb->refs, &refs, refs - 1))
			return;
	}

	spin_lock(&eb->refs_lock);
	if (atomic_read(&eb->refs) == 2 &&
	    test_bit(EXTENT_BUFFER_STALE, &eb->bflags) &&
	    !extent_buffer_under_io(eb) &&
	    test_and_clear_bit(EXTENT_BUFFER_TREE_REF, &eb->bflags))
		atomic_dec(&eb->refs);

	/*
	 * I know this is terrible, but it's temporary until we stop tracking
	 * the uptodate bits and such for the extent buffers.
	 */
	release_extent_buffer(eb);
}

void free_extent_buffer_stale(struct extent_buffer *eb)
{
	if (!eb)
		return;

	spin_lock(&eb->refs_lock);
	set_bit(EXTENT_BUFFER_STALE, &eb->bflags);

	if (atomic_read(&eb->refs) == 2 && !extent_buffer_under_io(eb) &&
	    test_and_clear_bit(EXTENT_BUFFER_TREE_REF, &eb->bflags))
		atomic_dec(&eb->refs);
	release_extent_buffer(eb);
}

static void btree_clear_folio_dirty(struct folio *folio)
{
	ASSERT(folio_test_dirty(folio));
	ASSERT(folio_test_locked(folio));
	folio_clear_dirty_for_io(folio);
	xa_lock_irq(&folio->mapping->i_pages);
	if (!folio_test_dirty(folio))
		__xa_clear_mark(&folio->mapping->i_pages,
				folio_index(folio), PAGECACHE_TAG_DIRTY);
	xa_unlock_irq(&folio->mapping->i_pages);
}

static void clear_subpage_extent_buffer_dirty(const struct extent_buffer *eb)
{
	struct btrfs_fs_info *fs_info = eb->fs_info;
	struct folio *folio = eb->folios[0];
	bool last;

	/* btree_clear_folio_dirty() needs page locked. */
	folio_lock(folio);
	last = btrfs_subpage_clear_and_test_dirty(fs_info, folio, eb->start, eb->len);
	if (last)
		btree_clear_folio_dirty(folio);
	folio_unlock(folio);
	WARN_ON(atomic_read(&eb->refs) == 0);
}

void btrfs_clear_buffer_dirty(struct btrfs_trans_handle *trans,
			      struct extent_buffer *eb)
{
	struct btrfs_fs_info *fs_info = eb->fs_info;
	int num_folios;

	btrfs_assert_tree_write_locked(eb);

	if (trans && btrfs_header_generation(eb) != trans->transid)
		return;

	/*
	 * Instead of clearing the dirty flag off of the buffer, mark it as
	 * EXTENT_BUFFER_ZONED_ZEROOUT. This allows us to preserve
	 * write-ordering in zoned mode, without the need to later re-dirty
	 * the extent_buffer.
	 *
	 * The actual zeroout of the buffer will happen later in
	 * btree_csum_one_bio.
	 */
	if (btrfs_is_zoned(fs_info)) {
		set_bit(EXTENT_BUFFER_ZONED_ZEROOUT, &eb->bflags);
		return;
	}

	if (!test_and_clear_bit(EXTENT_BUFFER_DIRTY, &eb->bflags))
		return;

	percpu_counter_add_batch(&fs_info->dirty_metadata_bytes, -eb->len,
				 fs_info->dirty_metadata_batch);

	if (eb->fs_info->nodesize < PAGE_SIZE)
		return clear_subpage_extent_buffer_dirty(eb);

	num_folios = num_extent_folios(eb);
	for (int i = 0; i < num_folios; i++) {
		struct folio *folio = eb->folios[i];

		if (!folio_test_dirty(folio))
			continue;
		folio_lock(folio);
		btree_clear_folio_dirty(folio);
		folio_unlock(folio);
	}
	WARN_ON(atomic_read(&eb->refs) == 0);
}

void set_extent_buffer_dirty(struct extent_buffer *eb)
{
	int num_folios;
	bool was_dirty;

	check_buffer_tree_ref(eb);

	was_dirty = test_and_set_bit(EXTENT_BUFFER_DIRTY, &eb->bflags);

	num_folios = num_extent_folios(eb);
	WARN_ON(atomic_read(&eb->refs) == 0);
	WARN_ON(!test_bit(EXTENT_BUFFER_TREE_REF, &eb->bflags));

	if (!was_dirty) {
		bool subpage = eb->fs_info->nodesize < PAGE_SIZE;

		/*
		 * For subpage case, we can have other extent buffers in the
		 * same page, and in clear_subpage_extent_buffer_dirty() we
		 * have to clear page dirty without subpage lock held.
		 * This can cause race where our page gets dirty cleared after
		 * we just set it.
		 *
		 * Thankfully, clear_subpage_extent_buffer_dirty() has locked
		 * its page for other reasons, we can use page lock to prevent
		 * the above race.
		 */
		if (subpage)
			lock_page(folio_page(eb->folios[0], 0));
		for (int i = 0; i < num_folios; i++)
			btrfs_folio_set_dirty(eb->fs_info, eb->folios[i],
					      eb->start, eb->len);
		if (subpage)
			unlock_page(folio_page(eb->folios[0], 0));
		percpu_counter_add_batch(&eb->fs_info->dirty_metadata_bytes,
					 eb->len,
					 eb->fs_info->dirty_metadata_batch);
	}
#ifdef CONFIG_BTRFS_DEBUG
	for (int i = 0; i < num_folios; i++)
		ASSERT(folio_test_dirty(eb->folios[i]));
#endif
}

void clear_extent_buffer_uptodate(struct extent_buffer *eb)
{
	struct btrfs_fs_info *fs_info = eb->fs_info;
	int num_folios = num_extent_folios(eb);

	clear_bit(EXTENT_BUFFER_UPTODATE, &eb->bflags);
	for (int i = 0; i < num_folios; i++) {
		struct folio *folio = eb->folios[i];

		if (!folio)
			continue;

		/*
		 * This is special handling for metadata subpage, as regular
		 * btrfs_is_subpage() can not handle cloned/dummy metadata.
		 */
		if (fs_info->nodesize >= PAGE_SIZE)
			folio_clear_uptodate(folio);
		else
			btrfs_subpage_clear_uptodate(fs_info, folio,
						     eb->start, eb->len);
	}
}

void set_extent_buffer_uptodate(struct extent_buffer *eb)
{
	struct btrfs_fs_info *fs_info = eb->fs_info;
	int num_folios = num_extent_folios(eb);

	set_bit(EXTENT_BUFFER_UPTODATE, &eb->bflags);
	for (int i = 0; i < num_folios; i++) {
		struct folio *folio = eb->folios[i];

		/*
		 * This is special handling for metadata subpage, as regular
		 * btrfs_is_subpage() can not handle cloned/dummy metadata.
		 */
		if (fs_info->nodesize >= PAGE_SIZE)
			folio_mark_uptodate(folio);
		else
			btrfs_subpage_set_uptodate(fs_info, folio,
						   eb->start, eb->len);
	}
}

static void end_bbio_meta_read(struct btrfs_bio *bbio)
{
	struct extent_buffer *eb = bbio->private;
	struct btrfs_fs_info *fs_info = eb->fs_info;
	bool uptodate = !bbio->bio.bi_status;
	struct folio_iter fi;
	u32 bio_offset = 0;

	eb->read_mirror = bbio->mirror_num;

	if (uptodate &&
	    btrfs_validate_extent_buffer(eb, &bbio->parent_check) < 0)
		uptodate = false;

	if (uptodate) {
		set_extent_buffer_uptodate(eb);
	} else {
		clear_extent_buffer_uptodate(eb);
		set_bit(EXTENT_BUFFER_READ_ERR, &eb->bflags);
	}

	bio_for_each_folio_all(fi, &bbio->bio) {
		struct folio *folio = fi.folio;
		u64 start = eb->start + bio_offset;
		u32 len = fi.length;

		if (uptodate)
			btrfs_folio_set_uptodate(fs_info, folio, start, len);
		else
			btrfs_folio_clear_uptodate(fs_info, folio, start, len);

		bio_offset += len;
	}

	clear_bit(EXTENT_BUFFER_READING, &eb->bflags);
	smp_mb__after_atomic();
	wake_up_bit(&eb->bflags, EXTENT_BUFFER_READING);
	free_extent_buffer(eb);

	bio_put(&bbio->bio);
}

int read_extent_buffer_pages(struct extent_buffer *eb, int wait, int mirror_num,
			     struct btrfs_tree_parent_check *check)
{
	struct btrfs_bio *bbio;
	bool ret;

	if (test_bit(EXTENT_BUFFER_UPTODATE, &eb->bflags))
		return 0;

	/*
	 * We could have had EXTENT_BUFFER_UPTODATE cleared by the write
	 * operation, which could potentially still be in flight.  In this case
	 * we simply want to return an error.
	 */
	if (unlikely(test_bit(EXTENT_BUFFER_WRITE_ERR, &eb->bflags)))
		return -EIO;

	/* Someone else is already reading the buffer, just wait for it. */
	if (test_and_set_bit(EXTENT_BUFFER_READING, &eb->bflags))
		goto done;

	clear_bit(EXTENT_BUFFER_READ_ERR, &eb->bflags);
	eb->read_mirror = 0;
	check_buffer_tree_ref(eb);
	atomic_inc(&eb->refs);

	bbio = btrfs_bio_alloc(INLINE_EXTENT_BUFFER_PAGES,
			       REQ_OP_READ | REQ_META, eb->fs_info,
			       end_bbio_meta_read, eb);
	bbio->bio.bi_iter.bi_sector = eb->start >> SECTOR_SHIFT;
	bbio->inode = BTRFS_I(eb->fs_info->btree_inode);
	bbio->file_offset = eb->start;
	memcpy(&bbio->parent_check, check, sizeof(*check));
	if (eb->fs_info->nodesize < PAGE_SIZE) {
		ret = bio_add_folio(&bbio->bio, eb->folios[0], eb->len,
				    eb->start - folio_pos(eb->folios[0]));
		ASSERT(ret);
	} else {
		int num_folios = num_extent_folios(eb);

		for (int i = 0; i < num_folios; i++) {
			struct folio *folio = eb->folios[i];

			ret = bio_add_folio(&bbio->bio, folio, eb->folio_size, 0);
			ASSERT(ret);
		}
	}
	btrfs_submit_bio(bbio, mirror_num);

done:
	if (wait == WAIT_COMPLETE) {
		wait_on_bit_io(&eb->bflags, EXTENT_BUFFER_READING, TASK_UNINTERRUPTIBLE);
		if (!test_bit(EXTENT_BUFFER_UPTODATE, &eb->bflags))
			return -EIO;
	}

	return 0;
}

static bool report_eb_range(const struct extent_buffer *eb, unsigned long start,
			    unsigned long len)
{
	btrfs_warn(eb->fs_info,
		"access to eb bytenr %llu len %u out of range start %lu len %lu",
		eb->start, eb->len, start, len);
	WARN_ON(IS_ENABLED(CONFIG_BTRFS_DEBUG));

	return true;
}

/*
 * Check if the [start, start + len) range is valid before reading/writing
 * the eb.
 * NOTE: @start and @len are offset inside the eb, not logical address.
 *
 * Caller should not touch the dst/src memory if this function returns error.
 */
static inline int check_eb_range(const struct extent_buffer *eb,
				 unsigned long start, unsigned long len)
{
	unsigned long offset;

	/* start, start + len should not go beyond eb->len nor overflow */
	if (unlikely(check_add_overflow(start, len, &offset) || offset > eb->len))
		return report_eb_range(eb, start, len);

	return false;
}

void read_extent_buffer(const struct extent_buffer *eb, void *dstv,
			unsigned long start, unsigned long len)
{
	const int unit_size = eb->folio_size;
	size_t cur;
	size_t offset;
	char *dst = (char *)dstv;
	unsigned long i = get_eb_folio_index(eb, start);

	if (check_eb_range(eb, start, len)) {
		/*
		 * Invalid range hit, reset the memory, so callers won't get
		 * some random garbage for their uninitialized memory.
		 */
		memset(dstv, 0, len);
		return;
	}

	if (eb->addr) {
		memcpy(dstv, eb->addr + start, len);
		return;
	}

	offset = get_eb_offset_in_folio(eb, start);

	while (len > 0) {
		char *kaddr;

		cur = min(len, unit_size - offset);
		kaddr = folio_address(eb->folios[i]);
		memcpy(dst, kaddr + offset, cur);

		dst += cur;
		len -= cur;
		offset = 0;
		i++;
	}
}

int read_extent_buffer_to_user_nofault(const struct extent_buffer *eb,
				       void __user *dstv,
				       unsigned long start, unsigned long len)
{
	const int unit_size = eb->folio_size;
	size_t cur;
	size_t offset;
	char __user *dst = (char __user *)dstv;
	unsigned long i = get_eb_folio_index(eb, start);
	int ret = 0;

	WARN_ON(start > eb->len);
	WARN_ON(start + len > eb->start + eb->len);

	if (eb->addr) {
		if (copy_to_user_nofault(dstv, eb->addr + start, len))
			ret = -EFAULT;
		return ret;
	}

	offset = get_eb_offset_in_folio(eb, start);

	while (len > 0) {
		char *kaddr;

		cur = min(len, unit_size - offset);
		kaddr = folio_address(eb->folios[i]);
		if (copy_to_user_nofault(dst, kaddr + offset, cur)) {
			ret = -EFAULT;
			break;
		}

		dst += cur;
		len -= cur;
		offset = 0;
		i++;
	}

	return ret;
}

int memcmp_extent_buffer(const struct extent_buffer *eb, const void *ptrv,
			 unsigned long start, unsigned long len)
{
	const int unit_size = eb->folio_size;
	size_t cur;
	size_t offset;
	char *kaddr;
	char *ptr = (char *)ptrv;
	unsigned long i = get_eb_folio_index(eb, start);
	int ret = 0;

	if (check_eb_range(eb, start, len))
		return -EINVAL;

	if (eb->addr)
		return memcmp(ptrv, eb->addr + start, len);

	offset = get_eb_offset_in_folio(eb, start);

	while (len > 0) {
		cur = min(len, unit_size - offset);
		kaddr = folio_address(eb->folios[i]);
		ret = memcmp(ptr, kaddr + offset, cur);
		if (ret)
			break;

		ptr += cur;
		len -= cur;
		offset = 0;
		i++;
	}
	return ret;
}

/*
 * Check that the extent buffer is uptodate.
 *
 * For regular sector size == PAGE_SIZE case, check if @page is uptodate.
 * For subpage case, check if the range covered by the eb has EXTENT_UPTODATE.
 */
static void assert_eb_folio_uptodate(const struct extent_buffer *eb, int i)
{
	struct btrfs_fs_info *fs_info = eb->fs_info;
	struct folio *folio = eb->folios[i];

	ASSERT(folio);

	/*
	 * If we are using the commit root we could potentially clear a page
	 * Uptodate while we're using the extent buffer that we've previously
	 * looked up.  We don't want to complain in this case, as the page was
	 * valid before, we just didn't write it out.  Instead we want to catch
	 * the case where we didn't actually read the block properly, which
	 * would have !PageUptodate and !EXTENT_BUFFER_WRITE_ERR.
	 */
	if (test_bit(EXTENT_BUFFER_WRITE_ERR, &eb->bflags))
		return;

	if (fs_info->nodesize < PAGE_SIZE) {
		struct folio *folio = eb->folios[0];

		ASSERT(i == 0);
		if (WARN_ON(!btrfs_subpage_test_uptodate(fs_info, folio,
							 eb->start, eb->len)))
			btrfs_subpage_dump_bitmap(fs_info, folio, eb->start, eb->len);
	} else {
		WARN_ON(!folio_test_uptodate(folio));
	}
}

static void __write_extent_buffer(const struct extent_buffer *eb,
				  const void *srcv, unsigned long start,
				  unsigned long len, bool use_memmove)
{
	const int unit_size = eb->folio_size;
	size_t cur;
	size_t offset;
	char *kaddr;
	char *src = (char *)srcv;
	unsigned long i = get_eb_folio_index(eb, start);
	/* For unmapped (dummy) ebs, no need to check their uptodate status. */
	const bool check_uptodate = !test_bit(EXTENT_BUFFER_UNMAPPED, &eb->bflags);

	if (check_eb_range(eb, start, len))
		return;

	if (eb->addr) {
		if (use_memmove)
			memmove(eb->addr + start, srcv, len);
		else
			memcpy(eb->addr + start, srcv, len);
		return;
	}

	offset = get_eb_offset_in_folio(eb, start);

	while (len > 0) {
		if (check_uptodate)
			assert_eb_folio_uptodate(eb, i);

		cur = min(len, unit_size - offset);
		kaddr = folio_address(eb->folios[i]);
		if (use_memmove)
			memmove(kaddr + offset, src, cur);
		else
			memcpy(kaddr + offset, src, cur);

		src += cur;
		len -= cur;
		offset = 0;
		i++;
	}
}

void write_extent_buffer(const struct extent_buffer *eb, const void *srcv,
			 unsigned long start, unsigned long len)
{
	return __write_extent_buffer(eb, srcv, start, len, false);
}

static void memset_extent_buffer(const struct extent_buffer *eb, int c,
				 unsigned long start, unsigned long len)
{
	const int unit_size = eb->folio_size;
	unsigned long cur = start;

	if (eb->addr) {
		memset(eb->addr + start, c, len);
		return;
	}

	while (cur < start + len) {
		unsigned long index = get_eb_folio_index(eb, cur);
		unsigned int offset = get_eb_offset_in_folio(eb, cur);
		unsigned int cur_len = min(start + len - cur, unit_size - offset);

		assert_eb_folio_uptodate(eb, index);
		memset(folio_address(eb->folios[index]) + offset, c, cur_len);

		cur += cur_len;
	}
}

void memzero_extent_buffer(const struct extent_buffer *eb, unsigned long start,
			   unsigned long len)
{
	if (check_eb_range(eb, start, len))
		return;
	return memset_extent_buffer(eb, 0, start, len);
}

void copy_extent_buffer_full(const struct extent_buffer *dst,
			     const struct extent_buffer *src)
{
	const int unit_size = src->folio_size;
	unsigned long cur = 0;

	ASSERT(dst->len == src->len);

	while (cur < src->len) {
		unsigned long index = get_eb_folio_index(src, cur);
		unsigned long offset = get_eb_offset_in_folio(src, cur);
		unsigned long cur_len = min(src->len, unit_size - offset);
		void *addr = folio_address(src->folios[index]) + offset;

		write_extent_buffer(dst, addr, cur, cur_len);

		cur += cur_len;
	}
}

void copy_extent_buffer(const struct extent_buffer *dst,
			const struct extent_buffer *src,
			unsigned long dst_offset, unsigned long src_offset,
			unsigned long len)
{
	const int unit_size = dst->folio_size;
	u64 dst_len = dst->len;
	size_t cur;
	size_t offset;
	char *kaddr;
	unsigned long i = get_eb_folio_index(dst, dst_offset);

	if (check_eb_range(dst, dst_offset, len) ||
	    check_eb_range(src, src_offset, len))
		return;

	WARN_ON(src->len != dst_len);

	offset = get_eb_offset_in_folio(dst, dst_offset);

	while (len > 0) {
		assert_eb_folio_uptodate(dst, i);

		cur = min(len, (unsigned long)(unit_size - offset));

		kaddr = folio_address(dst->folios[i]);
		read_extent_buffer(src, kaddr + offset, src_offset, cur);

		src_offset += cur;
		len -= cur;
		offset = 0;
		i++;
	}
}

/*
 * Calculate the folio and offset of the byte containing the given bit number.
 *
 * @eb:           the extent buffer
 * @start:        offset of the bitmap item in the extent buffer
 * @nr:           bit number
 * @folio_index:  return index of the folio in the extent buffer that contains
 *                the given bit number
 * @folio_offset: return offset into the folio given by folio_index
 *
 * This helper hides the ugliness of finding the byte in an extent buffer which
 * contains a given bit.
 */
static inline void eb_bitmap_offset(const struct extent_buffer *eb,
				    unsigned long start, unsigned long nr,
				    unsigned long *folio_index,
				    size_t *folio_offset)
{
	size_t byte_offset = BIT_BYTE(nr);
	size_t offset;

	/*
	 * The byte we want is the offset of the extent buffer + the offset of
	 * the bitmap item in the extent buffer + the offset of the byte in the
	 * bitmap item.
	 */
	offset = start + offset_in_eb_folio(eb, eb->start) + byte_offset;

	*folio_index = offset >> eb->folio_shift;
	*folio_offset = offset_in_eb_folio(eb, offset);
}

/*
 * Determine whether a bit in a bitmap item is set.
 *
 * @eb:     the extent buffer
 * @start:  offset of the bitmap item in the extent buffer
 * @nr:     bit number to test
 */
int extent_buffer_test_bit(const struct extent_buffer *eb, unsigned long start,
			   unsigned long nr)
{
	unsigned long i;
	size_t offset;
	u8 *kaddr;

	eb_bitmap_offset(eb, start, nr, &i, &offset);
	assert_eb_folio_uptodate(eb, i);
	kaddr = folio_address(eb->folios[i]);
	return 1U & (kaddr[offset] >> (nr & (BITS_PER_BYTE - 1)));
}

static u8 *extent_buffer_get_byte(const struct extent_buffer *eb, unsigned long bytenr)
{
	unsigned long index = get_eb_folio_index(eb, bytenr);

	if (check_eb_range(eb, bytenr, 1))
		return NULL;
	return folio_address(eb->folios[index]) + get_eb_offset_in_folio(eb, bytenr);
}

/*
 * Set an area of a bitmap to 1.
 *
 * @eb:     the extent buffer
 * @start:  offset of the bitmap item in the extent buffer
 * @pos:    bit number of the first bit
 * @len:    number of bits to set
 */
void extent_buffer_bitmap_set(const struct extent_buffer *eb, unsigned long start,
			      unsigned long pos, unsigned long len)
{
	unsigned int first_byte = start + BIT_BYTE(pos);
	unsigned int last_byte = start + BIT_BYTE(pos + len - 1);
	const bool same_byte = (first_byte == last_byte);
	u8 mask = BITMAP_FIRST_BYTE_MASK(pos);
	u8 *kaddr;

	if (same_byte)
		mask &= BITMAP_LAST_BYTE_MASK(pos + len);

	/* Handle the first byte. */
	kaddr = extent_buffer_get_byte(eb, first_byte);
	*kaddr |= mask;
	if (same_byte)
		return;

	/* Handle the byte aligned part. */
	ASSERT(first_byte + 1 <= last_byte);
	memset_extent_buffer(eb, 0xff, first_byte + 1, last_byte - first_byte - 1);

	/* Handle the last byte. */
	kaddr = extent_buffer_get_byte(eb, last_byte);
	*kaddr |= BITMAP_LAST_BYTE_MASK(pos + len);
}


/*
 * Clear an area of a bitmap.
 *
 * @eb:     the extent buffer
 * @start:  offset of the bitmap item in the extent buffer
 * @pos:    bit number of the first bit
 * @len:    number of bits to clear
 */
void extent_buffer_bitmap_clear(const struct extent_buffer *eb,
				unsigned long start, unsigned long pos,
				unsigned long len)
{
	unsigned int first_byte = start + BIT_BYTE(pos);
	unsigned int last_byte = start + BIT_BYTE(pos + len - 1);
	const bool same_byte = (first_byte == last_byte);
	u8 mask = BITMAP_FIRST_BYTE_MASK(pos);
	u8 *kaddr;

	if (same_byte)
		mask &= BITMAP_LAST_BYTE_MASK(pos + len);

	/* Handle the first byte. */
	kaddr = extent_buffer_get_byte(eb, first_byte);
	*kaddr &= ~mask;
	if (same_byte)
		return;

	/* Handle the byte aligned part. */
	ASSERT(first_byte + 1 <= last_byte);
	memset_extent_buffer(eb, 0, first_byte + 1, last_byte - first_byte - 1);

	/* Handle the last byte. */
	kaddr = extent_buffer_get_byte(eb, last_byte);
	*kaddr &= ~BITMAP_LAST_BYTE_MASK(pos + len);
}

static inline bool areas_overlap(unsigned long src, unsigned long dst, unsigned long len)
{
	unsigned long distance = (src > dst) ? src - dst : dst - src;
	return distance < len;
}

void memcpy_extent_buffer(const struct extent_buffer *dst,
			  unsigned long dst_offset, unsigned long src_offset,
			  unsigned long len)
{
	const int unit_size = dst->folio_size;
	unsigned long cur_off = 0;

	if (check_eb_range(dst, dst_offset, len) ||
	    check_eb_range(dst, src_offset, len))
		return;

	if (dst->addr) {
		const bool use_memmove = areas_overlap(src_offset, dst_offset, len);

		if (use_memmove)
			memmove(dst->addr + dst_offset, dst->addr + src_offset, len);
		else
			memcpy(dst->addr + dst_offset, dst->addr + src_offset, len);
		return;
	}

	while (cur_off < len) {
		unsigned long cur_src = cur_off + src_offset;
		unsigned long folio_index = get_eb_folio_index(dst, cur_src);
		unsigned long folio_off = get_eb_offset_in_folio(dst, cur_src);
		unsigned long cur_len = min(src_offset + len - cur_src,
					    unit_size - folio_off);
		void *src_addr = folio_address(dst->folios[folio_index]) + folio_off;
		const bool use_memmove = areas_overlap(src_offset + cur_off,
						       dst_offset + cur_off, cur_len);

		__write_extent_buffer(dst, src_addr, dst_offset + cur_off, cur_len,
				      use_memmove);
		cur_off += cur_len;
	}
}

void memmove_extent_buffer(const struct extent_buffer *dst,
			   unsigned long dst_offset, unsigned long src_offset,
			   unsigned long len)
{
	unsigned long dst_end = dst_offset + len - 1;
	unsigned long src_end = src_offset + len - 1;

	if (check_eb_range(dst, dst_offset, len) ||
	    check_eb_range(dst, src_offset, len))
		return;

	if (dst_offset < src_offset) {
		memcpy_extent_buffer(dst, dst_offset, src_offset, len);
		return;
	}

	if (dst->addr) {
		memmove(dst->addr + dst_offset, dst->addr + src_offset, len);
		return;
	}

	while (len > 0) {
		unsigned long src_i;
		size_t cur;
		size_t dst_off_in_folio;
		size_t src_off_in_folio;
		void *src_addr;
		bool use_memmove;

		src_i = get_eb_folio_index(dst, src_end);

		dst_off_in_folio = get_eb_offset_in_folio(dst, dst_end);
		src_off_in_folio = get_eb_offset_in_folio(dst, src_end);

		cur = min_t(unsigned long, len, src_off_in_folio + 1);
		cur = min(cur, dst_off_in_folio + 1);

		src_addr = folio_address(dst->folios[src_i]) + src_off_in_folio -
					 cur + 1;
		use_memmove = areas_overlap(src_end - cur + 1, dst_end - cur + 1,
					    cur);

		__write_extent_buffer(dst, src_addr, dst_end - cur + 1, cur,
				      use_memmove);

		dst_end -= cur;
		src_end -= cur;
		len -= cur;
	}
}

#define GANG_LOOKUP_SIZE	16
static struct extent_buffer *get_next_extent_buffer(
		struct btrfs_fs_info *fs_info, struct page *page, u64 bytenr)
{
	struct extent_buffer *gang[GANG_LOOKUP_SIZE];
	struct extent_buffer *found = NULL;
	u64 page_start = page_offset(page);
	u64 cur = page_start;

	ASSERT(in_range(bytenr, page_start, PAGE_SIZE));
	lockdep_assert_held(&fs_info->buffer_lock);

	while (cur < page_start + PAGE_SIZE) {
		int ret;
		int i;

		ret = radix_tree_gang_lookup(&fs_info->buffer_radix,
				(void **)gang, cur >> fs_info->sectorsize_bits,
				min_t(unsigned int, GANG_LOOKUP_SIZE,
				      PAGE_SIZE / fs_info->nodesize));
		if (ret == 0)
			goto out;
		for (i = 0; i < ret; i++) {
			/* Already beyond page end */
			if (gang[i]->start >= page_start + PAGE_SIZE)
				goto out;
			/* Found one */
			if (gang[i]->start >= bytenr) {
				found = gang[i];
				goto out;
			}
		}
		cur = gang[ret - 1]->start + gang[ret - 1]->len;
	}
out:
	return found;
}

static int try_release_subpage_extent_buffer(struct page *page)
{
	struct btrfs_fs_info *fs_info = btrfs_sb(page->mapping->host->i_sb);
	u64 cur = page_offset(page);
	const u64 end = page_offset(page) + PAGE_SIZE;
	int ret;

	while (cur < end) {
		struct extent_buffer *eb = NULL;

		/*
		 * Unlike try_release_extent_buffer() which uses folio private
		 * to grab buffer, for subpage case we rely on radix tree, thus
		 * we need to ensure radix tree consistency.
		 *
		 * We also want an atomic snapshot of the radix tree, thus go
		 * with spinlock rather than RCU.
		 */
		spin_lock(&fs_info->buffer_lock);
		eb = get_next_extent_buffer(fs_info, page, cur);
		if (!eb) {
			/* No more eb in the page range after or at cur */
			spin_unlock(&fs_info->buffer_lock);
			break;
		}
		cur = eb->start + eb->len;

		/*
		 * The same as try_release_extent_buffer(), to ensure the eb
		 * won't disappear out from under us.
		 */
		spin_lock(&eb->refs_lock);
		if (atomic_read(&eb->refs) != 1 || extent_buffer_under_io(eb)) {
			spin_unlock(&eb->refs_lock);
			spin_unlock(&fs_info->buffer_lock);
			break;
		}
		spin_unlock(&fs_info->buffer_lock);

		/*
		 * If tree ref isn't set then we know the ref on this eb is a
		 * real ref, so just return, this eb will likely be freed soon
		 * anyway.
		 */
		if (!test_and_clear_bit(EXTENT_BUFFER_TREE_REF, &eb->bflags)) {
			spin_unlock(&eb->refs_lock);
			break;
		}

		/*
		 * Here we don't care about the return value, we will always
		 * check the folio private at the end.  And
		 * release_extent_buffer() will release the refs_lock.
		 */
		release_extent_buffer(eb);
	}
	/*
	 * Finally to check if we have cleared folio private, as if we have
	 * released all ebs in the page, the folio private should be cleared now.
	 */
	spin_lock(&page->mapping->i_private_lock);
	if (!folio_test_private(page_folio(page)))
		ret = 1;
	else
		ret = 0;
	spin_unlock(&page->mapping->i_private_lock);
	return ret;

}

int try_release_extent_buffer(struct page *page)
{
	struct folio *folio = page_folio(page);
	struct extent_buffer *eb;

	if (btrfs_sb(page->mapping->host->i_sb)->nodesize < PAGE_SIZE)
		return try_release_subpage_extent_buffer(page);

	/*
	 * We need to make sure nobody is changing folio private, as we rely on
	 * folio private as the pointer to extent buffer.
	 */
	spin_lock(&page->mapping->i_private_lock);
	if (!folio_test_private(folio)) {
		spin_unlock(&page->mapping->i_private_lock);
		return 1;
	}

	eb = folio_get_private(folio);
	BUG_ON(!eb);

	/*
	 * This is a little awful but should be ok, we need to make sure that
	 * the eb doesn't disappear out from under us while we're looking at
	 * this page.
	 */
	spin_lock(&eb->refs_lock);
	if (atomic_read(&eb->refs) != 1 || extent_buffer_under_io(eb)) {
		spin_unlock(&eb->refs_lock);
		spin_unlock(&page->mapping->i_private_lock);
		return 0;
	}
	spin_unlock(&page->mapping->i_private_lock);

	/*
	 * If tree ref isn't set then we know the ref on this eb is a real ref,
	 * so just return, this page will likely be freed soon anyway.
	 */
	if (!test_and_clear_bit(EXTENT_BUFFER_TREE_REF, &eb->bflags)) {
		spin_unlock(&eb->refs_lock);
		return 0;
	}

	return release_extent_buffer(eb);
}

/*
 * Attempt to readahead a child block.
 *
 * @fs_info:	the fs_info
 * @bytenr:	bytenr to read
 * @owner_root: objectid of the root that owns this eb
 * @gen:	generation for the uptodate check, can be 0
 * @level:	level for the eb
 *
 * Attempt to readahead a tree block at @bytenr.  If @gen is 0 then we do a
 * normal uptodate check of the eb, without checking the generation.  If we have
 * to read the block we will not block on anything.
 */
void btrfs_readahead_tree_block(struct btrfs_fs_info *fs_info,
				u64 bytenr, u64 owner_root, u64 gen, int level)
{
	struct btrfs_tree_parent_check check = {
		.has_first_key = 0,
		.level = level,
		.transid = gen
	};
	struct extent_buffer *eb;
	int ret;

	eb = btrfs_find_create_tree_block(fs_info, bytenr, owner_root, level);
	if (IS_ERR(eb))
		return;

	if (btrfs_buffer_uptodate(eb, gen, 1)) {
		free_extent_buffer(eb);
		return;
	}

	ret = read_extent_buffer_pages(eb, WAIT_NONE, 0, &check);
	if (ret < 0)
		free_extent_buffer_stale(eb);
	else
		free_extent_buffer(eb);
}

/*
 * Readahead a node's child block.
 *
 * @node:	parent node we're reading from
 * @slot:	slot in the parent node for the child we want to read
 *
 * A helper for btrfs_readahead_tree_block, we simply read the bytenr pointed at
 * the slot in the node provided.
 */
void btrfs_readahead_node_child(struct extent_buffer *node, int slot)
{
	btrfs_readahead_tree_block(node->fs_info,
				   btrfs_node_blockptr(node, slot),
				   btrfs_header_owner(node),
				   btrfs_node_ptr_generation(node, slot),
				   btrfs_header_level(node) - 1);
}<|MERGE_RESOLUTION|>--- conflicted
+++ resolved
@@ -3668,13 +3668,9 @@
 		 * and free the allocated page.
 		 */
 		folio = eb->folios[i];
-<<<<<<< HEAD
-		spin_lock(&mapping->i_private_lock);
-=======
 		eb->folio_size = folio_size(folio);
 		eb->folio_shift = folio_shift(folio);
-		spin_lock(&mapping->private_lock);
->>>>>>> 932ab07c
+		spin_lock(&mapping->i_private_lock);
 		/* Should not fail, as we have preallocated the memory */
 		ret = attach_extent_buffer_folio(eb, folio, prealloc);
 		ASSERT(!ret);
