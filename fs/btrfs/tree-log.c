// SPDX-License-Identifier: GPL-2.0
/*
 * Copyright (C) 2008 Oracle.  All rights reserved.
 */

#include <linux/sched.h>
#include <linux/slab.h>
#include <linux/blkdev.h>
#include <linux/list_sort.h>
#include <linux/iversion.h>
#include "misc.h"
#include "ctree.h"
#include "tree-log.h"
#include "disk-io.h"
#include "locking.h"
#include "backref.h"
#include "compression.h"
#include "qgroup.h"
#include "block-group.h"
#include "space-info.h"
#include "inode-item.h"
#include "fs.h"
#include "accessors.h"
#include "extent-tree.h"
#include "root-tree.h"
#include "dir-item.h"
#include "file-item.h"
#include "file.h"
#include "orphan.h"
#include "tree-checker.h"

#define MAX_CONFLICT_INODES 10

/* magic values for the inode_only field in btrfs_log_inode:
 *
 * LOG_INODE_ALL means to log everything
 * LOG_INODE_EXISTS means to log just enough to recreate the inode
 * during log replay
 */
enum {
	LOG_INODE_ALL,
	LOG_INODE_EXISTS,
};

/*
 * directory trouble cases
 *
 * 1) on rename or unlink, if the inode being unlinked isn't in the fsync
 * log, we must force a full commit before doing an fsync of the directory
 * where the unlink was done.
 * ---> record transid of last unlink/rename per directory
 *
 * mkdir foo/some_dir
 * normal commit
 * rename foo/some_dir foo2/some_dir
 * mkdir foo/some_dir
 * fsync foo/some_dir/some_file
 *
 * The fsync above will unlink the original some_dir without recording
 * it in its new location (foo2).  After a crash, some_dir will be gone
 * unless the fsync of some_file forces a full commit
 *
 * 2) we must log any new names for any file or dir that is in the fsync
 * log. ---> check inode while renaming/linking.
 *
 * 2a) we must log any new names for any file or dir during rename
 * when the directory they are being removed from was logged.
 * ---> check inode and old parent dir during rename
 *
 *  2a is actually the more important variant.  With the extra logging
 *  a crash might unlink the old name without recreating the new one
 *
 * 3) after a crash, we must go through any directories with a link count
 * of zero and redo the rm -rf
 *
 * mkdir f1/foo
 * normal commit
 * rm -rf f1/foo
 * fsync(f1)
 *
 * The directory f1 was fully removed from the FS, but fsync was never
 * called on f1, only its parent dir.  After a crash the rm -rf must
 * be replayed.  This must be able to recurse down the entire
 * directory tree.  The inode link count fixup code takes care of the
 * ugly details.
 */

/*
 * stages for the tree walking.  The first
 * stage (0) is to only pin down the blocks we find
 * the second stage (1) is to make sure that all the inodes
 * we find in the log are created in the subvolume.
 *
 * The last stage is to deal with directories and links and extents
 * and all the other fun semantics
 */
enum {
	LOG_WALK_PIN_ONLY,
	LOG_WALK_REPLAY_INODES,
	LOG_WALK_REPLAY_DIR_INDEX,
	LOG_WALK_REPLAY_ALL,
};

static int btrfs_log_inode(struct btrfs_trans_handle *trans,
			   struct btrfs_inode *inode,
			   int inode_only,
			   struct btrfs_log_ctx *ctx);
static int link_to_fixup_dir(struct btrfs_trans_handle *trans,
			     struct btrfs_root *root,
			     struct btrfs_path *path, u64 objectid);
static noinline int replay_dir_deletes(struct btrfs_trans_handle *trans,
				       struct btrfs_root *root,
				       struct btrfs_root *log,
				       struct btrfs_path *path,
				       u64 dirid, int del_all);
static void wait_log_commit(struct btrfs_root *root, int transid);

/*
 * tree logging is a special write ahead log used to make sure that
 * fsyncs and O_SYNCs can happen without doing full tree commits.
 *
 * Full tree commits are expensive because they require commonly
 * modified blocks to be recowed, creating many dirty pages in the
 * extent tree an 4x-6x higher write load than ext3.
 *
 * Instead of doing a tree commit on every fsync, we use the
 * key ranges and transaction ids to find items for a given file or directory
 * that have changed in this transaction.  Those items are copied into
 * a special tree (one per subvolume root), that tree is written to disk
 * and then the fsync is considered complete.
 *
 * After a crash, items are copied out of the log-tree back into the
 * subvolume tree.  Any file data extents found are recorded in the extent
 * allocation tree, and the log-tree freed.
 *
 * The log tree is read three times, once to pin down all the extents it is
 * using in ram and once, once to create all the inodes logged in the tree
 * and once to do all the other items.
 */

static struct inode *btrfs_iget_logging(u64 objectid, struct btrfs_root *root)
{
	unsigned int nofs_flag;
	struct inode *inode;

	/*
	 * We're holding a transaction handle whether we are logging or
	 * replaying a log tree, so we must make sure NOFS semantics apply
	 * because btrfs_alloc_inode() may be triggered and it uses GFP_KERNEL
	 * to allocate an inode, which can recurse back into the filesystem and
	 * attempt a transaction commit, resulting in a deadlock.
	 */
	nofs_flag = memalloc_nofs_save();
<<<<<<< HEAD
	inode = btrfs_iget(root->fs_info->sb, objectid, root);
=======
	inode = btrfs_iget(objectid, root);
>>>>>>> 80d54c42
	memalloc_nofs_restore(nofs_flag);

	return inode;
}

/*
 * start a sub transaction and setup the log tree
 * this increments the log tree writer count to make the people
 * syncing the tree wait for us to finish
 */
static int start_log_trans(struct btrfs_trans_handle *trans,
			   struct btrfs_root *root,
			   struct btrfs_log_ctx *ctx)
{
	struct btrfs_fs_info *fs_info = root->fs_info;
	struct btrfs_root *tree_root = fs_info->tree_root;
	const bool zoned = btrfs_is_zoned(fs_info);
	int ret = 0;
	bool created = false;

	/*
	 * First check if the log root tree was already created. If not, create
	 * it before locking the root's log_mutex, just to keep lockdep happy.
	 */
	if (!test_bit(BTRFS_ROOT_HAS_LOG_TREE, &tree_root->state)) {
		mutex_lock(&tree_root->log_mutex);
		if (!fs_info->log_root_tree) {
			ret = btrfs_init_log_root_tree(trans, fs_info);
			if (!ret) {
				set_bit(BTRFS_ROOT_HAS_LOG_TREE, &tree_root->state);
				created = true;
			}
		}
		mutex_unlock(&tree_root->log_mutex);
		if (ret)
			return ret;
	}

	mutex_lock(&root->log_mutex);

again:
	if (root->log_root) {
		int index = (root->log_transid + 1) % 2;

		if (btrfs_need_log_full_commit(trans)) {
			ret = BTRFS_LOG_FORCE_COMMIT;
			goto out;
		}

		if (zoned && atomic_read(&root->log_commit[index])) {
			wait_log_commit(root, root->log_transid - 1);
			goto again;
		}

		if (!root->log_start_pid) {
			clear_bit(BTRFS_ROOT_MULTI_LOG_TASKS, &root->state);
			root->log_start_pid = current->pid;
		} else if (root->log_start_pid != current->pid) {
			set_bit(BTRFS_ROOT_MULTI_LOG_TASKS, &root->state);
		}
	} else {
		/*
		 * This means fs_info->log_root_tree was already created
		 * for some other FS trees. Do the full commit not to mix
		 * nodes from multiple log transactions to do sequential
		 * writing.
		 */
		if (zoned && !created) {
			ret = BTRFS_LOG_FORCE_COMMIT;
			goto out;
		}

		ret = btrfs_add_log_tree(trans, root);
		if (ret)
			goto out;

		set_bit(BTRFS_ROOT_HAS_LOG_TREE, &root->state);
		clear_bit(BTRFS_ROOT_MULTI_LOG_TASKS, &root->state);
		root->log_start_pid = current->pid;
	}

	atomic_inc(&root->log_writers);
	if (!ctx->logging_new_name) {
		int index = root->log_transid % 2;
		list_add_tail(&ctx->list, &root->log_ctxs[index]);
		ctx->log_transid = root->log_transid;
	}

out:
	mutex_unlock(&root->log_mutex);
	return ret;
}

/*
 * returns 0 if there was a log transaction running and we were able
 * to join, or returns -ENOENT if there were not transactions
 * in progress
 */
static int join_running_log_trans(struct btrfs_root *root)
{
	const bool zoned = btrfs_is_zoned(root->fs_info);
	int ret = -ENOENT;

	if (!test_bit(BTRFS_ROOT_HAS_LOG_TREE, &root->state))
		return ret;

	mutex_lock(&root->log_mutex);
again:
	if (root->log_root) {
		int index = (root->log_transid + 1) % 2;

		ret = 0;
		if (zoned && atomic_read(&root->log_commit[index])) {
			wait_log_commit(root, root->log_transid - 1);
			goto again;
		}
		atomic_inc(&root->log_writers);
	}
	mutex_unlock(&root->log_mutex);
	return ret;
}

/*
 * This either makes the current running log transaction wait
 * until you call btrfs_end_log_trans() or it makes any future
 * log transactions wait until you call btrfs_end_log_trans()
 */
void btrfs_pin_log_trans(struct btrfs_root *root)
{
	atomic_inc(&root->log_writers);
}

/*
 * indicate we're done making changes to the log tree
 * and wake up anyone waiting to do a sync
 */
void btrfs_end_log_trans(struct btrfs_root *root)
{
	if (atomic_dec_and_test(&root->log_writers)) {
		/* atomic_dec_and_test implies a barrier */
		cond_wake_up_nomb(&root->log_writer_wait);
	}
}

/*
 * the walk control struct is used to pass state down the chain when
 * processing the log tree.  The stage field tells us which part
 * of the log tree processing we are currently doing.  The others
 * are state fields used for that specific part
 */
struct walk_control {
	/* should we free the extent on disk when done?  This is used
	 * at transaction commit time while freeing a log tree
	 */
	int free;

	/* pin only walk, we record which extents on disk belong to the
	 * log trees
	 */
	int pin;

	/* what stage of the replay code we're currently in */
	int stage;

	/*
	 * Ignore any items from the inode currently being processed. Needs
	 * to be set every time we find a BTRFS_INODE_ITEM_KEY and we are in
	 * the LOG_WALK_REPLAY_INODES stage.
	 */
	bool ignore_cur_inode;

	/* the root we are currently replaying */
	struct btrfs_root *replay_dest;

	/* the trans handle for the current replay */
	struct btrfs_trans_handle *trans;

	/* the function that gets used to process blocks we find in the
	 * tree.  Note the extent_buffer might not be up to date when it is
	 * passed in, and it must be checked or read if you need the data
	 * inside it
	 */
	int (*process_func)(struct btrfs_root *log, struct extent_buffer *eb,
			    struct walk_control *wc, u64 gen, int level);
};

/*
 * process_func used to pin down extents, write them or wait on them
 */
static int process_one_buffer(struct btrfs_root *log,
			      struct extent_buffer *eb,
			      struct walk_control *wc, u64 gen, int level)
{
	struct btrfs_fs_info *fs_info = log->fs_info;
	int ret = 0;

	/*
	 * If this fs is mixed then we need to be able to process the leaves to
	 * pin down any logged extents, so we have to read the block.
	 */
	if (btrfs_fs_incompat(fs_info, MIXED_GROUPS)) {
		struct btrfs_tree_parent_check check = {
			.level = level,
			.transid = gen
		};

		ret = btrfs_read_extent_buffer(eb, &check);
		if (ret)
			return ret;
	}

	if (wc->pin) {
		ret = btrfs_pin_extent_for_log_replay(wc->trans, eb);
		if (ret)
			return ret;

		if (btrfs_buffer_uptodate(eb, gen, 0) &&
		    btrfs_header_level(eb) == 0)
			ret = btrfs_exclude_logged_extents(eb);
	}
	return ret;
}

/*
 * Item overwrite used by replay and tree logging.  eb, slot and key all refer
 * to the src data we are copying out.
 *
 * root is the tree we are copying into, and path is a scratch
 * path for use in this function (it should be released on entry and
 * will be released on exit).
 *
 * If the key is already in the destination tree the existing item is
 * overwritten.  If the existing item isn't big enough, it is extended.
 * If it is too large, it is truncated.
 *
 * If the key isn't in the destination yet, a new item is inserted.
 */
static int overwrite_item(struct btrfs_trans_handle *trans,
			  struct btrfs_root *root,
			  struct btrfs_path *path,
			  struct extent_buffer *eb, int slot,
			  struct btrfs_key *key)
{
	int ret;
	u32 item_size;
	u64 saved_i_size = 0;
	int save_old_i_size = 0;
	unsigned long src_ptr;
	unsigned long dst_ptr;
	bool inode_item = key->type == BTRFS_INODE_ITEM_KEY;

	/*
	 * This is only used during log replay, so the root is always from a
	 * fs/subvolume tree. In case we ever need to support a log root, then
	 * we'll have to clone the leaf in the path, release the path and use
	 * the leaf before writing into the log tree. See the comments at
	 * copy_items() for more details.
	 */
	ASSERT(btrfs_root_id(root) != BTRFS_TREE_LOG_OBJECTID);

	item_size = btrfs_item_size(eb, slot);
	src_ptr = btrfs_item_ptr_offset(eb, slot);

	/* Look for the key in the destination tree. */
	ret = btrfs_search_slot(NULL, root, key, path, 0, 0);
	if (ret < 0)
		return ret;

	if (ret == 0) {
		char *src_copy;
		char *dst_copy;
		u32 dst_size = btrfs_item_size(path->nodes[0],
						  path->slots[0]);
		if (dst_size != item_size)
			goto insert;

		if (item_size == 0) {
			btrfs_release_path(path);
			return 0;
		}
		dst_copy = kmalloc(item_size, GFP_NOFS);
		src_copy = kmalloc(item_size, GFP_NOFS);
		if (!dst_copy || !src_copy) {
			btrfs_release_path(path);
			kfree(dst_copy);
			kfree(src_copy);
			return -ENOMEM;
		}

		read_extent_buffer(eb, src_copy, src_ptr, item_size);

		dst_ptr = btrfs_item_ptr_offset(path->nodes[0], path->slots[0]);
		read_extent_buffer(path->nodes[0], dst_copy, dst_ptr,
				   item_size);
		ret = memcmp(dst_copy, src_copy, item_size);

		kfree(dst_copy);
		kfree(src_copy);
		/*
		 * they have the same contents, just return, this saves
		 * us from cowing blocks in the destination tree and doing
		 * extra writes that may not have been done by a previous
		 * sync
		 */
		if (ret == 0) {
			btrfs_release_path(path);
			return 0;
		}

		/*
		 * We need to load the old nbytes into the inode so when we
		 * replay the extents we've logged we get the right nbytes.
		 */
		if (inode_item) {
			struct btrfs_inode_item *item;
			u64 nbytes;
			u32 mode;

			item = btrfs_item_ptr(path->nodes[0], path->slots[0],
					      struct btrfs_inode_item);
			nbytes = btrfs_inode_nbytes(path->nodes[0], item);
			item = btrfs_item_ptr(eb, slot,
					      struct btrfs_inode_item);
			btrfs_set_inode_nbytes(eb, item, nbytes);

			/*
			 * If this is a directory we need to reset the i_size to
			 * 0 so that we can set it up properly when replaying
			 * the rest of the items in this log.
			 */
			mode = btrfs_inode_mode(eb, item);
			if (S_ISDIR(mode))
				btrfs_set_inode_size(eb, item, 0);
		}
	} else if (inode_item) {
		struct btrfs_inode_item *item;
		u32 mode;

		/*
		 * New inode, set nbytes to 0 so that the nbytes comes out
		 * properly when we replay the extents.
		 */
		item = btrfs_item_ptr(eb, slot, struct btrfs_inode_item);
		btrfs_set_inode_nbytes(eb, item, 0);

		/*
		 * If this is a directory we need to reset the i_size to 0 so
		 * that we can set it up properly when replaying the rest of
		 * the items in this log.
		 */
		mode = btrfs_inode_mode(eb, item);
		if (S_ISDIR(mode))
			btrfs_set_inode_size(eb, item, 0);
	}
insert:
	btrfs_release_path(path);
	/* try to insert the key into the destination tree */
	path->skip_release_on_error = 1;
	ret = btrfs_insert_empty_item(trans, root, path,
				      key, item_size);
	path->skip_release_on_error = 0;

	/* make sure any existing item is the correct size */
	if (ret == -EEXIST || ret == -EOVERFLOW) {
		u32 found_size;
		found_size = btrfs_item_size(path->nodes[0],
						path->slots[0]);
		if (found_size > item_size)
			btrfs_truncate_item(trans, path, item_size, 1);
		else if (found_size < item_size)
			btrfs_extend_item(trans, path, item_size - found_size);
	} else if (ret) {
		return ret;
	}
	dst_ptr = btrfs_item_ptr_offset(path->nodes[0],
					path->slots[0]);

	/* don't overwrite an existing inode if the generation number
	 * was logged as zero.  This is done when the tree logging code
	 * is just logging an inode to make sure it exists after recovery.
	 *
	 * Also, don't overwrite i_size on directories during replay.
	 * log replay inserts and removes directory items based on the
	 * state of the tree found in the subvolume, and i_size is modified
	 * as it goes
	 */
	if (key->type == BTRFS_INODE_ITEM_KEY && ret == -EEXIST) {
		struct btrfs_inode_item *src_item;
		struct btrfs_inode_item *dst_item;

		src_item = (struct btrfs_inode_item *)src_ptr;
		dst_item = (struct btrfs_inode_item *)dst_ptr;

		if (btrfs_inode_generation(eb, src_item) == 0) {
			struct extent_buffer *dst_eb = path->nodes[0];
			const u64 ino_size = btrfs_inode_size(eb, src_item);

			/*
			 * For regular files an ino_size == 0 is used only when
			 * logging that an inode exists, as part of a directory
			 * fsync, and the inode wasn't fsynced before. In this
			 * case don't set the size of the inode in the fs/subvol
			 * tree, otherwise we would be throwing valid data away.
			 */
			if (S_ISREG(btrfs_inode_mode(eb, src_item)) &&
			    S_ISREG(btrfs_inode_mode(dst_eb, dst_item)) &&
			    ino_size != 0)
				btrfs_set_inode_size(dst_eb, dst_item, ino_size);
			goto no_copy;
		}

		if (S_ISDIR(btrfs_inode_mode(eb, src_item)) &&
		    S_ISDIR(btrfs_inode_mode(path->nodes[0], dst_item))) {
			save_old_i_size = 1;
			saved_i_size = btrfs_inode_size(path->nodes[0],
							dst_item);
		}
	}

	copy_extent_buffer(path->nodes[0], eb, dst_ptr,
			   src_ptr, item_size);

	if (save_old_i_size) {
		struct btrfs_inode_item *dst_item;
		dst_item = (struct btrfs_inode_item *)dst_ptr;
		btrfs_set_inode_size(path->nodes[0], dst_item, saved_i_size);
	}

	/* make sure the generation is filled in */
	if (key->type == BTRFS_INODE_ITEM_KEY) {
		struct btrfs_inode_item *dst_item;
		dst_item = (struct btrfs_inode_item *)dst_ptr;
		if (btrfs_inode_generation(path->nodes[0], dst_item) == 0) {
			btrfs_set_inode_generation(path->nodes[0], dst_item,
						   trans->transid);
		}
	}
no_copy:
	btrfs_mark_buffer_dirty(trans, path->nodes[0]);
	btrfs_release_path(path);
	return 0;
}

static int read_alloc_one_name(struct extent_buffer *eb, void *start, int len,
			       struct fscrypt_str *name)
{
	char *buf;

	buf = kmalloc(len, GFP_NOFS);
	if (!buf)
		return -ENOMEM;

	read_extent_buffer(eb, buf, (unsigned long)start, len);
	name->name = buf;
	name->len = len;
	return 0;
}

/*
 * simple helper to read an inode off the disk from a given root
 * This can only be called for subvolume roots and not for the log
 */
static noinline struct inode *read_one_inode(struct btrfs_root *root,
					     u64 objectid)
{
	struct inode *inode;

	inode = btrfs_iget_logging(objectid, root);
	if (IS_ERR(inode))
		inode = NULL;
	return inode;
}

/* replays a single extent in 'eb' at 'slot' with 'key' into the
 * subvolume 'root'.  path is released on entry and should be released
 * on exit.
 *
 * extents in the log tree have not been allocated out of the extent
 * tree yet.  So, this completes the allocation, taking a reference
 * as required if the extent already exists or creating a new extent
 * if it isn't in the extent allocation tree yet.
 *
 * The extent is inserted into the file, dropping any existing extents
 * from the file that overlap the new one.
 */
static noinline int replay_one_extent(struct btrfs_trans_handle *trans,
				      struct btrfs_root *root,
				      struct btrfs_path *path,
				      struct extent_buffer *eb, int slot,
				      struct btrfs_key *key)
{
	struct btrfs_drop_extents_args drop_args = { 0 };
	struct btrfs_fs_info *fs_info = root->fs_info;
	int found_type;
	u64 extent_end;
	u64 start = key->offset;
	u64 nbytes = 0;
	struct btrfs_file_extent_item *item;
	struct inode *inode = NULL;
	unsigned long size;
	int ret = 0;

	item = btrfs_item_ptr(eb, slot, struct btrfs_file_extent_item);
	found_type = btrfs_file_extent_type(eb, item);

	if (found_type == BTRFS_FILE_EXTENT_REG ||
	    found_type == BTRFS_FILE_EXTENT_PREALLOC) {
		nbytes = btrfs_file_extent_num_bytes(eb, item);
		extent_end = start + nbytes;

		/*
		 * We don't add to the inodes nbytes if we are prealloc or a
		 * hole.
		 */
		if (btrfs_file_extent_disk_bytenr(eb, item) == 0)
			nbytes = 0;
	} else if (found_type == BTRFS_FILE_EXTENT_INLINE) {
		size = btrfs_file_extent_ram_bytes(eb, item);
		nbytes = btrfs_file_extent_ram_bytes(eb, item);
		extent_end = ALIGN(start + size,
				   fs_info->sectorsize);
	} else {
		ret = 0;
		goto out;
	}

	inode = read_one_inode(root, key->objectid);
	if (!inode) {
		ret = -EIO;
		goto out;
	}

	/*
	 * first check to see if we already have this extent in the
	 * file.  This must be done before the btrfs_drop_extents run
	 * so we don't try to drop this extent.
	 */
	ret = btrfs_lookup_file_extent(trans, root, path,
			btrfs_ino(BTRFS_I(inode)), start, 0);

	if (ret == 0 &&
	    (found_type == BTRFS_FILE_EXTENT_REG ||
	     found_type == BTRFS_FILE_EXTENT_PREALLOC)) {
		struct btrfs_file_extent_item cmp1;
		struct btrfs_file_extent_item cmp2;
		struct btrfs_file_extent_item *existing;
		struct extent_buffer *leaf;

		leaf = path->nodes[0];
		existing = btrfs_item_ptr(leaf, path->slots[0],
					  struct btrfs_file_extent_item);

		read_extent_buffer(eb, &cmp1, (unsigned long)item,
				   sizeof(cmp1));
		read_extent_buffer(leaf, &cmp2, (unsigned long)existing,
				   sizeof(cmp2));

		/*
		 * we already have a pointer to this exact extent,
		 * we don't have to do anything
		 */
		if (memcmp(&cmp1, &cmp2, sizeof(cmp1)) == 0) {
			btrfs_release_path(path);
			goto out;
		}
	}
	btrfs_release_path(path);

	/* drop any overlapping extents */
	drop_args.start = start;
	drop_args.end = extent_end;
	drop_args.drop_cache = true;
	ret = btrfs_drop_extents(trans, root, BTRFS_I(inode), &drop_args);
	if (ret)
		goto out;

	if (found_type == BTRFS_FILE_EXTENT_REG ||
	    found_type == BTRFS_FILE_EXTENT_PREALLOC) {
		u64 offset;
		unsigned long dest_offset;
		struct btrfs_key ins;

		if (btrfs_file_extent_disk_bytenr(eb, item) == 0 &&
		    btrfs_fs_incompat(fs_info, NO_HOLES))
			goto update_inode;

		ret = btrfs_insert_empty_item(trans, root, path, key,
					      sizeof(*item));
		if (ret)
			goto out;
		dest_offset = btrfs_item_ptr_offset(path->nodes[0],
						    path->slots[0]);
		copy_extent_buffer(path->nodes[0], eb, dest_offset,
				(unsigned long)item,  sizeof(*item));

		ins.objectid = btrfs_file_extent_disk_bytenr(eb, item);
		ins.offset = btrfs_file_extent_disk_num_bytes(eb, item);
		ins.type = BTRFS_EXTENT_ITEM_KEY;
		offset = key->offset - btrfs_file_extent_offset(eb, item);

		/*
		 * Manually record dirty extent, as here we did a shallow
		 * file extent item copy and skip normal backref update,
		 * but modifying extent tree all by ourselves.
		 * So need to manually record dirty extent for qgroup,
		 * as the owner of the file extent changed from log tree
		 * (doesn't affect qgroup) to fs/file tree(affects qgroup)
		 */
		ret = btrfs_qgroup_trace_extent(trans,
				btrfs_file_extent_disk_bytenr(eb, item),
				btrfs_file_extent_disk_num_bytes(eb, item));
		if (ret < 0)
			goto out;

		if (ins.objectid > 0) {
			u64 csum_start;
			u64 csum_end;
			LIST_HEAD(ordered_sums);

			/*
			 * is this extent already allocated in the extent
			 * allocation tree?  If so, just add a reference
			 */
			ret = btrfs_lookup_data_extent(fs_info, ins.objectid,
						ins.offset);
			if (ret < 0) {
				goto out;
			} else if (ret == 0) {
				struct btrfs_ref ref = {
					.action = BTRFS_ADD_DELAYED_REF,
					.bytenr = ins.objectid,
					.num_bytes = ins.offset,
					.owning_root = btrfs_root_id(root),
					.ref_root = btrfs_root_id(root),
				};
				btrfs_init_data_ref(&ref, key->objectid, offset,
						    0, false);
				ret = btrfs_inc_extent_ref(trans, &ref);
				if (ret)
					goto out;
			} else {
				/*
				 * insert the extent pointer in the extent
				 * allocation tree
				 */
				ret = btrfs_alloc_logged_file_extent(trans,
						btrfs_root_id(root),
						key->objectid, offset, &ins);
				if (ret)
					goto out;
			}
			btrfs_release_path(path);

			if (btrfs_file_extent_compression(eb, item)) {
				csum_start = ins.objectid;
				csum_end = csum_start + ins.offset;
			} else {
				csum_start = ins.objectid +
					btrfs_file_extent_offset(eb, item);
				csum_end = csum_start +
					btrfs_file_extent_num_bytes(eb, item);
			}

			ret = btrfs_lookup_csums_list(root->log_root,
						csum_start, csum_end - 1,
						&ordered_sums, false);
			if (ret < 0)
				goto out;
			ret = 0;
			/*
			 * Now delete all existing cums in the csum root that
			 * cover our range. We do this because we can have an
			 * extent that is completely referenced by one file
			 * extent item and partially referenced by another
			 * file extent item (like after using the clone or
			 * extent_same ioctls). In this case if we end up doing
			 * the replay of the one that partially references the
			 * extent first, and we do not do the csum deletion
			 * below, we can get 2 csum items in the csum tree that
			 * overlap each other. For example, imagine our log has
			 * the two following file extent items:
			 *
			 * key (257 EXTENT_DATA 409600)
			 *     extent data disk byte 12845056 nr 102400
			 *     extent data offset 20480 nr 20480 ram 102400
			 *
			 * key (257 EXTENT_DATA 819200)
			 *     extent data disk byte 12845056 nr 102400
			 *     extent data offset 0 nr 102400 ram 102400
			 *
			 * Where the second one fully references the 100K extent
			 * that starts at disk byte 12845056, and the log tree
			 * has a single csum item that covers the entire range
			 * of the extent:
			 *
			 * key (EXTENT_CSUM EXTENT_CSUM 12845056) itemsize 100
			 *
			 * After the first file extent item is replayed, the
			 * csum tree gets the following csum item:
			 *
			 * key (EXTENT_CSUM EXTENT_CSUM 12865536) itemsize 20
			 *
			 * Which covers the 20K sub-range starting at offset 20K
			 * of our extent. Now when we replay the second file
			 * extent item, if we do not delete existing csum items
			 * that cover any of its blocks, we end up getting two
			 * csum items in our csum tree that overlap each other:
			 *
			 * key (EXTENT_CSUM EXTENT_CSUM 12845056) itemsize 100
			 * key (EXTENT_CSUM EXTENT_CSUM 12865536) itemsize 20
			 *
			 * Which is a problem, because after this anyone trying
			 * to lookup up for the checksum of any block of our
			 * extent starting at an offset of 40K or higher, will
			 * end up looking at the second csum item only, which
			 * does not contain the checksum for any block starting
			 * at offset 40K or higher of our extent.
			 */
			while (!list_empty(&ordered_sums)) {
				struct btrfs_ordered_sum *sums;
				struct btrfs_root *csum_root;

				sums = list_entry(ordered_sums.next,
						struct btrfs_ordered_sum,
						list);
				csum_root = btrfs_csum_root(fs_info,
							    sums->logical);
				if (!ret)
					ret = btrfs_del_csums(trans, csum_root,
							      sums->logical,
							      sums->len);
				if (!ret)
					ret = btrfs_csum_file_blocks(trans,
								     csum_root,
								     sums);
				list_del(&sums->list);
				kfree(sums);
			}
			if (ret)
				goto out;
		} else {
			btrfs_release_path(path);
		}
	} else if (found_type == BTRFS_FILE_EXTENT_INLINE) {
		/* inline extents are easy, we just overwrite them */
		ret = overwrite_item(trans, root, path, eb, slot, key);
		if (ret)
			goto out;
	}

	ret = btrfs_inode_set_file_extent_range(BTRFS_I(inode), start,
						extent_end - start);
	if (ret)
		goto out;

update_inode:
	btrfs_update_inode_bytes(BTRFS_I(inode), nbytes, drop_args.bytes_found);
	ret = btrfs_update_inode(trans, BTRFS_I(inode));
out:
	iput(inode);
	return ret;
}

static int unlink_inode_for_log_replay(struct btrfs_trans_handle *trans,
				       struct btrfs_inode *dir,
				       struct btrfs_inode *inode,
				       const struct fscrypt_str *name)
{
	int ret;

	ret = btrfs_unlink_inode(trans, dir, inode, name);
	if (ret)
		return ret;
	/*
	 * Whenever we need to check if a name exists or not, we check the
	 * fs/subvolume tree. So after an unlink we must run delayed items, so
	 * that future checks for a name during log replay see that the name
	 * does not exists anymore.
	 */
	return btrfs_run_delayed_items(trans);
}

/*
 * when cleaning up conflicts between the directory names in the
 * subvolume, directory names in the log and directory names in the
 * inode back references, we may have to unlink inodes from directories.
 *
 * This is a helper function to do the unlink of a specific directory
 * item
 */
static noinline int drop_one_dir_item(struct btrfs_trans_handle *trans,
				      struct btrfs_path *path,
				      struct btrfs_inode *dir,
				      struct btrfs_dir_item *di)
{
	struct btrfs_root *root = dir->root;
	struct inode *inode;
	struct fscrypt_str name;
	struct extent_buffer *leaf;
	struct btrfs_key location;
	int ret;

	leaf = path->nodes[0];

	btrfs_dir_item_key_to_cpu(leaf, di, &location);
	ret = read_alloc_one_name(leaf, di + 1, btrfs_dir_name_len(leaf, di), &name);
	if (ret)
		return -ENOMEM;

	btrfs_release_path(path);

	inode = read_one_inode(root, location.objectid);
	if (!inode) {
		ret = -EIO;
		goto out;
	}

	ret = link_to_fixup_dir(trans, root, path, location.objectid);
	if (ret)
		goto out;

	ret = unlink_inode_for_log_replay(trans, dir, BTRFS_I(inode), &name);
out:
	kfree(name.name);
	iput(inode);
	return ret;
}

/*
 * See if a given name and sequence number found in an inode back reference are
 * already in a directory and correctly point to this inode.
 *
 * Returns: < 0 on error, 0 if the directory entry does not exists and 1 if it
 * exists.
 */
static noinline int inode_in_dir(struct btrfs_root *root,
				 struct btrfs_path *path,
				 u64 dirid, u64 objectid, u64 index,
				 struct fscrypt_str *name)
{
	struct btrfs_dir_item *di;
	struct btrfs_key location;
	int ret = 0;

	di = btrfs_lookup_dir_index_item(NULL, root, path, dirid,
					 index, name, 0);
	if (IS_ERR(di)) {
		ret = PTR_ERR(di);
		goto out;
	} else if (di) {
		btrfs_dir_item_key_to_cpu(path->nodes[0], di, &location);
		if (location.objectid != objectid)
			goto out;
	} else {
		goto out;
	}

	btrfs_release_path(path);
	di = btrfs_lookup_dir_item(NULL, root, path, dirid, name, 0);
	if (IS_ERR(di)) {
		ret = PTR_ERR(di);
		goto out;
	} else if (di) {
		btrfs_dir_item_key_to_cpu(path->nodes[0], di, &location);
		if (location.objectid == objectid)
			ret = 1;
	}
out:
	btrfs_release_path(path);
	return ret;
}

/*
 * helper function to check a log tree for a named back reference in
 * an inode.  This is used to decide if a back reference that is
 * found in the subvolume conflicts with what we find in the log.
 *
 * inode backreferences may have multiple refs in a single item,
 * during replay we process one reference at a time, and we don't
 * want to delete valid links to a file from the subvolume if that
 * link is also in the log.
 */
static noinline int backref_in_log(struct btrfs_root *log,
				   struct btrfs_key *key,
				   u64 ref_objectid,
				   const struct fscrypt_str *name)
{
	struct btrfs_path *path;
	int ret;

	path = btrfs_alloc_path();
	if (!path)
		return -ENOMEM;

	ret = btrfs_search_slot(NULL, log, key, path, 0, 0);
	if (ret < 0) {
		goto out;
	} else if (ret == 1) {
		ret = 0;
		goto out;
	}

	if (key->type == BTRFS_INODE_EXTREF_KEY)
		ret = !!btrfs_find_name_in_ext_backref(path->nodes[0],
						       path->slots[0],
						       ref_objectid, name);
	else
		ret = !!btrfs_find_name_in_backref(path->nodes[0],
						   path->slots[0], name);
out:
	btrfs_free_path(path);
	return ret;
}

static inline int __add_inode_ref(struct btrfs_trans_handle *trans,
				  struct btrfs_root *root,
				  struct btrfs_path *path,
				  struct btrfs_root *log_root,
				  struct btrfs_inode *dir,
				  struct btrfs_inode *inode,
				  u64 inode_objectid, u64 parent_objectid,
				  u64 ref_index, struct fscrypt_str *name)
{
	int ret;
	struct extent_buffer *leaf;
	struct btrfs_dir_item *di;
	struct btrfs_key search_key;
	struct btrfs_inode_extref *extref;

again:
	/* Search old style refs */
	search_key.objectid = inode_objectid;
	search_key.type = BTRFS_INODE_REF_KEY;
	search_key.offset = parent_objectid;
	ret = btrfs_search_slot(NULL, root, &search_key, path, 0, 0);
	if (ret == 0) {
		struct btrfs_inode_ref *victim_ref;
		unsigned long ptr;
		unsigned long ptr_end;

		leaf = path->nodes[0];

		/* are we trying to overwrite a back ref for the root directory
		 * if so, just jump out, we're done
		 */
		if (search_key.objectid == search_key.offset)
			return 1;

		/* check all the names in this back reference to see
		 * if they are in the log.  if so, we allow them to stay
		 * otherwise they must be unlinked as a conflict
		 */
		ptr = btrfs_item_ptr_offset(leaf, path->slots[0]);
		ptr_end = ptr + btrfs_item_size(leaf, path->slots[0]);
		while (ptr < ptr_end) {
			struct fscrypt_str victim_name;

			victim_ref = (struct btrfs_inode_ref *)ptr;
			ret = read_alloc_one_name(leaf, (victim_ref + 1),
				 btrfs_inode_ref_name_len(leaf, victim_ref),
				 &victim_name);
			if (ret)
				return ret;

			ret = backref_in_log(log_root, &search_key,
					     parent_objectid, &victim_name);
			if (ret < 0) {
				kfree(victim_name.name);
				return ret;
			} else if (!ret) {
				inc_nlink(&inode->vfs_inode);
				btrfs_release_path(path);

				ret = unlink_inode_for_log_replay(trans, dir, inode,
						&victim_name);
				kfree(victim_name.name);
				if (ret)
					return ret;
				goto again;
			}
			kfree(victim_name.name);

			ptr = (unsigned long)(victim_ref + 1) + victim_name.len;
		}
	}
	btrfs_release_path(path);

	/* Same search but for extended refs */
	extref = btrfs_lookup_inode_extref(NULL, root, path, name,
					   inode_objectid, parent_objectid, 0,
					   0);
	if (IS_ERR(extref)) {
		return PTR_ERR(extref);
	} else if (extref) {
		u32 item_size;
		u32 cur_offset = 0;
		unsigned long base;
		struct inode *victim_parent;

		leaf = path->nodes[0];

		item_size = btrfs_item_size(leaf, path->slots[0]);
		base = btrfs_item_ptr_offset(leaf, path->slots[0]);

		while (cur_offset < item_size) {
			struct fscrypt_str victim_name;

			extref = (struct btrfs_inode_extref *)(base + cur_offset);

			if (btrfs_inode_extref_parent(leaf, extref) != parent_objectid)
				goto next;

			ret = read_alloc_one_name(leaf, &extref->name,
				 btrfs_inode_extref_name_len(leaf, extref),
				 &victim_name);
			if (ret)
				return ret;

			search_key.objectid = inode_objectid;
			search_key.type = BTRFS_INODE_EXTREF_KEY;
			search_key.offset = btrfs_extref_hash(parent_objectid,
							      victim_name.name,
							      victim_name.len);
			ret = backref_in_log(log_root, &search_key,
					     parent_objectid, &victim_name);
			if (ret < 0) {
				kfree(victim_name.name);
				return ret;
			} else if (!ret) {
				ret = -ENOENT;
				victim_parent = read_one_inode(root,
						parent_objectid);
				if (victim_parent) {
					inc_nlink(&inode->vfs_inode);
					btrfs_release_path(path);

					ret = unlink_inode_for_log_replay(trans,
							BTRFS_I(victim_parent),
							inode, &victim_name);
				}
				iput(victim_parent);
				kfree(victim_name.name);
				if (ret)
					return ret;
				goto again;
			}
			kfree(victim_name.name);
next:
			cur_offset += victim_name.len + sizeof(*extref);
		}
	}
	btrfs_release_path(path);

	/* look for a conflicting sequence number */
	di = btrfs_lookup_dir_index_item(trans, root, path, btrfs_ino(dir),
					 ref_index, name, 0);
	if (IS_ERR(di)) {
		return PTR_ERR(di);
	} else if (di) {
		ret = drop_one_dir_item(trans, path, dir, di);
		if (ret)
			return ret;
	}
	btrfs_release_path(path);

	/* look for a conflicting name */
	di = btrfs_lookup_dir_item(trans, root, path, btrfs_ino(dir), name, 0);
	if (IS_ERR(di)) {
		return PTR_ERR(di);
	} else if (di) {
		ret = drop_one_dir_item(trans, path, dir, di);
		if (ret)
			return ret;
	}
	btrfs_release_path(path);

	return 0;
}

static int extref_get_fields(struct extent_buffer *eb, unsigned long ref_ptr,
			     struct fscrypt_str *name, u64 *index,
			     u64 *parent_objectid)
{
	struct btrfs_inode_extref *extref;
	int ret;

	extref = (struct btrfs_inode_extref *)ref_ptr;

	ret = read_alloc_one_name(eb, &extref->name,
				  btrfs_inode_extref_name_len(eb, extref), name);
	if (ret)
		return ret;

	if (index)
		*index = btrfs_inode_extref_index(eb, extref);
	if (parent_objectid)
		*parent_objectid = btrfs_inode_extref_parent(eb, extref);

	return 0;
}

static int ref_get_fields(struct extent_buffer *eb, unsigned long ref_ptr,
			  struct fscrypt_str *name, u64 *index)
{
	struct btrfs_inode_ref *ref;
	int ret;

	ref = (struct btrfs_inode_ref *)ref_ptr;

	ret = read_alloc_one_name(eb, ref + 1, btrfs_inode_ref_name_len(eb, ref),
				  name);
	if (ret)
		return ret;

	if (index)
		*index = btrfs_inode_ref_index(eb, ref);

	return 0;
}

/*
 * Take an inode reference item from the log tree and iterate all names from the
 * inode reference item in the subvolume tree with the same key (if it exists).
 * For any name that is not in the inode reference item from the log tree, do a
 * proper unlink of that name (that is, remove its entry from the inode
 * reference item and both dir index keys).
 */
static int unlink_old_inode_refs(struct btrfs_trans_handle *trans,
				 struct btrfs_root *root,
				 struct btrfs_path *path,
				 struct btrfs_inode *inode,
				 struct extent_buffer *log_eb,
				 int log_slot,
				 struct btrfs_key *key)
{
	int ret;
	unsigned long ref_ptr;
	unsigned long ref_end;
	struct extent_buffer *eb;

again:
	btrfs_release_path(path);
	ret = btrfs_search_slot(NULL, root, key, path, 0, 0);
	if (ret > 0) {
		ret = 0;
		goto out;
	}
	if (ret < 0)
		goto out;

	eb = path->nodes[0];
	ref_ptr = btrfs_item_ptr_offset(eb, path->slots[0]);
	ref_end = ref_ptr + btrfs_item_size(eb, path->slots[0]);
	while (ref_ptr < ref_end) {
		struct fscrypt_str name;
		u64 parent_id;

		if (key->type == BTRFS_INODE_EXTREF_KEY) {
			ret = extref_get_fields(eb, ref_ptr, &name,
						NULL, &parent_id);
		} else {
			parent_id = key->offset;
			ret = ref_get_fields(eb, ref_ptr, &name, NULL);
		}
		if (ret)
			goto out;

		if (key->type == BTRFS_INODE_EXTREF_KEY)
			ret = !!btrfs_find_name_in_ext_backref(log_eb, log_slot,
							       parent_id, &name);
		else
			ret = !!btrfs_find_name_in_backref(log_eb, log_slot, &name);

		if (!ret) {
			struct inode *dir;

			btrfs_release_path(path);
			dir = read_one_inode(root, parent_id);
			if (!dir) {
				ret = -ENOENT;
				kfree(name.name);
				goto out;
			}
			ret = unlink_inode_for_log_replay(trans, BTRFS_I(dir),
						 inode, &name);
			kfree(name.name);
			iput(dir);
			if (ret)
				goto out;
			goto again;
		}

		kfree(name.name);
		ref_ptr += name.len;
		if (key->type == BTRFS_INODE_EXTREF_KEY)
			ref_ptr += sizeof(struct btrfs_inode_extref);
		else
			ref_ptr += sizeof(struct btrfs_inode_ref);
	}
	ret = 0;
 out:
	btrfs_release_path(path);
	return ret;
}

/*
 * replay one inode back reference item found in the log tree.
 * eb, slot and key refer to the buffer and key found in the log tree.
 * root is the destination we are replaying into, and path is for temp
 * use by this function.  (it should be released on return).
 */
static noinline int add_inode_ref(struct btrfs_trans_handle *trans,
				  struct btrfs_root *root,
				  struct btrfs_root *log,
				  struct btrfs_path *path,
				  struct extent_buffer *eb, int slot,
				  struct btrfs_key *key)
{
	struct inode *dir = NULL;
	struct inode *inode = NULL;
	unsigned long ref_ptr;
	unsigned long ref_end;
	struct fscrypt_str name;
	int ret;
	int log_ref_ver = 0;
	u64 parent_objectid;
	u64 inode_objectid;
	u64 ref_index = 0;
	int ref_struct_size;

	ref_ptr = btrfs_item_ptr_offset(eb, slot);
	ref_end = ref_ptr + btrfs_item_size(eb, slot);

	if (key->type == BTRFS_INODE_EXTREF_KEY) {
		struct btrfs_inode_extref *r;

		ref_struct_size = sizeof(struct btrfs_inode_extref);
		log_ref_ver = 1;
		r = (struct btrfs_inode_extref *)ref_ptr;
		parent_objectid = btrfs_inode_extref_parent(eb, r);
	} else {
		ref_struct_size = sizeof(struct btrfs_inode_ref);
		parent_objectid = key->offset;
	}
	inode_objectid = key->objectid;

	/*
	 * it is possible that we didn't log all the parent directories
	 * for a given inode.  If we don't find the dir, just don't
	 * copy the back ref in.  The link count fixup code will take
	 * care of the rest
	 */
	dir = read_one_inode(root, parent_objectid);
	if (!dir) {
		ret = -ENOENT;
		goto out;
	}

	inode = read_one_inode(root, inode_objectid);
	if (!inode) {
		ret = -EIO;
		goto out;
	}

	while (ref_ptr < ref_end) {
		if (log_ref_ver) {
			ret = extref_get_fields(eb, ref_ptr, &name,
						&ref_index, &parent_objectid);
			/*
			 * parent object can change from one array
			 * item to another.
			 */
			if (!dir)
				dir = read_one_inode(root, parent_objectid);
			if (!dir) {
				ret = -ENOENT;
				goto out;
			}
		} else {
			ret = ref_get_fields(eb, ref_ptr, &name, &ref_index);
		}
		if (ret)
			goto out;

		ret = inode_in_dir(root, path, btrfs_ino(BTRFS_I(dir)),
				   btrfs_ino(BTRFS_I(inode)), ref_index, &name);
		if (ret < 0) {
			goto out;
		} else if (ret == 0) {
			/*
			 * look for a conflicting back reference in the
			 * metadata. if we find one we have to unlink that name
			 * of the file before we add our new link.  Later on, we
			 * overwrite any existing back reference, and we don't
			 * want to create dangling pointers in the directory.
			 */
			ret = __add_inode_ref(trans, root, path, log,
					      BTRFS_I(dir), BTRFS_I(inode),
					      inode_objectid, parent_objectid,
					      ref_index, &name);
			if (ret) {
				if (ret == 1)
					ret = 0;
				goto out;
			}

			/* insert our name */
			ret = btrfs_add_link(trans, BTRFS_I(dir), BTRFS_I(inode),
					     &name, 0, ref_index);
			if (ret)
				goto out;

			ret = btrfs_update_inode(trans, BTRFS_I(inode));
			if (ret)
				goto out;
		}
		/* Else, ret == 1, we already have a perfect match, we're done. */

		ref_ptr = (unsigned long)(ref_ptr + ref_struct_size) + name.len;
		kfree(name.name);
		name.name = NULL;
		if (log_ref_ver) {
			iput(dir);
			dir = NULL;
		}
	}

	/*
	 * Before we overwrite the inode reference item in the subvolume tree
	 * with the item from the log tree, we must unlink all names from the
	 * parent directory that are in the subvolume's tree inode reference
	 * item, otherwise we end up with an inconsistent subvolume tree where
	 * dir index entries exist for a name but there is no inode reference
	 * item with the same name.
	 */
	ret = unlink_old_inode_refs(trans, root, path, BTRFS_I(inode), eb, slot,
				    key);
	if (ret)
		goto out;

	/* finally write the back reference in the inode */
	ret = overwrite_item(trans, root, path, eb, slot, key);
out:
	btrfs_release_path(path);
	kfree(name.name);
	iput(dir);
	iput(inode);
	return ret;
}

static int count_inode_extrefs(struct btrfs_inode *inode, struct btrfs_path *path)
{
	int ret = 0;
	int name_len;
	unsigned int nlink = 0;
	u32 item_size;
	u32 cur_offset = 0;
	u64 inode_objectid = btrfs_ino(inode);
	u64 offset = 0;
	unsigned long ptr;
	struct btrfs_inode_extref *extref;
	struct extent_buffer *leaf;

	while (1) {
		ret = btrfs_find_one_extref(inode->root, inode_objectid, offset,
					    path, &extref, &offset);
		if (ret)
			break;

		leaf = path->nodes[0];
		item_size = btrfs_item_size(leaf, path->slots[0]);
		ptr = btrfs_item_ptr_offset(leaf, path->slots[0]);
		cur_offset = 0;

		while (cur_offset < item_size) {
			extref = (struct btrfs_inode_extref *) (ptr + cur_offset);
			name_len = btrfs_inode_extref_name_len(leaf, extref);

			nlink++;

			cur_offset += name_len + sizeof(*extref);
		}

		offset++;
		btrfs_release_path(path);
	}
	btrfs_release_path(path);

	if (ret < 0 && ret != -ENOENT)
		return ret;
	return nlink;
}

static int count_inode_refs(struct btrfs_inode *inode, struct btrfs_path *path)
{
	int ret;
	struct btrfs_key key;
	unsigned int nlink = 0;
	unsigned long ptr;
	unsigned long ptr_end;
	int name_len;
	u64 ino = btrfs_ino(inode);

	key.objectid = ino;
	key.type = BTRFS_INODE_REF_KEY;
	key.offset = (u64)-1;

	while (1) {
		ret = btrfs_search_slot(NULL, inode->root, &key, path, 0, 0);
		if (ret < 0)
			break;
		if (ret > 0) {
			if (path->slots[0] == 0)
				break;
			path->slots[0]--;
		}
process_slot:
		btrfs_item_key_to_cpu(path->nodes[0], &key,
				      path->slots[0]);
		if (key.objectid != ino ||
		    key.type != BTRFS_INODE_REF_KEY)
			break;
		ptr = btrfs_item_ptr_offset(path->nodes[0], path->slots[0]);
		ptr_end = ptr + btrfs_item_size(path->nodes[0],
						   path->slots[0]);
		while (ptr < ptr_end) {
			struct btrfs_inode_ref *ref;

			ref = (struct btrfs_inode_ref *)ptr;
			name_len = btrfs_inode_ref_name_len(path->nodes[0],
							    ref);
			ptr = (unsigned long)(ref + 1) + name_len;
			nlink++;
		}

		if (key.offset == 0)
			break;
		if (path->slots[0] > 0) {
			path->slots[0]--;
			goto process_slot;
		}
		key.offset--;
		btrfs_release_path(path);
	}
	btrfs_release_path(path);

	return nlink;
}

/*
 * There are a few corners where the link count of the file can't
 * be properly maintained during replay.  So, instead of adding
 * lots of complexity to the log code, we just scan the backrefs
 * for any file that has been through replay.
 *
 * The scan will update the link count on the inode to reflect the
 * number of back refs found.  If it goes down to zero, the iput
 * will free the inode.
 */
static noinline int fixup_inode_link_count(struct btrfs_trans_handle *trans,
					   struct inode *inode)
{
	struct btrfs_root *root = BTRFS_I(inode)->root;
	struct btrfs_path *path;
	int ret;
	u64 nlink = 0;
	u64 ino = btrfs_ino(BTRFS_I(inode));

	path = btrfs_alloc_path();
	if (!path)
		return -ENOMEM;

	ret = count_inode_refs(BTRFS_I(inode), path);
	if (ret < 0)
		goto out;

	nlink = ret;

	ret = count_inode_extrefs(BTRFS_I(inode), path);
	if (ret < 0)
		goto out;

	nlink += ret;

	ret = 0;

	if (nlink != inode->i_nlink) {
		set_nlink(inode, nlink);
		ret = btrfs_update_inode(trans, BTRFS_I(inode));
		if (ret)
			goto out;
	}
	if (S_ISDIR(inode->i_mode))
		BTRFS_I(inode)->index_cnt = (u64)-1;

	if (inode->i_nlink == 0) {
		if (S_ISDIR(inode->i_mode)) {
			ret = replay_dir_deletes(trans, root, NULL, path,
						 ino, 1);
			if (ret)
				goto out;
		}
		ret = btrfs_insert_orphan_item(trans, root, ino);
		if (ret == -EEXIST)
			ret = 0;
	}

out:
	btrfs_free_path(path);
	return ret;
}

static noinline int fixup_inode_link_counts(struct btrfs_trans_handle *trans,
					    struct btrfs_root *root,
					    struct btrfs_path *path)
{
	int ret;
	struct btrfs_key key;
	struct inode *inode;

	key.objectid = BTRFS_TREE_LOG_FIXUP_OBJECTID;
	key.type = BTRFS_ORPHAN_ITEM_KEY;
	key.offset = (u64)-1;
	while (1) {
		ret = btrfs_search_slot(trans, root, &key, path, -1, 1);
		if (ret < 0)
			break;

		if (ret == 1) {
			ret = 0;
			if (path->slots[0] == 0)
				break;
			path->slots[0]--;
		}

		btrfs_item_key_to_cpu(path->nodes[0], &key, path->slots[0]);
		if (key.objectid != BTRFS_TREE_LOG_FIXUP_OBJECTID ||
		    key.type != BTRFS_ORPHAN_ITEM_KEY)
			break;

		ret = btrfs_del_item(trans, root, path);
		if (ret)
			break;

		btrfs_release_path(path);
		inode = read_one_inode(root, key.offset);
		if (!inode) {
			ret = -EIO;
			break;
		}

		ret = fixup_inode_link_count(trans, inode);
		iput(inode);
		if (ret)
			break;

		/*
		 * fixup on a directory may create new entries,
		 * make sure we always look for the highset possible
		 * offset
		 */
		key.offset = (u64)-1;
	}
	btrfs_release_path(path);
	return ret;
}


/*
 * record a given inode in the fixup dir so we can check its link
 * count when replay is done.  The link count is incremented here
 * so the inode won't go away until we check it
 */
static noinline int link_to_fixup_dir(struct btrfs_trans_handle *trans,
				      struct btrfs_root *root,
				      struct btrfs_path *path,
				      u64 objectid)
{
	struct btrfs_key key;
	int ret = 0;
	struct inode *inode;

	inode = read_one_inode(root, objectid);
	if (!inode)
		return -EIO;

	key.objectid = BTRFS_TREE_LOG_FIXUP_OBJECTID;
	key.type = BTRFS_ORPHAN_ITEM_KEY;
	key.offset = objectid;

	ret = btrfs_insert_empty_item(trans, root, path, &key, 0);

	btrfs_release_path(path);
	if (ret == 0) {
		if (!inode->i_nlink)
			set_nlink(inode, 1);
		else
			inc_nlink(inode);
		ret = btrfs_update_inode(trans, BTRFS_I(inode));
	} else if (ret == -EEXIST) {
		ret = 0;
	}
	iput(inode);

	return ret;
}

/*
 * when replaying the log for a directory, we only insert names
 * for inodes that actually exist.  This means an fsync on a directory
 * does not implicitly fsync all the new files in it
 */
static noinline int insert_one_name(struct btrfs_trans_handle *trans,
				    struct btrfs_root *root,
				    u64 dirid, u64 index,
				    const struct fscrypt_str *name,
				    struct btrfs_key *location)
{
	struct inode *inode;
	struct inode *dir;
	int ret;

	inode = read_one_inode(root, location->objectid);
	if (!inode)
		return -ENOENT;

	dir = read_one_inode(root, dirid);
	if (!dir) {
		iput(inode);
		return -EIO;
	}

	ret = btrfs_add_link(trans, BTRFS_I(dir), BTRFS_I(inode), name,
			     1, index);

	/* FIXME, put inode into FIXUP list */

	iput(inode);
	iput(dir);
	return ret;
}

static int delete_conflicting_dir_entry(struct btrfs_trans_handle *trans,
					struct btrfs_inode *dir,
					struct btrfs_path *path,
					struct btrfs_dir_item *dst_di,
					const struct btrfs_key *log_key,
					u8 log_flags,
					bool exists)
{
	struct btrfs_key found_key;

	btrfs_dir_item_key_to_cpu(path->nodes[0], dst_di, &found_key);
	/* The existing dentry points to the same inode, don't delete it. */
	if (found_key.objectid == log_key->objectid &&
	    found_key.type == log_key->type &&
	    found_key.offset == log_key->offset &&
	    btrfs_dir_flags(path->nodes[0], dst_di) == log_flags)
		return 1;

	/*
	 * Don't drop the conflicting directory entry if the inode for the new
	 * entry doesn't exist.
	 */
	if (!exists)
		return 0;

	return drop_one_dir_item(trans, path, dir, dst_di);
}

/*
 * take a single entry in a log directory item and replay it into
 * the subvolume.
 *
 * if a conflicting item exists in the subdirectory already,
 * the inode it points to is unlinked and put into the link count
 * fix up tree.
 *
 * If a name from the log points to a file or directory that does
 * not exist in the FS, it is skipped.  fsyncs on directories
 * do not force down inodes inside that directory, just changes to the
 * names or unlinks in a directory.
 *
 * Returns < 0 on error, 0 if the name wasn't replayed (dentry points to a
 * non-existing inode) and 1 if the name was replayed.
 */
static noinline int replay_one_name(struct btrfs_trans_handle *trans,
				    struct btrfs_root *root,
				    struct btrfs_path *path,
				    struct extent_buffer *eb,
				    struct btrfs_dir_item *di,
				    struct btrfs_key *key)
{
	struct fscrypt_str name;
	struct btrfs_dir_item *dir_dst_di;
	struct btrfs_dir_item *index_dst_di;
	bool dir_dst_matches = false;
	bool index_dst_matches = false;
	struct btrfs_key log_key;
	struct btrfs_key search_key;
	struct inode *dir;
	u8 log_flags;
	bool exists;
	int ret;
	bool update_size = true;
	bool name_added = false;

	dir = read_one_inode(root, key->objectid);
	if (!dir)
		return -EIO;

	ret = read_alloc_one_name(eb, di + 1, btrfs_dir_name_len(eb, di), &name);
	if (ret)
		goto out;

	log_flags = btrfs_dir_flags(eb, di);
	btrfs_dir_item_key_to_cpu(eb, di, &log_key);
	ret = btrfs_lookup_inode(trans, root, path, &log_key, 0);
	btrfs_release_path(path);
	if (ret < 0)
		goto out;
	exists = (ret == 0);
	ret = 0;

	dir_dst_di = btrfs_lookup_dir_item(trans, root, path, key->objectid,
					   &name, 1);
	if (IS_ERR(dir_dst_di)) {
		ret = PTR_ERR(dir_dst_di);
		goto out;
	} else if (dir_dst_di) {
		ret = delete_conflicting_dir_entry(trans, BTRFS_I(dir), path,
						   dir_dst_di, &log_key,
						   log_flags, exists);
		if (ret < 0)
			goto out;
		dir_dst_matches = (ret == 1);
	}

	btrfs_release_path(path);

	index_dst_di = btrfs_lookup_dir_index_item(trans, root, path,
						   key->objectid, key->offset,
						   &name, 1);
	if (IS_ERR(index_dst_di)) {
		ret = PTR_ERR(index_dst_di);
		goto out;
	} else if (index_dst_di) {
		ret = delete_conflicting_dir_entry(trans, BTRFS_I(dir), path,
						   index_dst_di, &log_key,
						   log_flags, exists);
		if (ret < 0)
			goto out;
		index_dst_matches = (ret == 1);
	}

	btrfs_release_path(path);

	if (dir_dst_matches && index_dst_matches) {
		ret = 0;
		update_size = false;
		goto out;
	}

	/*
	 * Check if the inode reference exists in the log for the given name,
	 * inode and parent inode
	 */
	search_key.objectid = log_key.objectid;
	search_key.type = BTRFS_INODE_REF_KEY;
	search_key.offset = key->objectid;
	ret = backref_in_log(root->log_root, &search_key, 0, &name);
	if (ret < 0) {
	        goto out;
	} else if (ret) {
	        /* The dentry will be added later. */
	        ret = 0;
	        update_size = false;
	        goto out;
	}

	search_key.objectid = log_key.objectid;
	search_key.type = BTRFS_INODE_EXTREF_KEY;
	search_key.offset = key->objectid;
	ret = backref_in_log(root->log_root, &search_key, key->objectid, &name);
	if (ret < 0) {
		goto out;
	} else if (ret) {
		/* The dentry will be added later. */
		ret = 0;
		update_size = false;
		goto out;
	}
	btrfs_release_path(path);
	ret = insert_one_name(trans, root, key->objectid, key->offset,
			      &name, &log_key);
	if (ret && ret != -ENOENT && ret != -EEXIST)
		goto out;
	if (!ret)
		name_added = true;
	update_size = false;
	ret = 0;

out:
	if (!ret && update_size) {
		btrfs_i_size_write(BTRFS_I(dir), dir->i_size + name.len * 2);
		ret = btrfs_update_inode(trans, BTRFS_I(dir));
	}
	kfree(name.name);
	iput(dir);
	if (!ret && name_added)
		ret = 1;
	return ret;
}

/* Replay one dir item from a BTRFS_DIR_INDEX_KEY key. */
static noinline int replay_one_dir_item(struct btrfs_trans_handle *trans,
					struct btrfs_root *root,
					struct btrfs_path *path,
					struct extent_buffer *eb, int slot,
					struct btrfs_key *key)
{
	int ret;
	struct btrfs_dir_item *di;

	/* We only log dir index keys, which only contain a single dir item. */
	ASSERT(key->type == BTRFS_DIR_INDEX_KEY);

	di = btrfs_item_ptr(eb, slot, struct btrfs_dir_item);
	ret = replay_one_name(trans, root, path, eb, di, key);
	if (ret < 0)
		return ret;

	/*
	 * If this entry refers to a non-directory (directories can not have a
	 * link count > 1) and it was added in the transaction that was not
	 * committed, make sure we fixup the link count of the inode the entry
	 * points to. Otherwise something like the following would result in a
	 * directory pointing to an inode with a wrong link that does not account
	 * for this dir entry:
	 *
	 * mkdir testdir
	 * touch testdir/foo
	 * touch testdir/bar
	 * sync
	 *
	 * ln testdir/bar testdir/bar_link
	 * ln testdir/foo testdir/foo_link
	 * xfs_io -c "fsync" testdir/bar
	 *
	 * <power failure>
	 *
	 * mount fs, log replay happens
	 *
	 * File foo would remain with a link count of 1 when it has two entries
	 * pointing to it in the directory testdir. This would make it impossible
	 * to ever delete the parent directory has it would result in stale
	 * dentries that can never be deleted.
	 */
	if (ret == 1 && btrfs_dir_ftype(eb, di) != BTRFS_FT_DIR) {
		struct btrfs_path *fixup_path;
		struct btrfs_key di_key;

		fixup_path = btrfs_alloc_path();
		if (!fixup_path)
			return -ENOMEM;

		btrfs_dir_item_key_to_cpu(eb, di, &di_key);
		ret = link_to_fixup_dir(trans, root, fixup_path, di_key.objectid);
		btrfs_free_path(fixup_path);
	}

	return ret;
}

/*
 * directory replay has two parts.  There are the standard directory
 * items in the log copied from the subvolume, and range items
 * created in the log while the subvolume was logged.
 *
 * The range items tell us which parts of the key space the log
 * is authoritative for.  During replay, if a key in the subvolume
 * directory is in a logged range item, but not actually in the log
 * that means it was deleted from the directory before the fsync
 * and should be removed.
 */
static noinline int find_dir_range(struct btrfs_root *root,
				   struct btrfs_path *path,
				   u64 dirid,
				   u64 *start_ret, u64 *end_ret)
{
	struct btrfs_key key;
	u64 found_end;
	struct btrfs_dir_log_item *item;
	int ret;
	int nritems;

	if (*start_ret == (u64)-1)
		return 1;

	key.objectid = dirid;
	key.type = BTRFS_DIR_LOG_INDEX_KEY;
	key.offset = *start_ret;

	ret = btrfs_search_slot(NULL, root, &key, path, 0, 0);
	if (ret < 0)
		goto out;
	if (ret > 0) {
		if (path->slots[0] == 0)
			goto out;
		path->slots[0]--;
	}
	if (ret != 0)
		btrfs_item_key_to_cpu(path->nodes[0], &key, path->slots[0]);

	if (key.type != BTRFS_DIR_LOG_INDEX_KEY || key.objectid != dirid) {
		ret = 1;
		goto next;
	}
	item = btrfs_item_ptr(path->nodes[0], path->slots[0],
			      struct btrfs_dir_log_item);
	found_end = btrfs_dir_log_end(path->nodes[0], item);

	if (*start_ret >= key.offset && *start_ret <= found_end) {
		ret = 0;
		*start_ret = key.offset;
		*end_ret = found_end;
		goto out;
	}
	ret = 1;
next:
	/* check the next slot in the tree to see if it is a valid item */
	nritems = btrfs_header_nritems(path->nodes[0]);
	path->slots[0]++;
	if (path->slots[0] >= nritems) {
		ret = btrfs_next_leaf(root, path);
		if (ret)
			goto out;
	}

	btrfs_item_key_to_cpu(path->nodes[0], &key, path->slots[0]);

	if (key.type != BTRFS_DIR_LOG_INDEX_KEY || key.objectid != dirid) {
		ret = 1;
		goto out;
	}
	item = btrfs_item_ptr(path->nodes[0], path->slots[0],
			      struct btrfs_dir_log_item);
	found_end = btrfs_dir_log_end(path->nodes[0], item);
	*start_ret = key.offset;
	*end_ret = found_end;
	ret = 0;
out:
	btrfs_release_path(path);
	return ret;
}

/*
 * this looks for a given directory item in the log.  If the directory
 * item is not in the log, the item is removed and the inode it points
 * to is unlinked
 */
static noinline int check_item_in_log(struct btrfs_trans_handle *trans,
				      struct btrfs_root *log,
				      struct btrfs_path *path,
				      struct btrfs_path *log_path,
				      struct inode *dir,
				      struct btrfs_key *dir_key)
{
	struct btrfs_root *root = BTRFS_I(dir)->root;
	int ret;
	struct extent_buffer *eb;
	int slot;
	struct btrfs_dir_item *di;
	struct fscrypt_str name;
	struct inode *inode = NULL;
	struct btrfs_key location;

	/*
	 * Currently we only log dir index keys. Even if we replay a log created
	 * by an older kernel that logged both dir index and dir item keys, all
	 * we need to do is process the dir index keys, we (and our caller) can
	 * safely ignore dir item keys (key type BTRFS_DIR_ITEM_KEY).
	 */
	ASSERT(dir_key->type == BTRFS_DIR_INDEX_KEY);

	eb = path->nodes[0];
	slot = path->slots[0];
	di = btrfs_item_ptr(eb, slot, struct btrfs_dir_item);
	ret = read_alloc_one_name(eb, di + 1, btrfs_dir_name_len(eb, di), &name);
	if (ret)
		goto out;

	if (log) {
		struct btrfs_dir_item *log_di;

		log_di = btrfs_lookup_dir_index_item(trans, log, log_path,
						     dir_key->objectid,
						     dir_key->offset, &name, 0);
		if (IS_ERR(log_di)) {
			ret = PTR_ERR(log_di);
			goto out;
		} else if (log_di) {
			/* The dentry exists in the log, we have nothing to do. */
			ret = 0;
			goto out;
		}
	}

	btrfs_dir_item_key_to_cpu(eb, di, &location);
	btrfs_release_path(path);
	btrfs_release_path(log_path);
	inode = read_one_inode(root, location.objectid);
	if (!inode) {
		ret = -EIO;
		goto out;
	}

	ret = link_to_fixup_dir(trans, root, path, location.objectid);
	if (ret)
		goto out;

	inc_nlink(inode);
	ret = unlink_inode_for_log_replay(trans, BTRFS_I(dir), BTRFS_I(inode),
					  &name);
	/*
	 * Unlike dir item keys, dir index keys can only have one name (entry) in
	 * them, as there are no key collisions since each key has a unique offset
	 * (an index number), so we're done.
	 */
out:
	btrfs_release_path(path);
	btrfs_release_path(log_path);
	kfree(name.name);
	iput(inode);
	return ret;
}

static int replay_xattr_deletes(struct btrfs_trans_handle *trans,
			      struct btrfs_root *root,
			      struct btrfs_root *log,
			      struct btrfs_path *path,
			      const u64 ino)
{
	struct btrfs_key search_key;
	struct btrfs_path *log_path;
	int i;
	int nritems;
	int ret;

	log_path = btrfs_alloc_path();
	if (!log_path)
		return -ENOMEM;

	search_key.objectid = ino;
	search_key.type = BTRFS_XATTR_ITEM_KEY;
	search_key.offset = 0;
again:
	ret = btrfs_search_slot(NULL, root, &search_key, path, 0, 0);
	if (ret < 0)
		goto out;
process_leaf:
	nritems = btrfs_header_nritems(path->nodes[0]);
	for (i = path->slots[0]; i < nritems; i++) {
		struct btrfs_key key;
		struct btrfs_dir_item *di;
		struct btrfs_dir_item *log_di;
		u32 total_size;
		u32 cur;

		btrfs_item_key_to_cpu(path->nodes[0], &key, i);
		if (key.objectid != ino || key.type != BTRFS_XATTR_ITEM_KEY) {
			ret = 0;
			goto out;
		}

		di = btrfs_item_ptr(path->nodes[0], i, struct btrfs_dir_item);
		total_size = btrfs_item_size(path->nodes[0], i);
		cur = 0;
		while (cur < total_size) {
			u16 name_len = btrfs_dir_name_len(path->nodes[0], di);
			u16 data_len = btrfs_dir_data_len(path->nodes[0], di);
			u32 this_len = sizeof(*di) + name_len + data_len;
			char *name;

			name = kmalloc(name_len, GFP_NOFS);
			if (!name) {
				ret = -ENOMEM;
				goto out;
			}
			read_extent_buffer(path->nodes[0], name,
					   (unsigned long)(di + 1), name_len);

			log_di = btrfs_lookup_xattr(NULL, log, log_path, ino,
						    name, name_len, 0);
			btrfs_release_path(log_path);
			if (!log_di) {
				/* Doesn't exist in log tree, so delete it. */
				btrfs_release_path(path);
				di = btrfs_lookup_xattr(trans, root, path, ino,
							name, name_len, -1);
				kfree(name);
				if (IS_ERR(di)) {
					ret = PTR_ERR(di);
					goto out;
				}
				ASSERT(di);
				ret = btrfs_delete_one_dir_name(trans, root,
								path, di);
				if (ret)
					goto out;
				btrfs_release_path(path);
				search_key = key;
				goto again;
			}
			kfree(name);
			if (IS_ERR(log_di)) {
				ret = PTR_ERR(log_di);
				goto out;
			}
			cur += this_len;
			di = (struct btrfs_dir_item *)((char *)di + this_len);
		}
	}
	ret = btrfs_next_leaf(root, path);
	if (ret > 0)
		ret = 0;
	else if (ret == 0)
		goto process_leaf;
out:
	btrfs_free_path(log_path);
	btrfs_release_path(path);
	return ret;
}


/*
 * deletion replay happens before we copy any new directory items
 * out of the log or out of backreferences from inodes.  It
 * scans the log to find ranges of keys that log is authoritative for,
 * and then scans the directory to find items in those ranges that are
 * not present in the log.
 *
 * Anything we don't find in the log is unlinked and removed from the
 * directory.
 */
static noinline int replay_dir_deletes(struct btrfs_trans_handle *trans,
				       struct btrfs_root *root,
				       struct btrfs_root *log,
				       struct btrfs_path *path,
				       u64 dirid, int del_all)
{
	u64 range_start;
	u64 range_end;
	int ret = 0;
	struct btrfs_key dir_key;
	struct btrfs_key found_key;
	struct btrfs_path *log_path;
	struct inode *dir;

	dir_key.objectid = dirid;
	dir_key.type = BTRFS_DIR_INDEX_KEY;
	log_path = btrfs_alloc_path();
	if (!log_path)
		return -ENOMEM;

	dir = read_one_inode(root, dirid);
	/* it isn't an error if the inode isn't there, that can happen
	 * because we replay the deletes before we copy in the inode item
	 * from the log
	 */
	if (!dir) {
		btrfs_free_path(log_path);
		return 0;
	}

	range_start = 0;
	range_end = 0;
	while (1) {
		if (del_all)
			range_end = (u64)-1;
		else {
			ret = find_dir_range(log, path, dirid,
					     &range_start, &range_end);
			if (ret < 0)
				goto out;
			else if (ret > 0)
				break;
		}

		dir_key.offset = range_start;
		while (1) {
			int nritems;
			ret = btrfs_search_slot(NULL, root, &dir_key, path,
						0, 0);
			if (ret < 0)
				goto out;

			nritems = btrfs_header_nritems(path->nodes[0]);
			if (path->slots[0] >= nritems) {
				ret = btrfs_next_leaf(root, path);
				if (ret == 1)
					break;
				else if (ret < 0)
					goto out;
			}
			btrfs_item_key_to_cpu(path->nodes[0], &found_key,
					      path->slots[0]);
			if (found_key.objectid != dirid ||
			    found_key.type != dir_key.type) {
				ret = 0;
				goto out;
			}

			if (found_key.offset > range_end)
				break;

			ret = check_item_in_log(trans, log, path,
						log_path, dir,
						&found_key);
			if (ret)
				goto out;
			if (found_key.offset == (u64)-1)
				break;
			dir_key.offset = found_key.offset + 1;
		}
		btrfs_release_path(path);
		if (range_end == (u64)-1)
			break;
		range_start = range_end + 1;
	}
	ret = 0;
out:
	btrfs_release_path(path);
	btrfs_free_path(log_path);
	iput(dir);
	return ret;
}

/*
 * the process_func used to replay items from the log tree.  This
 * gets called in two different stages.  The first stage just looks
 * for inodes and makes sure they are all copied into the subvolume.
 *
 * The second stage copies all the other item types from the log into
 * the subvolume.  The two stage approach is slower, but gets rid of
 * lots of complexity around inodes referencing other inodes that exist
 * only in the log (references come from either directory items or inode
 * back refs).
 */
static int replay_one_buffer(struct btrfs_root *log, struct extent_buffer *eb,
			     struct walk_control *wc, u64 gen, int level)
{
	int nritems;
	struct btrfs_tree_parent_check check = {
		.transid = gen,
		.level = level
	};
	struct btrfs_path *path;
	struct btrfs_root *root = wc->replay_dest;
	struct btrfs_key key;
	int i;
	int ret;

	ret = btrfs_read_extent_buffer(eb, &check);
	if (ret)
		return ret;

	level = btrfs_header_level(eb);

	if (level != 0)
		return 0;

	path = btrfs_alloc_path();
	if (!path)
		return -ENOMEM;

	nritems = btrfs_header_nritems(eb);
	for (i = 0; i < nritems; i++) {
		btrfs_item_key_to_cpu(eb, &key, i);

		/* inode keys are done during the first stage */
		if (key.type == BTRFS_INODE_ITEM_KEY &&
		    wc->stage == LOG_WALK_REPLAY_INODES) {
			struct btrfs_inode_item *inode_item;
			u32 mode;

			inode_item = btrfs_item_ptr(eb, i,
					    struct btrfs_inode_item);
			/*
			 * If we have a tmpfile (O_TMPFILE) that got fsync'ed
			 * and never got linked before the fsync, skip it, as
			 * replaying it is pointless since it would be deleted
			 * later. We skip logging tmpfiles, but it's always
			 * possible we are replaying a log created with a kernel
			 * that used to log tmpfiles.
			 */
			if (btrfs_inode_nlink(eb, inode_item) == 0) {
				wc->ignore_cur_inode = true;
				continue;
			} else {
				wc->ignore_cur_inode = false;
			}
			ret = replay_xattr_deletes(wc->trans, root, log,
						   path, key.objectid);
			if (ret)
				break;
			mode = btrfs_inode_mode(eb, inode_item);
			if (S_ISDIR(mode)) {
				ret = replay_dir_deletes(wc->trans,
					 root, log, path, key.objectid, 0);
				if (ret)
					break;
			}
			ret = overwrite_item(wc->trans, root, path,
					     eb, i, &key);
			if (ret)
				break;

			/*
			 * Before replaying extents, truncate the inode to its
			 * size. We need to do it now and not after log replay
			 * because before an fsync we can have prealloc extents
			 * added beyond the inode's i_size. If we did it after,
			 * through orphan cleanup for example, we would drop
			 * those prealloc extents just after replaying them.
			 */
			if (S_ISREG(mode)) {
				struct btrfs_drop_extents_args drop_args = { 0 };
				struct inode *inode;
				u64 from;

				inode = read_one_inode(root, key.objectid);
				if (!inode) {
					ret = -EIO;
					break;
				}
				from = ALIGN(i_size_read(inode),
					     root->fs_info->sectorsize);
				drop_args.start = from;
				drop_args.end = (u64)-1;
				drop_args.drop_cache = true;
				ret = btrfs_drop_extents(wc->trans, root,
							 BTRFS_I(inode),
							 &drop_args);
				if (!ret) {
					inode_sub_bytes(inode,
							drop_args.bytes_found);
					/* Update the inode's nbytes. */
					ret = btrfs_update_inode(wc->trans,
								 BTRFS_I(inode));
				}
				iput(inode);
				if (ret)
					break;
			}

			ret = link_to_fixup_dir(wc->trans, root,
						path, key.objectid);
			if (ret)
				break;
		}

		if (wc->ignore_cur_inode)
			continue;

		if (key.type == BTRFS_DIR_INDEX_KEY &&
		    wc->stage == LOG_WALK_REPLAY_DIR_INDEX) {
			ret = replay_one_dir_item(wc->trans, root, path,
						  eb, i, &key);
			if (ret)
				break;
		}

		if (wc->stage < LOG_WALK_REPLAY_ALL)
			continue;

		/* these keys are simply copied */
		if (key.type == BTRFS_XATTR_ITEM_KEY) {
			ret = overwrite_item(wc->trans, root, path,
					     eb, i, &key);
			if (ret)
				break;
		} else if (key.type == BTRFS_INODE_REF_KEY ||
			   key.type == BTRFS_INODE_EXTREF_KEY) {
			ret = add_inode_ref(wc->trans, root, log, path,
					    eb, i, &key);
			if (ret && ret != -ENOENT)
				break;
			ret = 0;
		} else if (key.type == BTRFS_EXTENT_DATA_KEY) {
			ret = replay_one_extent(wc->trans, root, path,
						eb, i, &key);
			if (ret)
				break;
		}
		/*
		 * We don't log BTRFS_DIR_ITEM_KEY keys anymore, only the
		 * BTRFS_DIR_INDEX_KEY items which we use to derive the
		 * BTRFS_DIR_ITEM_KEY items. If we are replaying a log from an
		 * older kernel with such keys, ignore them.
		 */
	}
	btrfs_free_path(path);
	return ret;
}

/*
 * Correctly adjust the reserved bytes occupied by a log tree extent buffer
 */
static void unaccount_log_buffer(struct btrfs_fs_info *fs_info, u64 start)
{
	struct btrfs_block_group *cache;

	cache = btrfs_lookup_block_group(fs_info, start);
	if (!cache) {
		btrfs_err(fs_info, "unable to find block group for %llu", start);
		return;
	}

	spin_lock(&cache->space_info->lock);
	spin_lock(&cache->lock);
	cache->reserved -= fs_info->nodesize;
	cache->space_info->bytes_reserved -= fs_info->nodesize;
	spin_unlock(&cache->lock);
	spin_unlock(&cache->space_info->lock);

	btrfs_put_block_group(cache);
}

static int clean_log_buffer(struct btrfs_trans_handle *trans,
			    struct extent_buffer *eb)
{
	int ret;

	btrfs_tree_lock(eb);
	btrfs_clear_buffer_dirty(trans, eb);
	wait_on_extent_buffer_writeback(eb);
	btrfs_tree_unlock(eb);

	if (trans) {
		ret = btrfs_pin_reserved_extent(trans, eb);
		if (ret)
			return ret;
	} else {
		unaccount_log_buffer(eb->fs_info, eb->start);
	}

	return 0;
}

static noinline int walk_down_log_tree(struct btrfs_trans_handle *trans,
				   struct btrfs_root *root,
				   struct btrfs_path *path, int *level,
				   struct walk_control *wc)
{
	struct btrfs_fs_info *fs_info = root->fs_info;
	u64 bytenr;
	u64 ptr_gen;
	struct extent_buffer *next;
	struct extent_buffer *cur;
	int ret = 0;

	while (*level > 0) {
		struct btrfs_tree_parent_check check = { 0 };

		cur = path->nodes[*level];

		WARN_ON(btrfs_header_level(cur) != *level);

		if (path->slots[*level] >=
		    btrfs_header_nritems(cur))
			break;

		bytenr = btrfs_node_blockptr(cur, path->slots[*level]);
		ptr_gen = btrfs_node_ptr_generation(cur, path->slots[*level]);
		check.transid = ptr_gen;
		check.level = *level - 1;
		check.has_first_key = true;
		btrfs_node_key_to_cpu(cur, &check.first_key, path->slots[*level]);

		next = btrfs_find_create_tree_block(fs_info, bytenr,
						    btrfs_header_owner(cur),
						    *level - 1);
		if (IS_ERR(next))
			return PTR_ERR(next);

		if (*level == 1) {
			ret = wc->process_func(root, next, wc, ptr_gen,
					       *level - 1);
			if (ret) {
				free_extent_buffer(next);
				return ret;
			}

			path->slots[*level]++;
			if (wc->free) {
				ret = btrfs_read_extent_buffer(next, &check);
				if (ret) {
					free_extent_buffer(next);
					return ret;
				}

				ret = clean_log_buffer(trans, next);
				if (ret) {
					free_extent_buffer(next);
					return ret;
				}
			}
			free_extent_buffer(next);
			continue;
		}
		ret = btrfs_read_extent_buffer(next, &check);
		if (ret) {
			free_extent_buffer(next);
			return ret;
		}

		if (path->nodes[*level-1])
			free_extent_buffer(path->nodes[*level-1]);
		path->nodes[*level-1] = next;
		*level = btrfs_header_level(next);
		path->slots[*level] = 0;
		cond_resched();
	}
	path->slots[*level] = btrfs_header_nritems(path->nodes[*level]);

	cond_resched();
	return 0;
}

static noinline int walk_up_log_tree(struct btrfs_trans_handle *trans,
				 struct btrfs_root *root,
				 struct btrfs_path *path, int *level,
				 struct walk_control *wc)
{
	int i;
	int slot;
	int ret;

	for (i = *level; i < BTRFS_MAX_LEVEL - 1 && path->nodes[i]; i++) {
		slot = path->slots[i];
		if (slot + 1 < btrfs_header_nritems(path->nodes[i])) {
			path->slots[i]++;
			*level = i;
			WARN_ON(*level == 0);
			return 0;
		} else {
			ret = wc->process_func(root, path->nodes[*level], wc,
				 btrfs_header_generation(path->nodes[*level]),
				 *level);
			if (ret)
				return ret;

			if (wc->free) {
				ret = clean_log_buffer(trans, path->nodes[*level]);
				if (ret)
					return ret;
			}
			free_extent_buffer(path->nodes[*level]);
			path->nodes[*level] = NULL;
			*level = i + 1;
		}
	}
	return 1;
}

/*
 * drop the reference count on the tree rooted at 'snap'.  This traverses
 * the tree freeing any blocks that have a ref count of zero after being
 * decremented.
 */
static int walk_log_tree(struct btrfs_trans_handle *trans,
			 struct btrfs_root *log, struct walk_control *wc)
{
	int ret = 0;
	int wret;
	int level;
	struct btrfs_path *path;
	int orig_level;

	path = btrfs_alloc_path();
	if (!path)
		return -ENOMEM;

	level = btrfs_header_level(log->node);
	orig_level = level;
	path->nodes[level] = log->node;
	atomic_inc(&log->node->refs);
	path->slots[level] = 0;

	while (1) {
		wret = walk_down_log_tree(trans, log, path, &level, wc);
		if (wret > 0)
			break;
		if (wret < 0) {
			ret = wret;
			goto out;
		}

		wret = walk_up_log_tree(trans, log, path, &level, wc);
		if (wret > 0)
			break;
		if (wret < 0) {
			ret = wret;
			goto out;
		}
	}

	/* was the root node processed? if not, catch it here */
	if (path->nodes[orig_level]) {
		ret = wc->process_func(log, path->nodes[orig_level], wc,
			 btrfs_header_generation(path->nodes[orig_level]),
			 orig_level);
		if (ret)
			goto out;
		if (wc->free)
			ret = clean_log_buffer(trans, path->nodes[orig_level]);
	}

out:
	btrfs_free_path(path);
	return ret;
}

/*
 * helper function to update the item for a given subvolumes log root
 * in the tree of log roots
 */
static int update_log_root(struct btrfs_trans_handle *trans,
			   struct btrfs_root *log,
			   struct btrfs_root_item *root_item)
{
	struct btrfs_fs_info *fs_info = log->fs_info;
	int ret;

	if (log->log_transid == 1) {
		/* insert root item on the first sync */
		ret = btrfs_insert_root(trans, fs_info->log_root_tree,
				&log->root_key, root_item);
	} else {
		ret = btrfs_update_root(trans, fs_info->log_root_tree,
				&log->root_key, root_item);
	}
	return ret;
}

static void wait_log_commit(struct btrfs_root *root, int transid)
{
	DEFINE_WAIT(wait);
	int index = transid % 2;

	/*
	 * we only allow two pending log transactions at a time,
	 * so we know that if ours is more than 2 older than the
	 * current transaction, we're done
	 */
	for (;;) {
		prepare_to_wait(&root->log_commit_wait[index],
				&wait, TASK_UNINTERRUPTIBLE);

		if (!(root->log_transid_committed < transid &&
		      atomic_read(&root->log_commit[index])))
			break;

		mutex_unlock(&root->log_mutex);
		schedule();
		mutex_lock(&root->log_mutex);
	}
	finish_wait(&root->log_commit_wait[index], &wait);
}

static void wait_for_writer(struct btrfs_root *root)
{
	DEFINE_WAIT(wait);

	for (;;) {
		prepare_to_wait(&root->log_writer_wait, &wait,
				TASK_UNINTERRUPTIBLE);
		if (!atomic_read(&root->log_writers))
			break;

		mutex_unlock(&root->log_mutex);
		schedule();
		mutex_lock(&root->log_mutex);
	}
	finish_wait(&root->log_writer_wait, &wait);
}

void btrfs_init_log_ctx(struct btrfs_log_ctx *ctx, struct btrfs_inode *inode)
{
	ctx->log_ret = 0;
	ctx->log_transid = 0;
	ctx->log_new_dentries = false;
	ctx->logging_new_name = false;
	ctx->logging_new_delayed_dentries = false;
	ctx->logged_before = false;
	ctx->inode = inode;
	INIT_LIST_HEAD(&ctx->list);
	INIT_LIST_HEAD(&ctx->ordered_extents);
	INIT_LIST_HEAD(&ctx->conflict_inodes);
	ctx->num_conflict_inodes = 0;
	ctx->logging_conflict_inodes = false;
	ctx->scratch_eb = NULL;
}

void btrfs_init_log_ctx_scratch_eb(struct btrfs_log_ctx *ctx)
{
	struct btrfs_inode *inode = ctx->inode;

	if (!test_bit(BTRFS_INODE_NEEDS_FULL_SYNC, &inode->runtime_flags) &&
	    !test_bit(BTRFS_INODE_COPY_EVERYTHING, &inode->runtime_flags))
		return;

	/*
	 * Don't care about allocation failure. This is just for optimization,
	 * if we fail to allocate here, we will try again later if needed.
	 */
	ctx->scratch_eb = alloc_dummy_extent_buffer(inode->root->fs_info, 0);
}

void btrfs_release_log_ctx_extents(struct btrfs_log_ctx *ctx)
{
	struct btrfs_ordered_extent *ordered;
	struct btrfs_ordered_extent *tmp;

	ASSERT(inode_is_locked(&ctx->inode->vfs_inode));

	list_for_each_entry_safe(ordered, tmp, &ctx->ordered_extents, log_list) {
		list_del_init(&ordered->log_list);
		btrfs_put_ordered_extent(ordered);
	}
}


static inline void btrfs_remove_log_ctx(struct btrfs_root *root,
					struct btrfs_log_ctx *ctx)
{
	mutex_lock(&root->log_mutex);
	list_del_init(&ctx->list);
	mutex_unlock(&root->log_mutex);
}

/* 
 * Invoked in log mutex context, or be sure there is no other task which
 * can access the list.
 */
static inline void btrfs_remove_all_log_ctxs(struct btrfs_root *root,
					     int index, int error)
{
	struct btrfs_log_ctx *ctx;
	struct btrfs_log_ctx *safe;

	list_for_each_entry_safe(ctx, safe, &root->log_ctxs[index], list) {
		list_del_init(&ctx->list);
		ctx->log_ret = error;
	}
}

/*
 * Sends a given tree log down to the disk and updates the super blocks to
 * record it.  When this call is done, you know that any inodes previously
 * logged are safely on disk only if it returns 0.
 *
 * Any other return value means you need to call btrfs_commit_transaction.
 * Some of the edge cases for fsyncing directories that have had unlinks
 * or renames done in the past mean that sometimes the only safe
 * fsync is to commit the whole FS.  When btrfs_sync_log returns -EAGAIN,
 * that has happened.
 */
int btrfs_sync_log(struct btrfs_trans_handle *trans,
		   struct btrfs_root *root, struct btrfs_log_ctx *ctx)
{
	int index1;
	int index2;
	int mark;
	int ret;
	struct btrfs_fs_info *fs_info = root->fs_info;
	struct btrfs_root *log = root->log_root;
	struct btrfs_root *log_root_tree = fs_info->log_root_tree;
	struct btrfs_root_item new_root_item;
	int log_transid = 0;
	struct btrfs_log_ctx root_log_ctx;
	struct blk_plug plug;
	u64 log_root_start;
	u64 log_root_level;

	mutex_lock(&root->log_mutex);
	log_transid = ctx->log_transid;
	if (root->log_transid_committed >= log_transid) {
		mutex_unlock(&root->log_mutex);
		return ctx->log_ret;
	}

	index1 = log_transid % 2;
	if (atomic_read(&root->log_commit[index1])) {
		wait_log_commit(root, log_transid);
		mutex_unlock(&root->log_mutex);
		return ctx->log_ret;
	}
	ASSERT(log_transid == root->log_transid);
	atomic_set(&root->log_commit[index1], 1);

	/* wait for previous tree log sync to complete */
	if (atomic_read(&root->log_commit[(index1 + 1) % 2]))
		wait_log_commit(root, log_transid - 1);

	while (1) {
		int batch = atomic_read(&root->log_batch);
		/* when we're on an ssd, just kick the log commit out */
		if (!btrfs_test_opt(fs_info, SSD) &&
		    test_bit(BTRFS_ROOT_MULTI_LOG_TASKS, &root->state)) {
			mutex_unlock(&root->log_mutex);
			schedule_timeout_uninterruptible(1);
			mutex_lock(&root->log_mutex);
		}
		wait_for_writer(root);
		if (batch == atomic_read(&root->log_batch))
			break;
	}

	/* bail out if we need to do a full commit */
	if (btrfs_need_log_full_commit(trans)) {
		ret = BTRFS_LOG_FORCE_COMMIT;
		mutex_unlock(&root->log_mutex);
		goto out;
	}

	if (log_transid % 2 == 0)
		mark = EXTENT_DIRTY;
	else
		mark = EXTENT_NEW;

	/* we start IO on  all the marked extents here, but we don't actually
	 * wait for them until later.
	 */
	blk_start_plug(&plug);
	ret = btrfs_write_marked_extents(fs_info, &log->dirty_log_pages, mark);
	/*
	 * -EAGAIN happens when someone, e.g., a concurrent transaction
	 *  commit, writes a dirty extent in this tree-log commit. This
	 *  concurrent write will create a hole writing out the extents,
	 *  and we cannot proceed on a zoned filesystem, requiring
	 *  sequential writing. While we can bail out to a full commit
	 *  here, but we can continue hoping the concurrent writing fills
	 *  the hole.
	 */
	if (ret == -EAGAIN && btrfs_is_zoned(fs_info))
		ret = 0;
	if (ret) {
		blk_finish_plug(&plug);
		btrfs_set_log_full_commit(trans);
		mutex_unlock(&root->log_mutex);
		goto out;
	}

	/*
	 * We _must_ update under the root->log_mutex in order to make sure we
	 * have a consistent view of the log root we are trying to commit at
	 * this moment.
	 *
	 * We _must_ copy this into a local copy, because we are not holding the
	 * log_root_tree->log_mutex yet.  This is important because when we
	 * commit the log_root_tree we must have a consistent view of the
	 * log_root_tree when we update the super block to point at the
	 * log_root_tree bytenr.  If we update the log_root_tree here we'll race
	 * with the commit and possibly point at the new block which we may not
	 * have written out.
	 */
	btrfs_set_root_node(&log->root_item, log->node);
	memcpy(&new_root_item, &log->root_item, sizeof(new_root_item));

	btrfs_set_root_log_transid(root, root->log_transid + 1);
	log->log_transid = root->log_transid;
	root->log_start_pid = 0;
	/*
	 * IO has been started, blocks of the log tree have WRITTEN flag set
	 * in their headers. new modifications of the log will be written to
	 * new positions. so it's safe to allow log writers to go in.
	 */
	mutex_unlock(&root->log_mutex);

	if (btrfs_is_zoned(fs_info)) {
		mutex_lock(&fs_info->tree_root->log_mutex);
		if (!log_root_tree->node) {
			ret = btrfs_alloc_log_tree_node(trans, log_root_tree);
			if (ret) {
				mutex_unlock(&fs_info->tree_root->log_mutex);
				blk_finish_plug(&plug);
				goto out;
			}
		}
		mutex_unlock(&fs_info->tree_root->log_mutex);
	}

	btrfs_init_log_ctx(&root_log_ctx, NULL);

	mutex_lock(&log_root_tree->log_mutex);

	index2 = log_root_tree->log_transid % 2;
	list_add_tail(&root_log_ctx.list, &log_root_tree->log_ctxs[index2]);
	root_log_ctx.log_transid = log_root_tree->log_transid;

	/*
	 * Now we are safe to update the log_root_tree because we're under the
	 * log_mutex, and we're a current writer so we're holding the commit
	 * open until we drop the log_mutex.
	 */
	ret = update_log_root(trans, log, &new_root_item);
	if (ret) {
		list_del_init(&root_log_ctx.list);
		blk_finish_plug(&plug);
		btrfs_set_log_full_commit(trans);
		if (ret != -ENOSPC)
			btrfs_err(fs_info,
				  "failed to update log for root %llu ret %d",
				  btrfs_root_id(root), ret);
		btrfs_wait_tree_log_extents(log, mark);
		mutex_unlock(&log_root_tree->log_mutex);
		goto out;
	}

	if (log_root_tree->log_transid_committed >= root_log_ctx.log_transid) {
		blk_finish_plug(&plug);
		list_del_init(&root_log_ctx.list);
		mutex_unlock(&log_root_tree->log_mutex);
		ret = root_log_ctx.log_ret;
		goto out;
	}

	if (atomic_read(&log_root_tree->log_commit[index2])) {
		blk_finish_plug(&plug);
		ret = btrfs_wait_tree_log_extents(log, mark);
		wait_log_commit(log_root_tree,
				root_log_ctx.log_transid);
		mutex_unlock(&log_root_tree->log_mutex);
		if (!ret)
			ret = root_log_ctx.log_ret;
		goto out;
	}
	ASSERT(root_log_ctx.log_transid == log_root_tree->log_transid);
	atomic_set(&log_root_tree->log_commit[index2], 1);

	if (atomic_read(&log_root_tree->log_commit[(index2 + 1) % 2])) {
		wait_log_commit(log_root_tree,
				root_log_ctx.log_transid - 1);
	}

	/*
	 * now that we've moved on to the tree of log tree roots,
	 * check the full commit flag again
	 */
	if (btrfs_need_log_full_commit(trans)) {
		blk_finish_plug(&plug);
		btrfs_wait_tree_log_extents(log, mark);
		mutex_unlock(&log_root_tree->log_mutex);
		ret = BTRFS_LOG_FORCE_COMMIT;
		goto out_wake_log_root;
	}

	ret = btrfs_write_marked_extents(fs_info,
					 &log_root_tree->dirty_log_pages,
					 EXTENT_DIRTY | EXTENT_NEW);
	blk_finish_plug(&plug);
	/*
	 * As described above, -EAGAIN indicates a hole in the extents. We
	 * cannot wait for these write outs since the waiting cause a
	 * deadlock. Bail out to the full commit instead.
	 */
	if (ret == -EAGAIN && btrfs_is_zoned(fs_info)) {
		btrfs_set_log_full_commit(trans);
		btrfs_wait_tree_log_extents(log, mark);
		mutex_unlock(&log_root_tree->log_mutex);
		goto out_wake_log_root;
	} else if (ret) {
		btrfs_set_log_full_commit(trans);
		mutex_unlock(&log_root_tree->log_mutex);
		goto out_wake_log_root;
	}
	ret = btrfs_wait_tree_log_extents(log, mark);
	if (!ret)
		ret = btrfs_wait_tree_log_extents(log_root_tree,
						  EXTENT_NEW | EXTENT_DIRTY);
	if (ret) {
		btrfs_set_log_full_commit(trans);
		mutex_unlock(&log_root_tree->log_mutex);
		goto out_wake_log_root;
	}

	log_root_start = log_root_tree->node->start;
	log_root_level = btrfs_header_level(log_root_tree->node);
	log_root_tree->log_transid++;
	mutex_unlock(&log_root_tree->log_mutex);

	/*
	 * Here we are guaranteed that nobody is going to write the superblock
	 * for the current transaction before us and that neither we do write
	 * our superblock before the previous transaction finishes its commit
	 * and writes its superblock, because:
	 *
	 * 1) We are holding a handle on the current transaction, so no body
	 *    can commit it until we release the handle;
	 *
	 * 2) Before writing our superblock we acquire the tree_log_mutex, so
	 *    if the previous transaction is still committing, and hasn't yet
	 *    written its superblock, we wait for it to do it, because a
	 *    transaction commit acquires the tree_log_mutex when the commit
	 *    begins and releases it only after writing its superblock.
	 */
	mutex_lock(&fs_info->tree_log_mutex);

	/*
	 * The previous transaction writeout phase could have failed, and thus
	 * marked the fs in an error state.  We must not commit here, as we
	 * could have updated our generation in the super_for_commit and
	 * writing the super here would result in transid mismatches.  If there
	 * is an error here just bail.
	 */
	if (BTRFS_FS_ERROR(fs_info)) {
		ret = -EIO;
		btrfs_set_log_full_commit(trans);
		btrfs_abort_transaction(trans, ret);
		mutex_unlock(&fs_info->tree_log_mutex);
		goto out_wake_log_root;
	}

	btrfs_set_super_log_root(fs_info->super_for_commit, log_root_start);
	btrfs_set_super_log_root_level(fs_info->super_for_commit, log_root_level);
	ret = write_all_supers(fs_info, 1);
	mutex_unlock(&fs_info->tree_log_mutex);
	if (ret) {
		btrfs_set_log_full_commit(trans);
		btrfs_abort_transaction(trans, ret);
		goto out_wake_log_root;
	}

	/*
	 * We know there can only be one task here, since we have not yet set
	 * root->log_commit[index1] to 0 and any task attempting to sync the
	 * log must wait for the previous log transaction to commit if it's
	 * still in progress or wait for the current log transaction commit if
	 * someone else already started it. We use <= and not < because the
	 * first log transaction has an ID of 0.
	 */
	ASSERT(btrfs_get_root_last_log_commit(root) <= log_transid);
	btrfs_set_root_last_log_commit(root, log_transid);

out_wake_log_root:
	mutex_lock(&log_root_tree->log_mutex);
	btrfs_remove_all_log_ctxs(log_root_tree, index2, ret);

	log_root_tree->log_transid_committed++;
	atomic_set(&log_root_tree->log_commit[index2], 0);
	mutex_unlock(&log_root_tree->log_mutex);

	/*
	 * The barrier before waitqueue_active (in cond_wake_up) is needed so
	 * all the updates above are seen by the woken threads. It might not be
	 * necessary, but proving that seems to be hard.
	 */
	cond_wake_up(&log_root_tree->log_commit_wait[index2]);
out:
	mutex_lock(&root->log_mutex);
	btrfs_remove_all_log_ctxs(root, index1, ret);
	root->log_transid_committed++;
	atomic_set(&root->log_commit[index1], 0);
	mutex_unlock(&root->log_mutex);

	/*
	 * The barrier before waitqueue_active (in cond_wake_up) is needed so
	 * all the updates above are seen by the woken threads. It might not be
	 * necessary, but proving that seems to be hard.
	 */
	cond_wake_up(&root->log_commit_wait[index1]);
	return ret;
}

static void free_log_tree(struct btrfs_trans_handle *trans,
			  struct btrfs_root *log)
{
	int ret;
	struct walk_control wc = {
		.free = 1,
		.process_func = process_one_buffer
	};

	if (log->node) {
		ret = walk_log_tree(trans, log, &wc);
		if (ret) {
			/*
			 * We weren't able to traverse the entire log tree, the
			 * typical scenario is getting an -EIO when reading an
			 * extent buffer of the tree, due to a previous writeback
			 * failure of it.
			 */
			set_bit(BTRFS_FS_STATE_LOG_CLEANUP_ERROR,
				&log->fs_info->fs_state);

			/*
			 * Some extent buffers of the log tree may still be dirty
			 * and not yet written back to storage, because we may
			 * have updates to a log tree without syncing a log tree,
			 * such as during rename and link operations. So flush
			 * them out and wait for their writeback to complete, so
			 * that we properly cleanup their state and pages.
			 */
			btrfs_write_marked_extents(log->fs_info,
						   &log->dirty_log_pages,
						   EXTENT_DIRTY | EXTENT_NEW);
			btrfs_wait_tree_log_extents(log,
						    EXTENT_DIRTY | EXTENT_NEW);

			if (trans)
				btrfs_abort_transaction(trans, ret);
			else
				btrfs_handle_fs_error(log->fs_info, ret, NULL);
		}
	}

	extent_io_tree_release(&log->dirty_log_pages);
	extent_io_tree_release(&log->log_csum_range);

	btrfs_put_root(log);
}

/*
 * free all the extents used by the tree log.  This should be called
 * at commit time of the full transaction
 */
int btrfs_free_log(struct btrfs_trans_handle *trans, struct btrfs_root *root)
{
	if (root->log_root) {
		free_log_tree(trans, root->log_root);
		root->log_root = NULL;
		clear_bit(BTRFS_ROOT_HAS_LOG_TREE, &root->state);
	}
	return 0;
}

int btrfs_free_log_root_tree(struct btrfs_trans_handle *trans,
			     struct btrfs_fs_info *fs_info)
{
	if (fs_info->log_root_tree) {
		free_log_tree(trans, fs_info->log_root_tree);
		fs_info->log_root_tree = NULL;
		clear_bit(BTRFS_ROOT_HAS_LOG_TREE, &fs_info->tree_root->state);
	}
	return 0;
}

/*
 * Check if an inode was logged in the current transaction. This correctly deals
 * with the case where the inode was logged but has a logged_trans of 0, which
 * happens if the inode is evicted and loaded again, as logged_trans is an in
 * memory only field (not persisted).
 *
 * Returns 1 if the inode was logged before in the transaction, 0 if it was not,
 * and < 0 on error.
 */
static int inode_logged(const struct btrfs_trans_handle *trans,
			struct btrfs_inode *inode,
			struct btrfs_path *path_in)
{
	struct btrfs_path *path = path_in;
	struct btrfs_key key;
	int ret;

	if (inode->logged_trans == trans->transid)
		return 1;

	/*
	 * If logged_trans is not 0, then we know the inode logged was not logged
	 * in this transaction, so we can return false right away.
	 */
	if (inode->logged_trans > 0)
		return 0;

	/*
	 * If no log tree was created for this root in this transaction, then
	 * the inode can not have been logged in this transaction. In that case
	 * set logged_trans to anything greater than 0 and less than the current
	 * transaction's ID, to avoid the search below in a future call in case
	 * a log tree gets created after this.
	 */
	if (!test_bit(BTRFS_ROOT_HAS_LOG_TREE, &inode->root->state)) {
		inode->logged_trans = trans->transid - 1;
		return 0;
	}

	/*
	 * We have a log tree and the inode's logged_trans is 0. We can't tell
	 * for sure if the inode was logged before in this transaction by looking
	 * only at logged_trans. We could be pessimistic and assume it was, but
	 * that can lead to unnecessarily logging an inode during rename and link
	 * operations, and then further updating the log in followup rename and
	 * link operations, specially if it's a directory, which adds latency
	 * visible to applications doing a series of rename or link operations.
	 *
	 * A logged_trans of 0 here can mean several things:
	 *
	 * 1) The inode was never logged since the filesystem was mounted, and may
	 *    or may have not been evicted and loaded again;
	 *
	 * 2) The inode was logged in a previous transaction, then evicted and
	 *    then loaded again;
	 *
	 * 3) The inode was logged in the current transaction, then evicted and
	 *    then loaded again.
	 *
	 * For cases 1) and 2) we don't want to return true, but we need to detect
	 * case 3) and return true. So we do a search in the log root for the inode
	 * item.
	 */
	key.objectid = btrfs_ino(inode);
	key.type = BTRFS_INODE_ITEM_KEY;
	key.offset = 0;

	if (!path) {
		path = btrfs_alloc_path();
		if (!path)
			return -ENOMEM;
	}

	ret = btrfs_search_slot(NULL, inode->root->log_root, &key, path, 0, 0);

	if (path_in)
		btrfs_release_path(path);
	else
		btrfs_free_path(path);

	/*
	 * Logging an inode always results in logging its inode item. So if we
	 * did not find the item we know the inode was not logged for sure.
	 */
	if (ret < 0) {
		return ret;
	} else if (ret > 0) {
		/*
		 * Set logged_trans to a value greater than 0 and less then the
		 * current transaction to avoid doing the search in future calls.
		 */
		inode->logged_trans = trans->transid - 1;
		return 0;
	}

	/*
	 * The inode was previously logged and then evicted, set logged_trans to
	 * the current transacion's ID, to avoid future tree searches as long as
	 * the inode is not evicted again.
	 */
	inode->logged_trans = trans->transid;

	/*
	 * If it's a directory, then we must set last_dir_index_offset to the
	 * maximum possible value, so that the next attempt to log the inode does
	 * not skip checking if dir index keys found in modified subvolume tree
	 * leaves have been logged before, otherwise it would result in attempts
	 * to insert duplicate dir index keys in the log tree. This must be done
	 * because last_dir_index_offset is an in-memory only field, not persisted
	 * in the inode item or any other on-disk structure, so its value is lost
	 * once the inode is evicted.
	 */
	if (S_ISDIR(inode->vfs_inode.i_mode))
		inode->last_dir_index_offset = (u64)-1;

	return 1;
}

/*
 * Delete a directory entry from the log if it exists.
 *
 * Returns < 0 on error
 *           1 if the entry does not exists
 *           0 if the entry existed and was successfully deleted
 */
static int del_logged_dentry(struct btrfs_trans_handle *trans,
			     struct btrfs_root *log,
			     struct btrfs_path *path,
			     u64 dir_ino,
			     const struct fscrypt_str *name,
			     u64 index)
{
	struct btrfs_dir_item *di;

	/*
	 * We only log dir index items of a directory, so we don't need to look
	 * for dir item keys.
	 */
	di = btrfs_lookup_dir_index_item(trans, log, path, dir_ino,
					 index, name, -1);
	if (IS_ERR(di))
		return PTR_ERR(di);
	else if (!di)
		return 1;

	/*
	 * We do not need to update the size field of the directory's
	 * inode item because on log replay we update the field to reflect
	 * all existing entries in the directory (see overwrite_item()).
	 */
	return btrfs_delete_one_dir_name(trans, log, path, di);
}

/*
 * If both a file and directory are logged, and unlinks or renames are
 * mixed in, we have a few interesting corners:
 *
 * create file X in dir Y
 * link file X to X.link in dir Y
 * fsync file X
 * unlink file X but leave X.link
 * fsync dir Y
 *
 * After a crash we would expect only X.link to exist.  But file X
 * didn't get fsync'd again so the log has back refs for X and X.link.
 *
 * We solve this by removing directory entries and inode backrefs from the
 * log when a file that was logged in the current transaction is
 * unlinked.  Any later fsync will include the updated log entries, and
 * we'll be able to reconstruct the proper directory items from backrefs.
 *
 * This optimizations allows us to avoid relogging the entire inode
 * or the entire directory.
 */
void btrfs_del_dir_entries_in_log(struct btrfs_trans_handle *trans,
				  struct btrfs_root *root,
				  const struct fscrypt_str *name,
				  struct btrfs_inode *dir, u64 index)
{
	struct btrfs_path *path;
	int ret;

	ret = inode_logged(trans, dir, NULL);
	if (ret == 0)
		return;
	else if (ret < 0) {
		btrfs_set_log_full_commit(trans);
		return;
	}

	ret = join_running_log_trans(root);
	if (ret)
		return;

	mutex_lock(&dir->log_mutex);

	path = btrfs_alloc_path();
	if (!path) {
		ret = -ENOMEM;
		goto out_unlock;
	}

	ret = del_logged_dentry(trans, root->log_root, path, btrfs_ino(dir),
				name, index);
	btrfs_free_path(path);
out_unlock:
	mutex_unlock(&dir->log_mutex);
	if (ret < 0)
		btrfs_set_log_full_commit(trans);
	btrfs_end_log_trans(root);
}

/* see comments for btrfs_del_dir_entries_in_log */
void btrfs_del_inode_ref_in_log(struct btrfs_trans_handle *trans,
				struct btrfs_root *root,
				const struct fscrypt_str *name,
				struct btrfs_inode *inode, u64 dirid)
{
	struct btrfs_root *log;
	u64 index;
	int ret;

	ret = inode_logged(trans, inode, NULL);
	if (ret == 0)
		return;
	else if (ret < 0) {
		btrfs_set_log_full_commit(trans);
		return;
	}

	ret = join_running_log_trans(root);
	if (ret)
		return;
	log = root->log_root;
	mutex_lock(&inode->log_mutex);

	ret = btrfs_del_inode_ref(trans, log, name, btrfs_ino(inode),
				  dirid, &index);
	mutex_unlock(&inode->log_mutex);
	if (ret < 0 && ret != -ENOENT)
		btrfs_set_log_full_commit(trans);
	btrfs_end_log_trans(root);
}

/*
 * creates a range item in the log for 'dirid'.  first_offset and
 * last_offset tell us which parts of the key space the log should
 * be considered authoritative for.
 */
static noinline int insert_dir_log_key(struct btrfs_trans_handle *trans,
				       struct btrfs_root *log,
				       struct btrfs_path *path,
				       u64 dirid,
				       u64 first_offset, u64 last_offset)
{
	int ret;
	struct btrfs_key key;
	struct btrfs_dir_log_item *item;

	key.objectid = dirid;
	key.offset = first_offset;
	key.type = BTRFS_DIR_LOG_INDEX_KEY;
	ret = btrfs_insert_empty_item(trans, log, path, &key, sizeof(*item));
	/*
	 * -EEXIST is fine and can happen sporadically when we are logging a
	 * directory and have concurrent insertions in the subvolume's tree for
	 * items from other inodes and that result in pushing off some dir items
	 * from one leaf to another in order to accommodate for the new items.
	 * This results in logging the same dir index range key.
	 */
	if (ret && ret != -EEXIST)
		return ret;

	item = btrfs_item_ptr(path->nodes[0], path->slots[0],
			      struct btrfs_dir_log_item);
	if (ret == -EEXIST) {
		const u64 curr_end = btrfs_dir_log_end(path->nodes[0], item);

		/*
		 * btrfs_del_dir_entries_in_log() might have been called during
		 * an unlink between the initial insertion of this key and the
		 * current update, or we might be logging a single entry deletion
		 * during a rename, so set the new last_offset to the max value.
		 */
		last_offset = max(last_offset, curr_end);
	}
	btrfs_set_dir_log_end(path->nodes[0], item, last_offset);
	btrfs_mark_buffer_dirty(trans, path->nodes[0]);
	btrfs_release_path(path);
	return 0;
}

static int flush_dir_items_batch(struct btrfs_trans_handle *trans,
				 struct btrfs_inode *inode,
				 struct extent_buffer *src,
				 struct btrfs_path *dst_path,
				 int start_slot,
				 int count)
{
	struct btrfs_root *log = inode->root->log_root;
	char *ins_data = NULL;
	struct btrfs_item_batch batch;
	struct extent_buffer *dst;
	unsigned long src_offset;
	unsigned long dst_offset;
	u64 last_index;
	struct btrfs_key key;
	u32 item_size;
	int ret;
	int i;

	ASSERT(count > 0);
	batch.nr = count;

	if (count == 1) {
		btrfs_item_key_to_cpu(src, &key, start_slot);
		item_size = btrfs_item_size(src, start_slot);
		batch.keys = &key;
		batch.data_sizes = &item_size;
		batch.total_data_size = item_size;
	} else {
		struct btrfs_key *ins_keys;
		u32 *ins_sizes;

		ins_data = kmalloc(count * sizeof(u32) +
				   count * sizeof(struct btrfs_key), GFP_NOFS);
		if (!ins_data)
			return -ENOMEM;

		ins_sizes = (u32 *)ins_data;
		ins_keys = (struct btrfs_key *)(ins_data + count * sizeof(u32));
		batch.keys = ins_keys;
		batch.data_sizes = ins_sizes;
		batch.total_data_size = 0;

		for (i = 0; i < count; i++) {
			const int slot = start_slot + i;

			btrfs_item_key_to_cpu(src, &ins_keys[i], slot);
			ins_sizes[i] = btrfs_item_size(src, slot);
			batch.total_data_size += ins_sizes[i];
		}
	}

	ret = btrfs_insert_empty_items(trans, log, dst_path, &batch);
	if (ret)
		goto out;

	dst = dst_path->nodes[0];
	/*
	 * Copy all the items in bulk, in a single copy operation. Item data is
	 * organized such that it's placed at the end of a leaf and from right
	 * to left. For example, the data for the second item ends at an offset
	 * that matches the offset where the data for the first item starts, the
	 * data for the third item ends at an offset that matches the offset
	 * where the data of the second items starts, and so on.
	 * Therefore our source and destination start offsets for copy match the
	 * offsets of the last items (highest slots).
	 */
	dst_offset = btrfs_item_ptr_offset(dst, dst_path->slots[0] + count - 1);
	src_offset = btrfs_item_ptr_offset(src, start_slot + count - 1);
	copy_extent_buffer(dst, src, dst_offset, src_offset, batch.total_data_size);
	btrfs_release_path(dst_path);

	last_index = batch.keys[count - 1].offset;
	ASSERT(last_index > inode->last_dir_index_offset);

	/*
	 * If for some unexpected reason the last item's index is not greater
	 * than the last index we logged, warn and force a transaction commit.
	 */
	if (WARN_ON(last_index <= inode->last_dir_index_offset))
		ret = BTRFS_LOG_FORCE_COMMIT;
	else
		inode->last_dir_index_offset = last_index;

	if (btrfs_get_first_dir_index_to_log(inode) == 0)
		btrfs_set_first_dir_index_to_log(inode, batch.keys[0].offset);
out:
	kfree(ins_data);

	return ret;
}

static int clone_leaf(struct btrfs_path *path, struct btrfs_log_ctx *ctx)
{
	const int slot = path->slots[0];

	if (ctx->scratch_eb) {
		copy_extent_buffer_full(ctx->scratch_eb, path->nodes[0]);
	} else {
		ctx->scratch_eb = btrfs_clone_extent_buffer(path->nodes[0]);
		if (!ctx->scratch_eb)
			return -ENOMEM;
	}

	btrfs_release_path(path);
	path->nodes[0] = ctx->scratch_eb;
	path->slots[0] = slot;
	/*
	 * Add extra ref to scratch eb so that it is not freed when callers
	 * release the path, so we can reuse it later if needed.
	 */
	atomic_inc(&ctx->scratch_eb->refs);

	return 0;
}

static int process_dir_items_leaf(struct btrfs_trans_handle *trans,
				  struct btrfs_inode *inode,
				  struct btrfs_path *path,
				  struct btrfs_path *dst_path,
				  struct btrfs_log_ctx *ctx,
				  u64 *last_old_dentry_offset)
{
	struct btrfs_root *log = inode->root->log_root;
	struct extent_buffer *src;
	const int nritems = btrfs_header_nritems(path->nodes[0]);
	const u64 ino = btrfs_ino(inode);
	bool last_found = false;
	int batch_start = 0;
	int batch_size = 0;
	int ret;

	/*
	 * We need to clone the leaf, release the read lock on it, and use the
	 * clone before modifying the log tree. See the comment at copy_items()
	 * about why we need to do this.
	 */
	ret = clone_leaf(path, ctx);
	if (ret < 0)
		return ret;

	src = path->nodes[0];

	for (int i = path->slots[0]; i < nritems; i++) {
		struct btrfs_dir_item *di;
		struct btrfs_key key;
		int ret;

		btrfs_item_key_to_cpu(src, &key, i);

		if (key.objectid != ino || key.type != BTRFS_DIR_INDEX_KEY) {
			last_found = true;
			break;
		}

		di = btrfs_item_ptr(src, i, struct btrfs_dir_item);

		/*
		 * Skip ranges of items that consist only of dir item keys created
		 * in past transactions. However if we find a gap, we must log a
		 * dir index range item for that gap, so that index keys in that
		 * gap are deleted during log replay.
		 */
		if (btrfs_dir_transid(src, di) < trans->transid) {
			if (key.offset > *last_old_dentry_offset + 1) {
				ret = insert_dir_log_key(trans, log, dst_path,
						 ino, *last_old_dentry_offset + 1,
						 key.offset - 1);
				if (ret < 0)
					return ret;
			}

			*last_old_dentry_offset = key.offset;
			continue;
		}

		/* If we logged this dir index item before, we can skip it. */
		if (key.offset <= inode->last_dir_index_offset)
			continue;

		/*
		 * We must make sure that when we log a directory entry, the
		 * corresponding inode, after log replay, has a matching link
		 * count. For example:
		 *
		 * touch foo
		 * mkdir mydir
		 * sync
		 * ln foo mydir/bar
		 * xfs_io -c "fsync" mydir
		 * <crash>
		 * <mount fs and log replay>
		 *
		 * Would result in a fsync log that when replayed, our file inode
		 * would have a link count of 1, but we get two directory entries
		 * pointing to the same inode. After removing one of the names,
		 * it would not be possible to remove the other name, which
		 * resulted always in stale file handle errors, and would not be
		 * possible to rmdir the parent directory, since its i_size could
		 * never be decremented to the value BTRFS_EMPTY_DIR_SIZE,
		 * resulting in -ENOTEMPTY errors.
		 */
		if (!ctx->log_new_dentries) {
			struct btrfs_key di_key;

			btrfs_dir_item_key_to_cpu(src, di, &di_key);
			if (di_key.type != BTRFS_ROOT_ITEM_KEY)
				ctx->log_new_dentries = true;
		}

		if (batch_size == 0)
			batch_start = i;
		batch_size++;
	}

	if (batch_size > 0) {
		int ret;

		ret = flush_dir_items_batch(trans, inode, src, dst_path,
					    batch_start, batch_size);
		if (ret < 0)
			return ret;
	}

	return last_found ? 1 : 0;
}

/*
 * log all the items included in the current transaction for a given
 * directory.  This also creates the range items in the log tree required
 * to replay anything deleted before the fsync
 */
static noinline int log_dir_items(struct btrfs_trans_handle *trans,
			  struct btrfs_inode *inode,
			  struct btrfs_path *path,
			  struct btrfs_path *dst_path,
			  struct btrfs_log_ctx *ctx,
			  u64 min_offset, u64 *last_offset_ret)
{
	struct btrfs_key min_key;
	struct btrfs_root *root = inode->root;
	struct btrfs_root *log = root->log_root;
	int ret;
	u64 last_old_dentry_offset = min_offset - 1;
	u64 last_offset = (u64)-1;
	u64 ino = btrfs_ino(inode);

	min_key.objectid = ino;
	min_key.type = BTRFS_DIR_INDEX_KEY;
	min_key.offset = min_offset;

	ret = btrfs_search_forward(root, &min_key, path, trans->transid);

	/*
	 * we didn't find anything from this transaction, see if there
	 * is anything at all
	 */
	if (ret != 0 || min_key.objectid != ino ||
	    min_key.type != BTRFS_DIR_INDEX_KEY) {
		min_key.objectid = ino;
		min_key.type = BTRFS_DIR_INDEX_KEY;
		min_key.offset = (u64)-1;
		btrfs_release_path(path);
		ret = btrfs_search_slot(NULL, root, &min_key, path, 0, 0);
		if (ret < 0) {
			btrfs_release_path(path);
			return ret;
		}
		ret = btrfs_previous_item(root, path, ino, BTRFS_DIR_INDEX_KEY);

		/* if ret == 0 there are items for this type,
		 * create a range to tell us the last key of this type.
		 * otherwise, there are no items in this directory after
		 * *min_offset, and we create a range to indicate that.
		 */
		if (ret == 0) {
			struct btrfs_key tmp;

			btrfs_item_key_to_cpu(path->nodes[0], &tmp,
					      path->slots[0]);
			if (tmp.type == BTRFS_DIR_INDEX_KEY)
				last_old_dentry_offset = tmp.offset;
		} else if (ret > 0) {
			ret = 0;
		}

		goto done;
	}

	/* go backward to find any previous key */
	ret = btrfs_previous_item(root, path, ino, BTRFS_DIR_INDEX_KEY);
	if (ret == 0) {
		struct btrfs_key tmp;

		btrfs_item_key_to_cpu(path->nodes[0], &tmp, path->slots[0]);
		/*
		 * The dir index key before the first one we found that needs to
		 * be logged might be in a previous leaf, and there might be a
		 * gap between these keys, meaning that we had deletions that
		 * happened. So the key range item we log (key type
		 * BTRFS_DIR_LOG_INDEX_KEY) must cover a range that starts at the
		 * previous key's offset plus 1, so that those deletes are replayed.
		 */
		if (tmp.type == BTRFS_DIR_INDEX_KEY)
			last_old_dentry_offset = tmp.offset;
	} else if (ret < 0) {
		goto done;
	}

	btrfs_release_path(path);

	/*
	 * Find the first key from this transaction again or the one we were at
	 * in the loop below in case we had to reschedule. We may be logging the
	 * directory without holding its VFS lock, which happen when logging new
	 * dentries (through log_new_dir_dentries()) or in some cases when we
	 * need to log the parent directory of an inode. This means a dir index
	 * key might be deleted from the inode's root, and therefore we may not
	 * find it anymore. If we can't find it, just move to the next key. We
	 * can not bail out and ignore, because if we do that we will simply
	 * not log dir index keys that come after the one that was just deleted
	 * and we can end up logging a dir index range that ends at (u64)-1
	 * (@last_offset is initialized to that), resulting in removing dir
	 * entries we should not remove at log replay time.
	 */
search:
	ret = btrfs_search_slot(NULL, root, &min_key, path, 0, 0);
	if (ret > 0) {
		ret = btrfs_next_item(root, path);
		if (ret > 0) {
			/* There are no more keys in the inode's root. */
			ret = 0;
			goto done;
		}
	}
	if (ret < 0)
		goto done;

	/*
	 * we have a block from this transaction, log every item in it
	 * from our directory
	 */
	while (1) {
		ret = process_dir_items_leaf(trans, inode, path, dst_path, ctx,
					     &last_old_dentry_offset);
		if (ret != 0) {
			if (ret > 0)
				ret = 0;
			goto done;
		}
		path->slots[0] = btrfs_header_nritems(path->nodes[0]);

		/*
		 * look ahead to the next item and see if it is also
		 * from this directory and from this transaction
		 */
		ret = btrfs_next_leaf(root, path);
		if (ret) {
			if (ret == 1) {
				last_offset = (u64)-1;
				ret = 0;
			}
			goto done;
		}
		btrfs_item_key_to_cpu(path->nodes[0], &min_key, path->slots[0]);
		if (min_key.objectid != ino || min_key.type != BTRFS_DIR_INDEX_KEY) {
			last_offset = (u64)-1;
			goto done;
		}
		if (btrfs_header_generation(path->nodes[0]) != trans->transid) {
			/*
			 * The next leaf was not changed in the current transaction
			 * and has at least one dir index key.
			 * We check for the next key because there might have been
			 * one or more deletions between the last key we logged and
			 * that next key. So the key range item we log (key type
			 * BTRFS_DIR_LOG_INDEX_KEY) must end at the next key's
			 * offset minus 1, so that those deletes are replayed.
			 */
			last_offset = min_key.offset - 1;
			goto done;
		}
		if (need_resched()) {
			btrfs_release_path(path);
			cond_resched();
			goto search;
		}
	}
done:
	btrfs_release_path(path);
	btrfs_release_path(dst_path);

	if (ret == 0) {
		*last_offset_ret = last_offset;
		/*
		 * In case the leaf was changed in the current transaction but
		 * all its dir items are from a past transaction, the last item
		 * in the leaf is a dir item and there's no gap between that last
		 * dir item and the first one on the next leaf (which did not
		 * change in the current transaction), then we don't need to log
		 * a range, last_old_dentry_offset is == to last_offset.
		 */
		ASSERT(last_old_dentry_offset <= last_offset);
		if (last_old_dentry_offset < last_offset)
			ret = insert_dir_log_key(trans, log, path, ino,
						 last_old_dentry_offset + 1,
						 last_offset);
	}

	return ret;
}

/*
 * If the inode was logged before and it was evicted, then its
 * last_dir_index_offset is (u64)-1, so we don't the value of the last index
 * key offset. If that's the case, search for it and update the inode. This
 * is to avoid lookups in the log tree every time we try to insert a dir index
 * key from a leaf changed in the current transaction, and to allow us to always
 * do batch insertions of dir index keys.
 */
static int update_last_dir_index_offset(struct btrfs_inode *inode,
					struct btrfs_path *path,
					const struct btrfs_log_ctx *ctx)
{
	const u64 ino = btrfs_ino(inode);
	struct btrfs_key key;
	int ret;

	lockdep_assert_held(&inode->log_mutex);

	if (inode->last_dir_index_offset != (u64)-1)
		return 0;

	if (!ctx->logged_before) {
		inode->last_dir_index_offset = BTRFS_DIR_START_INDEX - 1;
		return 0;
	}

	key.objectid = ino;
	key.type = BTRFS_DIR_INDEX_KEY;
	key.offset = (u64)-1;

	ret = btrfs_search_slot(NULL, inode->root->log_root, &key, path, 0, 0);
	/*
	 * An error happened or we actually have an index key with an offset
	 * value of (u64)-1. Bail out, we're done.
	 */
	if (ret <= 0)
		goto out;

	ret = 0;
	inode->last_dir_index_offset = BTRFS_DIR_START_INDEX - 1;

	/*
	 * No dir index items, bail out and leave last_dir_index_offset with
	 * the value right before the first valid index value.
	 */
	if (path->slots[0] == 0)
		goto out;

	/*
	 * btrfs_search_slot() left us at one slot beyond the slot with the last
	 * index key, or beyond the last key of the directory that is not an
	 * index key. If we have an index key before, set last_dir_index_offset
	 * to its offset value, otherwise leave it with a value right before the
	 * first valid index value, as it means we have an empty directory.
	 */
	btrfs_item_key_to_cpu(path->nodes[0], &key, path->slots[0] - 1);
	if (key.objectid == ino && key.type == BTRFS_DIR_INDEX_KEY)
		inode->last_dir_index_offset = key.offset;

out:
	btrfs_release_path(path);

	return ret;
}

/*
 * logging directories is very similar to logging inodes, We find all the items
 * from the current transaction and write them to the log.
 *
 * The recovery code scans the directory in the subvolume, and if it finds a
 * key in the range logged that is not present in the log tree, then it means
 * that dir entry was unlinked during the transaction.
 *
 * In order for that scan to work, we must include one key smaller than
 * the smallest logged by this transaction and one key larger than the largest
 * key logged by this transaction.
 */
static noinline int log_directory_changes(struct btrfs_trans_handle *trans,
			  struct btrfs_inode *inode,
			  struct btrfs_path *path,
			  struct btrfs_path *dst_path,
			  struct btrfs_log_ctx *ctx)
{
	u64 min_key;
	u64 max_key;
	int ret;

	ret = update_last_dir_index_offset(inode, path, ctx);
	if (ret)
		return ret;

	min_key = BTRFS_DIR_START_INDEX;
	max_key = 0;

	while (1) {
		ret = log_dir_items(trans, inode, path, dst_path,
				ctx, min_key, &max_key);
		if (ret)
			return ret;
		if (max_key == (u64)-1)
			break;
		min_key = max_key + 1;
	}

	return 0;
}

/*
 * a helper function to drop items from the log before we relog an
 * inode.  max_key_type indicates the highest item type to remove.
 * This cannot be run for file data extents because it does not
 * free the extents they point to.
 */
static int drop_inode_items(struct btrfs_trans_handle *trans,
				  struct btrfs_root *log,
				  struct btrfs_path *path,
				  struct btrfs_inode *inode,
				  int max_key_type)
{
	int ret;
	struct btrfs_key key;
	struct btrfs_key found_key;
	int start_slot;

	key.objectid = btrfs_ino(inode);
	key.type = max_key_type;
	key.offset = (u64)-1;

	while (1) {
		ret = btrfs_search_slot(trans, log, &key, path, -1, 1);
		if (ret < 0) {
			break;
		} else if (ret > 0) {
			if (path->slots[0] == 0)
				break;
			path->slots[0]--;
		}

		btrfs_item_key_to_cpu(path->nodes[0], &found_key,
				      path->slots[0]);

		if (found_key.objectid != key.objectid)
			break;

		found_key.offset = 0;
		found_key.type = 0;
		ret = btrfs_bin_search(path->nodes[0], 0, &found_key, &start_slot);
		if (ret < 0)
			break;

		ret = btrfs_del_items(trans, log, path, start_slot,
				      path->slots[0] - start_slot + 1);
		/*
		 * If start slot isn't 0 then we don't need to re-search, we've
		 * found the last guy with the objectid in this tree.
		 */
		if (ret || start_slot != 0)
			break;
		btrfs_release_path(path);
	}
	btrfs_release_path(path);
	if (ret > 0)
		ret = 0;
	return ret;
}

static int truncate_inode_items(struct btrfs_trans_handle *trans,
				struct btrfs_root *log_root,
				struct btrfs_inode *inode,
				u64 new_size, u32 min_type)
{
	struct btrfs_truncate_control control = {
		.new_size = new_size,
		.ino = btrfs_ino(inode),
		.min_type = min_type,
		.skip_ref_updates = true,
	};

	return btrfs_truncate_inode_items(trans, log_root, &control);
}

static void fill_inode_item(struct btrfs_trans_handle *trans,
			    struct extent_buffer *leaf,
			    struct btrfs_inode_item *item,
			    struct inode *inode, int log_inode_only,
			    u64 logged_isize)
{
	struct btrfs_map_token token;
	u64 flags;

	btrfs_init_map_token(&token, leaf);

	if (log_inode_only) {
		/* set the generation to zero so the recover code
		 * can tell the difference between an logging
		 * just to say 'this inode exists' and a logging
		 * to say 'update this inode with these values'
		 */
		btrfs_set_token_inode_generation(&token, item, 0);
		btrfs_set_token_inode_size(&token, item, logged_isize);
	} else {
		btrfs_set_token_inode_generation(&token, item,
						 BTRFS_I(inode)->generation);
		btrfs_set_token_inode_size(&token, item, inode->i_size);
	}

	btrfs_set_token_inode_uid(&token, item, i_uid_read(inode));
	btrfs_set_token_inode_gid(&token, item, i_gid_read(inode));
	btrfs_set_token_inode_mode(&token, item, inode->i_mode);
	btrfs_set_token_inode_nlink(&token, item, inode->i_nlink);

	btrfs_set_token_timespec_sec(&token, &item->atime,
				     inode_get_atime_sec(inode));
	btrfs_set_token_timespec_nsec(&token, &item->atime,
				      inode_get_atime_nsec(inode));

	btrfs_set_token_timespec_sec(&token, &item->mtime,
				     inode_get_mtime_sec(inode));
	btrfs_set_token_timespec_nsec(&token, &item->mtime,
				      inode_get_mtime_nsec(inode));

	btrfs_set_token_timespec_sec(&token, &item->ctime,
				     inode_get_ctime_sec(inode));
	btrfs_set_token_timespec_nsec(&token, &item->ctime,
				      inode_get_ctime_nsec(inode));

	/*
	 * We do not need to set the nbytes field, in fact during a fast fsync
	 * its value may not even be correct, since a fast fsync does not wait
	 * for ordered extent completion, which is where we update nbytes, it
	 * only waits for writeback to complete. During log replay as we find
	 * file extent items and replay them, we adjust the nbytes field of the
	 * inode item in subvolume tree as needed (see overwrite_item()).
	 */

	btrfs_set_token_inode_sequence(&token, item, inode_peek_iversion(inode));
	btrfs_set_token_inode_transid(&token, item, trans->transid);
	btrfs_set_token_inode_rdev(&token, item, inode->i_rdev);
	flags = btrfs_inode_combine_flags(BTRFS_I(inode)->flags,
					  BTRFS_I(inode)->ro_flags);
	btrfs_set_token_inode_flags(&token, item, flags);
	btrfs_set_token_inode_block_group(&token, item, 0);
}

static int log_inode_item(struct btrfs_trans_handle *trans,
			  struct btrfs_root *log, struct btrfs_path *path,
			  struct btrfs_inode *inode, bool inode_item_dropped)
{
	struct btrfs_inode_item *inode_item;
	struct btrfs_key key;
	int ret;

	btrfs_get_inode_key(inode, &key);
	/*
	 * If we are doing a fast fsync and the inode was logged before in the
	 * current transaction, then we know the inode was previously logged and
	 * it exists in the log tree. For performance reasons, in this case use
	 * btrfs_search_slot() directly with ins_len set to 0 so that we never
	 * attempt a write lock on the leaf's parent, which adds unnecessary lock
	 * contention in case there are concurrent fsyncs for other inodes of the
	 * same subvolume. Using btrfs_insert_empty_item() when the inode item
	 * already exists can also result in unnecessarily splitting a leaf.
	 */
	if (!inode_item_dropped && inode->logged_trans == trans->transid) {
		ret = btrfs_search_slot(trans, log, &key, path, 0, 1);
		ASSERT(ret <= 0);
		if (ret > 0)
			ret = -ENOENT;
	} else {
		/*
		 * This means it is the first fsync in the current transaction,
		 * so the inode item is not in the log and we need to insert it.
		 * We can never get -EEXIST because we are only called for a fast
		 * fsync and in case an inode eviction happens after the inode was
		 * logged before in the current transaction, when we load again
		 * the inode, we set BTRFS_INODE_NEEDS_FULL_SYNC on its runtime
		 * flags and set ->logged_trans to 0.
		 */
		ret = btrfs_insert_empty_item(trans, log, path, &key,
					      sizeof(*inode_item));
		ASSERT(ret != -EEXIST);
	}
	if (ret)
		return ret;
	inode_item = btrfs_item_ptr(path->nodes[0], path->slots[0],
				    struct btrfs_inode_item);
	fill_inode_item(trans, path->nodes[0], inode_item, &inode->vfs_inode,
			0, 0);
	btrfs_release_path(path);
	return 0;
}

static int log_csums(struct btrfs_trans_handle *trans,
		     struct btrfs_inode *inode,
		     struct btrfs_root *log_root,
		     struct btrfs_ordered_sum *sums)
{
	const u64 lock_end = sums->logical + sums->len - 1;
	struct extent_state *cached_state = NULL;
	int ret;

	/*
	 * If this inode was not used for reflink operations in the current
	 * transaction with new extents, then do the fast path, no need to
	 * worry about logging checksum items with overlapping ranges.
	 */
	if (inode->last_reflink_trans < trans->transid)
		return btrfs_csum_file_blocks(trans, log_root, sums);

	/*
	 * Serialize logging for checksums. This is to avoid racing with the
	 * same checksum being logged by another task that is logging another
	 * file which happens to refer to the same extent as well. Such races
	 * can leave checksum items in the log with overlapping ranges.
	 */
	ret = lock_extent(&log_root->log_csum_range, sums->logical, lock_end,
			  &cached_state);
	if (ret)
		return ret;
	/*
	 * Due to extent cloning, we might have logged a csum item that covers a
	 * subrange of a cloned extent, and later we can end up logging a csum
	 * item for a larger subrange of the same extent or the entire range.
	 * This would leave csum items in the log tree that cover the same range
	 * and break the searches for checksums in the log tree, resulting in
	 * some checksums missing in the fs/subvolume tree. So just delete (or
	 * trim and adjust) any existing csum items in the log for this range.
	 */
	ret = btrfs_del_csums(trans, log_root, sums->logical, sums->len);
	if (!ret)
		ret = btrfs_csum_file_blocks(trans, log_root, sums);

	unlock_extent(&log_root->log_csum_range, sums->logical, lock_end,
		      &cached_state);

	return ret;
}

static noinline int copy_items(struct btrfs_trans_handle *trans,
			       struct btrfs_inode *inode,
			       struct btrfs_path *dst_path,
			       struct btrfs_path *src_path,
			       int start_slot, int nr, int inode_only,
			       u64 logged_isize, struct btrfs_log_ctx *ctx)
{
	struct btrfs_root *log = inode->root->log_root;
	struct btrfs_file_extent_item *extent;
	struct extent_buffer *src;
	int ret;
	struct btrfs_key *ins_keys;
	u32 *ins_sizes;
	struct btrfs_item_batch batch;
	char *ins_data;
	int dst_index;
	const bool skip_csum = (inode->flags & BTRFS_INODE_NODATASUM);
	const u64 i_size = i_size_read(&inode->vfs_inode);

	/*
	 * To keep lockdep happy and avoid deadlocks, clone the source leaf and
	 * use the clone. This is because otherwise we would be changing the log
	 * tree, to insert items from the subvolume tree or insert csum items,
	 * while holding a read lock on a leaf from the subvolume tree, which
	 * creates a nasty lock dependency when COWing log tree nodes/leaves:
	 *
	 * 1) Modifying the log tree triggers an extent buffer allocation while
	 *    holding a write lock on a parent extent buffer from the log tree.
	 *    Allocating the pages for an extent buffer, or the extent buffer
	 *    struct, can trigger inode eviction and finally the inode eviction
	 *    will trigger a release/remove of a delayed node, which requires
	 *    taking the delayed node's mutex;
	 *
	 * 2) Allocating a metadata extent for a log tree can trigger the async
	 *    reclaim thread and make us wait for it to release enough space and
	 *    unblock our reservation ticket. The reclaim thread can start
	 *    flushing delayed items, and that in turn results in the need to
	 *    lock delayed node mutexes and in the need to write lock extent
	 *    buffers of a subvolume tree - all this while holding a write lock
	 *    on the parent extent buffer in the log tree.
	 *
	 * So one task in scenario 1) running in parallel with another task in
	 * scenario 2) could lead to a deadlock, one wanting to lock a delayed
	 * node mutex while having a read lock on a leaf from the subvolume,
	 * while the other is holding the delayed node's mutex and wants to
	 * write lock the same subvolume leaf for flushing delayed items.
	 */
	ret = clone_leaf(src_path, ctx);
	if (ret < 0)
		return ret;

	src = src_path->nodes[0];

	ins_data = kmalloc(nr * sizeof(struct btrfs_key) +
			   nr * sizeof(u32), GFP_NOFS);
	if (!ins_data)
		return -ENOMEM;

	ins_sizes = (u32 *)ins_data;
	ins_keys = (struct btrfs_key *)(ins_data + nr * sizeof(u32));
	batch.keys = ins_keys;
	batch.data_sizes = ins_sizes;
	batch.total_data_size = 0;
	batch.nr = 0;

	dst_index = 0;
	for (int i = 0; i < nr; i++) {
		const int src_slot = start_slot + i;
		struct btrfs_root *csum_root;
		struct btrfs_ordered_sum *sums;
		struct btrfs_ordered_sum *sums_next;
		LIST_HEAD(ordered_sums);
		u64 disk_bytenr;
		u64 disk_num_bytes;
		u64 extent_offset;
		u64 extent_num_bytes;
		bool is_old_extent;

		btrfs_item_key_to_cpu(src, &ins_keys[dst_index], src_slot);

		if (ins_keys[dst_index].type != BTRFS_EXTENT_DATA_KEY)
			goto add_to_batch;

		extent = btrfs_item_ptr(src, src_slot,
					struct btrfs_file_extent_item);

		is_old_extent = (btrfs_file_extent_generation(src, extent) <
				 trans->transid);

		/*
		 * Don't copy extents from past generations. That would make us
		 * log a lot more metadata for common cases like doing only a
		 * few random writes into a file and then fsync it for the first
		 * time or after the full sync flag is set on the inode. We can
		 * get leaves full of extent items, most of which are from past
		 * generations, so we can skip them - as long as the inode has
		 * not been the target of a reflink operation in this transaction,
		 * as in that case it might have had file extent items with old
		 * generations copied into it. We also must always log prealloc
		 * extents that start at or beyond eof, otherwise we would lose
		 * them on log replay.
		 */
		if (is_old_extent &&
		    ins_keys[dst_index].offset < i_size &&
		    inode->last_reflink_trans < trans->transid)
			continue;

		if (skip_csum)
			goto add_to_batch;

		/* Only regular extents have checksums. */
		if (btrfs_file_extent_type(src, extent) != BTRFS_FILE_EXTENT_REG)
			goto add_to_batch;

		/*
		 * If it's an extent created in a past transaction, then its
		 * checksums are already accessible from the committed csum tree,
		 * no need to log them.
		 */
		if (is_old_extent)
			goto add_to_batch;

		disk_bytenr = btrfs_file_extent_disk_bytenr(src, extent);
		/* If it's an explicit hole, there are no checksums. */
		if (disk_bytenr == 0)
			goto add_to_batch;

		disk_num_bytes = btrfs_file_extent_disk_num_bytes(src, extent);

		if (btrfs_file_extent_compression(src, extent)) {
			extent_offset = 0;
			extent_num_bytes = disk_num_bytes;
		} else {
			extent_offset = btrfs_file_extent_offset(src, extent);
			extent_num_bytes = btrfs_file_extent_num_bytes(src, extent);
		}

		csum_root = btrfs_csum_root(trans->fs_info, disk_bytenr);
		disk_bytenr += extent_offset;
		ret = btrfs_lookup_csums_list(csum_root, disk_bytenr,
					      disk_bytenr + extent_num_bytes - 1,
					      &ordered_sums, false);
		if (ret < 0)
			goto out;
		ret = 0;

		list_for_each_entry_safe(sums, sums_next, &ordered_sums, list) {
			if (!ret)
				ret = log_csums(trans, inode, log, sums);
			list_del(&sums->list);
			kfree(sums);
		}
		if (ret)
			goto out;

add_to_batch:
		ins_sizes[dst_index] = btrfs_item_size(src, src_slot);
		batch.total_data_size += ins_sizes[dst_index];
		batch.nr++;
		dst_index++;
	}

	/*
	 * We have a leaf full of old extent items that don't need to be logged,
	 * so we don't need to do anything.
	 */
	if (batch.nr == 0)
		goto out;

	ret = btrfs_insert_empty_items(trans, log, dst_path, &batch);
	if (ret)
		goto out;

	dst_index = 0;
	for (int i = 0; i < nr; i++) {
		const int src_slot = start_slot + i;
		const int dst_slot = dst_path->slots[0] + dst_index;
		struct btrfs_key key;
		unsigned long src_offset;
		unsigned long dst_offset;

		/*
		 * We're done, all the remaining items in the source leaf
		 * correspond to old file extent items.
		 */
		if (dst_index >= batch.nr)
			break;

		btrfs_item_key_to_cpu(src, &key, src_slot);

		if (key.type != BTRFS_EXTENT_DATA_KEY)
			goto copy_item;

		extent = btrfs_item_ptr(src, src_slot,
					struct btrfs_file_extent_item);

		/* See the comment in the previous loop, same logic. */
		if (btrfs_file_extent_generation(src, extent) < trans->transid &&
		    key.offset < i_size &&
		    inode->last_reflink_trans < trans->transid)
			continue;

copy_item:
		dst_offset = btrfs_item_ptr_offset(dst_path->nodes[0], dst_slot);
		src_offset = btrfs_item_ptr_offset(src, src_slot);

		if (key.type == BTRFS_INODE_ITEM_KEY) {
			struct btrfs_inode_item *inode_item;

			inode_item = btrfs_item_ptr(dst_path->nodes[0], dst_slot,
						    struct btrfs_inode_item);
			fill_inode_item(trans, dst_path->nodes[0], inode_item,
					&inode->vfs_inode,
					inode_only == LOG_INODE_EXISTS,
					logged_isize);
		} else {
			copy_extent_buffer(dst_path->nodes[0], src, dst_offset,
					   src_offset, ins_sizes[dst_index]);
		}

		dst_index++;
	}

	btrfs_mark_buffer_dirty(trans, dst_path->nodes[0]);
	btrfs_release_path(dst_path);
out:
	kfree(ins_data);

	return ret;
}

static int extent_cmp(void *priv, const struct list_head *a,
		      const struct list_head *b)
{
	const struct extent_map *em1, *em2;

	em1 = list_entry(a, struct extent_map, list);
	em2 = list_entry(b, struct extent_map, list);

	if (em1->start < em2->start)
		return -1;
	else if (em1->start > em2->start)
		return 1;
	return 0;
}

static int log_extent_csums(struct btrfs_trans_handle *trans,
			    struct btrfs_inode *inode,
			    struct btrfs_root *log_root,
			    const struct extent_map *em,
			    struct btrfs_log_ctx *ctx)
{
	struct btrfs_ordered_extent *ordered;
	struct btrfs_root *csum_root;
	u64 block_start;
	u64 csum_offset;
	u64 csum_len;
	u64 mod_start = em->start;
	u64 mod_len = em->len;
	LIST_HEAD(ordered_sums);
	int ret = 0;

	if (inode->flags & BTRFS_INODE_NODATASUM ||
	    (em->flags & EXTENT_FLAG_PREALLOC) ||
	    em->disk_bytenr == EXTENT_MAP_HOLE)
		return 0;

	list_for_each_entry(ordered, &ctx->ordered_extents, log_list) {
		const u64 ordered_end = ordered->file_offset + ordered->num_bytes;
		const u64 mod_end = mod_start + mod_len;
		struct btrfs_ordered_sum *sums;

		if (mod_len == 0)
			break;

		if (ordered_end <= mod_start)
			continue;
		if (mod_end <= ordered->file_offset)
			break;

		/*
		 * We are going to copy all the csums on this ordered extent, so
		 * go ahead and adjust mod_start and mod_len in case this ordered
		 * extent has already been logged.
		 */
		if (ordered->file_offset > mod_start) {
			if (ordered_end >= mod_end)
				mod_len = ordered->file_offset - mod_start;
			/*
			 * If we have this case
			 *
			 * |--------- logged extent ---------|
			 *       |----- ordered extent ----|
			 *
			 * Just don't mess with mod_start and mod_len, we'll
			 * just end up logging more csums than we need and it
			 * will be ok.
			 */
		} else {
			if (ordered_end < mod_end) {
				mod_len = mod_end - ordered_end;
				mod_start = ordered_end;
			} else {
				mod_len = 0;
			}
		}

		/*
		 * To keep us from looping for the above case of an ordered
		 * extent that falls inside of the logged extent.
		 */
		if (test_and_set_bit(BTRFS_ORDERED_LOGGED_CSUM, &ordered->flags))
			continue;

		list_for_each_entry(sums, &ordered->list, list) {
			ret = log_csums(trans, inode, log_root, sums);
			if (ret)
				return ret;
		}
	}

	/* We're done, found all csums in the ordered extents. */
	if (mod_len == 0)
		return 0;

	/* If we're compressed we have to save the entire range of csums. */
	if (extent_map_is_compressed(em)) {
		csum_offset = 0;
		csum_len = em->disk_num_bytes;
	} else {
		csum_offset = mod_start - em->start;
		csum_len = mod_len;
	}

	/* block start is already adjusted for the file extent offset. */
	block_start = extent_map_block_start(em);
	csum_root = btrfs_csum_root(trans->fs_info, block_start);
	ret = btrfs_lookup_csums_list(csum_root, block_start + csum_offset,
				      block_start + csum_offset + csum_len - 1,
				      &ordered_sums, false);
	if (ret < 0)
		return ret;
	ret = 0;

	while (!list_empty(&ordered_sums)) {
		struct btrfs_ordered_sum *sums = list_entry(ordered_sums.next,
						   struct btrfs_ordered_sum,
						   list);
		if (!ret)
			ret = log_csums(trans, inode, log_root, sums);
		list_del(&sums->list);
		kfree(sums);
	}

	return ret;
}

static int log_one_extent(struct btrfs_trans_handle *trans,
			  struct btrfs_inode *inode,
			  const struct extent_map *em,
			  struct btrfs_path *path,
			  struct btrfs_log_ctx *ctx)
{
	struct btrfs_drop_extents_args drop_args = { 0 };
	struct btrfs_root *log = inode->root->log_root;
	struct btrfs_file_extent_item fi = { 0 };
	struct extent_buffer *leaf;
	struct btrfs_key key;
	enum btrfs_compression_type compress_type;
	u64 extent_offset = em->offset;
	u64 block_start = extent_map_block_start(em);
	u64 block_len;
	int ret;

	btrfs_set_stack_file_extent_generation(&fi, trans->transid);
	if (em->flags & EXTENT_FLAG_PREALLOC)
		btrfs_set_stack_file_extent_type(&fi, BTRFS_FILE_EXTENT_PREALLOC);
	else
		btrfs_set_stack_file_extent_type(&fi, BTRFS_FILE_EXTENT_REG);

	block_len = em->disk_num_bytes;
	compress_type = extent_map_compression(em);
	if (compress_type != BTRFS_COMPRESS_NONE) {
		btrfs_set_stack_file_extent_disk_bytenr(&fi, block_start);
		btrfs_set_stack_file_extent_disk_num_bytes(&fi, block_len);
	} else if (em->disk_bytenr < EXTENT_MAP_LAST_BYTE) {
		btrfs_set_stack_file_extent_disk_bytenr(&fi, block_start - extent_offset);
		btrfs_set_stack_file_extent_disk_num_bytes(&fi, block_len);
	}

	btrfs_set_stack_file_extent_offset(&fi, extent_offset);
	btrfs_set_stack_file_extent_num_bytes(&fi, em->len);
	btrfs_set_stack_file_extent_ram_bytes(&fi, em->ram_bytes);
	btrfs_set_stack_file_extent_compression(&fi, compress_type);

	ret = log_extent_csums(trans, inode, log, em, ctx);
	if (ret)
		return ret;

	/*
	 * If this is the first time we are logging the inode in the current
	 * transaction, we can avoid btrfs_drop_extents(), which is expensive
	 * because it does a deletion search, which always acquires write locks
	 * for extent buffers at levels 2, 1 and 0. This not only wastes time
	 * but also adds significant contention in a log tree, since log trees
	 * are small, with a root at level 2 or 3 at most, due to their short
	 * life span.
	 */
	if (ctx->logged_before) {
		drop_args.path = path;
		drop_args.start = em->start;
		drop_args.end = em->start + em->len;
		drop_args.replace_extent = true;
		drop_args.extent_item_size = sizeof(fi);
		ret = btrfs_drop_extents(trans, log, inode, &drop_args);
		if (ret)
			return ret;
	}

	if (!drop_args.extent_inserted) {
		key.objectid = btrfs_ino(inode);
		key.type = BTRFS_EXTENT_DATA_KEY;
		key.offset = em->start;

		ret = btrfs_insert_empty_item(trans, log, path, &key,
					      sizeof(fi));
		if (ret)
			return ret;
	}
	leaf = path->nodes[0];
	write_extent_buffer(leaf, &fi,
			    btrfs_item_ptr_offset(leaf, path->slots[0]),
			    sizeof(fi));
	btrfs_mark_buffer_dirty(trans, leaf);

	btrfs_release_path(path);

	return ret;
}

/*
 * Log all prealloc extents beyond the inode's i_size to make sure we do not
 * lose them after doing a full/fast fsync and replaying the log. We scan the
 * subvolume's root instead of iterating the inode's extent map tree because
 * otherwise we can log incorrect extent items based on extent map conversion.
 * That can happen due to the fact that extent maps are merged when they
 * are not in the extent map tree's list of modified extents.
 */
static int btrfs_log_prealloc_extents(struct btrfs_trans_handle *trans,
				      struct btrfs_inode *inode,
				      struct btrfs_path *path,
				      struct btrfs_log_ctx *ctx)
{
	struct btrfs_root *root = inode->root;
	struct btrfs_key key;
	const u64 i_size = i_size_read(&inode->vfs_inode);
	const u64 ino = btrfs_ino(inode);
	struct btrfs_path *dst_path = NULL;
	bool dropped_extents = false;
	u64 truncate_offset = i_size;
	struct extent_buffer *leaf;
	int slot;
	int ins_nr = 0;
	int start_slot = 0;
	int ret;

	if (!(inode->flags & BTRFS_INODE_PREALLOC))
		return 0;

	key.objectid = ino;
	key.type = BTRFS_EXTENT_DATA_KEY;
	key.offset = i_size;
	ret = btrfs_search_slot(NULL, root, &key, path, 0, 0);
	if (ret < 0)
		goto out;

	/*
	 * We must check if there is a prealloc extent that starts before the
	 * i_size and crosses the i_size boundary. This is to ensure later we
	 * truncate down to the end of that extent and not to the i_size, as
	 * otherwise we end up losing part of the prealloc extent after a log
	 * replay and with an implicit hole if there is another prealloc extent
	 * that starts at an offset beyond i_size.
	 */
	ret = btrfs_previous_item(root, path, ino, BTRFS_EXTENT_DATA_KEY);
	if (ret < 0)
		goto out;

	if (ret == 0) {
		struct btrfs_file_extent_item *ei;

		leaf = path->nodes[0];
		slot = path->slots[0];
		ei = btrfs_item_ptr(leaf, slot, struct btrfs_file_extent_item);

		if (btrfs_file_extent_type(leaf, ei) ==
		    BTRFS_FILE_EXTENT_PREALLOC) {
			u64 extent_end;

			btrfs_item_key_to_cpu(leaf, &key, slot);
			extent_end = key.offset +
				btrfs_file_extent_num_bytes(leaf, ei);

			if (extent_end > i_size)
				truncate_offset = extent_end;
		}
	} else {
		ret = 0;
	}

	while (true) {
		leaf = path->nodes[0];
		slot = path->slots[0];

		if (slot >= btrfs_header_nritems(leaf)) {
			if (ins_nr > 0) {
				ret = copy_items(trans, inode, dst_path, path,
						 start_slot, ins_nr, 1, 0, ctx);
				if (ret < 0)
					goto out;
				ins_nr = 0;
			}
			ret = btrfs_next_leaf(root, path);
			if (ret < 0)
				goto out;
			if (ret > 0) {
				ret = 0;
				break;
			}
			continue;
		}

		btrfs_item_key_to_cpu(leaf, &key, slot);
		if (key.objectid > ino)
			break;
		if (WARN_ON_ONCE(key.objectid < ino) ||
		    key.type < BTRFS_EXTENT_DATA_KEY ||
		    key.offset < i_size) {
			path->slots[0]++;
			continue;
		}
		/*
		 * Avoid overlapping items in the log tree. The first time we
		 * get here, get rid of everything from a past fsync. After
		 * that, if the current extent starts before the end of the last
		 * extent we copied, truncate the last one. This can happen if
		 * an ordered extent completion modifies the subvolume tree
		 * while btrfs_next_leaf() has the tree unlocked.
		 */
		if (!dropped_extents || key.offset < truncate_offset) {
			ret = truncate_inode_items(trans, root->log_root, inode,
						   min(key.offset, truncate_offset),
						   BTRFS_EXTENT_DATA_KEY);
			if (ret)
				goto out;
			dropped_extents = true;
		}
		truncate_offset = btrfs_file_extent_end(path);
		if (ins_nr == 0)
			start_slot = slot;
		ins_nr++;
		path->slots[0]++;
		if (!dst_path) {
			dst_path = btrfs_alloc_path();
			if (!dst_path) {
				ret = -ENOMEM;
				goto out;
			}
		}
	}
	if (ins_nr > 0)
		ret = copy_items(trans, inode, dst_path, path,
				 start_slot, ins_nr, 1, 0, ctx);
out:
	btrfs_release_path(path);
	btrfs_free_path(dst_path);
	return ret;
}

static int btrfs_log_changed_extents(struct btrfs_trans_handle *trans,
				     struct btrfs_inode *inode,
				     struct btrfs_path *path,
				     struct btrfs_log_ctx *ctx)
{
	struct btrfs_ordered_extent *ordered;
	struct btrfs_ordered_extent *tmp;
	struct extent_map *em, *n;
	LIST_HEAD(extents);
	struct extent_map_tree *tree = &inode->extent_tree;
	int ret = 0;
	int num = 0;

	write_lock(&tree->lock);

	list_for_each_entry_safe(em, n, &tree->modified_extents, list) {
		list_del_init(&em->list);
		/*
		 * Just an arbitrary number, this can be really CPU intensive
		 * once we start getting a lot of extents, and really once we
		 * have a bunch of extents we just want to commit since it will
		 * be faster.
		 */
		if (++num > 32768) {
			list_del_init(&tree->modified_extents);
			ret = -EFBIG;
			goto process;
		}

		if (em->generation < trans->transid)
			continue;

		/* We log prealloc extents beyond eof later. */
		if ((em->flags & EXTENT_FLAG_PREALLOC) &&
		    em->start >= i_size_read(&inode->vfs_inode))
			continue;

		/* Need a ref to keep it from getting evicted from cache */
		refcount_inc(&em->refs);
		em->flags |= EXTENT_FLAG_LOGGING;
		list_add_tail(&em->list, &extents);
		num++;
	}

	list_sort(NULL, &extents, extent_cmp);
process:
	while (!list_empty(&extents)) {
		em = list_entry(extents.next, struct extent_map, list);

		list_del_init(&em->list);

		/*
		 * If we had an error we just need to delete everybody from our
		 * private list.
		 */
		if (ret) {
			clear_em_logging(inode, em);
			free_extent_map(em);
			continue;
		}

		write_unlock(&tree->lock);

		ret = log_one_extent(trans, inode, em, path, ctx);
		write_lock(&tree->lock);
		clear_em_logging(inode, em);
		free_extent_map(em);
	}
	WARN_ON(!list_empty(&extents));
	write_unlock(&tree->lock);

	if (!ret)
		ret = btrfs_log_prealloc_extents(trans, inode, path, ctx);
	if (ret)
		return ret;

	/*
	 * We have logged all extents successfully, now make sure the commit of
	 * the current transaction waits for the ordered extents to complete
	 * before it commits and wipes out the log trees, otherwise we would
	 * lose data if an ordered extents completes after the transaction
	 * commits and a power failure happens after the transaction commit.
	 */
	list_for_each_entry_safe(ordered, tmp, &ctx->ordered_extents, log_list) {
		list_del_init(&ordered->log_list);
		set_bit(BTRFS_ORDERED_LOGGED, &ordered->flags);

		if (!test_bit(BTRFS_ORDERED_COMPLETE, &ordered->flags)) {
			spin_lock_irq(&inode->ordered_tree_lock);
			if (!test_bit(BTRFS_ORDERED_COMPLETE, &ordered->flags)) {
				set_bit(BTRFS_ORDERED_PENDING, &ordered->flags);
				atomic_inc(&trans->transaction->pending_ordered);
			}
			spin_unlock_irq(&inode->ordered_tree_lock);
		}
		btrfs_put_ordered_extent(ordered);
	}

	return 0;
}

static int logged_inode_size(struct btrfs_root *log, struct btrfs_inode *inode,
			     struct btrfs_path *path, u64 *size_ret)
{
	struct btrfs_key key;
	int ret;

	key.objectid = btrfs_ino(inode);
	key.type = BTRFS_INODE_ITEM_KEY;
	key.offset = 0;

	ret = btrfs_search_slot(NULL, log, &key, path, 0, 0);
	if (ret < 0) {
		return ret;
	} else if (ret > 0) {
		*size_ret = 0;
	} else {
		struct btrfs_inode_item *item;

		item = btrfs_item_ptr(path->nodes[0], path->slots[0],
				      struct btrfs_inode_item);
		*size_ret = btrfs_inode_size(path->nodes[0], item);
		/*
		 * If the in-memory inode's i_size is smaller then the inode
		 * size stored in the btree, return the inode's i_size, so
		 * that we get a correct inode size after replaying the log
		 * when before a power failure we had a shrinking truncate
		 * followed by addition of a new name (rename / new hard link).
		 * Otherwise return the inode size from the btree, to avoid
		 * data loss when replaying a log due to previously doing a
		 * write that expands the inode's size and logging a new name
		 * immediately after.
		 */
		if (*size_ret > inode->vfs_inode.i_size)
			*size_ret = inode->vfs_inode.i_size;
	}

	btrfs_release_path(path);
	return 0;
}

/*
 * At the moment we always log all xattrs. This is to figure out at log replay
 * time which xattrs must have their deletion replayed. If a xattr is missing
 * in the log tree and exists in the fs/subvol tree, we delete it. This is
 * because if a xattr is deleted, the inode is fsynced and a power failure
 * happens, causing the log to be replayed the next time the fs is mounted,
 * we want the xattr to not exist anymore (same behaviour as other filesystems
 * with a journal, ext3/4, xfs, f2fs, etc).
 */
static int btrfs_log_all_xattrs(struct btrfs_trans_handle *trans,
				struct btrfs_inode *inode,
				struct btrfs_path *path,
				struct btrfs_path *dst_path,
				struct btrfs_log_ctx *ctx)
{
	struct btrfs_root *root = inode->root;
	int ret;
	struct btrfs_key key;
	const u64 ino = btrfs_ino(inode);
	int ins_nr = 0;
	int start_slot = 0;
	bool found_xattrs = false;

	if (test_bit(BTRFS_INODE_NO_XATTRS, &inode->runtime_flags))
		return 0;

	key.objectid = ino;
	key.type = BTRFS_XATTR_ITEM_KEY;
	key.offset = 0;

	ret = btrfs_search_slot(NULL, root, &key, path, 0, 0);
	if (ret < 0)
		return ret;

	while (true) {
		int slot = path->slots[0];
		struct extent_buffer *leaf = path->nodes[0];
		int nritems = btrfs_header_nritems(leaf);

		if (slot >= nritems) {
			if (ins_nr > 0) {
				ret = copy_items(trans, inode, dst_path, path,
						 start_slot, ins_nr, 1, 0, ctx);
				if (ret < 0)
					return ret;
				ins_nr = 0;
			}
			ret = btrfs_next_leaf(root, path);
			if (ret < 0)
				return ret;
			else if (ret > 0)
				break;
			continue;
		}

		btrfs_item_key_to_cpu(leaf, &key, slot);
		if (key.objectid != ino || key.type != BTRFS_XATTR_ITEM_KEY)
			break;

		if (ins_nr == 0)
			start_slot = slot;
		ins_nr++;
		path->slots[0]++;
		found_xattrs = true;
		cond_resched();
	}
	if (ins_nr > 0) {
		ret = copy_items(trans, inode, dst_path, path,
				 start_slot, ins_nr, 1, 0, ctx);
		if (ret < 0)
			return ret;
	}

	if (!found_xattrs)
		set_bit(BTRFS_INODE_NO_XATTRS, &inode->runtime_flags);

	return 0;
}

/*
 * When using the NO_HOLES feature if we punched a hole that causes the
 * deletion of entire leafs or all the extent items of the first leaf (the one
 * that contains the inode item and references) we may end up not processing
 * any extents, because there are no leafs with a generation matching the
 * current transaction that have extent items for our inode. So we need to find
 * if any holes exist and then log them. We also need to log holes after any
 * truncate operation that changes the inode's size.
 */
static int btrfs_log_holes(struct btrfs_trans_handle *trans,
			   struct btrfs_inode *inode,
			   struct btrfs_path *path)
{
	struct btrfs_root *root = inode->root;
	struct btrfs_fs_info *fs_info = root->fs_info;
	struct btrfs_key key;
	const u64 ino = btrfs_ino(inode);
	const u64 i_size = i_size_read(&inode->vfs_inode);
	u64 prev_extent_end = 0;
	int ret;

	if (!btrfs_fs_incompat(fs_info, NO_HOLES) || i_size == 0)
		return 0;

	key.objectid = ino;
	key.type = BTRFS_EXTENT_DATA_KEY;
	key.offset = 0;

	ret = btrfs_search_slot(NULL, root, &key, path, 0, 0);
	if (ret < 0)
		return ret;

	while (true) {
		struct extent_buffer *leaf = path->nodes[0];

		if (path->slots[0] >= btrfs_header_nritems(path->nodes[0])) {
			ret = btrfs_next_leaf(root, path);
			if (ret < 0)
				return ret;
			if (ret > 0) {
				ret = 0;
				break;
			}
			leaf = path->nodes[0];
		}

		btrfs_item_key_to_cpu(leaf, &key, path->slots[0]);
		if (key.objectid != ino || key.type != BTRFS_EXTENT_DATA_KEY)
			break;

		/* We have a hole, log it. */
		if (prev_extent_end < key.offset) {
			const u64 hole_len = key.offset - prev_extent_end;

			/*
			 * Release the path to avoid deadlocks with other code
			 * paths that search the root while holding locks on
			 * leafs from the log root.
			 */
			btrfs_release_path(path);
			ret = btrfs_insert_hole_extent(trans, root->log_root,
						       ino, prev_extent_end,
						       hole_len);
			if (ret < 0)
				return ret;

			/*
			 * Search for the same key again in the root. Since it's
			 * an extent item and we are holding the inode lock, the
			 * key must still exist. If it doesn't just emit warning
			 * and return an error to fall back to a transaction
			 * commit.
			 */
			ret = btrfs_search_slot(NULL, root, &key, path, 0, 0);
			if (ret < 0)
				return ret;
			if (WARN_ON(ret > 0))
				return -ENOENT;
			leaf = path->nodes[0];
		}

		prev_extent_end = btrfs_file_extent_end(path);
		path->slots[0]++;
		cond_resched();
	}

	if (prev_extent_end < i_size) {
		u64 hole_len;

		btrfs_release_path(path);
		hole_len = ALIGN(i_size - prev_extent_end, fs_info->sectorsize);
		ret = btrfs_insert_hole_extent(trans, root->log_root, ino,
					       prev_extent_end, hole_len);
		if (ret < 0)
			return ret;
	}

	return 0;
}

/*
 * When we are logging a new inode X, check if it doesn't have a reference that
 * matches the reference from some other inode Y created in a past transaction
 * and that was renamed in the current transaction. If we don't do this, then at
 * log replay time we can lose inode Y (and all its files if it's a directory):
 *
 * mkdir /mnt/x
 * echo "hello world" > /mnt/x/foobar
 * sync
 * mv /mnt/x /mnt/y
 * mkdir /mnt/x                 # or touch /mnt/x
 * xfs_io -c fsync /mnt/x
 * <power fail>
 * mount fs, trigger log replay
 *
 * After the log replay procedure, we would lose the first directory and all its
 * files (file foobar).
 * For the case where inode Y is not a directory we simply end up losing it:
 *
 * echo "123" > /mnt/foo
 * sync
 * mv /mnt/foo /mnt/bar
 * echo "abc" > /mnt/foo
 * xfs_io -c fsync /mnt/foo
 * <power fail>
 *
 * We also need this for cases where a snapshot entry is replaced by some other
 * entry (file or directory) otherwise we end up with an unreplayable log due to
 * attempts to delete the snapshot entry (entry of type BTRFS_ROOT_ITEM_KEY) as
 * if it were a regular entry:
 *
 * mkdir /mnt/x
 * btrfs subvolume snapshot /mnt /mnt/x/snap
 * btrfs subvolume delete /mnt/x/snap
 * rmdir /mnt/x
 * mkdir /mnt/x
 * fsync /mnt/x or fsync some new file inside it
 * <power fail>
 *
 * The snapshot delete, rmdir of x, mkdir of a new x and the fsync all happen in
 * the same transaction.
 */
static int btrfs_check_ref_name_override(struct extent_buffer *eb,
					 const int slot,
					 const struct btrfs_key *key,
					 struct btrfs_inode *inode,
					 u64 *other_ino, u64 *other_parent)
{
	int ret;
	struct btrfs_path *search_path;
	char *name = NULL;
	u32 name_len = 0;
	u32 item_size = btrfs_item_size(eb, slot);
	u32 cur_offset = 0;
	unsigned long ptr = btrfs_item_ptr_offset(eb, slot);

	search_path = btrfs_alloc_path();
	if (!search_path)
		return -ENOMEM;
	search_path->search_commit_root = 1;
	search_path->skip_locking = 1;

	while (cur_offset < item_size) {
		u64 parent;
		u32 this_name_len;
		u32 this_len;
		unsigned long name_ptr;
		struct btrfs_dir_item *di;
		struct fscrypt_str name_str;

		if (key->type == BTRFS_INODE_REF_KEY) {
			struct btrfs_inode_ref *iref;

			iref = (struct btrfs_inode_ref *)(ptr + cur_offset);
			parent = key->offset;
			this_name_len = btrfs_inode_ref_name_len(eb, iref);
			name_ptr = (unsigned long)(iref + 1);
			this_len = sizeof(*iref) + this_name_len;
		} else {
			struct btrfs_inode_extref *extref;

			extref = (struct btrfs_inode_extref *)(ptr +
							       cur_offset);
			parent = btrfs_inode_extref_parent(eb, extref);
			this_name_len = btrfs_inode_extref_name_len(eb, extref);
			name_ptr = (unsigned long)&extref->name;
			this_len = sizeof(*extref) + this_name_len;
		}

		if (this_name_len > name_len) {
			char *new_name;

			new_name = krealloc(name, this_name_len, GFP_NOFS);
			if (!new_name) {
				ret = -ENOMEM;
				goto out;
			}
			name_len = this_name_len;
			name = new_name;
		}

		read_extent_buffer(eb, name, name_ptr, this_name_len);

		name_str.name = name;
		name_str.len = this_name_len;
		di = btrfs_lookup_dir_item(NULL, inode->root, search_path,
				parent, &name_str, 0);
		if (di && !IS_ERR(di)) {
			struct btrfs_key di_key;

			btrfs_dir_item_key_to_cpu(search_path->nodes[0],
						  di, &di_key);
			if (di_key.type == BTRFS_INODE_ITEM_KEY) {
				if (di_key.objectid != key->objectid) {
					ret = 1;
					*other_ino = di_key.objectid;
					*other_parent = parent;
				} else {
					ret = 0;
				}
			} else {
				ret = -EAGAIN;
			}
			goto out;
		} else if (IS_ERR(di)) {
			ret = PTR_ERR(di);
			goto out;
		}
		btrfs_release_path(search_path);

		cur_offset += this_len;
	}
	ret = 0;
out:
	btrfs_free_path(search_path);
	kfree(name);
	return ret;
}

/*
 * Check if we need to log an inode. This is used in contexts where while
 * logging an inode we need to log another inode (either that it exists or in
 * full mode). This is used instead of btrfs_inode_in_log() because the later
 * requires the inode to be in the log and have the log transaction committed,
 * while here we do not care if the log transaction was already committed - our
 * caller will commit the log later - and we want to avoid logging an inode
 * multiple times when multiple tasks have joined the same log transaction.
 */
static bool need_log_inode(const struct btrfs_trans_handle *trans,
			   struct btrfs_inode *inode)
{
	/*
	 * If a directory was not modified, no dentries added or removed, we can
	 * and should avoid logging it.
	 */
	if (S_ISDIR(inode->vfs_inode.i_mode) && inode->last_trans < trans->transid)
		return false;

	/*
	 * If this inode does not have new/updated/deleted xattrs since the last
	 * time it was logged and is flagged as logged in the current transaction,
	 * we can skip logging it. As for new/deleted names, those are updated in
	 * the log by link/unlink/rename operations.
	 * In case the inode was logged and then evicted and reloaded, its
	 * logged_trans will be 0, in which case we have to fully log it since
	 * logged_trans is a transient field, not persisted.
	 */
	if (inode_logged(trans, inode, NULL) == 1 &&
	    !test_bit(BTRFS_INODE_COPY_EVERYTHING, &inode->runtime_flags))
		return false;

	return true;
}

struct btrfs_dir_list {
	u64 ino;
	struct list_head list;
};

/*
 * Log the inodes of the new dentries of a directory.
 * See process_dir_items_leaf() for details about why it is needed.
 * This is a recursive operation - if an existing dentry corresponds to a
 * directory, that directory's new entries are logged too (same behaviour as
 * ext3/4, xfs, f2fs, reiserfs, nilfs2). Note that when logging the inodes
 * the dentries point to we do not acquire their VFS lock, otherwise lockdep
 * complains about the following circular lock dependency / possible deadlock:
 *
 *        CPU0                                        CPU1
 *        ----                                        ----
 * lock(&type->i_mutex_dir_key#3/2);
 *                                            lock(sb_internal#2);
 *                                            lock(&type->i_mutex_dir_key#3/2);
 * lock(&sb->s_type->i_mutex_key#14);
 *
 * Where sb_internal is the lock (a counter that works as a lock) acquired by
 * sb_start_intwrite() in btrfs_start_transaction().
 * Not acquiring the VFS lock of the inodes is still safe because:
 *
 * 1) For regular files we log with a mode of LOG_INODE_EXISTS. It's possible
 *    that while logging the inode new references (names) are added or removed
 *    from the inode, leaving the logged inode item with a link count that does
 *    not match the number of logged inode reference items. This is fine because
 *    at log replay time we compute the real number of links and correct the
 *    link count in the inode item (see replay_one_buffer() and
 *    link_to_fixup_dir());
 *
 * 2) For directories we log with a mode of LOG_INODE_ALL. It's possible that
 *    while logging the inode's items new index items (key type
 *    BTRFS_DIR_INDEX_KEY) are added to fs/subvol tree and the logged inode item
 *    has a size that doesn't match the sum of the lengths of all the logged
 *    names - this is ok, not a problem, because at log replay time we set the
 *    directory's i_size to the correct value (see replay_one_name() and
 *    overwrite_item()).
 */
static int log_new_dir_dentries(struct btrfs_trans_handle *trans,
				struct btrfs_inode *start_inode,
				struct btrfs_log_ctx *ctx)
{
	struct btrfs_root *root = start_inode->root;
	struct btrfs_path *path;
	LIST_HEAD(dir_list);
	struct btrfs_dir_list *dir_elem;
	u64 ino = btrfs_ino(start_inode);
	struct btrfs_inode *curr_inode = start_inode;
	int ret = 0;

	/*
	 * If we are logging a new name, as part of a link or rename operation,
	 * don't bother logging new dentries, as we just want to log the names
	 * of an inode and that any new parents exist.
	 */
	if (ctx->logging_new_name)
		return 0;

	path = btrfs_alloc_path();
	if (!path)
		return -ENOMEM;

	/* Pairs with btrfs_add_delayed_iput below. */
	ihold(&curr_inode->vfs_inode);

	while (true) {
		struct inode *vfs_inode;
		struct btrfs_key key;
		struct btrfs_key found_key;
		u64 next_index;
		bool continue_curr_inode = true;
		int iter_ret;

		key.objectid = ino;
		key.type = BTRFS_DIR_INDEX_KEY;
		key.offset = btrfs_get_first_dir_index_to_log(curr_inode);
		next_index = key.offset;
again:
		btrfs_for_each_slot(root->log_root, &key, &found_key, path, iter_ret) {
			struct extent_buffer *leaf = path->nodes[0];
			struct btrfs_dir_item *di;
			struct btrfs_key di_key;
			struct inode *di_inode;
			int log_mode = LOG_INODE_EXISTS;
			int type;

			if (found_key.objectid != ino ||
			    found_key.type != BTRFS_DIR_INDEX_KEY) {
				continue_curr_inode = false;
				break;
			}

			next_index = found_key.offset + 1;

			di = btrfs_item_ptr(leaf, path->slots[0], struct btrfs_dir_item);
			type = btrfs_dir_ftype(leaf, di);
			if (btrfs_dir_transid(leaf, di) < trans->transid)
				continue;
			btrfs_dir_item_key_to_cpu(leaf, di, &di_key);
			if (di_key.type == BTRFS_ROOT_ITEM_KEY)
				continue;

			btrfs_release_path(path);
			di_inode = btrfs_iget_logging(di_key.objectid, root);
			if (IS_ERR(di_inode)) {
				ret = PTR_ERR(di_inode);
				goto out;
			}

			if (!need_log_inode(trans, BTRFS_I(di_inode))) {
				btrfs_add_delayed_iput(BTRFS_I(di_inode));
				break;
			}

			ctx->log_new_dentries = false;
			if (type == BTRFS_FT_DIR)
				log_mode = LOG_INODE_ALL;
			ret = btrfs_log_inode(trans, BTRFS_I(di_inode),
					      log_mode, ctx);
			btrfs_add_delayed_iput(BTRFS_I(di_inode));
			if (ret)
				goto out;
			if (ctx->log_new_dentries) {
				dir_elem = kmalloc(sizeof(*dir_elem), GFP_NOFS);
				if (!dir_elem) {
					ret = -ENOMEM;
					goto out;
				}
				dir_elem->ino = di_key.objectid;
				list_add_tail(&dir_elem->list, &dir_list);
			}
			break;
		}

		btrfs_release_path(path);

		if (iter_ret < 0) {
			ret = iter_ret;
			goto out;
		} else if (iter_ret > 0) {
			continue_curr_inode = false;
		} else {
			key = found_key;
		}

		if (continue_curr_inode && key.offset < (u64)-1) {
			key.offset++;
			goto again;
		}

		btrfs_set_first_dir_index_to_log(curr_inode, next_index);

		if (list_empty(&dir_list))
			break;

		dir_elem = list_first_entry(&dir_list, struct btrfs_dir_list, list);
		ino = dir_elem->ino;
		list_del(&dir_elem->list);
		kfree(dir_elem);

		btrfs_add_delayed_iput(curr_inode);
		curr_inode = NULL;

		vfs_inode = btrfs_iget_logging(ino, root);
		if (IS_ERR(vfs_inode)) {
			ret = PTR_ERR(vfs_inode);
			break;
		}
		curr_inode = BTRFS_I(vfs_inode);
	}
out:
	btrfs_free_path(path);
	if (curr_inode)
		btrfs_add_delayed_iput(curr_inode);

	if (ret) {
		struct btrfs_dir_list *next;

		list_for_each_entry_safe(dir_elem, next, &dir_list, list)
			kfree(dir_elem);
	}

	return ret;
}

struct btrfs_ino_list {
	u64 ino;
	u64 parent;
	struct list_head list;
};

static void free_conflicting_inodes(struct btrfs_log_ctx *ctx)
{
	struct btrfs_ino_list *curr;
	struct btrfs_ino_list *next;

	list_for_each_entry_safe(curr, next, &ctx->conflict_inodes, list) {
		list_del(&curr->list);
		kfree(curr);
	}
}

static int conflicting_inode_is_dir(struct btrfs_root *root, u64 ino,
				    struct btrfs_path *path)
{
	struct btrfs_key key;
	int ret;

	key.objectid = ino;
	key.type = BTRFS_INODE_ITEM_KEY;
	key.offset = 0;

	path->search_commit_root = 1;
	path->skip_locking = 1;

	ret = btrfs_search_slot(NULL, root, &key, path, 0, 0);
	if (WARN_ON_ONCE(ret > 0)) {
		/*
		 * We have previously found the inode through the commit root
		 * so this should not happen. If it does, just error out and
		 * fallback to a transaction commit.
		 */
		ret = -ENOENT;
	} else if (ret == 0) {
		struct btrfs_inode_item *item;

		item = btrfs_item_ptr(path->nodes[0], path->slots[0],
				      struct btrfs_inode_item);
		if (S_ISDIR(btrfs_inode_mode(path->nodes[0], item)))
			ret = 1;
	}

	btrfs_release_path(path);
	path->search_commit_root = 0;
	path->skip_locking = 0;

	return ret;
}

static int add_conflicting_inode(struct btrfs_trans_handle *trans,
				 struct btrfs_root *root,
				 struct btrfs_path *path,
				 u64 ino, u64 parent,
				 struct btrfs_log_ctx *ctx)
{
	struct btrfs_ino_list *ino_elem;
	struct inode *inode;

	/*
	 * It's rare to have a lot of conflicting inodes, in practice it is not
	 * common to have more than 1 or 2. We don't want to collect too many,
	 * as we could end up logging too many inodes (even if only in
	 * LOG_INODE_EXISTS mode) and slow down other fsyncs or transaction
	 * commits.
	 */
	if (ctx->num_conflict_inodes >= MAX_CONFLICT_INODES)
		return BTRFS_LOG_FORCE_COMMIT;

	inode = btrfs_iget_logging(ino, root);
	/*
	 * If the other inode that had a conflicting dir entry was deleted in
	 * the current transaction then we either:
	 *
	 * 1) Log the parent directory (later after adding it to the list) if
	 *    the inode is a directory. This is because it may be a deleted
	 *    subvolume/snapshot or it may be a regular directory that had
	 *    deleted subvolumes/snapshots (or subdirectories that had them),
	 *    and at the moment we can't deal with dropping subvolumes/snapshots
	 *    during log replay. So we just log the parent, which will result in
	 *    a fallback to a transaction commit if we are dealing with those
	 *    cases (last_unlink_trans will match the current transaction);
	 *
	 * 2) Do nothing if it's not a directory. During log replay we simply
	 *    unlink the conflicting dentry from the parent directory and then
	 *    add the dentry for our inode. Like this we can avoid logging the
	 *    parent directory (and maybe fallback to a transaction commit in
	 *    case it has a last_unlink_trans == trans->transid, due to moving
	 *    some inode from it to some other directory).
	 */
	if (IS_ERR(inode)) {
		int ret = PTR_ERR(inode);

		if (ret != -ENOENT)
			return ret;

		ret = conflicting_inode_is_dir(root, ino, path);
		/* Not a directory or we got an error. */
		if (ret <= 0)
			return ret;

		/* Conflicting inode is a directory, so we'll log its parent. */
		ino_elem = kmalloc(sizeof(*ino_elem), GFP_NOFS);
		if (!ino_elem)
			return -ENOMEM;
		ino_elem->ino = ino;
		ino_elem->parent = parent;
		list_add_tail(&ino_elem->list, &ctx->conflict_inodes);
		ctx->num_conflict_inodes++;

		return 0;
	}

	/*
	 * If the inode was already logged skip it - otherwise we can hit an
	 * infinite loop. Example:
	 *
	 * From the commit root (previous transaction) we have the following
	 * inodes:
	 *
	 * inode 257 a directory
	 * inode 258 with references "zz" and "zz_link" on inode 257
	 * inode 259 with reference "a" on inode 257
	 *
	 * And in the current (uncommitted) transaction we have:
	 *
	 * inode 257 a directory, unchanged
	 * inode 258 with references "a" and "a2" on inode 257
	 * inode 259 with reference "zz_link" on inode 257
	 * inode 261 with reference "zz" on inode 257
	 *
	 * When logging inode 261 the following infinite loop could
	 * happen if we don't skip already logged inodes:
	 *
	 * - we detect inode 258 as a conflicting inode, with inode 261
	 *   on reference "zz", and log it;
	 *
	 * - we detect inode 259 as a conflicting inode, with inode 258
	 *   on reference "a", and log it;
	 *
	 * - we detect inode 258 as a conflicting inode, with inode 259
	 *   on reference "zz_link", and log it - again! After this we
	 *   repeat the above steps forever.
	 *
	 * Here we can use need_log_inode() because we only need to log the
	 * inode in LOG_INODE_EXISTS mode and rename operations update the log,
	 * so that the log ends up with the new name and without the old name.
	 */
	if (!need_log_inode(trans, BTRFS_I(inode))) {
		btrfs_add_delayed_iput(BTRFS_I(inode));
		return 0;
	}

	btrfs_add_delayed_iput(BTRFS_I(inode));

	ino_elem = kmalloc(sizeof(*ino_elem), GFP_NOFS);
	if (!ino_elem)
		return -ENOMEM;
	ino_elem->ino = ino;
	ino_elem->parent = parent;
	list_add_tail(&ino_elem->list, &ctx->conflict_inodes);
	ctx->num_conflict_inodes++;

	return 0;
}

static int log_conflicting_inodes(struct btrfs_trans_handle *trans,
				  struct btrfs_root *root,
				  struct btrfs_log_ctx *ctx)
{
	int ret = 0;

	/*
	 * Conflicting inodes are logged by the first call to btrfs_log_inode(),
	 * otherwise we could have unbounded recursion of btrfs_log_inode()
	 * calls. This check guarantees we can have only 1 level of recursion.
	 */
	if (ctx->logging_conflict_inodes)
		return 0;

	ctx->logging_conflict_inodes = true;

	/*
	 * New conflicting inodes may be found and added to the list while we
	 * are logging a conflicting inode, so keep iterating while the list is
	 * not empty.
	 */
	while (!list_empty(&ctx->conflict_inodes)) {
		struct btrfs_ino_list *curr;
		struct inode *inode;
		u64 ino;
		u64 parent;

		curr = list_first_entry(&ctx->conflict_inodes,
					struct btrfs_ino_list, list);
		ino = curr->ino;
		parent = curr->parent;
		list_del(&curr->list);
		kfree(curr);

		inode = btrfs_iget_logging(ino, root);
		/*
		 * If the other inode that had a conflicting dir entry was
		 * deleted in the current transaction, we need to log its parent
		 * directory. See the comment at add_conflicting_inode().
		 */
		if (IS_ERR(inode)) {
			ret = PTR_ERR(inode);
			if (ret != -ENOENT)
				break;

			inode = btrfs_iget_logging(parent, root);
			if (IS_ERR(inode)) {
				ret = PTR_ERR(inode);
				break;
			}

			/*
			 * Always log the directory, we cannot make this
			 * conditional on need_log_inode() because the directory
			 * might have been logged in LOG_INODE_EXISTS mode or
			 * the dir index of the conflicting inode is not in a
			 * dir index key range logged for the directory. So we
			 * must make sure the deletion is recorded.
			 */
			ret = btrfs_log_inode(trans, BTRFS_I(inode),
					      LOG_INODE_ALL, ctx);
			btrfs_add_delayed_iput(BTRFS_I(inode));
			if (ret)
				break;
			continue;
		}

		/*
		 * Here we can use need_log_inode() because we only need to log
		 * the inode in LOG_INODE_EXISTS mode and rename operations
		 * update the log, so that the log ends up with the new name and
		 * without the old name.
		 *
		 * We did this check at add_conflicting_inode(), but here we do
		 * it again because if some other task logged the inode after
		 * that, we can avoid doing it again.
		 */
		if (!need_log_inode(trans, BTRFS_I(inode))) {
			btrfs_add_delayed_iput(BTRFS_I(inode));
			continue;
		}

		/*
		 * We are safe logging the other inode without acquiring its
		 * lock as long as we log with the LOG_INODE_EXISTS mode. We
		 * are safe against concurrent renames of the other inode as
		 * well because during a rename we pin the log and update the
		 * log with the new name before we unpin it.
		 */
		ret = btrfs_log_inode(trans, BTRFS_I(inode), LOG_INODE_EXISTS, ctx);
		btrfs_add_delayed_iput(BTRFS_I(inode));
		if (ret)
			break;
	}

	ctx->logging_conflict_inodes = false;
	if (ret)
		free_conflicting_inodes(ctx);

	return ret;
}

static int copy_inode_items_to_log(struct btrfs_trans_handle *trans,
				   struct btrfs_inode *inode,
				   struct btrfs_key *min_key,
				   const struct btrfs_key *max_key,
				   struct btrfs_path *path,
				   struct btrfs_path *dst_path,
				   const u64 logged_isize,
				   const int inode_only,
				   struct btrfs_log_ctx *ctx,
				   bool *need_log_inode_item)
{
	const u64 i_size = i_size_read(&inode->vfs_inode);
	struct btrfs_root *root = inode->root;
	int ins_start_slot = 0;
	int ins_nr = 0;
	int ret;

	while (1) {
		ret = btrfs_search_forward(root, min_key, path, trans->transid);
		if (ret < 0)
			return ret;
		if (ret > 0) {
			ret = 0;
			break;
		}
again:
		/* Note, ins_nr might be > 0 here, cleanup outside the loop */
		if (min_key->objectid != max_key->objectid)
			break;
		if (min_key->type > max_key->type)
			break;

		if (min_key->type == BTRFS_INODE_ITEM_KEY) {
			*need_log_inode_item = false;
		} else if (min_key->type == BTRFS_EXTENT_DATA_KEY &&
			   min_key->offset >= i_size) {
			/*
			 * Extents at and beyond eof are logged with
			 * btrfs_log_prealloc_extents().
			 * Only regular files have BTRFS_EXTENT_DATA_KEY keys,
			 * and no keys greater than that, so bail out.
			 */
			break;
		} else if ((min_key->type == BTRFS_INODE_REF_KEY ||
			    min_key->type == BTRFS_INODE_EXTREF_KEY) &&
			   (inode->generation == trans->transid ||
			    ctx->logging_conflict_inodes)) {
			u64 other_ino = 0;
			u64 other_parent = 0;

			ret = btrfs_check_ref_name_override(path->nodes[0],
					path->slots[0], min_key, inode,
					&other_ino, &other_parent);
			if (ret < 0) {
				return ret;
			} else if (ret > 0 &&
				   other_ino != btrfs_ino(ctx->inode)) {
				if (ins_nr > 0) {
					ins_nr++;
				} else {
					ins_nr = 1;
					ins_start_slot = path->slots[0];
				}
				ret = copy_items(trans, inode, dst_path, path,
						 ins_start_slot, ins_nr,
						 inode_only, logged_isize, ctx);
				if (ret < 0)
					return ret;
				ins_nr = 0;

				btrfs_release_path(path);
				ret = add_conflicting_inode(trans, root, path,
							    other_ino,
							    other_parent, ctx);
				if (ret)
					return ret;
				goto next_key;
			}
		} else if (min_key->type == BTRFS_XATTR_ITEM_KEY) {
			/* Skip xattrs, logged later with btrfs_log_all_xattrs() */
			if (ins_nr == 0)
				goto next_slot;
			ret = copy_items(trans, inode, dst_path, path,
					 ins_start_slot,
					 ins_nr, inode_only, logged_isize, ctx);
			if (ret < 0)
				return ret;
			ins_nr = 0;
			goto next_slot;
		}

		if (ins_nr && ins_start_slot + ins_nr == path->slots[0]) {
			ins_nr++;
			goto next_slot;
		} else if (!ins_nr) {
			ins_start_slot = path->slots[0];
			ins_nr = 1;
			goto next_slot;
		}

		ret = copy_items(trans, inode, dst_path, path, ins_start_slot,
				 ins_nr, inode_only, logged_isize, ctx);
		if (ret < 0)
			return ret;
		ins_nr = 1;
		ins_start_slot = path->slots[0];
next_slot:
		path->slots[0]++;
		if (path->slots[0] < btrfs_header_nritems(path->nodes[0])) {
			btrfs_item_key_to_cpu(path->nodes[0], min_key,
					      path->slots[0]);
			goto again;
		}
		if (ins_nr) {
			ret = copy_items(trans, inode, dst_path, path,
					 ins_start_slot, ins_nr, inode_only,
					 logged_isize, ctx);
			if (ret < 0)
				return ret;
			ins_nr = 0;
		}
		btrfs_release_path(path);
next_key:
		if (min_key->offset < (u64)-1) {
			min_key->offset++;
		} else if (min_key->type < max_key->type) {
			min_key->type++;
			min_key->offset = 0;
		} else {
			break;
		}

		/*
		 * We may process many leaves full of items for our inode, so
		 * avoid monopolizing a cpu for too long by rescheduling while
		 * not holding locks on any tree.
		 */
		cond_resched();
	}
	if (ins_nr) {
		ret = copy_items(trans, inode, dst_path, path, ins_start_slot,
				 ins_nr, inode_only, logged_isize, ctx);
		if (ret)
			return ret;
	}

	if (inode_only == LOG_INODE_ALL && S_ISREG(inode->vfs_inode.i_mode)) {
		/*
		 * Release the path because otherwise we might attempt to double
		 * lock the same leaf with btrfs_log_prealloc_extents() below.
		 */
		btrfs_release_path(path);
		ret = btrfs_log_prealloc_extents(trans, inode, dst_path, ctx);
	}

	return ret;
}

static int insert_delayed_items_batch(struct btrfs_trans_handle *trans,
				      struct btrfs_root *log,
				      struct btrfs_path *path,
				      const struct btrfs_item_batch *batch,
				      const struct btrfs_delayed_item *first_item)
{
	const struct btrfs_delayed_item *curr = first_item;
	int ret;

	ret = btrfs_insert_empty_items(trans, log, path, batch);
	if (ret)
		return ret;

	for (int i = 0; i < batch->nr; i++) {
		char *data_ptr;

		data_ptr = btrfs_item_ptr(path->nodes[0], path->slots[0], char);
		write_extent_buffer(path->nodes[0], &curr->data,
				    (unsigned long)data_ptr, curr->data_len);
		curr = list_next_entry(curr, log_list);
		path->slots[0]++;
	}

	btrfs_release_path(path);

	return 0;
}

static int log_delayed_insertion_items(struct btrfs_trans_handle *trans,
				       struct btrfs_inode *inode,
				       struct btrfs_path *path,
				       const struct list_head *delayed_ins_list,
				       struct btrfs_log_ctx *ctx)
{
	/* 195 (4095 bytes of keys and sizes) fits in a single 4K page. */
	const int max_batch_size = 195;
	const int leaf_data_size = BTRFS_LEAF_DATA_SIZE(trans->fs_info);
	const u64 ino = btrfs_ino(inode);
	struct btrfs_root *log = inode->root->log_root;
	struct btrfs_item_batch batch = {
		.nr = 0,
		.total_data_size = 0,
	};
	const struct btrfs_delayed_item *first = NULL;
	const struct btrfs_delayed_item *curr;
	char *ins_data;
	struct btrfs_key *ins_keys;
	u32 *ins_sizes;
	u64 curr_batch_size = 0;
	int batch_idx = 0;
	int ret;

	/* We are adding dir index items to the log tree. */
	lockdep_assert_held(&inode->log_mutex);

	/*
	 * We collect delayed items before copying index keys from the subvolume
	 * to the log tree. However just after we collected them, they may have
	 * been flushed (all of them or just some of them), and therefore we
	 * could have copied them from the subvolume tree to the log tree.
	 * So find the first delayed item that was not yet logged (they are
	 * sorted by index number).
	 */
	list_for_each_entry(curr, delayed_ins_list, log_list) {
		if (curr->index > inode->last_dir_index_offset) {
			first = curr;
			break;
		}
	}

	/* Empty list or all delayed items were already logged. */
	if (!first)
		return 0;

	ins_data = kmalloc(max_batch_size * sizeof(u32) +
			   max_batch_size * sizeof(struct btrfs_key), GFP_NOFS);
	if (!ins_data)
		return -ENOMEM;
	ins_sizes = (u32 *)ins_data;
	batch.data_sizes = ins_sizes;
	ins_keys = (struct btrfs_key *)(ins_data + max_batch_size * sizeof(u32));
	batch.keys = ins_keys;

	curr = first;
	while (!list_entry_is_head(curr, delayed_ins_list, log_list)) {
		const u32 curr_size = curr->data_len + sizeof(struct btrfs_item);

		if (curr_batch_size + curr_size > leaf_data_size ||
		    batch.nr == max_batch_size) {
			ret = insert_delayed_items_batch(trans, log, path,
							 &batch, first);
			if (ret)
				goto out;
			batch_idx = 0;
			batch.nr = 0;
			batch.total_data_size = 0;
			curr_batch_size = 0;
			first = curr;
		}

		ins_sizes[batch_idx] = curr->data_len;
		ins_keys[batch_idx].objectid = ino;
		ins_keys[batch_idx].type = BTRFS_DIR_INDEX_KEY;
		ins_keys[batch_idx].offset = curr->index;
		curr_batch_size += curr_size;
		batch.total_data_size += curr->data_len;
		batch.nr++;
		batch_idx++;
		curr = list_next_entry(curr, log_list);
	}

	ASSERT(batch.nr >= 1);
	ret = insert_delayed_items_batch(trans, log, path, &batch, first);

	curr = list_last_entry(delayed_ins_list, struct btrfs_delayed_item,
			       log_list);
	inode->last_dir_index_offset = curr->index;
out:
	kfree(ins_data);

	return ret;
}

static int log_delayed_deletions_full(struct btrfs_trans_handle *trans,
				      struct btrfs_inode *inode,
				      struct btrfs_path *path,
				      const struct list_head *delayed_del_list,
				      struct btrfs_log_ctx *ctx)
{
	const u64 ino = btrfs_ino(inode);
	const struct btrfs_delayed_item *curr;

	curr = list_first_entry(delayed_del_list, struct btrfs_delayed_item,
				log_list);

	while (!list_entry_is_head(curr, delayed_del_list, log_list)) {
		u64 first_dir_index = curr->index;
		u64 last_dir_index;
		const struct btrfs_delayed_item *next;
		int ret;

		/*
		 * Find a range of consecutive dir index items to delete. Like
		 * this we log a single dir range item spanning several contiguous
		 * dir items instead of logging one range item per dir index item.
		 */
		next = list_next_entry(curr, log_list);
		while (!list_entry_is_head(next, delayed_del_list, log_list)) {
			if (next->index != curr->index + 1)
				break;
			curr = next;
			next = list_next_entry(next, log_list);
		}

		last_dir_index = curr->index;
		ASSERT(last_dir_index >= first_dir_index);

		ret = insert_dir_log_key(trans, inode->root->log_root, path,
					 ino, first_dir_index, last_dir_index);
		if (ret)
			return ret;
		curr = list_next_entry(curr, log_list);
	}

	return 0;
}

static int batch_delete_dir_index_items(struct btrfs_trans_handle *trans,
					struct btrfs_inode *inode,
					struct btrfs_path *path,
					struct btrfs_log_ctx *ctx,
					const struct list_head *delayed_del_list,
					const struct btrfs_delayed_item *first,
					const struct btrfs_delayed_item **last_ret)
{
	const struct btrfs_delayed_item *next;
	struct extent_buffer *leaf = path->nodes[0];
	const int last_slot = btrfs_header_nritems(leaf) - 1;
	int slot = path->slots[0] + 1;
	const u64 ino = btrfs_ino(inode);

	next = list_next_entry(first, log_list);

	while (slot < last_slot &&
	       !list_entry_is_head(next, delayed_del_list, log_list)) {
		struct btrfs_key key;

		btrfs_item_key_to_cpu(leaf, &key, slot);
		if (key.objectid != ino ||
		    key.type != BTRFS_DIR_INDEX_KEY ||
		    key.offset != next->index)
			break;

		slot++;
		*last_ret = next;
		next = list_next_entry(next, log_list);
	}

	return btrfs_del_items(trans, inode->root->log_root, path,
			       path->slots[0], slot - path->slots[0]);
}

static int log_delayed_deletions_incremental(struct btrfs_trans_handle *trans,
					     struct btrfs_inode *inode,
					     struct btrfs_path *path,
					     const struct list_head *delayed_del_list,
					     struct btrfs_log_ctx *ctx)
{
	struct btrfs_root *log = inode->root->log_root;
	const struct btrfs_delayed_item *curr;
	u64 last_range_start = 0;
	u64 last_range_end = 0;
	struct btrfs_key key;

	key.objectid = btrfs_ino(inode);
	key.type = BTRFS_DIR_INDEX_KEY;
	curr = list_first_entry(delayed_del_list, struct btrfs_delayed_item,
				log_list);

	while (!list_entry_is_head(curr, delayed_del_list, log_list)) {
		const struct btrfs_delayed_item *last = curr;
		u64 first_dir_index = curr->index;
		u64 last_dir_index;
		bool deleted_items = false;
		int ret;

		key.offset = curr->index;
		ret = btrfs_search_slot(trans, log, &key, path, -1, 1);
		if (ret < 0) {
			return ret;
		} else if (ret == 0) {
			ret = batch_delete_dir_index_items(trans, inode, path, ctx,
							   delayed_del_list, curr,
							   &last);
			if (ret)
				return ret;
			deleted_items = true;
		}

		btrfs_release_path(path);

		/*
		 * If we deleted items from the leaf, it means we have a range
		 * item logging their range, so no need to add one or update an
		 * existing one. Otherwise we have to log a dir range item.
		 */
		if (deleted_items)
			goto next_batch;

		last_dir_index = last->index;
		ASSERT(last_dir_index >= first_dir_index);
		/*
		 * If this range starts right after where the previous one ends,
		 * then we want to reuse the previous range item and change its
		 * end offset to the end of this range. This is just to minimize
		 * leaf space usage, by avoiding adding a new range item.
		 */
		if (last_range_end != 0 && first_dir_index == last_range_end + 1)
			first_dir_index = last_range_start;

		ret = insert_dir_log_key(trans, log, path, key.objectid,
					 first_dir_index, last_dir_index);
		if (ret)
			return ret;

		last_range_start = first_dir_index;
		last_range_end = last_dir_index;
next_batch:
		curr = list_next_entry(last, log_list);
	}

	return 0;
}

static int log_delayed_deletion_items(struct btrfs_trans_handle *trans,
				      struct btrfs_inode *inode,
				      struct btrfs_path *path,
				      const struct list_head *delayed_del_list,
				      struct btrfs_log_ctx *ctx)
{
	/*
	 * We are deleting dir index items from the log tree or adding range
	 * items to it.
	 */
	lockdep_assert_held(&inode->log_mutex);

	if (list_empty(delayed_del_list))
		return 0;

	if (ctx->logged_before)
		return log_delayed_deletions_incremental(trans, inode, path,
							 delayed_del_list, ctx);

	return log_delayed_deletions_full(trans, inode, path, delayed_del_list,
					  ctx);
}

/*
 * Similar logic as for log_new_dir_dentries(), but it iterates over the delayed
 * items instead of the subvolume tree.
 */
static int log_new_delayed_dentries(struct btrfs_trans_handle *trans,
				    struct btrfs_inode *inode,
				    const struct list_head *delayed_ins_list,
				    struct btrfs_log_ctx *ctx)
{
	const bool orig_log_new_dentries = ctx->log_new_dentries;
	struct btrfs_delayed_item *item;
	int ret = 0;

	/*
	 * No need for the log mutex, plus to avoid potential deadlocks or
	 * lockdep annotations due to nesting of delayed inode mutexes and log
	 * mutexes.
	 */
	lockdep_assert_not_held(&inode->log_mutex);

	ASSERT(!ctx->logging_new_delayed_dentries);
	ctx->logging_new_delayed_dentries = true;

	list_for_each_entry(item, delayed_ins_list, log_list) {
		struct btrfs_dir_item *dir_item;
		struct inode *di_inode;
		struct btrfs_key key;
		int log_mode = LOG_INODE_EXISTS;

		dir_item = (struct btrfs_dir_item *)item->data;
		btrfs_disk_key_to_cpu(&key, &dir_item->location);

		if (key.type == BTRFS_ROOT_ITEM_KEY)
			continue;

		di_inode = btrfs_iget_logging(key.objectid, inode->root);
		if (IS_ERR(di_inode)) {
			ret = PTR_ERR(di_inode);
			break;
		}

		if (!need_log_inode(trans, BTRFS_I(di_inode))) {
			btrfs_add_delayed_iput(BTRFS_I(di_inode));
			continue;
		}

		if (btrfs_stack_dir_ftype(dir_item) == BTRFS_FT_DIR)
			log_mode = LOG_INODE_ALL;

		ctx->log_new_dentries = false;
		ret = btrfs_log_inode(trans, BTRFS_I(di_inode), log_mode, ctx);

		if (!ret && ctx->log_new_dentries)
			ret = log_new_dir_dentries(trans, BTRFS_I(di_inode), ctx);

		btrfs_add_delayed_iput(BTRFS_I(di_inode));

		if (ret)
			break;
	}

	ctx->log_new_dentries = orig_log_new_dentries;
	ctx->logging_new_delayed_dentries = false;

	return ret;
}

/* log a single inode in the tree log.
 * At least one parent directory for this inode must exist in the tree
 * or be logged already.
 *
 * Any items from this inode changed by the current transaction are copied
 * to the log tree.  An extra reference is taken on any extents in this
 * file, allowing us to avoid a whole pile of corner cases around logging
 * blocks that have been removed from the tree.
 *
 * See LOG_INODE_ALL and related defines for a description of what inode_only
 * does.
 *
 * This handles both files and directories.
 */
static int btrfs_log_inode(struct btrfs_trans_handle *trans,
			   struct btrfs_inode *inode,
			   int inode_only,
			   struct btrfs_log_ctx *ctx)
{
	struct btrfs_path *path;
	struct btrfs_path *dst_path;
	struct btrfs_key min_key;
	struct btrfs_key max_key;
	struct btrfs_root *log = inode->root->log_root;
	int ret;
	bool fast_search = false;
	u64 ino = btrfs_ino(inode);
	struct extent_map_tree *em_tree = &inode->extent_tree;
	u64 logged_isize = 0;
	bool need_log_inode_item = true;
	bool xattrs_logged = false;
	bool inode_item_dropped = true;
	bool full_dir_logging = false;
	LIST_HEAD(delayed_ins_list);
	LIST_HEAD(delayed_del_list);

	path = btrfs_alloc_path();
	if (!path)
		return -ENOMEM;
	dst_path = btrfs_alloc_path();
	if (!dst_path) {
		btrfs_free_path(path);
		return -ENOMEM;
	}

	min_key.objectid = ino;
	min_key.type = BTRFS_INODE_ITEM_KEY;
	min_key.offset = 0;

	max_key.objectid = ino;


	/* today the code can only do partial logging of directories */
	if (S_ISDIR(inode->vfs_inode.i_mode) ||
	    (!test_bit(BTRFS_INODE_NEEDS_FULL_SYNC,
		       &inode->runtime_flags) &&
	     inode_only >= LOG_INODE_EXISTS))
		max_key.type = BTRFS_XATTR_ITEM_KEY;
	else
		max_key.type = (u8)-1;
	max_key.offset = (u64)-1;

	if (S_ISDIR(inode->vfs_inode.i_mode) && inode_only == LOG_INODE_ALL)
		full_dir_logging = true;

	/*
	 * If we are logging a directory while we are logging dentries of the
	 * delayed items of some other inode, then we need to flush the delayed
	 * items of this directory and not log the delayed items directly. This
	 * is to prevent more than one level of recursion into btrfs_log_inode()
	 * by having something like this:
	 *
	 *     $ mkdir -p a/b/c/d/e/f/g/h/...
	 *     $ xfs_io -c "fsync" a
	 *
	 * Where all directories in the path did not exist before and are
	 * created in the current transaction.
	 * So in such a case we directly log the delayed items of the main
	 * directory ("a") without flushing them first, while for each of its
	 * subdirectories we flush their delayed items before logging them.
	 * This prevents a potential unbounded recursion like this:
	 *
	 * btrfs_log_inode()
	 *   log_new_delayed_dentries()
	 *      btrfs_log_inode()
	 *        log_new_delayed_dentries()
	 *          btrfs_log_inode()
	 *            log_new_delayed_dentries()
	 *              (...)
	 *
	 * We have thresholds for the maximum number of delayed items to have in
	 * memory, and once they are hit, the items are flushed asynchronously.
	 * However the limit is quite high, so lets prevent deep levels of
	 * recursion to happen by limiting the maximum depth to be 1.
	 */
	if (full_dir_logging && ctx->logging_new_delayed_dentries) {
		ret = btrfs_commit_inode_delayed_items(trans, inode);
		if (ret)
			goto out;
	}

	mutex_lock(&inode->log_mutex);

	/*
	 * For symlinks, we must always log their content, which is stored in an
	 * inline extent, otherwise we could end up with an empty symlink after
	 * log replay, which is invalid on linux (symlink(2) returns -ENOENT if
	 * one attempts to create an empty symlink).
	 * We don't need to worry about flushing delalloc, because when we create
	 * the inline extent when the symlink is created (we never have delalloc
	 * for symlinks).
	 */
	if (S_ISLNK(inode->vfs_inode.i_mode))
		inode_only = LOG_INODE_ALL;

	/*
	 * Before logging the inode item, cache the value returned by
	 * inode_logged(), because after that we have the need to figure out if
	 * the inode was previously logged in this transaction.
	 */
	ret = inode_logged(trans, inode, path);
	if (ret < 0)
		goto out_unlock;
	ctx->logged_before = (ret == 1);
	ret = 0;

	/*
	 * This is for cases where logging a directory could result in losing a
	 * a file after replaying the log. For example, if we move a file from a
	 * directory A to a directory B, then fsync directory A, we have no way
	 * to known the file was moved from A to B, so logging just A would
	 * result in losing the file after a log replay.
	 */
	if (full_dir_logging && inode->last_unlink_trans >= trans->transid) {
		ret = BTRFS_LOG_FORCE_COMMIT;
		goto out_unlock;
	}

	/*
	 * a brute force approach to making sure we get the most uptodate
	 * copies of everything.
	 */
	if (S_ISDIR(inode->vfs_inode.i_mode)) {
		clear_bit(BTRFS_INODE_COPY_EVERYTHING, &inode->runtime_flags);
		if (ctx->logged_before)
			ret = drop_inode_items(trans, log, path, inode,
					       BTRFS_XATTR_ITEM_KEY);
	} else {
		if (inode_only == LOG_INODE_EXISTS && ctx->logged_before) {
			/*
			 * Make sure the new inode item we write to the log has
			 * the same isize as the current one (if it exists).
			 * This is necessary to prevent data loss after log
			 * replay, and also to prevent doing a wrong expanding
			 * truncate - for e.g. create file, write 4K into offset
			 * 0, fsync, write 4K into offset 4096, add hard link,
			 * fsync some other file (to sync log), power fail - if
			 * we use the inode's current i_size, after log replay
			 * we get a 8Kb file, with the last 4Kb extent as a hole
			 * (zeroes), as if an expanding truncate happened,
			 * instead of getting a file of 4Kb only.
			 */
			ret = logged_inode_size(log, inode, path, &logged_isize);
			if (ret)
				goto out_unlock;
		}
		if (test_bit(BTRFS_INODE_NEEDS_FULL_SYNC,
			     &inode->runtime_flags)) {
			if (inode_only == LOG_INODE_EXISTS) {
				max_key.type = BTRFS_XATTR_ITEM_KEY;
				if (ctx->logged_before)
					ret = drop_inode_items(trans, log, path,
							       inode, max_key.type);
			} else {
				clear_bit(BTRFS_INODE_NEEDS_FULL_SYNC,
					  &inode->runtime_flags);
				clear_bit(BTRFS_INODE_COPY_EVERYTHING,
					  &inode->runtime_flags);
				if (ctx->logged_before)
					ret = truncate_inode_items(trans, log,
								   inode, 0, 0);
			}
		} else if (test_and_clear_bit(BTRFS_INODE_COPY_EVERYTHING,
					      &inode->runtime_flags) ||
			   inode_only == LOG_INODE_EXISTS) {
			if (inode_only == LOG_INODE_ALL)
				fast_search = true;
			max_key.type = BTRFS_XATTR_ITEM_KEY;
			if (ctx->logged_before)
				ret = drop_inode_items(trans, log, path, inode,
						       max_key.type);
		} else {
			if (inode_only == LOG_INODE_ALL)
				fast_search = true;
			inode_item_dropped = false;
			goto log_extents;
		}

	}
	if (ret)
		goto out_unlock;

	/*
	 * If we are logging a directory in full mode, collect the delayed items
	 * before iterating the subvolume tree, so that we don't miss any new
	 * dir index items in case they get flushed while or right after we are
	 * iterating the subvolume tree.
	 */
	if (full_dir_logging && !ctx->logging_new_delayed_dentries)
		btrfs_log_get_delayed_items(inode, &delayed_ins_list,
					    &delayed_del_list);

	ret = copy_inode_items_to_log(trans, inode, &min_key, &max_key,
				      path, dst_path, logged_isize,
				      inode_only, ctx,
				      &need_log_inode_item);
	if (ret)
		goto out_unlock;

	btrfs_release_path(path);
	btrfs_release_path(dst_path);
	ret = btrfs_log_all_xattrs(trans, inode, path, dst_path, ctx);
	if (ret)
		goto out_unlock;
	xattrs_logged = true;
	if (max_key.type >= BTRFS_EXTENT_DATA_KEY && !fast_search) {
		btrfs_release_path(path);
		btrfs_release_path(dst_path);
		ret = btrfs_log_holes(trans, inode, path);
		if (ret)
			goto out_unlock;
	}
log_extents:
	btrfs_release_path(path);
	btrfs_release_path(dst_path);
	if (need_log_inode_item) {
		ret = log_inode_item(trans, log, dst_path, inode, inode_item_dropped);
		if (ret)
			goto out_unlock;
		/*
		 * If we are doing a fast fsync and the inode was logged before
		 * in this transaction, we don't need to log the xattrs because
		 * they were logged before. If xattrs were added, changed or
		 * deleted since the last time we logged the inode, then we have
		 * already logged them because the inode had the runtime flag
		 * BTRFS_INODE_COPY_EVERYTHING set.
		 */
		if (!xattrs_logged && inode->logged_trans < trans->transid) {
			ret = btrfs_log_all_xattrs(trans, inode, path, dst_path, ctx);
			if (ret)
				goto out_unlock;
			btrfs_release_path(path);
		}
	}
	if (fast_search) {
		ret = btrfs_log_changed_extents(trans, inode, dst_path, ctx);
		if (ret)
			goto out_unlock;
	} else if (inode_only == LOG_INODE_ALL) {
		struct extent_map *em, *n;

		write_lock(&em_tree->lock);
		list_for_each_entry_safe(em, n, &em_tree->modified_extents, list)
			list_del_init(&em->list);
		write_unlock(&em_tree->lock);
	}

	if (full_dir_logging) {
		ret = log_directory_changes(trans, inode, path, dst_path, ctx);
		if (ret)
			goto out_unlock;
		ret = log_delayed_insertion_items(trans, inode, path,
						  &delayed_ins_list, ctx);
		if (ret)
			goto out_unlock;
		ret = log_delayed_deletion_items(trans, inode, path,
						 &delayed_del_list, ctx);
		if (ret)
			goto out_unlock;
	}

	spin_lock(&inode->lock);
	inode->logged_trans = trans->transid;
	/*
	 * Don't update last_log_commit if we logged that an inode exists.
	 * We do this for three reasons:
	 *
	 * 1) We might have had buffered writes to this inode that were
	 *    flushed and had their ordered extents completed in this
	 *    transaction, but we did not previously log the inode with
	 *    LOG_INODE_ALL. Later the inode was evicted and after that
	 *    it was loaded again and this LOG_INODE_EXISTS log operation
	 *    happened. We must make sure that if an explicit fsync against
	 *    the inode is performed later, it logs the new extents, an
	 *    updated inode item, etc, and syncs the log. The same logic
	 *    applies to direct IO writes instead of buffered writes.
	 *
	 * 2) When we log the inode with LOG_INODE_EXISTS, its inode item
	 *    is logged with an i_size of 0 or whatever value was logged
	 *    before. If later the i_size of the inode is increased by a
	 *    truncate operation, the log is synced through an fsync of
	 *    some other inode and then finally an explicit fsync against
	 *    this inode is made, we must make sure this fsync logs the
	 *    inode with the new i_size, the hole between old i_size and
	 *    the new i_size, and syncs the log.
	 *
	 * 3) If we are logging that an ancestor inode exists as part of
	 *    logging a new name from a link or rename operation, don't update
	 *    its last_log_commit - otherwise if an explicit fsync is made
	 *    against an ancestor, the fsync considers the inode in the log
	 *    and doesn't sync the log, resulting in the ancestor missing after
	 *    a power failure unless the log was synced as part of an fsync
	 *    against any other unrelated inode.
	 */
	if (inode_only != LOG_INODE_EXISTS)
		inode->last_log_commit = inode->last_sub_trans;
	spin_unlock(&inode->lock);

	/*
	 * Reset the last_reflink_trans so that the next fsync does not need to
	 * go through the slower path when logging extents and their checksums.
	 */
	if (inode_only == LOG_INODE_ALL)
		inode->last_reflink_trans = 0;

out_unlock:
	mutex_unlock(&inode->log_mutex);
out:
	btrfs_free_path(path);
	btrfs_free_path(dst_path);

	if (ret)
		free_conflicting_inodes(ctx);
	else
		ret = log_conflicting_inodes(trans, inode->root, ctx);

	if (full_dir_logging && !ctx->logging_new_delayed_dentries) {
		if (!ret)
			ret = log_new_delayed_dentries(trans, inode,
						       &delayed_ins_list, ctx);

		btrfs_log_put_delayed_items(inode, &delayed_ins_list,
					    &delayed_del_list);
	}

	return ret;
}

static int btrfs_log_all_parents(struct btrfs_trans_handle *trans,
				 struct btrfs_inode *inode,
				 struct btrfs_log_ctx *ctx)
{
	int ret;
	struct btrfs_path *path;
	struct btrfs_key key;
	struct btrfs_root *root = inode->root;
	const u64 ino = btrfs_ino(inode);

	path = btrfs_alloc_path();
	if (!path)
		return -ENOMEM;
	path->skip_locking = 1;
	path->search_commit_root = 1;

	key.objectid = ino;
	key.type = BTRFS_INODE_REF_KEY;
	key.offset = 0;
	ret = btrfs_search_slot(NULL, root, &key, path, 0, 0);
	if (ret < 0)
		goto out;

	while (true) {
		struct extent_buffer *leaf = path->nodes[0];
		int slot = path->slots[0];
		u32 cur_offset = 0;
		u32 item_size;
		unsigned long ptr;

		if (slot >= btrfs_header_nritems(leaf)) {
			ret = btrfs_next_leaf(root, path);
			if (ret < 0)
				goto out;
			else if (ret > 0)
				break;
			continue;
		}

		btrfs_item_key_to_cpu(leaf, &key, slot);
		/* BTRFS_INODE_EXTREF_KEY is BTRFS_INODE_REF_KEY + 1 */
		if (key.objectid != ino || key.type > BTRFS_INODE_EXTREF_KEY)
			break;

		item_size = btrfs_item_size(leaf, slot);
		ptr = btrfs_item_ptr_offset(leaf, slot);
		while (cur_offset < item_size) {
			struct btrfs_key inode_key;
			struct inode *dir_inode;

			inode_key.type = BTRFS_INODE_ITEM_KEY;
			inode_key.offset = 0;

			if (key.type == BTRFS_INODE_EXTREF_KEY) {
				struct btrfs_inode_extref *extref;

				extref = (struct btrfs_inode_extref *)
					(ptr + cur_offset);
				inode_key.objectid = btrfs_inode_extref_parent(
					leaf, extref);
				cur_offset += sizeof(*extref);
				cur_offset += btrfs_inode_extref_name_len(leaf,
					extref);
			} else {
				inode_key.objectid = key.offset;
				cur_offset = item_size;
			}

			dir_inode = btrfs_iget_logging(inode_key.objectid, root);
			/*
			 * If the parent inode was deleted, return an error to
			 * fallback to a transaction commit. This is to prevent
			 * getting an inode that was moved from one parent A to
			 * a parent B, got its former parent A deleted and then
			 * it got fsync'ed, from existing at both parents after
			 * a log replay (and the old parent still existing).
			 * Example:
			 *
			 * mkdir /mnt/A
			 * mkdir /mnt/B
			 * touch /mnt/B/bar
			 * sync
			 * mv /mnt/B/bar /mnt/A/bar
			 * mv -T /mnt/A /mnt/B
			 * fsync /mnt/B/bar
			 * <power fail>
			 *
			 * If we ignore the old parent B which got deleted,
			 * after a log replay we would have file bar linked
			 * at both parents and the old parent B would still
			 * exist.
			 */
			if (IS_ERR(dir_inode)) {
				ret = PTR_ERR(dir_inode);
				goto out;
			}

			if (!need_log_inode(trans, BTRFS_I(dir_inode))) {
				btrfs_add_delayed_iput(BTRFS_I(dir_inode));
				continue;
			}

			ctx->log_new_dentries = false;
			ret = btrfs_log_inode(trans, BTRFS_I(dir_inode),
					      LOG_INODE_ALL, ctx);
			if (!ret && ctx->log_new_dentries)
				ret = log_new_dir_dentries(trans,
						   BTRFS_I(dir_inode), ctx);
			btrfs_add_delayed_iput(BTRFS_I(dir_inode));
			if (ret)
				goto out;
		}
		path->slots[0]++;
	}
	ret = 0;
out:
	btrfs_free_path(path);
	return ret;
}

static int log_new_ancestors(struct btrfs_trans_handle *trans,
			     struct btrfs_root *root,
			     struct btrfs_path *path,
			     struct btrfs_log_ctx *ctx)
{
	struct btrfs_key found_key;

	btrfs_item_key_to_cpu(path->nodes[0], &found_key, path->slots[0]);

	while (true) {
		struct extent_buffer *leaf;
		int slot;
		struct btrfs_key search_key;
		struct inode *inode;
		u64 ino;
		int ret = 0;

		btrfs_release_path(path);

		ino = found_key.offset;

		search_key.objectid = found_key.offset;
		search_key.type = BTRFS_INODE_ITEM_KEY;
		search_key.offset = 0;
		inode = btrfs_iget_logging(ino, root);
		if (IS_ERR(inode))
			return PTR_ERR(inode);

		if (BTRFS_I(inode)->generation >= trans->transid &&
		    need_log_inode(trans, BTRFS_I(inode)))
			ret = btrfs_log_inode(trans, BTRFS_I(inode),
					      LOG_INODE_EXISTS, ctx);
		btrfs_add_delayed_iput(BTRFS_I(inode));
		if (ret)
			return ret;

		if (search_key.objectid == BTRFS_FIRST_FREE_OBJECTID)
			break;

		search_key.type = BTRFS_INODE_REF_KEY;
		ret = btrfs_search_slot(NULL, root, &search_key, path, 0, 0);
		if (ret < 0)
			return ret;

		leaf = path->nodes[0];
		slot = path->slots[0];
		if (slot >= btrfs_header_nritems(leaf)) {
			ret = btrfs_next_leaf(root, path);
			if (ret < 0)
				return ret;
			else if (ret > 0)
				return -ENOENT;
			leaf = path->nodes[0];
			slot = path->slots[0];
		}

		btrfs_item_key_to_cpu(leaf, &found_key, slot);
		if (found_key.objectid != search_key.objectid ||
		    found_key.type != BTRFS_INODE_REF_KEY)
			return -ENOENT;
	}
	return 0;
}

static int log_new_ancestors_fast(struct btrfs_trans_handle *trans,
				  struct btrfs_inode *inode,
				  struct dentry *parent,
				  struct btrfs_log_ctx *ctx)
{
	struct btrfs_root *root = inode->root;
	struct dentry *old_parent = NULL;
	struct super_block *sb = inode->vfs_inode.i_sb;
	int ret = 0;

	while (true) {
		if (!parent || d_really_is_negative(parent) ||
		    sb != parent->d_sb)
			break;

		inode = BTRFS_I(d_inode(parent));
		if (root != inode->root)
			break;

		if (inode->generation >= trans->transid &&
		    need_log_inode(trans, inode)) {
			ret = btrfs_log_inode(trans, inode,
					      LOG_INODE_EXISTS, ctx);
			if (ret)
				break;
		}
		if (IS_ROOT(parent))
			break;

		parent = dget_parent(parent);
		dput(old_parent);
		old_parent = parent;
	}
	dput(old_parent);

	return ret;
}

static int log_all_new_ancestors(struct btrfs_trans_handle *trans,
				 struct btrfs_inode *inode,
				 struct dentry *parent,
				 struct btrfs_log_ctx *ctx)
{
	struct btrfs_root *root = inode->root;
	const u64 ino = btrfs_ino(inode);
	struct btrfs_path *path;
	struct btrfs_key search_key;
	int ret;

	/*
	 * For a single hard link case, go through a fast path that does not
	 * need to iterate the fs/subvolume tree.
	 */
	if (inode->vfs_inode.i_nlink < 2)
		return log_new_ancestors_fast(trans, inode, parent, ctx);

	path = btrfs_alloc_path();
	if (!path)
		return -ENOMEM;

	search_key.objectid = ino;
	search_key.type = BTRFS_INODE_REF_KEY;
	search_key.offset = 0;
again:
	ret = btrfs_search_slot(NULL, root, &search_key, path, 0, 0);
	if (ret < 0)
		goto out;
	if (ret == 0)
		path->slots[0]++;

	while (true) {
		struct extent_buffer *leaf = path->nodes[0];
		int slot = path->slots[0];
		struct btrfs_key found_key;

		if (slot >= btrfs_header_nritems(leaf)) {
			ret = btrfs_next_leaf(root, path);
			if (ret < 0)
				goto out;
			else if (ret > 0)
				break;
			continue;
		}

		btrfs_item_key_to_cpu(leaf, &found_key, slot);
		if (found_key.objectid != ino ||
		    found_key.type > BTRFS_INODE_EXTREF_KEY)
			break;

		/*
		 * Don't deal with extended references because they are rare
		 * cases and too complex to deal with (we would need to keep
		 * track of which subitem we are processing for each item in
		 * this loop, etc). So just return some error to fallback to
		 * a transaction commit.
		 */
		if (found_key.type == BTRFS_INODE_EXTREF_KEY) {
			ret = -EMLINK;
			goto out;
		}

		/*
		 * Logging ancestors needs to do more searches on the fs/subvol
		 * tree, so it releases the path as needed to avoid deadlocks.
		 * Keep track of the last inode ref key and resume from that key
		 * after logging all new ancestors for the current hard link.
		 */
		memcpy(&search_key, &found_key, sizeof(search_key));

		ret = log_new_ancestors(trans, root, path, ctx);
		if (ret)
			goto out;
		btrfs_release_path(path);
		goto again;
	}
	ret = 0;
out:
	btrfs_free_path(path);
	return ret;
}

/*
 * helper function around btrfs_log_inode to make sure newly created
 * parent directories also end up in the log.  A minimal inode and backref
 * only logging is done of any parent directories that are older than
 * the last committed transaction
 */
static int btrfs_log_inode_parent(struct btrfs_trans_handle *trans,
				  struct btrfs_inode *inode,
				  struct dentry *parent,
				  int inode_only,
				  struct btrfs_log_ctx *ctx)
{
	struct btrfs_root *root = inode->root;
	struct btrfs_fs_info *fs_info = root->fs_info;
	int ret = 0;
	bool log_dentries = false;

	if (btrfs_test_opt(fs_info, NOTREELOG)) {
		ret = BTRFS_LOG_FORCE_COMMIT;
		goto end_no_trans;
	}

	if (btrfs_root_refs(&root->root_item) == 0) {
		ret = BTRFS_LOG_FORCE_COMMIT;
		goto end_no_trans;
	}

	/*
	 * If we're logging an inode from a subvolume created in the current
	 * transaction we must force a commit since the root is not persisted.
	 */
	if (btrfs_root_generation(&root->root_item) == trans->transid) {
		ret = BTRFS_LOG_FORCE_COMMIT;
		goto end_no_trans;
	}

	/*
	 * Skip already logged inodes or inodes corresponding to tmpfiles
	 * (since logging them is pointless, a link count of 0 means they
	 * will never be accessible).
	 */
	if ((btrfs_inode_in_log(inode, trans->transid) &&
	     list_empty(&ctx->ordered_extents)) ||
	    inode->vfs_inode.i_nlink == 0) {
		ret = BTRFS_NO_LOG_SYNC;
		goto end_no_trans;
	}

	ret = start_log_trans(trans, root, ctx);
	if (ret)
		goto end_no_trans;

	ret = btrfs_log_inode(trans, inode, inode_only, ctx);
	if (ret)
		goto end_trans;

	/*
	 * for regular files, if its inode is already on disk, we don't
	 * have to worry about the parents at all.  This is because
	 * we can use the last_unlink_trans field to record renames
	 * and other fun in this file.
	 */
	if (S_ISREG(inode->vfs_inode.i_mode) &&
	    inode->generation < trans->transid &&
	    inode->last_unlink_trans < trans->transid) {
		ret = 0;
		goto end_trans;
	}

	if (S_ISDIR(inode->vfs_inode.i_mode) && ctx->log_new_dentries)
		log_dentries = true;

	/*
	 * On unlink we must make sure all our current and old parent directory
	 * inodes are fully logged. This is to prevent leaving dangling
	 * directory index entries in directories that were our parents but are
	 * not anymore. Not doing this results in old parent directory being
	 * impossible to delete after log replay (rmdir will always fail with
	 * error -ENOTEMPTY).
	 *
	 * Example 1:
	 *
	 * mkdir testdir
	 * touch testdir/foo
	 * ln testdir/foo testdir/bar
	 * sync
	 * unlink testdir/bar
	 * xfs_io -c fsync testdir/foo
	 * <power failure>
	 * mount fs, triggers log replay
	 *
	 * If we don't log the parent directory (testdir), after log replay the
	 * directory still has an entry pointing to the file inode using the bar
	 * name, but a matching BTRFS_INODE_[REF|EXTREF]_KEY does not exist and
	 * the file inode has a link count of 1.
	 *
	 * Example 2:
	 *
	 * mkdir testdir
	 * touch foo
	 * ln foo testdir/foo2
	 * ln foo testdir/foo3
	 * sync
	 * unlink testdir/foo3
	 * xfs_io -c fsync foo
	 * <power failure>
	 * mount fs, triggers log replay
	 *
	 * Similar as the first example, after log replay the parent directory
	 * testdir still has an entry pointing to the inode file with name foo3
	 * but the file inode does not have a matching BTRFS_INODE_REF_KEY item
	 * and has a link count of 2.
	 */
	if (inode->last_unlink_trans >= trans->transid) {
		ret = btrfs_log_all_parents(trans, inode, ctx);
		if (ret)
			goto end_trans;
	}

	ret = log_all_new_ancestors(trans, inode, parent, ctx);
	if (ret)
		goto end_trans;

	if (log_dentries)
		ret = log_new_dir_dentries(trans, inode, ctx);
	else
		ret = 0;
end_trans:
	if (ret < 0) {
		btrfs_set_log_full_commit(trans);
		ret = BTRFS_LOG_FORCE_COMMIT;
	}

	if (ret)
		btrfs_remove_log_ctx(root, ctx);
	btrfs_end_log_trans(root);
end_no_trans:
	return ret;
}

/*
 * it is not safe to log dentry if the chunk root has added new
 * chunks.  This returns 0 if the dentry was logged, and 1 otherwise.
 * If this returns 1, you must commit the transaction to safely get your
 * data on disk.
 */
int btrfs_log_dentry_safe(struct btrfs_trans_handle *trans,
			  struct dentry *dentry,
			  struct btrfs_log_ctx *ctx)
{
	struct dentry *parent = dget_parent(dentry);
	int ret;

	ret = btrfs_log_inode_parent(trans, BTRFS_I(d_inode(dentry)), parent,
				     LOG_INODE_ALL, ctx);
	dput(parent);

	return ret;
}

/*
 * should be called during mount to recover any replay any log trees
 * from the FS
 */
int btrfs_recover_log_trees(struct btrfs_root *log_root_tree)
{
	int ret;
	struct btrfs_path *path;
	struct btrfs_trans_handle *trans;
	struct btrfs_key key;
	struct btrfs_key found_key;
	struct btrfs_root *log;
	struct btrfs_fs_info *fs_info = log_root_tree->fs_info;
	struct walk_control wc = {
		.process_func = process_one_buffer,
		.stage = LOG_WALK_PIN_ONLY,
	};

	path = btrfs_alloc_path();
	if (!path)
		return -ENOMEM;

	set_bit(BTRFS_FS_LOG_RECOVERING, &fs_info->flags);

	trans = btrfs_start_transaction(fs_info->tree_root, 0);
	if (IS_ERR(trans)) {
		ret = PTR_ERR(trans);
		goto error;
	}

	wc.trans = trans;
	wc.pin = 1;

	ret = walk_log_tree(trans, log_root_tree, &wc);
	if (ret) {
		btrfs_abort_transaction(trans, ret);
		goto error;
	}

again:
	key.objectid = BTRFS_TREE_LOG_OBJECTID;
	key.offset = (u64)-1;
	key.type = BTRFS_ROOT_ITEM_KEY;

	while (1) {
		ret = btrfs_search_slot(NULL, log_root_tree, &key, path, 0, 0);

		if (ret < 0) {
			btrfs_abort_transaction(trans, ret);
			goto error;
		}
		if (ret > 0) {
			if (path->slots[0] == 0)
				break;
			path->slots[0]--;
		}
		btrfs_item_key_to_cpu(path->nodes[0], &found_key,
				      path->slots[0]);
		btrfs_release_path(path);
		if (found_key.objectid != BTRFS_TREE_LOG_OBJECTID)
			break;

		log = btrfs_read_tree_root(log_root_tree, &found_key);
		if (IS_ERR(log)) {
			ret = PTR_ERR(log);
			btrfs_abort_transaction(trans, ret);
			goto error;
		}

		wc.replay_dest = btrfs_get_fs_root(fs_info, found_key.offset,
						   true);
		if (IS_ERR(wc.replay_dest)) {
			ret = PTR_ERR(wc.replay_dest);

			/*
			 * We didn't find the subvol, likely because it was
			 * deleted.  This is ok, simply skip this log and go to
			 * the next one.
			 *
			 * We need to exclude the root because we can't have
			 * other log replays overwriting this log as we'll read
			 * it back in a few more times.  This will keep our
			 * block from being modified, and we'll just bail for
			 * each subsequent pass.
			 */
			if (ret == -ENOENT)
				ret = btrfs_pin_extent_for_log_replay(trans, log->node);
			btrfs_put_root(log);

			if (!ret)
				goto next;
			btrfs_abort_transaction(trans, ret);
			goto error;
		}

		wc.replay_dest->log_root = log;
		ret = btrfs_record_root_in_trans(trans, wc.replay_dest);
		if (ret)
			/* The loop needs to continue due to the root refs */
			btrfs_abort_transaction(trans, ret);
		else
			ret = walk_log_tree(trans, log, &wc);

		if (!ret && wc.stage == LOG_WALK_REPLAY_ALL) {
			ret = fixup_inode_link_counts(trans, wc.replay_dest,
						      path);
			if (ret)
				btrfs_abort_transaction(trans, ret);
		}

		if (!ret && wc.stage == LOG_WALK_REPLAY_ALL) {
			struct btrfs_root *root = wc.replay_dest;

			btrfs_release_path(path);

			/*
			 * We have just replayed everything, and the highest
			 * objectid of fs roots probably has changed in case
			 * some inode_item's got replayed.
			 *
			 * root->objectid_mutex is not acquired as log replay
			 * could only happen during mount.
			 */
			ret = btrfs_init_root_free_objectid(root);
			if (ret)
				btrfs_abort_transaction(trans, ret);
		}

		wc.replay_dest->log_root = NULL;
		btrfs_put_root(wc.replay_dest);
		btrfs_put_root(log);

		if (ret)
			goto error;
next:
		if (found_key.offset == 0)
			break;
		key.offset = found_key.offset - 1;
	}
	btrfs_release_path(path);

	/* step one is to pin it all, step two is to replay just inodes */
	if (wc.pin) {
		wc.pin = 0;
		wc.process_func = replay_one_buffer;
		wc.stage = LOG_WALK_REPLAY_INODES;
		goto again;
	}
	/* step three is to replay everything */
	if (wc.stage < LOG_WALK_REPLAY_ALL) {
		wc.stage++;
		goto again;
	}

	btrfs_free_path(path);

	/* step 4: commit the transaction, which also unpins the blocks */
	ret = btrfs_commit_transaction(trans);
	if (ret)
		return ret;

	log_root_tree->log_root = NULL;
	clear_bit(BTRFS_FS_LOG_RECOVERING, &fs_info->flags);
	btrfs_put_root(log_root_tree);

	return 0;
error:
	if (wc.trans)
		btrfs_end_transaction(wc.trans);
	clear_bit(BTRFS_FS_LOG_RECOVERING, &fs_info->flags);
	btrfs_free_path(path);
	return ret;
}

/*
 * there are some corner cases where we want to force a full
 * commit instead of allowing a directory to be logged.
 *
 * They revolve around files there were unlinked from the directory, and
 * this function updates the parent directory so that a full commit is
 * properly done if it is fsync'd later after the unlinks are done.
 *
 * Must be called before the unlink operations (updates to the subvolume tree,
 * inodes, etc) are done.
 */
void btrfs_record_unlink_dir(struct btrfs_trans_handle *trans,
			     struct btrfs_inode *dir, struct btrfs_inode *inode,
			     bool for_rename)
{
	/*
	 * when we're logging a file, if it hasn't been renamed
	 * or unlinked, and its inode is fully committed on disk,
	 * we don't have to worry about walking up the directory chain
	 * to log its parents.
	 *
	 * So, we use the last_unlink_trans field to put this transid
	 * into the file.  When the file is logged we check it and
	 * don't log the parents if the file is fully on disk.
	 */
	mutex_lock(&inode->log_mutex);
	inode->last_unlink_trans = trans->transid;
	mutex_unlock(&inode->log_mutex);

	if (!for_rename)
		return;

	/*
	 * If this directory was already logged, any new names will be logged
	 * with btrfs_log_new_name() and old names will be deleted from the log
	 * tree with btrfs_del_dir_entries_in_log() or with
	 * btrfs_del_inode_ref_in_log().
	 */
	if (inode_logged(trans, dir, NULL) == 1)
		return;

	/*
	 * If the inode we're about to unlink was logged before, the log will be
	 * properly updated with the new name with btrfs_log_new_name() and the
	 * old name removed with btrfs_del_dir_entries_in_log() or with
	 * btrfs_del_inode_ref_in_log().
	 */
	if (inode_logged(trans, inode, NULL) == 1)
		return;

	/*
	 * when renaming files across directories, if the directory
	 * there we're unlinking from gets fsync'd later on, there's
	 * no way to find the destination directory later and fsync it
	 * properly.  So, we have to be conservative and force commits
	 * so the new name gets discovered.
	 */
	mutex_lock(&dir->log_mutex);
	dir->last_unlink_trans = trans->transid;
	mutex_unlock(&dir->log_mutex);
}

/*
 * Make sure that if someone attempts to fsync the parent directory of a deleted
 * snapshot, it ends up triggering a transaction commit. This is to guarantee
 * that after replaying the log tree of the parent directory's root we will not
 * see the snapshot anymore and at log replay time we will not see any log tree
 * corresponding to the deleted snapshot's root, which could lead to replaying
 * it after replaying the log tree of the parent directory (which would replay
 * the snapshot delete operation).
 *
 * Must be called before the actual snapshot destroy operation (updates to the
 * parent root and tree of tree roots trees, etc) are done.
 */
void btrfs_record_snapshot_destroy(struct btrfs_trans_handle *trans,
				   struct btrfs_inode *dir)
{
	mutex_lock(&dir->log_mutex);
	dir->last_unlink_trans = trans->transid;
	mutex_unlock(&dir->log_mutex);
}

/*
 * Call this when creating a subvolume in a directory.
 * Because we don't commit a transaction when creating a subvolume, we can't
 * allow the directory pointing to the subvolume to be logged with an entry that
 * points to an unpersisted root if we are still in the transaction used to
 * create the subvolume, so make any attempt to log the directory to result in a
 * full log sync.
 * Also we don't need to worry with renames, since btrfs_rename() marks the log
 * for full commit when renaming a subvolume.
 */
void btrfs_record_new_subvolume(const struct btrfs_trans_handle *trans,
				struct btrfs_inode *dir)
{
	mutex_lock(&dir->log_mutex);
	dir->last_unlink_trans = trans->transid;
	mutex_unlock(&dir->log_mutex);
}

/*
 * Update the log after adding a new name for an inode.
 *
 * @trans:              Transaction handle.
 * @old_dentry:         The dentry associated with the old name and the old
 *                      parent directory.
 * @old_dir:            The inode of the previous parent directory for the case
 *                      of a rename. For a link operation, it must be NULL.
 * @old_dir_index:      The index number associated with the old name, meaningful
 *                      only for rename operations (when @old_dir is not NULL).
 *                      Ignored for link operations.
 * @parent:             The dentry associated with the directory under which the
 *                      new name is located.
 *
 * Call this after adding a new name for an inode, as a result of a link or
 * rename operation, and it will properly update the log to reflect the new name.
 */
void btrfs_log_new_name(struct btrfs_trans_handle *trans,
			struct dentry *old_dentry, struct btrfs_inode *old_dir,
			u64 old_dir_index, struct dentry *parent)
{
	struct btrfs_inode *inode = BTRFS_I(d_inode(old_dentry));
	struct btrfs_root *root = inode->root;
	struct btrfs_log_ctx ctx;
	bool log_pinned = false;
	int ret;

	/*
	 * this will force the logging code to walk the dentry chain
	 * up for the file
	 */
	if (!S_ISDIR(inode->vfs_inode.i_mode))
		inode->last_unlink_trans = trans->transid;

	/*
	 * if this inode hasn't been logged and directory we're renaming it
	 * from hasn't been logged, we don't need to log it
	 */
	ret = inode_logged(trans, inode, NULL);
	if (ret < 0) {
		goto out;
	} else if (ret == 0) {
		if (!old_dir)
			return;
		/*
		 * If the inode was not logged and we are doing a rename (old_dir is not
		 * NULL), check if old_dir was logged - if it was not we can return and
		 * do nothing.
		 */
		ret = inode_logged(trans, old_dir, NULL);
		if (ret < 0)
			goto out;
		else if (ret == 0)
			return;
	}
	ret = 0;

	/*
	 * If we are doing a rename (old_dir is not NULL) from a directory that
	 * was previously logged, make sure that on log replay we get the old
	 * dir entry deleted. This is needed because we will also log the new
	 * name of the renamed inode, so we need to make sure that after log
	 * replay we don't end up with both the new and old dir entries existing.
	 */
	if (old_dir && old_dir->logged_trans == trans->transid) {
		struct btrfs_root *log = old_dir->root->log_root;
		struct btrfs_path *path;
		struct fscrypt_name fname;

		ASSERT(old_dir_index >= BTRFS_DIR_START_INDEX);

		ret = fscrypt_setup_filename(&old_dir->vfs_inode,
					     &old_dentry->d_name, 0, &fname);
		if (ret)
			goto out;
		/*
		 * We have two inodes to update in the log, the old directory and
		 * the inode that got renamed, so we must pin the log to prevent
		 * anyone from syncing the log until we have updated both inodes
		 * in the log.
		 */
		ret = join_running_log_trans(root);
		/*
		 * At least one of the inodes was logged before, so this should
		 * not fail, but if it does, it's not serious, just bail out and
		 * mark the log for a full commit.
		 */
		if (WARN_ON_ONCE(ret < 0)) {
			fscrypt_free_filename(&fname);
			goto out;
		}

		log_pinned = true;

		path = btrfs_alloc_path();
		if (!path) {
			ret = -ENOMEM;
			fscrypt_free_filename(&fname);
			goto out;
		}

		/*
		 * Other concurrent task might be logging the old directory,
		 * as it can be triggered when logging other inode that had or
		 * still has a dentry in the old directory. We lock the old
		 * directory's log_mutex to ensure the deletion of the old
		 * name is persisted, because during directory logging we
		 * delete all BTRFS_DIR_LOG_INDEX_KEY keys and the deletion of
		 * the old name's dir index item is in the delayed items, so
		 * it could be missed by an in progress directory logging.
		 */
		mutex_lock(&old_dir->log_mutex);
		ret = del_logged_dentry(trans, log, path, btrfs_ino(old_dir),
					&fname.disk_name, old_dir_index);
		if (ret > 0) {
			/*
			 * The dentry does not exist in the log, so record its
			 * deletion.
			 */
			btrfs_release_path(path);
			ret = insert_dir_log_key(trans, log, path,
						 btrfs_ino(old_dir),
						 old_dir_index, old_dir_index);
		}
		mutex_unlock(&old_dir->log_mutex);

		btrfs_free_path(path);
		fscrypt_free_filename(&fname);
		if (ret < 0)
			goto out;
	}

	btrfs_init_log_ctx(&ctx, inode);
	ctx.logging_new_name = true;
	btrfs_init_log_ctx_scratch_eb(&ctx);
	/*
	 * We don't care about the return value. If we fail to log the new name
	 * then we know the next attempt to sync the log will fallback to a full
	 * transaction commit (due to a call to btrfs_set_log_full_commit()), so
	 * we don't need to worry about getting a log committed that has an
	 * inconsistent state after a rename operation.
	 */
	btrfs_log_inode_parent(trans, inode, parent, LOG_INODE_EXISTS, &ctx);
	free_extent_buffer(ctx.scratch_eb);
	ASSERT(list_empty(&ctx.conflict_inodes));
out:
	/*
	 * If an error happened mark the log for a full commit because it's not
	 * consistent and up to date or we couldn't find out if one of the
	 * inodes was logged before in this transaction. Do it before unpinning
	 * the log, to avoid any races with someone else trying to commit it.
	 */
	if (ret < 0)
		btrfs_set_log_full_commit(trans);
	if (log_pinned)
		btrfs_end_log_trans(root);
}
<|MERGE_RESOLUTION|>--- conflicted
+++ resolved
@@ -151,11 +151,7 @@
 	 * attempt a transaction commit, resulting in a deadlock.
 	 */
 	nofs_flag = memalloc_nofs_save();
-<<<<<<< HEAD
-	inode = btrfs_iget(root->fs_info->sb, objectid, root);
-=======
 	inode = btrfs_iget(objectid, root);
->>>>>>> 80d54c42
 	memalloc_nofs_restore(nofs_flag);
 
 	return inode;
