// SPDX-License-Identifier: GPL-2.0
/*
 * Copyright (c) 2000-2006 Silicon Graphics, Inc.
 * All Rights Reserved.
 */
#include "xfs.h"
#include <linux/backing-dev.h>
#include <linux/dax.h>

#include "xfs_shared.h"
#include "xfs_format.h"
#include "xfs_log_format.h"
#include "xfs_trans_resv.h"
#include "xfs_mount.h"
#include "xfs_trace.h"
#include "xfs_log.h"
#include "xfs_log_recover.h"
#include "xfs_log_priv.h"
#include "xfs_trans.h"
#include "xfs_buf_item.h"
#include "xfs_errortag.h"
#include "xfs_error.h"
#include "xfs_ag.h"
#include "xfs_buf_mem.h"
#include "xfs_notify_failure.h"

struct kmem_cache *xfs_buf_cache;

/*
 * Locking orders
 *
 * xfs_buf_stale:
 *	b_sema (caller holds)
 *	  b_lock
 *	    lru_lock
 *
 * xfs_buf_rele:
 *	b_lock
 *	  lru_lock
 *
 * xfs_buftarg_drain_rele
 *	lru_lock
 *	  b_lock (trylock due to inversion)
 *
 * xfs_buftarg_isolate
 *	lru_lock
 *	  b_lock (trylock due to inversion)
 */

static void xfs_buf_submit(struct xfs_buf *bp);
static int xfs_buf_iowait(struct xfs_buf *bp);

static inline bool xfs_buf_is_uncached(struct xfs_buf *bp)
{
	return bp->b_rhash_key == XFS_BUF_DADDR_NULL;
}

<<<<<<< HEAD
static inline int
xfs_buf_is_vmapped(
	struct xfs_buf	*bp)
{
	/*
	 * Return true if the buffer is vmapped.
	 *
	 * b_addr is null if the buffer is not mapped, but the code is clever
	 * enough to know it doesn't have to map a single page, so the check has
	 * to be both for b_addr and bp->b_page_count > 1.
	 */
	return bp->b_addr && bp->b_page_count > 1;
}

static inline int
xfs_buf_vmap_len(
	struct xfs_buf	*bp)
{
	return (bp->b_page_count * PAGE_SIZE);
}

/*
 * Bump the I/O in flight count on the buftarg if we haven't yet done so for
 * this buffer. The count is incremented once per buffer (per hold cycle)
 * because the corresponding decrement is deferred to buffer release. Buffers
 * can undergo I/O multiple times in a hold-release cycle and per buffer I/O
 * tracking adds unnecessary overhead. This is used for sychronization purposes
 * with unmount (see xfs_buftarg_drain()), so all we really need is a count of
 * in-flight buffers.
 *
 * Buffers that are never released (e.g., superblock, iclog buffers) must set
 * the XBF_NO_IOACCT flag before I/O submission. Otherwise, the buftarg count
 * never reaches zero and unmount hangs indefinitely.
 */
static inline void
xfs_buf_ioacct_inc(
	struct xfs_buf	*bp)
{
	if (bp->b_flags & XBF_NO_IOACCT)
		return;

	ASSERT(bp->b_flags & XBF_ASYNC);
	spin_lock(&bp->b_lock);
	if (!(bp->b_state & XFS_BSTATE_IN_FLIGHT)) {
		bp->b_state |= XFS_BSTATE_IN_FLIGHT;
		percpu_counter_inc(&bp->b_target->bt_io_count);
	}
	spin_unlock(&bp->b_lock);
}

/*
 * Clear the in-flight state on a buffer about to be released to the LRU or
 * freed and unaccount from the buftarg.
 */
static inline void
__xfs_buf_ioacct_dec(
	struct xfs_buf	*bp)
{
	lockdep_assert_held(&bp->b_lock);

	if (bp->b_state & XFS_BSTATE_IN_FLIGHT) {
		bp->b_state &= ~XFS_BSTATE_IN_FLIGHT;
		percpu_counter_dec(&bp->b_target->bt_io_count);
	}
}

=======
>>>>>>> e8a457b7
/*
 * When we mark a buffer stale, we remove the buffer from the LRU and clear the
 * b_lru_ref count so that the buffer is freed immediately when the buffer
 * reference count falls to zero. If the buffer is already on the LRU, we need
 * to remove the reference that LRU holds on the buffer.
 *
 * This prevents build-up of stale buffers on the LRU.
 */
void
xfs_buf_stale(
	struct xfs_buf	*bp)
{
	ASSERT(xfs_buf_islocked(bp));

	bp->b_flags |= XBF_STALE;

	/*
	 * Clear the delwri status so that a delwri queue walker will not
	 * flush this buffer to disk now that it is stale. The delwri queue has
	 * a reference to the buffer, so this is safe to do.
	 */
	bp->b_flags &= ~_XBF_DELWRI_Q;

	spin_lock(&bp->b_lock);
	atomic_set(&bp->b_lru_ref, 0);
	if (!(bp->b_state & XFS_BSTATE_DISPOSE) &&
	    (list_lru_del_obj(&bp->b_target->bt_lru, &bp->b_lru)))
		bp->b_hold--;

	ASSERT(bp->b_hold >= 1);
	spin_unlock(&bp->b_lock);
}

<<<<<<< HEAD
static int
xfs_buf_get_maps(
	struct xfs_buf		*bp,
	int			map_count)
{
	ASSERT(bp->b_maps == NULL);
	bp->b_map_count = map_count;

	if (map_count == 1) {
		bp->b_maps = &bp->__b_map;
		return 0;
	}

	bp->b_maps = kzalloc(map_count * sizeof(struct xfs_buf_map),
			GFP_KERNEL | __GFP_NOLOCKDEP | __GFP_NOFAIL);
	if (!bp->b_maps)
		return -ENOMEM;
	return 0;
}

static void
xfs_buf_free_maps(
	struct xfs_buf	*bp)
{
	if (bp->b_maps != &bp->__b_map) {
		kfree(bp->b_maps);
		bp->b_maps = NULL;
	}
}

static int
_xfs_buf_alloc(
	struct xfs_buftarg	*target,
	struct xfs_buf_map	*map,
	int			nmaps,
	xfs_buf_flags_t		flags,
	struct xfs_buf		**bpp)
{
	struct xfs_buf		*bp;
	int			error;
	int			i;

	*bpp = NULL;
	bp = kmem_cache_zalloc(xfs_buf_cache,
			GFP_KERNEL | __GFP_NOLOCKDEP | __GFP_NOFAIL);

	/*
	 * We don't want certain flags to appear in b_flags unless they are
	 * specifically set by later operations on the buffer.
	 */
	flags &= ~(XBF_UNMAPPED | XBF_TRYLOCK | XBF_ASYNC | XBF_READ_AHEAD);

	spin_lock_init(&bp->b_lock);
	bp->b_hold = 1;
	atomic_set(&bp->b_lru_ref, 1);
	init_completion(&bp->b_iowait);
	INIT_LIST_HEAD(&bp->b_lru);
	INIT_LIST_HEAD(&bp->b_list);
	INIT_LIST_HEAD(&bp->b_li_list);
	sema_init(&bp->b_sema, 0); /* held, no waiters */
	bp->b_target = target;
	bp->b_mount = target->bt_mount;
	bp->b_flags = flags;

	/*
	 * Set length and io_length to the same value initially.
	 * I/O routines should use io_length, which will be the same in
	 * most cases but may be reset (e.g. XFS recovery).
	 */
	error = xfs_buf_get_maps(bp, nmaps);
	if (error)  {
		kmem_cache_free(xfs_buf_cache, bp);
		return error;
	}

	bp->b_rhash_key = map[0].bm_bn;
	bp->b_length = 0;
	for (i = 0; i < nmaps; i++) {
		bp->b_maps[i].bm_bn = map[i].bm_bn;
		bp->b_maps[i].bm_len = map[i].bm_len;
		bp->b_length += map[i].bm_len;
	}

	atomic_set(&bp->b_pin_count, 0);
	init_waitqueue_head(&bp->b_waiters);

	XFS_STATS_INC(bp->b_mount, xb_create);
	trace_xfs_buf_init(bp, _RET_IP_);

	*bpp = bp;
	return 0;
}

static void
xfs_buf_free_pages(
	struct xfs_buf	*bp)
{
	uint		i;

	ASSERT(bp->b_flags & _XBF_PAGES);

	if (xfs_buf_is_vmapped(bp))
		vm_unmap_ram(bp->b_addr, bp->b_page_count);

	for (i = 0; i < bp->b_page_count; i++) {
		if (bp->b_pages[i])
			__free_page(bp->b_pages[i]);
	}
	mm_account_reclaimed_pages(bp->b_page_count);

	if (bp->b_pages != bp->b_page_array)
		kfree(bp->b_pages);
	bp->b_pages = NULL;
	bp->b_flags &= ~_XBF_PAGES;
}

=======
>>>>>>> e8a457b7
static void
xfs_buf_free_callback(
	struct callback_head	*cb)
{
	struct xfs_buf		*bp = container_of(cb, struct xfs_buf, b_rcu);

	if (bp->b_maps != &bp->__b_map)
		kfree(bp->b_maps);
	kmem_cache_free(xfs_buf_cache, bp);
}

static void
xfs_buf_free(
	struct xfs_buf		*bp)
{
	unsigned int		size = BBTOB(bp->b_length);

	trace_xfs_buf_free(bp, _RET_IP_);

	ASSERT(list_empty(&bp->b_lru));

	if (!xfs_buftarg_is_mem(bp->b_target) && size >= PAGE_SIZE)
		mm_account_reclaimed_pages(howmany(size, PAGE_SHIFT));

	if (is_vmalloc_addr(bp->b_addr))
		vfree(bp->b_addr);
	else if (bp->b_flags & _XBF_KMEM)
		kfree(bp->b_addr);
	else
		folio_put(virt_to_folio(bp->b_addr));

	call_rcu(&bp->b_rcu, xfs_buf_free_callback);
}

static int
xfs_buf_alloc_kmem(
	struct xfs_buf		*bp,
	size_t			size,
	gfp_t			gfp_mask)
{
	ASSERT(is_power_of_2(size));
	ASSERT(size < PAGE_SIZE);

	bp->b_addr = kmalloc(size, gfp_mask | __GFP_NOFAIL);
	if (!bp->b_addr)
		return -ENOMEM;

	/*
	 * Slab guarantees that we get back naturally aligned allocations for
	 * power of two sizes.  Keep this check as the canary in the coal mine
	 * if anything changes in slab.
	 */
	if (WARN_ON_ONCE(!IS_ALIGNED((unsigned long)bp->b_addr, size))) {
		kfree(bp->b_addr);
		bp->b_addr = NULL;
		return -ENOMEM;
	}
	bp->b_flags |= _XBF_KMEM;
	trace_xfs_buf_backing_kmem(bp, _RET_IP_);
	return 0;
}

/*
 * Allocate backing memory for a buffer.
 *
 * For tmpfs-backed buffers used by in-memory btrees this directly maps the
 * tmpfs page cache folios.
 *
 * For real file system buffers there are three different kinds backing memory:
 *
 * The first type backs the buffer by a kmalloc allocation.  This is done for
 * less than PAGE_SIZE allocations to avoid wasting memory.
 *
 * The second type is a single folio buffer - this may be a high order folio or
 * just a single page sized folio, but either way they get treated the same way
 * by the rest of the code - the buffer memory spans a single contiguous memory
 * region that we don't have to map and unmap to access the data directly.
 *
 * The third type of buffer is the vmalloc()d buffer. This provides the buffer
 * with the required contiguous memory region but backed by discontiguous
 * physical pages.
 */
static int
xfs_buf_alloc_backing_mem(
	struct xfs_buf	*bp,
	xfs_buf_flags_t	flags)
{
	size_t		size = BBTOB(bp->b_length);
	gfp_t		gfp_mask = GFP_KERNEL | __GFP_NOLOCKDEP | __GFP_NOWARN;
	struct folio	*folio;

	if (xfs_buftarg_is_mem(bp->b_target))
		return xmbuf_map_backing_mem(bp);

	/* Assure zeroed buffer for non-read cases. */
	if (!(flags & XBF_READ))
		gfp_mask |= __GFP_ZERO;

	if (flags & XBF_READ_AHEAD)
		gfp_mask |= __GFP_NORETRY;

	/*
	 * For buffers smaller than PAGE_SIZE use a kmalloc allocation if that
	 * is properly aligned.  The slab allocator now guarantees an aligned
	 * allocation for all power of two sizes, which matches most of the
	 * smaller than PAGE_SIZE buffers used by XFS.
	 */
	if (size < PAGE_SIZE && is_power_of_2(size))
		return xfs_buf_alloc_kmem(bp, size, gfp_mask);

<<<<<<< HEAD
		filled = alloc_pages_bulk(gfp_mask, bp->b_page_count,
					  bp->b_pages);
		if (filled == bp->b_page_count) {
			XFS_STATS_INC(bp->b_mount, xb_page_found);
			break;
		}

		if (filled != last)
			continue;
=======
	/*
	 * Don't bother with the retry loop for single PAGE allocations: vmalloc
	 * won't do any better.
	 */
	if (size <= PAGE_SIZE)
		gfp_mask |= __GFP_NOFAIL;
>>>>>>> e8a457b7

	/*
	 * Optimistically attempt a single high order folio allocation for
	 * larger than PAGE_SIZE buffers.
	 *
	 * Allocating a high order folio makes the assumption that buffers are a
	 * power-of-2 size, matching the power-of-2 folios sizes available.
	 *
	 * The exception here are user xattr data buffers, which can be arbitrarily
	 * sized up to 64kB plus structure metadata, skip straight to the vmalloc
	 * path for them instead of wasting memory here.
	 */
	if (size > PAGE_SIZE) {
		if (!is_power_of_2(size))
			goto fallback;
		gfp_mask &= ~__GFP_DIRECT_RECLAIM;
		gfp_mask |= __GFP_NORETRY;
	}
	folio = folio_alloc(gfp_mask, get_order(size));
	if (!folio) {
		if (size <= PAGE_SIZE)
			return -ENOMEM;
		trace_xfs_buf_backing_fallback(bp, _RET_IP_);
		goto fallback;
	}
	bp->b_addr = folio_address(folio);
	trace_xfs_buf_backing_folio(bp, _RET_IP_);
	return 0;

fallback:
	for (;;) {
		bp->b_addr = __vmalloc(size, gfp_mask);
		if (bp->b_addr)
			break;
		if (flags & XBF_READ_AHEAD)
			return -ENOMEM;
		XFS_STATS_INC(bp->b_mount, xb_page_retries);
		memalloc_retry_wait(gfp_mask);
	}

	trace_xfs_buf_backing_vmalloc(bp, _RET_IP_);
	return 0;
}

static int
xfs_buf_alloc(
	struct xfs_buftarg	*target,
	struct xfs_buf_map	*map,
	int			nmaps,
	xfs_buf_flags_t		flags,
	struct xfs_buf		**bpp)
{
	struct xfs_buf		*bp;
	int			error;
	int			i;

	*bpp = NULL;
	bp = kmem_cache_zalloc(xfs_buf_cache,
			GFP_KERNEL | __GFP_NOLOCKDEP | __GFP_NOFAIL);

	/*
	 * We don't want certain flags to appear in b_flags unless they are
	 * specifically set by later operations on the buffer.
	 */
	flags &= ~(XBF_TRYLOCK | XBF_ASYNC | XBF_READ_AHEAD);

	/*
	 * A new buffer is held and locked by the owner.  This ensures that the
	 * buffer is owned by the caller and racing RCU lookups right after
	 * inserting into the hash table are safe (and will have to wait for
	 * the unlock to do anything non-trivial).
	 */
	bp->b_hold = 1;
	sema_init(&bp->b_sema, 0); /* held, no waiters */

	spin_lock_init(&bp->b_lock);
	atomic_set(&bp->b_lru_ref, 1);
	init_completion(&bp->b_iowait);
	INIT_LIST_HEAD(&bp->b_lru);
	INIT_LIST_HEAD(&bp->b_list);
	INIT_LIST_HEAD(&bp->b_li_list);
	bp->b_target = target;
	bp->b_mount = target->bt_mount;
	bp->b_flags = flags;
	bp->b_rhash_key = map[0].bm_bn;
	bp->b_length = 0;
	bp->b_map_count = nmaps;
	if (nmaps == 1)
		bp->b_maps = &bp->__b_map;
	else
		bp->b_maps = kcalloc(nmaps, sizeof(struct xfs_buf_map),
				GFP_KERNEL | __GFP_NOLOCKDEP | __GFP_NOFAIL);
	for (i = 0; i < nmaps; i++) {
		bp->b_maps[i].bm_bn = map[i].bm_bn;
		bp->b_maps[i].bm_len = map[i].bm_len;
		bp->b_length += map[i].bm_len;
	}

	atomic_set(&bp->b_pin_count, 0);
	init_waitqueue_head(&bp->b_waiters);

	XFS_STATS_INC(bp->b_mount, xb_create);
	trace_xfs_buf_init(bp, _RET_IP_);

	error = xfs_buf_alloc_backing_mem(bp, flags);
	if (error) {
		xfs_buf_free(bp);
		return error;
	}

	*bpp = bp;
	return 0;
}

/*
 *	Finding and Reading Buffers
 */
static int
_xfs_buf_obj_cmp(
	struct rhashtable_compare_arg	*arg,
	const void			*obj)
{
	const struct xfs_buf_map	*map = arg->key;
	const struct xfs_buf		*bp = obj;

	/*
	 * The key hashing in the lookup path depends on the key being the
	 * first element of the compare_arg, make sure to assert this.
	 */
	BUILD_BUG_ON(offsetof(struct xfs_buf_map, bm_bn) != 0);

	if (bp->b_rhash_key != map->bm_bn)
		return 1;

	if (unlikely(bp->b_length != map->bm_len)) {
		/*
		 * found a block number match. If the range doesn't
		 * match, the only way this is allowed is if the buffer
		 * in the cache is stale and the transaction that made
		 * it stale has not yet committed. i.e. we are
		 * reallocating a busy extent. Skip this buffer and
		 * continue searching for an exact match.
		 *
		 * Note: If we're scanning for incore buffers to stale, don't
		 * complain if we find non-stale buffers.
		 */
		if (!(map->bm_flags & XBM_LIVESCAN))
			ASSERT(bp->b_flags & XBF_STALE);
		return 1;
	}
	return 0;
}

static const struct rhashtable_params xfs_buf_hash_params = {
	.min_size		= 32,	/* empty AGs have minimal footprint */
	.nelem_hint		= 16,
	.key_len		= sizeof(xfs_daddr_t),
	.key_offset		= offsetof(struct xfs_buf, b_rhash_key),
	.head_offset		= offsetof(struct xfs_buf, b_rhash_head),
	.automatic_shrinking	= true,
	.obj_cmpfn		= _xfs_buf_obj_cmp,
};

int
xfs_buf_cache_init(
	struct xfs_buf_cache	*bch)
{
	return rhashtable_init(&bch->bc_hash, &xfs_buf_hash_params);
}

void
xfs_buf_cache_destroy(
	struct xfs_buf_cache	*bch)
{
	rhashtable_destroy(&bch->bc_hash);
}

static int
xfs_buf_map_verify(
	struct xfs_buftarg	*btp,
	struct xfs_buf_map	*map)
{
	xfs_daddr_t		eofs;

	/* Check for IOs smaller than the sector size / not sector aligned */
	ASSERT(!(BBTOB(map->bm_len) < btp->bt_meta_sectorsize));
	ASSERT(!(BBTOB(map->bm_bn) & (xfs_off_t)btp->bt_meta_sectormask));

	/*
	 * Corrupted block numbers can get through to here, unfortunately, so we
	 * have to check that the buffer falls within the filesystem bounds.
	 */
	eofs = XFS_FSB_TO_BB(btp->bt_mount, btp->bt_mount->m_sb.sb_dblocks);
	if (map->bm_bn < 0 || map->bm_bn >= eofs) {
		xfs_alert(btp->bt_mount,
			  "%s: daddr 0x%llx out of range, EOFS 0x%llx",
			  __func__, map->bm_bn, eofs);
		WARN_ON(1);
		return -EFSCORRUPTED;
	}
	return 0;
}

static int
xfs_buf_find_lock(
	struct xfs_buf          *bp,
	xfs_buf_flags_t		flags)
{
	if (flags & XBF_TRYLOCK) {
		if (!xfs_buf_trylock(bp)) {
			XFS_STATS_INC(bp->b_mount, xb_busy_locked);
			return -EAGAIN;
		}
	} else {
		xfs_buf_lock(bp);
		XFS_STATS_INC(bp->b_mount, xb_get_locked_waited);
	}

	/*
	 * if the buffer is stale, clear all the external state associated with
	 * it. We need to keep flags such as how we allocated the buffer memory
	 * intact here.
	 */
	if (bp->b_flags & XBF_STALE) {
		if (flags & XBF_LIVESCAN) {
			xfs_buf_unlock(bp);
			return -ENOENT;
		}
		ASSERT((bp->b_flags & _XBF_DELWRI_Q) == 0);
		bp->b_flags &= _XBF_KMEM;
		bp->b_ops = NULL;
	}
	return 0;
}

static bool
xfs_buf_try_hold(
	struct xfs_buf		*bp)
{
	spin_lock(&bp->b_lock);
	if (bp->b_hold == 0) {
		spin_unlock(&bp->b_lock);
		return false;
	}
	bp->b_hold++;
	spin_unlock(&bp->b_lock);
	return true;
}

static inline int
xfs_buf_lookup(
	struct xfs_buf_cache	*bch,
	struct xfs_buf_map	*map,
	xfs_buf_flags_t		flags,
	struct xfs_buf		**bpp)
{
	struct xfs_buf          *bp;
	int			error;

	rcu_read_lock();
	bp = rhashtable_lookup(&bch->bc_hash, map, xfs_buf_hash_params);
	if (!bp || !xfs_buf_try_hold(bp)) {
		rcu_read_unlock();
		return -ENOENT;
	}
	rcu_read_unlock();

	error = xfs_buf_find_lock(bp, flags);
	if (error) {
		xfs_buf_rele(bp);
		return error;
	}

	trace_xfs_buf_find(bp, flags, _RET_IP_);
	*bpp = bp;
	return 0;
}

/*
 * Insert the new_bp into the hash table. This consumes the perag reference
 * taken for the lookup regardless of the result of the insert.
 */
static int
xfs_buf_find_insert(
	struct xfs_buftarg	*btp,
	struct xfs_buf_cache	*bch,
	struct xfs_perag	*pag,
	struct xfs_buf_map	*cmap,
	struct xfs_buf_map	*map,
	int			nmaps,
	xfs_buf_flags_t		flags,
	struct xfs_buf		**bpp)
{
	struct xfs_buf		*new_bp;
	struct xfs_buf		*bp;
	int			error;

	error = xfs_buf_alloc(btp, map, nmaps, flags, &new_bp);
	if (error)
		goto out_drop_pag;

	/* The new buffer keeps the perag reference until it is freed. */
	new_bp->b_pag = pag;

	rcu_read_lock();
	bp = rhashtable_lookup_get_insert_fast(&bch->bc_hash,
			&new_bp->b_rhash_head, xfs_buf_hash_params);
	if (IS_ERR(bp)) {
		rcu_read_unlock();
		error = PTR_ERR(bp);
		goto out_free_buf;
	}
	if (bp && xfs_buf_try_hold(bp)) {
		/* found an existing buffer */
<<<<<<< HEAD
		spin_unlock(&bch->bc_lock);
=======
		rcu_read_unlock();
>>>>>>> e8a457b7
		error = xfs_buf_find_lock(bp, flags);
		if (error)
			xfs_buf_rele(bp);
		else
			*bpp = bp;
		goto out_free_buf;
	}
	rcu_read_unlock();

	*bpp = new_bp;
	return 0;

out_free_buf:
	xfs_buf_free(new_bp);
out_drop_pag:
	if (pag)
		xfs_perag_put(pag);
	return error;
}

static inline struct xfs_perag *
xfs_buftarg_get_pag(
	struct xfs_buftarg		*btp,
	const struct xfs_buf_map	*map)
{
	struct xfs_mount		*mp = btp->bt_mount;

	if (xfs_buftarg_is_mem(btp))
		return NULL;
	return xfs_perag_get(mp, xfs_daddr_to_agno(mp, map->bm_bn));
}

static inline struct xfs_buf_cache *
xfs_buftarg_buf_cache(
	struct xfs_buftarg		*btp,
	struct xfs_perag		*pag)
{
	if (pag)
		return &pag->pag_bcache;
	return btp->bt_cache;
}

/*
 * Assembles a buffer covering the specified range. The code is optimised for
 * cache hits, as metadata intensive workloads will see 3 orders of magnitude
 * more hits than misses.
 */
int
xfs_buf_get_map(
	struct xfs_buftarg	*btp,
	struct xfs_buf_map	*map,
	int			nmaps,
	xfs_buf_flags_t		flags,
	struct xfs_buf		**bpp)
{
	struct xfs_buf_cache	*bch;
	struct xfs_perag	*pag;
	struct xfs_buf		*bp = NULL;
	struct xfs_buf_map	cmap = { .bm_bn = map[0].bm_bn };
	int			error;
	int			i;

	if (flags & XBF_LIVESCAN)
		cmap.bm_flags |= XBM_LIVESCAN;
	for (i = 0; i < nmaps; i++)
		cmap.bm_len += map[i].bm_len;

	error = xfs_buf_map_verify(btp, &cmap);
	if (error)
		return error;

	pag = xfs_buftarg_get_pag(btp, &cmap);
	bch = xfs_buftarg_buf_cache(btp, pag);

	error = xfs_buf_lookup(bch, &cmap, flags, &bp);
	if (error && error != -ENOENT)
		goto out_put_perag;

	/* cache hits always outnumber misses by at least 10:1 */
	if (unlikely(!bp)) {
		XFS_STATS_INC(btp->bt_mount, xb_miss_locked);

		if (flags & XBF_INCORE)
			goto out_put_perag;

		/* xfs_buf_find_insert() consumes the perag reference. */
		error = xfs_buf_find_insert(btp, bch, pag, &cmap, map, nmaps,
				flags, &bp);
		if (error)
			return error;
	} else {
		XFS_STATS_INC(btp->bt_mount, xb_get_locked);
		if (pag)
			xfs_perag_put(pag);
	}

	/*
	 * Clear b_error if this is a lookup from a caller that doesn't expect
	 * valid data to be found in the buffer.
	 */
	if (!(flags & XBF_READ))
		xfs_buf_ioerror(bp, 0);

	XFS_STATS_INC(btp->bt_mount, xb_get);
	trace_xfs_buf_get(bp, flags, _RET_IP_);
	*bpp = bp;
	return 0;

out_put_perag:
	if (pag)
		xfs_perag_put(pag);
	return error;
}

int
_xfs_buf_read(
	struct xfs_buf		*bp)
{
	ASSERT(bp->b_maps[0].bm_bn != XFS_BUF_DADDR_NULL);

	bp->b_flags &= ~(XBF_WRITE | XBF_ASYNC | XBF_READ_AHEAD | XBF_DONE);
<<<<<<< HEAD
	bp->b_flags |= flags & (XBF_READ | XBF_ASYNC | XBF_READ_AHEAD);

	xfs_buf_submit(bp);
	if (flags & XBF_ASYNC)
		return 0;
=======
	bp->b_flags |= XBF_READ;
	xfs_buf_submit(bp);
>>>>>>> e8a457b7
	return xfs_buf_iowait(bp);
}

/*
 * Reverify a buffer found in cache without an attached ->b_ops.
 *
 * If the caller passed an ops structure and the buffer doesn't have ops
 * assigned, set the ops and use it to verify the contents. If verification
 * fails, clear XBF_DONE. We assume the buffer has no recorded errors and is
 * already in XBF_DONE state on entry.
 *
 * Under normal operations, every in-core buffer is verified on read I/O
 * completion. There are two scenarios that can lead to in-core buffers without
 * an assigned ->b_ops. The first is during log recovery of buffers on a V4
 * filesystem, though these buffers are purged at the end of recovery. The
 * other is online repair, which intentionally reads with a NULL buffer ops to
 * run several verifiers across an in-core buffer in order to establish buffer
 * type.  If repair can't establish that, the buffer will be left in memory
 * with NULL buffer ops.
 */
int
xfs_buf_reverify(
	struct xfs_buf		*bp,
	const struct xfs_buf_ops *ops)
{
	ASSERT(bp->b_flags & XBF_DONE);
	ASSERT(bp->b_error == 0);

	if (!ops || bp->b_ops)
		return 0;

	bp->b_ops = ops;
	bp->b_ops->verify_read(bp);
	if (bp->b_error)
		bp->b_flags &= ~XBF_DONE;
	return bp->b_error;
}

int
xfs_buf_read_map(
	struct xfs_buftarg	*target,
	struct xfs_buf_map	*map,
	int			nmaps,
	xfs_buf_flags_t		flags,
	struct xfs_buf		**bpp,
	const struct xfs_buf_ops *ops,
	xfs_failaddr_t		fa)
{
	struct xfs_buf		*bp;
	int			error;

	ASSERT(!(flags & (XBF_WRITE | XBF_ASYNC | XBF_READ_AHEAD)));

	flags |= XBF_READ;
	*bpp = NULL;

	error = xfs_buf_get_map(target, map, nmaps, flags, &bp);
	if (error)
		return error;

	trace_xfs_buf_read(bp, flags, _RET_IP_);

	if (!(bp->b_flags & XBF_DONE)) {
		/* Initiate the buffer read and wait. */
		XFS_STATS_INC(target->bt_mount, xb_get_read);
		bp->b_ops = ops;
		error = _xfs_buf_read(bp);
	} else {
		/* Buffer already read; all we need to do is check it. */
		error = xfs_buf_reverify(bp, ops);

		/* We do not want read in the flags */
		bp->b_flags &= ~XBF_READ;
		ASSERT(bp->b_ops != NULL || ops == NULL);
	}

	/*
	 * If we've had a read error, then the contents of the buffer are
	 * invalid and should not be used. To ensure that a followup read tries
	 * to pull the buffer from disk again, we clear the XBF_DONE flag and
	 * mark the buffer stale. This ensures that anyone who has a current
	 * reference to the buffer will interpret it's contents correctly and
	 * future cache lookups will also treat it as an empty, uninitialised
	 * buffer.
	 */
	if (error) {
		/*
		 * Check against log shutdown for error reporting because
		 * metadata writeback may require a read first and we need to
		 * report errors in metadata writeback until the log is shut
		 * down. High level transaction read functions already check
		 * against mount shutdown, anyway, so we only need to be
		 * concerned about low level IO interactions here.
		 */
		if (!xlog_is_shutdown(target->bt_mount->m_log))
			xfs_buf_ioerror_alert(bp, fa);

		bp->b_flags &= ~XBF_DONE;
		xfs_buf_stale(bp);
		xfs_buf_relse(bp);

		/* bad CRC means corrupted metadata */
		if (error == -EFSBADCRC)
			error = -EFSCORRUPTED;
		return error;
	}

	*bpp = bp;
	return 0;
}

/*
 *	If we are not low on memory then do the readahead in a deadlock
 *	safe manner.
 */
void
xfs_buf_readahead_map(
	struct xfs_buftarg	*target,
	struct xfs_buf_map	*map,
	int			nmaps,
	const struct xfs_buf_ops *ops)
{
	const xfs_buf_flags_t	flags = XBF_READ | XBF_ASYNC | XBF_READ_AHEAD;
	struct xfs_buf		*bp;

	/*
	 * Currently we don't have a good means or justification for performing
	 * xmbuf_map_page asynchronously, so we don't do readahead.
	 */
	if (xfs_buftarg_is_mem(target))
		return;

	if (xfs_buf_get_map(target, map, nmaps, flags | XBF_TRYLOCK, &bp))
		return;
	trace_xfs_buf_readahead(bp, 0, _RET_IP_);

	if (bp->b_flags & XBF_DONE) {
		xfs_buf_reverify(bp, ops);
		xfs_buf_relse(bp);
		return;
	}
	XFS_STATS_INC(target->bt_mount, xb_get_read);
	bp->b_ops = ops;
	bp->b_flags &= ~(XBF_WRITE | XBF_DONE);
	bp->b_flags |= flags;
	percpu_counter_inc(&target->bt_readahead_count);
	xfs_buf_submit(bp);
}

/*
 * Read an uncached buffer from disk. Allocates and returns a locked
 * buffer containing the disk contents or nothing. Uncached buffers always have
 * a cache index of XFS_BUF_DADDR_NULL so we can easily determine if the buffer
 * is cached or uncached during fault diagnosis.
 */
int
xfs_buf_read_uncached(
	struct xfs_buftarg	*target,
	xfs_daddr_t		daddr,
	size_t			numblks,
	struct xfs_buf		**bpp,
	const struct xfs_buf_ops *ops)
{
	struct xfs_buf		*bp;
	int			error;

	*bpp = NULL;

	error = xfs_buf_get_uncached(target, numblks, &bp);
	if (error)
		return error;

	/* set up the buffer for a read IO */
	ASSERT(bp->b_map_count == 1);
	bp->b_rhash_key = XFS_BUF_DADDR_NULL;
	bp->b_maps[0].bm_bn = daddr;
	bp->b_flags |= XBF_READ;
	bp->b_ops = ops;

	xfs_buf_submit(bp);
	error = xfs_buf_iowait(bp);
	if (error) {
		xfs_buf_relse(bp);
		return error;
	}

	*bpp = bp;
	return 0;
}

int
xfs_buf_get_uncached(
	struct xfs_buftarg	*target,
	size_t			numblks,
	struct xfs_buf		**bpp)
{
	int			error;
	DEFINE_SINGLE_BUF_MAP(map, XFS_BUF_DADDR_NULL, numblks);

	error = xfs_buf_alloc(target, &map, 1, 0, bpp);
	if (!error)
		trace_xfs_buf_get_uncached(*bpp, _RET_IP_);
	return error;
}

/*
 *	Increment reference count on buffer, to hold the buffer concurrently
 *	with another thread which may release (free) the buffer asynchronously.
 *	Must hold the buffer already to call this function.
 */
void
xfs_buf_hold(
	struct xfs_buf		*bp)
{
	trace_xfs_buf_hold(bp, _RET_IP_);

	spin_lock(&bp->b_lock);
	bp->b_hold++;
	spin_unlock(&bp->b_lock);
}

static void
xfs_buf_rele_uncached(
	struct xfs_buf		*bp)
{
	ASSERT(list_empty(&bp->b_lru));

	spin_lock(&bp->b_lock);
	if (--bp->b_hold) {
		spin_unlock(&bp->b_lock);
		return;
	}
<<<<<<< HEAD
	__xfs_buf_ioacct_dec(bp);
=======
>>>>>>> e8a457b7
	spin_unlock(&bp->b_lock);
	xfs_buf_free(bp);
}

static void
xfs_buf_rele_cached(
	struct xfs_buf		*bp)
{
	struct xfs_buftarg	*btp = bp->b_target;
	struct xfs_perag	*pag = bp->b_pag;
	struct xfs_buf_cache	*bch = xfs_buftarg_buf_cache(btp, pag);
	bool			freebuf = false;

	trace_xfs_buf_rele(bp, _RET_IP_);

	spin_lock(&bp->b_lock);
	ASSERT(bp->b_hold >= 1);
	if (bp->b_hold > 1) {
<<<<<<< HEAD
		/*
		 * Drop the in-flight state if the buffer is already on the LRU
		 * and it holds the only reference. This is racy because we
		 * haven't acquired the pag lock, but the use of _XBF_IN_FLIGHT
		 * ensures the decrement occurs only once per-buf.
		 */
		if (--bp->b_hold == 1 && !list_empty(&bp->b_lru))
			__xfs_buf_ioacct_dec(bp);
=======
		bp->b_hold--;
>>>>>>> e8a457b7
		goto out_unlock;
	}

	/* we are asked to drop the last reference */
<<<<<<< HEAD
	spin_lock(&bch->bc_lock);
	__xfs_buf_ioacct_dec(bp);
	if (!(bp->b_flags & XBF_STALE) && atomic_read(&bp->b_lru_ref)) {
=======
	if (atomic_read(&bp->b_lru_ref)) {
>>>>>>> e8a457b7
		/*
		 * If the buffer is added to the LRU, keep the reference to the
		 * buffer for the LRU and clear the (now stale) dispose list
		 * state flag, else drop the reference.
		 */
		if (list_lru_add_obj(&btp->bt_lru, &bp->b_lru))
			bp->b_state &= ~XFS_BSTATE_DISPOSE;
		else
			bp->b_hold--;
<<<<<<< HEAD
		spin_unlock(&bch->bc_lock);
=======
>>>>>>> e8a457b7
	} else {
		bp->b_hold--;
		/*
		 * most of the time buffers will already be removed from the
		 * LRU, so optimise that case by checking for the
		 * XFS_BSTATE_DISPOSE flag indicating the last list the buffer
		 * was on was the disposal list
		 */
		if (!(bp->b_state & XFS_BSTATE_DISPOSE)) {
			list_lru_del_obj(&btp->bt_lru, &bp->b_lru);
		} else {
			ASSERT(list_empty(&bp->b_lru));
		}

		ASSERT(!(bp->b_flags & _XBF_DELWRI_Q));
		rhashtable_remove_fast(&bch->bc_hash, &bp->b_rhash_head,
				xfs_buf_hash_params);
		if (pag)
			xfs_perag_put(pag);
		freebuf = true;
	}

out_unlock:
	spin_unlock(&bp->b_lock);

	if (freebuf)
		xfs_buf_free(bp);
}

/*
 * Release a hold on the specified buffer.
 */
void
xfs_buf_rele(
	struct xfs_buf		*bp)
{
	trace_xfs_buf_rele(bp, _RET_IP_);
	if (xfs_buf_is_uncached(bp))
		xfs_buf_rele_uncached(bp);
	else
		xfs_buf_rele_cached(bp);
}

/*
 *	Lock a buffer object, if it is not already locked.
 *
 *	If we come across a stale, pinned, locked buffer, we know that we are
 *	being asked to lock a buffer that has been reallocated. Because it is
 *	pinned, we know that the log has not been pushed to disk and hence it
 *	will still be locked.  Rather than continuing to have trylock attempts
 *	fail until someone else pushes the log, push it ourselves before
 *	returning.  This means that the xfsaild will not get stuck trying
 *	to push on stale inode buffers.
 */
int
xfs_buf_trylock(
	struct xfs_buf		*bp)
{
	int			locked;

	locked = down_trylock(&bp->b_sema) == 0;
	if (locked)
		trace_xfs_buf_trylock(bp, _RET_IP_);
	else
		trace_xfs_buf_trylock_fail(bp, _RET_IP_);
	return locked;
}

/*
 *	Lock a buffer object.
 *
 *	If we come across a stale, pinned, locked buffer, we know that we
 *	are being asked to lock a buffer that has been reallocated. Because
 *	it is pinned, we know that the log has not been pushed to disk and
 *	hence it will still be locked. Rather than sleeping until someone
 *	else pushes the log, push it ourselves before trying to get the lock.
 */
void
xfs_buf_lock(
	struct xfs_buf		*bp)
{
	trace_xfs_buf_lock(bp, _RET_IP_);

	if (atomic_read(&bp->b_pin_count) && (bp->b_flags & XBF_STALE))
		xfs_log_force(bp->b_mount, 0);
	down(&bp->b_sema);

	trace_xfs_buf_lock_done(bp, _RET_IP_);
}

void
xfs_buf_unlock(
	struct xfs_buf		*bp)
{
	ASSERT(xfs_buf_islocked(bp));

	up(&bp->b_sema);
	trace_xfs_buf_unlock(bp, _RET_IP_);
}

STATIC void
xfs_buf_wait_unpin(
	struct xfs_buf		*bp)
{
	DECLARE_WAITQUEUE	(wait, current);

	if (atomic_read(&bp->b_pin_count) == 0)
		return;

	add_wait_queue(&bp->b_waiters, &wait);
	for (;;) {
		set_current_state(TASK_UNINTERRUPTIBLE);
		if (atomic_read(&bp->b_pin_count) == 0)
			break;
		io_schedule();
	}
	remove_wait_queue(&bp->b_waiters, &wait);
	set_current_state(TASK_RUNNING);
}

static void
xfs_buf_ioerror_alert_ratelimited(
	struct xfs_buf		*bp)
{
	static unsigned long	lasttime;
	static struct xfs_buftarg *lasttarg;

	if (bp->b_target != lasttarg ||
	    time_after(jiffies, (lasttime + 5*HZ))) {
		lasttime = jiffies;
		xfs_buf_ioerror_alert(bp, __this_address);
	}
	lasttarg = bp->b_target;
}

/*
 * Account for this latest trip around the retry handler, and decide if
 * we've failed enough times to constitute a permanent failure.
 */
static bool
xfs_buf_ioerror_permanent(
	struct xfs_buf		*bp,
	struct xfs_error_cfg	*cfg)
{
	struct xfs_mount	*mp = bp->b_mount;

	if (cfg->max_retries != XFS_ERR_RETRY_FOREVER &&
	    ++bp->b_retries > cfg->max_retries)
		return true;
	if (cfg->retry_timeout != XFS_ERR_RETRY_FOREVER &&
	    time_after(jiffies, cfg->retry_timeout + bp->b_first_retry_time))
		return true;

	/* At unmount we may treat errors differently */
	if (xfs_is_unmounting(mp) && mp->m_fail_unmount)
		return true;

	return false;
}

/*
 * On a sync write or shutdown we just want to stale the buffer and let the
 * caller handle the error in bp->b_error appropriately.
 *
 * If the write was asynchronous then no one will be looking for the error.  If
 * this is the first failure of this type, clear the error state and write the
 * buffer out again. This means we always retry an async write failure at least
 * once, but we also need to set the buffer up to behave correctly now for
 * repeated failures.
 *
 * If we get repeated async write failures, then we take action according to the
 * error configuration we have been set up to use.
 *
 * Returns true if this function took care of error handling and the caller must
 * not touch the buffer again.  Return false if the caller should proceed with
 * normal I/O completion handling.
 */
static bool
xfs_buf_ioend_handle_error(
	struct xfs_buf		*bp)
{
	struct xfs_mount	*mp = bp->b_mount;
	struct xfs_error_cfg	*cfg;
	struct xfs_log_item	*lip;

	/*
	 * If we've already shutdown the journal because of I/O errors, there's
	 * no point in giving this a retry.
	 */
	if (xlog_is_shutdown(mp->m_log))
		goto out_stale;

	xfs_buf_ioerror_alert_ratelimited(bp);

	/*
	 * We're not going to bother about retrying this during recovery.
	 * One strike!
	 */
	if (bp->b_flags & _XBF_LOGRECOVERY) {
		xfs_force_shutdown(mp, SHUTDOWN_META_IO_ERROR);
		return false;
	}

	/*
	 * Synchronous writes will have callers process the error.
	 */
	if (!(bp->b_flags & XBF_ASYNC))
		goto out_stale;

	trace_xfs_buf_iodone_async(bp, _RET_IP_);

	cfg = xfs_error_get_cfg(mp, XFS_ERR_METADATA, bp->b_error);
	if (bp->b_last_error != bp->b_error ||
	    !(bp->b_flags & (XBF_STALE | XBF_WRITE_FAIL))) {
		bp->b_last_error = bp->b_error;
		if (cfg->retry_timeout != XFS_ERR_RETRY_FOREVER &&
		    !bp->b_first_retry_time)
			bp->b_first_retry_time = jiffies;
		goto resubmit;
	}

	/*
	 * Permanent error - we need to trigger a shutdown if we haven't already
	 * to indicate that inconsistency will result from this action.
	 */
	if (xfs_buf_ioerror_permanent(bp, cfg)) {
		xfs_force_shutdown(mp, SHUTDOWN_META_IO_ERROR);
		goto out_stale;
	}

	/* Still considered a transient error. Caller will schedule retries. */
	list_for_each_entry(lip, &bp->b_li_list, li_bio_list) {
		set_bit(XFS_LI_FAILED, &lip->li_flags);
		clear_bit(XFS_LI_FLUSHING, &lip->li_flags);
	}

	xfs_buf_ioerror(bp, 0);
	xfs_buf_relse(bp);
	return true;

resubmit:
	xfs_buf_ioerror(bp, 0);
	bp->b_flags |= (XBF_DONE | XBF_WRITE_FAIL);
	reinit_completion(&bp->b_iowait);
	xfs_buf_submit(bp);
	return true;
out_stale:
	xfs_buf_stale(bp);
	bp->b_flags |= XBF_DONE;
	bp->b_flags &= ~XBF_WRITE;
	trace_xfs_buf_error_relse(bp, _RET_IP_);
	return false;
}

/* returns false if the caller needs to resubmit the I/O, else true */
static bool
__xfs_buf_ioend(
	struct xfs_buf	*bp)
{
	trace_xfs_buf_iodone(bp, _RET_IP_);

	if (bp->b_flags & XBF_READ) {
<<<<<<< HEAD
		if (!bp->b_error && xfs_buf_is_vmapped(bp))
			invalidate_kernel_vmap_range(bp->b_addr,
					xfs_buf_vmap_len(bp));
=======
		if (!bp->b_error && is_vmalloc_addr(bp->b_addr))
			invalidate_kernel_vmap_range(bp->b_addr,
				roundup(BBTOB(bp->b_length), PAGE_SIZE));
>>>>>>> e8a457b7
		if (!bp->b_error && bp->b_ops)
			bp->b_ops->verify_read(bp);
		if (!bp->b_error)
			bp->b_flags |= XBF_DONE;
		if (bp->b_flags & XBF_READ_AHEAD)
			percpu_counter_dec(&bp->b_target->bt_readahead_count);
	} else {
		if (!bp->b_error) {
			bp->b_flags &= ~XBF_WRITE_FAIL;
			bp->b_flags |= XBF_DONE;
		}

		if (unlikely(bp->b_error) && xfs_buf_ioend_handle_error(bp))
			return false;

		/* clear the retry state */
		bp->b_last_error = 0;
		bp->b_retries = 0;
		bp->b_first_retry_time = 0;

		/*
		 * Note that for things like remote attribute buffers, there may
		 * not be a buffer log item here, so processing the buffer log
		 * item must remain optional.
		 */
		if (bp->b_log_item)
			xfs_buf_item_done(bp);

		if (bp->b_iodone)
			bp->b_iodone(bp);
	}

	bp->b_flags &= ~(XBF_READ | XBF_WRITE | XBF_READ_AHEAD |
			 _XBF_LOGRECOVERY);
	return true;
}

static void
xfs_buf_ioend(
	struct xfs_buf	*bp)
{
	if (!__xfs_buf_ioend(bp))
		return;
	if (bp->b_flags & XBF_ASYNC)
		xfs_buf_relse(bp);
	else
		complete(&bp->b_iowait);
}

static void
xfs_buf_ioend_work(
	struct work_struct	*work)
{
	struct xfs_buf		*bp =
		container_of(work, struct xfs_buf, b_ioend_work);

	if (__xfs_buf_ioend(bp))
		xfs_buf_relse(bp);
}

void
__xfs_buf_ioerror(
	struct xfs_buf		*bp,
	int			error,
	xfs_failaddr_t		failaddr)
{
	ASSERT(error <= 0 && error >= -1000);
	bp->b_error = error;
	trace_xfs_buf_ioerror(bp, error, failaddr);
}

void
xfs_buf_ioerror_alert(
	struct xfs_buf		*bp,
	xfs_failaddr_t		func)
{
	xfs_buf_alert_ratelimited(bp, "XFS: metadata IO error",
		"metadata I/O error in \"%pS\" at daddr 0x%llx len %d error %d",
				  func, (uint64_t)xfs_buf_daddr(bp),
				  bp->b_length, -bp->b_error);
}

/*
 * To simulate an I/O failure, the buffer must be locked and held with at least
 * three references. The LRU reference is dropped by the stale call. The buf
 * item reference is dropped via ioend processing. The third reference is owned
 * by the caller and is dropped on I/O completion if the buffer is XBF_ASYNC.
 */
void
xfs_buf_ioend_fail(
	struct xfs_buf	*bp)
{
	bp->b_flags &= ~XBF_DONE;
	xfs_buf_stale(bp);
	xfs_buf_ioerror(bp, -EIO);
	xfs_buf_ioend(bp);
}

int
xfs_bwrite(
	struct xfs_buf		*bp)
{
	int			error;

	ASSERT(xfs_buf_islocked(bp));

	bp->b_flags |= XBF_WRITE;
	bp->b_flags &= ~(XBF_ASYNC | XBF_READ | _XBF_DELWRI_Q |
			 XBF_DONE);

	xfs_buf_submit(bp);
	error = xfs_buf_iowait(bp);
	if (error)
		xfs_force_shutdown(bp->b_mount, SHUTDOWN_META_IO_ERROR);
	return error;
}

static void
xfs_buf_bio_end_io(
	struct bio		*bio)
{
	struct xfs_buf		*bp = bio->bi_private;

	if (bio->bi_status)
		xfs_buf_ioerror(bp, blk_status_to_errno(bio->bi_status));
	else if ((bp->b_flags & XBF_WRITE) && (bp->b_flags & XBF_ASYNC) &&
		 XFS_TEST_ERROR(false, bp->b_mount, XFS_ERRTAG_BUF_IOERROR))
		xfs_buf_ioerror(bp, -EIO);
<<<<<<< HEAD

	xfs_buf_ioend_async(bp);
	bio_put(bio);
}

static inline blk_opf_t
xfs_buf_bio_op(
	struct xfs_buf		*bp)
{
	blk_opf_t		op;

	if (bp->b_flags & XBF_WRITE) {
		op = REQ_OP_WRITE;
	} else {
		op = REQ_OP_READ;
		if (bp->b_flags & XBF_READ_AHEAD)
			op |= REQ_RAHEAD;
	}

	return op | REQ_META;
}

static void
xfs_buf_submit_bio(
	struct xfs_buf		*bp)
{
	unsigned int		size = BBTOB(bp->b_length);
	unsigned int		map = 0, p;
	struct blk_plug		plug;
	struct bio		*bio;

	bio = bio_alloc(bp->b_target->bt_bdev, bp->b_page_count,
			xfs_buf_bio_op(bp), GFP_NOIO);
	bio->bi_private = bp;
	bio->bi_end_io = xfs_buf_bio_end_io;

	if (bp->b_flags & _XBF_KMEM) {
		__bio_add_page(bio, virt_to_page(bp->b_addr), size,
				bp->b_offset);
	} else {
		for (p = 0; p < bp->b_page_count; p++)
			__bio_add_page(bio, bp->b_pages[p], PAGE_SIZE, 0);
		bio->bi_iter.bi_size = size; /* limit to the actual size used */

		if (xfs_buf_is_vmapped(bp))
			flush_kernel_vmap_range(bp->b_addr,
					xfs_buf_vmap_len(bp));
	}
=======

	if (bp->b_flags & XBF_ASYNC) {
		INIT_WORK(&bp->b_ioend_work, xfs_buf_ioend_work);
		queue_work(bp->b_mount->m_buf_workqueue, &bp->b_ioend_work);
	} else {
		complete(&bp->b_iowait);
	}

	bio_put(bio);
}

static inline blk_opf_t
xfs_buf_bio_op(
	struct xfs_buf		*bp)
{
	blk_opf_t		op;

	if (bp->b_flags & XBF_WRITE) {
		op = REQ_OP_WRITE;
	} else {
		op = REQ_OP_READ;
		if (bp->b_flags & XBF_READ_AHEAD)
			op |= REQ_RAHEAD;
	}

	return op | REQ_META;
}

static void
xfs_buf_submit_bio(
	struct xfs_buf		*bp)
{
	unsigned int		map = 0;
	struct blk_plug		plug;
	struct bio		*bio;

	if (is_vmalloc_addr(bp->b_addr)) {
		unsigned int	size = BBTOB(bp->b_length);
		unsigned int	alloc_size = roundup(size, PAGE_SIZE);
		void		*data = bp->b_addr;

		bio = bio_alloc(bp->b_target->bt_bdev, alloc_size >> PAGE_SHIFT,
				xfs_buf_bio_op(bp), GFP_NOIO);

		do {
			unsigned int	len = min(size, PAGE_SIZE);

			ASSERT(offset_in_page(data) == 0);
			__bio_add_page(bio, vmalloc_to_page(data), len, 0);
			data += len;
			size -= len;
		} while (size);

		flush_kernel_vmap_range(bp->b_addr, alloc_size);
	} else {
		/*
		 * Single folio or slab allocation.  Must be contiguous and thus
		 * only a single bvec is needed.
		 *
		 * This uses the page based bio add helper for now as that is
		 * the lowest common denominator between folios and slab
		 * allocations.  To be replaced with a better block layer
		 * helper soon (hopefully).
		 */
		bio = bio_alloc(bp->b_target->bt_bdev, 1, xfs_buf_bio_op(bp),
				GFP_NOIO);
		__bio_add_page(bio, virt_to_page(bp->b_addr),
				BBTOB(bp->b_length),
				offset_in_page(bp->b_addr));
	}

	bio->bi_private = bp;
	bio->bi_end_io = xfs_buf_bio_end_io;
>>>>>>> e8a457b7

	/*
	 * If there is more than one map segment, split out a new bio for each
	 * map except of the last one.  The last map is handled by the
	 * remainder of the original bio outside the loop.
	 */
	blk_start_plug(&plug);
	for (map = 0; map < bp->b_map_count - 1; map++) {
		struct bio	*split;

		split = bio_split(bio, bp->b_maps[map].bm_len, GFP_NOFS,
				&fs_bio_set);
		split->bi_iter.bi_sector = bp->b_maps[map].bm_bn;
		bio_chain(split, bio);
		submit_bio(split);
	}
	bio->bi_iter.bi_sector = bp->b_maps[map].bm_bn;
	submit_bio(bio);
	blk_finish_plug(&plug);
}

/*
 * Wait for I/O completion of a sync buffer and return the I/O error code.
 */
static int
xfs_buf_iowait(
	struct xfs_buf	*bp)
{
	ASSERT(!(bp->b_flags & XBF_ASYNC));

	do {
		trace_xfs_buf_iowait(bp, _RET_IP_);
		wait_for_completion(&bp->b_iowait);
		trace_xfs_buf_iowait_done(bp, _RET_IP_);
	} while (!__xfs_buf_ioend(bp));

	return bp->b_error;
}

/*
 * Run the write verifier callback function if it exists. If this fails, mark
 * the buffer with an error and do not dispatch the I/O.
 */
static bool
xfs_buf_verify_write(
	struct xfs_buf		*bp)
{
	if (bp->b_ops) {
		bp->b_ops->verify_write(bp);
		if (bp->b_error)
			return false;
	} else if (bp->b_rhash_key != XFS_BUF_DADDR_NULL) {
		/*
		 * Non-crc filesystems don't attach verifiers during log
		 * recovery, so don't warn for such filesystems.
		 */
		if (xfs_has_crc(bp->b_mount)) {
			xfs_warn(bp->b_mount,
				"%s: no buf ops on daddr 0x%llx len %d",
				__func__, xfs_buf_daddr(bp),
				bp->b_length);
			xfs_hex_dump(bp->b_addr, XFS_CORRUPTION_DUMP_LEN);
			dump_stack();
		}
	}

	return true;
}

/*
 * Buffer I/O submission path, read or write. Asynchronous submission transfers
 * the buffer lock ownership and the current reference to the IO. It is not
 * safe to reference the buffer after a call to this function unless the caller
 * holds an additional reference itself.
 */
static void
xfs_buf_submit(
	struct xfs_buf	*bp)
{
	trace_xfs_buf_submit(bp, _RET_IP_);

	ASSERT(!(bp->b_flags & _XBF_DELWRI_Q));

	/*
	 * On log shutdown we stale and complete the buffer immediately. We can
	 * be called to read the superblock before the log has been set up, so
	 * be careful checking the log state.
	 *
	 * Checking the mount shutdown state here can result in the log tail
	 * moving inappropriately on disk as the log may not yet be shut down.
	 * i.e. failing this buffer on mount shutdown can remove it from the AIL
	 * and move the tail of the log forwards without having written this
	 * buffer to disk. This corrupts the log tail state in memory, and
	 * because the log may not be shut down yet, it can then be propagated
	 * to disk before the log is shutdown. Hence we check log shutdown
	 * state here rather than mount state to avoid corrupting the log tail
	 * on shutdown.
	 */
	if (bp->b_mount->m_log && xlog_is_shutdown(bp->b_mount->m_log)) {
		xfs_buf_ioend_fail(bp);
		return;
	}

	if (bp->b_flags & XBF_WRITE)
		xfs_buf_wait_unpin(bp);

	/*
	 * Make sure we capture only current IO errors rather than stale errors
	 * left over from previous use of the buffer (e.g. failed readahead).
	 */
	bp->b_error = 0;
<<<<<<< HEAD

	if (bp->b_flags & XBF_ASYNC)
		xfs_buf_ioacct_inc(bp);
=======
>>>>>>> e8a457b7

	if ((bp->b_flags & XBF_WRITE) && !xfs_buf_verify_write(bp)) {
		xfs_force_shutdown(bp->b_mount, SHUTDOWN_CORRUPT_INCORE);
		xfs_buf_ioend(bp);
		return;
	}

	/* In-memory targets are directly mapped, no I/O required. */
	if (xfs_buftarg_is_mem(bp->b_target)) {
		xfs_buf_ioend(bp);
		return;
<<<<<<< HEAD
	}

	xfs_buf_submit_bio(bp);
}

void *
xfs_buf_offset(
	struct xfs_buf		*bp,
	size_t			offset)
{
	struct page		*page;

	if (bp->b_addr)
		return bp->b_addr + offset;

	page = bp->b_pages[offset >> PAGE_SHIFT];
	return page_address(page) + (offset & (PAGE_SIZE-1));
}

void
xfs_buf_zero(
	struct xfs_buf		*bp,
	size_t			boff,
	size_t			bsize)
{
	size_t			bend;

	bend = boff + bsize;
	while (boff < bend) {
		struct page	*page;
		int		page_index, page_offset, csize;

		page_index = (boff + bp->b_offset) >> PAGE_SHIFT;
		page_offset = (boff + bp->b_offset) & ~PAGE_MASK;
		page = bp->b_pages[page_index];
		csize = min_t(size_t, PAGE_SIZE - page_offset,
				      BBTOB(bp->b_length) - boff);

		ASSERT((csize + page_offset) <= PAGE_SIZE);

		memset(page_address(page) + page_offset, 0, csize);

		boff += csize;
=======
>>>>>>> e8a457b7
	}

	xfs_buf_submit_bio(bp);
}

/*
 * Log a message about and stale a buffer that a caller has decided is corrupt.
 *
 * This function should be called for the kinds of metadata corruption that
 * cannot be detect from a verifier, such as incorrect inter-block relationship
 * data.  Do /not/ call this function from a verifier function.
 *
 * The buffer must be XBF_DONE prior to the call.  Afterwards, the buffer will
 * be marked stale, but b_error will not be set.  The caller is responsible for
 * releasing the buffer or fixing it.
 */
void
__xfs_buf_mark_corrupt(
	struct xfs_buf		*bp,
	xfs_failaddr_t		fa)
{
	ASSERT(bp->b_flags & XBF_DONE);

	xfs_buf_corruption_error(bp, fa);
	xfs_buf_stale(bp);
}

/*
 *	Handling of buffer targets (buftargs).
 */

/*
 * Wait for any bufs with callbacks that have been submitted but have not yet
 * returned. These buffers will have an elevated hold count, so wait on those
 * while freeing all the buffers only held by the LRU.
 */
static enum lru_status
xfs_buftarg_drain_rele(
	struct list_head	*item,
	struct list_lru_one	*lru,
	void			*arg)

{
	struct xfs_buf		*bp = container_of(item, struct xfs_buf, b_lru);
	struct list_head	*dispose = arg;

	if (!spin_trylock(&bp->b_lock))
		return LRU_SKIP;
	if (bp->b_hold > 1) {
		/* need to wait, so skip it this pass */
		spin_unlock(&bp->b_lock);
		trace_xfs_buf_drain_buftarg(bp, _RET_IP_);
		return LRU_SKIP;
	}

	/*
	 * clear the LRU reference count so the buffer doesn't get
	 * ignored in xfs_buf_rele().
	 */
	atomic_set(&bp->b_lru_ref, 0);
	bp->b_state |= XFS_BSTATE_DISPOSE;
	list_lru_isolate_move(lru, item, dispose);
	spin_unlock(&bp->b_lock);
	return LRU_REMOVED;
}

/*
 * Wait for outstanding I/O on the buftarg to complete.
 */
void
xfs_buftarg_wait(
	struct xfs_buftarg	*btp)
{
	/*
	 * First wait for all in-flight readahead buffers to be released.  This is
	 * critical as new buffers do not make the LRU until they are released.
	 *
	 * Next, flush the buffer workqueue to ensure all completion processing
	 * has finished. Just waiting on buffer locks is not sufficient for
	 * async IO as the reference count held over IO is not released until
	 * after the buffer lock is dropped. Hence we need to ensure here that
	 * all reference counts have been dropped before we start walking the
	 * LRU list.
	 */
	while (percpu_counter_sum(&btp->bt_readahead_count))
		delay(100);
	flush_workqueue(btp->bt_mount->m_buf_workqueue);
}

void
xfs_buftarg_drain(
	struct xfs_buftarg	*btp)
{
	LIST_HEAD(dispose);
	int			loop = 0;
	bool			write_fail = false;

	xfs_buftarg_wait(btp);

	/* loop until there is nothing left on the lru list. */
	while (list_lru_count(&btp->bt_lru)) {
		list_lru_walk(&btp->bt_lru, xfs_buftarg_drain_rele,
			      &dispose, LONG_MAX);

		while (!list_empty(&dispose)) {
			struct xfs_buf *bp;
			bp = list_first_entry(&dispose, struct xfs_buf, b_lru);
			list_del_init(&bp->b_lru);
			if (bp->b_flags & XBF_WRITE_FAIL) {
				write_fail = true;
				xfs_buf_alert_ratelimited(bp,
					"XFS: Corruption Alert",
"Corruption Alert: Buffer at daddr 0x%llx had permanent write failures!",
					(long long)xfs_buf_daddr(bp));
			}
			xfs_buf_rele(bp);
		}
		if (loop++ != 0)
			delay(100);
	}

	/*
	 * If one or more failed buffers were freed, that means dirty metadata
	 * was thrown away. This should only ever happen after I/O completion
	 * handling has elevated I/O error(s) to permanent failures and shuts
	 * down the journal.
	 */
	if (write_fail) {
		ASSERT(xlog_is_shutdown(btp->bt_mount->m_log));
		xfs_alert(btp->bt_mount,
	      "Please run xfs_repair to determine the extent of the problem.");
	}
}

static enum lru_status
xfs_buftarg_isolate(
	struct list_head	*item,
	struct list_lru_one	*lru,
	void			*arg)
{
	struct xfs_buf		*bp = container_of(item, struct xfs_buf, b_lru);
	struct list_head	*dispose = arg;

	/*
	 * we are inverting the lru lock/bp->b_lock here, so use a trylock.
	 * If we fail to get the lock, just skip it.
	 */
	if (!spin_trylock(&bp->b_lock))
		return LRU_SKIP;
	/*
	 * Decrement the b_lru_ref count unless the value is already
	 * zero. If the value is already zero, we need to reclaim the
	 * buffer, otherwise it gets another trip through the LRU.
	 */
	if (atomic_add_unless(&bp->b_lru_ref, -1, 0)) {
		spin_unlock(&bp->b_lock);
		return LRU_ROTATE;
	}

	bp->b_state |= XFS_BSTATE_DISPOSE;
	list_lru_isolate_move(lru, item, dispose);
	spin_unlock(&bp->b_lock);
	return LRU_REMOVED;
}

static unsigned long
xfs_buftarg_shrink_scan(
	struct shrinker		*shrink,
	struct shrink_control	*sc)
{
	struct xfs_buftarg	*btp = shrink->private_data;
	LIST_HEAD(dispose);
	unsigned long		freed;

	freed = list_lru_shrink_walk(&btp->bt_lru, sc,
				     xfs_buftarg_isolate, &dispose);

	while (!list_empty(&dispose)) {
		struct xfs_buf *bp;
		bp = list_first_entry(&dispose, struct xfs_buf, b_lru);
		list_del_init(&bp->b_lru);
		xfs_buf_rele(bp);
	}

	return freed;
}

static unsigned long
xfs_buftarg_shrink_count(
	struct shrinker		*shrink,
	struct shrink_control	*sc)
{
	struct xfs_buftarg	*btp = shrink->private_data;
	return list_lru_shrink_count(&btp->bt_lru, sc);
}

void
xfs_destroy_buftarg(
	struct xfs_buftarg	*btp)
{
	shrinker_free(btp->bt_shrinker);
	ASSERT(percpu_counter_sum(&btp->bt_readahead_count) == 0);
	percpu_counter_destroy(&btp->bt_readahead_count);
	list_lru_destroy(&btp->bt_lru);
}

void
xfs_free_buftarg(
	struct xfs_buftarg	*btp)
{
	xfs_destroy_buftarg(btp);
	fs_put_dax(btp->bt_daxdev, btp->bt_mount);
	/* the main block device is closed by kill_block_super */
	if (btp->bt_bdev != btp->bt_mount->m_super->s_bdev)
		bdev_fput(btp->bt_bdev_file);
	kfree(btp);
}

int
xfs_setsize_buftarg(
	struct xfs_buftarg	*btp,
	unsigned int		sectorsize)
{
	/* Set up metadata sector size info */
	btp->bt_meta_sectorsize = sectorsize;
	btp->bt_meta_sectormask = sectorsize - 1;

	if (set_blocksize(btp->bt_bdev_file, sectorsize)) {
		xfs_warn(btp->bt_mount,
			"Cannot set_blocksize to %u on device %pg",
			sectorsize, btp->bt_bdev);
		return -EINVAL;
	}

	return 0;
}

int
xfs_init_buftarg(
	struct xfs_buftarg		*btp,
	size_t				logical_sectorsize,
	const char			*descr)
{
	/* Set up device logical sector size mask */
	btp->bt_logical_sectorsize = logical_sectorsize;
	btp->bt_logical_sectormask = logical_sectorsize - 1;

	/*
	 * Buffer IO error rate limiting. Limit it to no more than 10 messages
	 * per 30 seconds so as to not spam logs too much on repeated errors.
	 */
	ratelimit_state_init(&btp->bt_ioerror_rl, 30 * HZ,
			     DEFAULT_RATELIMIT_BURST);

	if (list_lru_init(&btp->bt_lru))
		return -ENOMEM;
	if (percpu_counter_init(&btp->bt_readahead_count, 0, GFP_KERNEL))
		goto out_destroy_lru;

	btp->bt_shrinker =
		shrinker_alloc(SHRINKER_NUMA_AWARE, "xfs-buf:%s", descr);
	if (!btp->bt_shrinker)
		goto out_destroy_io_count;
	btp->bt_shrinker->count_objects = xfs_buftarg_shrink_count;
	btp->bt_shrinker->scan_objects = xfs_buftarg_shrink_scan;
	btp->bt_shrinker->private_data = btp;
	shrinker_register(btp->bt_shrinker);
	return 0;

out_destroy_io_count:
	percpu_counter_destroy(&btp->bt_readahead_count);
out_destroy_lru:
	list_lru_destroy(&btp->bt_lru);
	return -ENOMEM;
}

struct xfs_buftarg *
xfs_alloc_buftarg(
	struct xfs_mount	*mp,
	struct file		*bdev_file)
{
	struct xfs_buftarg	*btp;
	const struct dax_holder_operations *ops = NULL;

#if defined(CONFIG_FS_DAX) && defined(CONFIG_MEMORY_FAILURE)
	ops = &xfs_dax_holder_operations;
#endif
	btp = kzalloc(sizeof(*btp), GFP_KERNEL | __GFP_NOFAIL);

	btp->bt_mount = mp;
	btp->bt_bdev_file = bdev_file;
	btp->bt_bdev = file_bdev(bdev_file);
	btp->bt_dev = btp->bt_bdev->bd_dev;
	btp->bt_daxdev = fs_dax_get_by_bdev(btp->bt_bdev, &btp->bt_dax_part_off,
					    mp, ops);

	if (bdev_can_atomic_write(btp->bt_bdev)) {
		btp->bt_bdev_awu_min = bdev_atomic_write_unit_min_bytes(
						btp->bt_bdev);
		btp->bt_bdev_awu_max = bdev_atomic_write_unit_max_bytes(
						btp->bt_bdev);
	}

	/*
	 * When allocating the buftargs we have not yet read the super block and
	 * thus don't know the file system sector size yet.
	 */
	if (xfs_setsize_buftarg(btp, bdev_logical_block_size(btp->bt_bdev)))
		goto error_free;
	if (xfs_init_buftarg(btp, bdev_logical_block_size(btp->bt_bdev),
			mp->m_super->s_id))
		goto error_free;

	return btp;

error_free:
	kfree(btp);
	return NULL;
}

static inline void
xfs_buf_list_del(
	struct xfs_buf		*bp)
{
	list_del_init(&bp->b_list);
	wake_up_var(&bp->b_list);
}

/*
 * Cancel a delayed write list.
 *
 * Remove each buffer from the list, clear the delwri queue flag and drop the
 * associated buffer reference.
 */
void
xfs_buf_delwri_cancel(
	struct list_head	*list)
{
	struct xfs_buf		*bp;

	while (!list_empty(list)) {
		bp = list_first_entry(list, struct xfs_buf, b_list);

		xfs_buf_lock(bp);
		bp->b_flags &= ~_XBF_DELWRI_Q;
		xfs_buf_list_del(bp);
		xfs_buf_relse(bp);
	}
}

/*
 * Add a buffer to the delayed write list.
 *
 * This queues a buffer for writeout if it hasn't already been.  Note that
 * neither this routine nor the buffer list submission functions perform
 * any internal synchronization.  It is expected that the lists are thread-local
 * to the callers.
 *
 * Returns true if we queued up the buffer, or false if it already had
 * been on the buffer list.
 */
bool
xfs_buf_delwri_queue(
	struct xfs_buf		*bp,
	struct list_head	*list)
{
	ASSERT(xfs_buf_islocked(bp));
	ASSERT(!(bp->b_flags & XBF_READ));

	/*
	 * If the buffer is already marked delwri it already is queued up
	 * by someone else for imediate writeout.  Just ignore it in that
	 * case.
	 */
	if (bp->b_flags & _XBF_DELWRI_Q) {
		trace_xfs_buf_delwri_queued(bp, _RET_IP_);
		return false;
	}

	trace_xfs_buf_delwri_queue(bp, _RET_IP_);

	/*
	 * If a buffer gets written out synchronously or marked stale while it
	 * is on a delwri list we lazily remove it. To do this, the other party
	 * clears the  _XBF_DELWRI_Q flag but otherwise leaves the buffer alone.
	 * It remains referenced and on the list.  In a rare corner case it
	 * might get readded to a delwri list after the synchronous writeout, in
	 * which case we need just need to re-add the flag here.
	 */
	bp->b_flags |= _XBF_DELWRI_Q;
	if (list_empty(&bp->b_list)) {
		xfs_buf_hold(bp);
		list_add_tail(&bp->b_list, list);
	}

	return true;
}

/*
 * Queue a buffer to this delwri list as part of a data integrity operation.
 * If the buffer is on any other delwri list, we'll wait for that to clear
 * so that the caller can submit the buffer for IO and wait for the result.
 * Callers must ensure the buffer is not already on the list.
 */
void
xfs_buf_delwri_queue_here(
	struct xfs_buf		*bp,
	struct list_head	*buffer_list)
{
	/*
	 * We need this buffer to end up on the /caller's/ delwri list, not any
	 * old list.  This can happen if the buffer is marked stale (which
	 * clears DELWRI_Q) after the AIL queues the buffer to its list but
	 * before the AIL has a chance to submit the list.
	 */
	while (!list_empty(&bp->b_list)) {
		xfs_buf_unlock(bp);
		wait_var_event(&bp->b_list, list_empty(&bp->b_list));
		xfs_buf_lock(bp);
	}

	ASSERT(!(bp->b_flags & _XBF_DELWRI_Q));

	xfs_buf_delwri_queue(bp, buffer_list);
}

/*
 * Compare function is more complex than it needs to be because
 * the return value is only 32 bits and we are doing comparisons
 * on 64 bit values
 */
static int
xfs_buf_cmp(
	void			*priv,
	const struct list_head	*a,
	const struct list_head	*b)
{
	struct xfs_buf	*ap = container_of(a, struct xfs_buf, b_list);
	struct xfs_buf	*bp = container_of(b, struct xfs_buf, b_list);
	xfs_daddr_t		diff;

	diff = ap->b_maps[0].bm_bn - bp->b_maps[0].bm_bn;
	if (diff < 0)
		return -1;
	if (diff > 0)
		return 1;
	return 0;
}

static bool
xfs_buf_delwri_submit_prep(
	struct xfs_buf		*bp)
{
	/*
	 * Someone else might have written the buffer synchronously or marked it
	 * stale in the meantime.  In that case only the _XBF_DELWRI_Q flag got
	 * cleared, and we have to drop the reference and remove it from the
	 * list here.
	 */
	if (!(bp->b_flags & _XBF_DELWRI_Q)) {
		xfs_buf_list_del(bp);
		xfs_buf_relse(bp);
		return false;
	}

	trace_xfs_buf_delwri_split(bp, _RET_IP_);
	bp->b_flags &= ~_XBF_DELWRI_Q;
	bp->b_flags |= XBF_WRITE;
	return true;
}

/*
 * Write out a buffer list asynchronously.
 *
 * This will take the @buffer_list, write all non-locked and non-pinned buffers
 * out and not wait for I/O completion on any of the buffers.  This interface
 * is only safely useable for callers that can track I/O completion by higher
 * level means, e.g. AIL pushing as the @buffer_list is consumed in this
 * function.
 *
 * Note: this function will skip buffers it would block on, and in doing so
 * leaves them on @buffer_list so they can be retried on a later pass. As such,
 * it is up to the caller to ensure that the buffer list is fully submitted or
 * cancelled appropriately when they are finished with the list. Failure to
 * cancel or resubmit the list until it is empty will result in leaked buffers
 * at unmount time.
 */
int
xfs_buf_delwri_submit_nowait(
	struct list_head	*buffer_list)
{
	struct xfs_buf		*bp, *n;
	int			pinned = 0;
	struct blk_plug		plug;

	list_sort(NULL, buffer_list, xfs_buf_cmp);

	blk_start_plug(&plug);
	list_for_each_entry_safe(bp, n, buffer_list, b_list) {
		if (!xfs_buf_trylock(bp))
			continue;
		if (xfs_buf_ispinned(bp)) {
			xfs_buf_unlock(bp);
			pinned++;
			continue;
		}
		if (!xfs_buf_delwri_submit_prep(bp))
			continue;
		bp->b_flags |= XBF_ASYNC;
		xfs_buf_list_del(bp);
		xfs_buf_submit(bp);
	}
	blk_finish_plug(&plug);

	return pinned;
}

/*
 * Write out a buffer list synchronously.
 *
 * This will take the @buffer_list, write all buffers out and wait for I/O
 * completion on all of the buffers. @buffer_list is consumed by the function,
 * so callers must have some other way of tracking buffers if they require such
 * functionality.
 */
int
xfs_buf_delwri_submit(
	struct list_head	*buffer_list)
{
	LIST_HEAD		(wait_list);
	int			error = 0, error2;
	struct xfs_buf		*bp, *n;
	struct blk_plug		plug;
<<<<<<< HEAD

	list_sort(NULL, buffer_list, xfs_buf_cmp);

=======

	list_sort(NULL, buffer_list, xfs_buf_cmp);

>>>>>>> e8a457b7
	blk_start_plug(&plug);
	list_for_each_entry_safe(bp, n, buffer_list, b_list) {
		xfs_buf_lock(bp);
		if (!xfs_buf_delwri_submit_prep(bp))
			continue;
		bp->b_flags &= ~XBF_ASYNC;
		list_move_tail(&bp->b_list, &wait_list);
		xfs_buf_submit(bp);
	}
	blk_finish_plug(&plug);

	/* Wait for IO to complete. */
	while (!list_empty(&wait_list)) {
		bp = list_first_entry(&wait_list, struct xfs_buf, b_list);

		xfs_buf_list_del(bp);

		/*
		 * Wait on the locked buffer, check for errors and unlock and
		 * release the delwri queue reference.
		 */
		error2 = xfs_buf_iowait(bp);
		xfs_buf_relse(bp);
		if (!error)
			error = error2;
	}

	return error;
}

/*
 * Push a single buffer on a delwri queue.
 *
 * The purpose of this function is to submit a single buffer of a delwri queue
 * and return with the buffer still on the original queue.
 *
 * The buffer locking and queue management logic between _delwri_pushbuf() and
 * _delwri_queue() guarantee that the buffer cannot be queued to another list
 * before returning.
 */
int
xfs_buf_delwri_pushbuf(
	struct xfs_buf		*bp,
	struct list_head	*buffer_list)
{
	int			error;

	ASSERT(bp->b_flags & _XBF_DELWRI_Q);

	trace_xfs_buf_delwri_pushbuf(bp, _RET_IP_);

	xfs_buf_lock(bp);
	bp->b_flags &= ~(_XBF_DELWRI_Q | XBF_ASYNC);
	bp->b_flags |= XBF_WRITE;
	xfs_buf_submit(bp);

	/*
	 * The buffer is now locked, under I/O but still on the original delwri
	 * queue. Wait for I/O completion, restore the DELWRI_Q flag and
	 * return with the buffer unlocked and still on the original queue.
	 */
	error = xfs_buf_iowait(bp);
	bp->b_flags |= _XBF_DELWRI_Q;
	xfs_buf_unlock(bp);

	return error;
}

void xfs_buf_set_ref(struct xfs_buf *bp, int lru_ref)
{
	/*
	 * Set the lru reference count to 0 based on the error injection tag.
	 * This allows userspace to disrupt buffer caching for debug/testing
	 * purposes.
	 */
	if (XFS_TEST_ERROR(false, bp->b_mount, XFS_ERRTAG_BUF_LRU_REF))
		lru_ref = 0;

	atomic_set(&bp->b_lru_ref, lru_ref);
}

/*
 * Verify an on-disk magic value against the magic value specified in the
 * verifier structure. The verifier magic is in disk byte order so the caller is
 * expected to pass the value directly from disk.
 */
bool
xfs_verify_magic(
	struct xfs_buf		*bp,
	__be32			dmagic)
{
	struct xfs_mount	*mp = bp->b_mount;
	int			idx;

	idx = xfs_has_crc(mp);
	if (WARN_ON(!bp->b_ops || !bp->b_ops->magic[idx]))
		return false;
	return dmagic == bp->b_ops->magic[idx];
}
/*
 * Verify an on-disk magic value against the magic value specified in the
 * verifier structure. The verifier magic is in disk byte order so the caller is
 * expected to pass the value directly from disk.
 */
bool
xfs_verify_magic16(
	struct xfs_buf		*bp,
	__be16			dmagic)
{
	struct xfs_mount	*mp = bp->b_mount;
	int			idx;

	idx = xfs_has_crc(mp);
	if (WARN_ON(!bp->b_ops || !bp->b_ops->magic16[idx]))
		return false;
	return dmagic == bp->b_ops->magic16[idx];
}<|MERGE_RESOLUTION|>--- conflicted
+++ resolved
@@ -55,75 +55,6 @@
 	return bp->b_rhash_key == XFS_BUF_DADDR_NULL;
 }
 
-<<<<<<< HEAD
-static inline int
-xfs_buf_is_vmapped(
-	struct xfs_buf	*bp)
-{
-	/*
-	 * Return true if the buffer is vmapped.
-	 *
-	 * b_addr is null if the buffer is not mapped, but the code is clever
-	 * enough to know it doesn't have to map a single page, so the check has
-	 * to be both for b_addr and bp->b_page_count > 1.
-	 */
-	return bp->b_addr && bp->b_page_count > 1;
-}
-
-static inline int
-xfs_buf_vmap_len(
-	struct xfs_buf	*bp)
-{
-	return (bp->b_page_count * PAGE_SIZE);
-}
-
-/*
- * Bump the I/O in flight count on the buftarg if we haven't yet done so for
- * this buffer. The count is incremented once per buffer (per hold cycle)
- * because the corresponding decrement is deferred to buffer release. Buffers
- * can undergo I/O multiple times in a hold-release cycle and per buffer I/O
- * tracking adds unnecessary overhead. This is used for sychronization purposes
- * with unmount (see xfs_buftarg_drain()), so all we really need is a count of
- * in-flight buffers.
- *
- * Buffers that are never released (e.g., superblock, iclog buffers) must set
- * the XBF_NO_IOACCT flag before I/O submission. Otherwise, the buftarg count
- * never reaches zero and unmount hangs indefinitely.
- */
-static inline void
-xfs_buf_ioacct_inc(
-	struct xfs_buf	*bp)
-{
-	if (bp->b_flags & XBF_NO_IOACCT)
-		return;
-
-	ASSERT(bp->b_flags & XBF_ASYNC);
-	spin_lock(&bp->b_lock);
-	if (!(bp->b_state & XFS_BSTATE_IN_FLIGHT)) {
-		bp->b_state |= XFS_BSTATE_IN_FLIGHT;
-		percpu_counter_inc(&bp->b_target->bt_io_count);
-	}
-	spin_unlock(&bp->b_lock);
-}
-
-/*
- * Clear the in-flight state on a buffer about to be released to the LRU or
- * freed and unaccount from the buftarg.
- */
-static inline void
-__xfs_buf_ioacct_dec(
-	struct xfs_buf	*bp)
-{
-	lockdep_assert_held(&bp->b_lock);
-
-	if (bp->b_state & XFS_BSTATE_IN_FLIGHT) {
-		bp->b_state &= ~XFS_BSTATE_IN_FLIGHT;
-		percpu_counter_dec(&bp->b_target->bt_io_count);
-	}
-}
-
-=======
->>>>>>> e8a457b7
 /*
  * When we mark a buffer stale, we remove the buffer from the LRU and clear the
  * b_lru_ref count so that the buffer is freed immediately when the buffer
@@ -157,125 +88,6 @@
 	spin_unlock(&bp->b_lock);
 }
 
-<<<<<<< HEAD
-static int
-xfs_buf_get_maps(
-	struct xfs_buf		*bp,
-	int			map_count)
-{
-	ASSERT(bp->b_maps == NULL);
-	bp->b_map_count = map_count;
-
-	if (map_count == 1) {
-		bp->b_maps = &bp->__b_map;
-		return 0;
-	}
-
-	bp->b_maps = kzalloc(map_count * sizeof(struct xfs_buf_map),
-			GFP_KERNEL | __GFP_NOLOCKDEP | __GFP_NOFAIL);
-	if (!bp->b_maps)
-		return -ENOMEM;
-	return 0;
-}
-
-static void
-xfs_buf_free_maps(
-	struct xfs_buf	*bp)
-{
-	if (bp->b_maps != &bp->__b_map) {
-		kfree(bp->b_maps);
-		bp->b_maps = NULL;
-	}
-}
-
-static int
-_xfs_buf_alloc(
-	struct xfs_buftarg	*target,
-	struct xfs_buf_map	*map,
-	int			nmaps,
-	xfs_buf_flags_t		flags,
-	struct xfs_buf		**bpp)
-{
-	struct xfs_buf		*bp;
-	int			error;
-	int			i;
-
-	*bpp = NULL;
-	bp = kmem_cache_zalloc(xfs_buf_cache,
-			GFP_KERNEL | __GFP_NOLOCKDEP | __GFP_NOFAIL);
-
-	/*
-	 * We don't want certain flags to appear in b_flags unless they are
-	 * specifically set by later operations on the buffer.
-	 */
-	flags &= ~(XBF_UNMAPPED | XBF_TRYLOCK | XBF_ASYNC | XBF_READ_AHEAD);
-
-	spin_lock_init(&bp->b_lock);
-	bp->b_hold = 1;
-	atomic_set(&bp->b_lru_ref, 1);
-	init_completion(&bp->b_iowait);
-	INIT_LIST_HEAD(&bp->b_lru);
-	INIT_LIST_HEAD(&bp->b_list);
-	INIT_LIST_HEAD(&bp->b_li_list);
-	sema_init(&bp->b_sema, 0); /* held, no waiters */
-	bp->b_target = target;
-	bp->b_mount = target->bt_mount;
-	bp->b_flags = flags;
-
-	/*
-	 * Set length and io_length to the same value initially.
-	 * I/O routines should use io_length, which will be the same in
-	 * most cases but may be reset (e.g. XFS recovery).
-	 */
-	error = xfs_buf_get_maps(bp, nmaps);
-	if (error)  {
-		kmem_cache_free(xfs_buf_cache, bp);
-		return error;
-	}
-
-	bp->b_rhash_key = map[0].bm_bn;
-	bp->b_length = 0;
-	for (i = 0; i < nmaps; i++) {
-		bp->b_maps[i].bm_bn = map[i].bm_bn;
-		bp->b_maps[i].bm_len = map[i].bm_len;
-		bp->b_length += map[i].bm_len;
-	}
-
-	atomic_set(&bp->b_pin_count, 0);
-	init_waitqueue_head(&bp->b_waiters);
-
-	XFS_STATS_INC(bp->b_mount, xb_create);
-	trace_xfs_buf_init(bp, _RET_IP_);
-
-	*bpp = bp;
-	return 0;
-}
-
-static void
-xfs_buf_free_pages(
-	struct xfs_buf	*bp)
-{
-	uint		i;
-
-	ASSERT(bp->b_flags & _XBF_PAGES);
-
-	if (xfs_buf_is_vmapped(bp))
-		vm_unmap_ram(bp->b_addr, bp->b_page_count);
-
-	for (i = 0; i < bp->b_page_count; i++) {
-		if (bp->b_pages[i])
-			__free_page(bp->b_pages[i]);
-	}
-	mm_account_reclaimed_pages(bp->b_page_count);
-
-	if (bp->b_pages != bp->b_page_array)
-		kfree(bp->b_pages);
-	bp->b_pages = NULL;
-	bp->b_flags &= ~_XBF_PAGES;
-}
-
-=======
->>>>>>> e8a457b7
 static void
 xfs_buf_free_callback(
 	struct callback_head	*cb)
@@ -386,24 +198,12 @@
 	if (size < PAGE_SIZE && is_power_of_2(size))
 		return xfs_buf_alloc_kmem(bp, size, gfp_mask);
 
-<<<<<<< HEAD
-		filled = alloc_pages_bulk(gfp_mask, bp->b_page_count,
-					  bp->b_pages);
-		if (filled == bp->b_page_count) {
-			XFS_STATS_INC(bp->b_mount, xb_page_found);
-			break;
-		}
-
-		if (filled != last)
-			continue;
-=======
 	/*
 	 * Don't bother with the retry loop for single PAGE allocations: vmalloc
 	 * won't do any better.
 	 */
 	if (size <= PAGE_SIZE)
 		gfp_mask |= __GFP_NOFAIL;
->>>>>>> e8a457b7
 
 	/*
 	 * Optimistically attempt a single high order folio allocation for
@@ -718,11 +518,7 @@
 	}
 	if (bp && xfs_buf_try_hold(bp)) {
 		/* found an existing buffer */
-<<<<<<< HEAD
-		spin_unlock(&bch->bc_lock);
-=======
 		rcu_read_unlock();
->>>>>>> e8a457b7
 		error = xfs_buf_find_lock(bp, flags);
 		if (error)
 			xfs_buf_rele(bp);
@@ -844,16 +640,8 @@
 	ASSERT(bp->b_maps[0].bm_bn != XFS_BUF_DADDR_NULL);
 
 	bp->b_flags &= ~(XBF_WRITE | XBF_ASYNC | XBF_READ_AHEAD | XBF_DONE);
-<<<<<<< HEAD
-	bp->b_flags |= flags & (XBF_READ | XBF_ASYNC | XBF_READ_AHEAD);
-
-	xfs_buf_submit(bp);
-	if (flags & XBF_ASYNC)
-		return 0;
-=======
 	bp->b_flags |= XBF_READ;
 	xfs_buf_submit(bp);
->>>>>>> e8a457b7
 	return xfs_buf_iowait(bp);
 }
 
@@ -1086,10 +874,6 @@
 		spin_unlock(&bp->b_lock);
 		return;
 	}
-<<<<<<< HEAD
-	__xfs_buf_ioacct_dec(bp);
-=======
->>>>>>> e8a457b7
 	spin_unlock(&bp->b_lock);
 	xfs_buf_free(bp);
 }
@@ -1108,29 +892,12 @@
 	spin_lock(&bp->b_lock);
 	ASSERT(bp->b_hold >= 1);
 	if (bp->b_hold > 1) {
-<<<<<<< HEAD
-		/*
-		 * Drop the in-flight state if the buffer is already on the LRU
-		 * and it holds the only reference. This is racy because we
-		 * haven't acquired the pag lock, but the use of _XBF_IN_FLIGHT
-		 * ensures the decrement occurs only once per-buf.
-		 */
-		if (--bp->b_hold == 1 && !list_empty(&bp->b_lru))
-			__xfs_buf_ioacct_dec(bp);
-=======
 		bp->b_hold--;
->>>>>>> e8a457b7
 		goto out_unlock;
 	}
 
 	/* we are asked to drop the last reference */
-<<<<<<< HEAD
-	spin_lock(&bch->bc_lock);
-	__xfs_buf_ioacct_dec(bp);
-	if (!(bp->b_flags & XBF_STALE) && atomic_read(&bp->b_lru_ref)) {
-=======
 	if (atomic_read(&bp->b_lru_ref)) {
->>>>>>> e8a457b7
 		/*
 		 * If the buffer is added to the LRU, keep the reference to the
 		 * buffer for the LRU and clear the (now stale) dispose list
@@ -1140,10 +907,6 @@
 			bp->b_state &= ~XFS_BSTATE_DISPOSE;
 		else
 			bp->b_hold--;
-<<<<<<< HEAD
-		spin_unlock(&bch->bc_lock);
-=======
->>>>>>> e8a457b7
 	} else {
 		bp->b_hold--;
 		/*
@@ -1406,15 +1169,9 @@
 	trace_xfs_buf_iodone(bp, _RET_IP_);
 
 	if (bp->b_flags & XBF_READ) {
-<<<<<<< HEAD
-		if (!bp->b_error && xfs_buf_is_vmapped(bp))
-			invalidate_kernel_vmap_range(bp->b_addr,
-					xfs_buf_vmap_len(bp));
-=======
 		if (!bp->b_error && is_vmalloc_addr(bp->b_addr))
 			invalidate_kernel_vmap_range(bp->b_addr,
 				roundup(BBTOB(bp->b_length), PAGE_SIZE));
->>>>>>> e8a457b7
 		if (!bp->b_error && bp->b_ops)
 			bp->b_ops->verify_read(bp);
 		if (!bp->b_error)
@@ -1543,56 +1300,6 @@
 	else if ((bp->b_flags & XBF_WRITE) && (bp->b_flags & XBF_ASYNC) &&
 		 XFS_TEST_ERROR(false, bp->b_mount, XFS_ERRTAG_BUF_IOERROR))
 		xfs_buf_ioerror(bp, -EIO);
-<<<<<<< HEAD
-
-	xfs_buf_ioend_async(bp);
-	bio_put(bio);
-}
-
-static inline blk_opf_t
-xfs_buf_bio_op(
-	struct xfs_buf		*bp)
-{
-	blk_opf_t		op;
-
-	if (bp->b_flags & XBF_WRITE) {
-		op = REQ_OP_WRITE;
-	} else {
-		op = REQ_OP_READ;
-		if (bp->b_flags & XBF_READ_AHEAD)
-			op |= REQ_RAHEAD;
-	}
-
-	return op | REQ_META;
-}
-
-static void
-xfs_buf_submit_bio(
-	struct xfs_buf		*bp)
-{
-	unsigned int		size = BBTOB(bp->b_length);
-	unsigned int		map = 0, p;
-	struct blk_plug		plug;
-	struct bio		*bio;
-
-	bio = bio_alloc(bp->b_target->bt_bdev, bp->b_page_count,
-			xfs_buf_bio_op(bp), GFP_NOIO);
-	bio->bi_private = bp;
-	bio->bi_end_io = xfs_buf_bio_end_io;
-
-	if (bp->b_flags & _XBF_KMEM) {
-		__bio_add_page(bio, virt_to_page(bp->b_addr), size,
-				bp->b_offset);
-	} else {
-		for (p = 0; p < bp->b_page_count; p++)
-			__bio_add_page(bio, bp->b_pages[p], PAGE_SIZE, 0);
-		bio->bi_iter.bi_size = size; /* limit to the actual size used */
-
-		if (xfs_buf_is_vmapped(bp))
-			flush_kernel_vmap_range(bp->b_addr,
-					xfs_buf_vmap_len(bp));
-	}
-=======
 
 	if (bp->b_flags & XBF_ASYNC) {
 		INIT_WORK(&bp->b_ioend_work, xfs_buf_ioend_work);
@@ -1666,7 +1373,6 @@
 
 	bio->bi_private = bp;
 	bio->bi_end_io = xfs_buf_bio_end_io;
->>>>>>> e8a457b7
 
 	/*
 	 * If there is more than one map segment, split out a new bio for each
@@ -1778,12 +1484,6 @@
 	 * left over from previous use of the buffer (e.g. failed readahead).
 	 */
 	bp->b_error = 0;
-<<<<<<< HEAD
-
-	if (bp->b_flags & XBF_ASYNC)
-		xfs_buf_ioacct_inc(bp);
-=======
->>>>>>> e8a457b7
 
 	if ((bp->b_flags & XBF_WRITE) && !xfs_buf_verify_write(bp)) {
 		xfs_force_shutdown(bp->b_mount, SHUTDOWN_CORRUPT_INCORE);
@@ -1795,52 +1495,6 @@
 	if (xfs_buftarg_is_mem(bp->b_target)) {
 		xfs_buf_ioend(bp);
 		return;
-<<<<<<< HEAD
-	}
-
-	xfs_buf_submit_bio(bp);
-}
-
-void *
-xfs_buf_offset(
-	struct xfs_buf		*bp,
-	size_t			offset)
-{
-	struct page		*page;
-
-	if (bp->b_addr)
-		return bp->b_addr + offset;
-
-	page = bp->b_pages[offset >> PAGE_SHIFT];
-	return page_address(page) + (offset & (PAGE_SIZE-1));
-}
-
-void
-xfs_buf_zero(
-	struct xfs_buf		*bp,
-	size_t			boff,
-	size_t			bsize)
-{
-	size_t			bend;
-
-	bend = boff + bsize;
-	while (boff < bend) {
-		struct page	*page;
-		int		page_index, page_offset, csize;
-
-		page_index = (boff + bp->b_offset) >> PAGE_SHIFT;
-		page_offset = (boff + bp->b_offset) & ~PAGE_MASK;
-		page = bp->b_pages[page_index];
-		csize = min_t(size_t, PAGE_SIZE - page_offset,
-				      BBTOB(bp->b_length) - boff);
-
-		ASSERT((csize + page_offset) <= PAGE_SIZE);
-
-		memset(page_address(page) + page_offset, 0, csize);
-
-		boff += csize;
-=======
->>>>>>> e8a457b7
 	}
 
 	xfs_buf_submit_bio(bp);
@@ -2374,15 +2028,9 @@
 	int			error = 0, error2;
 	struct xfs_buf		*bp, *n;
 	struct blk_plug		plug;
-<<<<<<< HEAD
 
 	list_sort(NULL, buffer_list, xfs_buf_cmp);
 
-=======
-
-	list_sort(NULL, buffer_list, xfs_buf_cmp);
-
->>>>>>> e8a457b7
 	blk_start_plug(&plug);
 	list_for_each_entry_safe(bp, n, buffer_list, b_list) {
 		xfs_buf_lock(bp);
