// SPDX-License-Identifier: GPL-2.0-or-later
/*
 * Copyright (C) 2017-2023 Oracle.  All Rights Reserved.
 * Author: Darrick J. Wong <djwong@kernel.org>
 */
#include "xfs.h"
#include "xfs_fs.h"
#include "xfs_shared.h"
#include "xfs_format.h"
#include "xfs_trans_resv.h"
#include "xfs_mount.h"
#include "xfs_btree.h"
#include "xfs_log_format.h"
#include "xfs_trans.h"
#include "xfs_rtbitmap.h"
#include "xfs_inode.h"
#include "xfs_bmap.h"
#include "xfs_bit.h"
#include "xfs_rtgroup.h"
#include "xfs_sb.h"
#include "xfs_rmap.h"
#include "xfs_rtrmap_btree.h"
#include "xfs_exchmaps.h"
<<<<<<< HEAD
=======
#include "xfs_zone_alloc.h"
>>>>>>> e8a457b7
#include "scrub/scrub.h"
#include "scrub/common.h"
#include "scrub/repair.h"
#include "scrub/tempexch.h"
#include "scrub/rtbitmap.h"
#include "scrub/btree.h"

/* Set us up with the realtime metadata locked. */
int
xchk_setup_rtbitmap(
	struct xfs_scrub	*sc)
{
	struct xfs_mount	*mp = sc->mp;
	struct xchk_rtbitmap	*rtb;
	int			error;

	if (xchk_need_intent_drain(sc))
		xchk_fsgates_enable(sc, XCHK_FSGATES_DRAIN);

	rtb = kzalloc(struct_size(rtb, words, xchk_rtbitmap_wordcnt(sc)),
			XCHK_GFP_FLAGS);
	if (!rtb)
		return -ENOMEM;
	sc->buf = rtb;
	rtb->sc = sc;

	error = xchk_rtgroup_init(sc, sc->sm->sm_agno, &sc->sr);
	if (error)
		return error;

	if (xchk_could_repair(sc)) {
		error = xrep_setup_rtbitmap(sc, rtb);
		if (error)
			return error;
	}

	error = xchk_trans_alloc(sc, rtb->resblks);
	if (error)
		return error;

	error = xchk_install_live_inode(sc, rtg_bitmap(sc->sr.rtg));
	if (error)
		return error;

	error = xchk_ino_dqattach(sc);
	if (error)
		return error;

	error = xchk_rtgroup_lock(sc, &sc->sr, XCHK_RTGLOCK_ALL);
	if (error)
		return error;

	/*
	 * Now that we've locked the rtbitmap, we can't race with growfsrt
	 * trying to expand the bitmap or change the size of the rt volume.
	 * Hence it is safe to compute and check the geometry values.
	 */
	if (mp->m_sb.sb_rblocks) {
		rtb->rextents = xfs_blen_to_rtbxlen(mp, mp->m_sb.sb_rblocks);
		rtb->rextslog = xfs_compute_rextslog(rtb->rextents);
		rtb->rbmblocks = xfs_rtbitmap_blockcount(mp);
	}

	return 0;
}

/* Per-rtgroup bitmap contents. */

/* Cross-reference rtbitmap entries with other metadata. */
STATIC void
xchk_rtbitmap_xref(
	struct xchk_rtbitmap	*rtb,
	xfs_rtblock_t		startblock,
	xfs_rtblock_t		blockcount)
{
	struct xfs_scrub	*sc = rtb->sc;
	xfs_rgblock_t		rgbno = xfs_rtb_to_rgbno(sc->mp, startblock);

	if (sc->sm->sm_flags & XFS_SCRUB_OFLAG_CORRUPT)
		return;
	if (!sc->sr.rmap_cur)
		return;

	xchk_xref_has_no_rt_owner(sc, rgbno, blockcount);
	xchk_xref_is_not_rt_shared(sc, rgbno, blockcount);
	xchk_xref_is_not_rt_cow_staging(sc, rgbno, blockcount);

	if (rtb->next_free_rgbno < rgbno)
		xchk_xref_has_rt_owner(sc, rtb->next_free_rgbno,
				rgbno - rtb->next_free_rgbno);
	rtb->next_free_rgbno = rgbno + blockcount;
}

/* Scrub a free extent record from the realtime bitmap. */
STATIC int
xchk_rtbitmap_rec(
	struct xfs_rtgroup	*rtg,
	struct xfs_trans	*tp,
	const struct xfs_rtalloc_rec *rec,
	void			*priv)
{
	struct xchk_rtbitmap	*rtb = priv;
	struct xfs_scrub	*sc = rtb->sc;
	xfs_rtblock_t		startblock;
	xfs_filblks_t		blockcount;

	startblock = xfs_rtx_to_rtb(rtg, rec->ar_startext);
	blockcount = xfs_rtxlen_to_extlen(rtg_mount(rtg), rec->ar_extcount);

	if (!xfs_verify_rtbext(rtg_mount(rtg), startblock, blockcount))
		xchk_fblock_set_corrupt(sc, XFS_DATA_FORK, 0);

	xchk_rtbitmap_xref(rtb, startblock, blockcount);

	if (sc->sm->sm_flags & XFS_SCRUB_OFLAG_CORRUPT)
		return -ECANCELED;

	return 0;
}

/* Make sure the entire rtbitmap file is mapped with written extents. */
STATIC int
xchk_rtbitmap_check_extents(
	struct xfs_scrub	*sc)
{
	struct xfs_bmbt_irec	map;
	struct xfs_iext_cursor	icur;
	struct xfs_mount	*mp = sc->mp;
	struct xfs_inode	*ip = sc->ip;
	xfs_fileoff_t		off = 0;
	xfs_fileoff_t		endoff;
	int			error = 0;

	/* Mappings may not cross or lie beyond EOF. */
	endoff = XFS_B_TO_FSB(mp, ip->i_disk_size);
	if (xfs_iext_lookup_extent(ip, &ip->i_df, endoff, &icur, &map)) {
		xchk_fblock_set_corrupt(sc, XFS_DATA_FORK, endoff);
		return 0;
	}

	while (off < endoff) {
		int		nmap = 1;

		if (xchk_should_terminate(sc, &error) ||
		    (sc->sm->sm_flags & XFS_SCRUB_OFLAG_CORRUPT))
			break;

		/* Make sure we have a written extent. */
		error = xfs_bmapi_read(ip, off, endoff - off, &map, &nmap,
				XFS_DATA_FORK);
		if (!xchk_fblock_process_error(sc, XFS_DATA_FORK, off, &error))
			break;

		if (nmap != 1 || !xfs_bmap_is_written_extent(&map)) {
			xchk_fblock_set_corrupt(sc, XFS_DATA_FORK, off);
			break;
		}

		off += map.br_blockcount;
	}

	return error;
}

/* Scrub this group's realtime bitmap. */
int
xchk_rtbitmap(
	struct xfs_scrub	*sc)
{
	struct xfs_mount	*mp = sc->mp;
	struct xfs_rtgroup	*rtg = sc->sr.rtg;
	struct xfs_inode	*rbmip = rtg_bitmap(rtg);
	struct xchk_rtbitmap	*rtb = sc->buf;
	xfs_rgblock_t		last_rgbno;
	int			error;

	/* Is sb_rextents correct? */
	if (mp->m_sb.sb_rextents != rtb->rextents) {
		xchk_ino_set_corrupt(sc, rbmip->i_ino);
		return 0;
	}

	/* Is sb_rextslog correct? */
	if (mp->m_sb.sb_rextslog != rtb->rextslog) {
		xchk_ino_set_corrupt(sc, rbmip->i_ino);
		return 0;
	}

	/*
	 * Is sb_rbmblocks large enough to handle the current rt volume?  In no
	 * case can we exceed 4bn bitmap blocks since the super field is a u32.
	 */
	if (rtb->rbmblocks > U32_MAX) {
		xchk_ino_set_corrupt(sc, rbmip->i_ino);
		return 0;
	}
	if (mp->m_sb.sb_rbmblocks != rtb->rbmblocks) {
		xchk_ino_set_corrupt(sc, rbmip->i_ino);
		return 0;
	}

	/* The bitmap file length must be aligned to an fsblock. */
	if (rbmip->i_disk_size & mp->m_blockmask) {
		xchk_ino_set_corrupt(sc, rbmip->i_ino);
		return 0;
	}

	/*
	 * Is the bitmap file itself large enough to handle the rt volume?
	 * growfsrt expands the bitmap file before updating sb_rextents, so the
	 * file can be larger than sb_rbmblocks.
	 */
	if (rbmip->i_disk_size < XFS_FSB_TO_B(mp, rtb->rbmblocks)) {
		xchk_ino_set_corrupt(sc, rbmip->i_ino);
		return 0;
	}

	/* Invoke the fork scrubber. */
	error = xchk_metadata_inode_forks(sc);
	if (error || (sc->sm->sm_flags & XFS_SCRUB_OFLAG_CORRUPT))
		return error;

	error = xchk_rtbitmap_check_extents(sc);
	if (error || (sc->sm->sm_flags & XFS_SCRUB_OFLAG_CORRUPT))
		return error;

	rtb->next_free_rgbno = 0;
	error = xfs_rtalloc_query_all(rtg, sc->tp, xchk_rtbitmap_rec, rtb);
	if (!xchk_fblock_process_error(sc, XFS_DATA_FORK, 0, &error))
		return error;

	/*
	 * Check that the are rmappings for all rt extents between the end of
	 * the last free extent we saw and the last possible extent in the rt
	 * group.
	 */
	last_rgbno = rtg->rtg_extents * mp->m_sb.sb_rextsize - 1;
	if (rtb->next_free_rgbno < last_rgbno)
		xchk_xref_has_rt_owner(sc, rtb->next_free_rgbno,
				last_rgbno - rtb->next_free_rgbno);
	return 0;
}

/* xref check that the extent is not free in the rtbitmap */
void
xchk_xref_is_used_rt_space(
	struct xfs_scrub	*sc,
	xfs_rtblock_t		rtbno,
	xfs_extlen_t		len)
{
	struct xfs_rtgroup	*rtg = sc->sr.rtg;
<<<<<<< HEAD
	struct xfs_inode	*rbmip = rtg_bitmap(rtg);
=======
>>>>>>> e8a457b7
	xfs_rtxnum_t		startext;
	xfs_rtxnum_t		endext;
	bool			is_free;
	int			error;

	if (xchk_skip_xref(sc->sm))
		return;

	if (xfs_has_zoned(sc->mp)) {
		if (!xfs_zone_rgbno_is_valid(rtg,
				xfs_rtb_to_rgbno(sc->mp, rtbno) + len - 1))
			xchk_ino_xref_set_corrupt(sc, rtg_rmap(rtg)->i_ino);
		return;
	}

	startext = xfs_rtb_to_rtx(sc->mp, rtbno);
	endext = xfs_rtb_to_rtx(sc->mp, rtbno + len - 1);
	error = xfs_rtalloc_extent_is_free(rtg, sc->tp, startext,
			endext - startext + 1, &is_free);
	if (!xchk_should_check_xref(sc, &error, NULL))
		return;
	if (is_free)
		xchk_ino_xref_set_corrupt(sc, rtg_bitmap(rtg)->i_ino);
}<|MERGE_RESOLUTION|>--- conflicted
+++ resolved
@@ -21,10 +21,7 @@
 #include "xfs_rmap.h"
 #include "xfs_rtrmap_btree.h"
 #include "xfs_exchmaps.h"
-<<<<<<< HEAD
-=======
 #include "xfs_zone_alloc.h"
->>>>>>> e8a457b7
 #include "scrub/scrub.h"
 #include "scrub/common.h"
 #include "scrub/repair.h"
@@ -276,10 +273,6 @@
 	xfs_extlen_t		len)
 {
 	struct xfs_rtgroup	*rtg = sc->sr.rtg;
-<<<<<<< HEAD
-	struct xfs_inode	*rbmip = rtg_bitmap(rtg);
-=======
->>>>>>> e8a457b7
 	xfs_rtxnum_t		startext;
 	xfs_rtxnum_t		endext;
 	bool			is_free;
