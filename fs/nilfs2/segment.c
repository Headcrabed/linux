// SPDX-License-Identifier: GPL-2.0+
/*
 * NILFS segment constructor.
 *
 * Copyright (C) 2005-2008 Nippon Telegraph and Telephone Corporation.
 *
 * Written by Ryusuke Konishi.
 *
 */

#include <linux/pagemap.h>
#include <linux/buffer_head.h>
#include <linux/writeback.h>
#include <linux/bitops.h>
#include <linux/bio.h>
#include <linux/completion.h>
#include <linux/blkdev.h>
#include <linux/backing-dev.h>
#include <linux/freezer.h>
#include <linux/kthread.h>
#include <linux/crc32.h>
#include <linux/pagevec.h>
#include <linux/slab.h>
#include <linux/sched/signal.h>

#include "nilfs.h"
#include "btnode.h"
#include "page.h"
#include "segment.h"
#include "sufile.h"
#include "cpfile.h"
#include "ifile.h"
#include "segbuf.h"


/*
 * Segment constructor
 */
#define SC_N_INODEVEC	16   /* Size of locally allocated inode vector */

#define SC_MAX_SEGDELTA 64   /*
			      * Upper limit of the number of segments
			      * appended in collection retry loop
			      */

/* Construction mode */
enum {
	SC_LSEG_SR = 1,	/* Make a logical segment having a super root */
	SC_LSEG_DSYNC,	/*
			 * Flush data blocks of a given file and make
			 * a logical segment without a super root.
			 */
	SC_FLUSH_FILE,	/*
			 * Flush data files, leads to segment writes without
			 * creating a checkpoint.
			 */
	SC_FLUSH_DAT,	/*
			 * Flush DAT file.  This also creates segments
			 * without a checkpoint.
			 */
};

/* Stage numbers of dirty block collection */
enum {
	NILFS_ST_INIT = 0,
	NILFS_ST_GC,		/* Collecting dirty blocks for GC */
	NILFS_ST_FILE,
	NILFS_ST_IFILE,
	NILFS_ST_CPFILE,
	NILFS_ST_SUFILE,
	NILFS_ST_DAT,
	NILFS_ST_SR,		/* Super root */
	NILFS_ST_DSYNC,		/* Data sync blocks */
	NILFS_ST_DONE,
};

#define CREATE_TRACE_POINTS
#include <trace/events/nilfs2.h>

/*
 * nilfs_sc_cstage_inc(), nilfs_sc_cstage_set(), nilfs_sc_cstage_get() are
 * wrapper functions of stage count (nilfs_sc_info->sc_stage.scnt). Users of
 * the variable must use them because transition of stage count must involve
 * trace events (trace_nilfs2_collection_stage_transition).
 *
 * nilfs_sc_cstage_get() isn't required for the above purpose because it doesn't
 * produce tracepoint events. It is provided just for making the intention
 * clear.
 */
static inline void nilfs_sc_cstage_inc(struct nilfs_sc_info *sci)
{
	sci->sc_stage.scnt++;
	trace_nilfs2_collection_stage_transition(sci);
}

static inline void nilfs_sc_cstage_set(struct nilfs_sc_info *sci, int next_scnt)
{
	sci->sc_stage.scnt = next_scnt;
	trace_nilfs2_collection_stage_transition(sci);
}

static inline int nilfs_sc_cstage_get(struct nilfs_sc_info *sci)
{
	return sci->sc_stage.scnt;
}

/* State flags of collection */
#define NILFS_CF_NODE		0x0001	/* Collecting node blocks */
#define NILFS_CF_IFILE_STARTED	0x0002	/* IFILE stage has started */
#define NILFS_CF_SUFREED	0x0004	/* segment usages has been freed */
#define NILFS_CF_HISTORY_MASK	(NILFS_CF_IFILE_STARTED | NILFS_CF_SUFREED)

/* Operations depending on the construction mode and file type */
struct nilfs_sc_operations {
	int (*collect_data)(struct nilfs_sc_info *, struct buffer_head *,
			    struct inode *);
	int (*collect_node)(struct nilfs_sc_info *, struct buffer_head *,
			    struct inode *);
	int (*collect_bmap)(struct nilfs_sc_info *, struct buffer_head *,
			    struct inode *);
	void (*write_data_binfo)(struct nilfs_sc_info *,
				 struct nilfs_segsum_pointer *,
				 union nilfs_binfo *);
	void (*write_node_binfo)(struct nilfs_sc_info *,
				 struct nilfs_segsum_pointer *,
				 union nilfs_binfo *);
};

/*
 * Other definitions
 */
static void nilfs_segctor_start_timer(struct nilfs_sc_info *);
static void nilfs_segctor_do_flush(struct nilfs_sc_info *, int);
static void nilfs_segctor_do_immediate_flush(struct nilfs_sc_info *);
static void nilfs_dispose_list(struct the_nilfs *, struct list_head *, int);

#define nilfs_cnt32_ge(a, b)   \
	(typecheck(__u32, a) && typecheck(__u32, b) && \
	 ((__s32)(a) - (__s32)(b) >= 0))

static int nilfs_prepare_segment_lock(struct super_block *sb,
				      struct nilfs_transaction_info *ti)
{
	struct nilfs_transaction_info *cur_ti = current->journal_info;
	void *save = NULL;

	if (cur_ti) {
		if (cur_ti->ti_magic == NILFS_TI_MAGIC)
			return ++cur_ti->ti_count;

		/*
		 * If journal_info field is occupied by other FS,
		 * it is saved and will be restored on
		 * nilfs_transaction_commit().
		 */
		nilfs_warn(sb, "journal info from a different FS");
		save = current->journal_info;
	}
	if (!ti) {
		ti = kmem_cache_alloc(nilfs_transaction_cachep, GFP_NOFS);
		if (!ti)
			return -ENOMEM;
		ti->ti_flags = NILFS_TI_DYNAMIC_ALLOC;
	} else {
		ti->ti_flags = 0;
	}
	ti->ti_count = 0;
	ti->ti_save = save;
	ti->ti_magic = NILFS_TI_MAGIC;
	current->journal_info = ti;
	return 0;
}

/**
 * nilfs_transaction_begin - start indivisible file operations.
 * @sb: super block
 * @ti: nilfs_transaction_info
 * @vacancy_check: flags for vacancy rate checks
 *
 * nilfs_transaction_begin() acquires a reader/writer semaphore, called
 * the segment semaphore, to make a segment construction and write tasks
 * exclusive.  The function is used with nilfs_transaction_commit() in pairs.
 * The region enclosed by these two functions can be nested.  To avoid a
 * deadlock, the semaphore is only acquired or released in the outermost call.
 *
 * This function allocates a nilfs_transaction_info struct to keep context
 * information on it.  It is initialized and hooked onto the current task in
 * the outermost call.  If a pre-allocated struct is given to @ti, it is used
 * instead; otherwise a new struct is assigned from a slab.
 *
 * When @vacancy_check flag is set, this function will check the amount of
 * free space, and will wait for the GC to reclaim disk space if low capacity.
 *
 * Return Value: On success, 0 is returned. On error, one of the following
 * negative error code is returned.
 *
 * %-ENOMEM - Insufficient memory available.
 *
 * %-ENOSPC - No space left on device
 */
int nilfs_transaction_begin(struct super_block *sb,
			    struct nilfs_transaction_info *ti,
			    int vacancy_check)
{
	struct the_nilfs *nilfs;
	int ret = nilfs_prepare_segment_lock(sb, ti);
	struct nilfs_transaction_info *trace_ti;

	if (unlikely(ret < 0))
		return ret;
	if (ret > 0) {
		trace_ti = current->journal_info;

		trace_nilfs2_transaction_transition(sb, trace_ti,
				    trace_ti->ti_count, trace_ti->ti_flags,
				    TRACE_NILFS2_TRANSACTION_BEGIN);
		return 0;
	}

	sb_start_intwrite(sb);

	nilfs = sb->s_fs_info;
	down_read(&nilfs->ns_segctor_sem);
	if (vacancy_check && nilfs_near_disk_full(nilfs)) {
		up_read(&nilfs->ns_segctor_sem);
		ret = -ENOSPC;
		goto failed;
	}

	trace_ti = current->journal_info;
	trace_nilfs2_transaction_transition(sb, trace_ti, trace_ti->ti_count,
					    trace_ti->ti_flags,
					    TRACE_NILFS2_TRANSACTION_BEGIN);
	return 0;

 failed:
	ti = current->journal_info;
	current->journal_info = ti->ti_save;
	if (ti->ti_flags & NILFS_TI_DYNAMIC_ALLOC)
		kmem_cache_free(nilfs_transaction_cachep, ti);
	sb_end_intwrite(sb);
	return ret;
}

/**
 * nilfs_transaction_commit - commit indivisible file operations.
 * @sb: super block
 *
 * nilfs_transaction_commit() releases the read semaphore which is
 * acquired by nilfs_transaction_begin(). This is only performed
 * in outermost call of this function.  If a commit flag is set,
 * nilfs_transaction_commit() sets a timer to start the segment
 * constructor.  If a sync flag is set, it starts construction
 * directly.
 */
int nilfs_transaction_commit(struct super_block *sb)
{
	struct nilfs_transaction_info *ti = current->journal_info;
	struct the_nilfs *nilfs = sb->s_fs_info;
	int err = 0;

	BUG_ON(ti == NULL || ti->ti_magic != NILFS_TI_MAGIC);
	ti->ti_flags |= NILFS_TI_COMMIT;
	if (ti->ti_count > 0) {
		ti->ti_count--;
		trace_nilfs2_transaction_transition(sb, ti, ti->ti_count,
			    ti->ti_flags, TRACE_NILFS2_TRANSACTION_COMMIT);
		return 0;
	}
	if (nilfs->ns_writer) {
		struct nilfs_sc_info *sci = nilfs->ns_writer;

		if (ti->ti_flags & NILFS_TI_COMMIT)
			nilfs_segctor_start_timer(sci);
		if (atomic_read(&nilfs->ns_ndirtyblks) > sci->sc_watermark)
			nilfs_segctor_do_flush(sci, 0);
	}
	up_read(&nilfs->ns_segctor_sem);
	trace_nilfs2_transaction_transition(sb, ti, ti->ti_count,
			    ti->ti_flags, TRACE_NILFS2_TRANSACTION_COMMIT);

	current->journal_info = ti->ti_save;

	if (ti->ti_flags & NILFS_TI_SYNC)
		err = nilfs_construct_segment(sb);
	if (ti->ti_flags & NILFS_TI_DYNAMIC_ALLOC)
		kmem_cache_free(nilfs_transaction_cachep, ti);
	sb_end_intwrite(sb);
	return err;
}

void nilfs_transaction_abort(struct super_block *sb)
{
	struct nilfs_transaction_info *ti = current->journal_info;
	struct the_nilfs *nilfs = sb->s_fs_info;

	BUG_ON(ti == NULL || ti->ti_magic != NILFS_TI_MAGIC);
	if (ti->ti_count > 0) {
		ti->ti_count--;
		trace_nilfs2_transaction_transition(sb, ti, ti->ti_count,
			    ti->ti_flags, TRACE_NILFS2_TRANSACTION_ABORT);
		return;
	}
	up_read(&nilfs->ns_segctor_sem);

	trace_nilfs2_transaction_transition(sb, ti, ti->ti_count,
		    ti->ti_flags, TRACE_NILFS2_TRANSACTION_ABORT);

	current->journal_info = ti->ti_save;
	if (ti->ti_flags & NILFS_TI_DYNAMIC_ALLOC)
		kmem_cache_free(nilfs_transaction_cachep, ti);
	sb_end_intwrite(sb);
}

void nilfs_relax_pressure_in_lock(struct super_block *sb)
{
	struct the_nilfs *nilfs = sb->s_fs_info;
	struct nilfs_sc_info *sci = nilfs->ns_writer;

	if (sb_rdonly(sb) || unlikely(!sci) || !sci->sc_flush_request)
		return;

	set_bit(NILFS_SC_PRIOR_FLUSH, &sci->sc_flags);
	up_read(&nilfs->ns_segctor_sem);

	down_write(&nilfs->ns_segctor_sem);
	if (sci->sc_flush_request &&
	    test_bit(NILFS_SC_PRIOR_FLUSH, &sci->sc_flags)) {
		struct nilfs_transaction_info *ti = current->journal_info;

		ti->ti_flags |= NILFS_TI_WRITER;
		nilfs_segctor_do_immediate_flush(sci);
		ti->ti_flags &= ~NILFS_TI_WRITER;
	}
	downgrade_write(&nilfs->ns_segctor_sem);
}

static void nilfs_transaction_lock(struct super_block *sb,
				   struct nilfs_transaction_info *ti,
				   int gcflag)
{
	struct nilfs_transaction_info *cur_ti = current->journal_info;
	struct the_nilfs *nilfs = sb->s_fs_info;
	struct nilfs_sc_info *sci = nilfs->ns_writer;

	WARN_ON(cur_ti);
	ti->ti_flags = NILFS_TI_WRITER;
	ti->ti_count = 0;
	ti->ti_save = cur_ti;
	ti->ti_magic = NILFS_TI_MAGIC;
	current->journal_info = ti;

	for (;;) {
		trace_nilfs2_transaction_transition(sb, ti, ti->ti_count,
			    ti->ti_flags, TRACE_NILFS2_TRANSACTION_TRYLOCK);

		down_write(&nilfs->ns_segctor_sem);
		if (!test_bit(NILFS_SC_PRIOR_FLUSH, &sci->sc_flags))
			break;

		nilfs_segctor_do_immediate_flush(sci);

		up_write(&nilfs->ns_segctor_sem);
		cond_resched();
	}
	if (gcflag)
		ti->ti_flags |= NILFS_TI_GC;

	trace_nilfs2_transaction_transition(sb, ti, ti->ti_count,
			    ti->ti_flags, TRACE_NILFS2_TRANSACTION_LOCK);
}

static void nilfs_transaction_unlock(struct super_block *sb)
{
	struct nilfs_transaction_info *ti = current->journal_info;
	struct the_nilfs *nilfs = sb->s_fs_info;

	BUG_ON(ti == NULL || ti->ti_magic != NILFS_TI_MAGIC);
	BUG_ON(ti->ti_count > 0);

	up_write(&nilfs->ns_segctor_sem);
	current->journal_info = ti->ti_save;

	trace_nilfs2_transaction_transition(sb, ti, ti->ti_count,
			    ti->ti_flags, TRACE_NILFS2_TRANSACTION_UNLOCK);
}

static void *nilfs_segctor_map_segsum_entry(struct nilfs_sc_info *sci,
					    struct nilfs_segsum_pointer *ssp,
					    unsigned int bytes)
{
	struct nilfs_segment_buffer *segbuf = sci->sc_curseg;
	unsigned int blocksize = sci->sc_super->s_blocksize;
	void *p;

	if (unlikely(ssp->offset + bytes > blocksize)) {
		ssp->offset = 0;
		BUG_ON(NILFS_SEGBUF_BH_IS_LAST(ssp->bh,
					       &segbuf->sb_segsum_buffers));
		ssp->bh = NILFS_SEGBUF_NEXT_BH(ssp->bh);
	}
	p = ssp->bh->b_data + ssp->offset;
	ssp->offset += bytes;
	return p;
}

/**
 * nilfs_segctor_reset_segment_buffer - reset the current segment buffer
 * @sci: nilfs_sc_info
 */
static int nilfs_segctor_reset_segment_buffer(struct nilfs_sc_info *sci)
{
	struct nilfs_segment_buffer *segbuf = sci->sc_curseg;
	struct buffer_head *sumbh;
	unsigned int sumbytes;
	unsigned int flags = 0;
	int err;

	if (nilfs_doing_gc())
		flags = NILFS_SS_GC;
	err = nilfs_segbuf_reset(segbuf, flags, sci->sc_seg_ctime, sci->sc_cno);
	if (unlikely(err))
		return err;

	sumbh = NILFS_SEGBUF_FIRST_BH(&segbuf->sb_segsum_buffers);
	sumbytes = segbuf->sb_sum.sumbytes;
	sci->sc_finfo_ptr.bh = sumbh;  sci->sc_finfo_ptr.offset = sumbytes;
	sci->sc_binfo_ptr.bh = sumbh;  sci->sc_binfo_ptr.offset = sumbytes;
	sci->sc_blk_cnt = sci->sc_datablk_cnt = 0;
	return 0;
}

/**
 * nilfs_segctor_zeropad_segsum - zero pad the rest of the segment summary area
 * @sci: segment constructor object
 *
 * nilfs_segctor_zeropad_segsum() zero-fills unallocated space at the end of
 * the current segment summary block.
 */
static void nilfs_segctor_zeropad_segsum(struct nilfs_sc_info *sci)
{
	struct nilfs_segsum_pointer *ssp;

	ssp = sci->sc_blk_cnt > 0 ? &sci->sc_binfo_ptr : &sci->sc_finfo_ptr;
	if (ssp->offset < ssp->bh->b_size)
		memset(ssp->bh->b_data + ssp->offset, 0,
		       ssp->bh->b_size - ssp->offset);
}

static int nilfs_segctor_feed_segment(struct nilfs_sc_info *sci)
{
	sci->sc_nblk_this_inc += sci->sc_curseg->sb_sum.nblocks;
	if (NILFS_SEGBUF_IS_LAST(sci->sc_curseg, &sci->sc_segbufs))
		return -E2BIG; /*
				* The current segment is filled up
				* (internal code)
				*/
	nilfs_segctor_zeropad_segsum(sci);
	sci->sc_curseg = NILFS_NEXT_SEGBUF(sci->sc_curseg);
	return nilfs_segctor_reset_segment_buffer(sci);
}

static int nilfs_segctor_add_super_root(struct nilfs_sc_info *sci)
{
	struct nilfs_segment_buffer *segbuf = sci->sc_curseg;
	int err;

	if (segbuf->sb_sum.nblocks >= segbuf->sb_rest_blocks) {
		err = nilfs_segctor_feed_segment(sci);
		if (err)
			return err;
		segbuf = sci->sc_curseg;
	}
	err = nilfs_segbuf_extend_payload(segbuf, &segbuf->sb_super_root);
	if (likely(!err))
		segbuf->sb_sum.flags |= NILFS_SS_SR;
	return err;
}

/*
 * Functions for making segment summary and payloads
 */
static int nilfs_segctor_segsum_block_required(
	struct nilfs_sc_info *sci, const struct nilfs_segsum_pointer *ssp,
	unsigned int binfo_size)
{
	unsigned int blocksize = sci->sc_super->s_blocksize;
	/* Size of finfo and binfo is enough small against blocksize */

	return ssp->offset + binfo_size +
		(!sci->sc_blk_cnt ? sizeof(struct nilfs_finfo) : 0) >
		blocksize;
}

static void nilfs_segctor_begin_finfo(struct nilfs_sc_info *sci,
				      struct inode *inode)
{
	sci->sc_curseg->sb_sum.nfinfo++;
	sci->sc_binfo_ptr = sci->sc_finfo_ptr;
	nilfs_segctor_map_segsum_entry(
		sci, &sci->sc_binfo_ptr, sizeof(struct nilfs_finfo));

	if (NILFS_I(inode)->i_root &&
	    !test_bit(NILFS_SC_HAVE_DELTA, &sci->sc_flags))
		set_bit(NILFS_SC_HAVE_DELTA, &sci->sc_flags);
	/* skip finfo */
}

static void nilfs_segctor_end_finfo(struct nilfs_sc_info *sci,
				    struct inode *inode)
{
	struct nilfs_finfo *finfo;
	struct nilfs_inode_info *ii;
	struct nilfs_segment_buffer *segbuf;
	__u64 cno;

	if (sci->sc_blk_cnt == 0)
		return;

	ii = NILFS_I(inode);

	if (test_bit(NILFS_I_GCINODE, &ii->i_state))
		cno = ii->i_cno;
	else if (NILFS_ROOT_METADATA_FILE(inode->i_ino))
		cno = 0;
	else
		cno = sci->sc_cno;

	finfo = nilfs_segctor_map_segsum_entry(sci, &sci->sc_finfo_ptr,
						 sizeof(*finfo));
	finfo->fi_ino = cpu_to_le64(inode->i_ino);
	finfo->fi_nblocks = cpu_to_le32(sci->sc_blk_cnt);
	finfo->fi_ndatablk = cpu_to_le32(sci->sc_datablk_cnt);
	finfo->fi_cno = cpu_to_le64(cno);

	segbuf = sci->sc_curseg;
	segbuf->sb_sum.sumbytes = sci->sc_binfo_ptr.offset +
		sci->sc_super->s_blocksize * (segbuf->sb_sum.nsumblk - 1);
	sci->sc_finfo_ptr = sci->sc_binfo_ptr;
	sci->sc_blk_cnt = sci->sc_datablk_cnt = 0;
}

static int nilfs_segctor_add_file_block(struct nilfs_sc_info *sci,
					struct buffer_head *bh,
					struct inode *inode,
					unsigned int binfo_size)
{
	struct nilfs_segment_buffer *segbuf;
	int required, err = 0;

 retry:
	segbuf = sci->sc_curseg;
	required = nilfs_segctor_segsum_block_required(
		sci, &sci->sc_binfo_ptr, binfo_size);
	if (segbuf->sb_sum.nblocks + required + 1 > segbuf->sb_rest_blocks) {
		nilfs_segctor_end_finfo(sci, inode);
		err = nilfs_segctor_feed_segment(sci);
		if (err)
			return err;
		goto retry;
	}
	if (unlikely(required)) {
		nilfs_segctor_zeropad_segsum(sci);
		err = nilfs_segbuf_extend_segsum(segbuf);
		if (unlikely(err))
			goto failed;
	}
	if (sci->sc_blk_cnt == 0)
		nilfs_segctor_begin_finfo(sci, inode);

	nilfs_segctor_map_segsum_entry(sci, &sci->sc_binfo_ptr, binfo_size);
	/* Substitution to vblocknr is delayed until update_blocknr() */
	nilfs_segbuf_add_file_buffer(segbuf, bh);
	sci->sc_blk_cnt++;
 failed:
	return err;
}

/*
 * Callback functions that enumerate, mark, and collect dirty blocks
 */
static int nilfs_collect_file_data(struct nilfs_sc_info *sci,
				   struct buffer_head *bh, struct inode *inode)
{
	int err;

	err = nilfs_bmap_propagate(NILFS_I(inode)->i_bmap, bh);
	if (err < 0)
		return err;

	err = nilfs_segctor_add_file_block(sci, bh, inode,
					   sizeof(struct nilfs_binfo_v));
	if (!err)
		sci->sc_datablk_cnt++;
	return err;
}

static int nilfs_collect_file_node(struct nilfs_sc_info *sci,
				   struct buffer_head *bh,
				   struct inode *inode)
{
	return nilfs_bmap_propagate(NILFS_I(inode)->i_bmap, bh);
}

static int nilfs_collect_file_bmap(struct nilfs_sc_info *sci,
				   struct buffer_head *bh,
				   struct inode *inode)
{
	WARN_ON(!buffer_dirty(bh));
	return nilfs_segctor_add_file_block(sci, bh, inode, sizeof(__le64));
}

static void nilfs_write_file_data_binfo(struct nilfs_sc_info *sci,
					struct nilfs_segsum_pointer *ssp,
					union nilfs_binfo *binfo)
{
	struct nilfs_binfo_v *binfo_v = nilfs_segctor_map_segsum_entry(
		sci, ssp, sizeof(*binfo_v));
	*binfo_v = binfo->bi_v;
}

static void nilfs_write_file_node_binfo(struct nilfs_sc_info *sci,
					struct nilfs_segsum_pointer *ssp,
					union nilfs_binfo *binfo)
{
	__le64 *vblocknr = nilfs_segctor_map_segsum_entry(
		sci, ssp, sizeof(*vblocknr));
	*vblocknr = binfo->bi_v.bi_vblocknr;
}

static const struct nilfs_sc_operations nilfs_sc_file_ops = {
	.collect_data = nilfs_collect_file_data,
	.collect_node = nilfs_collect_file_node,
	.collect_bmap = nilfs_collect_file_bmap,
	.write_data_binfo = nilfs_write_file_data_binfo,
	.write_node_binfo = nilfs_write_file_node_binfo,
};

static int nilfs_collect_dat_data(struct nilfs_sc_info *sci,
				  struct buffer_head *bh, struct inode *inode)
{
	int err;

	err = nilfs_bmap_propagate(NILFS_I(inode)->i_bmap, bh);
	if (err < 0)
		return err;

	err = nilfs_segctor_add_file_block(sci, bh, inode, sizeof(__le64));
	if (!err)
		sci->sc_datablk_cnt++;
	return err;
}

static int nilfs_collect_dat_bmap(struct nilfs_sc_info *sci,
				  struct buffer_head *bh, struct inode *inode)
{
	WARN_ON(!buffer_dirty(bh));
	return nilfs_segctor_add_file_block(sci, bh, inode,
					    sizeof(struct nilfs_binfo_dat));
}

static void nilfs_write_dat_data_binfo(struct nilfs_sc_info *sci,
				       struct nilfs_segsum_pointer *ssp,
				       union nilfs_binfo *binfo)
{
	__le64 *blkoff = nilfs_segctor_map_segsum_entry(sci, ssp,
							  sizeof(*blkoff));
	*blkoff = binfo->bi_dat.bi_blkoff;
}

static void nilfs_write_dat_node_binfo(struct nilfs_sc_info *sci,
				       struct nilfs_segsum_pointer *ssp,
				       union nilfs_binfo *binfo)
{
	struct nilfs_binfo_dat *binfo_dat =
		nilfs_segctor_map_segsum_entry(sci, ssp, sizeof(*binfo_dat));
	*binfo_dat = binfo->bi_dat;
}

static const struct nilfs_sc_operations nilfs_sc_dat_ops = {
	.collect_data = nilfs_collect_dat_data,
	.collect_node = nilfs_collect_file_node,
	.collect_bmap = nilfs_collect_dat_bmap,
	.write_data_binfo = nilfs_write_dat_data_binfo,
	.write_node_binfo = nilfs_write_dat_node_binfo,
};

static const struct nilfs_sc_operations nilfs_sc_dsync_ops = {
	.collect_data = nilfs_collect_file_data,
	.collect_node = NULL,
	.collect_bmap = NULL,
	.write_data_binfo = nilfs_write_file_data_binfo,
	.write_node_binfo = NULL,
};

static size_t nilfs_lookup_dirty_data_buffers(struct inode *inode,
					      struct list_head *listp,
					      size_t nlimit,
					      loff_t start, loff_t end)
{
	struct address_space *mapping = inode->i_mapping;
	struct folio_batch fbatch;
	pgoff_t index = 0, last = ULONG_MAX;
	size_t ndirties = 0;
	int i;

	if (unlikely(start != 0 || end != LLONG_MAX)) {
		/*
		 * A valid range is given for sync-ing data pages. The
		 * range is rounded to per-page; extra dirty buffers
		 * may be included if blocksize < pagesize.
		 */
		index = start >> PAGE_SHIFT;
		last = end >> PAGE_SHIFT;
	}
	folio_batch_init(&fbatch);
 repeat:
	if (unlikely(index > last) ||
	      !filemap_get_folios_tag(mapping, &index, last,
		      PAGECACHE_TAG_DIRTY, &fbatch))
		return ndirties;

	for (i = 0; i < folio_batch_count(&fbatch); i++) {
		struct buffer_head *bh, *head;
		struct folio *folio = fbatch.folios[i];

		folio_lock(folio);
		if (unlikely(folio->mapping != mapping)) {
			/* Exclude folios removed from the address space */
			folio_unlock(folio);
			continue;
		}
		head = folio_buffers(folio);
		if (!head)
			head = create_empty_buffers(folio,
					i_blocksize(inode), 0);
		folio_unlock(folio);

		bh = head;
		do {
			if (!buffer_dirty(bh) || buffer_async_write(bh))
				continue;
			get_bh(bh);
			list_add_tail(&bh->b_assoc_buffers, listp);
			ndirties++;
			if (unlikely(ndirties >= nlimit)) {
				folio_batch_release(&fbatch);
				cond_resched();
				return ndirties;
			}
		} while (bh = bh->b_this_page, bh != head);
	}
	folio_batch_release(&fbatch);
	cond_resched();
	goto repeat;
}

static void nilfs_lookup_dirty_node_buffers(struct inode *inode,
					    struct list_head *listp)
{
	struct nilfs_inode_info *ii = NILFS_I(inode);
	struct inode *btnc_inode = ii->i_assoc_inode;
	struct folio_batch fbatch;
	struct buffer_head *bh, *head;
	unsigned int i;
	pgoff_t index = 0;

	if (!btnc_inode)
		return;
	folio_batch_init(&fbatch);

	while (filemap_get_folios_tag(btnc_inode->i_mapping, &index,
				(pgoff_t)-1, PAGECACHE_TAG_DIRTY, &fbatch)) {
		for (i = 0; i < folio_batch_count(&fbatch); i++) {
			bh = head = folio_buffers(fbatch.folios[i]);
			do {
				if (buffer_dirty(bh) &&
						!buffer_async_write(bh)) {
					get_bh(bh);
					list_add_tail(&bh->b_assoc_buffers,
						      listp);
				}
				bh = bh->b_this_page;
			} while (bh != head);
		}
		folio_batch_release(&fbatch);
		cond_resched();
	}
}

static void nilfs_dispose_list(struct the_nilfs *nilfs,
			       struct list_head *head, int force)
{
	struct nilfs_inode_info *ii, *n;
	struct nilfs_inode_info *ivec[SC_N_INODEVEC], **pii;
	unsigned int nv = 0;

	while (!list_empty(head)) {
		spin_lock(&nilfs->ns_inode_lock);
		list_for_each_entry_safe(ii, n, head, i_dirty) {
			list_del_init(&ii->i_dirty);
			if (force) {
				if (unlikely(ii->i_bh)) {
					brelse(ii->i_bh);
					ii->i_bh = NULL;
				}
			} else if (test_bit(NILFS_I_DIRTY, &ii->i_state)) {
				set_bit(NILFS_I_QUEUED, &ii->i_state);
				list_add_tail(&ii->i_dirty,
					      &nilfs->ns_dirty_files);
				continue;
			}
			ivec[nv++] = ii;
			if (nv == SC_N_INODEVEC)
				break;
		}
		spin_unlock(&nilfs->ns_inode_lock);

		for (pii = ivec; nv > 0; pii++, nv--)
			iput(&(*pii)->vfs_inode);
	}
}

static void nilfs_iput_work_func(struct work_struct *work)
{
	struct nilfs_sc_info *sci = container_of(work, struct nilfs_sc_info,
						 sc_iput_work);
	struct the_nilfs *nilfs = sci->sc_super->s_fs_info;

	nilfs_dispose_list(nilfs, &sci->sc_iput_queue, 0);
}

static int nilfs_test_metadata_dirty(struct the_nilfs *nilfs,
				     struct nilfs_root *root)
{
	int ret = 0;

	if (nilfs_mdt_fetch_dirty(root->ifile))
		ret++;
	if (nilfs_mdt_fetch_dirty(nilfs->ns_cpfile))
		ret++;
	if (nilfs_mdt_fetch_dirty(nilfs->ns_sufile))
		ret++;
	if ((ret || nilfs_doing_gc()) && nilfs_mdt_fetch_dirty(nilfs->ns_dat))
		ret++;
	return ret;
}

static int nilfs_segctor_clean(struct nilfs_sc_info *sci)
{
	return list_empty(&sci->sc_dirty_files) &&
		!test_bit(NILFS_SC_DIRTY, &sci->sc_flags) &&
		sci->sc_nfreesegs == 0 &&
		(!nilfs_doing_gc() || list_empty(&sci->sc_gc_inodes));
}

static int nilfs_segctor_confirm(struct nilfs_sc_info *sci)
{
	struct the_nilfs *nilfs = sci->sc_super->s_fs_info;
	int ret = 0;

	if (nilfs_test_metadata_dirty(nilfs, sci->sc_root))
		set_bit(NILFS_SC_DIRTY, &sci->sc_flags);

	spin_lock(&nilfs->ns_inode_lock);
	if (list_empty(&nilfs->ns_dirty_files) && nilfs_segctor_clean(sci))
		ret++;

	spin_unlock(&nilfs->ns_inode_lock);
	return ret;
}

static void nilfs_segctor_clear_metadata_dirty(struct nilfs_sc_info *sci)
{
	struct the_nilfs *nilfs = sci->sc_super->s_fs_info;

	nilfs_mdt_clear_dirty(sci->sc_root->ifile);
	nilfs_mdt_clear_dirty(nilfs->ns_cpfile);
	nilfs_mdt_clear_dirty(nilfs->ns_sufile);
	nilfs_mdt_clear_dirty(nilfs->ns_dat);
}

static void nilfs_fill_in_file_bmap(struct inode *ifile,
				    struct nilfs_inode_info *ii)

{
	struct buffer_head *ibh;
	struct nilfs_inode *raw_inode;

	if (test_bit(NILFS_I_BMAP, &ii->i_state)) {
		ibh = ii->i_bh;
		BUG_ON(!ibh);
		raw_inode = nilfs_ifile_map_inode(ifile, ii->vfs_inode.i_ino,
						  ibh);
		nilfs_bmap_write(ii->i_bmap, raw_inode);
		nilfs_ifile_unmap_inode(raw_inode);
	}
}

static void nilfs_segctor_fill_in_file_bmap(struct nilfs_sc_info *sci)
{
	struct nilfs_inode_info *ii;

	list_for_each_entry(ii, &sci->sc_dirty_files, i_dirty) {
		nilfs_fill_in_file_bmap(sci->sc_root->ifile, ii);
		set_bit(NILFS_I_COLLECTED, &ii->i_state);
	}
}

/**
 * nilfs_write_root_mdt_inode - export root metadata inode information to
 *                              the on-disk inode
 * @inode:     inode object of the root metadata file
 * @raw_inode: on-disk inode
 *
 * nilfs_write_root_mdt_inode() writes inode information and bmap data of
 * @inode to the inode area of the metadata file allocated on the super root
 * block created to finalize the log.  Since super root blocks are configured
 * each time, this function zero-fills the unused area of @raw_inode.
 */
static void nilfs_write_root_mdt_inode(struct inode *inode,
				       struct nilfs_inode *raw_inode)
{
	struct the_nilfs *nilfs = inode->i_sb->s_fs_info;

	nilfs_write_inode_common(inode, raw_inode);

	/* zero-fill unused portion of raw_inode */
	raw_inode->i_xattr = 0;
	raw_inode->i_pad = 0;
	memset((void *)raw_inode + sizeof(*raw_inode), 0,
	       nilfs->ns_inode_size - sizeof(*raw_inode));

	nilfs_bmap_write(NILFS_I(inode)->i_bmap, raw_inode);
}

static void nilfs_segctor_fill_in_super_root(struct nilfs_sc_info *sci,
					     struct the_nilfs *nilfs)
{
	struct buffer_head *bh_sr;
	struct nilfs_super_root *raw_sr;
	unsigned int isz, srsz;

	bh_sr = NILFS_LAST_SEGBUF(&sci->sc_segbufs)->sb_super_root;

	lock_buffer(bh_sr);
	raw_sr = (struct nilfs_super_root *)bh_sr->b_data;
	isz = nilfs->ns_inode_size;
	srsz = NILFS_SR_BYTES(isz);

	raw_sr->sr_sum = 0;  /* Ensure initialization within this update */
	raw_sr->sr_bytes = cpu_to_le16(srsz);
	raw_sr->sr_nongc_ctime
		= cpu_to_le64(nilfs_doing_gc() ?
			      nilfs->ns_nongc_ctime : sci->sc_seg_ctime);
	raw_sr->sr_flags = 0;

	nilfs_write_root_mdt_inode(nilfs->ns_dat, (void *)raw_sr +
				   NILFS_SR_DAT_OFFSET(isz));
	nilfs_write_root_mdt_inode(nilfs->ns_cpfile, (void *)raw_sr +
				   NILFS_SR_CPFILE_OFFSET(isz));
	nilfs_write_root_mdt_inode(nilfs->ns_sufile, (void *)raw_sr +
				   NILFS_SR_SUFILE_OFFSET(isz));

	memset((void *)raw_sr + srsz, 0, nilfs->ns_blocksize - srsz);
	set_buffer_uptodate(bh_sr);
	unlock_buffer(bh_sr);
}

static void nilfs_redirty_inodes(struct list_head *head)
{
	struct nilfs_inode_info *ii;

	list_for_each_entry(ii, head, i_dirty) {
		if (test_bit(NILFS_I_COLLECTED, &ii->i_state))
			clear_bit(NILFS_I_COLLECTED, &ii->i_state);
	}
}

static void nilfs_drop_collected_inodes(struct list_head *head)
{
	struct nilfs_inode_info *ii;

	list_for_each_entry(ii, head, i_dirty) {
		if (!test_and_clear_bit(NILFS_I_COLLECTED, &ii->i_state))
			continue;

		clear_bit(NILFS_I_INODE_SYNC, &ii->i_state);
		set_bit(NILFS_I_UPDATED, &ii->i_state);
	}
}

static int nilfs_segctor_apply_buffers(struct nilfs_sc_info *sci,
				       struct inode *inode,
				       struct list_head *listp,
				       int (*collect)(struct nilfs_sc_info *,
						      struct buffer_head *,
						      struct inode *))
{
	struct buffer_head *bh, *n;
	int err = 0;

	if (collect) {
		list_for_each_entry_safe(bh, n, listp, b_assoc_buffers) {
			list_del_init(&bh->b_assoc_buffers);
			err = collect(sci, bh, inode);
			brelse(bh);
			if (unlikely(err))
				goto dispose_buffers;
		}
		return 0;
	}

 dispose_buffers:
	while (!list_empty(listp)) {
		bh = list_first_entry(listp, struct buffer_head,
				      b_assoc_buffers);
		list_del_init(&bh->b_assoc_buffers);
		brelse(bh);
	}
	return err;
}

static size_t nilfs_segctor_buffer_rest(struct nilfs_sc_info *sci)
{
	/* Remaining number of blocks within segment buffer */
	return sci->sc_segbuf_nblocks -
		(sci->sc_nblk_this_inc + sci->sc_curseg->sb_sum.nblocks);
}

static int nilfs_segctor_scan_file(struct nilfs_sc_info *sci,
				   struct inode *inode,
				   const struct nilfs_sc_operations *sc_ops)
{
	LIST_HEAD(data_buffers);
	LIST_HEAD(node_buffers);
	int err;

	if (!(sci->sc_stage.flags & NILFS_CF_NODE)) {
		size_t n, rest = nilfs_segctor_buffer_rest(sci);

		n = nilfs_lookup_dirty_data_buffers(
			inode, &data_buffers, rest + 1, 0, LLONG_MAX);
		if (n > rest) {
			err = nilfs_segctor_apply_buffers(
				sci, inode, &data_buffers,
				sc_ops->collect_data);
			BUG_ON(!err); /* always receive -E2BIG or true error */
			goto break_or_fail;
		}
	}
	nilfs_lookup_dirty_node_buffers(inode, &node_buffers);

	if (!(sci->sc_stage.flags & NILFS_CF_NODE)) {
		err = nilfs_segctor_apply_buffers(
			sci, inode, &data_buffers, sc_ops->collect_data);
		if (unlikely(err)) {
			/* dispose node list */
			nilfs_segctor_apply_buffers(
				sci, inode, &node_buffers, NULL);
			goto break_or_fail;
		}
		sci->sc_stage.flags |= NILFS_CF_NODE;
	}
	/* Collect node */
	err = nilfs_segctor_apply_buffers(
		sci, inode, &node_buffers, sc_ops->collect_node);
	if (unlikely(err))
		goto break_or_fail;

	nilfs_bmap_lookup_dirty_buffers(NILFS_I(inode)->i_bmap, &node_buffers);
	err = nilfs_segctor_apply_buffers(
		sci, inode, &node_buffers, sc_ops->collect_bmap);
	if (unlikely(err))
		goto break_or_fail;

	nilfs_segctor_end_finfo(sci, inode);
	sci->sc_stage.flags &= ~NILFS_CF_NODE;

 break_or_fail:
	return err;
}

static int nilfs_segctor_scan_file_dsync(struct nilfs_sc_info *sci,
					 struct inode *inode)
{
	LIST_HEAD(data_buffers);
	size_t n, rest = nilfs_segctor_buffer_rest(sci);
	int err;

	n = nilfs_lookup_dirty_data_buffers(inode, &data_buffers, rest + 1,
					    sci->sc_dsync_start,
					    sci->sc_dsync_end);

	err = nilfs_segctor_apply_buffers(sci, inode, &data_buffers,
					  nilfs_collect_file_data);
	if (!err) {
		nilfs_segctor_end_finfo(sci, inode);
		BUG_ON(n > rest);
		/* always receive -E2BIG or true error if n > rest */
	}
	return err;
}

static int nilfs_segctor_collect_blocks(struct nilfs_sc_info *sci, int mode)
{
	struct the_nilfs *nilfs = sci->sc_super->s_fs_info;
	struct list_head *head;
	struct nilfs_inode_info *ii;
	size_t ndone;
	int err = 0;

	switch (nilfs_sc_cstage_get(sci)) {
	case NILFS_ST_INIT:
		/* Pre-processes */
		sci->sc_stage.flags = 0;

		if (!test_bit(NILFS_SC_UNCLOSED, &sci->sc_flags)) {
			sci->sc_nblk_inc = 0;
			sci->sc_curseg->sb_sum.flags = NILFS_SS_LOGBGN;
			if (mode == SC_LSEG_DSYNC) {
				nilfs_sc_cstage_set(sci, NILFS_ST_DSYNC);
				goto dsync_mode;
			}
		}

		sci->sc_stage.dirty_file_ptr = NULL;
		sci->sc_stage.gc_inode_ptr = NULL;
		if (mode == SC_FLUSH_DAT) {
			nilfs_sc_cstage_set(sci, NILFS_ST_DAT);
			goto dat_stage;
		}
		nilfs_sc_cstage_inc(sci);
		fallthrough;
	case NILFS_ST_GC:
		if (nilfs_doing_gc()) {
			head = &sci->sc_gc_inodes;
			ii = list_prepare_entry(sci->sc_stage.gc_inode_ptr,
						head, i_dirty);
			list_for_each_entry_continue(ii, head, i_dirty) {
				err = nilfs_segctor_scan_file(
					sci, &ii->vfs_inode,
					&nilfs_sc_file_ops);
				if (unlikely(err)) {
					sci->sc_stage.gc_inode_ptr = list_entry(
						ii->i_dirty.prev,
						struct nilfs_inode_info,
						i_dirty);
					goto break_or_fail;
				}
				set_bit(NILFS_I_COLLECTED, &ii->i_state);
			}
			sci->sc_stage.gc_inode_ptr = NULL;
		}
		nilfs_sc_cstage_inc(sci);
		fallthrough;
	case NILFS_ST_FILE:
		head = &sci->sc_dirty_files;
		ii = list_prepare_entry(sci->sc_stage.dirty_file_ptr, head,
					i_dirty);
		list_for_each_entry_continue(ii, head, i_dirty) {
			clear_bit(NILFS_I_DIRTY, &ii->i_state);

			err = nilfs_segctor_scan_file(sci, &ii->vfs_inode,
						      &nilfs_sc_file_ops);
			if (unlikely(err)) {
				sci->sc_stage.dirty_file_ptr =
					list_entry(ii->i_dirty.prev,
						   struct nilfs_inode_info,
						   i_dirty);
				goto break_or_fail;
			}
			/* sci->sc_stage.dirty_file_ptr = NILFS_I(inode); */
			/* XXX: required ? */
		}
		sci->sc_stage.dirty_file_ptr = NULL;
		if (mode == SC_FLUSH_FILE) {
			nilfs_sc_cstage_set(sci, NILFS_ST_DONE);
			return 0;
		}
		nilfs_sc_cstage_inc(sci);
		sci->sc_stage.flags |= NILFS_CF_IFILE_STARTED;
		fallthrough;
	case NILFS_ST_IFILE:
		err = nilfs_segctor_scan_file(sci, sci->sc_root->ifile,
					      &nilfs_sc_file_ops);
		if (unlikely(err))
			break;
		nilfs_sc_cstage_inc(sci);
		/* Creating a checkpoint */
		err = nilfs_cpfile_create_checkpoint(nilfs->ns_cpfile,
						     nilfs->ns_cno);
		if (unlikely(err))
			break;
		fallthrough;
	case NILFS_ST_CPFILE:
		err = nilfs_segctor_scan_file(sci, nilfs->ns_cpfile,
					      &nilfs_sc_file_ops);
		if (unlikely(err))
			break;
		nilfs_sc_cstage_inc(sci);
		fallthrough;
	case NILFS_ST_SUFILE:
		err = nilfs_sufile_freev(nilfs->ns_sufile, sci->sc_freesegs,
					 sci->sc_nfreesegs, &ndone);
		if (unlikely(err)) {
			nilfs_sufile_cancel_freev(nilfs->ns_sufile,
						  sci->sc_freesegs, ndone,
						  NULL);
			break;
		}
		sci->sc_stage.flags |= NILFS_CF_SUFREED;

		err = nilfs_segctor_scan_file(sci, nilfs->ns_sufile,
					      &nilfs_sc_file_ops);
		if (unlikely(err))
			break;
		nilfs_sc_cstage_inc(sci);
		fallthrough;
	case NILFS_ST_DAT:
 dat_stage:
		err = nilfs_segctor_scan_file(sci, nilfs->ns_dat,
					      &nilfs_sc_dat_ops);
		if (unlikely(err))
			break;
		if (mode == SC_FLUSH_DAT) {
			nilfs_sc_cstage_set(sci, NILFS_ST_DONE);
			return 0;
		}
		nilfs_sc_cstage_inc(sci);
		fallthrough;
	case NILFS_ST_SR:
		if (mode == SC_LSEG_SR) {
			/* Appending a super root */
			err = nilfs_segctor_add_super_root(sci);
			if (unlikely(err))
				break;
		}
		/* End of a logical segment */
		sci->sc_curseg->sb_sum.flags |= NILFS_SS_LOGEND;
		nilfs_sc_cstage_set(sci, NILFS_ST_DONE);
		return 0;
	case NILFS_ST_DSYNC:
 dsync_mode:
		sci->sc_curseg->sb_sum.flags |= NILFS_SS_SYNDT;
		ii = sci->sc_dsync_inode;
		if (!test_bit(NILFS_I_BUSY, &ii->i_state))
			break;

		err = nilfs_segctor_scan_file_dsync(sci, &ii->vfs_inode);
		if (unlikely(err))
			break;
		sci->sc_curseg->sb_sum.flags |= NILFS_SS_LOGEND;
		nilfs_sc_cstage_set(sci, NILFS_ST_DONE);
		return 0;
	case NILFS_ST_DONE:
		return 0;
	default:
		BUG();
	}

 break_or_fail:
	return err;
}

/**
 * nilfs_segctor_begin_construction - setup segment buffer to make a new log
 * @sci: nilfs_sc_info
 * @nilfs: nilfs object
 */
static int nilfs_segctor_begin_construction(struct nilfs_sc_info *sci,
					    struct the_nilfs *nilfs)
{
	struct nilfs_segment_buffer *segbuf, *prev;
	__u64 nextnum;
	int err, alloc = 0;

	segbuf = nilfs_segbuf_new(sci->sc_super);
	if (unlikely(!segbuf))
		return -ENOMEM;

	if (list_empty(&sci->sc_write_logs)) {
		nilfs_segbuf_map(segbuf, nilfs->ns_segnum,
				 nilfs->ns_pseg_offset, nilfs);
		if (segbuf->sb_rest_blocks < NILFS_PSEG_MIN_BLOCKS) {
			nilfs_shift_to_next_segment(nilfs);
			nilfs_segbuf_map(segbuf, nilfs->ns_segnum, 0, nilfs);
		}

		segbuf->sb_sum.seg_seq = nilfs->ns_seg_seq;
		nextnum = nilfs->ns_nextnum;

		if (nilfs->ns_segnum == nilfs->ns_nextnum)
			/* Start from the head of a new full segment */
			alloc++;
	} else {
		/* Continue logs */
		prev = NILFS_LAST_SEGBUF(&sci->sc_write_logs);
		nilfs_segbuf_map_cont(segbuf, prev);
		segbuf->sb_sum.seg_seq = prev->sb_sum.seg_seq;
		nextnum = prev->sb_nextnum;

		if (segbuf->sb_rest_blocks < NILFS_PSEG_MIN_BLOCKS) {
			nilfs_segbuf_map(segbuf, prev->sb_nextnum, 0, nilfs);
			segbuf->sb_sum.seg_seq++;
			alloc++;
		}
	}

	err = nilfs_sufile_mark_dirty(nilfs->ns_sufile, segbuf->sb_segnum);
	if (err)
		goto failed;

	if (alloc) {
		err = nilfs_sufile_alloc(nilfs->ns_sufile, &nextnum);
		if (err)
			goto failed;
	}
	nilfs_segbuf_set_next_segnum(segbuf, nextnum, nilfs);

	BUG_ON(!list_empty(&sci->sc_segbufs));
	list_add_tail(&segbuf->sb_list, &sci->sc_segbufs);
	sci->sc_segbuf_nblocks = segbuf->sb_rest_blocks;
	return 0;

 failed:
	nilfs_segbuf_free(segbuf);
	return err;
}

static int nilfs_segctor_extend_segments(struct nilfs_sc_info *sci,
					 struct the_nilfs *nilfs, int nadd)
{
	struct nilfs_segment_buffer *segbuf, *prev;
	struct inode *sufile = nilfs->ns_sufile;
	__u64 nextnextnum;
	LIST_HEAD(list);
	int err, ret, i;

	prev = NILFS_LAST_SEGBUF(&sci->sc_segbufs);
	/*
	 * Since the segment specified with nextnum might be allocated during
	 * the previous construction, the buffer including its segusage may
	 * not be dirty.  The following call ensures that the buffer is dirty
	 * and will pin the buffer on memory until the sufile is written.
	 */
	err = nilfs_sufile_mark_dirty(sufile, prev->sb_nextnum);
	if (unlikely(err))
		return err;

	for (i = 0; i < nadd; i++) {
		/* extend segment info */
		err = -ENOMEM;
		segbuf = nilfs_segbuf_new(sci->sc_super);
		if (unlikely(!segbuf))
			goto failed;

		/* map this buffer to region of segment on-disk */
		nilfs_segbuf_map(segbuf, prev->sb_nextnum, 0, nilfs);
		sci->sc_segbuf_nblocks += segbuf->sb_rest_blocks;

		/* allocate the next next full segment */
		err = nilfs_sufile_alloc(sufile, &nextnextnum);
		if (unlikely(err))
			goto failed_segbuf;

		segbuf->sb_sum.seg_seq = prev->sb_sum.seg_seq + 1;
		nilfs_segbuf_set_next_segnum(segbuf, nextnextnum, nilfs);

		list_add_tail(&segbuf->sb_list, &list);
		prev = segbuf;
	}
	list_splice_tail(&list, &sci->sc_segbufs);
	return 0;

 failed_segbuf:
	nilfs_segbuf_free(segbuf);
 failed:
	list_for_each_entry(segbuf, &list, sb_list) {
		ret = nilfs_sufile_free(sufile, segbuf->sb_nextnum);
		WARN_ON(ret); /* never fails */
	}
	nilfs_destroy_logs(&list);
	return err;
}

static void nilfs_free_incomplete_logs(struct list_head *logs,
				       struct the_nilfs *nilfs)
{
	struct nilfs_segment_buffer *segbuf, *prev;
	struct inode *sufile = nilfs->ns_sufile;
	int ret;

	segbuf = NILFS_FIRST_SEGBUF(logs);
	if (nilfs->ns_nextnum != segbuf->sb_nextnum) {
		ret = nilfs_sufile_free(sufile, segbuf->sb_nextnum);
		WARN_ON(ret); /* never fails */
	}
	if (atomic_read(&segbuf->sb_err)) {
		/* Case 1: The first segment failed */
		if (segbuf->sb_pseg_start != segbuf->sb_fseg_start)
			/*
			 * Case 1a:  Partial segment appended into an existing
			 * segment
			 */
			nilfs_terminate_segment(nilfs, segbuf->sb_fseg_start,
						segbuf->sb_fseg_end);
		else /* Case 1b:  New full segment */
			set_nilfs_discontinued(nilfs);
	}

	prev = segbuf;
	list_for_each_entry_continue(segbuf, logs, sb_list) {
		if (prev->sb_nextnum != segbuf->sb_nextnum) {
			ret = nilfs_sufile_free(sufile, segbuf->sb_nextnum);
			WARN_ON(ret); /* never fails */
		}
		if (atomic_read(&segbuf->sb_err) &&
		    segbuf->sb_segnum != nilfs->ns_nextnum)
			/* Case 2: extended segment (!= next) failed */
			nilfs_sufile_set_error(sufile, segbuf->sb_segnum);
		prev = segbuf;
	}
}

static void nilfs_segctor_update_segusage(struct nilfs_sc_info *sci,
					  struct inode *sufile)
{
	struct nilfs_segment_buffer *segbuf;
	unsigned long live_blocks;
	int ret;

	list_for_each_entry(segbuf, &sci->sc_segbufs, sb_list) {
		live_blocks = segbuf->sb_sum.nblocks +
			(segbuf->sb_pseg_start - segbuf->sb_fseg_start);
		ret = nilfs_sufile_set_segment_usage(sufile, segbuf->sb_segnum,
						     live_blocks,
						     sci->sc_seg_ctime);
		WARN_ON(ret); /* always succeed because the segusage is dirty */
	}
}

static void nilfs_cancel_segusage(struct list_head *logs, struct inode *sufile)
{
	struct nilfs_segment_buffer *segbuf;
	int ret;

	segbuf = NILFS_FIRST_SEGBUF(logs);
	ret = nilfs_sufile_set_segment_usage(sufile, segbuf->sb_segnum,
					     segbuf->sb_pseg_start -
					     segbuf->sb_fseg_start, 0);
	WARN_ON(ret); /* always succeed because the segusage is dirty */

	list_for_each_entry_continue(segbuf, logs, sb_list) {
		ret = nilfs_sufile_set_segment_usage(sufile, segbuf->sb_segnum,
						     0, 0);
		WARN_ON(ret); /* always succeed */
	}
}

static void nilfs_segctor_truncate_segments(struct nilfs_sc_info *sci,
					    struct nilfs_segment_buffer *last,
					    struct inode *sufile)
{
	struct nilfs_segment_buffer *segbuf = last;
	int ret;

	list_for_each_entry_continue(segbuf, &sci->sc_segbufs, sb_list) {
		sci->sc_segbuf_nblocks -= segbuf->sb_rest_blocks;
		ret = nilfs_sufile_free(sufile, segbuf->sb_nextnum);
		WARN_ON(ret);
	}
	nilfs_truncate_logs(&sci->sc_segbufs, last);
}


static int nilfs_segctor_collect(struct nilfs_sc_info *sci,
				 struct the_nilfs *nilfs, int mode)
{
	struct nilfs_cstage prev_stage = sci->sc_stage;
	int err, nadd = 1;

	/* Collection retry loop */
	for (;;) {
		sci->sc_nblk_this_inc = 0;
		sci->sc_curseg = NILFS_FIRST_SEGBUF(&sci->sc_segbufs);

		err = nilfs_segctor_reset_segment_buffer(sci);
		if (unlikely(err))
			goto failed;

		err = nilfs_segctor_collect_blocks(sci, mode);
		sci->sc_nblk_this_inc += sci->sc_curseg->sb_sum.nblocks;
		if (!err)
			break;

		if (unlikely(err != -E2BIG))
			goto failed;

		/* The current segment is filled up */
		if (mode != SC_LSEG_SR ||
		    nilfs_sc_cstage_get(sci) < NILFS_ST_CPFILE)
			break;

		nilfs_clear_logs(&sci->sc_segbufs);

		if (sci->sc_stage.flags & NILFS_CF_SUFREED) {
			err = nilfs_sufile_cancel_freev(nilfs->ns_sufile,
							sci->sc_freesegs,
							sci->sc_nfreesegs,
							NULL);
			WARN_ON(err); /* do not happen */
			sci->sc_stage.flags &= ~NILFS_CF_SUFREED;
		}

		err = nilfs_segctor_extend_segments(sci, nilfs, nadd);
		if (unlikely(err))
			return err;

		nadd = min_t(int, nadd << 1, SC_MAX_SEGDELTA);
		sci->sc_stage = prev_stage;
	}
	nilfs_segctor_zeropad_segsum(sci);
	nilfs_segctor_truncate_segments(sci, sci->sc_curseg, nilfs->ns_sufile);
	return 0;

 failed:
	return err;
}

static void nilfs_list_replace_buffer(struct buffer_head *old_bh,
				      struct buffer_head *new_bh)
{
	BUG_ON(!list_empty(&new_bh->b_assoc_buffers));

	list_replace_init(&old_bh->b_assoc_buffers, &new_bh->b_assoc_buffers);
	/* The caller must release old_bh */
}

static int
nilfs_segctor_update_payload_blocknr(struct nilfs_sc_info *sci,
				     struct nilfs_segment_buffer *segbuf,
				     int mode)
{
	struct inode *inode = NULL;
	sector_t blocknr;
	unsigned long nfinfo = segbuf->sb_sum.nfinfo;
	unsigned long nblocks = 0, ndatablk = 0;
	const struct nilfs_sc_operations *sc_op = NULL;
	struct nilfs_segsum_pointer ssp;
	struct nilfs_finfo *finfo = NULL;
	union nilfs_binfo binfo;
	struct buffer_head *bh, *bh_org;
	ino_t ino = 0;
	int err = 0;

	if (!nfinfo)
		goto out;

	blocknr = segbuf->sb_pseg_start + segbuf->sb_sum.nsumblk;
	ssp.bh = NILFS_SEGBUF_FIRST_BH(&segbuf->sb_segsum_buffers);
	ssp.offset = sizeof(struct nilfs_segment_summary);

	list_for_each_entry(bh, &segbuf->sb_payload_buffers, b_assoc_buffers) {
		if (bh == segbuf->sb_super_root)
			break;
		if (!finfo) {
			finfo =	nilfs_segctor_map_segsum_entry(
				sci, &ssp, sizeof(*finfo));
			ino = le64_to_cpu(finfo->fi_ino);
			nblocks = le32_to_cpu(finfo->fi_nblocks);
			ndatablk = le32_to_cpu(finfo->fi_ndatablk);

			inode = bh->b_folio->mapping->host;

			if (mode == SC_LSEG_DSYNC)
				sc_op = &nilfs_sc_dsync_ops;
			else if (ino == NILFS_DAT_INO)
				sc_op = &nilfs_sc_dat_ops;
			else /* file blocks */
				sc_op = &nilfs_sc_file_ops;
		}
		bh_org = bh;
		get_bh(bh_org);
		err = nilfs_bmap_assign(NILFS_I(inode)->i_bmap, &bh, blocknr,
					&binfo);
		if (bh != bh_org)
			nilfs_list_replace_buffer(bh_org, bh);
		brelse(bh_org);
		if (unlikely(err))
			goto failed_bmap;

		if (ndatablk > 0)
			sc_op->write_data_binfo(sci, &ssp, &binfo);
		else
			sc_op->write_node_binfo(sci, &ssp, &binfo);

		blocknr++;
		if (--nblocks == 0) {
			finfo = NULL;
			if (--nfinfo == 0)
				break;
		} else if (ndatablk > 0)
			ndatablk--;
	}
 out:
	return 0;

 failed_bmap:
	return err;
}

static int nilfs_segctor_assign(struct nilfs_sc_info *sci, int mode)
{
	struct nilfs_segment_buffer *segbuf;
	int err;

	list_for_each_entry(segbuf, &sci->sc_segbufs, sb_list) {
		err = nilfs_segctor_update_payload_blocknr(sci, segbuf, mode);
		if (unlikely(err))
			return err;
		nilfs_segbuf_fill_in_segsum(segbuf);
	}
	return 0;
}

static void nilfs_begin_folio_io(struct folio *folio)
{
	if (!folio || folio_test_writeback(folio))
		/*
		 * For split b-tree node pages, this function may be called
		 * twice.  We ignore the 2nd or later calls by this check.
		 */
		return;

	folio_lock(folio);
	folio_clear_dirty_for_io(folio);
	folio_start_writeback(folio);
	folio_unlock(folio);
}

static void nilfs_segctor_prepare_write(struct nilfs_sc_info *sci)
{
	struct nilfs_segment_buffer *segbuf;
	struct folio *bd_folio = NULL, *fs_folio = NULL;

	list_for_each_entry(segbuf, &sci->sc_segbufs, sb_list) {
		struct buffer_head *bh;

		list_for_each_entry(bh, &segbuf->sb_segsum_buffers,
				    b_assoc_buffers) {
			if (bh->b_folio != bd_folio) {
				if (bd_folio) {
					folio_lock(bd_folio);
<<<<<<< HEAD
=======
					folio_wait_writeback(bd_folio);
>>>>>>> 0c383648
					folio_clear_dirty_for_io(bd_folio);
					folio_start_writeback(bd_folio);
					folio_unlock(bd_folio);
				}
				bd_folio = bh->b_folio;
			}
		}

		list_for_each_entry(bh, &segbuf->sb_payload_buffers,
				    b_assoc_buffers) {
			if (bh == segbuf->sb_super_root) {
				if (bh->b_folio != bd_folio) {
					folio_lock(bd_folio);
<<<<<<< HEAD
=======
					folio_wait_writeback(bd_folio);
>>>>>>> 0c383648
					folio_clear_dirty_for_io(bd_folio);
					folio_start_writeback(bd_folio);
					folio_unlock(bd_folio);
					bd_folio = bh->b_folio;
				}
				break;
			}
			set_buffer_async_write(bh);
			if (bh->b_folio != fs_folio) {
				nilfs_begin_folio_io(fs_folio);
				fs_folio = bh->b_folio;
			}
		}
	}
	if (bd_folio) {
		folio_lock(bd_folio);
<<<<<<< HEAD
=======
		folio_wait_writeback(bd_folio);
>>>>>>> 0c383648
		folio_clear_dirty_for_io(bd_folio);
		folio_start_writeback(bd_folio);
		folio_unlock(bd_folio);
	}
	nilfs_begin_folio_io(fs_folio);
}

static int nilfs_segctor_write(struct nilfs_sc_info *sci,
			       struct the_nilfs *nilfs)
{
	int ret;

	ret = nilfs_write_logs(&sci->sc_segbufs, nilfs);
	list_splice_tail_init(&sci->sc_segbufs, &sci->sc_write_logs);
	return ret;
}

static void nilfs_end_folio_io(struct folio *folio, int err)
{
	if (!folio)
		return;

	if (buffer_nilfs_node(folio_buffers(folio)) &&
			!folio_test_writeback(folio)) {
		/*
		 * For b-tree node pages, this function may be called twice
		 * or more because they might be split in a segment.
		 */
		if (folio_test_dirty(folio)) {
			/*
			 * For pages holding split b-tree node buffers, dirty
			 * flag on the buffers may be cleared discretely.
			 * In that case, the page is once redirtied for
			 * remaining buffers, and it must be cancelled if
			 * all the buffers get cleaned later.
			 */
			folio_lock(folio);
			if (nilfs_folio_buffers_clean(folio))
				__nilfs_clear_folio_dirty(folio);
			folio_unlock(folio);
		}
		return;
	}

<<<<<<< HEAD
	if (!err) {
		if (!nilfs_folio_buffers_clean(folio))
			filemap_dirty_folio(folio->mapping, folio);
		folio_clear_error(folio);
	} else {
		filemap_dirty_folio(folio->mapping, folio);
		folio_set_error(folio);
	}
=======
	if (err || !nilfs_folio_buffers_clean(folio))
		filemap_dirty_folio(folio->mapping, folio);
>>>>>>> 0c383648

	folio_end_writeback(folio);
}

static void nilfs_abort_logs(struct list_head *logs, int err)
{
	struct nilfs_segment_buffer *segbuf;
	struct folio *bd_folio = NULL, *fs_folio = NULL;
	struct buffer_head *bh;

	if (list_empty(logs))
		return;

	list_for_each_entry(segbuf, logs, sb_list) {
		list_for_each_entry(bh, &segbuf->sb_segsum_buffers,
				    b_assoc_buffers) {
			clear_buffer_uptodate(bh);
			if (bh->b_folio != bd_folio) {
				if (bd_folio)
					folio_end_writeback(bd_folio);
				bd_folio = bh->b_folio;
			}
		}

		list_for_each_entry(bh, &segbuf->sb_payload_buffers,
				    b_assoc_buffers) {
			if (bh == segbuf->sb_super_root) {
				clear_buffer_uptodate(bh);
				if (bh->b_folio != bd_folio) {
					folio_end_writeback(bd_folio);
					bd_folio = bh->b_folio;
				}
				break;
			}
			clear_buffer_async_write(bh);
			if (bh->b_folio != fs_folio) {
				nilfs_end_folio_io(fs_folio, err);
				fs_folio = bh->b_folio;
			}
		}
	}
	if (bd_folio)
		folio_end_writeback(bd_folio);

	nilfs_end_folio_io(fs_folio, err);
}

static void nilfs_segctor_abort_construction(struct nilfs_sc_info *sci,
					     struct the_nilfs *nilfs, int err)
{
	LIST_HEAD(logs);
	int ret;

	list_splice_tail_init(&sci->sc_write_logs, &logs);
	ret = nilfs_wait_on_logs(&logs);
	nilfs_abort_logs(&logs, ret ? : err);

	list_splice_tail_init(&sci->sc_segbufs, &logs);
	nilfs_cancel_segusage(&logs, nilfs->ns_sufile);
	nilfs_free_incomplete_logs(&logs, nilfs);

	if (sci->sc_stage.flags & NILFS_CF_SUFREED) {
		ret = nilfs_sufile_cancel_freev(nilfs->ns_sufile,
						sci->sc_freesegs,
						sci->sc_nfreesegs,
						NULL);
		WARN_ON(ret); /* do not happen */
	}

	nilfs_destroy_logs(&logs);
}

static void nilfs_set_next_segment(struct the_nilfs *nilfs,
				   struct nilfs_segment_buffer *segbuf)
{
	nilfs->ns_segnum = segbuf->sb_segnum;
	nilfs->ns_nextnum = segbuf->sb_nextnum;
	nilfs->ns_pseg_offset = segbuf->sb_pseg_start - segbuf->sb_fseg_start
		+ segbuf->sb_sum.nblocks;
	nilfs->ns_seg_seq = segbuf->sb_sum.seg_seq;
	nilfs->ns_ctime = segbuf->sb_sum.ctime;
}

static void nilfs_segctor_complete_write(struct nilfs_sc_info *sci)
{
	struct nilfs_segment_buffer *segbuf;
	struct folio *bd_folio = NULL, *fs_folio = NULL;
	struct the_nilfs *nilfs = sci->sc_super->s_fs_info;
	int update_sr = false;

	list_for_each_entry(segbuf, &sci->sc_write_logs, sb_list) {
		struct buffer_head *bh;

		list_for_each_entry(bh, &segbuf->sb_segsum_buffers,
				    b_assoc_buffers) {
			set_buffer_uptodate(bh);
			clear_buffer_dirty(bh);
			if (bh->b_folio != bd_folio) {
				if (bd_folio)
					folio_end_writeback(bd_folio);
				bd_folio = bh->b_folio;
			}
		}
		/*
		 * We assume that the buffers which belong to the same folio
		 * continue over the buffer list.
		 * Under this assumption, the last BHs of folios is
		 * identifiable by the discontinuity of bh->b_folio
		 * (folio != fs_folio).
		 *
		 * For B-tree node blocks, however, this assumption is not
		 * guaranteed.  The cleanup code of B-tree node folios needs
		 * special care.
		 */
		list_for_each_entry(bh, &segbuf->sb_payload_buffers,
				    b_assoc_buffers) {
			const unsigned long set_bits = BIT(BH_Uptodate);
			const unsigned long clear_bits =
				(BIT(BH_Dirty) | BIT(BH_Async_Write) |
				 BIT(BH_Delay) | BIT(BH_NILFS_Volatile) |
				 BIT(BH_NILFS_Redirected));

			if (bh == segbuf->sb_super_root) {
				set_buffer_uptodate(bh);
				clear_buffer_dirty(bh);
				if (bh->b_folio != bd_folio) {
					folio_end_writeback(bd_folio);
					bd_folio = bh->b_folio;
				}
				update_sr = true;
				break;
			}
			set_mask_bits(&bh->b_state, clear_bits, set_bits);
			if (bh->b_folio != fs_folio) {
				nilfs_end_folio_io(fs_folio, 0);
				fs_folio = bh->b_folio;
			}
		}

		if (!nilfs_segbuf_simplex(segbuf)) {
			if (segbuf->sb_sum.flags & NILFS_SS_LOGBGN) {
				set_bit(NILFS_SC_UNCLOSED, &sci->sc_flags);
				sci->sc_lseg_stime = jiffies;
			}
			if (segbuf->sb_sum.flags & NILFS_SS_LOGEND)
				clear_bit(NILFS_SC_UNCLOSED, &sci->sc_flags);
		}
	}
	/*
	 * Since folios may continue over multiple segment buffers,
	 * end of the last folio must be checked outside of the loop.
	 */
	if (bd_folio)
		folio_end_writeback(bd_folio);

	nilfs_end_folio_io(fs_folio, 0);

	nilfs_drop_collected_inodes(&sci->sc_dirty_files);

	if (nilfs_doing_gc())
		nilfs_drop_collected_inodes(&sci->sc_gc_inodes);
	else
		nilfs->ns_nongc_ctime = sci->sc_seg_ctime;

	sci->sc_nblk_inc += sci->sc_nblk_this_inc;

	segbuf = NILFS_LAST_SEGBUF(&sci->sc_write_logs);
	nilfs_set_next_segment(nilfs, segbuf);

	if (update_sr) {
		nilfs->ns_flushed_device = 0;
		nilfs_set_last_segment(nilfs, segbuf->sb_pseg_start,
				       segbuf->sb_sum.seg_seq, nilfs->ns_cno++);

		clear_bit(NILFS_SC_HAVE_DELTA, &sci->sc_flags);
		clear_bit(NILFS_SC_DIRTY, &sci->sc_flags);
		set_bit(NILFS_SC_SUPER_ROOT, &sci->sc_flags);
		nilfs_segctor_clear_metadata_dirty(sci);
	} else
		clear_bit(NILFS_SC_SUPER_ROOT, &sci->sc_flags);
}

static int nilfs_segctor_wait(struct nilfs_sc_info *sci)
{
	int ret;

	ret = nilfs_wait_on_logs(&sci->sc_write_logs);
	if (!ret) {
		nilfs_segctor_complete_write(sci);
		nilfs_destroy_logs(&sci->sc_write_logs);
	}
	return ret;
}

static int nilfs_segctor_collect_dirty_files(struct nilfs_sc_info *sci,
					     struct the_nilfs *nilfs)
{
	struct nilfs_inode_info *ii, *n;
	struct inode *ifile = sci->sc_root->ifile;

	spin_lock(&nilfs->ns_inode_lock);
 retry:
	list_for_each_entry_safe(ii, n, &nilfs->ns_dirty_files, i_dirty) {
		if (!ii->i_bh) {
			struct buffer_head *ibh;
			int err;

			spin_unlock(&nilfs->ns_inode_lock);
			err = nilfs_ifile_get_inode_block(
				ifile, ii->vfs_inode.i_ino, &ibh);
			if (unlikely(err)) {
				nilfs_warn(sci->sc_super,
					   "log writer: error %d getting inode block (ino=%lu)",
					   err, ii->vfs_inode.i_ino);
				return err;
			}
			spin_lock(&nilfs->ns_inode_lock);
			if (likely(!ii->i_bh))
				ii->i_bh = ibh;
			else
				brelse(ibh);
			goto retry;
		}

		// Always redirty the buffer to avoid race condition
		mark_buffer_dirty(ii->i_bh);
		nilfs_mdt_mark_dirty(ifile);

		clear_bit(NILFS_I_QUEUED, &ii->i_state);
		set_bit(NILFS_I_BUSY, &ii->i_state);
		list_move_tail(&ii->i_dirty, &sci->sc_dirty_files);
	}
	spin_unlock(&nilfs->ns_inode_lock);

	return 0;
}

static void nilfs_segctor_drop_written_files(struct nilfs_sc_info *sci,
					     struct the_nilfs *nilfs)
{
	struct nilfs_inode_info *ii, *n;
	int during_mount = !(sci->sc_super->s_flags & SB_ACTIVE);
	int defer_iput = false;

	spin_lock(&nilfs->ns_inode_lock);
	list_for_each_entry_safe(ii, n, &sci->sc_dirty_files, i_dirty) {
		if (!test_and_clear_bit(NILFS_I_UPDATED, &ii->i_state) ||
		    test_bit(NILFS_I_DIRTY, &ii->i_state))
			continue;

		clear_bit(NILFS_I_BUSY, &ii->i_state);
		brelse(ii->i_bh);
		ii->i_bh = NULL;
		list_del_init(&ii->i_dirty);
		if (!ii->vfs_inode.i_nlink || during_mount) {
			/*
			 * Defer calling iput() to avoid deadlocks if
			 * i_nlink == 0 or mount is not yet finished.
			 */
			list_add_tail(&ii->i_dirty, &sci->sc_iput_queue);
			defer_iput = true;
		} else {
			spin_unlock(&nilfs->ns_inode_lock);
			iput(&ii->vfs_inode);
			spin_lock(&nilfs->ns_inode_lock);
		}
	}
	spin_unlock(&nilfs->ns_inode_lock);

	if (defer_iput)
		schedule_work(&sci->sc_iput_work);
}

/*
 * Main procedure of segment constructor
 */
static int nilfs_segctor_do_construct(struct nilfs_sc_info *sci, int mode)
{
	struct the_nilfs *nilfs = sci->sc_super->s_fs_info;
	int err;

	if (sb_rdonly(sci->sc_super))
		return -EROFS;

	nilfs_sc_cstage_set(sci, NILFS_ST_INIT);
	sci->sc_cno = nilfs->ns_cno;

	err = nilfs_segctor_collect_dirty_files(sci, nilfs);
	if (unlikely(err))
		goto out;

	if (nilfs_test_metadata_dirty(nilfs, sci->sc_root))
		set_bit(NILFS_SC_DIRTY, &sci->sc_flags);

	if (nilfs_segctor_clean(sci))
		goto out;

	do {
		sci->sc_stage.flags &= ~NILFS_CF_HISTORY_MASK;

		err = nilfs_segctor_begin_construction(sci, nilfs);
		if (unlikely(err))
			goto out;

		/* Update time stamp */
		sci->sc_seg_ctime = ktime_get_real_seconds();

		err = nilfs_segctor_collect(sci, nilfs, mode);
		if (unlikely(err))
			goto failed;

		/* Avoid empty segment */
		if (nilfs_sc_cstage_get(sci) == NILFS_ST_DONE &&
		    nilfs_segbuf_empty(sci->sc_curseg)) {
			nilfs_segctor_abort_construction(sci, nilfs, 1);
			goto out;
		}

		err = nilfs_segctor_assign(sci, mode);
		if (unlikely(err))
			goto failed;

		if (sci->sc_stage.flags & NILFS_CF_IFILE_STARTED)
			nilfs_segctor_fill_in_file_bmap(sci);

		if (mode == SC_LSEG_SR &&
		    nilfs_sc_cstage_get(sci) >= NILFS_ST_CPFILE) {
			err = nilfs_cpfile_finalize_checkpoint(
				nilfs->ns_cpfile, nilfs->ns_cno, sci->sc_root,
				sci->sc_nblk_inc + sci->sc_nblk_this_inc,
				sci->sc_seg_ctime,
				!test_bit(NILFS_SC_HAVE_DELTA, &sci->sc_flags));
			if (unlikely(err))
				goto failed_to_write;

			nilfs_segctor_fill_in_super_root(sci, nilfs);
		}
		nilfs_segctor_update_segusage(sci, nilfs->ns_sufile);

		/* Write partial segments */
		nilfs_segctor_prepare_write(sci);

		nilfs_add_checksums_on_logs(&sci->sc_segbufs,
					    nilfs->ns_crc_seed);

		err = nilfs_segctor_write(sci, nilfs);
		if (unlikely(err))
			goto failed_to_write;

		if (nilfs_sc_cstage_get(sci) == NILFS_ST_DONE ||
		    nilfs->ns_blocksize_bits != PAGE_SHIFT) {
			/*
			 * At this point, we avoid double buffering
			 * for blocksize < pagesize because page dirty
			 * flag is turned off during write and dirty
			 * buffers are not properly collected for
			 * pages crossing over segments.
			 */
			err = nilfs_segctor_wait(sci);
			if (err)
				goto failed_to_write;
		}
	} while (nilfs_sc_cstage_get(sci) != NILFS_ST_DONE);

 out:
	nilfs_segctor_drop_written_files(sci, nilfs);
	return err;

 failed_to_write:
	if (sci->sc_stage.flags & NILFS_CF_IFILE_STARTED)
		nilfs_redirty_inodes(&sci->sc_dirty_files);

 failed:
	if (nilfs_doing_gc())
		nilfs_redirty_inodes(&sci->sc_gc_inodes);
	nilfs_segctor_abort_construction(sci, nilfs, err);
	goto out;
}

/**
 * nilfs_segctor_start_timer - set timer of background write
 * @sci: nilfs_sc_info
 *
 * If the timer has already been set, it ignores the new request.
 * This function MUST be called within a section locking the segment
 * semaphore.
 */
static void nilfs_segctor_start_timer(struct nilfs_sc_info *sci)
{
	spin_lock(&sci->sc_state_lock);
	if (!(sci->sc_state & NILFS_SEGCTOR_COMMIT)) {
		if (sci->sc_task) {
			sci->sc_timer.expires = jiffies + sci->sc_interval;
			add_timer(&sci->sc_timer);
		}
		sci->sc_state |= NILFS_SEGCTOR_COMMIT;
	}
	spin_unlock(&sci->sc_state_lock);
}

static void nilfs_segctor_do_flush(struct nilfs_sc_info *sci, int bn)
{
	spin_lock(&sci->sc_state_lock);
	if (!(sci->sc_flush_request & BIT(bn))) {
		unsigned long prev_req = sci->sc_flush_request;

		sci->sc_flush_request |= BIT(bn);
		if (!prev_req)
			wake_up(&sci->sc_wait_daemon);
	}
	spin_unlock(&sci->sc_state_lock);
}

/**
 * nilfs_flush_segment - trigger a segment construction for resource control
 * @sb: super block
 * @ino: inode number of the file to be flushed out.
 */
void nilfs_flush_segment(struct super_block *sb, ino_t ino)
{
	struct the_nilfs *nilfs = sb->s_fs_info;
	struct nilfs_sc_info *sci = nilfs->ns_writer;

	if (!sci || nilfs_doing_construction())
		return;
	nilfs_segctor_do_flush(sci, NILFS_MDT_INODE(sb, ino) ? ino : 0);
					/* assign bit 0 to data files */
}

struct nilfs_segctor_wait_request {
	wait_queue_entry_t	wq;
	__u32		seq;
	int		err;
	atomic_t	done;
};

static int nilfs_segctor_sync(struct nilfs_sc_info *sci)
{
	struct nilfs_segctor_wait_request wait_req;
	int err = 0;

	init_wait(&wait_req.wq);
	wait_req.err = 0;
	atomic_set(&wait_req.done, 0);
	init_waitqueue_entry(&wait_req.wq, current);

	/*
	 * To prevent a race issue where completion notifications from the
	 * log writer thread are missed, increment the request sequence count
	 * "sc_seq_request" and insert a wait queue entry using the current
	 * sequence number into the "sc_wait_request" queue at the same time
	 * within the lock section of "sc_state_lock".
	 */
	spin_lock(&sci->sc_state_lock);
	wait_req.seq = ++sci->sc_seq_request;
	add_wait_queue(&sci->sc_wait_request, &wait_req.wq);
	spin_unlock(&sci->sc_state_lock);

	wake_up(&sci->sc_wait_daemon);

	for (;;) {
		set_current_state(TASK_INTERRUPTIBLE);

		/*
		 * Synchronize only while the log writer thread is alive.
		 * Leave flushing out after the log writer thread exits to
		 * the cleanup work in nilfs_segctor_destroy().
		 */
		if (!sci->sc_task)
			break;

		if (atomic_read(&wait_req.done)) {
			err = wait_req.err;
			break;
		}
		if (!signal_pending(current)) {
			schedule();
			continue;
		}
		err = -ERESTARTSYS;
		break;
	}
	finish_wait(&sci->sc_wait_request, &wait_req.wq);
	return err;
}

static void nilfs_segctor_wakeup(struct nilfs_sc_info *sci, int err, bool force)
{
	struct nilfs_segctor_wait_request *wrq, *n;
	unsigned long flags;

	spin_lock_irqsave(&sci->sc_wait_request.lock, flags);
	list_for_each_entry_safe(wrq, n, &sci->sc_wait_request.head, wq.entry) {
		if (!atomic_read(&wrq->done) &&
		    (force || nilfs_cnt32_ge(sci->sc_seq_done, wrq->seq))) {
			wrq->err = err;
			atomic_set(&wrq->done, 1);
		}
		if (atomic_read(&wrq->done)) {
			wrq->wq.func(&wrq->wq,
				     TASK_UNINTERRUPTIBLE | TASK_INTERRUPTIBLE,
				     0, NULL);
		}
	}
	spin_unlock_irqrestore(&sci->sc_wait_request.lock, flags);
}

/**
 * nilfs_construct_segment - construct a logical segment
 * @sb: super block
 *
 * Return Value: On success, 0 is returned. On errors, one of the following
 * negative error code is returned.
 *
 * %-EROFS - Read only filesystem.
 *
 * %-EIO - I/O error
 *
 * %-ENOSPC - No space left on device (only in a panic state).
 *
 * %-ERESTARTSYS - Interrupted.
 *
 * %-ENOMEM - Insufficient memory available.
 */
int nilfs_construct_segment(struct super_block *sb)
{
	struct the_nilfs *nilfs = sb->s_fs_info;
	struct nilfs_sc_info *sci = nilfs->ns_writer;
	struct nilfs_transaction_info *ti;

	if (sb_rdonly(sb) || unlikely(!sci))
		return -EROFS;

	/* A call inside transactions causes a deadlock. */
	BUG_ON((ti = current->journal_info) && ti->ti_magic == NILFS_TI_MAGIC);

	return nilfs_segctor_sync(sci);
}

/**
 * nilfs_construct_dsync_segment - construct a data-only logical segment
 * @sb: super block
 * @inode: inode whose data blocks should be written out
 * @start: start byte offset
 * @end: end byte offset (inclusive)
 *
 * Return Value: On success, 0 is returned. On errors, one of the following
 * negative error code is returned.
 *
 * %-EROFS - Read only filesystem.
 *
 * %-EIO - I/O error
 *
 * %-ENOSPC - No space left on device (only in a panic state).
 *
 * %-ERESTARTSYS - Interrupted.
 *
 * %-ENOMEM - Insufficient memory available.
 */
int nilfs_construct_dsync_segment(struct super_block *sb, struct inode *inode,
				  loff_t start, loff_t end)
{
	struct the_nilfs *nilfs = sb->s_fs_info;
	struct nilfs_sc_info *sci = nilfs->ns_writer;
	struct nilfs_inode_info *ii;
	struct nilfs_transaction_info ti;
	int err = 0;

	if (sb_rdonly(sb) || unlikely(!sci))
		return -EROFS;

	nilfs_transaction_lock(sb, &ti, 0);

	ii = NILFS_I(inode);
	if (test_bit(NILFS_I_INODE_SYNC, &ii->i_state) ||
	    nilfs_test_opt(nilfs, STRICT_ORDER) ||
	    test_bit(NILFS_SC_UNCLOSED, &sci->sc_flags) ||
	    nilfs_discontinued(nilfs)) {
		nilfs_transaction_unlock(sb);
		err = nilfs_segctor_sync(sci);
		return err;
	}

	spin_lock(&nilfs->ns_inode_lock);
	if (!test_bit(NILFS_I_QUEUED, &ii->i_state) &&
	    !test_bit(NILFS_I_BUSY, &ii->i_state)) {
		spin_unlock(&nilfs->ns_inode_lock);
		nilfs_transaction_unlock(sb);
		return 0;
	}
	spin_unlock(&nilfs->ns_inode_lock);
	sci->sc_dsync_inode = ii;
	sci->sc_dsync_start = start;
	sci->sc_dsync_end = end;

	err = nilfs_segctor_do_construct(sci, SC_LSEG_DSYNC);
	if (!err)
		nilfs->ns_flushed_device = 0;

	nilfs_transaction_unlock(sb);
	return err;
}

#define FLUSH_FILE_BIT	(0x1) /* data file only */
#define FLUSH_DAT_BIT	BIT(NILFS_DAT_INO) /* DAT only */

/**
 * nilfs_segctor_accept - record accepted sequence count of log-write requests
 * @sci: segment constructor object
 */
static void nilfs_segctor_accept(struct nilfs_sc_info *sci)
{
	bool thread_is_alive;

	spin_lock(&sci->sc_state_lock);
	sci->sc_seq_accepted = sci->sc_seq_request;
	thread_is_alive = (bool)sci->sc_task;
	spin_unlock(&sci->sc_state_lock);

	/*
	 * This function does not race with the log writer thread's
	 * termination.  Therefore, deleting sc_timer, which should not be
	 * done after the log writer thread exits, can be done safely outside
	 * the area protected by sc_state_lock.
	 */
	if (thread_is_alive)
		del_timer_sync(&sci->sc_timer);
}

/**
 * nilfs_segctor_notify - notify the result of request to caller threads
 * @sci: segment constructor object
 * @mode: mode of log forming
 * @err: error code to be notified
 */
static void nilfs_segctor_notify(struct nilfs_sc_info *sci, int mode, int err)
{
	/* Clear requests (even when the construction failed) */
	spin_lock(&sci->sc_state_lock);

	if (mode == SC_LSEG_SR) {
		sci->sc_state &= ~NILFS_SEGCTOR_COMMIT;
		sci->sc_seq_done = sci->sc_seq_accepted;
		nilfs_segctor_wakeup(sci, err, false);
		sci->sc_flush_request = 0;
	} else {
		if (mode == SC_FLUSH_FILE)
			sci->sc_flush_request &= ~FLUSH_FILE_BIT;
		else if (mode == SC_FLUSH_DAT)
			sci->sc_flush_request &= ~FLUSH_DAT_BIT;

		/* re-enable timer if checkpoint creation was not done */
		if ((sci->sc_state & NILFS_SEGCTOR_COMMIT) && sci->sc_task &&
		    time_before(jiffies, sci->sc_timer.expires))
			add_timer(&sci->sc_timer);
	}
	spin_unlock(&sci->sc_state_lock);
}

/**
 * nilfs_segctor_construct - form logs and write them to disk
 * @sci: segment constructor object
 * @mode: mode of log forming
 */
static int nilfs_segctor_construct(struct nilfs_sc_info *sci, int mode)
{
	struct the_nilfs *nilfs = sci->sc_super->s_fs_info;
	struct nilfs_super_block **sbp;
	int err = 0;

	nilfs_segctor_accept(sci);

	if (nilfs_discontinued(nilfs))
		mode = SC_LSEG_SR;
	if (!nilfs_segctor_confirm(sci))
		err = nilfs_segctor_do_construct(sci, mode);

	if (likely(!err)) {
		if (mode != SC_FLUSH_DAT)
			atomic_set(&nilfs->ns_ndirtyblks, 0);
		if (test_bit(NILFS_SC_SUPER_ROOT, &sci->sc_flags) &&
		    nilfs_discontinued(nilfs)) {
			down_write(&nilfs->ns_sem);
			err = -EIO;
			sbp = nilfs_prepare_super(sci->sc_super,
						  nilfs_sb_will_flip(nilfs));
			if (likely(sbp)) {
				nilfs_set_log_cursor(sbp[0], nilfs);
				err = nilfs_commit_super(sci->sc_super,
							 NILFS_SB_COMMIT);
			}
			up_write(&nilfs->ns_sem);
		}
	}

	nilfs_segctor_notify(sci, mode, err);
	return err;
}

static void nilfs_construction_timeout(struct timer_list *t)
{
	struct nilfs_sc_info *sci = from_timer(sci, t, sc_timer);

	wake_up_process(sci->sc_timer_task);
}

static void
nilfs_remove_written_gcinodes(struct the_nilfs *nilfs, struct list_head *head)
{
	struct nilfs_inode_info *ii, *n;

	list_for_each_entry_safe(ii, n, head, i_dirty) {
		if (!test_bit(NILFS_I_UPDATED, &ii->i_state))
			continue;
		list_del_init(&ii->i_dirty);
		truncate_inode_pages(&ii->vfs_inode.i_data, 0);
		nilfs_btnode_cache_clear(ii->i_assoc_inode->i_mapping);
		iput(&ii->vfs_inode);
	}
}

int nilfs_clean_segments(struct super_block *sb, struct nilfs_argv *argv,
			 void **kbufs)
{
	struct the_nilfs *nilfs = sb->s_fs_info;
	struct nilfs_sc_info *sci = nilfs->ns_writer;
	struct nilfs_transaction_info ti;
	int err;

	if (unlikely(!sci))
		return -EROFS;

	nilfs_transaction_lock(sb, &ti, 1);

	err = nilfs_mdt_save_to_shadow_map(nilfs->ns_dat);
	if (unlikely(err))
		goto out_unlock;

	err = nilfs_ioctl_prepare_clean_segments(nilfs, argv, kbufs);
	if (unlikely(err)) {
		nilfs_mdt_restore_from_shadow_map(nilfs->ns_dat);
		goto out_unlock;
	}

	sci->sc_freesegs = kbufs[4];
	sci->sc_nfreesegs = argv[4].v_nmembs;
	list_splice_tail_init(&nilfs->ns_gc_inodes, &sci->sc_gc_inodes);

	for (;;) {
		err = nilfs_segctor_construct(sci, SC_LSEG_SR);
		nilfs_remove_written_gcinodes(nilfs, &sci->sc_gc_inodes);

		if (likely(!err))
			break;

		nilfs_warn(sb, "error %d cleaning segments", err);
		set_current_state(TASK_INTERRUPTIBLE);
		schedule_timeout(sci->sc_interval);
	}
	if (nilfs_test_opt(nilfs, DISCARD)) {
		int ret = nilfs_discard_segments(nilfs, sci->sc_freesegs,
						 sci->sc_nfreesegs);
		if (ret) {
			nilfs_warn(sb,
				   "error %d on discard request, turning discards off for the device",
				   ret);
			nilfs_clear_opt(nilfs, DISCARD);
		}
	}

 out_unlock:
	sci->sc_freesegs = NULL;
	sci->sc_nfreesegs = 0;
	nilfs_mdt_clear_shadow_map(nilfs->ns_dat);
	nilfs_transaction_unlock(sb);
	return err;
}

static void nilfs_segctor_thread_construct(struct nilfs_sc_info *sci, int mode)
{
	struct nilfs_transaction_info ti;

	nilfs_transaction_lock(sci->sc_super, &ti, 0);
	nilfs_segctor_construct(sci, mode);

	/*
	 * Unclosed segment should be retried.  We do this using sc_timer.
	 * Timeout of sc_timer will invoke complete construction which leads
	 * to close the current logical segment.
	 */
	if (test_bit(NILFS_SC_UNCLOSED, &sci->sc_flags))
		nilfs_segctor_start_timer(sci);

	nilfs_transaction_unlock(sci->sc_super);
}

static void nilfs_segctor_do_immediate_flush(struct nilfs_sc_info *sci)
{
	int mode = 0;

	spin_lock(&sci->sc_state_lock);
	mode = (sci->sc_flush_request & FLUSH_DAT_BIT) ?
		SC_FLUSH_DAT : SC_FLUSH_FILE;
	spin_unlock(&sci->sc_state_lock);

	if (mode) {
		nilfs_segctor_do_construct(sci, mode);

		spin_lock(&sci->sc_state_lock);
		sci->sc_flush_request &= (mode == SC_FLUSH_FILE) ?
			~FLUSH_FILE_BIT : ~FLUSH_DAT_BIT;
		spin_unlock(&sci->sc_state_lock);
	}
	clear_bit(NILFS_SC_PRIOR_FLUSH, &sci->sc_flags);
}

static int nilfs_segctor_flush_mode(struct nilfs_sc_info *sci)
{
	if (!test_bit(NILFS_SC_UNCLOSED, &sci->sc_flags) ||
	    time_before(jiffies, sci->sc_lseg_stime + sci->sc_mjcp_freq)) {
		if (!(sci->sc_flush_request & ~FLUSH_FILE_BIT))
			return SC_FLUSH_FILE;
		else if (!(sci->sc_flush_request & ~FLUSH_DAT_BIT))
			return SC_FLUSH_DAT;
	}
	return SC_LSEG_SR;
}

/**
 * nilfs_segctor_thread - main loop of the segment constructor thread.
 * @arg: pointer to a struct nilfs_sc_info.
 *
 * nilfs_segctor_thread() initializes a timer and serves as a daemon
 * to execute segment constructions.
 */
static int nilfs_segctor_thread(void *arg)
{
	struct nilfs_sc_info *sci = (struct nilfs_sc_info *)arg;
	struct the_nilfs *nilfs = sci->sc_super->s_fs_info;
	int timeout = 0;

	sci->sc_timer_task = current;
	timer_setup(&sci->sc_timer, nilfs_construction_timeout, 0);

	/* start sync. */
	sci->sc_task = current;
	wake_up(&sci->sc_wait_task); /* for nilfs_segctor_start_thread() */
	nilfs_info(sci->sc_super,
		   "segctord starting. Construction interval = %lu seconds, CP frequency < %lu seconds",
		   sci->sc_interval / HZ, sci->sc_mjcp_freq / HZ);

	set_freezable();
	spin_lock(&sci->sc_state_lock);
 loop:
	for (;;) {
		int mode;

		if (sci->sc_state & NILFS_SEGCTOR_QUIT)
			goto end_thread;

		if (timeout || sci->sc_seq_request != sci->sc_seq_done)
			mode = SC_LSEG_SR;
		else if (sci->sc_flush_request)
			mode = nilfs_segctor_flush_mode(sci);
		else
			break;

		spin_unlock(&sci->sc_state_lock);
		nilfs_segctor_thread_construct(sci, mode);
		spin_lock(&sci->sc_state_lock);
		timeout = 0;
	}


	if (freezing(current)) {
		spin_unlock(&sci->sc_state_lock);
		try_to_freeze();
		spin_lock(&sci->sc_state_lock);
	} else {
		DEFINE_WAIT(wait);
		int should_sleep = 1;

		prepare_to_wait(&sci->sc_wait_daemon, &wait,
				TASK_INTERRUPTIBLE);

		if (sci->sc_seq_request != sci->sc_seq_done)
			should_sleep = 0;
		else if (sci->sc_flush_request)
			should_sleep = 0;
		else if (sci->sc_state & NILFS_SEGCTOR_COMMIT)
			should_sleep = time_before(jiffies,
					sci->sc_timer.expires);

		if (should_sleep) {
			spin_unlock(&sci->sc_state_lock);
			schedule();
			spin_lock(&sci->sc_state_lock);
		}
		finish_wait(&sci->sc_wait_daemon, &wait);
		timeout = ((sci->sc_state & NILFS_SEGCTOR_COMMIT) &&
			   time_after_eq(jiffies, sci->sc_timer.expires));

		if (nilfs_sb_dirty(nilfs) && nilfs_sb_need_update(nilfs))
			set_nilfs_discontinued(nilfs);
	}
	goto loop;

 end_thread:
	/* end sync. */
	sci->sc_task = NULL;
	timer_shutdown_sync(&sci->sc_timer);
	wake_up(&sci->sc_wait_task); /* for nilfs_segctor_kill_thread() */
	spin_unlock(&sci->sc_state_lock);
	return 0;
}

static int nilfs_segctor_start_thread(struct nilfs_sc_info *sci)
{
	struct task_struct *t;

	t = kthread_run(nilfs_segctor_thread, sci, "segctord");
	if (IS_ERR(t)) {
		int err = PTR_ERR(t);

		nilfs_err(sci->sc_super, "error %d creating segctord thread",
			  err);
		return err;
	}
	wait_event(sci->sc_wait_task, sci->sc_task != NULL);
	return 0;
}

static void nilfs_segctor_kill_thread(struct nilfs_sc_info *sci)
	__acquires(&sci->sc_state_lock)
	__releases(&sci->sc_state_lock)
{
	sci->sc_state |= NILFS_SEGCTOR_QUIT;

	while (sci->sc_task) {
		wake_up(&sci->sc_wait_daemon);
		spin_unlock(&sci->sc_state_lock);
		wait_event(sci->sc_wait_task, sci->sc_task == NULL);
		spin_lock(&sci->sc_state_lock);
	}
}

/*
 * Setup & clean-up functions
 */
static struct nilfs_sc_info *nilfs_segctor_new(struct super_block *sb,
					       struct nilfs_root *root)
{
	struct the_nilfs *nilfs = sb->s_fs_info;
	struct nilfs_sc_info *sci;

	sci = kzalloc(sizeof(*sci), GFP_KERNEL);
	if (!sci)
		return NULL;

	sci->sc_super = sb;

	nilfs_get_root(root);
	sci->sc_root = root;

	init_waitqueue_head(&sci->sc_wait_request);
	init_waitqueue_head(&sci->sc_wait_daemon);
	init_waitqueue_head(&sci->sc_wait_task);
	spin_lock_init(&sci->sc_state_lock);
	INIT_LIST_HEAD(&sci->sc_dirty_files);
	INIT_LIST_HEAD(&sci->sc_segbufs);
	INIT_LIST_HEAD(&sci->sc_write_logs);
	INIT_LIST_HEAD(&sci->sc_gc_inodes);
	INIT_LIST_HEAD(&sci->sc_iput_queue);
	INIT_WORK(&sci->sc_iput_work, nilfs_iput_work_func);

	sci->sc_interval = HZ * NILFS_SC_DEFAULT_TIMEOUT;
	sci->sc_mjcp_freq = HZ * NILFS_SC_DEFAULT_SR_FREQ;
	sci->sc_watermark = NILFS_SC_DEFAULT_WATERMARK;

	if (nilfs->ns_interval)
		sci->sc_interval = HZ * nilfs->ns_interval;
	if (nilfs->ns_watermark)
		sci->sc_watermark = nilfs->ns_watermark;
	return sci;
}

static void nilfs_segctor_write_out(struct nilfs_sc_info *sci)
{
	int ret, retrycount = NILFS_SC_CLEANUP_RETRY;

	/*
	 * The segctord thread was stopped and its timer was removed.
	 * But some tasks remain.
	 */
	do {
		struct nilfs_transaction_info ti;

		nilfs_transaction_lock(sci->sc_super, &ti, 0);
		ret = nilfs_segctor_construct(sci, SC_LSEG_SR);
		nilfs_transaction_unlock(sci->sc_super);

		flush_work(&sci->sc_iput_work);

	} while (ret && ret != -EROFS && retrycount-- > 0);
}

/**
 * nilfs_segctor_destroy - destroy the segment constructor.
 * @sci: nilfs_sc_info
 *
 * nilfs_segctor_destroy() kills the segctord thread and frees
 * the nilfs_sc_info struct.
 * Caller must hold the segment semaphore.
 */
static void nilfs_segctor_destroy(struct nilfs_sc_info *sci)
{
	struct the_nilfs *nilfs = sci->sc_super->s_fs_info;
	int flag;

	up_write(&nilfs->ns_segctor_sem);

	spin_lock(&sci->sc_state_lock);
	nilfs_segctor_kill_thread(sci);
	flag = ((sci->sc_state & NILFS_SEGCTOR_COMMIT) || sci->sc_flush_request
		|| sci->sc_seq_request != sci->sc_seq_done);
	spin_unlock(&sci->sc_state_lock);

	/*
	 * Forcibly wake up tasks waiting in nilfs_segctor_sync(), which can
	 * be called from delayed iput() via nilfs_evict_inode() and can race
	 * with the above log writer thread termination.
	 */
	nilfs_segctor_wakeup(sci, 0, true);

	if (flush_work(&sci->sc_iput_work))
		flag = true;

	if (flag || !nilfs_segctor_confirm(sci))
		nilfs_segctor_write_out(sci);

	if (!list_empty(&sci->sc_dirty_files)) {
		nilfs_warn(sci->sc_super,
			   "disposed unprocessed dirty file(s) when stopping log writer");
		nilfs_dispose_list(nilfs, &sci->sc_dirty_files, 1);
	}

	if (!list_empty(&sci->sc_iput_queue)) {
		nilfs_warn(sci->sc_super,
			   "disposed unprocessed inode(s) in iput queue when stopping log writer");
		nilfs_dispose_list(nilfs, &sci->sc_iput_queue, 1);
	}

	WARN_ON(!list_empty(&sci->sc_segbufs));
	WARN_ON(!list_empty(&sci->sc_write_logs));

	nilfs_put_root(sci->sc_root);

	down_write(&nilfs->ns_segctor_sem);

	kfree(sci);
}

/**
 * nilfs_attach_log_writer - attach log writer
 * @sb: super block instance
 * @root: root object of the current filesystem tree
 *
 * This allocates a log writer object, initializes it, and starts the
 * log writer.
 *
 * Return Value: On success, 0 is returned. On error, one of the following
 * negative error code is returned.
 *
 * %-ENOMEM - Insufficient memory available.
 */
int nilfs_attach_log_writer(struct super_block *sb, struct nilfs_root *root)
{
	struct the_nilfs *nilfs = sb->s_fs_info;
	int err;

	if (nilfs->ns_writer) {
		/*
		 * This happens if the filesystem is made read-only by
		 * __nilfs_error or nilfs_remount and then remounted
		 * read/write.  In these cases, reuse the existing
		 * writer.
		 */
		return 0;
	}

	nilfs->ns_writer = nilfs_segctor_new(sb, root);
	if (!nilfs->ns_writer)
		return -ENOMEM;

	inode_attach_wb(nilfs->ns_bdev->bd_mapping->host, NULL);

	err = nilfs_segctor_start_thread(nilfs->ns_writer);
	if (unlikely(err))
		nilfs_detach_log_writer(sb);

	return err;
}

/**
 * nilfs_detach_log_writer - destroy log writer
 * @sb: super block instance
 *
 * This kills log writer daemon, frees the log writer object, and
 * destroys list of dirty files.
 */
void nilfs_detach_log_writer(struct super_block *sb)
{
	struct the_nilfs *nilfs = sb->s_fs_info;
	LIST_HEAD(garbage_list);

	down_write(&nilfs->ns_segctor_sem);
	if (nilfs->ns_writer) {
		nilfs_segctor_destroy(nilfs->ns_writer);
		nilfs->ns_writer = NULL;
	}
	set_nilfs_purging(nilfs);

	/* Force to free the list of dirty files */
	spin_lock(&nilfs->ns_inode_lock);
	if (!list_empty(&nilfs->ns_dirty_files)) {
		list_splice_init(&nilfs->ns_dirty_files, &garbage_list);
		nilfs_warn(sb,
			   "disposed unprocessed dirty file(s) when detaching log writer");
	}
	spin_unlock(&nilfs->ns_inode_lock);
	up_write(&nilfs->ns_segctor_sem);

	nilfs_dispose_list(nilfs, &garbage_list, 1);
	clear_nilfs_purging(nilfs);
}<|MERGE_RESOLUTION|>--- conflicted
+++ resolved
@@ -1652,10 +1652,7 @@
 			if (bh->b_folio != bd_folio) {
 				if (bd_folio) {
 					folio_lock(bd_folio);
-<<<<<<< HEAD
-=======
 					folio_wait_writeback(bd_folio);
->>>>>>> 0c383648
 					folio_clear_dirty_for_io(bd_folio);
 					folio_start_writeback(bd_folio);
 					folio_unlock(bd_folio);
@@ -1669,10 +1666,7 @@
 			if (bh == segbuf->sb_super_root) {
 				if (bh->b_folio != bd_folio) {
 					folio_lock(bd_folio);
-<<<<<<< HEAD
-=======
 					folio_wait_writeback(bd_folio);
->>>>>>> 0c383648
 					folio_clear_dirty_for_io(bd_folio);
 					folio_start_writeback(bd_folio);
 					folio_unlock(bd_folio);
@@ -1689,10 +1683,7 @@
 	}
 	if (bd_folio) {
 		folio_lock(bd_folio);
-<<<<<<< HEAD
-=======
 		folio_wait_writeback(bd_folio);
->>>>>>> 0c383648
 		folio_clear_dirty_for_io(bd_folio);
 		folio_start_writeback(bd_folio);
 		folio_unlock(bd_folio);
@@ -1737,19 +1728,8 @@
 		return;
 	}
 
-<<<<<<< HEAD
-	if (!err) {
-		if (!nilfs_folio_buffers_clean(folio))
-			filemap_dirty_folio(folio->mapping, folio);
-		folio_clear_error(folio);
-	} else {
-		filemap_dirty_folio(folio->mapping, folio);
-		folio_set_error(folio);
-	}
-=======
 	if (err || !nilfs_folio_buffers_clean(folio))
 		filemap_dirty_folio(folio->mapping, folio);
->>>>>>> 0c383648
 
 	folio_end_writeback(folio);
 }
