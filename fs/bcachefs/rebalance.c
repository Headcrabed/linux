// SPDX-License-Identifier: GPL-2.0

#include "bcachefs.h"
#include "alloc_background.h"
#include "alloc_foreground.h"
#include "btree_iter.h"
#include "btree_update.h"
#include "btree_write_buffer.h"
#include "buckets.h"
#include "clock.h"
#include "compress.h"
#include "disk_groups.h"
#include "errcode.h"
#include "error.h"
#include "inode.h"
#include "io_write.h"
#include "move.h"
#include "rebalance.h"
#include "subvolume.h"
#include "super-io.h"
#include "trace.h"

#include <linux/freezer.h>
#include <linux/kthread.h>
#include <linux/sched/cputime.h>

/* bch_extent_rebalance: */

static const struct bch_extent_rebalance *bch2_bkey_rebalance_opts(struct bkey_s_c k)
{
	struct bkey_ptrs_c ptrs = bch2_bkey_ptrs_c(k);
	const union bch_extent_entry *entry;

	bkey_extent_entry_for_each(ptrs, entry)
		if (__extent_entry_type(entry) == BCH_EXTENT_ENTRY_rebalance)
			return &entry->rebalance;

	return NULL;
}

static inline unsigned bch2_bkey_ptrs_need_compress(struct bch_fs *c,
					   struct bch_io_opts *opts,
					   struct bkey_s_c k,
					   struct bkey_ptrs_c ptrs)
{
	if (!opts->background_compression)
		return 0;

	unsigned compression_type = bch2_compression_opt_to_type(opts->background_compression);
	const union bch_extent_entry *entry;
	struct extent_ptr_decoded p;
	unsigned ptr_bit = 1;
	unsigned rewrite_ptrs = 0;

	bkey_for_each_ptr_decode(k.k, ptrs, p, entry) {
		if (p.crc.compression_type == BCH_COMPRESSION_TYPE_incompressible ||
		    p.ptr.unwritten)
			return 0;

		if (!p.ptr.cached && p.crc.compression_type != compression_type)
			rewrite_ptrs |= ptr_bit;
		ptr_bit <<= 1;
	}

	return rewrite_ptrs;
}

static inline unsigned bch2_bkey_ptrs_need_move(struct bch_fs *c,
				       struct bch_io_opts *opts,
				       struct bkey_ptrs_c ptrs)
{
	if (!opts->background_target ||
	    !bch2_target_accepts_data(c, BCH_DATA_user, opts->background_target))
		return 0;

	unsigned ptr_bit = 1;
	unsigned rewrite_ptrs = 0;

	bkey_for_each_ptr(ptrs, ptr) {
		if (!ptr->cached && !bch2_dev_in_target(c, ptr->dev, opts->background_target))
			rewrite_ptrs |= ptr_bit;
		ptr_bit <<= 1;
	}

	return rewrite_ptrs;
}

static unsigned bch2_bkey_ptrs_need_rebalance(struct bch_fs *c,
					      struct bch_io_opts *opts,
					      struct bkey_s_c k)
{
	struct bkey_ptrs_c ptrs = bch2_bkey_ptrs_c(k);

	return bch2_bkey_ptrs_need_compress(c, opts, k, ptrs) |
		bch2_bkey_ptrs_need_move(c, opts, ptrs);
}

u64 bch2_bkey_sectors_need_rebalance(struct bch_fs *c, struct bkey_s_c k)
{
	const struct bch_extent_rebalance *opts = bch2_bkey_rebalance_opts(k);
	if (!opts)
		return 0;

	struct bkey_ptrs_c ptrs = bch2_bkey_ptrs_c(k);
	const union bch_extent_entry *entry;
	struct extent_ptr_decoded p;
	u64 sectors = 0;

	if (opts->background_compression) {
		unsigned compression_type = bch2_compression_opt_to_type(opts->background_compression);

		bkey_for_each_ptr_decode(k.k, ptrs, p, entry) {
			if (p.crc.compression_type == BCH_COMPRESSION_TYPE_incompressible ||
			    p.ptr.unwritten) {
				sectors = 0;
				goto incompressible;
			}

			if (!p.ptr.cached && p.crc.compression_type != compression_type)
				sectors += p.crc.compressed_size;
		}
	}
incompressible:
<<<<<<< HEAD
	if (opts->background_target &&
	    bch2_target_accepts_data(c, BCH_DATA_user, opts->background_target)) {
		bkey_for_each_ptr_decode(k.k, ptrs, p, entry)
			if (!p.ptr.cached && !bch2_dev_in_target(c, p.ptr.dev, opts->background_target))
				sectors += p.crc.compressed_size;
	}
=======
	if (opts->background_target)
		bkey_for_each_ptr_decode(k.k, ptrs, p, entry)
			if (!p.ptr.cached && !bch2_dev_in_target(c, p.ptr.dev, opts->background_target))
				sectors += p.crc.compressed_size;
>>>>>>> cdbc9346

	return sectors;
}

static bool bch2_bkey_rebalance_needs_update(struct bch_fs *c, struct bch_io_opts *opts,
					     struct bkey_s_c k)
{
	if (!bkey_extent_is_direct_data(k.k))
		return 0;

	const struct bch_extent_rebalance *old = bch2_bkey_rebalance_opts(k);

	if (k.k->type == KEY_TYPE_reflink_v || bch2_bkey_ptrs_need_rebalance(c, opts, k)) {
<<<<<<< HEAD
		struct bch_extent_rebalance new = io_opts_to_rebalance_opts(opts);
=======
		struct bch_extent_rebalance new = io_opts_to_rebalance_opts(c, opts);
>>>>>>> cdbc9346
		return old == NULL || memcmp(old, &new, sizeof(new));
	} else {
		return old != NULL;
	}
}

int bch2_bkey_set_needs_rebalance(struct bch_fs *c, struct bch_io_opts *opts,
				  struct bkey_i *_k)
{
	if (!bkey_extent_is_direct_data(&_k->k))
		return 0;

	struct bkey_s k = bkey_i_to_s(_k);
	struct bch_extent_rebalance *old =
		(struct bch_extent_rebalance *) bch2_bkey_rebalance_opts(k.s_c);

	if (k.k->type == KEY_TYPE_reflink_v || bch2_bkey_ptrs_need_rebalance(c, opts, k.s_c)) {
		if (!old) {
			old = bkey_val_end(k);
			k.k->u64s += sizeof(*old) / sizeof(u64);
		}

<<<<<<< HEAD
		*old = io_opts_to_rebalance_opts(opts);
=======
		*old = io_opts_to_rebalance_opts(c, opts);
>>>>>>> cdbc9346
	} else {
		if (old)
			extent_entry_drop(k, (union bch_extent_entry *) old);
	}

	return 0;
}

int bch2_get_update_rebalance_opts(struct btree_trans *trans,
				   struct bch_io_opts *io_opts,
				   struct btree_iter *iter,
				   struct bkey_s_c k)
{
	BUG_ON(iter->flags & BTREE_ITER_is_extents);
	BUG_ON(iter->flags & BTREE_ITER_filter_snapshots);

	const struct bch_extent_rebalance *r = k.k->type == KEY_TYPE_reflink_v
		? bch2_bkey_rebalance_opts(k) : NULL;
	if (r) {
#define x(_name)							\
		if (r->_name##_from_inode) {				\
			io_opts->_name = r->_name;			\
			io_opts->_name##_from_inode = true;		\
		}
		BCH_REBALANCE_OPTS()
#undef x
	}

	if (!bch2_bkey_rebalance_needs_update(trans->c, io_opts, k))
		return 0;

	struct bkey_i *n = bch2_trans_kmalloc(trans, bkey_bytes(k.k) + 8);
	int ret = PTR_ERR_OR_ZERO(n);
	if (ret)
		return ret;

	bkey_reassemble(n, k);

	/* On successfull transaction commit, @k was invalidated: */

	return bch2_bkey_set_needs_rebalance(trans->c, io_opts, n) ?:
		bch2_trans_update(trans, iter, n, BTREE_UPDATE_internal_snapshot_node) ?:
		bch2_trans_commit(trans, NULL, NULL, 0) ?:
		-BCH_ERR_transaction_restart_nested;
}

#define REBALANCE_WORK_SCAN_OFFSET	(U64_MAX - 1)

static const char * const bch2_rebalance_state_strs[] = {
#define x(t) #t,
	BCH_REBALANCE_STATES()
	NULL
#undef x
};

int bch2_set_rebalance_needs_scan_trans(struct btree_trans *trans, u64 inum)
{
	struct btree_iter iter;
	struct bkey_s_c k;
	struct bkey_i_cookie *cookie;
	u64 v;
	int ret;

	bch2_trans_iter_init(trans, &iter, BTREE_ID_rebalance_work,
			     SPOS(inum, REBALANCE_WORK_SCAN_OFFSET, U32_MAX),
			     BTREE_ITER_intent);
	k = bch2_btree_iter_peek_slot(&iter);
	ret = bkey_err(k);
	if (ret)
		goto err;

	v = k.k->type == KEY_TYPE_cookie
		? le64_to_cpu(bkey_s_c_to_cookie(k).v->cookie)
		: 0;

	cookie = bch2_trans_kmalloc(trans, sizeof(*cookie));
	ret = PTR_ERR_OR_ZERO(cookie);
	if (ret)
		goto err;

	bkey_cookie_init(&cookie->k_i);
	cookie->k.p = iter.pos;
	cookie->v.cookie = cpu_to_le64(v + 1);

	ret = bch2_trans_update(trans, &iter, &cookie->k_i, 0);
err:
	bch2_trans_iter_exit(trans, &iter);
	return ret;
}

int bch2_set_rebalance_needs_scan(struct bch_fs *c, u64 inum)
{
	int ret = bch2_trans_commit_do(c, NULL, NULL,
				       BCH_TRANS_COMMIT_no_enospc,
			    bch2_set_rebalance_needs_scan_trans(trans, inum));
	rebalance_wakeup(c);
	return ret;
}

int bch2_set_fs_needs_rebalance(struct bch_fs *c)
{
	return bch2_set_rebalance_needs_scan(c, 0);
}

static int bch2_clear_rebalance_needs_scan(struct btree_trans *trans, u64 inum, u64 cookie)
{
	struct btree_iter iter;
	struct bkey_s_c k;
	u64 v;
	int ret;

	bch2_trans_iter_init(trans, &iter, BTREE_ID_rebalance_work,
			     SPOS(inum, REBALANCE_WORK_SCAN_OFFSET, U32_MAX),
			     BTREE_ITER_intent);
	k = bch2_btree_iter_peek_slot(&iter);
	ret = bkey_err(k);
	if (ret)
		goto err;

	v = k.k->type == KEY_TYPE_cookie
		? le64_to_cpu(bkey_s_c_to_cookie(k).v->cookie)
		: 0;

	if (v == cookie)
		ret = bch2_btree_delete_at(trans, &iter, 0);
err:
	bch2_trans_iter_exit(trans, &iter);
	return ret;
}

static struct bkey_s_c next_rebalance_entry(struct btree_trans *trans,
					    struct btree_iter *work_iter)
{
	return !kthread_should_stop()
		? bch2_btree_iter_peek(work_iter)
		: bkey_s_c_null;
}

static int bch2_bkey_clear_needs_rebalance(struct btree_trans *trans,
					   struct btree_iter *iter,
					   struct bkey_s_c k)
{
	if (!bch2_bkey_rebalance_opts(k))
		return 0;

	struct bkey_i *n = bch2_bkey_make_mut(trans, iter, &k, 0);
	int ret = PTR_ERR_OR_ZERO(n);
	if (ret)
		return ret;

	extent_entry_drop(bkey_i_to_s(n),
			  (void *) bch2_bkey_rebalance_opts(bkey_i_to_s_c(n)));
	return bch2_trans_commit(trans, NULL, NULL, BCH_TRANS_COMMIT_no_enospc);
}

static struct bkey_s_c next_rebalance_extent(struct btree_trans *trans,
			struct bpos work_pos,
			struct btree_iter *extent_iter,
			struct bch_io_opts *io_opts,
			struct data_update_opts *data_opts)
{
	struct bch_fs *c = trans->c;

	bch2_trans_iter_exit(trans, extent_iter);
	bch2_trans_iter_init(trans, extent_iter,
			     work_pos.inode ? BTREE_ID_extents : BTREE_ID_reflink,
			     work_pos,
			     BTREE_ITER_all_snapshots);
	struct bkey_s_c k = bch2_btree_iter_peek_slot(extent_iter);
	if (bkey_err(k))
		return k;

	int ret = bch2_move_get_io_opts_one(trans, io_opts, extent_iter, k);
	if (ret)
		return bkey_s_c_err(ret);

	memset(data_opts, 0, sizeof(*data_opts));
	data_opts->rewrite_ptrs		= bch2_bkey_ptrs_need_rebalance(c, io_opts, k);
	data_opts->target		= io_opts->background_target;
	data_opts->write_flags		|= BCH_WRITE_ONLY_SPECIFIED_DEVS;

	if (!data_opts->rewrite_ptrs) {
		/*
		 * device we would want to write to offline? devices in target
		 * changed?
		 *
		 * We'll now need a full scan before this extent is picked up
		 * again:
		 */
		int ret = bch2_bkey_clear_needs_rebalance(trans, extent_iter, k);
		if (ret)
			return bkey_s_c_err(ret);
		return bkey_s_c_null;
	}

	if (trace_rebalance_extent_enabled()) {
		struct printbuf buf = PRINTBUF;

		bch2_bkey_val_to_text(&buf, c, k);
		prt_newline(&buf);

		struct bkey_ptrs_c ptrs = bch2_bkey_ptrs_c(k);

		unsigned p = bch2_bkey_ptrs_need_compress(c, io_opts, k, ptrs);
		if (p) {
			prt_str(&buf, "compression=");
			bch2_compression_opt_to_text(&buf, io_opts->background_compression);
			prt_str(&buf, " ");
			bch2_prt_u64_base2(&buf, p);
			prt_newline(&buf);
		}

		p = bch2_bkey_ptrs_need_move(c, io_opts, ptrs);
		if (p) {
			prt_str(&buf, "move=");
			bch2_target_to_text(&buf, c, io_opts->background_target);
			prt_str(&buf, " ");
			bch2_prt_u64_base2(&buf, p);
			prt_newline(&buf);
		}

		trace_rebalance_extent(c, buf.buf);
		printbuf_exit(&buf);
	}

	return k;
}

noinline_for_stack
static int do_rebalance_extent(struct moving_context *ctxt,
			       struct bpos work_pos,
			       struct btree_iter *extent_iter)
{
	struct btree_trans *trans = ctxt->trans;
	struct bch_fs *c = trans->c;
	struct bch_fs_rebalance *r = &trans->c->rebalance;
	struct data_update_opts data_opts;
	struct bch_io_opts io_opts;
	struct bkey_s_c k;
	struct bkey_buf sk;
	int ret;

	ctxt->stats = &r->work_stats;
	r->state = BCH_REBALANCE_working;

	bch2_bkey_buf_init(&sk);

	ret = bkey_err(k = next_rebalance_extent(trans, work_pos,
				extent_iter, &io_opts, &data_opts));
	if (ret || !k.k)
		goto out;

	atomic64_add(k.k->size, &ctxt->stats->sectors_seen);

	/*
	 * The iterator gets unlocked by __bch2_read_extent - need to
	 * save a copy of @k elsewhere:
	 */
	bch2_bkey_buf_reassemble(&sk, c, k);
	k = bkey_i_to_s_c(sk.k);

	ret = bch2_move_extent(ctxt, NULL, extent_iter, k, io_opts, data_opts);
	if (ret) {
		if (bch2_err_matches(ret, ENOMEM)) {
			/* memory allocation failure, wait for some IO to finish */
			bch2_move_ctxt_wait_for_io(ctxt);
			ret = -BCH_ERR_transaction_restart_nested;
		}

		if (bch2_err_matches(ret, BCH_ERR_transaction_restart))
			goto out;

		/* skip it and continue, XXX signal failure */
		ret = 0;
	}
out:
	bch2_bkey_buf_exit(&sk, c);
	return ret;
}

static bool rebalance_pred(struct bch_fs *c, void *arg,
			   struct bkey_s_c k,
			   struct bch_io_opts *io_opts,
			   struct data_update_opts *data_opts)
{
	data_opts->rewrite_ptrs		= bch2_bkey_ptrs_need_rebalance(c, io_opts, k);
	data_opts->target		= io_opts->background_target;
	data_opts->write_flags		|= BCH_WRITE_ONLY_SPECIFIED_DEVS;
	return data_opts->rewrite_ptrs != 0;
}

static int do_rebalance_scan(struct moving_context *ctxt, u64 inum, u64 cookie)
{
	struct btree_trans *trans = ctxt->trans;
	struct bch_fs_rebalance *r = &trans->c->rebalance;
	int ret;

	bch2_move_stats_init(&r->scan_stats, "rebalance_scan");
	ctxt->stats = &r->scan_stats;

	if (!inum) {
		r->scan_start	= BBPOS_MIN;
		r->scan_end	= BBPOS_MAX;
	} else {
		r->scan_start	= BBPOS(BTREE_ID_extents, POS(inum, 0));
		r->scan_end	= BBPOS(BTREE_ID_extents, POS(inum, U64_MAX));
	}

	r->state = BCH_REBALANCE_scanning;

	ret = __bch2_move_data(ctxt, r->scan_start, r->scan_end, rebalance_pred, NULL) ?:
		commit_do(trans, NULL, NULL, BCH_TRANS_COMMIT_no_enospc,
			  bch2_clear_rebalance_needs_scan(trans, inum, cookie));

	bch2_move_stats_exit(&r->scan_stats, trans->c);
	return ret;
}

static void rebalance_wait(struct bch_fs *c)
{
	struct bch_fs_rebalance *r = &c->rebalance;
	struct io_clock *clock = &c->io_clock[WRITE];
	u64 now = atomic64_read(&clock->now);
	u64 min_member_capacity = bch2_min_rw_member_capacity(c);

	if (min_member_capacity == U64_MAX)
		min_member_capacity = 128 * 2048;

	r->wait_iotime_end		= now + (min_member_capacity >> 6);

	if (r->state != BCH_REBALANCE_waiting) {
		r->wait_iotime_start	= now;
		r->wait_wallclock_start	= ktime_get_real_ns();
		r->state		= BCH_REBALANCE_waiting;
	}

	bch2_kthread_io_clock_wait(clock, r->wait_iotime_end, MAX_SCHEDULE_TIMEOUT);
}

static int do_rebalance(struct moving_context *ctxt)
{
	struct btree_trans *trans = ctxt->trans;
	struct bch_fs *c = trans->c;
	struct bch_fs_rebalance *r = &c->rebalance;
	struct btree_iter rebalance_work_iter, extent_iter = { NULL };
	struct bkey_s_c k;
	int ret = 0;

	bch2_trans_begin(trans);

	bch2_move_stats_init(&r->work_stats, "rebalance_work");
	bch2_move_stats_init(&r->scan_stats, "rebalance_scan");

	bch2_trans_iter_init(trans, &rebalance_work_iter,
			     BTREE_ID_rebalance_work, POS_MIN,
			     BTREE_ITER_all_snapshots);

	while (!bch2_move_ratelimit(ctxt)) {
		if (!c->opts.rebalance_enabled) {
			bch2_moving_ctxt_flush_all(ctxt);
			kthread_wait_freezable(c->opts.rebalance_enabled ||
					       kthread_should_stop());
		}

		if (kthread_should_stop())
			break;

		bch2_trans_begin(trans);

		ret = bkey_err(k = next_rebalance_entry(trans, &rebalance_work_iter));
		if (bch2_err_matches(ret, BCH_ERR_transaction_restart))
			continue;
		if (ret || !k.k)
			break;

		ret = k.k->type == KEY_TYPE_cookie
			? do_rebalance_scan(ctxt, k.k->p.inode,
					    le64_to_cpu(bkey_s_c_to_cookie(k).v->cookie))
			: do_rebalance_extent(ctxt, k.k->p, &extent_iter);

		if (bch2_err_matches(ret, BCH_ERR_transaction_restart))
			continue;
		if (ret)
			break;

		bch2_btree_iter_advance(&rebalance_work_iter);
	}

	bch2_trans_iter_exit(trans, &extent_iter);
	bch2_trans_iter_exit(trans, &rebalance_work_iter);
	bch2_move_stats_exit(&r->scan_stats, c);

	if (!ret &&
	    !kthread_should_stop() &&
	    !atomic64_read(&r->work_stats.sectors_seen) &&
	    !atomic64_read(&r->scan_stats.sectors_seen)) {
		bch2_moving_ctxt_flush_all(ctxt);
		bch2_trans_unlock_long(trans);
		rebalance_wait(c);
	}

	if (!bch2_err_matches(ret, EROFS))
		bch_err_fn(c, ret);
	return ret;
}

static int bch2_rebalance_thread(void *arg)
{
	struct bch_fs *c = arg;
	struct bch_fs_rebalance *r = &c->rebalance;
	struct moving_context ctxt;

	set_freezable();

	bch2_moving_ctxt_init(&ctxt, c, NULL, &r->work_stats,
			      writepoint_ptr(&c->rebalance_write_point),
			      true);

	while (!kthread_should_stop() && !do_rebalance(&ctxt))
		;

	bch2_moving_ctxt_exit(&ctxt);

	return 0;
}

void bch2_rebalance_status_to_text(struct printbuf *out, struct bch_fs *c)
{
	struct bch_fs_rebalance *r = &c->rebalance;

	prt_str(out, bch2_rebalance_state_strs[r->state]);
	prt_newline(out);
	printbuf_indent_add(out, 2);

	switch (r->state) {
	case BCH_REBALANCE_waiting: {
		u64 now = atomic64_read(&c->io_clock[WRITE].now);

		prt_str(out, "io wait duration:  ");
		bch2_prt_human_readable_s64(out, (r->wait_iotime_end - r->wait_iotime_start) << 9);
		prt_newline(out);

		prt_str(out, "io wait remaining: ");
		bch2_prt_human_readable_s64(out, (r->wait_iotime_end - now) << 9);
		prt_newline(out);

		prt_str(out, "duration waited:   ");
		bch2_pr_time_units(out, ktime_get_real_ns() - r->wait_wallclock_start);
		prt_newline(out);
		break;
	}
	case BCH_REBALANCE_working:
		bch2_move_stats_to_text(out, &r->work_stats);
		break;
	case BCH_REBALANCE_scanning:
		bch2_move_stats_to_text(out, &r->scan_stats);
		break;
	}
	prt_newline(out);
	printbuf_indent_sub(out, 2);
}

void bch2_rebalance_stop(struct bch_fs *c)
{
	struct task_struct *p;

	c->rebalance.pd.rate.rate = UINT_MAX;
	bch2_ratelimit_reset(&c->rebalance.pd.rate);

	p = rcu_dereference_protected(c->rebalance.thread, 1);
	c->rebalance.thread = NULL;

	if (p) {
		/* for sychronizing with rebalance_wakeup() */
		synchronize_rcu();

		kthread_stop(p);
		put_task_struct(p);
	}
}

int bch2_rebalance_start(struct bch_fs *c)
{
	struct task_struct *p;
	int ret;

	if (c->rebalance.thread)
		return 0;

	if (c->opts.nochanges)
		return 0;

	p = kthread_create(bch2_rebalance_thread, c, "bch-rebalance/%s", c->name);
	ret = PTR_ERR_OR_ZERO(p);
	bch_err_msg(c, ret, "creating rebalance thread");
	if (ret)
		return ret;

	get_task_struct(p);
	rcu_assign_pointer(c->rebalance.thread, p);
	wake_up_process(p);
	return 0;
}

void bch2_fs_rebalance_init(struct bch_fs *c)
{
	bch2_pd_controller_init(&c->rebalance.pd);
}<|MERGE_RESOLUTION|>--- conflicted
+++ resolved
@@ -121,19 +121,10 @@
 		}
 	}
 incompressible:
-<<<<<<< HEAD
-	if (opts->background_target &&
-	    bch2_target_accepts_data(c, BCH_DATA_user, opts->background_target)) {
-		bkey_for_each_ptr_decode(k.k, ptrs, p, entry)
-			if (!p.ptr.cached && !bch2_dev_in_target(c, p.ptr.dev, opts->background_target))
-				sectors += p.crc.compressed_size;
-	}
-=======
 	if (opts->background_target)
 		bkey_for_each_ptr_decode(k.k, ptrs, p, entry)
 			if (!p.ptr.cached && !bch2_dev_in_target(c, p.ptr.dev, opts->background_target))
 				sectors += p.crc.compressed_size;
->>>>>>> cdbc9346
 
 	return sectors;
 }
@@ -147,11 +138,7 @@
 	const struct bch_extent_rebalance *old = bch2_bkey_rebalance_opts(k);
 
 	if (k.k->type == KEY_TYPE_reflink_v || bch2_bkey_ptrs_need_rebalance(c, opts, k)) {
-<<<<<<< HEAD
-		struct bch_extent_rebalance new = io_opts_to_rebalance_opts(opts);
-=======
 		struct bch_extent_rebalance new = io_opts_to_rebalance_opts(c, opts);
->>>>>>> cdbc9346
 		return old == NULL || memcmp(old, &new, sizeof(new));
 	} else {
 		return old != NULL;
@@ -174,11 +161,7 @@
 			k.k->u64s += sizeof(*old) / sizeof(u64);
 		}
 
-<<<<<<< HEAD
-		*old = io_opts_to_rebalance_opts(opts);
-=======
 		*old = io_opts_to_rebalance_opts(c, opts);
->>>>>>> cdbc9346
 	} else {
 		if (old)
 			extent_entry_drop(k, (union bch_extent_entry *) old);
