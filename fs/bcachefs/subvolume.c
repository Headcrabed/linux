--- conflicted
+++ resolved
@@ -428,36 +428,23 @@
 		bch2_bkey_get_iter_typed(trans, &snapshot_iter,
 				BTREE_ID_snapshots, POS(0, snapid),
 				0, snapshot);
-<<<<<<< HEAD
-	ret = bkey_err(subvol);
-=======
 	ret = bkey_err(snapshot);
->>>>>>> cdbc9346
 	bch2_fs_inconsistent_on(bch2_err_matches(ret, ENOENT), trans->c,
 				"missing snapshot %u", snapid);
 	if (ret)
 		goto err;
-<<<<<<< HEAD
 
 	u32 treeid = le32_to_cpu(snapshot.v->tree);
 
-=======
-
-	u32 treeid = le32_to_cpu(snapshot.v->tree);
-
->>>>>>> cdbc9346
 	struct bkey_s_c_snapshot_tree snapshot_tree =
 		bch2_bkey_get_iter_typed(trans, &snapshot_tree_iter,
 				BTREE_ID_snapshot_trees, POS(0, treeid),
 				0, snapshot_tree);
-<<<<<<< HEAD
-=======
 	ret = bkey_err(snapshot_tree);
 	bch2_fs_inconsistent_on(bch2_err_matches(ret, ENOENT), trans->c,
 				"missing snapshot tree %u", treeid);
 	if (ret)
 		goto err;
->>>>>>> cdbc9346
 
 	if (le32_to_cpu(snapshot_tree.v->master_subvol) == subvolid) {
 		struct bkey_i_snapshot_tree *snapshot_tree_mut =
