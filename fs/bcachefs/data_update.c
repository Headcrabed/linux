// SPDX-License-Identifier: GPL-2.0

#include "bcachefs.h"
#include "alloc_foreground.h"
#include "bkey_buf.h"
#include "btree_update.h"
#include "buckets.h"
#include "compress.h"
#include "data_update.h"
#include "disk_groups.h"
#include "ec.h"
#include "error.h"
#include "extents.h"
#include "io_write.h"
#include "keylist.h"
#include "move.h"
#include "nocow_locking.h"
#include "rebalance.h"
#include "snapshot.h"
#include "subvolume.h"
#include "trace.h"

#include <linux/ioprio.h>

static void bkey_put_dev_refs(struct bch_fs *c, struct bkey_s_c k)
{
	struct bkey_ptrs_c ptrs = bch2_bkey_ptrs_c(k);

	bkey_for_each_ptr(ptrs, ptr)
		bch2_dev_put(bch2_dev_have_ref(c, ptr->dev));
}

static bool bkey_get_dev_refs(struct bch_fs *c, struct bkey_s_c k)
{
	struct bkey_ptrs_c ptrs = bch2_bkey_ptrs_c(k);

	bkey_for_each_ptr(ptrs, ptr) {
		if (unlikely(!bch2_dev_tryget(c, ptr->dev))) {
			bkey_for_each_ptr(ptrs, ptr2) {
				if (ptr2 == ptr)
					break;
				bch2_dev_put(bch2_dev_have_ref(c, ptr2->dev));
			}
			return false;
		}
	}
	return true;
}

static void bkey_nocow_unlock(struct bch_fs *c, struct bkey_s_c k)
{
	struct bkey_ptrs_c ptrs = bch2_bkey_ptrs_c(k);

	bkey_for_each_ptr(ptrs, ptr) {
		struct bch_dev *ca = bch2_dev_have_ref(c, ptr->dev);
		struct bpos bucket = PTR_BUCKET_POS(ca, ptr);

		bch2_bucket_nocow_unlock(&c->nocow_locks, bucket, 0);
	}
}

static bool bkey_nocow_lock(struct bch_fs *c, struct moving_context *ctxt, struct bkey_s_c k)
{
	struct bkey_ptrs_c ptrs = bch2_bkey_ptrs_c(k);

	bkey_for_each_ptr(ptrs, ptr) {
		struct bch_dev *ca = bch2_dev_have_ref(c, ptr->dev);
		struct bpos bucket = PTR_BUCKET_POS(ca, ptr);

		if (ctxt) {
			bool locked;

			move_ctxt_wait_event(ctxt,
				(locked = bch2_bucket_nocow_trylock(&c->nocow_locks, bucket, 0)) ||
				list_empty(&ctxt->ios));

			if (!locked)
				bch2_bucket_nocow_lock(&c->nocow_locks, bucket, 0);
		} else {
			if (!bch2_bucket_nocow_trylock(&c->nocow_locks, bucket, 0)) {
				bkey_for_each_ptr(ptrs, ptr2) {
					if (ptr2 == ptr)
						break;

					ca = bch2_dev_have_ref(c, ptr2->dev);
					bucket = PTR_BUCKET_POS(ca, ptr2);
					bch2_bucket_nocow_unlock(&c->nocow_locks, bucket, 0);
				}
				return false;
			}
		}
	}
	return true;
}

<<<<<<< HEAD
static noinline void trace_move_extent_finish2(struct data_update *u,
=======
static noinline void trace_io_move_finish2(struct data_update *u,
>>>>>>> e8a457b7
					       struct bkey_i *new,
					       struct bkey_i *insert)
{
	struct bch_fs *c = u->op.c;
	struct printbuf buf = PRINTBUF;

	prt_newline(&buf);

	bch2_data_update_to_text(&buf, u);
	prt_newline(&buf);

	prt_str_indented(&buf, "new replicas:\t");
	bch2_bkey_val_to_text(&buf, c, bkey_i_to_s_c(new));
	prt_newline(&buf);

	prt_str_indented(&buf, "insert:\t");
	bch2_bkey_val_to_text(&buf, c, bkey_i_to_s_c(insert));
	prt_newline(&buf);

<<<<<<< HEAD
	trace_move_extent_finish(c, buf.buf);
=======
	trace_io_move_finish(c, buf.buf);
>>>>>>> e8a457b7
	printbuf_exit(&buf);
}

static void trace_io_move_fail2(struct data_update *m,
			 struct bkey_s_c new,
			 struct bkey_s_c wrote,
			 struct bkey_i *insert,
			 const char *msg)
{
	struct bch_fs *c = m->op.c;
	struct bkey_s_c old = bkey_i_to_s_c(m->k.k);
	struct printbuf buf = PRINTBUF;
	unsigned rewrites_found = 0;

	if (!trace_io_move_fail_enabled())
		return;

	prt_str(&buf, msg);

	if (insert) {
		const union bch_extent_entry *entry;
		struct bch_extent_ptr *ptr;
		struct extent_ptr_decoded p;

		unsigned ptr_bit = 1;
		bkey_for_each_ptr_decode(old.k, bch2_bkey_ptrs_c(old), p, entry) {
			if ((ptr_bit & m->data_opts.rewrite_ptrs) &&
			    (ptr = bch2_extent_has_ptr(old, p, bkey_i_to_s(insert))) &&
			    !ptr->cached)
				rewrites_found |= ptr_bit;
			ptr_bit <<= 1;
		}
	}

	prt_str(&buf, "rewrites found:\t");
	bch2_prt_u64_base2(&buf, rewrites_found);
	prt_newline(&buf);

	bch2_data_update_opts_to_text(&buf, c, &m->op.opts, &m->data_opts);

	prt_str(&buf, "\nold:    ");
	bch2_bkey_val_to_text(&buf, c, old);

	prt_str(&buf, "\nnew:    ");
	bch2_bkey_val_to_text(&buf, c, new);

	prt_str(&buf, "\nwrote:  ");
	bch2_bkey_val_to_text(&buf, c, wrote);

	if (insert) {
		prt_str(&buf, "\ninsert: ");
		bch2_bkey_val_to_text(&buf, c, bkey_i_to_s_c(insert));
	}

	trace_io_move_fail(c, buf.buf);
	printbuf_exit(&buf);
}

static int __bch2_data_update_index_update(struct btree_trans *trans,
					   struct bch_write_op *op)
{
	struct bch_fs *c = op->c;
	struct btree_iter iter;
	struct data_update *m =
		container_of(op, struct data_update, op);
	struct keylist *keys = &op->insert_keys;
	struct bkey_buf _new, _insert;
	int ret = 0;

	bch2_bkey_buf_init(&_new);
	bch2_bkey_buf_init(&_insert);
	bch2_bkey_buf_realloc(&_insert, c, U8_MAX);

	bch2_trans_iter_init(trans, &iter, m->btree_id,
			     bkey_start_pos(&bch2_keylist_front(keys)->k),
			     BTREE_ITER_slots|BTREE_ITER_intent);

	while (1) {
		struct bkey_s_c k;
		struct bkey_s_c old = bkey_i_to_s_c(m->k.k);
		struct bkey_i *insert = NULL;
		struct bkey_i_extent *new;
		const union bch_extent_entry *entry_c;
		union bch_extent_entry *entry;
		struct extent_ptr_decoded p;
		struct bch_extent_ptr *ptr;
		const struct bch_extent_ptr *ptr_c;
		struct bpos next_pos;
		bool should_check_enospc;
		s64 i_sectors_delta = 0, disk_sectors_delta = 0;
		unsigned rewrites_found = 0, durability, ptr_bit;

		bch2_trans_begin(trans);

		k = bch2_btree_iter_peek_slot(&iter);
		ret = bkey_err(k);
		if (ret)
			goto err;

		new = bkey_i_to_extent(bch2_keylist_front(keys));

		if (!bch2_extents_match(k, old)) {
			trace_io_move_fail2(m, k, bkey_i_to_s_c(&new->k_i),
						NULL, "no match:");
			goto nowork;
		}

		bkey_reassemble(_insert.k, k);
		insert = _insert.k;

		bch2_bkey_buf_copy(&_new, c, bch2_keylist_front(keys));
		new = bkey_i_to_extent(_new.k);
		bch2_cut_front(iter.pos, &new->k_i);

		bch2_cut_front(iter.pos,	insert);
		bch2_cut_back(new->k.p,		insert);
		bch2_cut_back(insert->k.p,	&new->k_i);

		/*
		 * @old: extent that we read from
		 * @insert: key that we're going to update, initialized from
		 * extent currently in btree - same as @old unless we raced with
		 * other updates
		 * @new: extent with new pointers that we'll be adding to @insert
		 *
		 * Fist, drop rewrite_ptrs from @new:
		 */
		ptr_bit = 1;
		bkey_for_each_ptr_decode(old.k, bch2_bkey_ptrs_c(old), p, entry_c) {
			if ((ptr_bit & m->data_opts.rewrite_ptrs) &&
			    (ptr = bch2_extent_has_ptr(old, p, bkey_i_to_s(insert))) &&
			    !ptr->cached) {
				bch2_extent_ptr_set_cached(c, &m->op.opts,
							   bkey_i_to_s(insert), ptr);
				rewrites_found |= ptr_bit;
			}
			ptr_bit <<= 1;
		}

		if (m->data_opts.rewrite_ptrs &&
		    !rewrites_found &&
		    bch2_bkey_durability(c, k) >= m->op.opts.data_replicas) {
			trace_io_move_fail2(m, k, bkey_i_to_s_c(&new->k_i), insert, "no rewrites found:");
			goto nowork;
		}

		/*
		 * A replica that we just wrote might conflict with a replica
		 * that we want to keep, due to racing with another move:
		 */
restart_drop_conflicting_replicas:
		extent_for_each_ptr(extent_i_to_s(new), ptr)
			if ((ptr_c = bch2_bkey_has_device_c(bkey_i_to_s_c(insert), ptr->dev)) &&
			    !ptr_c->cached) {
				bch2_bkey_drop_ptr_noerror(bkey_i_to_s(&new->k_i), ptr);
				goto restart_drop_conflicting_replicas;
			}

		if (!bkey_val_u64s(&new->k)) {
			trace_io_move_fail2(m, k, bkey_i_to_s_c(&new->k_i), insert, "new replicas conflicted:");
			goto nowork;
		}

		/* Now, drop pointers that conflict with what we just wrote: */
		extent_for_each_ptr_decode(extent_i_to_s(new), p, entry)
			if ((ptr = bch2_bkey_has_device(bkey_i_to_s(insert), p.ptr.dev)))
				bch2_bkey_drop_ptr_noerror(bkey_i_to_s(insert), ptr);

		durability = bch2_bkey_durability(c, bkey_i_to_s_c(insert)) +
			bch2_bkey_durability(c, bkey_i_to_s_c(&new->k_i));

		/* Now, drop excess replicas: */
		rcu_read_lock();
restart_drop_extra_replicas:
		bkey_for_each_ptr_decode(old.k, bch2_bkey_ptrs(bkey_i_to_s(insert)), p, entry) {
			unsigned ptr_durability = bch2_extent_ptr_durability(c, &p);

			if (!p.ptr.cached &&
			    durability - ptr_durability >= m->op.opts.data_replicas) {
				durability -= ptr_durability;

				bch2_extent_ptr_set_cached(c, &m->op.opts,
							   bkey_i_to_s(insert), &entry->ptr);
				goto restart_drop_extra_replicas;
			}
		}
		rcu_read_unlock();

		/* Finally, add the pointers we just wrote: */
		extent_for_each_ptr_decode(extent_i_to_s(new), p, entry)
			bch2_extent_ptr_decoded_append(insert, &p);

		bch2_bkey_narrow_crcs(insert, (struct bch_extent_crc_unpacked) { 0 });
		bch2_extent_normalize_by_opts(c, &m->op.opts, bkey_i_to_s(insert));

		ret = bch2_sum_sector_overwrites(trans, &iter, insert,
						 &should_check_enospc,
						 &i_sectors_delta,
						 &disk_sectors_delta);
		if (ret)
			goto err;

		if (disk_sectors_delta > (s64) op->res.sectors) {
			ret = bch2_disk_reservation_add(c, &op->res,
						disk_sectors_delta - op->res.sectors,
						!should_check_enospc
						? BCH_DISK_RESERVATION_NOFAIL : 0);
			if (ret)
				goto out;
		}

		next_pos = insert->k.p;

		/*
		 * Check for nonce offset inconsistency:
		 * This is debug code - we've been seeing this bug rarely, and
		 * it's been hard to reproduce, so this should give us some more
		 * information when it does occur:
		 */
		int invalid = bch2_bkey_validate(c, bkey_i_to_s_c(insert),
						 (struct bkey_validate_context) {
							.btree	= m->btree_id,
							.flags	= BCH_VALIDATE_commit,
						 });
		if (invalid) {
			struct printbuf buf = PRINTBUF;

			prt_str(&buf, "about to insert invalid key in data update path");
			prt_printf(&buf, "\nop.nonce: %u", m->op.nonce);
			prt_str(&buf, "\nold: ");
			bch2_bkey_val_to_text(&buf, c, old);
			prt_str(&buf, "\nk:   ");
			bch2_bkey_val_to_text(&buf, c, k);
			prt_str(&buf, "\nnew: ");
			bch2_bkey_val_to_text(&buf, c, bkey_i_to_s_c(insert));

			bch2_print_string_as_lines(KERN_ERR, buf.buf);
			printbuf_exit(&buf);

			bch2_fatal_error(c);
			ret = -BCH_ERR_invalid_bkey;
			goto out;
		}

		if (trace_data_update_enabled()) {
			struct printbuf buf = PRINTBUF;

			prt_str(&buf, "\nold: ");
			bch2_bkey_val_to_text(&buf, c, old);
			prt_str(&buf, "\nk:   ");
			bch2_bkey_val_to_text(&buf, c, k);
			prt_str(&buf, "\nnew: ");
			bch2_bkey_val_to_text(&buf, c, bkey_i_to_s_c(insert));

			trace_data_update(c, buf.buf);
			printbuf_exit(&buf);
		}

		ret =   bch2_insert_snapshot_whiteouts(trans, m->btree_id,
						k.k->p, bkey_start_pos(&insert->k)) ?:
			bch2_insert_snapshot_whiteouts(trans, m->btree_id,
						k.k->p, insert->k.p) ?:
			bch2_bkey_set_needs_rebalance(c, &op->opts, insert) ?:
			bch2_trans_update(trans, &iter, insert,
				BTREE_UPDATE_internal_snapshot_node) ?:
			bch2_trans_commit(trans, &op->res,
				NULL,
				BCH_TRANS_COMMIT_no_check_rw|
				BCH_TRANS_COMMIT_no_enospc|
				m->data_opts.btree_insert_flags);
		if (!ret) {
			bch2_btree_iter_set_pos(&iter, next_pos);

<<<<<<< HEAD
			this_cpu_add(c->counters[BCH_COUNTER_move_extent_finish], new->k.size);
			if (trace_move_extent_finish_enabled())
				trace_move_extent_finish2(m, &new->k_i, insert);
=======
			this_cpu_add(c->counters[BCH_COUNTER_io_move_finish], new->k.size);
			if (trace_io_move_finish_enabled())
				trace_io_move_finish2(m, &new->k_i, insert);
>>>>>>> e8a457b7
		}
err:
		if (bch2_err_matches(ret, BCH_ERR_transaction_restart))
			ret = 0;
		if (ret)
			break;
next:
		while (bkey_ge(iter.pos, bch2_keylist_front(keys)->k.p)) {
			bch2_keylist_pop_front(keys);
			if (bch2_keylist_empty(keys))
				goto out;
		}
		continue;
nowork:
		if (m->stats) {
			BUG_ON(k.k->p.offset <= iter.pos.offset);
			atomic64_inc(&m->stats->keys_raced);
			atomic64_add(k.k->p.offset - iter.pos.offset,
				     &m->stats->sectors_raced);
		}

		count_event(c, io_move_fail);

		bch2_btree_iter_advance(&iter);
		goto next;
	}
out:
	bch2_trans_iter_exit(trans, &iter);
	bch2_bkey_buf_exit(&_insert, c);
	bch2_bkey_buf_exit(&_new, c);
	BUG_ON(bch2_err_matches(ret, BCH_ERR_transaction_restart));
	return ret;
}

int bch2_data_update_index_update(struct bch_write_op *op)
{
	return bch2_trans_run(op->c, __bch2_data_update_index_update(trans, op));
}

void bch2_data_update_read_done(struct data_update *m)
{
	m->read_done = true;

	/* write bio must own pages: */
	BUG_ON(!m->op.wbio.bio.bi_vcnt);

	m->op.crc = m->rbio.pick.crc;
	m->op.wbio.bio.bi_iter.bi_size = m->op.crc.compressed_size << 9;

	this_cpu_add(m->op.c->counters[BCH_COUNTER_io_move_write], m->k.k->k.size);

	closure_call(&m->op.cl, bch2_write, NULL, NULL);
}

void bch2_data_update_exit(struct data_update *update)
{
	struct bch_fs *c = update->op.c;
	struct bkey_s_c k = bkey_i_to_s_c(update->k.k);

	bch2_bio_free_pages_pool(c, &update->op.wbio.bio);
	kfree(update->bvecs);
	update->bvecs = NULL;

	if (c->opts.nocow_enabled)
		bkey_nocow_unlock(c, k);
	bkey_put_dev_refs(c, k);
	bch2_disk_reservation_put(c, &update->op.res);
	bch2_bkey_buf_exit(&update->k, c);
}

static int bch2_update_unwritten_extent(struct btree_trans *trans,
					struct data_update *update)
{
	struct bch_fs *c = update->op.c;
	struct bkey_i_extent *e;
	struct write_point *wp;
	struct closure cl;
	struct btree_iter iter;
	struct bkey_s_c k;
	int ret = 0;

	closure_init_stack(&cl);
	bch2_keylist_init(&update->op.insert_keys, update->op.inline_keys);

	while (bpos_lt(update->op.pos, update->k.k->k.p)) {
		unsigned sectors = update->k.k->k.p.offset -
			update->op.pos.offset;

		bch2_trans_begin(trans);

		bch2_trans_iter_init(trans, &iter, update->btree_id, update->op.pos,
				     BTREE_ITER_slots);
		ret = lockrestart_do(trans, ({
			k = bch2_btree_iter_peek_slot(&iter);
			bkey_err(k);
		}));
		bch2_trans_iter_exit(trans, &iter);

		if (ret || !bch2_extents_match(k, bkey_i_to_s_c(update->k.k)))
			break;

		e = bkey_extent_init(update->op.insert_keys.top);
		e->k.p = update->op.pos;

		ret = bch2_alloc_sectors_start_trans(trans,
				update->op.target,
				false,
				update->op.write_point,
				&update->op.devs_have,
				update->op.nr_replicas,
				update->op.nr_replicas,
				update->op.watermark,
				0, &cl, &wp);
		if (bch2_err_matches(ret, BCH_ERR_operation_blocked)) {
			bch2_trans_unlock(trans);
			closure_sync(&cl);
			continue;
		}

		bch_err_fn_ratelimited(c, ret);

		if (ret)
			break;

		sectors = min(sectors, wp->sectors_free);

		bch2_key_resize(&e->k, sectors);

		bch2_open_bucket_get(c, wp, &update->op.open_buckets);
		bch2_alloc_sectors_append_ptrs(c, wp, &e->k_i, sectors, false);
		bch2_alloc_sectors_done(c, wp);

		update->op.pos.offset += sectors;

		extent_for_each_ptr(extent_i_to_s(e), ptr)
			ptr->unwritten = true;
		bch2_keylist_push(&update->op.insert_keys);

		ret = __bch2_data_update_index_update(trans, &update->op);

		bch2_open_buckets_put(c, &update->op.open_buckets);

		if (ret)
			break;
	}

	if (closure_nr_remaining(&cl) != 1) {
		bch2_trans_unlock(trans);
		closure_sync(&cl);
	}

	return ret;
}

void bch2_data_update_opts_to_text(struct printbuf *out, struct bch_fs *c,
				   struct bch_io_opts *io_opts,
				   struct data_update_opts *data_opts)
{
<<<<<<< HEAD
	printbuf_tabstop_push(out, 20);
=======
	if (!out->nr_tabstops)
		printbuf_tabstop_push(out, 20);
>>>>>>> e8a457b7

	prt_str_indented(out, "rewrite ptrs:\t");
	bch2_prt_u64_base2(out, data_opts->rewrite_ptrs);
	prt_newline(out);

	prt_str_indented(out, "kill ptrs:\t");
	bch2_prt_u64_base2(out, data_opts->kill_ptrs);
	prt_newline(out);

	prt_str_indented(out, "target:\t");
	bch2_target_to_text(out, c, data_opts->target);
	prt_newline(out);

	prt_str_indented(out, "compression:\t");
	bch2_compression_opt_to_text(out, io_opts->background_compression);
	prt_newline(out);

	prt_str_indented(out, "opts.replicas:\t");
	prt_u64(out, io_opts->data_replicas);
	prt_newline(out);

	prt_str_indented(out, "extra replicas:\t");
	prt_u64(out, data_opts->extra_replicas);
}

void bch2_data_update_to_text(struct printbuf *out, struct data_update *m)
{
<<<<<<< HEAD
	bch2_data_update_opts_to_text(out, m->op.c, &m->op.opts, &m->data_opts);
	prt_newline(out);

	prt_str_indented(out, "old key:\t");
	bch2_bkey_val_to_text(out, m->op.c, bkey_i_to_s_c(m->k.k));
=======
	bch2_data_update_opts_to_text(out, m->op.c, &m->op.opts, &m->data_opts);
	prt_newline(out);

	prt_str_indented(out, "old key:\t");
	bch2_bkey_val_to_text(out, m->op.c, bkey_i_to_s_c(m->k.k));
}

void bch2_data_update_inflight_to_text(struct printbuf *out, struct data_update *m)
{
	bch2_bkey_val_to_text(out, m->op.c, bkey_i_to_s_c(m->k.k));
	prt_newline(out);
	printbuf_indent_add(out, 2);
	bch2_data_update_opts_to_text(out, m->op.c, &m->op.opts, &m->data_opts);
	prt_printf(out, "read_done:\t\%u\n", m->read_done);
	bch2_write_op_to_text(out, &m->op);
	printbuf_indent_sub(out, 2);
>>>>>>> e8a457b7
}

int bch2_extent_drop_ptrs(struct btree_trans *trans,
			  struct btree_iter *iter,
			  struct bkey_s_c k,
			  struct bch_io_opts *io_opts,
			  struct data_update_opts *data_opts)
{
	struct bch_fs *c = trans->c;
	struct bkey_i *n;
	int ret;

	n = bch2_bkey_make_mut_noupdate(trans, k);
	ret = PTR_ERR_OR_ZERO(n);
	if (ret)
		return ret;

	while (data_opts->kill_ptrs) {
		unsigned i = 0, drop = __fls(data_opts->kill_ptrs);

		bch2_bkey_drop_ptrs_noerror(bkey_i_to_s(n), ptr, i++ == drop);
		data_opts->kill_ptrs ^= 1U << drop;
	}

	/*
	 * If the new extent no longer has any pointers, bch2_extent_normalize()
	 * will do the appropriate thing with it (turning it into a
	 * KEY_TYPE_error key, or just a discard if it was a cached extent)
	 */
	bch2_extent_normalize_by_opts(c, io_opts, bkey_i_to_s(n));

	/*
	 * Since we're not inserting through an extent iterator
	 * (BTREE_ITER_all_snapshots iterators aren't extent iterators),
	 * we aren't using the extent overwrite path to delete, we're
	 * just using the normal key deletion path:
	 */
	if (bkey_deleted(&n->k) && !(iter->flags & BTREE_ITER_is_extents))
		n->k.size = 0;

	return bch2_trans_relock(trans) ?:
		bch2_trans_update(trans, iter, n, BTREE_UPDATE_internal_snapshot_node) ?:
		bch2_trans_commit(trans, NULL, NULL, BCH_TRANS_COMMIT_no_enospc);
}

int bch2_data_update_bios_init(struct data_update *m, struct bch_fs *c,
			       struct bch_io_opts *io_opts)
{
	struct bkey_ptrs_c ptrs = bch2_bkey_ptrs_c(bkey_i_to_s_c(m->k.k));
	const union bch_extent_entry *entry;
	struct extent_ptr_decoded p;

	/* write path might have to decompress data: */
	unsigned buf_bytes = 0;
	bkey_for_each_ptr_decode(&m->k.k->k, ptrs, p, entry)
		buf_bytes = max_t(unsigned, buf_bytes, p.crc.uncompressed_size << 9);

	unsigned nr_vecs = DIV_ROUND_UP(buf_bytes, PAGE_SIZE);

	m->bvecs = kmalloc_array(nr_vecs, sizeof*(m->bvecs), GFP_KERNEL);
	if (!m->bvecs)
		return -ENOMEM;

	bio_init(&m->rbio.bio,		NULL, m->bvecs, nr_vecs, REQ_OP_READ);
	bio_init(&m->op.wbio.bio,	NULL, m->bvecs, nr_vecs, 0);

	if (bch2_bio_alloc_pages(&m->op.wbio.bio, buf_bytes, GFP_KERNEL)) {
		kfree(m->bvecs);
		m->bvecs = NULL;
		return -ENOMEM;
	}

	rbio_init(&m->rbio.bio, c, *io_opts, NULL);
	m->rbio.data_update		= true;
	m->rbio.bio.bi_iter.bi_size	= buf_bytes;
	m->rbio.bio.bi_iter.bi_sector	= bkey_start_offset(&m->k.k->k);
	m->op.wbio.bio.bi_ioprio	= IOPRIO_PRIO_VALUE(IOPRIO_CLASS_IDLE, 0);
	return 0;
}

static int can_write_extent(struct bch_fs *c, struct data_update *m)
{
	if ((m->op.flags & BCH_WRITE_alloc_nowait) &&
	    unlikely(c->open_buckets_nr_free <= bch2_open_buckets_reserved(m->op.watermark)))
		return -BCH_ERR_data_update_done_would_block;

	unsigned target = m->op.flags & BCH_WRITE_only_specified_devs
		? m->op.target
		: 0;
	struct bch_devs_mask devs = target_rw_devs(c, BCH_DATA_user, target);

	darray_for_each(m->op.devs_have, i)
		__clear_bit(*i, devs.d);

	rcu_read_lock();
	unsigned nr_replicas = 0, i;
	for_each_set_bit(i, devs.d, BCH_SB_MEMBERS_MAX) {
		struct bch_dev *ca = bch2_dev_rcu(c, i);

		struct bch_dev_usage usage;
		bch2_dev_usage_read_fast(ca, &usage);

		if (!dev_buckets_free(ca, usage, m->op.watermark))
			continue;

		nr_replicas += ca->mi.durability;
		if (nr_replicas >= m->op.nr_replicas)
			break;
	}
	rcu_read_unlock();

	if (!nr_replicas)
		return -BCH_ERR_data_update_done_no_rw_devs;
	if (nr_replicas < m->op.nr_replicas)
		return -BCH_ERR_insufficient_devices;
	return 0;
}

int bch2_data_update_init(struct btree_trans *trans,
			  struct btree_iter *iter,
			  struct moving_context *ctxt,
			  struct data_update *m,
			  struct write_point_specifier wp,
			  struct bch_io_opts *io_opts,
			  struct data_update_opts data_opts,
			  enum btree_id btree_id,
			  struct bkey_s_c k)
{
	struct bch_fs *c = trans->c;
	struct bkey_ptrs_c ptrs = bch2_bkey_ptrs_c(k);
	const union bch_extent_entry *entry;
	struct extent_ptr_decoded p;
	unsigned reserve_sectors = k.k->size * data_opts.extra_replicas;
	int ret = 0;

	/*
	 * fs is corrupt  we have a key for a snapshot node that doesn't exist,
	 * and we have to check for this because we go rw before repairing the
	 * snapshots table - just skip it, we can move it later.
	 */
	if (unlikely(k.k->p.snapshot && !bch2_snapshot_exists(c, k.k->p.snapshot)))
		return -BCH_ERR_data_update_done_no_snapshot;

	bch2_bkey_buf_init(&m->k);
	bch2_bkey_buf_reassemble(&m->k, c, k);
	m->btree_id	= btree_id;
	m->data_opts	= data_opts;
	m->ctxt		= ctxt;
	m->stats	= ctxt ? ctxt->stats : NULL;

	bch2_write_op_init(&m->op, c, *io_opts);
	m->op.pos	= bkey_start_pos(k.k);
	m->op.version	= k.k->bversion;
	m->op.target	= data_opts.target;
	m->op.write_point = wp;
	m->op.nr_replicas = 0;
	m->op.flags	|= BCH_WRITE_pages_stable|
		BCH_WRITE_pages_owned|
		BCH_WRITE_data_encoded|
		BCH_WRITE_move|
		m->data_opts.write_flags;
	m->op.compression_opt	= io_opts->background_compression;
	m->op.watermark		= m->data_opts.btree_insert_flags & BCH_WATERMARK_MASK;

	unsigned durability_have = 0, durability_removing = 0;

	unsigned ptr_bit = 1;
	bkey_for_each_ptr_decode(k.k, ptrs, p, entry) {
		if (!p.ptr.cached) {
			rcu_read_lock();
			if (ptr_bit & m->data_opts.rewrite_ptrs) {
				if (crc_is_compressed(p.crc))
					reserve_sectors += k.k->size;

				m->op.nr_replicas += bch2_extent_ptr_desired_durability(c, &p);
				durability_removing += bch2_extent_ptr_desired_durability(c, &p);
			} else if (!(ptr_bit & m->data_opts.kill_ptrs)) {
				bch2_dev_list_add_dev(&m->op.devs_have, p.ptr.dev);
				durability_have += bch2_extent_ptr_durability(c, &p);
			}
			rcu_read_unlock();
		}

		/*
		 * op->csum_type is normally initialized from the fs/file's
		 * current options - but if an extent is encrypted, we require
		 * that it stays encrypted:
		 */
		if (bch2_csum_type_is_encryption(p.crc.csum_type)) {
			m->op.nonce	= p.crc.nonce + p.crc.offset;
			m->op.csum_type = p.crc.csum_type;
		}

		if (p.crc.compression_type == BCH_COMPRESSION_TYPE_incompressible)
			m->op.incompressible = true;

		ptr_bit <<= 1;
	}

	unsigned durability_required = max(0, (int) (io_opts->data_replicas - durability_have));

	/*
	 * If current extent durability is less than io_opts.data_replicas,
	 * we're not trying to rereplicate the extent up to data_replicas here -
	 * unless extra_replicas was specified
	 *
	 * Increasing replication is an explicit operation triggered by
	 * rereplicate, currently, so that users don't get an unexpected -ENOSPC
	 */
	m->op.nr_replicas = min(durability_removing, durability_required) +
		m->data_opts.extra_replicas;

	/*
	 * If device(s) were set to durability=0 after data was written to them
	 * we can end up with a duribilty=0 extent, and the normal algorithm
	 * that tries not to increase durability doesn't work:
	 */
	if (!(durability_have + durability_removing))
		m->op.nr_replicas = max((unsigned) m->op.nr_replicas, 1);

	m->op.nr_replicas_required = m->op.nr_replicas;

	/*
	 * It might turn out that we don't need any new replicas, if the
	 * replicas or durability settings have been changed since the extent
	 * was written:
	 */
	if (!m->op.nr_replicas) {
		m->data_opts.kill_ptrs |= m->data_opts.rewrite_ptrs;
		m->data_opts.rewrite_ptrs = 0;
		/* if iter == NULL, it's just a promote */
		if (iter)
			ret = bch2_extent_drop_ptrs(trans, iter, k, io_opts, &m->data_opts);
		if (!ret)
			ret = -BCH_ERR_data_update_done_no_writes_needed;
		goto out_bkey_buf_exit;
	}

	/*
	 * Check if the allocation will succeed, to avoid getting an error later
	 * in bch2_write() -> bch2_alloc_sectors_start() and doing a useless
	 * read:
	 *
	 * This guards against
	 * - BCH_WRITE_alloc_nowait allocations failing (promotes)
	 * - Destination target full
	 * - Device(s) in destination target offline
	 * - Insufficient durability available in destination target
	 *   (i.e. trying to move a durability=2 replica to a target with a
	 *   single durability=2 device)
	 */
	ret = can_write_extent(c, m);
	if (ret)
		goto out_bkey_buf_exit;

	if (reserve_sectors) {
		ret = bch2_disk_reservation_add(c, &m->op.res, reserve_sectors,
				m->data_opts.extra_replicas
				? 0
				: BCH_DISK_RESERVATION_NOFAIL);
		if (ret)
			goto out_bkey_buf_exit;
	}

	if (!bkey_get_dev_refs(c, k)) {
		ret = -BCH_ERR_data_update_done_no_dev_refs;
		goto out_put_disk_res;
	}

	if (c->opts.nocow_enabled &&
	    !bkey_nocow_lock(c, ctxt, k)) {
		ret = -BCH_ERR_nocow_lock_blocked;
		goto out_put_dev_refs;
	}

	if (bkey_extent_is_unwritten(k)) {
		ret = bch2_update_unwritten_extent(trans, m) ?:
			-BCH_ERR_data_update_done_unwritten;
		goto out_nocow_unlock;
	}

	ret = bch2_data_update_bios_init(m, c, io_opts);
	if (ret)
		goto out_nocow_unlock;

	return 0;
out_nocow_unlock:
	if (c->opts.nocow_enabled)
		bkey_nocow_unlock(c, k);
out_put_dev_refs:
	bkey_put_dev_refs(c, k);
out_put_disk_res:
	bch2_disk_reservation_put(c, &m->op.res);
out_bkey_buf_exit:
	bch2_bkey_buf_exit(&m->k, c);
	return ret;
}

void bch2_data_update_opts_normalize(struct bkey_s_c k, struct data_update_opts *opts)
{
	struct bkey_ptrs_c ptrs = bch2_bkey_ptrs_c(k);
	unsigned ptr_bit = 1;

	bkey_for_each_ptr(ptrs, ptr) {
		if ((opts->rewrite_ptrs & ptr_bit) && ptr->cached) {
			opts->kill_ptrs |= ptr_bit;
			opts->rewrite_ptrs ^= ptr_bit;
		}

		ptr_bit <<= 1;
	}
}<|MERGE_RESOLUTION|>--- conflicted
+++ resolved
@@ -93,11 +93,7 @@
 	return true;
 }
 
-<<<<<<< HEAD
-static noinline void trace_move_extent_finish2(struct data_update *u,
-=======
 static noinline void trace_io_move_finish2(struct data_update *u,
->>>>>>> e8a457b7
 					       struct bkey_i *new,
 					       struct bkey_i *insert)
 {
@@ -117,11 +113,7 @@
 	bch2_bkey_val_to_text(&buf, c, bkey_i_to_s_c(insert));
 	prt_newline(&buf);
 
-<<<<<<< HEAD
-	trace_move_extent_finish(c, buf.buf);
-=======
 	trace_io_move_finish(c, buf.buf);
->>>>>>> e8a457b7
 	printbuf_exit(&buf);
 }
 
@@ -395,15 +387,9 @@
 		if (!ret) {
 			bch2_btree_iter_set_pos(&iter, next_pos);
 
-<<<<<<< HEAD
-			this_cpu_add(c->counters[BCH_COUNTER_move_extent_finish], new->k.size);
-			if (trace_move_extent_finish_enabled())
-				trace_move_extent_finish2(m, &new->k_i, insert);
-=======
 			this_cpu_add(c->counters[BCH_COUNTER_io_move_finish], new->k.size);
 			if (trace_io_move_finish_enabled())
 				trace_io_move_finish2(m, &new->k_i, insert);
->>>>>>> e8a457b7
 		}
 err:
 		if (bch2_err_matches(ret, BCH_ERR_transaction_restart))
@@ -562,12 +548,8 @@
 				   struct bch_io_opts *io_opts,
 				   struct data_update_opts *data_opts)
 {
-<<<<<<< HEAD
-	printbuf_tabstop_push(out, 20);
-=======
 	if (!out->nr_tabstops)
 		printbuf_tabstop_push(out, 20);
->>>>>>> e8a457b7
 
 	prt_str_indented(out, "rewrite ptrs:\t");
 	bch2_prt_u64_base2(out, data_opts->rewrite_ptrs);
@@ -595,13 +577,6 @@
 
 void bch2_data_update_to_text(struct printbuf *out, struct data_update *m)
 {
-<<<<<<< HEAD
-	bch2_data_update_opts_to_text(out, m->op.c, &m->op.opts, &m->data_opts);
-	prt_newline(out);
-
-	prt_str_indented(out, "old key:\t");
-	bch2_bkey_val_to_text(out, m->op.c, bkey_i_to_s_c(m->k.k));
-=======
 	bch2_data_update_opts_to_text(out, m->op.c, &m->op.opts, &m->data_opts);
 	prt_newline(out);
 
@@ -618,7 +593,6 @@
 	prt_printf(out, "read_done:\t\%u\n", m->read_done);
 	bch2_write_op_to_text(out, &m->op);
 	printbuf_indent_sub(out, 2);
->>>>>>> e8a457b7
 }
 
 int bch2_extent_drop_ptrs(struct btree_trans *trans,
