// SPDX-License-Identifier: GPL-2.0
#include "bcachefs.h"
#include "alloc_background.h"
#include "alloc_foreground.h"
#include "backpointers.h"
#include "btree_cache.h"
#include "btree_io.h"
#include "btree_key_cache.h"
#include "btree_update.h"
#include "btree_update_interior.h"
#include "btree_gc.h"
#include "btree_write_buffer.h"
#include "buckets.h"
#include "buckets_waiting_for_journal.h"
#include "clock.h"
#include "debug.h"
#include "disk_accounting.h"
#include "ec.h"
#include "error.h"
#include "lru.h"
#include "recovery.h"
#include "trace.h"
#include "varint.h"

#include <linux/kthread.h>
#include <linux/math64.h>
#include <linux/random.h>
#include <linux/rculist.h>
#include <linux/rcupdate.h>
#include <linux/sched/task.h>
#include <linux/sort.h>

static void bch2_discard_one_bucket_fast(struct bch_dev *, u64);

/* Persistent alloc info: */

static const unsigned BCH_ALLOC_V1_FIELD_BYTES[] = {
#define x(name, bits) [BCH_ALLOC_FIELD_V1_##name] = bits / 8,
	BCH_ALLOC_FIELDS_V1()
#undef x
};

struct bkey_alloc_unpacked {
	u64		journal_seq;
	u8		gen;
	u8		oldest_gen;
	u8		data_type;
	bool		need_discard:1;
	bool		need_inc_gen:1;
#define x(_name, _bits)	u##_bits _name;
	BCH_ALLOC_FIELDS_V2()
#undef  x
};

static inline u64 alloc_field_v1_get(const struct bch_alloc *a,
				     const void **p, unsigned field)
{
	unsigned bytes = BCH_ALLOC_V1_FIELD_BYTES[field];
	u64 v;

	if (!(a->fields & (1 << field)))
		return 0;

	switch (bytes) {
	case 1:
		v = *((const u8 *) *p);
		break;
	case 2:
		v = le16_to_cpup(*p);
		break;
	case 4:
		v = le32_to_cpup(*p);
		break;
	case 8:
		v = le64_to_cpup(*p);
		break;
	default:
		BUG();
	}

	*p += bytes;
	return v;
}

static void bch2_alloc_unpack_v1(struct bkey_alloc_unpacked *out,
				 struct bkey_s_c k)
{
	const struct bch_alloc *in = bkey_s_c_to_alloc(k).v;
	const void *d = in->data;
	unsigned idx = 0;

	out->gen = in->gen;

#define x(_name, _bits) out->_name = alloc_field_v1_get(in, &d, idx++);
	BCH_ALLOC_FIELDS_V1()
#undef  x
}

static int bch2_alloc_unpack_v2(struct bkey_alloc_unpacked *out,
				struct bkey_s_c k)
{
	struct bkey_s_c_alloc_v2 a = bkey_s_c_to_alloc_v2(k);
	const u8 *in = a.v->data;
	const u8 *end = bkey_val_end(a);
	unsigned fieldnr = 0;
	int ret;
	u64 v;

	out->gen	= a.v->gen;
	out->oldest_gen	= a.v->oldest_gen;
	out->data_type	= a.v->data_type;

#define x(_name, _bits)							\
	if (fieldnr < a.v->nr_fields) {					\
		ret = bch2_varint_decode_fast(in, end, &v);		\
		if (ret < 0)						\
			return ret;					\
		in += ret;						\
	} else {							\
		v = 0;							\
	}								\
	out->_name = v;							\
	if (v != out->_name)						\
		return -1;						\
	fieldnr++;

	BCH_ALLOC_FIELDS_V2()
#undef  x
	return 0;
}

static int bch2_alloc_unpack_v3(struct bkey_alloc_unpacked *out,
				struct bkey_s_c k)
{
	struct bkey_s_c_alloc_v3 a = bkey_s_c_to_alloc_v3(k);
	const u8 *in = a.v->data;
	const u8 *end = bkey_val_end(a);
	unsigned fieldnr = 0;
	int ret;
	u64 v;

	out->gen	= a.v->gen;
	out->oldest_gen	= a.v->oldest_gen;
	out->data_type	= a.v->data_type;
	out->need_discard = BCH_ALLOC_V3_NEED_DISCARD(a.v);
	out->need_inc_gen = BCH_ALLOC_V3_NEED_INC_GEN(a.v);
	out->journal_seq = le64_to_cpu(a.v->journal_seq);

#define x(_name, _bits)							\
	if (fieldnr < a.v->nr_fields) {					\
		ret = bch2_varint_decode_fast(in, end, &v);		\
		if (ret < 0)						\
			return ret;					\
		in += ret;						\
	} else {							\
		v = 0;							\
	}								\
	out->_name = v;							\
	if (v != out->_name)						\
		return -1;						\
	fieldnr++;

	BCH_ALLOC_FIELDS_V2()
#undef  x
	return 0;
}

static struct bkey_alloc_unpacked bch2_alloc_unpack(struct bkey_s_c k)
{
	struct bkey_alloc_unpacked ret = { .gen	= 0 };

	switch (k.k->type) {
	case KEY_TYPE_alloc:
		bch2_alloc_unpack_v1(&ret, k);
		break;
	case KEY_TYPE_alloc_v2:
		bch2_alloc_unpack_v2(&ret, k);
		break;
	case KEY_TYPE_alloc_v3:
		bch2_alloc_unpack_v3(&ret, k);
		break;
	}

	return ret;
}

static unsigned bch_alloc_v1_val_u64s(const struct bch_alloc *a)
{
	unsigned i, bytes = offsetof(struct bch_alloc, data);

	for (i = 0; i < ARRAY_SIZE(BCH_ALLOC_V1_FIELD_BYTES); i++)
		if (a->fields & (1 << i))
			bytes += BCH_ALLOC_V1_FIELD_BYTES[i];

	return DIV_ROUND_UP(bytes, sizeof(u64));
}

int bch2_alloc_v1_invalid(struct bch_fs *c, struct bkey_s_c k,
			  enum bch_validate_flags flags,
			  struct printbuf *err)
{
	struct bkey_s_c_alloc a = bkey_s_c_to_alloc(k);
	int ret = 0;

	/* allow for unknown fields */
	bkey_fsck_err_on(bkey_val_u64s(a.k) < bch_alloc_v1_val_u64s(a.v), c, err,
			 alloc_v1_val_size_bad,
			 "incorrect value size (%zu < %u)",
			 bkey_val_u64s(a.k), bch_alloc_v1_val_u64s(a.v));
fsck_err:
	return ret;
}

int bch2_alloc_v2_invalid(struct bch_fs *c, struct bkey_s_c k,
			  enum bch_validate_flags flags,
			  struct printbuf *err)
{
	struct bkey_alloc_unpacked u;
	int ret = 0;

	bkey_fsck_err_on(bch2_alloc_unpack_v2(&u, k), c, err,
			 alloc_v2_unpack_error,
			 "unpack error");
fsck_err:
	return ret;
}

int bch2_alloc_v3_invalid(struct bch_fs *c, struct bkey_s_c k,
			  enum bch_validate_flags flags,
			  struct printbuf *err)
{
	struct bkey_alloc_unpacked u;
	int ret = 0;

	bkey_fsck_err_on(bch2_alloc_unpack_v3(&u, k), c, err,
			 alloc_v2_unpack_error,
			 "unpack error");
fsck_err:
	return ret;
}

int bch2_alloc_v4_invalid(struct bch_fs *c, struct bkey_s_c k,
			  enum bch_validate_flags flags, struct printbuf *err)
{
	struct bkey_s_c_alloc_v4 a = bkey_s_c_to_alloc_v4(k);
	int ret = 0;

	bkey_fsck_err_on(alloc_v4_u64s_noerror(a.v) > bkey_val_u64s(k.k), c, err,
			 alloc_v4_val_size_bad,
			 "bad val size (%u > %zu)",
			 alloc_v4_u64s_noerror(a.v), bkey_val_u64s(k.k));

	bkey_fsck_err_on(!BCH_ALLOC_V4_BACKPOINTERS_START(a.v) &&
			 BCH_ALLOC_V4_NR_BACKPOINTERS(a.v), c, err,
			 alloc_v4_backpointers_start_bad,
			 "invalid backpointers_start");

	bkey_fsck_err_on(alloc_data_type(*a.v, a.v->data_type) != a.v->data_type, c, err,
			 alloc_key_data_type_bad,
			 "invalid data type (got %u should be %u)",
			 a.v->data_type, alloc_data_type(*a.v, a.v->data_type));

	for (unsigned i = 0; i < 2; i++)
		bkey_fsck_err_on(a.v->io_time[i] > LRU_TIME_MAX,
				 c, err,
				 alloc_key_io_time_bad,
				 "invalid io_time[%s]: %llu, max %llu",
				 i == READ ? "read" : "write",
				 a.v->io_time[i], LRU_TIME_MAX);

	unsigned stripe_sectors = BCH_ALLOC_V4_BACKPOINTERS_START(a.v) * sizeof(u64) >
		offsetof(struct bch_alloc_v4, stripe_sectors)
		? a.v->stripe_sectors
		: 0;

	switch (a.v->data_type) {
	case BCH_DATA_free:
	case BCH_DATA_need_gc_gens:
	case BCH_DATA_need_discard:
		bkey_fsck_err_on(stripe_sectors ||
				 a.v->dirty_sectors ||
				 a.v->cached_sectors ||
				 a.v->stripe,
				 c, err, alloc_key_empty_but_have_data,
				 "empty data type free but have data %u.%u.%u %u",
				 stripe_sectors,
				 a.v->dirty_sectors,
				 a.v->cached_sectors,
				 a.v->stripe);
		break;
	case BCH_DATA_sb:
	case BCH_DATA_journal:
	case BCH_DATA_btree:
	case BCH_DATA_user:
	case BCH_DATA_parity:
		bkey_fsck_err_on(!a.v->dirty_sectors &&
				 !stripe_sectors,
				 c, err, alloc_key_dirty_sectors_0,
				 "data_type %s but dirty_sectors==0",
				 bch2_data_type_str(a.v->data_type));
		break;
	case BCH_DATA_cached:
		bkey_fsck_err_on(!a.v->cached_sectors ||
				 a.v->dirty_sectors ||
				 stripe_sectors ||
				 a.v->stripe,
				 c, err, alloc_key_cached_inconsistency,
				 "data type inconsistency");

		bkey_fsck_err_on(!a.v->io_time[READ] &&
				 c->curr_recovery_pass > BCH_RECOVERY_PASS_check_alloc_to_lru_refs,
				 c, err, alloc_key_cached_but_read_time_zero,
				 "cached bucket with read_time == 0");
		break;
	case BCH_DATA_stripe:
		break;
	}
fsck_err:
	return ret;
}

void bch2_alloc_v4_swab(struct bkey_s k)
{
	struct bch_alloc_v4 *a = bkey_s_to_alloc_v4(k).v;
	struct bch_backpointer *bp, *bps;

	a->journal_seq		= swab64(a->journal_seq);
	a->flags		= swab32(a->flags);
	a->dirty_sectors	= swab32(a->dirty_sectors);
	a->cached_sectors	= swab32(a->cached_sectors);
	a->io_time[0]		= swab64(a->io_time[0]);
	a->io_time[1]		= swab64(a->io_time[1]);
	a->stripe		= swab32(a->stripe);
	a->nr_external_backpointers = swab32(a->nr_external_backpointers);
	a->fragmentation_lru	= swab64(a->fragmentation_lru);
	a->stripe_sectors	= swab32(a->stripe_sectors);

	bps = alloc_v4_backpointers(a);
	for (bp = bps; bp < bps + BCH_ALLOC_V4_NR_BACKPOINTERS(a); bp++) {
		bp->bucket_offset	= swab40(bp->bucket_offset);
		bp->bucket_len		= swab32(bp->bucket_len);
		bch2_bpos_swab(&bp->pos);
	}
}

void bch2_alloc_to_text(struct printbuf *out, struct bch_fs *c, struct bkey_s_c k)
{
	struct bch_alloc_v4 _a;
	const struct bch_alloc_v4 *a = bch2_alloc_to_v4(k, &_a);

	prt_newline(out);
	printbuf_indent_add(out, 2);

	prt_printf(out, "gen %u oldest_gen %u data_type ", a->gen, a->oldest_gen);
	bch2_prt_data_type(out, a->data_type);
	prt_newline(out);
	prt_printf(out, "journal_seq       %llu\n",	a->journal_seq);
	prt_printf(out, "need_discard      %llu\n",	BCH_ALLOC_V4_NEED_DISCARD(a));
	prt_printf(out, "need_inc_gen      %llu\n",	BCH_ALLOC_V4_NEED_INC_GEN(a));
	prt_printf(out, "dirty_sectors     %u\n",	a->dirty_sectors);
	prt_printf(out, "stripe_sectors    %u\n",	a->stripe_sectors);
	prt_printf(out, "cached_sectors    %u\n",	a->cached_sectors);
	prt_printf(out, "stripe            %u\n",	a->stripe);
	prt_printf(out, "stripe_redundancy %u\n",	a->stripe_redundancy);
	prt_printf(out, "io_time[READ]     %llu\n",	a->io_time[READ]);
	prt_printf(out, "io_time[WRITE]    %llu\n",	a->io_time[WRITE]);
	prt_printf(out, "fragmentation     %llu\n",	a->fragmentation_lru);
	prt_printf(out, "bp_start          %llu\n", BCH_ALLOC_V4_BACKPOINTERS_START(a));
	printbuf_indent_sub(out, 2);
}

void __bch2_alloc_to_v4(struct bkey_s_c k, struct bch_alloc_v4 *out)
{
	if (k.k->type == KEY_TYPE_alloc_v4) {
		void *src, *dst;

		*out = *bkey_s_c_to_alloc_v4(k).v;

		src = alloc_v4_backpointers(out);
		SET_BCH_ALLOC_V4_BACKPOINTERS_START(out, BCH_ALLOC_V4_U64s);
		dst = alloc_v4_backpointers(out);

		if (src < dst)
			memset(src, 0, dst - src);

		SET_BCH_ALLOC_V4_NR_BACKPOINTERS(out, 0);
	} else {
		struct bkey_alloc_unpacked u = bch2_alloc_unpack(k);

		*out = (struct bch_alloc_v4) {
			.journal_seq		= u.journal_seq,
			.flags			= u.need_discard,
			.gen			= u.gen,
			.oldest_gen		= u.oldest_gen,
			.data_type		= u.data_type,
			.stripe_redundancy	= u.stripe_redundancy,
			.dirty_sectors		= u.dirty_sectors,
			.cached_sectors		= u.cached_sectors,
			.io_time[READ]		= u.read_time,
			.io_time[WRITE]		= u.write_time,
			.stripe			= u.stripe,
		};

		SET_BCH_ALLOC_V4_BACKPOINTERS_START(out, BCH_ALLOC_V4_U64s);
	}
}

static noinline struct bkey_i_alloc_v4 *
__bch2_alloc_to_v4_mut(struct btree_trans *trans, struct bkey_s_c k)
{
	struct bkey_i_alloc_v4 *ret;

	ret = bch2_trans_kmalloc(trans, max(bkey_bytes(k.k), sizeof(struct bkey_i_alloc_v4)));
	if (IS_ERR(ret))
		return ret;

	if (k.k->type == KEY_TYPE_alloc_v4) {
		void *src, *dst;

		bkey_reassemble(&ret->k_i, k);

		src = alloc_v4_backpointers(&ret->v);
		SET_BCH_ALLOC_V4_BACKPOINTERS_START(&ret->v, BCH_ALLOC_V4_U64s);
		dst = alloc_v4_backpointers(&ret->v);

		if (src < dst)
			memset(src, 0, dst - src);

		SET_BCH_ALLOC_V4_NR_BACKPOINTERS(&ret->v, 0);
		set_alloc_v4_u64s(ret);
	} else {
		bkey_alloc_v4_init(&ret->k_i);
		ret->k.p = k.k->p;
		bch2_alloc_to_v4(k, &ret->v);
	}
	return ret;
}

static inline struct bkey_i_alloc_v4 *bch2_alloc_to_v4_mut_inlined(struct btree_trans *trans, struct bkey_s_c k)
{
	struct bkey_s_c_alloc_v4 a;

	if (likely(k.k->type == KEY_TYPE_alloc_v4) &&
	    ((a = bkey_s_c_to_alloc_v4(k), true) &&
	     BCH_ALLOC_V4_NR_BACKPOINTERS(a.v) == 0))
		return bch2_bkey_make_mut_noupdate_typed(trans, k, alloc_v4);

	return __bch2_alloc_to_v4_mut(trans, k);
}

struct bkey_i_alloc_v4 *bch2_alloc_to_v4_mut(struct btree_trans *trans, struct bkey_s_c k)
{
	return bch2_alloc_to_v4_mut_inlined(trans, k);
}

struct bkey_i_alloc_v4 *
bch2_trans_start_alloc_update_noupdate(struct btree_trans *trans, struct btree_iter *iter,
				       struct bpos pos)
{
	struct bkey_s_c k = bch2_bkey_get_iter(trans, iter, BTREE_ID_alloc, pos,
					       BTREE_ITER_with_updates|
					       BTREE_ITER_cached|
					       BTREE_ITER_intent);
	int ret = bkey_err(k);
	if (unlikely(ret))
		return ERR_PTR(ret);

	struct bkey_i_alloc_v4 *a = bch2_alloc_to_v4_mut_inlined(trans, k);
	ret = PTR_ERR_OR_ZERO(a);
	if (unlikely(ret))
		goto err;
	return a;
err:
	bch2_trans_iter_exit(trans, iter);
	return ERR_PTR(ret);
}

__flatten
struct bkey_i_alloc_v4 *bch2_trans_start_alloc_update(struct btree_trans *trans, struct bpos pos,
						      enum btree_iter_update_trigger_flags flags)
{
	struct btree_iter iter;
	struct bkey_i_alloc_v4 *a = bch2_trans_start_alloc_update_noupdate(trans, &iter, pos);
	int ret = PTR_ERR_OR_ZERO(a);
	if (ret)
		return ERR_PTR(ret);

	ret = bch2_trans_update(trans, &iter, &a->k_i, flags);
	bch2_trans_iter_exit(trans, &iter);
	return unlikely(ret) ? ERR_PTR(ret) : a;
}

static struct bpos alloc_gens_pos(struct bpos pos, unsigned *offset)
{
	*offset = pos.offset & KEY_TYPE_BUCKET_GENS_MASK;

	pos.offset >>= KEY_TYPE_BUCKET_GENS_BITS;
	return pos;
}

static struct bpos bucket_gens_pos_to_alloc(struct bpos pos, unsigned offset)
{
	pos.offset <<= KEY_TYPE_BUCKET_GENS_BITS;
	pos.offset += offset;
	return pos;
}

static unsigned alloc_gen(struct bkey_s_c k, unsigned offset)
{
	return k.k->type == KEY_TYPE_bucket_gens
		? bkey_s_c_to_bucket_gens(k).v->gens[offset]
		: 0;
}

int bch2_bucket_gens_invalid(struct bch_fs *c, struct bkey_s_c k,
			     enum bch_validate_flags flags,
			     struct printbuf *err)
{
	int ret = 0;

	bkey_fsck_err_on(bkey_val_bytes(k.k) != sizeof(struct bch_bucket_gens), c, err,
			 bucket_gens_val_size_bad,
			 "bad val size (%zu != %zu)",
			 bkey_val_bytes(k.k), sizeof(struct bch_bucket_gens));
fsck_err:
	return ret;
}

void bch2_bucket_gens_to_text(struct printbuf *out, struct bch_fs *c, struct bkey_s_c k)
{
	struct bkey_s_c_bucket_gens g = bkey_s_c_to_bucket_gens(k);
	unsigned i;

	for (i = 0; i < ARRAY_SIZE(g.v->gens); i++) {
		if (i)
			prt_char(out, ' ');
		prt_printf(out, "%u", g.v->gens[i]);
	}
}

int bch2_bucket_gens_init(struct bch_fs *c)
{
	struct btree_trans *trans = bch2_trans_get(c);
	struct bkey_i_bucket_gens g;
	bool have_bucket_gens_key = false;
	int ret;

	ret = for_each_btree_key(trans, iter, BTREE_ID_alloc, POS_MIN,
				 BTREE_ITER_prefetch, k, ({
		/*
		 * Not a fsck error because this is checked/repaired by
		 * bch2_check_alloc_key() which runs later:
		 */
		if (!bch2_dev_bucket_exists(c, k.k->p))
			continue;

		struct bch_alloc_v4 a;
		u8 gen = bch2_alloc_to_v4(k, &a)->gen;
		unsigned offset;
		struct bpos pos = alloc_gens_pos(iter.pos, &offset);
		int ret2 = 0;

		if (have_bucket_gens_key && bkey_cmp(iter.pos, pos)) {
			ret2 =  bch2_btree_insert_trans(trans, BTREE_ID_bucket_gens, &g.k_i, 0) ?:
				bch2_trans_commit(trans, NULL, NULL, BCH_TRANS_COMMIT_no_enospc);
			if (ret2)
				goto iter_err;
			have_bucket_gens_key = false;
		}

		if (!have_bucket_gens_key) {
			bkey_bucket_gens_init(&g.k_i);
			g.k.p = pos;
			have_bucket_gens_key = true;
		}

		g.v.gens[offset] = gen;
iter_err:
		ret2;
	}));

	if (have_bucket_gens_key && !ret)
		ret = commit_do(trans, NULL, NULL,
				BCH_TRANS_COMMIT_no_enospc,
			bch2_btree_insert_trans(trans, BTREE_ID_bucket_gens, &g.k_i, 0));

	bch2_trans_put(trans);

	bch_err_fn(c, ret);
	return ret;
}

int bch2_alloc_read(struct bch_fs *c)
{
	struct btree_trans *trans = bch2_trans_get(c);
	struct bch_dev *ca = NULL;
	int ret;

	if (c->sb.version_upgrade_complete >= bcachefs_metadata_version_bucket_gens) {
		ret = for_each_btree_key(trans, iter, BTREE_ID_bucket_gens, POS_MIN,
					 BTREE_ITER_prefetch, k, ({
			u64 start = bucket_gens_pos_to_alloc(k.k->p, 0).offset;
			u64 end = bucket_gens_pos_to_alloc(bpos_nosnap_successor(k.k->p), 0).offset;

			if (k.k->type != KEY_TYPE_bucket_gens)
				continue;

			ca = bch2_dev_iterate(c, ca, k.k->p.inode);
			/*
			 * Not a fsck error because this is checked/repaired by
			 * bch2_check_alloc_key() which runs later:
			 */
			if (!ca) {
				bch2_btree_iter_set_pos(&iter, POS(k.k->p.inode + 1, 0));
				continue;
			}

			const struct bch_bucket_gens *g = bkey_s_c_to_bucket_gens(k).v;

			for (u64 b = max_t(u64, ca->mi.first_bucket, start);
			     b < min_t(u64, ca->mi.nbuckets, end);
			     b++)
				*bucket_gen(ca, b) = g->gens[b & KEY_TYPE_BUCKET_GENS_MASK];
			0;
		}));
	} else {
		ret = for_each_btree_key(trans, iter, BTREE_ID_alloc, POS_MIN,
					 BTREE_ITER_prefetch, k, ({
			ca = bch2_dev_iterate(c, ca, k.k->p.inode);
			/*
			 * Not a fsck error because this is checked/repaired by
			 * bch2_check_alloc_key() which runs later:
			 */
			if (!ca) {
				bch2_btree_iter_set_pos(&iter, POS(k.k->p.inode + 1, 0));
				continue;
			}

			struct bch_alloc_v4 a;
			*bucket_gen(ca, k.k->p.offset) = bch2_alloc_to_v4(k, &a)->gen;
			0;
		}));
	}

	bch2_dev_put(ca);
	bch2_trans_put(trans);

	bch_err_fn(c, ret);
	return ret;
}

/* Free space/discard btree: */

static int bch2_bucket_do_index(struct btree_trans *trans,
				struct bch_dev *ca,
				struct bkey_s_c alloc_k,
				const struct bch_alloc_v4 *a,
				bool set)
{
	struct bch_fs *c = trans->c;
	struct btree_iter iter;
	struct bkey_s_c old;
	struct bkey_i *k;
	enum btree_id btree;
	enum bch_bkey_type old_type = !set ? KEY_TYPE_set : KEY_TYPE_deleted;
	enum bch_bkey_type new_type =  set ? KEY_TYPE_set : KEY_TYPE_deleted;
	struct printbuf buf = PRINTBUF;
	int ret;

	if (a->data_type != BCH_DATA_free &&
	    a->data_type != BCH_DATA_need_discard)
		return 0;

	k = bch2_trans_kmalloc_nomemzero(trans, sizeof(*k));
	if (IS_ERR(k))
		return PTR_ERR(k);

	bkey_init(&k->k);
	k->k.type = new_type;

	switch (a->data_type) {
	case BCH_DATA_free:
		btree = BTREE_ID_freespace;
		k->k.p = alloc_freespace_pos(alloc_k.k->p, *a);
		bch2_key_resize(&k->k, 1);
		break;
	case BCH_DATA_need_discard:
		btree = BTREE_ID_need_discard;
		k->k.p = alloc_k.k->p;
		break;
	default:
		return 0;
	}

	old = bch2_bkey_get_iter(trans, &iter, btree,
			     bkey_start_pos(&k->k),
			     BTREE_ITER_intent);
	ret = bkey_err(old);
	if (ret)
		return ret;

	if (ca->mi.freespace_initialized &&
	    c->curr_recovery_pass > BCH_RECOVERY_PASS_check_alloc_info &&
	    bch2_trans_inconsistent_on(old.k->type != old_type, trans,
			"incorrect key when %s %s:%llu:%llu:0 (got %s should be %s)\n"
			"  for %s",
			set ? "setting" : "clearing",
			bch2_btree_id_str(btree),
			iter.pos.inode,
			iter.pos.offset,
			bch2_bkey_types[old.k->type],
			bch2_bkey_types[old_type],
			(bch2_bkey_val_to_text(&buf, c, alloc_k), buf.buf))) {
		ret = -EIO;
		goto err;
	}

	ret = bch2_trans_update(trans, &iter, k, 0);
err:
	bch2_trans_iter_exit(trans, &iter);
	printbuf_exit(&buf);
	return ret;
}

static noinline int bch2_bucket_gen_update(struct btree_trans *trans,
					   struct bpos bucket, u8 gen)
{
	struct btree_iter iter;
	unsigned offset;
	struct bpos pos = alloc_gens_pos(bucket, &offset);
	struct bkey_i_bucket_gens *g;
	struct bkey_s_c k;
	int ret;

	g = bch2_trans_kmalloc(trans, sizeof(*g));
	ret = PTR_ERR_OR_ZERO(g);
	if (ret)
		return ret;

	k = bch2_bkey_get_iter(trans, &iter, BTREE_ID_bucket_gens, pos,
			       BTREE_ITER_intent|
			       BTREE_ITER_with_updates);
	ret = bkey_err(k);
	if (ret)
		return ret;

	if (k.k->type != KEY_TYPE_bucket_gens) {
		bkey_bucket_gens_init(&g->k_i);
		g->k.p = iter.pos;
	} else {
		bkey_reassemble(&g->k_i, k);
	}

	g->v.gens[offset] = gen;

	ret = bch2_trans_update(trans, &iter, &g->k_i, 0);
	bch2_trans_iter_exit(trans, &iter);
	return ret;
}

static inline int bch2_dev_data_type_accounting_mod(struct btree_trans *trans, struct bch_dev *ca,
						    enum bch_data_type data_type,
						    s64 delta_buckets,
						    s64 delta_sectors,
						    s64 delta_fragmented, unsigned flags)
{
	struct disk_accounting_pos acc = {
		.type = BCH_DISK_ACCOUNTING_dev_data_type,
		.dev_data_type.dev		= ca->dev_idx,
		.dev_data_type.data_type	= data_type,
	};
	s64 d[3] = { delta_buckets, delta_sectors, delta_fragmented };

	return bch2_disk_accounting_mod(trans, &acc, d, 3, flags & BTREE_TRIGGER_gc);
}

int bch2_alloc_key_to_dev_counters(struct btree_trans *trans, struct bch_dev *ca,
				   const struct bch_alloc_v4 *old,
				   const struct bch_alloc_v4 *new,
				   unsigned flags)
{
	s64 old_sectors = bch2_bucket_sectors(*old);
	s64 new_sectors = bch2_bucket_sectors(*new);
	if (old->data_type != new->data_type) {
		int ret = bch2_dev_data_type_accounting_mod(trans, ca, new->data_type,
				 1,  new_sectors,  bch2_bucket_sectors_fragmented(ca, *new), flags) ?:
			  bch2_dev_data_type_accounting_mod(trans, ca, old->data_type,
				-1, -old_sectors, -bch2_bucket_sectors_fragmented(ca, *old), flags);
		if (ret)
			return ret;
	} else if (old_sectors != new_sectors) {
		int ret = bch2_dev_data_type_accounting_mod(trans, ca, new->data_type,
					 0,
					 new_sectors - old_sectors,
					 bch2_bucket_sectors_fragmented(ca, *new) -
					 bch2_bucket_sectors_fragmented(ca, *old), flags);
		if (ret)
			return ret;
	}

	s64 old_unstriped = bch2_bucket_sectors_unstriped(*old);
	s64 new_unstriped = bch2_bucket_sectors_unstriped(*new);
	if (old_unstriped != new_unstriped) {
		int ret = bch2_dev_data_type_accounting_mod(trans, ca, BCH_DATA_unstriped,
					 !!new_unstriped - !!old_unstriped,
					 new_unstriped - old_unstriped,
					 0,
					 flags);
		if (ret)
			return ret;
	}

	return 0;
}

int bch2_trigger_alloc(struct btree_trans *trans,
		       enum btree_id btree, unsigned level,
		       struct bkey_s_c old, struct bkey_s new,
		       enum btree_iter_update_trigger_flags flags)
{
	struct bch_fs *c = trans->c;
	struct printbuf buf = PRINTBUF;
	int ret = 0;

	struct bch_dev *ca = bch2_dev_bucket_tryget(c, new.k->p);
	if (!ca)
		return -EIO;

	struct bch_alloc_v4 old_a_convert;
	const struct bch_alloc_v4 *old_a = bch2_alloc_to_v4(old, &old_a_convert);
	struct bch_alloc_v4 *new_a = bkey_s_to_alloc_v4(new).v;

	if (flags & BTREE_TRIGGER_transactional) {
		alloc_data_type_set(new_a, new_a->data_type);

		if (bch2_bucket_sectors_total(*new_a) > bch2_bucket_sectors_total(*old_a)) {
			new_a->io_time[READ] = bch2_current_io_time(c, READ);
			new_a->io_time[WRITE]= bch2_current_io_time(c, WRITE);
			SET_BCH_ALLOC_V4_NEED_INC_GEN(new_a, true);
			SET_BCH_ALLOC_V4_NEED_DISCARD(new_a, true);
		}

		if (data_type_is_empty(new_a->data_type) &&
		    BCH_ALLOC_V4_NEED_INC_GEN(new_a) &&
		    !bch2_bucket_is_open_safe(c, new.k->p.inode, new.k->p.offset)) {
			new_a->gen++;
			SET_BCH_ALLOC_V4_NEED_INC_GEN(new_a, false);
			alloc_data_type_set(new_a, new_a->data_type);
		}

		if (old_a->data_type != new_a->data_type ||
		    (new_a->data_type == BCH_DATA_free &&
		     alloc_freespace_genbits(*old_a) != alloc_freespace_genbits(*new_a))) {
			ret =   bch2_bucket_do_index(trans, ca, old, old_a, false) ?:
				bch2_bucket_do_index(trans, ca, new.s_c, new_a, true);
			if (ret)
				goto err;
		}

		if (new_a->data_type == BCH_DATA_cached &&
		    !new_a->io_time[READ])
			new_a->io_time[READ] = bch2_current_io_time(c, READ);

		u64 old_lru = alloc_lru_idx_read(*old_a);
		u64 new_lru = alloc_lru_idx_read(*new_a);
		if (old_lru != new_lru) {
			ret = bch2_lru_change(trans, new.k->p.inode,
					      bucket_to_u64(new.k->p),
					      old_lru, new_lru);
			if (ret)
				goto err;
		}

		new_a->fragmentation_lru = alloc_lru_idx_fragmentation(*new_a, ca);
		if (old_a->fragmentation_lru != new_a->fragmentation_lru) {
			ret = bch2_lru_change(trans,
					BCH_LRU_FRAGMENTATION_START,
					bucket_to_u64(new.k->p),
					old_a->fragmentation_lru, new_a->fragmentation_lru);
			if (ret)
				goto err;
		}

		if (old_a->gen != new_a->gen) {
			ret = bch2_bucket_gen_update(trans, new.k->p, new_a->gen);
			if (ret)
				goto err;
		}

		if ((flags & BTREE_TRIGGER_bucket_invalidate) &&
		    old_a->cached_sectors) {
			ret = bch2_mod_dev_cached_sectors(trans, ca->dev_idx,
					 -((s64) old_a->cached_sectors),
					 flags & BTREE_TRIGGER_gc);
			if (ret)
				goto err;
		}

		ret = bch2_alloc_key_to_dev_counters(trans, ca, old_a, new_a, flags);
		if (ret)
			goto err;
	}

	if ((flags & BTREE_TRIGGER_atomic) && (flags & BTREE_TRIGGER_insert)) {
		u64 journal_seq = trans->journal_res.seq;
		u64 bucket_journal_seq = new_a->journal_seq;

		if ((flags & BTREE_TRIGGER_insert) &&
		    data_type_is_empty(old_a->data_type) !=
		    data_type_is_empty(new_a->data_type) &&
		    new.k->type == KEY_TYPE_alloc_v4) {
			struct bch_alloc_v4 *v = bkey_s_to_alloc_v4(new).v;

			/*
			 * If the btree updates referring to a bucket weren't flushed
			 * before the bucket became empty again, then the we don't have
			 * to wait on a journal flush before we can reuse the bucket:
			 */
			v->journal_seq = bucket_journal_seq =
				data_type_is_empty(new_a->data_type) &&
				(journal_seq == v->journal_seq ||
				 bch2_journal_noflush_seq(&c->journal, v->journal_seq))
				? 0 : journal_seq;
		}

		if (!data_type_is_empty(old_a->data_type) &&
		    data_type_is_empty(new_a->data_type) &&
		    bucket_journal_seq) {
			ret = bch2_set_bucket_needs_journal_commit(&c->buckets_waiting_for_journal,
					c->journal.flushed_seq_ondisk,
					new.k->p.inode, new.k->p.offset,
					bucket_journal_seq);
			if (bch2_fs_fatal_err_on(ret, c,
					"setting bucket_needs_journal_commit: %s", bch2_err_str(ret)))
				goto err;
		}

		if (new_a->gen != old_a->gen) {
			rcu_read_lock();
			u8 *gen = bucket_gen(ca, new.k->p.offset);
			if (unlikely(!gen)) {
				rcu_read_unlock();
				goto invalid_bucket;
			}
			*gen = new_a->gen;
			rcu_read_unlock();
		}

#define eval_state(_a, expr)		({ const struct bch_alloc_v4 *a = _a; expr; })
#define statechange(expr)		!eval_state(old_a, expr) && eval_state(new_a, expr)
#define bucket_flushed(a)		(!a->journal_seq || a->journal_seq <= c->journal.flushed_seq_ondisk)

		if (statechange(a->data_type == BCH_DATA_free) &&
		    bucket_flushed(new_a))
			closure_wake_up(&c->freelist_wait);

		if (statechange(a->data_type == BCH_DATA_need_discard) &&
		    !bch2_bucket_is_open_safe(c, new.k->p.inode, new.k->p.offset) &&
		    bucket_flushed(new_a))
			bch2_discard_one_bucket_fast(ca, new.k->p.offset);

		if (statechange(a->data_type == BCH_DATA_cached) &&
		    !bch2_bucket_is_open(c, new.k->p.inode, new.k->p.offset) &&
		    should_invalidate_buckets(ca, bch2_dev_usage_read(ca)))
			bch2_dev_do_invalidates(ca);

		if (statechange(a->data_type == BCH_DATA_need_gc_gens))
			bch2_gc_gens_async(c);
	}

	if ((flags & BTREE_TRIGGER_gc) && (flags & BTREE_TRIGGER_insert)) {
		rcu_read_lock();
		struct bucket *g = gc_bucket(ca, new.k->p.offset);
		if (unlikely(!g)) {
			rcu_read_unlock();
			goto invalid_bucket;
		}
		g->gen_valid	= 1;
		g->gen		= new_a->gen;
		rcu_read_unlock();
	}
err:
	printbuf_exit(&buf);
	bch2_dev_put(ca);
	return ret;
invalid_bucket:
	bch2_fs_inconsistent(c, "reference to invalid bucket\n  %s",
			     (bch2_bkey_val_to_text(&buf, c, new.s_c), buf.buf));
	ret = -EIO;
	goto err;
}

/*
 * This synthesizes deleted extents for holes, similar to BTREE_ITER_slots for
 * extents style btrees, but works on non-extents btrees:
 */
static struct bkey_s_c bch2_get_key_or_hole(struct btree_iter *iter, struct bpos end, struct bkey *hole)
{
	struct bkey_s_c k = bch2_btree_iter_peek_slot(iter);

	if (bkey_err(k))
		return k;

	if (k.k->type) {
		return k;
	} else {
		struct btree_iter iter2;
		struct bpos next;

		bch2_trans_copy_iter(&iter2, iter);

		struct btree_path *path = btree_iter_path(iter->trans, iter);
		if (!bpos_eq(path->l[0].b->key.k.p, SPOS_MAX))
			end = bkey_min(end, bpos_nosnap_successor(path->l[0].b->key.k.p));

		end = bkey_min(end, POS(iter->pos.inode, iter->pos.offset + U32_MAX - 1));

		/*
		 * btree node min/max is a closed interval, upto takes a half
		 * open interval:
		 */
		k = bch2_btree_iter_peek_upto(&iter2, end);
		next = iter2.pos;
		bch2_trans_iter_exit(iter->trans, &iter2);

		BUG_ON(next.offset >= iter->pos.offset + U32_MAX);

		if (bkey_err(k))
			return k;

		bkey_init(hole);
		hole->p = iter->pos;

		bch2_key_resize(hole, next.offset - iter->pos.offset);
		return (struct bkey_s_c) { hole, NULL };
	}
}

static bool next_bucket(struct bch_fs *c, struct bch_dev **ca, struct bpos *bucket)
{
	if (*ca) {
		if (bucket->offset < (*ca)->mi.first_bucket)
			bucket->offset = (*ca)->mi.first_bucket;

		if (bucket->offset < (*ca)->mi.nbuckets)
			return true;

		bch2_dev_put(*ca);
		*ca = NULL;
		bucket->inode++;
		bucket->offset = 0;
	}

	rcu_read_lock();
	*ca = __bch2_next_dev_idx(c, bucket->inode, NULL);
	if (*ca) {
		*bucket = POS((*ca)->dev_idx, (*ca)->mi.first_bucket);
		bch2_dev_get(*ca);
	}
	rcu_read_unlock();

	return *ca != NULL;
}

static struct bkey_s_c bch2_get_key_or_real_bucket_hole(struct btree_iter *iter,
					struct bch_dev **ca, struct bkey *hole)
{
	struct bch_fs *c = iter->trans->c;
	struct bkey_s_c k;
again:
	k = bch2_get_key_or_hole(iter, POS_MAX, hole);
	if (bkey_err(k))
		return k;

	*ca = bch2_dev_iterate_noerror(c, *ca, k.k->p.inode);

	if (!k.k->type) {
		struct bpos hole_start = bkey_start_pos(k.k);

		if (!*ca || !bucket_valid(*ca, hole_start.offset)) {
			if (!next_bucket(c, ca, &hole_start))
				return bkey_s_c_null;

			bch2_btree_iter_set_pos(iter, hole_start);
			goto again;
		}

		if (k.k->p.offset > (*ca)->mi.nbuckets)
			bch2_key_resize(hole, (*ca)->mi.nbuckets - hole_start.offset);
	}

	return k;
}

static noinline_for_stack
int bch2_check_alloc_key(struct btree_trans *trans,
			 struct bkey_s_c alloc_k,
			 struct btree_iter *alloc_iter,
			 struct btree_iter *discard_iter,
			 struct btree_iter *freespace_iter,
			 struct btree_iter *bucket_gens_iter)
{
	struct bch_fs *c = trans->c;
	struct bch_alloc_v4 a_convert;
	const struct bch_alloc_v4 *a;
	unsigned discard_key_type, freespace_key_type;
	unsigned gens_offset;
	struct bkey_s_c k;
	struct printbuf buf = PRINTBUF;
	int ret = 0;

	struct bch_dev *ca = bch2_dev_bucket_tryget_noerror(c, alloc_k.k->p);
	if (fsck_err_on(!ca,
			trans, alloc_key_to_missing_dev_bucket,
			"alloc key for invalid device:bucket %llu:%llu",
			alloc_k.k->p.inode, alloc_k.k->p.offset))
		ret = bch2_btree_delete_at(trans, alloc_iter, 0);
	if (!ca)
		return ret;

	if (!ca->mi.freespace_initialized)
		goto out;

	a = bch2_alloc_to_v4(alloc_k, &a_convert);

	discard_key_type = a->data_type == BCH_DATA_need_discard ? KEY_TYPE_set : 0;
	bch2_btree_iter_set_pos(discard_iter, alloc_k.k->p);
	k = bch2_btree_iter_peek_slot(discard_iter);
	ret = bkey_err(k);
	if (ret)
		goto err;

	if (fsck_err_on(k.k->type != discard_key_type,
			trans, need_discard_key_wrong,
			"incorrect key in need_discard btree (got %s should be %s)\n"
			"  %s",
			bch2_bkey_types[k.k->type],
			bch2_bkey_types[discard_key_type],
			(bch2_bkey_val_to_text(&buf, c, alloc_k), buf.buf))) {
		struct bkey_i *update =
			bch2_trans_kmalloc(trans, sizeof(*update));

		ret = PTR_ERR_OR_ZERO(update);
		if (ret)
			goto err;

		bkey_init(&update->k);
		update->k.type	= discard_key_type;
		update->k.p	= discard_iter->pos;

		ret = bch2_trans_update(trans, discard_iter, update, 0);
		if (ret)
			goto err;
	}

	freespace_key_type = a->data_type == BCH_DATA_free ? KEY_TYPE_set : 0;
	bch2_btree_iter_set_pos(freespace_iter, alloc_freespace_pos(alloc_k.k->p, *a));
	k = bch2_btree_iter_peek_slot(freespace_iter);
	ret = bkey_err(k);
	if (ret)
		goto err;

	if (fsck_err_on(k.k->type != freespace_key_type,
			trans, freespace_key_wrong,
			"incorrect key in freespace btree (got %s should be %s)\n"
			"  %s",
			bch2_bkey_types[k.k->type],
			bch2_bkey_types[freespace_key_type],
			(printbuf_reset(&buf),
			 bch2_bkey_val_to_text(&buf, c, alloc_k), buf.buf))) {
		struct bkey_i *update =
			bch2_trans_kmalloc(trans, sizeof(*update));

		ret = PTR_ERR_OR_ZERO(update);
		if (ret)
			goto err;

		bkey_init(&update->k);
		update->k.type	= freespace_key_type;
		update->k.p	= freespace_iter->pos;
		bch2_key_resize(&update->k, 1);

		ret = bch2_trans_update(trans, freespace_iter, update, 0);
		if (ret)
			goto err;
	}

	bch2_btree_iter_set_pos(bucket_gens_iter, alloc_gens_pos(alloc_k.k->p, &gens_offset));
	k = bch2_btree_iter_peek_slot(bucket_gens_iter);
	ret = bkey_err(k);
	if (ret)
		goto err;

	if (fsck_err_on(a->gen != alloc_gen(k, gens_offset),
			trans, bucket_gens_key_wrong,
			"incorrect gen in bucket_gens btree (got %u should be %u)\n"
			"  %s",
			alloc_gen(k, gens_offset), a->gen,
			(printbuf_reset(&buf),
			 bch2_bkey_val_to_text(&buf, c, alloc_k), buf.buf))) {
		struct bkey_i_bucket_gens *g =
			bch2_trans_kmalloc(trans, sizeof(*g));

		ret = PTR_ERR_OR_ZERO(g);
		if (ret)
			goto err;

		if (k.k->type == KEY_TYPE_bucket_gens) {
			bkey_reassemble(&g->k_i, k);
		} else {
			bkey_bucket_gens_init(&g->k_i);
			g->k.p = alloc_gens_pos(alloc_k.k->p, &gens_offset);
		}

		g->v.gens[gens_offset] = a->gen;

		ret = bch2_trans_update(trans, bucket_gens_iter, &g->k_i, 0);
		if (ret)
			goto err;
	}
out:
err:
fsck_err:
	bch2_dev_put(ca);
	printbuf_exit(&buf);
	return ret;
}

static noinline_for_stack
int bch2_check_alloc_hole_freespace(struct btree_trans *trans,
				    struct bch_dev *ca,
				    struct bpos start,
				    struct bpos *end,
				    struct btree_iter *freespace_iter)
{
	struct bkey_s_c k;
	struct printbuf buf = PRINTBUF;
	int ret;

	if (!ca->mi.freespace_initialized)
		return 0;

	bch2_btree_iter_set_pos(freespace_iter, start);

	k = bch2_btree_iter_peek_slot(freespace_iter);
	ret = bkey_err(k);
	if (ret)
		goto err;

	*end = bkey_min(k.k->p, *end);

	if (fsck_err_on(k.k->type != KEY_TYPE_set,
			trans, freespace_hole_missing,
			"hole in alloc btree missing in freespace btree\n"
			"  device %llu buckets %llu-%llu",
			freespace_iter->pos.inode,
			freespace_iter->pos.offset,
			end->offset)) {
		struct bkey_i *update =
			bch2_trans_kmalloc(trans, sizeof(*update));

		ret = PTR_ERR_OR_ZERO(update);
		if (ret)
			goto err;

		bkey_init(&update->k);
		update->k.type	= KEY_TYPE_set;
		update->k.p	= freespace_iter->pos;
		bch2_key_resize(&update->k,
				min_t(u64, U32_MAX, end->offset -
				      freespace_iter->pos.offset));

		ret = bch2_trans_update(trans, freespace_iter, update, 0);
		if (ret)
			goto err;
	}
err:
fsck_err:
	printbuf_exit(&buf);
	return ret;
}

static noinline_for_stack
int bch2_check_alloc_hole_bucket_gens(struct btree_trans *trans,
				      struct bpos start,
				      struct bpos *end,
				      struct btree_iter *bucket_gens_iter)
{
	struct bkey_s_c k;
	struct printbuf buf = PRINTBUF;
	unsigned i, gens_offset, gens_end_offset;
	int ret;

	bch2_btree_iter_set_pos(bucket_gens_iter, alloc_gens_pos(start, &gens_offset));

	k = bch2_btree_iter_peek_slot(bucket_gens_iter);
	ret = bkey_err(k);
	if (ret)
		goto err;

	if (bkey_cmp(alloc_gens_pos(start, &gens_offset),
		     alloc_gens_pos(*end,  &gens_end_offset)))
		gens_end_offset = KEY_TYPE_BUCKET_GENS_NR;

	if (k.k->type == KEY_TYPE_bucket_gens) {
		struct bkey_i_bucket_gens g;
		bool need_update = false;

		bkey_reassemble(&g.k_i, k);

		for (i = gens_offset; i < gens_end_offset; i++) {
			if (fsck_err_on(g.v.gens[i], trans,
					bucket_gens_hole_wrong,
					"hole in alloc btree at %llu:%llu with nonzero gen in bucket_gens btree (%u)",
					bucket_gens_pos_to_alloc(k.k->p, i).inode,
					bucket_gens_pos_to_alloc(k.k->p, i).offset,
					g.v.gens[i])) {
				g.v.gens[i] = 0;
				need_update = true;
			}
		}

		if (need_update) {
			struct bkey_i *u = bch2_trans_kmalloc(trans, sizeof(g));

			ret = PTR_ERR_OR_ZERO(u);
			if (ret)
				goto err;

			memcpy(u, &g, sizeof(g));

			ret = bch2_trans_update(trans, bucket_gens_iter, u, 0);
			if (ret)
				goto err;
		}
	}

	*end = bkey_min(*end, bucket_gens_pos_to_alloc(bpos_nosnap_successor(k.k->p), 0));
err:
fsck_err:
	printbuf_exit(&buf);
	return ret;
}

static noinline_for_stack int bch2_check_discard_freespace_key(struct btree_trans *trans,
					      struct btree_iter *iter)
{
	struct bch_fs *c = trans->c;
	struct btree_iter alloc_iter;
	struct bkey_s_c alloc_k;
	struct bch_alloc_v4 a_convert;
	const struct bch_alloc_v4 *a;
	u64 genbits;
	struct bpos pos;
	enum bch_data_type state = iter->btree_id == BTREE_ID_need_discard
		? BCH_DATA_need_discard
		: BCH_DATA_free;
	struct printbuf buf = PRINTBUF;
	int ret;

	pos = iter->pos;
	pos.offset &= ~(~0ULL << 56);
	genbits = iter->pos.offset & (~0ULL << 56);

	alloc_k = bch2_bkey_get_iter(trans, &alloc_iter, BTREE_ID_alloc, pos, 0);
	ret = bkey_err(alloc_k);
	if (ret)
		return ret;

	if (fsck_err_on(!bch2_dev_bucket_exists(c, pos),
			trans, need_discard_freespace_key_to_invalid_dev_bucket,
			"entry in %s btree for nonexistant dev:bucket %llu:%llu",
			bch2_btree_id_str(iter->btree_id), pos.inode, pos.offset))
		goto delete;

	a = bch2_alloc_to_v4(alloc_k, &a_convert);

	if (fsck_err_on(a->data_type != state ||
			(state == BCH_DATA_free &&
			 genbits != alloc_freespace_genbits(*a)),
			trans, need_discard_freespace_key_bad,
			"%s\n  incorrectly set at %s:%llu:%llu:0 (free %u, genbits %llu should be %llu)",
			(bch2_bkey_val_to_text(&buf, c, alloc_k), buf.buf),
			bch2_btree_id_str(iter->btree_id),
			iter->pos.inode,
			iter->pos.offset,
			a->data_type == state,
			genbits >> 56, alloc_freespace_genbits(*a) >> 56))
		goto delete;
out:
fsck_err:
	bch2_set_btree_iter_dontneed(&alloc_iter);
	bch2_trans_iter_exit(trans, &alloc_iter);
	printbuf_exit(&buf);
	return ret;
delete:
	ret =   bch2_btree_delete_extent_at(trans, iter,
			iter->btree_id == BTREE_ID_freespace ? 1 : 0, 0) ?:
		bch2_trans_commit(trans, NULL, NULL,
			BCH_TRANS_COMMIT_no_enospc);
	goto out;
}

/*
 * We've already checked that generation numbers in the bucket_gens btree are
 * valid for buckets that exist; this just checks for keys for nonexistent
 * buckets.
 */
static noinline_for_stack
int bch2_check_bucket_gens_key(struct btree_trans *trans,
			       struct btree_iter *iter,
			       struct bkey_s_c k)
{
	struct bch_fs *c = trans->c;
	struct bkey_i_bucket_gens g;
	u64 start = bucket_gens_pos_to_alloc(k.k->p, 0).offset;
	u64 end = bucket_gens_pos_to_alloc(bpos_nosnap_successor(k.k->p), 0).offset;
	u64 b;
	bool need_update = false;
	struct printbuf buf = PRINTBUF;
	int ret = 0;

	BUG_ON(k.k->type != KEY_TYPE_bucket_gens);
	bkey_reassemble(&g.k_i, k);

	struct bch_dev *ca = bch2_dev_tryget_noerror(c, k.k->p.inode);
	if (!ca) {
		if (fsck_err(trans, bucket_gens_to_invalid_dev,
			     "bucket_gens key for invalid device:\n  %s",
			     (bch2_bkey_val_to_text(&buf, c, k), buf.buf)))
			ret = bch2_btree_delete_at(trans, iter, 0);
		goto out;
	}

	if (fsck_err_on(end <= ca->mi.first_bucket ||
			start >= ca->mi.nbuckets,
			trans, bucket_gens_to_invalid_buckets,
			"bucket_gens key for invalid buckets:\n  %s",
			(bch2_bkey_val_to_text(&buf, c, k), buf.buf))) {
		ret = bch2_btree_delete_at(trans, iter, 0);
		goto out;
	}

	for (b = start; b < ca->mi.first_bucket; b++)
		if (fsck_err_on(g.v.gens[b & KEY_TYPE_BUCKET_GENS_MASK],
				trans, bucket_gens_nonzero_for_invalid_buckets,
				"bucket_gens key has nonzero gen for invalid bucket")) {
			g.v.gens[b & KEY_TYPE_BUCKET_GENS_MASK] = 0;
			need_update = true;
		}

	for (b = ca->mi.nbuckets; b < end; b++)
		if (fsck_err_on(g.v.gens[b & KEY_TYPE_BUCKET_GENS_MASK],
				trans, bucket_gens_nonzero_for_invalid_buckets,
				"bucket_gens key has nonzero gen for invalid bucket")) {
			g.v.gens[b & KEY_TYPE_BUCKET_GENS_MASK] = 0;
			need_update = true;
		}

	if (need_update) {
		struct bkey_i *u = bch2_trans_kmalloc(trans, sizeof(g));

		ret = PTR_ERR_OR_ZERO(u);
		if (ret)
			goto out;

		memcpy(u, &g, sizeof(g));
		ret = bch2_trans_update(trans, iter, u, 0);
	}
out:
fsck_err:
	bch2_dev_put(ca);
	printbuf_exit(&buf);
	return ret;
}

int bch2_check_alloc_info(struct bch_fs *c)
{
	struct btree_trans *trans = bch2_trans_get(c);
	struct btree_iter iter, discard_iter, freespace_iter, bucket_gens_iter;
	struct bch_dev *ca = NULL;
	struct bkey hole;
	struct bkey_s_c k;
	int ret = 0;

	bch2_trans_iter_init(trans, &iter, BTREE_ID_alloc, POS_MIN,
			     BTREE_ITER_prefetch);
	bch2_trans_iter_init(trans, &discard_iter, BTREE_ID_need_discard, POS_MIN,
			     BTREE_ITER_prefetch);
	bch2_trans_iter_init(trans, &freespace_iter, BTREE_ID_freespace, POS_MIN,
			     BTREE_ITER_prefetch);
	bch2_trans_iter_init(trans, &bucket_gens_iter, BTREE_ID_bucket_gens, POS_MIN,
			     BTREE_ITER_prefetch);

	while (1) {
		struct bpos next;

		bch2_trans_begin(trans);

		k = bch2_get_key_or_real_bucket_hole(&iter, &ca, &hole);
		ret = bkey_err(k);
		if (ret)
			goto bkey_err;

		if (!k.k)
			break;

		if (k.k->type) {
			next = bpos_nosnap_successor(k.k->p);

			ret = bch2_check_alloc_key(trans,
						   k, &iter,
						   &discard_iter,
						   &freespace_iter,
						   &bucket_gens_iter);
			if (ret)
				goto bkey_err;
		} else {
			next = k.k->p;

			ret = bch2_check_alloc_hole_freespace(trans, ca,
						    bkey_start_pos(k.k),
						    &next,
						    &freespace_iter) ?:
				bch2_check_alloc_hole_bucket_gens(trans,
						    bkey_start_pos(k.k),
						    &next,
						    &bucket_gens_iter);
			if (ret)
				goto bkey_err;
		}

		ret = bch2_trans_commit(trans, NULL, NULL,
					BCH_TRANS_COMMIT_no_enospc);
		if (ret)
			goto bkey_err;

		bch2_btree_iter_set_pos(&iter, next);
bkey_err:
		if (bch2_err_matches(ret, BCH_ERR_transaction_restart))
			continue;
		if (ret)
			break;
	}
	bch2_trans_iter_exit(trans, &bucket_gens_iter);
	bch2_trans_iter_exit(trans, &freespace_iter);
	bch2_trans_iter_exit(trans, &discard_iter);
	bch2_trans_iter_exit(trans, &iter);
	bch2_dev_put(ca);
	ca = NULL;

	if (ret < 0)
		goto err;

	ret = for_each_btree_key(trans, iter,
			BTREE_ID_need_discard, POS_MIN,
			BTREE_ITER_prefetch, k,
		bch2_check_discard_freespace_key(trans, &iter));
	if (ret)
		goto err;

	bch2_trans_iter_init(trans, &iter, BTREE_ID_freespace, POS_MIN,
			     BTREE_ITER_prefetch);
	while (1) {
		bch2_trans_begin(trans);
		k = bch2_btree_iter_peek(&iter);
		if (!k.k)
			break;

		ret = bkey_err(k) ?:
			bch2_check_discard_freespace_key(trans, &iter);
		if (bch2_err_matches(ret, BCH_ERR_transaction_restart)) {
			ret = 0;
			continue;
		}
		if (ret) {
			struct printbuf buf = PRINTBUF;
			bch2_bkey_val_to_text(&buf, c, k);

			bch_err(c, "while checking %s", buf.buf);
			printbuf_exit(&buf);
			break;
		}

		bch2_btree_iter_set_pos(&iter, bpos_nosnap_successor(iter.pos));
	}
	bch2_trans_iter_exit(trans, &iter);
	if (ret)
		goto err;

	ret = for_each_btree_key_commit(trans, iter,
			BTREE_ID_bucket_gens, POS_MIN,
			BTREE_ITER_prefetch, k,
			NULL, NULL, BCH_TRANS_COMMIT_no_enospc,
		bch2_check_bucket_gens_key(trans, &iter, k));
err:
	bch2_trans_put(trans);
	bch_err_fn(c, ret);
	return ret;
}

static int bch2_check_alloc_to_lru_ref(struct btree_trans *trans,
				       struct btree_iter *alloc_iter)
{
	struct bch_fs *c = trans->c;
	struct btree_iter lru_iter;
	struct bch_alloc_v4 a_convert;
	const struct bch_alloc_v4 *a;
	struct bkey_s_c alloc_k, lru_k;
	struct printbuf buf = PRINTBUF;
	int ret;

	alloc_k = bch2_btree_iter_peek(alloc_iter);
	if (!alloc_k.k)
		return 0;

	ret = bkey_err(alloc_k);
	if (ret)
		return ret;

	a = bch2_alloc_to_v4(alloc_k, &a_convert);

	if (a->data_type != BCH_DATA_cached)
		return 0;

	if (fsck_err_on(!a->io_time[READ],
			trans, alloc_key_cached_but_read_time_zero,
			"cached bucket with read_time 0\n"
			"  %s",
		(printbuf_reset(&buf),
		 bch2_bkey_val_to_text(&buf, c, alloc_k), buf.buf))) {
		struct bkey_i_alloc_v4 *a_mut =
			bch2_alloc_to_v4_mut(trans, alloc_k);
		ret = PTR_ERR_OR_ZERO(a_mut);
		if (ret)
			goto err;

		a_mut->v.io_time[READ] = bch2_current_io_time(c, READ);
		ret = bch2_trans_update(trans, alloc_iter,
					&a_mut->k_i, BTREE_TRIGGER_norun);
		if (ret)
			goto err;

		a = &a_mut->v;
	}

	lru_k = bch2_bkey_get_iter(trans, &lru_iter, BTREE_ID_lru,
			     lru_pos(alloc_k.k->p.inode,
				     bucket_to_u64(alloc_k.k->p),
				     a->io_time[READ]), 0);
	ret = bkey_err(lru_k);
	if (ret)
		return ret;

	if (fsck_err_on(lru_k.k->type != KEY_TYPE_set,
			trans, alloc_key_to_missing_lru_entry,
			"missing lru entry\n"
			"  %s",
			(printbuf_reset(&buf),
			 bch2_bkey_val_to_text(&buf, c, alloc_k), buf.buf))) {
		ret = bch2_lru_set(trans,
				   alloc_k.k->p.inode,
				   bucket_to_u64(alloc_k.k->p),
				   a->io_time[READ]);
		if (ret)
			goto err;
	}
err:
fsck_err:
	bch2_trans_iter_exit(trans, &lru_iter);
	printbuf_exit(&buf);
	return ret;
}

int bch2_check_alloc_to_lru_refs(struct bch_fs *c)
{
	int ret = bch2_trans_run(c,
		for_each_btree_key_commit(trans, iter, BTREE_ID_alloc,
				POS_MIN, BTREE_ITER_prefetch, k,
				NULL, NULL, BCH_TRANS_COMMIT_no_enospc,
			bch2_check_alloc_to_lru_ref(trans, &iter)));
	bch_err_fn(c, ret);
	return ret;
}

static int discard_in_flight_add(struct bch_dev *ca, u64 bucket, bool in_progress)
{
	int ret;

	mutex_lock(&ca->discard_buckets_in_flight_lock);
	darray_for_each(ca->discard_buckets_in_flight, i)
		if (i->bucket == bucket) {
			ret = -BCH_ERR_EEXIST_discard_in_flight_add;
			goto out;
		}

	ret = darray_push(&ca->discard_buckets_in_flight, ((struct discard_in_flight) {
			   .in_progress = in_progress,
			   .bucket	= bucket,
	}));
out:
	mutex_unlock(&ca->discard_buckets_in_flight_lock);
	return ret;
}

static void discard_in_flight_remove(struct bch_dev *ca, u64 bucket)
{
	mutex_lock(&ca->discard_buckets_in_flight_lock);
	darray_for_each(ca->discard_buckets_in_flight, i)
		if (i->bucket == bucket) {
			BUG_ON(!i->in_progress);
			darray_remove_item(&ca->discard_buckets_in_flight, i);
			goto found;
		}
	BUG();
found:
	mutex_unlock(&ca->discard_buckets_in_flight_lock);
}

struct discard_buckets_state {
	u64		seen;
	u64		open;
	u64		need_journal_commit;
	u64		discarded;
	u64		need_journal_commit_this_dev;
};

static int bch2_discard_one_bucket(struct btree_trans *trans,
				   struct bch_dev *ca,
				   struct btree_iter *need_discard_iter,
				   struct bpos *discard_pos_done,
				   struct discard_buckets_state *s)
{
	struct bch_fs *c = trans->c;
	struct bpos pos = need_discard_iter->pos;
	struct btree_iter iter = { NULL };
	struct bkey_s_c k;
	struct bkey_i_alloc_v4 *a;
	struct printbuf buf = PRINTBUF;
	bool discard_locked = false;
	int ret = 0;

	if (bch2_bucket_is_open_safe(c, pos.inode, pos.offset)) {
		s->open++;
		goto out;
	}

	if (bch2_bucket_needs_journal_commit(&c->buckets_waiting_for_journal,
			c->journal.flushed_seq_ondisk,
			pos.inode, pos.offset)) {
		s->need_journal_commit++;
		s->need_journal_commit_this_dev++;
		goto out;
	}

	k = bch2_bkey_get_iter(trans, &iter, BTREE_ID_alloc,
			       need_discard_iter->pos,
			       BTREE_ITER_cached);
	ret = bkey_err(k);
	if (ret)
		goto out;

	a = bch2_alloc_to_v4_mut(trans, k);
	ret = PTR_ERR_OR_ZERO(a);
	if (ret)
		goto out;

	if (bch2_bucket_sectors_total(a->v)) {
		if (bch2_trans_inconsistent_on(c->curr_recovery_pass > BCH_RECOVERY_PASS_check_alloc_info,
					       trans, "attempting to discard bucket with dirty data\n%s",
					       (bch2_bkey_val_to_text(&buf, c, k), buf.buf)))
			ret = -EIO;
		goto out;
	}

	if (a->v.data_type != BCH_DATA_need_discard) {
		if (data_type_is_empty(a->v.data_type) &&
		    BCH_ALLOC_V4_NEED_INC_GEN(&a->v)) {
			a->v.gen++;
			SET_BCH_ALLOC_V4_NEED_INC_GEN(&a->v, false);
			goto write;
		}

		if (bch2_trans_inconsistent_on(c->curr_recovery_pass > BCH_RECOVERY_PASS_check_alloc_info,
					       trans, "bucket incorrectly set in need_discard btree\n"
					       "%s",
					       (bch2_bkey_val_to_text(&buf, c, k), buf.buf)))
			ret = -EIO;
		goto out;
	}

	if (a->v.journal_seq > c->journal.flushed_seq_ondisk) {
		if (bch2_trans_inconsistent_on(c->curr_recovery_pass > BCH_RECOVERY_PASS_check_alloc_info,
					       trans, "clearing need_discard but journal_seq %llu > flushed_seq %llu\n%s",
					       a->v.journal_seq,
					       c->journal.flushed_seq_ondisk,
					       (bch2_bkey_val_to_text(&buf, c, k), buf.buf)))
			ret = -EIO;
		goto out;
	}

	if (discard_in_flight_add(ca, iter.pos.offset, true))
		goto out;

	discard_locked = true;

	if (!bkey_eq(*discard_pos_done, iter.pos) &&
	    ca->mi.discard && !c->opts.nochanges) {
		/*
		 * This works without any other locks because this is the only
		 * thread that removes items from the need_discard tree
		 */
		bch2_trans_unlock_long(trans);
		blkdev_issue_discard(ca->disk_sb.bdev,
				     k.k->p.offset * ca->mi.bucket_size,
				     ca->mi.bucket_size,
				     GFP_KERNEL);
		*discard_pos_done = iter.pos;

		ret = bch2_trans_relock_notrace(trans);
		if (ret)
			goto out;
	}

	SET_BCH_ALLOC_V4_NEED_DISCARD(&a->v, false);
write:
	alloc_data_type_set(&a->v, a->v.data_type);

	ret =   bch2_trans_update(trans, &iter, &a->k_i, 0) ?:
		bch2_trans_commit(trans, NULL, NULL,
				  BCH_WATERMARK_btree|
				  BCH_TRANS_COMMIT_no_enospc);
	if (ret)
		goto out;

	count_event(c, bucket_discard);
	s->discarded++;
out:
	if (discard_locked)
		discard_in_flight_remove(ca, iter.pos.offset);
	s->seen++;
	bch2_trans_iter_exit(trans, &iter);
	printbuf_exit(&buf);
	return ret;
}

static void bch2_do_discards_work(struct work_struct *work)
{
	struct bch_dev *ca = container_of(work, struct bch_dev, discard_work);
	struct bch_fs *c = ca->fs;
	struct discard_buckets_state s = {};
	struct bpos discard_pos_done = POS_MAX;
	int ret;

	/*
	 * We're doing the commit in bch2_discard_one_bucket instead of using
	 * for_each_btree_key_commit() so that we can increment counters after
	 * successful commit:
	 */
	ret = bch2_trans_run(c,
		for_each_btree_key_upto(trans, iter,
				   BTREE_ID_need_discard,
				   POS(ca->dev_idx, 0),
				   POS(ca->dev_idx, U64_MAX), 0, k,
			bch2_discard_one_bucket(trans, ca, &iter, &discard_pos_done, &s)));

	trace_discard_buckets(c, s.seen, s.open, s.need_journal_commit, s.discarded,
			      bch2_err_str(ret));

	bch2_write_ref_put(c, BCH_WRITE_REF_discard);
	percpu_ref_put(&ca->io_ref);
}

void bch2_dev_do_discards(struct bch_dev *ca)
{
	struct bch_fs *c = ca->fs;

	if (!bch2_dev_get_ioref(c, ca->dev_idx, WRITE))
		return;

	if (!bch2_write_ref_tryget(c, BCH_WRITE_REF_discard))
		goto put_ioref;

	if (queue_work(c->write_ref_wq, &ca->discard_work))
		return;

	bch2_write_ref_put(c, BCH_WRITE_REF_discard);
put_ioref:
	percpu_ref_put(&ca->io_ref);
}

void bch2_do_discards(struct bch_fs *c)
{
	for_each_member_device(c, ca)
		bch2_dev_do_discards(ca);
}

static int bch2_clear_bucket_needs_discard(struct btree_trans *trans, struct bpos bucket)
{
	struct btree_iter iter;
	bch2_trans_iter_init(trans, &iter, BTREE_ID_alloc, bucket, BTREE_ITER_intent);
	struct bkey_s_c k = bch2_btree_iter_peek_slot(&iter);
	int ret = bkey_err(k);
	if (ret)
		goto err;

	struct bkey_i_alloc_v4 *a = bch2_alloc_to_v4_mut(trans, k);
	ret = PTR_ERR_OR_ZERO(a);
	if (ret)
		goto err;

	BUG_ON(a->v.dirty_sectors);
	SET_BCH_ALLOC_V4_NEED_DISCARD(&a->v, false);
	alloc_data_type_set(&a->v, a->v.data_type);

	ret = bch2_trans_update(trans, &iter, &a->k_i, 0);
err:
	bch2_trans_iter_exit(trans, &iter);
	return ret;
}

static void bch2_do_discards_fast_work(struct work_struct *work)
{
	struct bch_dev *ca = container_of(work, struct bch_dev, discard_fast_work);
	struct bch_fs *c = ca->fs;

	while (1) {
		bool got_bucket = false;
		u64 bucket;
<<<<<<< HEAD

		mutex_lock(&ca->discard_buckets_in_flight_lock);
		darray_for_each(ca->discard_buckets_in_flight, i) {
			if (i->in_progress)
				continue;

=======

		mutex_lock(&ca->discard_buckets_in_flight_lock);
		darray_for_each(ca->discard_buckets_in_flight, i) {
			if (i->in_progress)
				continue;

>>>>>>> d6d793ae
			got_bucket = true;
			bucket = i->bucket;
			i->in_progress = true;
			break;
		}
		mutex_unlock(&ca->discard_buckets_in_flight_lock);

		if (!got_bucket)
			break;

		if (ca->mi.discard && !c->opts.nochanges)
			blkdev_issue_discard(ca->disk_sb.bdev,
					     bucket_to_sector(ca, bucket),
					     ca->mi.bucket_size,
					     GFP_KERNEL);

		int ret = bch2_trans_do(c, NULL, NULL,
			BCH_WATERMARK_btree|
			BCH_TRANS_COMMIT_no_enospc,
			bch2_clear_bucket_needs_discard(trans, POS(ca->dev_idx, bucket)));
		bch_err_fn(c, ret);

		discard_in_flight_remove(ca, bucket);

		if (ret)
			break;
	}

	bch2_write_ref_put(c, BCH_WRITE_REF_discard_fast);
	percpu_ref_put(&ca->io_ref);
}

static void bch2_discard_one_bucket_fast(struct bch_dev *ca, u64 bucket)
{
	struct bch_fs *c = ca->fs;

	if (discard_in_flight_add(ca, bucket, false))
		return;
<<<<<<< HEAD

	if (!bch2_dev_get_ioref(c, ca->dev_idx, WRITE))
		return;

	if (!bch2_write_ref_tryget(c, BCH_WRITE_REF_discard_fast))
		goto put_ioref;

	if (queue_work(c->write_ref_wq, &ca->discard_fast_work))
		return;

=======

	if (!bch2_dev_get_ioref(c, ca->dev_idx, WRITE))
		return;

	if (!bch2_write_ref_tryget(c, BCH_WRITE_REF_discard_fast))
		goto put_ioref;

	if (queue_work(c->write_ref_wq, &ca->discard_fast_work))
		return;

>>>>>>> d6d793ae
	bch2_write_ref_put(c, BCH_WRITE_REF_discard_fast);
put_ioref:
	percpu_ref_put(&ca->io_ref);
}

static int invalidate_one_bucket(struct btree_trans *trans,
				 struct btree_iter *lru_iter,
				 struct bkey_s_c lru_k,
				 s64 *nr_to_invalidate)
{
	struct bch_fs *c = trans->c;
	struct bkey_i_alloc_v4 *a = NULL;
	struct printbuf buf = PRINTBUF;
	struct bpos bucket = u64_to_bucket(lru_k.k->p.offset);
	unsigned cached_sectors;
	int ret = 0;

	if (*nr_to_invalidate <= 0)
		return 1;

	if (!bch2_dev_bucket_exists(c, bucket)) {
		prt_str(&buf, "lru entry points to invalid bucket");
		goto err;
	}

	if (bch2_bucket_is_open_safe(c, bucket.inode, bucket.offset))
		return 0;

	a = bch2_trans_start_alloc_update(trans, bucket, BTREE_TRIGGER_bucket_invalidate);
	ret = PTR_ERR_OR_ZERO(a);
	if (ret)
		goto out;

	/* We expect harmless races here due to the btree write buffer: */
	if (lru_pos_time(lru_iter->pos) != alloc_lru_idx_read(a->v))
		goto out;

	BUG_ON(a->v.data_type != BCH_DATA_cached);
	BUG_ON(a->v.dirty_sectors);

	if (!a->v.cached_sectors)
		bch_err(c, "invalidating empty bucket, confused");

	cached_sectors = a->v.cached_sectors;

	SET_BCH_ALLOC_V4_NEED_INC_GEN(&a->v, false);
	a->v.gen++;
	a->v.data_type		= 0;
	a->v.dirty_sectors	= 0;
	a->v.stripe_sectors	= 0;
	a->v.cached_sectors	= 0;
	a->v.io_time[READ]	= bch2_current_io_time(c, READ);
	a->v.io_time[WRITE]	= bch2_current_io_time(c, WRITE);

	ret = bch2_trans_commit(trans, NULL, NULL,
				BCH_WATERMARK_btree|
				BCH_TRANS_COMMIT_no_enospc);
	if (ret)
		goto out;

	trace_and_count(c, bucket_invalidate, c, bucket.inode, bucket.offset, cached_sectors);
	--*nr_to_invalidate;
out:
	printbuf_exit(&buf);
	return ret;
err:
	prt_str(&buf, "\n  lru key: ");
	bch2_bkey_val_to_text(&buf, c, lru_k);

	prt_str(&buf, "\n  lru entry: ");
	bch2_lru_pos_to_text(&buf, lru_iter->pos);

	prt_str(&buf, "\n  alloc key: ");
	if (!a)
		bch2_bpos_to_text(&buf, bucket);
	else
		bch2_bkey_val_to_text(&buf, c, bkey_i_to_s_c(&a->k_i));

	bch_err(c, "%s", buf.buf);
	if (c->curr_recovery_pass > BCH_RECOVERY_PASS_check_lrus) {
		bch2_inconsistent_error(c);
		ret = -EINVAL;
	}

	goto out;
}

static struct bkey_s_c next_lru_key(struct btree_trans *trans, struct btree_iter *iter,
				    struct bch_dev *ca, bool *wrapped)
{
	struct bkey_s_c k;
again:
	k = bch2_btree_iter_peek_upto(iter, lru_pos(ca->dev_idx, U64_MAX, LRU_TIME_MAX));
	if (!k.k && !*wrapped) {
		bch2_btree_iter_set_pos(iter, lru_pos(ca->dev_idx, 0, 0));
		*wrapped = true;
		goto again;
	}

	return k;
}

static void bch2_do_invalidates_work(struct work_struct *work)
{
	struct bch_dev *ca = container_of(work, struct bch_dev, invalidate_work);
	struct bch_fs *c = ca->fs;
	struct btree_trans *trans = bch2_trans_get(c);
	int ret = 0;

	ret = bch2_btree_write_buffer_tryflush(trans);
	if (ret)
		goto err;

	s64 nr_to_invalidate =
		should_invalidate_buckets(ca, bch2_dev_usage_read(ca));
	struct btree_iter iter;
	bool wrapped = false;

	bch2_trans_iter_init(trans, &iter, BTREE_ID_lru,
			     lru_pos(ca->dev_idx, 0,
				     ((bch2_current_io_time(c, READ) + U32_MAX) &
				      LRU_TIME_MAX)), 0);

	while (true) {
		bch2_trans_begin(trans);

		struct bkey_s_c k = next_lru_key(trans, &iter, ca, &wrapped);
		ret = bkey_err(k);
		if (bch2_err_matches(ret, BCH_ERR_transaction_restart))
			continue;
		if (ret)
			break;
		if (!k.k)
			break;

		ret = invalidate_one_bucket(trans, &iter, k, &nr_to_invalidate);
		if (ret)
			break;

		bch2_btree_iter_advance(&iter);
	}
	bch2_trans_iter_exit(trans, &iter);
err:
	bch2_trans_put(trans);
	bch2_write_ref_put(c, BCH_WRITE_REF_invalidate);
	percpu_ref_put(&ca->io_ref);
}

void bch2_dev_do_invalidates(struct bch_dev *ca)
{
	struct bch_fs *c = ca->fs;

	if (!bch2_dev_get_ioref(c, ca->dev_idx, WRITE))
		return;

	if (!bch2_write_ref_tryget(c, BCH_WRITE_REF_invalidate))
		goto put_ioref;

	if (queue_work(c->write_ref_wq, &ca->invalidate_work))
		return;

	bch2_write_ref_put(c, BCH_WRITE_REF_invalidate);
put_ioref:
	percpu_ref_put(&ca->io_ref);
}

void bch2_do_invalidates(struct bch_fs *c)
{
	for_each_member_device(c, ca)
		bch2_dev_do_invalidates(ca);
}

int bch2_dev_freespace_init(struct bch_fs *c, struct bch_dev *ca,
			    u64 bucket_start, u64 bucket_end)
{
	struct btree_trans *trans = bch2_trans_get(c);
	struct btree_iter iter;
	struct bkey_s_c k;
	struct bkey hole;
	struct bpos end = POS(ca->dev_idx, bucket_end);
	struct bch_member *m;
	unsigned long last_updated = jiffies;
	int ret;

	BUG_ON(bucket_start > bucket_end);
	BUG_ON(bucket_end > ca->mi.nbuckets);

	bch2_trans_iter_init(trans, &iter, BTREE_ID_alloc,
		POS(ca->dev_idx, max_t(u64, ca->mi.first_bucket, bucket_start)),
		BTREE_ITER_prefetch);
	/*
	 * Scan the alloc btree for every bucket on @ca, and add buckets to the
	 * freespace/need_discard/need_gc_gens btrees as needed:
	 */
	while (1) {
		if (last_updated + HZ * 10 < jiffies) {
			bch_info(ca, "%s: currently at %llu/%llu",
				 __func__, iter.pos.offset, ca->mi.nbuckets);
			last_updated = jiffies;
		}

		bch2_trans_begin(trans);

		if (bkey_ge(iter.pos, end)) {
			ret = 0;
			break;
		}

		k = bch2_get_key_or_hole(&iter, end, &hole);
		ret = bkey_err(k);
		if (ret)
			goto bkey_err;

		if (k.k->type) {
			/*
			 * We process live keys in the alloc btree one at a
			 * time:
			 */
			struct bch_alloc_v4 a_convert;
			const struct bch_alloc_v4 *a = bch2_alloc_to_v4(k, &a_convert);

			ret =   bch2_bucket_do_index(trans, ca, k, a, true) ?:
				bch2_trans_commit(trans, NULL, NULL,
						  BCH_TRANS_COMMIT_no_enospc);
			if (ret)
				goto bkey_err;

			bch2_btree_iter_advance(&iter);
		} else {
			struct bkey_i *freespace;

			freespace = bch2_trans_kmalloc(trans, sizeof(*freespace));
			ret = PTR_ERR_OR_ZERO(freespace);
			if (ret)
				goto bkey_err;

			bkey_init(&freespace->k);
			freespace->k.type	= KEY_TYPE_set;
			freespace->k.p		= k.k->p;
			freespace->k.size	= k.k->size;

			ret = bch2_btree_insert_trans(trans, BTREE_ID_freespace, freespace, 0) ?:
				bch2_trans_commit(trans, NULL, NULL,
						  BCH_TRANS_COMMIT_no_enospc);
			if (ret)
				goto bkey_err;

			bch2_btree_iter_set_pos(&iter, k.k->p);
		}
bkey_err:
		if (bch2_err_matches(ret, BCH_ERR_transaction_restart))
			continue;
		if (ret)
			break;
	}

	bch2_trans_iter_exit(trans, &iter);
	bch2_trans_put(trans);

	if (ret < 0) {
		bch_err_msg(ca, ret, "initializing free space");
		return ret;
	}

	mutex_lock(&c->sb_lock);
	m = bch2_members_v2_get_mut(c->disk_sb.sb, ca->dev_idx);
	SET_BCH_MEMBER_FREESPACE_INITIALIZED(m, true);
	mutex_unlock(&c->sb_lock);

	return 0;
}

int bch2_fs_freespace_init(struct bch_fs *c)
{
	int ret = 0;
	bool doing_init = false;

	/*
	 * We can crash during the device add path, so we need to check this on
	 * every mount:
	 */

	for_each_member_device(c, ca) {
		if (ca->mi.freespace_initialized)
			continue;

		if (!doing_init) {
			bch_info(c, "initializing freespace");
			doing_init = true;
		}

		ret = bch2_dev_freespace_init(c, ca, 0, ca->mi.nbuckets);
		if (ret) {
			bch2_dev_put(ca);
			bch_err_fn(c, ret);
			return ret;
		}
	}

	if (doing_init) {
		mutex_lock(&c->sb_lock);
		bch2_write_super(c);
		mutex_unlock(&c->sb_lock);
		bch_verbose(c, "done initializing freespace");
	}

	return 0;
}

/* Bucket IO clocks: */

int bch2_bucket_io_time_reset(struct btree_trans *trans, unsigned dev,
			      size_t bucket_nr, int rw)
{
	struct bch_fs *c = trans->c;
	struct btree_iter iter;
	struct bkey_i_alloc_v4 *a;
	u64 now;
	int ret = 0;

	if (bch2_trans_relock(trans))
		bch2_trans_begin(trans);

	a = bch2_trans_start_alloc_update_noupdate(trans, &iter, POS(dev, bucket_nr));
	ret = PTR_ERR_OR_ZERO(a);
	if (ret)
		return ret;

	now = bch2_current_io_time(c, rw);
	if (a->v.io_time[rw] == now)
		goto out;

	a->v.io_time[rw] = now;

	ret   = bch2_trans_update(trans, &iter, &a->k_i, 0) ?:
		bch2_trans_commit(trans, NULL, NULL, 0);
out:
	bch2_trans_iter_exit(trans, &iter);
	return ret;
}

/* Startup/shutdown (ro/rw): */

void bch2_recalc_capacity(struct bch_fs *c)
{
	u64 capacity = 0, reserved_sectors = 0, gc_reserve;
	unsigned bucket_size_max = 0;
	unsigned long ra_pages = 0;

	lockdep_assert_held(&c->state_lock);

	for_each_online_member(c, ca) {
		struct backing_dev_info *bdi = ca->disk_sb.bdev->bd_disk->bdi;

		ra_pages += bdi->ra_pages;
	}

	bch2_set_ra_pages(c, ra_pages);

	for_each_rw_member(c, ca) {
		u64 dev_reserve = 0;

		/*
		 * We need to reserve buckets (from the number
		 * of currently available buckets) against
		 * foreground writes so that mainly copygc can
		 * make forward progress.
		 *
		 * We need enough to refill the various reserves
		 * from scratch - copygc will use its entire
		 * reserve all at once, then run against when
		 * its reserve is refilled (from the formerly
		 * available buckets).
		 *
		 * This reserve is just used when considering if
		 * allocations for foreground writes must wait -
		 * not -ENOSPC calculations.
		 */

		dev_reserve += ca->nr_btree_reserve * 2;
		dev_reserve += ca->mi.nbuckets >> 6; /* copygc reserve */

		dev_reserve += 1;	/* btree write point */
		dev_reserve += 1;	/* copygc write point */
		dev_reserve += 1;	/* rebalance write point */

		dev_reserve *= ca->mi.bucket_size;

		capacity += bucket_to_sector(ca, ca->mi.nbuckets -
					     ca->mi.first_bucket);

		reserved_sectors += dev_reserve * 2;

		bucket_size_max = max_t(unsigned, bucket_size_max,
					ca->mi.bucket_size);
	}

	gc_reserve = c->opts.gc_reserve_bytes
		? c->opts.gc_reserve_bytes >> 9
		: div64_u64(capacity * c->opts.gc_reserve_percent, 100);

	reserved_sectors = max(gc_reserve, reserved_sectors);

	reserved_sectors = min(reserved_sectors, capacity);

	c->capacity = capacity - reserved_sectors;

	c->bucket_size_max = bucket_size_max;

	/* Wake up case someone was waiting for buckets */
	closure_wake_up(&c->freelist_wait);
}

u64 bch2_min_rw_member_capacity(struct bch_fs *c)
{
	u64 ret = U64_MAX;

	for_each_rw_member(c, ca)
		ret = min(ret, ca->mi.nbuckets * ca->mi.bucket_size);
	return ret;
}

static bool bch2_dev_has_open_write_point(struct bch_fs *c, struct bch_dev *ca)
{
	struct open_bucket *ob;
	bool ret = false;

	for (ob = c->open_buckets;
	     ob < c->open_buckets + ARRAY_SIZE(c->open_buckets);
	     ob++) {
		spin_lock(&ob->lock);
		if (ob->valid && !ob->on_partial_list &&
		    ob->dev == ca->dev_idx)
			ret = true;
		spin_unlock(&ob->lock);
	}

	return ret;
}

/* device goes ro: */
void bch2_dev_allocator_remove(struct bch_fs *c, struct bch_dev *ca)
{
	unsigned i;

	/* First, remove device from allocation groups: */

	for (i = 0; i < ARRAY_SIZE(c->rw_devs); i++)
		clear_bit(ca->dev_idx, c->rw_devs[i].d);

	/*
	 * Capacity is calculated based off of devices in allocation groups:
	 */
	bch2_recalc_capacity(c);

	bch2_open_buckets_stop(c, ca, false);

	/*
	 * Wake up threads that were blocked on allocation, so they can notice
	 * the device can no longer be removed and the capacity has changed:
	 */
	closure_wake_up(&c->freelist_wait);

	/*
	 * journal_res_get() can block waiting for free space in the journal -
	 * it needs to notice there may not be devices to allocate from anymore:
	 */
	wake_up(&c->journal.wait);

	/* Now wait for any in flight writes: */

	closure_wait_event(&c->open_buckets_wait,
			   !bch2_dev_has_open_write_point(c, ca));
}

/* device goes rw: */
void bch2_dev_allocator_add(struct bch_fs *c, struct bch_dev *ca)
{
	unsigned i;

	for (i = 0; i < ARRAY_SIZE(c->rw_devs); i++)
		if (ca->mi.data_allowed & (1 << i))
			set_bit(ca->dev_idx, c->rw_devs[i].d);
}

void bch2_dev_allocator_background_exit(struct bch_dev *ca)
{
	darray_exit(&ca->discard_buckets_in_flight);
}

void bch2_dev_allocator_background_init(struct bch_dev *ca)
{
	mutex_init(&ca->discard_buckets_in_flight_lock);
	INIT_WORK(&ca->discard_work, bch2_do_discards_work);
	INIT_WORK(&ca->discard_fast_work, bch2_do_discards_fast_work);
	INIT_WORK(&ca->invalidate_work, bch2_do_invalidates_work);
}

void bch2_fs_allocator_background_init(struct bch_fs *c)
{
	spin_lock_init(&c->freelist_lock);
}<|MERGE_RESOLUTION|>--- conflicted
+++ resolved
@@ -1927,21 +1927,12 @@
 	while (1) {
 		bool got_bucket = false;
 		u64 bucket;
-<<<<<<< HEAD
 
 		mutex_lock(&ca->discard_buckets_in_flight_lock);
 		darray_for_each(ca->discard_buckets_in_flight, i) {
 			if (i->in_progress)
 				continue;
 
-=======
-
-		mutex_lock(&ca->discard_buckets_in_flight_lock);
-		darray_for_each(ca->discard_buckets_in_flight, i) {
-			if (i->in_progress)
-				continue;
-
->>>>>>> d6d793ae
 			got_bucket = true;
 			bucket = i->bucket;
 			i->in_progress = true;
@@ -1980,7 +1971,6 @@
 
 	if (discard_in_flight_add(ca, bucket, false))
 		return;
-<<<<<<< HEAD
 
 	if (!bch2_dev_get_ioref(c, ca->dev_idx, WRITE))
 		return;
@@ -1991,18 +1981,6 @@
 	if (queue_work(c->write_ref_wq, &ca->discard_fast_work))
 		return;
 
-=======
-
-	if (!bch2_dev_get_ioref(c, ca->dev_idx, WRITE))
-		return;
-
-	if (!bch2_write_ref_tryget(c, BCH_WRITE_REF_discard_fast))
-		goto put_ioref;
-
-	if (queue_work(c->write_ref_wq, &ca->discard_fast_work))
-		return;
-
->>>>>>> d6d793ae
 	bch2_write_ref_put(c, BCH_WRITE_REF_discard_fast);
 put_ioref:
 	percpu_ref_put(&ca->io_ref);
