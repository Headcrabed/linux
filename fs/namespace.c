--- conflicted
+++ resolved
@@ -128,21 +128,12 @@
 		return 1;
 	return 0;
 }
-<<<<<<< HEAD
 
 static inline void mnt_ns_tree_write_lock(void)
 {
 	write_seqlock(&mnt_ns_tree_lock);
 }
 
-=======
-
-static inline void mnt_ns_tree_write_lock(void)
-{
-	write_seqlock(&mnt_ns_tree_lock);
-}
-
->>>>>>> cdbc9346
 static inline void mnt_ns_tree_write_unlock(void)
 {
 	write_sequnlock(&mnt_ns_tree_lock);
@@ -5103,14 +5094,7 @@
 	if (err)
 		return err;
 
-<<<<<<< HEAD
-		err = security_sb_show_options(seq, sb);
-		if (err)
-			return err;
-
-=======
 	if (sb->s_op->show_options) {
->>>>>>> cdbc9346
 		err = sb->s_op->show_options(seq, mnt->mnt_root);
 		if (err)
 			return err;
