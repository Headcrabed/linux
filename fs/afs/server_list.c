--- conflicted
+++ resolved
@@ -97,13 +97,8 @@
 				break;
 		if (j < slist->nr_servers) {
 			if (slist->servers[j].server == server) {
-<<<<<<< HEAD
-				afs_unuse_server(volume->cell->net, server,
-						 afs_server_trace_put_slist_isort);
-=======
 				afs_unuse_server_notime(volume->cell->net, server,
 							afs_server_trace_unuse_slist_isort);
->>>>>>> d893b394
 				continue;
 			}
 
