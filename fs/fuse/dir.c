--- conflicted
+++ resolved
@@ -1146,17 +1146,13 @@
 	else if (PTR_ERR(de) == -EINTR)
 		fuse_invalidate_attr(inode);
 
-<<<<<<< HEAD
-	if (err == -ENOSYS)
+	if (PTR_ERR(de) == -ENOSYS)
 		fm->fc->no_link = 1;
 out:
 	if (fm->fc->no_link)
 		return -EPERM;
 
-	return err;
-=======
 	return PTR_ERR(de);
->>>>>>> c87c0d86
 }
 
 static void fuse_fillattr(struct mnt_idmap *idmap, struct inode *inode,
