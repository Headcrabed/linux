--- conflicted
+++ resolved
@@ -106,72 +106,9 @@
 
 static int imx8_probe(struct snd_sof_dev *sdev)
 {
-<<<<<<< HEAD
-	struct platform_device *pdev = to_platform_device(sdev->dev);
-	struct device_node *np = pdev->dev.of_node;
-	struct device_node *res_node;
-	struct resource *mmio;
-	struct imx8_priv *priv;
-	struct resource res;
-	u32 base, size;
-	int ret = 0;
-	int i;
-
-	priv = devm_kzalloc(&pdev->dev, sizeof(*priv), GFP_KERNEL);
-	if (!priv)
-		return -ENOMEM;
-
-	sdev->num_cores = 1;
-	sdev->pdata->hw_pdata = priv;
-	priv->dev = sdev->dev;
-	priv->sdev = sdev;
-
-	/* power up device associated power domains */
-	priv->num_domains = of_count_phandle_with_args(np, "power-domains",
-						       "#power-domain-cells");
-	if (priv->num_domains < 0) {
-		dev_err(sdev->dev, "no power-domains property in %pOF\n", np);
-		return priv->num_domains;
-	}
-
-	priv->pd_dev = devm_kmalloc_array(&pdev->dev, priv->num_domains,
-					  sizeof(*priv->pd_dev), GFP_KERNEL);
-	if (!priv->pd_dev)
-		return -ENOMEM;
-
-	priv->link = devm_kmalloc_array(&pdev->dev, priv->num_domains,
-					sizeof(*priv->link), GFP_KERNEL);
-	if (!priv->link)
-		return -ENOMEM;
-
-	for (i = 0; i < priv->num_domains; i++) {
-		priv->pd_dev[i] = dev_pm_domain_attach_by_id(&pdev->dev, i);
-		if (IS_ERR(priv->pd_dev[i])) {
-			ret = PTR_ERR(priv->pd_dev[i]);
-			goto exit_unroll_pm;
-		}
-		priv->link[i] = device_link_add(&pdev->dev, priv->pd_dev[i],
-						DL_FLAG_STATELESS |
-						DL_FLAG_PM_RUNTIME |
-						DL_FLAG_RPM_ACTIVE);
-		if (!priv->link[i]) {
-			ret = -ENOMEM;
-			dev_pm_domain_detach(priv->pd_dev[i], false);
-			goto exit_unroll_pm;
-		}
-	}
-
-	ret = imx_scu_get_handle(&priv->sc_ipc);
-	if (ret) {
-		dev_err(sdev->dev, "Cannot obtain SCU handle (err = %d)\n",
-			ret);
-		goto exit_unroll_pm;
-	}
-=======
 	struct imx_sc_ipc *sc_ipc_handle;
 	struct imx_common_data *common;
 	int ret;
->>>>>>> e8a457b7
 
 	common = sdev->pdata->hw_pdata;
 
@@ -458,30 +395,6 @@
 		.compatible = "fsl,imx8qm-mek-revd",
 		.sof_tplg_filename = "sof-imx8-wm8962.tplg",
 		.drv_name = "asoc-audio-graph-card2",
-<<<<<<< HEAD
-	},
-	{
-		.compatible = "fsl,imx8qxp-mek-bb",
-		.sof_tplg_filename = "sof-imx8-cs42888.tplg",
-		.drv_name = "asoc-audio-graph-card2",
-	},
-	{
-		.compatible = "fsl,imx8qm-mek-bb",
-		.sof_tplg_filename = "sof-imx8-cs42888.tplg",
-		.drv_name = "asoc-audio-graph-card2",
-	},
-
-	{}
-};
-
-static struct sof_dev_desc sof_of_imx8qxp_desc = {
-	.of_machines	= sof_imx8_machs,
-	.ipc_supported_mask	= BIT(SOF_IPC_TYPE_3),
-	.ipc_default		= SOF_IPC_TYPE_3,
-	.default_fw_path = {
-		[SOF_IPC_TYPE_3] = "imx/sof",
-=======
->>>>>>> e8a457b7
 	},
 	{
 		.compatible = "fsl,imx8qxp-mek-bb",
