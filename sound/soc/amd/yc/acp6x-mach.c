--- conflicted
+++ resolved
@@ -342,8 +342,6 @@
 	{
 		.driver_data = &acp6x_card,
 		.matches = {
-<<<<<<< HEAD
-=======
 			DMI_MATCH(DMI_BOARD_VENDOR, "LENOVO"),
 			DMI_MATCH(DMI_PRODUCT_NAME, "83J2"),
 		}
@@ -351,7 +349,6 @@
 	{
 		.driver_data = &acp6x_card,
 		.matches = {
->>>>>>> e8a457b7
 			DMI_MATCH(DMI_BOARD_VENDOR, "ASUSTeK COMPUTER INC."),
 			DMI_MATCH(DMI_PRODUCT_NAME, "UM5302TA"),
 		}
