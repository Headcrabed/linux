--- conflicted
+++ resolved
@@ -658,41 +658,25 @@
 
 static const struct snd_soc_acpi_adr_device cs35l56_sdw_eight_1_4_fb_adr[] = {
 	{
-<<<<<<< HEAD
-		.adr = 0x00003301fa355601,
-=======
 		.adr = 0x00003301fa355601ull,
->>>>>>> e8a457b7
 		.num_endpoints = ARRAY_SIZE(cs35l56_l_fb_endpoints),
 		.endpoints = cs35l56_l_fb_endpoints,
 		.name_prefix = "AMP1"
 	},
 	{
-<<<<<<< HEAD
-		.adr = 0x00003201fa355601,
-=======
 		.adr = 0x00003201fa355601ull,
->>>>>>> e8a457b7
 		.num_endpoints = ARRAY_SIZE(cs35l56_2_fb_endpoints),
 		.endpoints = cs35l56_2_fb_endpoints,
 		.name_prefix = "AMP2"
 	},
 	{
-<<<<<<< HEAD
-		.adr = 0x00003101fa355601,
-=======
 		.adr = 0x00003101fa355601ull,
->>>>>>> e8a457b7
 		.num_endpoints = ARRAY_SIZE(cs35l56_4_fb_endpoints),
 		.endpoints = cs35l56_4_fb_endpoints,
 		.name_prefix = "AMP3"
 	},
 	{
-<<<<<<< HEAD
-		.adr = 0x00003001fa355601,
-=======
 		.adr = 0x00003001fa355601ull,
->>>>>>> e8a457b7
 		.num_endpoints = ARRAY_SIZE(cs35l56_6_fb_endpoints),
 		.endpoints = cs35l56_6_fb_endpoints,
 		.name_prefix = "AMP4"
@@ -701,41 +685,25 @@
 
 static const struct snd_soc_acpi_adr_device cs35l56_sdw_eight_5_8_fb_adr[] = {
 	{
-<<<<<<< HEAD
-		.adr = 0x00013701fa355601,
-=======
 		.adr = 0x00013701fa355601ull,
->>>>>>> e8a457b7
 		.num_endpoints = ARRAY_SIZE(cs35l56_r_fb_endpoints),
 		.endpoints = cs35l56_r_fb_endpoints,
 		.name_prefix = "AMP8"
 	},
 	{
-<<<<<<< HEAD
-		.adr = 0x00013601fa355601,
-=======
 		.adr = 0x00013601fa355601ull,
->>>>>>> e8a457b7
 		.num_endpoints = ARRAY_SIZE(cs35l56_3_fb_endpoints),
 		.endpoints = cs35l56_3_fb_endpoints,
 		.name_prefix = "AMP7"
 	},
 	{
-<<<<<<< HEAD
-		.adr = 0x00013501fa355601,
-=======
 		.adr = 0x00013501fa355601ull,
->>>>>>> e8a457b7
 		.num_endpoints = ARRAY_SIZE(cs35l56_5_fb_endpoints),
 		.endpoints = cs35l56_5_fb_endpoints,
 		.name_prefix = "AMP6"
 	},
 	{
-<<<<<<< HEAD
-		.adr = 0x00013401fa355601,
-=======
 		.adr = 0x00013401fa355601ull,
->>>>>>> e8a457b7
 		.num_endpoints = ARRAY_SIZE(cs35l56_7_fb_endpoints),
 		.endpoints = cs35l56_7_fb_endpoints,
 		.name_prefix = "AMP5"
