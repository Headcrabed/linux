--- conflicted
+++ resolved
@@ -50,8 +50,6 @@
 	.group_id = 1,
 };
 
-<<<<<<< HEAD
-=======
 static const struct snd_soc_acpi_endpoint spk_1_endpoint = {
 	.num = 0,
 	.aggregated = 1,
@@ -94,7 +92,6 @@
 	.group_id = 1,
 };
 
->>>>>>> e8a457b7
 /*
  * Multi-function codecs with three endpoints created for
  * headset, amp and dmic functions.
@@ -161,8 +158,6 @@
 	},
 };
 
-<<<<<<< HEAD
-=======
 static const struct snd_soc_acpi_endpoint cs42l43_amp_spkagg_endpoints[] = {
 	{ /* Jack Playback Endpoint */
 		.num = 0,
@@ -277,7 +272,6 @@
 	}
 };
 
->>>>>>> e8a457b7
 static const struct snd_soc_acpi_adr_device rt711_sdca_0_adr[] = {
 	{
 		.adr = 0x000030025D071101ull,
@@ -296,8 +290,6 @@
 	}
 };
 
-<<<<<<< HEAD
-=======
 static const struct snd_soc_acpi_adr_device rt712_vb_3_group1_adr[] = {
 	{
 		.adr = 0x000330025D071201ull,
@@ -307,7 +299,6 @@
 	}
 };
 
->>>>>>> e8a457b7
 static const struct snd_soc_acpi_adr_device rt713_vb_2_adr[] = {
 	{
 		.adr = 0x000230025d071301ull,
@@ -317,8 +308,6 @@
 	}
 };
 
-<<<<<<< HEAD
-=======
 static const struct snd_soc_acpi_adr_device rt713_vb_3_adr[] = {
 	{
 		.adr = 0x000330025D071301ull,
@@ -328,7 +317,6 @@
 	}
 };
 
->>>>>>> e8a457b7
 static const struct snd_soc_acpi_adr_device rt721_3_single_adr[] = {
 	{
 		.adr = 0x000330025d072101ull,
@@ -392,8 +380,6 @@
 	}
 };
 
-<<<<<<< HEAD
-=======
 static const struct snd_soc_acpi_adr_device rt1320_2_group1_adr[] = {
 	{
 		.adr = 0x000230025D132001ull,
@@ -412,7 +398,6 @@
 	}
 };
 
->>>>>>> e8a457b7
 static const struct snd_soc_acpi_adr_device rt1320_3_group2_adr[] = {
 	{
 		.adr = 0x000330025D132001ull,
@@ -422,8 +407,6 @@
 	}
 };
 
-<<<<<<< HEAD
-=======
 static const struct snd_soc_acpi_link_adr ptl_cs42l43_l2_cs35l56x6_l13[] = {
 	{
 		.mask = BIT(2),
@@ -451,7 +434,6 @@
 	}
 };
 
->>>>>>> e8a457b7
 static const struct snd_soc_acpi_link_adr ptl_rt722_only[] = {
 	{
 		.mask = BIT(0),
@@ -488,11 +470,7 @@
 	{}
 };
 
-<<<<<<< HEAD
-static const struct snd_soc_acpi_link_adr lnl_sdw_rt713_vb_l2_rt1320_l13[] = {
-=======
 static const struct snd_soc_acpi_link_adr ptl_sdw_rt713_vb_l2_rt1320_l13[] = {
->>>>>>> e8a457b7
 	{
 		.mask = BIT(2),
 		.num_adr = ARRAY_SIZE(rt713_vb_2_adr),
@@ -511,9 +489,6 @@
 	{}
 };
 
-<<<<<<< HEAD
-static const struct snd_soc_acpi_link_adr lnl_sdw_rt712_vb_l2_rt1320_l1[] = {
-=======
 static const struct snd_soc_acpi_link_adr ptl_sdw_rt713_vb_l3_rt1320_l12[] = {
 	{
 		.mask = BIT(3),
@@ -534,7 +509,6 @@
 };
 
 static const struct snd_soc_acpi_link_adr ptl_sdw_rt712_vb_l2_rt1320_l1[] = {
->>>>>>> e8a457b7
 	{
 		.mask = BIT(2),
 		.num_adr = ARRAY_SIZE(rt712_vb_2_group1_adr),
@@ -548,8 +522,6 @@
 	{}
 };
 
-<<<<<<< HEAD
-=======
 static const struct snd_soc_acpi_link_adr ptl_sdw_rt712_vb_l3_rt1320_l2[] = {
 	{
 		.mask = BIT(3),
@@ -564,7 +536,6 @@
 	{}
 };
 
->>>>>>> e8a457b7
 /* this table is used when there is no I2S codec present */
 struct snd_soc_acpi_mach snd_soc_acpi_intel_ptl_sdw_machines[] = {
 	/* mockup tests need to be first */
@@ -636,19 +607,6 @@
 	},
 	{
 		.link_mask = BIT(1) | BIT(2),
-<<<<<<< HEAD
-		.links = lnl_sdw_rt712_vb_l2_rt1320_l1,
-		.drv_name = "sof_sdw",
-		.machine_check = snd_soc_acpi_intel_sdca_is_device_rt712_vb,
-		.sof_tplg_filename = "sof-lnl-rt712-l2-rt1320-l1.tplg"
-	},
-	{
-		.link_mask = BIT(1) | BIT(2) | BIT(3),
-		.links = lnl_sdw_rt713_vb_l2_rt1320_l13,
-		.drv_name = "sof_sdw",
-		.machine_check = snd_soc_acpi_intel_sdca_is_device_rt712_vb,
-		.sof_tplg_filename = "sof-lnl-rt713-l2-rt1320-l13.tplg"
-=======
 		.links = ptl_sdw_rt712_vb_l2_rt1320_l1,
 		.drv_name = "sof_sdw",
 		.machine_check = snd_soc_acpi_intel_sdca_is_device_rt712_vb,
@@ -674,7 +632,6 @@
 		.drv_name = "sof_sdw",
 		.machine_check = snd_soc_acpi_intel_sdca_is_device_rt712_vb,
 		.sof_tplg_filename = "sof-ptl-rt713-l3-rt1320-l12.tplg"
->>>>>>> e8a457b7
 	},
 	{},
 };
