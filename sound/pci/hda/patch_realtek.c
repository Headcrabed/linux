--- conflicted
+++ resolved
@@ -7638,10 +7638,7 @@
 	ALC287_FIXUP_LENOVO_14ARP8_LEGION_IAH7,
 	ALC287_FIXUP_LENOVO_SSID_17AA3820,
 	ALCXXX_FIXUP_CS35LXX,
-<<<<<<< HEAD
-=======
 	ALC245_FIXUP_CLEVO_NOISY_MIC,
->>>>>>> 17b65575
 };
 
 /* A special fixup for Lenovo C940 and Yoga Duet 7;
@@ -9981,15 +9978,12 @@
 		.type = HDA_FIXUP_FUNC,
 		.v.func = cs35lxx_autodet_fixup,
 	},
-<<<<<<< HEAD
-=======
 	[ALC245_FIXUP_CLEVO_NOISY_MIC] = {
 		.type = HDA_FIXUP_FUNC,
 		.v.func = alc269_fixup_limit_int_mic_boost,
 		.chained = true,
 		.chain_id = ALC256_FIXUP_SYSTEM76_MIC_NO_PRESENCE,
 	},
->>>>>>> 17b65575
 };
 
 static const struct snd_pci_quirk alc269_fixup_tbl[] = {
@@ -10564,10 +10558,7 @@
 	SND_PCI_QUIRK(0x144d, 0xca03, "Samsung Galaxy Book2 Pro 360 (NP930QED)", ALC298_FIXUP_SAMSUNG_AMP),
 	SND_PCI_QUIRK(0x144d, 0xc868, "Samsung Galaxy Book2 Pro (NP930XED)", ALC298_FIXUP_SAMSUNG_AMP),
 	SND_PCI_QUIRK(0x144d, 0xc1ca, "Samsung Galaxy Book3 Pro 360 (NP960QFG-KB1US)", ALC298_FIXUP_SAMSUNG_AMP2),
-<<<<<<< HEAD
-=======
 	SND_PCI_QUIRK(0x144d, 0xc1cc, "Samsung Galaxy Book3 Ultra (NT960XFH-XD92G))", ALC298_FIXUP_SAMSUNG_AMP2),
->>>>>>> 17b65575
 	SND_PCI_QUIRK(0x1458, 0xfa53, "Gigabyte BXBT-2807", ALC283_FIXUP_HEADSET_MIC),
 	SND_PCI_QUIRK(0x1462, 0xb120, "MSI Cubi MS-B120", ALC283_FIXUP_HEADSET_MIC),
 	SND_PCI_QUIRK(0x1462, 0xb171, "Cubi N 8GL (MS-B171)", ALC283_FIXUP_HEADSET_MIC),
