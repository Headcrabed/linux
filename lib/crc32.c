--- conflicted
+++ resolved
@@ -37,11 +37,7 @@
 MODULE_DESCRIPTION("Various CRC32 calculations");
 MODULE_LICENSE("GPL");
 
-<<<<<<< HEAD
-u32 __pure crc32_le_base(u32 crc, const u8 *p, size_t len)
-=======
 u32 crc32_le_base(u32 crc, const u8 *p, size_t len)
->>>>>>> e8a457b7
 {
 	while (len--)
 		crc = (crc >> 8) ^ crc32table_le[(crc & 255) ^ *p++];
@@ -49,21 +45,13 @@
 }
 EXPORT_SYMBOL(crc32_le_base);
 
-<<<<<<< HEAD
-u32 __pure crc32c_le_base(u32 crc, const u8 *p, size_t len)
-=======
 u32 crc32c_base(u32 crc, const u8 *p, size_t len)
->>>>>>> e8a457b7
 {
 	while (len--)
 		crc = (crc >> 8) ^ crc32ctable_le[(crc & 255) ^ *p++];
 	return crc;
 }
-<<<<<<< HEAD
-EXPORT_SYMBOL(crc32c_le_base);
-=======
 EXPORT_SYMBOL(crc32c_base);
->>>>>>> e8a457b7
 
 /*
  * This multiplies the polynomials x and y modulo the given modulus.
@@ -137,11 +125,7 @@
 }
 EXPORT_SYMBOL(crc32c_shift);
 
-<<<<<<< HEAD
-u32 __pure crc32_be_base(u32 crc, const u8 *p, size_t len)
-=======
 u32 crc32_be_base(u32 crc, const u8 *p, size_t len)
->>>>>>> e8a457b7
 {
 	while (len--)
 		crc = (crc << 8) ^ crc32table_be[(crc >> 24) ^ *p++];
