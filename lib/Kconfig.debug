# SPDX-License-Identifier: GPL-2.0-only
menu "Kernel hacking"

menu "printk and dmesg options"

config PRINTK_TIME
	bool "Show timing information on printks"
	depends on PRINTK
	help
	  Selecting this option causes time stamps of the printk()
	  messages to be added to the output of the syslog() system
	  call and at the console.

	  The timestamp is always recorded internally, and exported
	  to /dev/kmsg. This flag just specifies if the timestamp should
	  be included, not that the timestamp is recorded.

	  The behavior is also controlled by the kernel command line
	  parameter printk.time=1. See Documentation/admin-guide/kernel-parameters.rst

config PRINTK_CALLER
	bool "Show caller information on printks"
	depends on PRINTK
	help
	  Selecting this option causes printk() to add a caller "thread id" (if
	  in task context) or a caller "processor id" (if not in task context)
	  to every message.

	  This option is intended for environments where multiple threads
	  concurrently call printk() for many times, for it is difficult to
	  interpret without knowing where these lines (or sometimes individual
	  line which was divided into multiple lines due to race) came from.

	  Since toggling after boot makes the code racy, currently there is
	  no option to enable/disable at the kernel command line parameter or
	  sysfs interface.

config STACKTRACE_BUILD_ID
	bool "Show build ID information in stacktraces"
	depends on PRINTK
	help
	  Selecting this option adds build ID information for symbols in
	  stacktraces printed with the printk format '%p[SR]b'.

	  This option is intended for distros where debuginfo is not easily
	  accessible but can be downloaded given the build ID of the vmlinux or
	  kernel module where the function is located.

config CONSOLE_LOGLEVEL_DEFAULT
	int "Default console loglevel (1-15)"
	range 1 15
	default "7"
	help
	  Default loglevel to determine what will be printed on the console.

	  Setting a default here is equivalent to passing in loglevel=<x> in
	  the kernel bootargs. loglevel=<x> continues to override whatever
	  value is specified here as well.

	  Note: This does not affect the log level of un-prefixed printk()
	  usage in the kernel. That is controlled by the MESSAGE_LOGLEVEL_DEFAULT
	  option.

config CONSOLE_LOGLEVEL_QUIET
	int "quiet console loglevel (1-15)"
	range 1 15
	default "4"
	help
	  loglevel to use when "quiet" is passed on the kernel commandline.

	  When "quiet" is passed on the kernel commandline this loglevel
	  will be used as the loglevel. IOW passing "quiet" will be the
	  equivalent of passing "loglevel=<CONSOLE_LOGLEVEL_QUIET>"

config MESSAGE_LOGLEVEL_DEFAULT
	int "Default message log level (1-7)"
	range 1 7
	default "4"
	help
	  Default log level for printk statements with no specified priority.

	  This was hard-coded to KERN_WARNING since at least 2.6.10 but folks
	  that are auditing their logs closely may want to set it to a lower
	  priority.

	  Note: This does not affect what message level gets printed on the console
	  by default. To change that, use loglevel=<x> in the kernel bootargs,
	  or pick a different CONSOLE_LOGLEVEL_DEFAULT configuration value.

config BOOT_PRINTK_DELAY
	bool "Delay each boot printk message by N milliseconds"
	depends on DEBUG_KERNEL && PRINTK && GENERIC_CALIBRATE_DELAY
	help
	  This build option allows you to read kernel boot messages
	  by inserting a short delay after each one.  The delay is
	  specified in milliseconds on the kernel command line,
	  using "boot_delay=N".

	  It is likely that you would also need to use "lpj=M" to preset
	  the "loops per jiffy" value.
	  See a previous boot log for the "lpj" value to use for your
	  system, and then set "lpj=M" before setting "boot_delay=N".
	  NOTE:  Using this option may adversely affect SMP systems.
	  I.e., processors other than the first one may not boot up.
	  BOOT_PRINTK_DELAY also may cause LOCKUP_DETECTOR to detect
	  what it believes to be lockup conditions.

config DYNAMIC_DEBUG
	bool "Enable dynamic printk() support"
	default n
	depends on PRINTK
	depends on (DEBUG_FS || PROC_FS)
	select DYNAMIC_DEBUG_CORE
	help

	  Compiles debug level messages into the kernel, which would not
	  otherwise be available at runtime. These messages can then be
	  enabled/disabled based on various levels of scope - per source file,
	  function, module, format string, and line number. This mechanism
	  implicitly compiles in all pr_debug() and dev_dbg() calls, which
	  enlarges the kernel text size by about 2%.

	  If a source file is compiled with DEBUG flag set, any
	  pr_debug() calls in it are enabled by default, but can be
	  disabled at runtime as below.  Note that DEBUG flag is
	  turned on by many CONFIG_*DEBUG* options.

	  Usage:

	  Dynamic debugging is controlled via the 'dynamic_debug/control' file,
	  which is contained in the 'debugfs' filesystem or procfs.
	  Thus, the debugfs or procfs filesystem must first be mounted before
	  making use of this feature.
	  We refer the control file as: <debugfs>/dynamic_debug/control. This
	  file contains a list of the debug statements that can be enabled. The
	  format for each line of the file is:

		filename:lineno [module]function flags format

	  filename : source file of the debug statement
	  lineno : line number of the debug statement
	  module : module that contains the debug statement
	  function : function that contains the debug statement
	  flags : '=p' means the line is turned 'on' for printing
	  format : the format used for the debug statement

	  From a live system:

		nullarbor:~ # cat <debugfs>/dynamic_debug/control
		# filename:lineno [module]function flags format
		fs/aio.c:222 [aio]__put_ioctx =_ "__put_ioctx:\040freeing\040%p\012"
		fs/aio.c:248 [aio]ioctx_alloc =_ "ENOMEM:\040nr_events\040too\040high\012"
		fs/aio.c:1770 [aio]sys_io_cancel =_ "calling\040cancel\012"

	  Example usage:

		// enable the message at line 1603 of file svcsock.c
		nullarbor:~ # echo -n 'file svcsock.c line 1603 +p' >
						<debugfs>/dynamic_debug/control

		// enable all the messages in file svcsock.c
		nullarbor:~ # echo -n 'file svcsock.c +p' >
						<debugfs>/dynamic_debug/control

		// enable all the messages in the NFS server module
		nullarbor:~ # echo -n 'module nfsd +p' >
						<debugfs>/dynamic_debug/control

		// enable all 12 messages in the function svc_process()
		nullarbor:~ # echo -n 'func svc_process +p' >
						<debugfs>/dynamic_debug/control

		// disable all 12 messages in the function svc_process()
		nullarbor:~ # echo -n 'func svc_process -p' >
						<debugfs>/dynamic_debug/control

	  See Documentation/admin-guide/dynamic-debug-howto.rst for additional
	  information.

config DYNAMIC_DEBUG_CORE
	bool "Enable core function of dynamic debug support"
	depends on PRINTK
	depends on (DEBUG_FS || PROC_FS)
	help
	  Enable core functional support of dynamic debug. It is useful
	  when you want to tie dynamic debug to your kernel modules with
	  DYNAMIC_DEBUG_MODULE defined for each of them, especially for
	  the case of embedded system where the kernel image size is
	  sensitive for people.

config SYMBOLIC_ERRNAME
	bool "Support symbolic error names in printf"
	default y if PRINTK
	help
	  If you say Y here, the kernel's printf implementation will
	  be able to print symbolic error names such as ENOSPC instead
	  of the number 28. It makes the kernel image slightly larger
	  (about 3KB), but can make the kernel logs easier to read.

config DEBUG_BUGVERBOSE
	bool "Verbose BUG() reporting (adds 70K)" if DEBUG_KERNEL && EXPERT
	depends on BUG && (GENERIC_BUG || HAVE_DEBUG_BUGVERBOSE)
	default y
	help
	  Say Y here to make BUG() panics output the file name and line number
	  of the BUG call as well as the EIP and oops trace.  This aids
	  debugging but costs about 70-100K of memory.

endmenu # "printk and dmesg options"

config DEBUG_KERNEL
	bool "Kernel debugging"
	help
	  Say Y here if you are developing drivers or trying to debug and
	  identify kernel problems.

config DEBUG_MISC
	bool "Miscellaneous debug code"
	default DEBUG_KERNEL
	depends on DEBUG_KERNEL
	help
	  Say Y here if you need to enable miscellaneous debug code that should
	  be under a more specific debug option but isn't.

menu "Compile-time checks and compiler options"

config DEBUG_INFO
	bool
	help
	  A kernel debug info option other than "None" has been selected
	  in the "Debug information" choice below, indicating that debug
	  information will be generated for build targets.

# Clang generates .uleb128 with label differences for DWARF v5, a feature that
# older binutils ports do not support when utilizing RISC-V style linker
# relaxation: https://sourceware.org/bugzilla/show_bug.cgi?id=27215
config AS_HAS_NON_CONST_ULEB128
	def_bool $(as-instr,.uleb128 .Lexpr_end4 - .Lexpr_start3\n.Lexpr_start3:\n.Lexpr_end4:)

choice
	prompt "Debug information"
	depends on DEBUG_KERNEL
	help
	  Selecting something other than "None" results in a kernel image
	  that will include debugging info resulting in a larger kernel image.
	  This adds debug symbols to the kernel and modules (gcc -g), and
	  is needed if you intend to use kernel crashdump or binary object
	  tools like crash, kgdb, LKCD, gdb, etc on the kernel.

	  Choose which version of DWARF debug info to emit. If unsure,
	  select "Toolchain default".

config DEBUG_INFO_NONE
	bool "Disable debug information"
	help
	  Do not build the kernel with debugging information, which will
	  result in a faster and smaller build.

config DEBUG_INFO_DWARF_TOOLCHAIN_DEFAULT
	bool "Rely on the toolchain's implicit default DWARF version"
	select DEBUG_INFO
	depends on !CC_IS_CLANG || AS_IS_LLVM || CLANG_VERSION < 140000 || (AS_IS_GNU && AS_VERSION >= 23502 && AS_HAS_NON_CONST_ULEB128)
	help
	  The implicit default version of DWARF debug info produced by a
	  toolchain changes over time.

	  This can break consumers of the debug info that haven't upgraded to
	  support newer revisions, and prevent testing newer versions, but
	  those should be less common scenarios.

config DEBUG_INFO_DWARF4
	bool "Generate DWARF Version 4 debuginfo"
	select DEBUG_INFO
	depends on !CC_IS_CLANG || AS_IS_LLVM || (AS_IS_GNU && AS_VERSION >= 23502)
	help
	  Generate DWARF v4 debug info. This requires gcc 4.5+, binutils 2.35.2
	  if using clang without clang's integrated assembler, and gdb 7.0+.

	  If you have consumers of DWARF debug info that are not ready for
	  newer revisions of DWARF, you may wish to choose this or have your
	  config select this.

config DEBUG_INFO_DWARF5
	bool "Generate DWARF Version 5 debuginfo"
	select DEBUG_INFO
	depends on !ARCH_HAS_BROKEN_DWARF5
	depends on !CC_IS_CLANG || AS_IS_LLVM || (AS_IS_GNU && AS_VERSION >= 23502 && AS_HAS_NON_CONST_ULEB128)
	help
	  Generate DWARF v5 debug info. Requires binutils 2.35.2, gcc 5.0+ (gcc
	  5.0+ accepts the -gdwarf-5 flag but only had partial support for some
	  draft features until 7.0), and gdb 8.0+.

	  Changes to the structure of debug info in Version 5 allow for around
	  15-18% savings in resulting image and debug info section sizes as
	  compared to DWARF Version 4. DWARF Version 5 standardizes previous
	  extensions such as accelerators for symbol indexing and the format
	  for fission (.dwo/.dwp) files. Users may not want to select this
	  config if they rely on tooling that has not yet been updated to
	  support DWARF Version 5.

endchoice # "Debug information"

if DEBUG_INFO

config DEBUG_INFO_REDUCED
	bool "Reduce debugging information"
	help
	  If you say Y here gcc is instructed to generate less debugging
	  information for structure types. This means that tools that
	  need full debugging information (like kgdb or systemtap) won't
	  be happy. But if you merely need debugging information to
	  resolve line numbers there is no loss. Advantage is that
	  build directory object sizes shrink dramatically over a full
	  DEBUG_INFO build and compile times are reduced too.
	  Only works with newer gcc versions.

choice
	prompt "Compressed Debug information"
	help
	  Compress the resulting debug info. Results in smaller debug info sections,
	  but requires that consumers are able to decompress the results.

	  If unsure, choose DEBUG_INFO_COMPRESSED_NONE.

config DEBUG_INFO_COMPRESSED_NONE
	bool "Don't compress debug information"
	help
	  Don't compress debug info sections.

config DEBUG_INFO_COMPRESSED_ZLIB
	bool "Compress debugging information with zlib"
	depends on $(cc-option,-gz=zlib)
	depends on $(ld-option,--compress-debug-sections=zlib)
	help
	  Compress the debug information using zlib.  Requires GCC 5.0+ or Clang
	  5.0+, binutils 2.26+, and zlib.

	  Users of dpkg-deb via scripts/package/builddeb may find an increase in
	  size of their debug .deb packages with this config set, due to the
	  debug info being compressed with zlib, then the object files being
	  recompressed with a different compression scheme. But this is still
	  preferable to setting $KDEB_COMPRESS to "none" which would be even
	  larger.

config DEBUG_INFO_COMPRESSED_ZSTD
	bool "Compress debugging information with zstd"
	depends on $(cc-option,-gz=zstd)
	depends on $(ld-option,--compress-debug-sections=zstd)
	help
	  Compress the debug information using zstd.  This may provide better
	  compression than zlib, for about the same time costs, but requires newer
	  toolchain support.  Requires GCC 13.0+ or Clang 16.0+, binutils 2.40+, and
	  zstd.

endchoice # "Compressed Debug information"

config DEBUG_INFO_SPLIT
	bool "Produce split debuginfo in .dwo files"
	depends on $(cc-option,-gsplit-dwarf)
	# RISC-V linker relaxation + -gsplit-dwarf has issues with LLVM and GCC
	# prior to 12.x:
	# https://github.com/llvm/llvm-project/issues/56642
	# https://gcc.gnu.org/bugzilla/show_bug.cgi?id=99090
	depends on !RISCV || GCC_VERSION >= 120000
	help
	  Generate debug info into separate .dwo files. This significantly
	  reduces the build directory size for builds with DEBUG_INFO,
	  because it stores the information only once on disk in .dwo
	  files instead of multiple times in object files and executables.
	  In addition the debug information is also compressed.

	  Requires recent gcc (4.7+) and recent gdb/binutils.
	  Any tool that packages or reads debug information would need
	  to know about the .dwo files and include them.
	  Incompatible with older versions of ccache.

config DEBUG_INFO_BTF
	bool "Generate BTF type information"
	depends on !DEBUG_INFO_SPLIT && !DEBUG_INFO_REDUCED
	depends on !GCC_PLUGIN_RANDSTRUCT || COMPILE_TEST
	depends on BPF_SYSCALL
	depends on PAHOLE_VERSION >= 116
	depends on DEBUG_INFO_DWARF4 || PAHOLE_VERSION >= 121
	# pahole uses elfutils, which does not have support for Hexagon relocations
	depends on !HEXAGON
	help
	  Generate deduplicated BTF type information from DWARF debug info.
	  Turning this on requires pahole v1.16 or later (v1.21 or later to
	  support DWARF 5), which will convert DWARF type info into equivalent
	  deduplicated BTF type info.

config PAHOLE_HAS_SPLIT_BTF
	def_bool PAHOLE_VERSION >= 119

config PAHOLE_HAS_BTF_TAG
	def_bool PAHOLE_VERSION >= 123
	depends on CC_IS_CLANG
	help
	  Decide whether pahole emits btf_tag attributes (btf_type_tag and
	  btf_decl_tag) or not. Currently only clang compiler implements
	  these attributes, so make the config depend on CC_IS_CLANG.

config PAHOLE_HAS_LANG_EXCLUDE
	def_bool PAHOLE_VERSION >= 124
	help
	  Support for the --lang_exclude flag which makes pahole exclude
	  compilation units from the supplied language. Used in Kbuild to
	  omit Rust CUs which are not supported in version 1.24 of pahole,
	  otherwise it would emit malformed kernel and module binaries when
	  using DEBUG_INFO_BTF_MODULES.

config DEBUG_INFO_BTF_MODULES
	bool "Generate BTF type information for kernel modules"
	default y
	depends on DEBUG_INFO_BTF && MODULES && PAHOLE_HAS_SPLIT_BTF
	help
	  Generate compact split BTF type information for kernel modules.

config MODULE_ALLOW_BTF_MISMATCH
	bool "Allow loading modules with non-matching BTF type info"
	depends on DEBUG_INFO_BTF_MODULES
	help
	  For modules whose split BTF does not match vmlinux, load without
	  BTF rather than refusing to load. The default behavior with
	  module BTF enabled is to reject modules with such mismatches;
	  this option will still load module BTF where possible but ignore
	  it when a mismatch is found.

config GDB_SCRIPTS
	bool "Provide GDB scripts for kernel debugging"
	help
	  This creates the required links to GDB helper scripts in the
	  build directory. If you load vmlinux into gdb, the helper
	  scripts will be automatically imported by gdb as well, and
	  additional functions are available to analyze a Linux kernel
	  instance. See Documentation/process/debugging/gdb-kernel-debugging.rst
	  for further details.

endif # DEBUG_INFO

config FRAME_WARN
	int "Warn for stack frames larger than"
	range 0 8192
	default 0 if KMSAN
	default 2048 if GCC_PLUGIN_LATENT_ENTROPY
	default 2048 if PARISC
	default 1536 if (!64BIT && XTENSA)
	default 1280 if KASAN && !64BIT
	default 1024 if !64BIT
	default 2048 if 64BIT
	help
	  Tell the compiler to warn at build time for stack frames larger than this.
	  Setting this too low will cause a lot of warnings.
	  Setting it to 0 disables the warning.

config STRIP_ASM_SYMS
	bool "Strip assembler-generated symbols during link"
	default n
	help
	  Strip internal assembler-generated symbols during a link (symbols
	  that look like '.Lxxx') so they don't pollute the output of
	  get_wchan() and suchlike.

config READABLE_ASM
	bool "Generate readable assembler code"
	depends on DEBUG_KERNEL
	depends on CC_IS_GCC
	help
	  Disable some compiler optimizations that tend to generate human unreadable
	  assembler output. This may make the kernel slightly slower, but it helps
	  to keep kernel developers who have to stare a lot at assembler listings
	  sane.

config HEADERS_INSTALL
	bool "Install uapi headers to usr/include"
	depends on !UML
	help
	  This option will install uapi headers (headers exported to user-space)
	  into the usr/include directory for use during the kernel build.
	  This is unneeded for building the kernel itself, but needed for some
	  user-space program samples. It is also needed by some features such
	  as uapi header sanity checks.

config DEBUG_SECTION_MISMATCH
	bool "Enable full Section mismatch analysis"
	depends on CC_IS_GCC
	help
	  The section mismatch analysis checks if there are illegal
	  references from one section to another section.
	  During linktime or runtime, some sections are dropped;
	  any use of code/data previously in these sections would
	  most likely result in an oops.
	  In the code, functions and variables are annotated with
	  __init,, etc. (see the full list in include/linux/init.h),
	  which results in the code/data being placed in specific sections.
	  The section mismatch analysis is always performed after a full
	  kernel build, and enabling this option causes the following
	  additional step to occur:
	  - Add the option -fno-inline-functions-called-once to gcc commands.
	    When inlining a function annotated with __init in a non-init
	    function, we would lose the section information and thus
	    the analysis would not catch the illegal reference.
	    This option tells gcc to inline less (but it does result in
	    a larger kernel).

config SECTION_MISMATCH_WARN_ONLY
	bool "Make section mismatch errors non-fatal"
	default y
	help
	  If you say N here, the build process will fail if there are any
	  section mismatch, instead of just throwing warnings.

	  If unsure, say Y.

config DEBUG_FORCE_FUNCTION_ALIGN_64B
	bool "Force all function address 64B aligned"
	depends on EXPERT && (X86_64 || ARM64 || PPC32 || PPC64 || ARC || RISCV || S390)
	select FUNCTION_ALIGNMENT_64B
	help
	  There are cases that a commit from one domain changes the function
	  address alignment of other domains, and cause magic performance
	  bump (regression or improvement). Enable this option will help to
	  verify if the bump is caused by function alignment changes, while
	  it will slightly increase the kernel size and affect icache usage.

	  It is mainly for debug and performance tuning use.

#
# Select this config option from the architecture Kconfig, if it
# is preferred to always offer frame pointers as a config
# option on the architecture (regardless of KERNEL_DEBUG):
#
config ARCH_WANT_FRAME_POINTERS
	bool

config FRAME_POINTER
	bool "Compile the kernel with frame pointers"
	depends on DEBUG_KERNEL && (M68K || UML || SUPERH) || ARCH_WANT_FRAME_POINTERS
	default y if (DEBUG_INFO && UML) || ARCH_WANT_FRAME_POINTERS
	help
	  If you say Y here the resulting kernel image will be slightly
	  larger and slower, but it gives very useful debugging information
	  in case of kernel bugs. (precise oopses/stacktraces/warnings)

config OBJTOOL
	bool

config OBJTOOL_WERROR
	bool "Upgrade objtool warnings to errors"
	depends on OBJTOOL && !COMPILE_TEST
	help
	  Fail the build on objtool warnings.

	  Objtool warnings can indicate kernel instability, including boot
	  failures.  This option is highly recommended.

	  If unsure, say Y.

config STACK_VALIDATION
	bool "Compile-time stack metadata validation"
	depends on HAVE_STACK_VALIDATION && UNWINDER_FRAME_POINTER
	select OBJTOOL
	default n
	help
	  Validate frame pointer rules at compile-time.  This helps ensure that
	  runtime stack traces are more reliable.

	  For more information, see
	  tools/objtool/Documentation/objtool.txt.

config NOINSTR_VALIDATION
	bool
	depends on HAVE_NOINSTR_VALIDATION && DEBUG_ENTRY
	select OBJTOOL
	default y

config VMLINUX_MAP
	bool "Generate vmlinux.map file when linking"
	depends on EXPERT
	help
	  Selecting this option will pass "-Map=vmlinux.map" to ld
	  when linking vmlinux. That file can be useful for verifying
	  and debugging magic section games, and for seeing which
	  pieces of code get eliminated with
	  CONFIG_LD_DEAD_CODE_DATA_ELIMINATION.

config BUILTIN_MODULE_RANGES
	bool "Generate address range information for builtin modules"
	depends on !LTO
	depends on VMLINUX_MAP
	help
	 When modules are built into the kernel, there will be no module name
	 associated with its symbols in /proc/kallsyms.  Tracers may want to
	 identify symbols by module name and symbol name regardless of whether
	 the module is configured as loadable or not.

	 This option generates modules.builtin.ranges in the build tree with
	 offset ranges (per ELF section) for the module(s) they belong to.
	 It also records an anchor symbol to determine the load address of the
	 section.

config DEBUG_FORCE_WEAK_PER_CPU
	bool "Force weak per-cpu definitions"
	depends on DEBUG_KERNEL
	help
	  s390 and alpha require percpu variables in modules to be
	  defined weak to work around addressing range issue which
	  puts the following two restrictions on percpu variable
	  definitions.

	  1. percpu symbols must be unique whether static or not
	  2. percpu variables can't be defined inside a function

	  To ensure that generic code follows the above rules, this
	  option forces all percpu variables to be defined as weak.

endmenu # "Compiler options"

menu "Generic Kernel Debugging Instruments"

config MAGIC_SYSRQ
	bool "Magic SysRq key"
	depends on !UML
	help
	  If you say Y here, you will have some control over the system even
	  if the system crashes for example during kernel debugging (e.g., you
	  will be able to flush the buffer cache to disk, reboot the system
	  immediately or dump some status information). This is accomplished
	  by pressing various keys while holding SysRq (Alt+PrintScreen). It
	  also works on a serial console (on PC hardware at least), if you
	  send a BREAK and then within 5 seconds a command keypress. The
	  keys are documented in <file:Documentation/admin-guide/sysrq.rst>.
	  Don't say Y unless you really know what this hack does.

config MAGIC_SYSRQ_DEFAULT_ENABLE
	hex "Enable magic SysRq key functions by default"
	depends on MAGIC_SYSRQ
	default 0x1
	help
	  Specifies which SysRq key functions are enabled by default.
	  This may be set to 1 or 0 to enable or disable them all, or
	  to a bitmask as described in Documentation/admin-guide/sysrq.rst.

config MAGIC_SYSRQ_SERIAL
	bool "Enable magic SysRq key over serial"
	depends on MAGIC_SYSRQ
	default y
	help
	  Many embedded boards have a disconnected TTL level serial which can
	  generate some garbage that can lead to spurious false sysrq detects.
	  This option allows you to decide whether you want to enable the
	  magic SysRq key.

config MAGIC_SYSRQ_SERIAL_SEQUENCE
	string "Char sequence that enables magic SysRq over serial"
	depends on MAGIC_SYSRQ_SERIAL
	default ""
	help
	  Specifies a sequence of characters that can follow BREAK to enable
	  SysRq on a serial console.

	  If unsure, leave an empty string and the option will not be enabled.

config DEBUG_FS
	bool "Debug Filesystem"
	help
	  debugfs is a virtual file system that kernel developers use to put
	  debugging files into.  Enable this option to be able to read and
	  write to these files.

	  For detailed documentation on the debugfs API, see
	  Documentation/filesystems/.

	  If unsure, say N.

choice
	prompt "Debugfs default access"
	depends on DEBUG_FS
	default DEBUG_FS_ALLOW_ALL
	help
	  This selects the default access restrictions for debugfs.
	  It can be overridden with kernel command line option
	  debugfs=[on,no-mount,off]. The restrictions apply for API access
	  and filesystem registration.

config DEBUG_FS_ALLOW_ALL
	bool "Access normal"
	help
	  No restrictions apply. Both API and filesystem registration
	  is on. This is the normal default operation.

config DEBUG_FS_DISALLOW_MOUNT
	bool "Do not register debugfs as filesystem"
	help
	  The API is open but filesystem is not loaded. Clients can still do
	  their work and read with debug tools that do not need
	  debugfs filesystem.

config DEBUG_FS_ALLOW_NONE
	bool "No access"
	help
	  Access is off. Clients get -PERM when trying to create nodes in
	  debugfs tree and debugfs is not registered as a filesystem.
	  Client can then back-off or continue without debugfs access.

endchoice

source "lib/Kconfig.kgdb"
source "lib/Kconfig.ubsan"
source "lib/Kconfig.kcsan"

endmenu

menu "Networking Debugging"

source "net/Kconfig.debug"

endmenu # "Networking Debugging"

menu "Memory Debugging"

source "mm/Kconfig.debug"

config DEBUG_OBJECTS
	bool "Debug object operations"
	depends on DEBUG_KERNEL
	help
	  If you say Y here, additional code will be inserted into the
	  kernel to track the life time of various objects and validate
	  the operations on those objects.

config DEBUG_OBJECTS_SELFTEST
	bool "Debug objects selftest"
	depends on DEBUG_OBJECTS
	help
	  This enables the selftest of the object debug code.

config DEBUG_OBJECTS_FREE
	bool "Debug objects in freed memory"
	depends on DEBUG_OBJECTS
	help
	  This enables checks whether a k/v free operation frees an area
	  which contains an object which has not been deactivated
	  properly. This can make kmalloc/kfree-intensive workloads
	  much slower.

config DEBUG_OBJECTS_TIMERS
	bool "Debug timer objects"
	depends on DEBUG_OBJECTS
	help
	  If you say Y here, additional code will be inserted into the
	  timer routines to track the life time of timer objects and
	  validate the timer operations.

config DEBUG_OBJECTS_WORK
	bool "Debug work objects"
	depends on DEBUG_OBJECTS
	help
	  If you say Y here, additional code will be inserted into the
	  work queue routines to track the life time of work objects and
	  validate the work operations.

config DEBUG_OBJECTS_RCU_HEAD
	bool "Debug RCU callbacks objects"
	depends on DEBUG_OBJECTS
	help
	  Enable this to turn on debugging of RCU list heads (call_rcu() usage).

config DEBUG_OBJECTS_PERCPU_COUNTER
	bool "Debug percpu counter objects"
	depends on DEBUG_OBJECTS
	help
	  If you say Y here, additional code will be inserted into the
	  percpu counter routines to track the life time of percpu counter
	  objects and validate the percpu counter operations.

config DEBUG_OBJECTS_ENABLE_DEFAULT
	int "debug_objects bootup default value (0-1)"
	range 0 1
	default "1"
	depends on DEBUG_OBJECTS
	help
	  Debug objects boot parameter default value

config SHRINKER_DEBUG
	bool "Enable shrinker debugging support"
	depends on DEBUG_FS
	help
	  Say Y to enable the shrinker debugfs interface which provides
	  visibility into the kernel memory shrinkers subsystem.
	  Disable it to avoid an extra memory footprint.

config DEBUG_STACK_USAGE
	bool "Stack utilization instrumentation"
	depends on DEBUG_KERNEL
	help
	  Enables the display of the minimum amount of free stack which each
	  task has ever had available in the sysrq-T and sysrq-P debug output.
	  Also emits a message to dmesg when a process exits if that process
	  used more stack space than previously exiting processes.

	  This option will slow down process creation somewhat.

config SCHED_STACK_END_CHECK
	bool "Detect stack corruption on calls to schedule()"
	depends on DEBUG_KERNEL
	default n
	help
	  This option checks for a stack overrun on calls to schedule().
	  If the stack end location is found to be over written always panic as
	  the content of the corrupted region can no longer be trusted.
	  This is to ensure no erroneous behaviour occurs which could result in
	  data corruption or a sporadic crash at a later stage once the region
	  is examined. The runtime overhead introduced is minimal.

config ARCH_HAS_DEBUG_VM_PGTABLE
	bool
	help
	  An architecture should select this when it can successfully
	  build and run DEBUG_VM_PGTABLE.

config DEBUG_VFS
	bool "Debug VFS"
	depends on DEBUG_KERNEL
	help
	  Enable this to turn on extended checks in the VFS layer that may impact
	  performance.

	  If unsure, say N.

config DEBUG_VM_IRQSOFF
	def_bool DEBUG_VM && !PREEMPT_RT

config DEBUG_VM
	bool "Debug VM"
	depends on DEBUG_KERNEL
	help
	  Enable this to turn on extended checks in the virtual-memory system
	  that may impact performance.

	  If unsure, say N.

config DEBUG_VM_SHOOT_LAZIES
	bool "Debug MMU_LAZY_TLB_SHOOTDOWN implementation"
	depends on DEBUG_VM
	depends on MMU_LAZY_TLB_SHOOTDOWN
	help
	  Enable additional IPIs that ensure lazy tlb mm references are removed
	  before the mm is freed.

	  If unsure, say N.

config DEBUG_VM_MAPLE_TREE
	bool "Debug VM maple trees"
	depends on DEBUG_VM
	select DEBUG_MAPLE_TREE
	help
	  Enable VM maple tree debugging information and extra validations.

	  If unsure, say N.

config DEBUG_VM_RB
	bool "Debug VM red-black trees"
	depends on DEBUG_VM
	help
	  Enable VM red-black tree debugging information and extra validations.

	  If unsure, say N.

config DEBUG_VM_PGFLAGS
	bool "Debug page-flags operations"
	depends on DEBUG_VM
	help
	  Enables extra validation on page flags operations.

	  If unsure, say N.

config DEBUG_VM_PGTABLE
	bool "Debug arch page table for semantics compliance"
	depends on MMU
	depends on ARCH_HAS_DEBUG_VM_PGTABLE
	default y if DEBUG_VM
	help
	  This option provides a debug method which can be used to test
	  architecture page table helper functions on various platforms in
	  verifying if they comply with expected generic MM semantics. This
	  will help architecture code in making sure that any changes or
	  new additions of these helpers still conform to expected
	  semantics of the generic MM. Platforms will have to opt in for
	  this through ARCH_HAS_DEBUG_VM_PGTABLE.

	  If unsure, say N.

config ARCH_HAS_DEBUG_VIRTUAL
	bool

config DEBUG_VIRTUAL
	bool "Debug VM translations"
	depends on DEBUG_KERNEL && ARCH_HAS_DEBUG_VIRTUAL
	help
	  Enable some costly sanity checks in virtual to page code. This can
	  catch mistakes with virt_to_page() and friends.

	  If unsure, say N.

config DEBUG_NOMMU_REGIONS
	bool "Debug the global anon/private NOMMU mapping region tree"
	depends on DEBUG_KERNEL && !MMU
	help
	  This option causes the global tree of anonymous and private mapping
	  regions to be regularly checked for invalid topology.

config DEBUG_MEMORY_INIT
	bool "Debug memory initialisation" if EXPERT
	default !EXPERT
	help
	  Enable this for additional checks during memory initialisation.
	  The sanity checks verify aspects of the VM such as the memory model
	  and other information provided by the architecture. Verbose
	  information will be printed at KERN_DEBUG loglevel depending
	  on the mminit_loglevel= command-line option.

	  If unsure, say Y

config MEMORY_NOTIFIER_ERROR_INJECT
	tristate "Memory hotplug notifier error injection module"
	depends on MEMORY_HOTPLUG && NOTIFIER_ERROR_INJECTION
	help
	  This option provides the ability to inject artificial errors to
	  memory hotplug notifier chain callbacks.  It is controlled through
	  debugfs interface under /sys/kernel/debug/notifier-error-inject/memory

	  If the notifier call chain should be failed with some events
	  notified, write the error code to "actions/<notifier event>/error".

	  Example: Inject memory hotplug offline error (-12 == -ENOMEM)

	  # cd /sys/kernel/debug/notifier-error-inject/memory
	  # echo -12 > actions/MEM_GOING_OFFLINE/error
	  # echo offline > /sys/devices/system/memory/memoryXXX/state
	  bash: echo: write error: Cannot allocate memory

	  To compile this code as a module, choose M here: the module will
	  be called memory-notifier-error-inject.

	  If unsure, say N.

config DEBUG_PER_CPU_MAPS
	bool "Debug access to per_cpu maps"
	depends on DEBUG_KERNEL
	depends on SMP
	help
	  Say Y to verify that the per_cpu map being accessed has
	  been set up. This adds a fair amount of code to kernel memory
	  and decreases performance.

	  Say N if unsure.

config DEBUG_KMAP_LOCAL
	bool "Debug kmap_local temporary mappings"
	depends on DEBUG_KERNEL && KMAP_LOCAL
	help
	  This option enables additional error checking for the kmap_local
	  infrastructure.  Disable for production use.

config ARCH_SUPPORTS_KMAP_LOCAL_FORCE_MAP
	bool

config DEBUG_KMAP_LOCAL_FORCE_MAP
	bool "Enforce kmap_local temporary mappings"
	depends on DEBUG_KERNEL && ARCH_SUPPORTS_KMAP_LOCAL_FORCE_MAP
	select KMAP_LOCAL
	select DEBUG_KMAP_LOCAL
	help
	  This option enforces temporary mappings through the kmap_local
	  mechanism for non-highmem pages and on non-highmem systems.
	  Disable this for production systems!

config DEBUG_HIGHMEM
	bool "Highmem debugging"
	depends on DEBUG_KERNEL && HIGHMEM
	select DEBUG_KMAP_LOCAL_FORCE_MAP if ARCH_SUPPORTS_KMAP_LOCAL_FORCE_MAP
	select DEBUG_KMAP_LOCAL
	help
	  This option enables additional error checking for high memory
	  systems.  Disable for production systems.

config HAVE_DEBUG_STACKOVERFLOW
	bool

config DEBUG_STACKOVERFLOW
	bool "Check for stack overflows"
	depends on DEBUG_KERNEL && HAVE_DEBUG_STACKOVERFLOW
	help
	  Say Y here if you want to check for overflows of kernel, IRQ
	  and exception stacks (if your architecture uses them). This
	  option will show detailed messages if free stack space drops
	  below a certain limit.

	  These kinds of bugs usually occur when call-chains in the
	  kernel get too deep, especially when interrupts are
	  involved.

	  Use this in cases where you see apparently random memory
	  corruption, especially if it appears in 'struct thread_info'

	  If in doubt, say "N".

config CODE_TAGGING
	bool
	select KALLSYMS

config MEM_ALLOC_PROFILING
	bool "Enable memory allocation profiling"
	default n
	depends on MMU
	depends on PROC_FS
	depends on !DEBUG_FORCE_WEAK_PER_CPU
	select CODE_TAGGING
	select PAGE_EXTENSION
	select SLAB_OBJ_EXT
	help
	  Track allocation source code and record total allocation size
	  initiated at that code location. The mechanism can be used to track
	  memory leaks with a low performance and memory impact.

config MEM_ALLOC_PROFILING_ENABLED_BY_DEFAULT
	bool "Enable memory allocation profiling by default"
	default y
	depends on MEM_ALLOC_PROFILING

config MEM_ALLOC_PROFILING_DEBUG
	bool "Memory allocation profiler debugging"
	default n
	depends on MEM_ALLOC_PROFILING
	select MEM_ALLOC_PROFILING_ENABLED_BY_DEFAULT
	help
	  Adds warnings with helpful error messages for memory allocation
	  profiling.

source "lib/Kconfig.kasan"
source "lib/Kconfig.kfence"
source "lib/Kconfig.kmsan"

endmenu # "Memory Debugging"

config DEBUG_SHIRQ
	bool "Debug shared IRQ handlers"
	depends on DEBUG_KERNEL
	help
	  Enable this to generate a spurious interrupt just before a shared
	  interrupt handler is deregistered (generating one when registering
	  is currently disabled). Drivers need to handle this correctly. Some
	  don't and need to be caught.

menu "Debug Oops, Lockups and Hangs"

config PANIC_ON_OOPS
	bool "Panic on Oops"
	help
	  Say Y here to enable the kernel to panic when it oopses. This
	  has the same effect as setting oops=panic on the kernel command
	  line.

	  This feature is useful to ensure that the kernel does not do
	  anything erroneous after an oops which could result in data
	  corruption or other issues.

	  Say N if unsure.

config PANIC_ON_OOPS_VALUE
	int
	range 0 1
	default 0 if !PANIC_ON_OOPS
	default 1 if PANIC_ON_OOPS

config PANIC_TIMEOUT
	int "panic timeout"
	default 0
	help
	  Set the timeout value (in seconds) until a reboot occurs when
	  the kernel panics. If n = 0, then we wait forever. A timeout
	  value n > 0 will wait n seconds before rebooting, while a timeout
	  value n < 0 will reboot immediately. This setting can be overridden
	  with the kernel command line option panic=, and from userspace via
	  /proc/sys/kernel/panic.

config LOCKUP_DETECTOR
	bool

config SOFTLOCKUP_DETECTOR
	bool "Detect Soft Lockups"
	depends on DEBUG_KERNEL && !S390
	select LOCKUP_DETECTOR
	help
	  Say Y here to enable the kernel to act as a watchdog to detect
	  soft lockups.

	  Softlockups are bugs that cause the kernel to loop in kernel
	  mode for more than 20 seconds, without giving other tasks a
	  chance to run.  The current stack trace is displayed upon
	  detection and the system will stay locked up.

config SOFTLOCKUP_DETECTOR_INTR_STORM
	bool "Detect Interrupt Storm in Soft Lockups"
	depends on SOFTLOCKUP_DETECTOR && IRQ_TIME_ACCOUNTING
	select GENERIC_IRQ_STAT_SNAPSHOT
	default y if NR_CPUS <= 128
	help
	  Say Y here to enable the kernel to detect interrupt storm
	  during "soft lockups".

	  "soft lockups" can be caused by a variety of reasons. If one is
	  caused by an interrupt storm, then the storming interrupts will not
	  be on the callstack. To detect this case, it is necessary to report
	  the CPU stats and the interrupt counts during the "soft lockups".

config BOOTPARAM_SOFTLOCKUP_PANIC
	bool "Panic (Reboot) On Soft Lockups"
	depends on SOFTLOCKUP_DETECTOR
	help
	  Say Y here to enable the kernel to panic on "soft lockups",
	  which are bugs that cause the kernel to loop in kernel
	  mode for more than 20 seconds (configurable using the watchdog_thresh
	  sysctl), without giving other tasks a chance to run.

	  The panic can be used in combination with panic_timeout,
	  to cause the system to reboot automatically after a
	  lockup has been detected. This feature is useful for
	  high-availability systems that have uptime guarantees and
	  where a lockup must be resolved ASAP.

	  Say N if unsure.

config HAVE_HARDLOCKUP_DETECTOR_BUDDY
	bool
	depends on SMP
	default y

#
# Global switch whether to build a hardlockup detector at all. It is available
# only when the architecture supports at least one implementation. There are
# two exceptions. The hardlockup detector is never enabled on:
#
#	s390: it reported many false positives there
#
#	sparc64: has a custom implementation which is not using the common
#		hardlockup command line options and sysctl interface.
#
config HARDLOCKUP_DETECTOR
	bool "Detect Hard Lockups"
	depends on DEBUG_KERNEL && !S390 && !HARDLOCKUP_DETECTOR_SPARC64
	depends on HAVE_HARDLOCKUP_DETECTOR_PERF || HAVE_HARDLOCKUP_DETECTOR_BUDDY || HAVE_HARDLOCKUP_DETECTOR_ARCH
	imply HARDLOCKUP_DETECTOR_PERF
	imply HARDLOCKUP_DETECTOR_BUDDY
	imply HARDLOCKUP_DETECTOR_ARCH
	select LOCKUP_DETECTOR

	help
	  Say Y here to enable the kernel to act as a watchdog to detect
	  hard lockups.

	  Hardlockups are bugs that cause the CPU to loop in kernel mode
	  for more than 10 seconds, without letting other interrupts have a
	  chance to run.  The current stack trace is displayed upon detection
	  and the system will stay locked up.

#
# Note that arch-specific variants are always preferred.
#
config HARDLOCKUP_DETECTOR_PREFER_BUDDY
	bool "Prefer the buddy CPU hardlockup detector"
	depends on HARDLOCKUP_DETECTOR
	depends on HAVE_HARDLOCKUP_DETECTOR_PERF && HAVE_HARDLOCKUP_DETECTOR_BUDDY
	depends on !HAVE_HARDLOCKUP_DETECTOR_ARCH
	help
	  Say Y here to prefer the buddy hardlockup detector over the perf one.

	  With the buddy detector, each CPU uses its softlockup hrtimer
	  to check that the next CPU is processing hrtimer interrupts by
	  verifying that a counter is increasing.

	  This hardlockup detector is useful on systems that don't have
	  an arch-specific hardlockup detector or if resources needed
	  for the hardlockup detector are better used for other things.

config HARDLOCKUP_DETECTOR_PERF
	bool
	depends on HARDLOCKUP_DETECTOR
	depends on HAVE_HARDLOCKUP_DETECTOR_PERF && !HARDLOCKUP_DETECTOR_PREFER_BUDDY
	depends on !HAVE_HARDLOCKUP_DETECTOR_ARCH
	select HARDLOCKUP_DETECTOR_COUNTS_HRTIMER

config HARDLOCKUP_DETECTOR_BUDDY
	bool
	depends on HARDLOCKUP_DETECTOR
	depends on HAVE_HARDLOCKUP_DETECTOR_BUDDY
	depends on !HAVE_HARDLOCKUP_DETECTOR_PERF || HARDLOCKUP_DETECTOR_PREFER_BUDDY
	depends on !HAVE_HARDLOCKUP_DETECTOR_ARCH
	select HARDLOCKUP_DETECTOR_COUNTS_HRTIMER

config HARDLOCKUP_DETECTOR_ARCH
	bool
	depends on HARDLOCKUP_DETECTOR
	depends on HAVE_HARDLOCKUP_DETECTOR_ARCH
	help
	  The arch-specific implementation of the hardlockup detector will
	  be used.

#
# Both the "perf" and "buddy" hardlockup detectors count hrtimer
# interrupts. This config enables functions managing this common code.
#
config HARDLOCKUP_DETECTOR_COUNTS_HRTIMER
	bool
	select SOFTLOCKUP_DETECTOR

#
# Enables a timestamp based low pass filter to compensate for perf based
# hard lockup detection which runs too fast due to turbo modes.
#
config HARDLOCKUP_CHECK_TIMESTAMP
	bool

config BOOTPARAM_HARDLOCKUP_PANIC
	bool "Panic (Reboot) On Hard Lockups"
	depends on HARDLOCKUP_DETECTOR
	help
	  Say Y here to enable the kernel to panic on "hard lockups",
	  which are bugs that cause the kernel to loop in kernel
	  mode with interrupts disabled for more than 10 seconds (configurable
	  using the watchdog_thresh sysctl).

	  Say N if unsure.

config DETECT_HUNG_TASK
	bool "Detect Hung Tasks"
	depends on DEBUG_KERNEL
	default SOFTLOCKUP_DETECTOR
	help
	  Say Y here to enable the kernel to detect "hung tasks",
	  which are bugs that cause the task to be stuck in
	  uninterruptible "D" state indefinitely.

	  When a hung task is detected, the kernel will print the
	  current stack trace (which you should report), but the
	  task will stay in uninterruptible state. If lockdep is
	  enabled then all held locks will also be reported. This
	  feature has negligible overhead.

config DEFAULT_HUNG_TASK_TIMEOUT
	int "Default timeout for hung task detection (in seconds)"
	depends on DETECT_HUNG_TASK
	default 120
	help
	  This option controls the default timeout (in seconds) used
	  to determine when a task has become non-responsive and should
	  be considered hung.

	  It can be adjusted at runtime via the kernel.hung_task_timeout_secs
	  sysctl or by writing a value to
	  /proc/sys/kernel/hung_task_timeout_secs.

	  A timeout of 0 disables the check.  The default is two minutes.
	  Keeping the default should be fine in most cases.

config BOOTPARAM_HUNG_TASK_PANIC
	bool "Panic (Reboot) On Hung Tasks"
	depends on DETECT_HUNG_TASK
	help
	  Say Y here to enable the kernel to panic on "hung tasks",
	  which are bugs that cause the kernel to leave a task stuck
	  in uninterruptible "D" state.

	  The panic can be used in combination with panic_timeout,
	  to cause the system to reboot automatically after a
	  hung task has been detected. This feature is useful for
	  high-availability systems that have uptime guarantees and
	  where a hung tasks must be resolved ASAP.

	  Say N if unsure.

config WQ_WATCHDOG
	bool "Detect Workqueue Stalls"
	depends on DEBUG_KERNEL
	help
	  Say Y here to enable stall detection on workqueues.  If a
	  worker pool doesn't make forward progress on a pending work
	  item for over a given amount of time, 30s by default, a
	  warning message is printed along with dump of workqueue
	  state.  This can be configured through kernel parameter
	  "workqueue.watchdog_thresh" and its sysfs counterpart.

config WQ_CPU_INTENSIVE_REPORT
	bool "Report per-cpu work items which hog CPU for too long"
	depends on DEBUG_KERNEL
	help
	  Say Y here to enable reporting of concurrency-managed per-cpu work
	  items that hog CPUs for longer than
	  workqueue.cpu_intensive_thresh_us. Workqueue automatically
	  detects and excludes them from concurrency management to prevent
	  them from stalling other per-cpu work items. Occassional
	  triggering may not necessarily indicate a problem. Repeated
	  triggering likely indicates that the work item should be switched
	  to use an unbound workqueue.

config TEST_LOCKUP
	tristate "Test module to generate lockups"
	depends on m
	help
	  This builds the "test_lockup" module that helps to make sure
	  that watchdogs and lockup detectors are working properly.

	  Depending on module parameters it could emulate soft or hard
	  lockup, "hung task", or locking arbitrary lock for a long time.
	  Also it could generate series of lockups with cooling-down periods.

	  If unsure, say N.

endmenu # "Debug lockups and hangs"

menu "Scheduler Debugging"

config SCHED_INFO
	bool
	default n

config SCHEDSTATS
	bool "Collect scheduler statistics"
	depends on PROC_FS
	select SCHED_INFO
	help
	  If you say Y here, additional code will be inserted into the
	  scheduler and related routines to collect statistics about
	  scheduler behavior and provide them in /proc/schedstat.  These
	  stats may be useful for both tuning and debugging the scheduler
	  If you aren't debugging the scheduler or trying to tune a specific
	  application, you can say N to avoid the very slight overhead
	  this adds.

endmenu

config DEBUG_PREEMPT
	bool "Debug preemptible kernel"
	depends on DEBUG_KERNEL && PREEMPTION && TRACE_IRQFLAGS_SUPPORT
	help
	  If you say Y here then the kernel will use a debug variant of the
	  commonly used smp_processor_id() function and will print warnings
	  if kernel code uses it in a preemption-unsafe way. Also, the kernel
	  will detect preemption count underflows.

	  This option has potential to introduce high runtime overhead,
	  depending on workload as it triggers debugging routines for each
	  this_cpu operation. It should only be used for debugging purposes.

menu "Lock Debugging (spinlocks, mutexes, etc...)"

config LOCK_DEBUGGING_SUPPORT
	bool
	depends on TRACE_IRQFLAGS_SUPPORT && STACKTRACE_SUPPORT && LOCKDEP_SUPPORT
	default y

config PROVE_LOCKING
	bool "Lock debugging: prove locking correctness"
	depends on DEBUG_KERNEL && LOCK_DEBUGGING_SUPPORT
	select LOCKDEP
	select DEBUG_SPINLOCK
	select DEBUG_MUTEXES if !PREEMPT_RT
	select DEBUG_RT_MUTEXES if RT_MUTEXES
	select DEBUG_RWSEMS if !PREEMPT_RT
	select DEBUG_WW_MUTEX_SLOWPATH
	select DEBUG_LOCK_ALLOC
	select PREEMPT_COUNT if !ARCH_NO_PREEMPT
	select TRACE_IRQFLAGS
	default n
	help
	 This feature enables the kernel to prove that all locking
	 that occurs in the kernel runtime is mathematically
	 correct: that under no circumstance could an arbitrary (and
	 not yet triggered) combination of observed locking
	 sequences (on an arbitrary number of CPUs, running an
	 arbitrary number of tasks and interrupt contexts) cause a
	 deadlock.

	 In short, this feature enables the kernel to report locking
	 related deadlocks before they actually occur.

	 The proof does not depend on how hard and complex a
	 deadlock scenario would be to trigger: how many
	 participant CPUs, tasks and irq-contexts would be needed
	 for it to trigger. The proof also does not depend on
	 timing: if a race and a resulting deadlock is possible
	 theoretically (no matter how unlikely the race scenario
	 is), it will be proven so and will immediately be
	 reported by the kernel (once the event is observed that
	 makes the deadlock theoretically possible).

	 If a deadlock is impossible (i.e. the locking rules, as
	 observed by the kernel, are mathematically correct), the
	 kernel reports nothing.

	 NOTE: this feature can also be enabled for rwlocks, mutexes
	 and rwsems - in which case all dependencies between these
	 different locking variants are observed and mapped too, and
	 the proof of observed correctness is also maintained for an
	 arbitrary combination of these separate locking variants.

	 For more details, see Documentation/locking/lockdep-design.rst.

config PROVE_RAW_LOCK_NESTING
	bool "Enable raw_spinlock - spinlock nesting checks" if !ARCH_SUPPORTS_RT
	depends on PROVE_LOCKING
	default y if ARCH_SUPPORTS_RT
	help
	 Enable the raw_spinlock vs. spinlock nesting checks which ensure
	 that the lock nesting rules for PREEMPT_RT enabled kernels are
	 not violated.

config LOCK_STAT
	bool "Lock usage statistics"
	depends on DEBUG_KERNEL && LOCK_DEBUGGING_SUPPORT
	select LOCKDEP
	select DEBUG_SPINLOCK
	select DEBUG_MUTEXES if !PREEMPT_RT
	select DEBUG_RT_MUTEXES if RT_MUTEXES
	select DEBUG_LOCK_ALLOC
	default n
	help
	 This feature enables tracking lock contention points

	 For more details, see Documentation/locking/lockstat.rst

	 This also enables lock events required by "perf lock",
	 subcommand of perf.
	 If you want to use "perf lock", you also need to turn on
	 CONFIG_EVENT_TRACING.

	 CONFIG_LOCK_STAT defines "contended" and "acquired" lock events.
	 (CONFIG_LOCKDEP defines "acquire" and "release" events.)

config DEBUG_RT_MUTEXES
	bool "RT Mutex debugging, deadlock detection"
	depends on DEBUG_KERNEL && RT_MUTEXES
	help
	 This allows rt mutex semantics violations and rt mutex related
	 deadlocks (lockups) to be detected and reported automatically.

config DEBUG_SPINLOCK
	bool "Spinlock and rw-lock debugging: basic checks"
	depends on DEBUG_KERNEL
	select UNINLINE_SPIN_UNLOCK
	help
	  Say Y here and build SMP to catch missing spinlock initialization
	  and certain other kinds of spinlock errors commonly made.  This is
	  best used in conjunction with the NMI watchdog so that spinlock
	  deadlocks are also debuggable.

config DEBUG_MUTEXES
	bool "Mutex debugging: basic checks"
	depends on DEBUG_KERNEL && !PREEMPT_RT
	help
	 This feature allows mutex semantics violations to be detected and
	 reported.

config DEBUG_WW_MUTEX_SLOWPATH
	bool "Wait/wound mutex debugging: Slowpath testing"
	depends on DEBUG_KERNEL && LOCK_DEBUGGING_SUPPORT
	select DEBUG_LOCK_ALLOC
	select DEBUG_SPINLOCK
	select DEBUG_MUTEXES if !PREEMPT_RT
	select DEBUG_RT_MUTEXES if PREEMPT_RT
	help
	 This feature enables slowpath testing for w/w mutex users by
	 injecting additional -EDEADLK wound/backoff cases. Together with
	 the full mutex checks enabled with (CONFIG_PROVE_LOCKING) this
	 will test all possible w/w mutex interface abuse with the
	 exception of simply not acquiring all the required locks.
	 Note that this feature can introduce significant overhead, so
	 it really should not be enabled in a production or distro kernel,
	 even a debug kernel.  If you are a driver writer, enable it.  If
	 you are a distro, do not.

config DEBUG_RWSEMS
	bool "RW Semaphore debugging: basic checks"
	depends on DEBUG_KERNEL && !PREEMPT_RT
	help
	  This debugging feature allows mismatched rw semaphore locks
	  and unlocks to be detected and reported.

config DEBUG_LOCK_ALLOC
	bool "Lock debugging: detect incorrect freeing of live locks"
	depends on DEBUG_KERNEL && LOCK_DEBUGGING_SUPPORT
	select DEBUG_SPINLOCK
	select DEBUG_MUTEXES if !PREEMPT_RT
	select DEBUG_RT_MUTEXES if RT_MUTEXES
	select LOCKDEP
	help
	 This feature will check whether any held lock (spinlock, rwlock,
	 mutex or rwsem) is incorrectly freed by the kernel, via any of the
	 memory-freeing routines (kfree(), kmem_cache_free(), free_pages(),
	 vfree(), etc.), whether a live lock is incorrectly reinitialized via
	 spin_lock_init()/mutex_init()/etc., or whether there is any lock
	 held during task exit.

config LOCKDEP
	bool
	depends on DEBUG_KERNEL && LOCK_DEBUGGING_SUPPORT
	select STACKTRACE
	select KALLSYMS
	select KALLSYMS_ALL

config LOCKDEP_SMALL
	bool

config LOCKDEP_BITS
	int "Size for MAX_LOCKDEP_ENTRIES (as Nth power of 2)"
	depends on LOCKDEP && !LOCKDEP_SMALL
	range 10 24
	default 15
	help
	  Try increasing this value if you hit "BUG: MAX_LOCKDEP_ENTRIES too low!" message.

config LOCKDEP_CHAINS_BITS
	int "Size for MAX_LOCKDEP_CHAINS (as Nth power of 2)"
	depends on LOCKDEP && !LOCKDEP_SMALL
	range 10 21
	default 16
	help
	  Try increasing this value if you hit "BUG: MAX_LOCKDEP_CHAINS too low!" message.

config LOCKDEP_STACK_TRACE_BITS
	int "Size for MAX_STACK_TRACE_ENTRIES (as Nth power of 2)"
	depends on LOCKDEP && !LOCKDEP_SMALL
	range 10 26
	default 19
	help
	  Try increasing this value if you hit "BUG: MAX_STACK_TRACE_ENTRIES too low!" message.

config LOCKDEP_STACK_TRACE_HASH_BITS
	int "Size for STACK_TRACE_HASH_SIZE (as Nth power of 2)"
	depends on LOCKDEP && !LOCKDEP_SMALL
	range 10 26
	default 14
	help
	  Try increasing this value if you need large STACK_TRACE_HASH_SIZE.

config LOCKDEP_CIRCULAR_QUEUE_BITS
	int "Size for elements in circular_queue struct (as Nth power of 2)"
	depends on LOCKDEP
	range 10 26
	default 12
	help
	  Try increasing this value if you hit "lockdep bfs error:-1" warning due to __cq_enqueue() failure.

config DEBUG_LOCKDEP
	bool "Lock dependency engine debugging"
	depends on DEBUG_KERNEL && LOCKDEP
	select DEBUG_IRQFLAGS
	help
	  If you say Y here, the lock dependency engine will do
	  additional runtime checks to debug itself, at the price
	  of more runtime overhead.

config DEBUG_ATOMIC_SLEEP
	bool "Sleep inside atomic section checking"
	select PREEMPT_COUNT
	depends on DEBUG_KERNEL
	depends on !ARCH_NO_PREEMPT
	help
	  If you say Y here, various routines which may sleep will become very
	  noisy if they are called inside atomic sections: when a spinlock is
	  held, inside an rcu read side critical section, inside preempt disabled
	  sections, inside an interrupt, etc...

config DEBUG_LOCKING_API_SELFTESTS
	bool "Locking API boot-time self-tests"
	depends on DEBUG_KERNEL
	help
	  Say Y here if you want the kernel to run a short self-test during
	  bootup. The self-test checks whether common types of locking bugs
	  are detected by debugging mechanisms or not. (if you disable
	  lock debugging then those bugs won't be detected of course.)
	  The following locking APIs are covered: spinlocks, rwlocks,
	  mutexes and rwsems.

config LOCK_TORTURE_TEST
	tristate "torture tests for locking"
	depends on DEBUG_KERNEL
	select TORTURE_TEST
	help
	  This option provides a kernel module that runs torture tests
	  on kernel locking primitives.  The kernel module may be built
	  after the fact on the running kernel to be tested, if desired.

	  Say Y here if you want kernel locking-primitive torture tests
	  to be built into the kernel.
	  Say M if you want these torture tests to build as a module.
	  Say N if you are unsure.

config WW_MUTEX_SELFTEST
	tristate "Wait/wound mutex selftests"
	help
	  This option provides a kernel module that runs tests on the
	  on the struct ww_mutex locking API.

	  It is recommended to enable DEBUG_WW_MUTEX_SLOWPATH in conjunction
	  with this test harness.

	  Say M if you want these self tests to build as a module.
	  Say N if you are unsure.

config SCF_TORTURE_TEST
	tristate "torture tests for smp_call_function*()"
	depends on DEBUG_KERNEL
	select TORTURE_TEST
	help
	  This option provides a kernel module that runs torture tests
	  on the smp_call_function() family of primitives.  The kernel
	  module may be built after the fact on the running kernel to
	  be tested, if desired.

config CSD_LOCK_WAIT_DEBUG
	bool "Debugging for csd_lock_wait(), called from smp_call_function*()"
	depends on DEBUG_KERNEL
	depends on SMP
	depends on 64BIT
	default n
	help
	  This option enables debug prints when CPUs are slow to respond
	  to the smp_call_function*() IPI wrappers.  These debug prints
	  include the IPI handler function currently executing (if any)
	  and relevant stack traces.

config CSD_LOCK_WAIT_DEBUG_DEFAULT
	bool "Default csd_lock_wait() debugging on at boot time"
	depends on CSD_LOCK_WAIT_DEBUG
	depends on 64BIT
	default n
	help
	  This option causes the csdlock_debug= kernel boot parameter to
	  default to 1 (basic debugging) instead of 0 (no debugging).

endmenu # lock debugging

config TRACE_IRQFLAGS
	depends on TRACE_IRQFLAGS_SUPPORT
	bool
	help
	  Enables hooks to interrupt enabling and disabling for
	  either tracing or lock debugging.

config TRACE_IRQFLAGS_NMI
	def_bool y
	depends on TRACE_IRQFLAGS
	depends on TRACE_IRQFLAGS_NMI_SUPPORT

config NMI_CHECK_CPU
	bool "Debugging for CPUs failing to respond to backtrace requests"
	depends on DEBUG_KERNEL
	depends on X86
	default n
	help
	  Enables debug prints when a CPU fails to respond to a given
	  backtrace NMI.  These prints provide some reasons why a CPU
	  might legitimately be failing to respond, for example, if it
	  is offline of if ignore_nmis is set.

config DEBUG_IRQFLAGS
	bool "Debug IRQ flag manipulation"
	help
	  Enables checks for potentially unsafe enabling or disabling of
	  interrupts, such as calling raw_local_irq_restore() when interrupts
	  are enabled.

config STACKTRACE
	bool "Stack backtrace support"
	depends on STACKTRACE_SUPPORT
	help
	  This option causes the kernel to create a /proc/pid/stack for
	  every process, showing its current stack trace.
	  It is also used by various kernel debugging features that require
	  stack trace generation.

config WARN_ALL_UNSEEDED_RANDOM
	bool "Warn for all uses of unseeded randomness"
	default n
	help
	  Some parts of the kernel contain bugs relating to their use of
	  cryptographically secure random numbers before it's actually possible
	  to generate those numbers securely. This setting ensures that these
	  flaws don't go unnoticed, by enabling a message, should this ever
	  occur. This will allow people with obscure setups to know when things
	  are going wrong, so that they might contact developers about fixing
	  it.

	  Unfortunately, on some models of some architectures getting
	  a fully seeded CRNG is extremely difficult, and so this can
	  result in dmesg getting spammed for a surprisingly long
	  time.  This is really bad from a security perspective, and
	  so architecture maintainers really need to do what they can
	  to get the CRNG seeded sooner after the system is booted.
	  However, since users cannot do anything actionable to
	  address this, by default this option is disabled.

	  Say Y here if you want to receive warnings for all uses of
	  unseeded randomness.  This will be of use primarily for
	  those developers interested in improving the security of
	  Linux kernels running on their architecture (or
	  subarchitecture).

config DEBUG_KOBJECT
	bool "kobject debugging"
	depends on DEBUG_KERNEL
	help
	  If you say Y here, some extra kobject debugging messages will be sent
	  to the syslog.

config DEBUG_KOBJECT_RELEASE
	bool "kobject release debugging"
	depends on DEBUG_OBJECTS_TIMERS
	help
	  kobjects are reference counted objects.  This means that their
	  last reference count put is not predictable, and the kobject can
	  live on past the point at which a driver decides to drop its
	  initial reference to the kobject gained on allocation.  An
	  example of this would be a struct device which has just been
	  unregistered.

	  However, some buggy drivers assume that after such an operation,
	  the memory backing the kobject can be immediately freed.  This
	  goes completely against the principles of a refcounted object.

	  If you say Y here, the kernel will delay the release of kobjects
	  on the last reference count to improve the visibility of this
	  kind of kobject release bug.

config HAVE_DEBUG_BUGVERBOSE
	bool

menu "Debug kernel data structures"

config DEBUG_LIST
	bool "Debug linked list manipulation"
	depends on DEBUG_KERNEL
	select LIST_HARDENED
	help
	  Enable this to turn on extended checks in the linked-list walking
	  routines.

	  This option trades better quality error reports for performance, and
	  is more suitable for kernel debugging. If you care about performance,
	  you should only enable CONFIG_LIST_HARDENED instead.

	  If unsure, say N.

config DEBUG_PLIST
	bool "Debug priority linked list manipulation"
	depends on DEBUG_KERNEL
	help
	  Enable this to turn on extended checks in the priority-ordered
	  linked-list (plist) walking routines.  This checks the entire
	  list multiple times during each manipulation.

	  If unsure, say N.

config DEBUG_SG
	bool "Debug SG table operations"
	depends on DEBUG_KERNEL
	help
	  Enable this to turn on checks on scatter-gather tables. This can
	  help find problems with drivers that do not properly initialize
	  their sg tables.

	  If unsure, say N.

config DEBUG_NOTIFIERS
	bool "Debug notifier call chains"
	depends on DEBUG_KERNEL
	help
	  Enable this to turn on sanity checking for notifier call chains.
	  This is most useful for kernel developers to make sure that
	  modules properly unregister themselves from notifier chains.
	  This is a relatively cheap check but if you care about maximum
	  performance, say N.

config DEBUG_CLOSURES
	bool "Debug closures (bcache async widgits)"
	depends on CLOSURES
	select DEBUG_FS
	help
	  Keeps all active closures in a linked list and provides a debugfs
	  interface to list them, which makes it possible to see asynchronous
	  operations that get stuck.

config DEBUG_MAPLE_TREE
	bool "Debug maple trees"
	depends on DEBUG_KERNEL
	help
	  Enable maple tree debugging information and extra validations.

	  If unsure, say N.

endmenu

source "kernel/rcu/Kconfig.debug"

config DEBUG_WQ_FORCE_RR_CPU
	bool "Force round-robin CPU selection for unbound work items"
	depends on DEBUG_KERNEL
	default n
	help
	  Workqueue used to implicitly guarantee that work items queued
	  without explicit CPU specified are put on the local CPU.  This
	  guarantee is no longer true and while local CPU is still
	  preferred work items may be put on foreign CPUs.  Kernel
	  parameter "workqueue.debug_force_rr_cpu" is added to force
	  round-robin CPU selection to flush out usages which depend on the
	  now broken guarantee.  This config option enables the debug
	  feature by default.  When enabled, memory and cache locality will
	  be impacted.

config CPU_HOTPLUG_STATE_CONTROL
	bool "Enable CPU hotplug state control"
	depends on DEBUG_KERNEL
	depends on HOTPLUG_CPU
	default n
	help
	  Allows to write steps between "offline" and "online" to the CPUs
	  sysfs target file so states can be stepped granular. This is a debug
	  option for now as the hotplug machinery cannot be stopped and
	  restarted at arbitrary points yet.

	  Say N if your are unsure.

config LATENCYTOP
	bool "Latency measuring infrastructure"
	depends on DEBUG_KERNEL
	depends on STACKTRACE_SUPPORT
	depends on PROC_FS
	depends on FRAME_POINTER || MIPS || PPC || S390 || MICROBLAZE || ARM || ARC || X86
	select KALLSYMS
	select KALLSYMS_ALL
	select STACKTRACE
	select SCHEDSTATS
	help
	  Enable this option if you want to use the LatencyTOP tool
	  to find out which userspace is blocking on what kernel operations.

config DEBUG_CGROUP_REF
	bool "Disable inlining of cgroup css reference count functions"
	depends on DEBUG_KERNEL
	depends on CGROUPS
	depends on KPROBES
	default n
	help
	  Force cgroup css reference count functions to not be inlined so
	  that they can be kprobed for debugging.

source "kernel/trace/Kconfig"

config PROVIDE_OHCI1394_DMA_INIT
	bool "Remote debugging over FireWire early on boot"
	depends on PCI && X86
	help
	  If you want to debug problems which hang or crash the kernel early
	  on boot and the crashing machine has a FireWire port, you can use
	  this feature to remotely access the memory of the crashed machine
	  over FireWire. This employs remote DMA as part of the OHCI1394
	  specification which is now the standard for FireWire controllers.

	  With remote DMA, you can monitor the printk buffer remotely using
	  firescope and access all memory below 4GB using fireproxy from gdb.
	  Even controlling a kernel debugger is possible using remote DMA.

	  Usage:

	  If ohci1394_dma=early is used as boot parameter, it will initialize
	  all OHCI1394 controllers which are found in the PCI config space.

	  As all changes to the FireWire bus such as enabling and disabling
	  devices cause a bus reset and thereby disable remote DMA for all
	  devices, be sure to have the cable plugged and FireWire enabled on
	  the debugging host before booting the debug target for debugging.

	  This code (~1k) is freed after boot. By then, the firewire stack
	  in charge of the OHCI-1394 controllers should be used instead.

	  See Documentation/core-api/debugging-via-ohci1394.rst for more information.

source "samples/Kconfig"

config ARCH_HAS_DEVMEM_IS_ALLOWED
	bool

config STRICT_DEVMEM
	bool "Filter access to /dev/mem"
	depends on MMU && DEVMEM
	depends on ARCH_HAS_DEVMEM_IS_ALLOWED || GENERIC_LIB_DEVMEM_IS_ALLOWED
	default y if PPC || X86 || ARM64 || S390
	help
	  If this option is disabled, you allow userspace (root) access to all
	  of memory, including kernel and userspace memory. Accidental
	  access to this is obviously disastrous, but specific access can
	  be used by people debugging the kernel. Note that with PAT support
	  enabled, even in this case there are restrictions on /dev/mem
	  use due to the cache aliasing requirements.

	  If this option is switched on, and IO_STRICT_DEVMEM=n, the /dev/mem
	  file only allows userspace access to PCI space and the BIOS code and
	  data regions.  This is sufficient for dosemu and X and all common
	  users of /dev/mem.

	  If in doubt, say Y.

config IO_STRICT_DEVMEM
	bool "Filter I/O access to /dev/mem"
	depends on STRICT_DEVMEM
	help
	  If this option is disabled, you allow userspace (root) access to all
	  io-memory regardless of whether a driver is actively using that
	  range.  Accidental access to this is obviously disastrous, but
	  specific access can be used by people debugging kernel drivers.

	  If this option is switched on, the /dev/mem file only allows
	  userspace access to *idle* io-memory ranges (see /proc/iomem) This
	  may break traditional users of /dev/mem (dosemu, legacy X, etc...)
	  if the driver using a given range cannot be disabled.

	  If in doubt, say Y.

menu "$(SRCARCH) Debugging"

source "arch/$(SRCARCH)/Kconfig.debug"

endmenu

menu "Kernel Testing and Coverage"

source "lib/kunit/Kconfig"

config NOTIFIER_ERROR_INJECTION
	tristate "Notifier error injection"
	depends on DEBUG_KERNEL
	select DEBUG_FS
	help
	  This option provides the ability to inject artificial errors to
	  specified notifier chain callbacks. It is useful to test the error
	  handling of notifier call chain failures.

	  Say N if unsure.

config PM_NOTIFIER_ERROR_INJECT
	tristate "PM notifier error injection module"
	depends on PM && NOTIFIER_ERROR_INJECTION
	default m if PM_DEBUG
	help
	  This option provides the ability to inject artificial errors to
	  PM notifier chain callbacks.  It is controlled through debugfs
	  interface /sys/kernel/debug/notifier-error-inject/pm

	  If the notifier call chain should be failed with some events
	  notified, write the error code to "actions/<notifier event>/error".

	  Example: Inject PM suspend error (-12 = -ENOMEM)

	  # cd /sys/kernel/debug/notifier-error-inject/pm/
	  # echo -12 > actions/PM_SUSPEND_PREPARE/error
	  # echo mem > /sys/power/state
	  bash: echo: write error: Cannot allocate memory

	  To compile this code as a module, choose M here: the module will
	  be called pm-notifier-error-inject.

	  If unsure, say N.

config OF_RECONFIG_NOTIFIER_ERROR_INJECT
	tristate "OF reconfig notifier error injection module"
	depends on OF_DYNAMIC && NOTIFIER_ERROR_INJECTION
	help
	  This option provides the ability to inject artificial errors to
	  OF reconfig notifier chain callbacks.  It is controlled
	  through debugfs interface under
	  /sys/kernel/debug/notifier-error-inject/OF-reconfig/

	  If the notifier call chain should be failed with some events
	  notified, write the error code to "actions/<notifier event>/error".

	  To compile this code as a module, choose M here: the module will
	  be called of-reconfig-notifier-error-inject.

	  If unsure, say N.

config NETDEV_NOTIFIER_ERROR_INJECT
	tristate "Netdev notifier error injection module"
	depends on NET && NOTIFIER_ERROR_INJECTION
	help
	  This option provides the ability to inject artificial errors to
	  netdevice notifier chain callbacks.  It is controlled through debugfs
	  interface /sys/kernel/debug/notifier-error-inject/netdev

	  If the notifier call chain should be failed with some events
	  notified, write the error code to "actions/<notifier event>/error".

	  Example: Inject netdevice mtu change error (-22 = -EINVAL)

	  # cd /sys/kernel/debug/notifier-error-inject/netdev
	  # echo -22 > actions/NETDEV_CHANGEMTU/error
	  # ip link set eth0 mtu 1024
	  RTNETLINK answers: Invalid argument

	  To compile this code as a module, choose M here: the module will
	  be called netdev-notifier-error-inject.

	  If unsure, say N.

config FUNCTION_ERROR_INJECTION
	bool "Fault-injections of functions"
	depends on HAVE_FUNCTION_ERROR_INJECTION && KPROBES
	help
	  Add fault injections into various functions that are annotated with
	  ALLOW_ERROR_INJECTION() in the kernel. BPF may also modify the return
	  value of these functions. This is useful to test error paths of code.

	  If unsure, say N

config FAULT_INJECTION
	bool "Fault-injection framework"
	depends on DEBUG_KERNEL
	help
	  Provide fault-injection framework.
	  For more details, see Documentation/fault-injection/.

config FAILSLAB
	bool "Fault-injection capability for kmalloc"
	depends on FAULT_INJECTION
	help
	  Provide fault-injection capability for kmalloc.

config FAIL_PAGE_ALLOC
	bool "Fault-injection capability for alloc_pages()"
	depends on FAULT_INJECTION
	help
	  Provide fault-injection capability for alloc_pages().

config FAULT_INJECTION_USERCOPY
	bool "Fault injection capability for usercopy functions"
	depends on FAULT_INJECTION
	help
	  Provides fault-injection capability to inject failures
	  in usercopy functions (copy_from_user(), get_user(), ...).

config FAIL_MAKE_REQUEST
	bool "Fault-injection capability for disk IO"
	depends on FAULT_INJECTION && BLOCK
	help
	  Provide fault-injection capability for disk IO.

config FAIL_IO_TIMEOUT
	bool "Fault-injection capability for faking disk interrupts"
	depends on FAULT_INJECTION && BLOCK
	help
	  Provide fault-injection capability on end IO handling. This
	  will make the block layer "forget" an interrupt as configured,
	  thus exercising the error handling.

	  Only works with drivers that use the generic timeout handling,
	  for others it won't do anything.

config FAIL_FUTEX
	bool "Fault-injection capability for futexes"
	select DEBUG_FS
	depends on FAULT_INJECTION && FUTEX
	help
	  Provide fault-injection capability for futexes.

config FAULT_INJECTION_DEBUG_FS
	bool "Debugfs entries for fault-injection capabilities"
	depends on FAULT_INJECTION && SYSFS && DEBUG_FS
	help
	  Enable configuration of fault-injection capabilities via debugfs.

config FAIL_FUNCTION
	bool "Fault-injection capability for functions"
	depends on FAULT_INJECTION_DEBUG_FS && FUNCTION_ERROR_INJECTION
	help
	  Provide function-based fault-injection capability.
	  This will allow you to override a specific function with a return
	  with given return value. As a result, function caller will see
	  an error value and have to handle it. This is useful to test the
	  error handling in various subsystems.

config FAIL_MMC_REQUEST
	bool "Fault-injection capability for MMC IO"
	depends on FAULT_INJECTION_DEBUG_FS && MMC
	help
	  Provide fault-injection capability for MMC IO.
	  This will make the mmc core return data errors. This is
	  useful to test the error handling in the mmc block device
	  and to test how the mmc host driver handles retries from
	  the block device.

config FAIL_SUNRPC
	bool "Fault-injection capability for SunRPC"
	depends on FAULT_INJECTION_DEBUG_FS && SUNRPC_DEBUG
	help
	  Provide fault-injection capability for SunRPC and
	  its consumers.

config FAIL_SKB_REALLOC
	bool "Fault-injection capability forcing skb to reallocate"
	depends on FAULT_INJECTION_DEBUG_FS
	help
	  Provide fault-injection capability that forces the skb to be
	  reallocated, catching possible invalid pointers to the skb.

	  For more information, check
	  Documentation/fault-injection/fault-injection.rst

config FAULT_INJECTION_CONFIGFS
	bool "Configfs interface for fault-injection capabilities"
	depends on FAULT_INJECTION
	select CONFIGFS_FS
	help
	  This option allows configfs-based drivers to dynamically configure
	  fault-injection via configfs.  Each parameter for driver-specific
	  fault-injection can be made visible as a configfs attribute in a
	  configfs group.


config FAULT_INJECTION_STACKTRACE_FILTER
	bool "stacktrace filter for fault-injection capabilities"
	depends on FAULT_INJECTION
	depends on (FAULT_INJECTION_DEBUG_FS || FAULT_INJECTION_CONFIGFS) && STACKTRACE_SUPPORT
	select STACKTRACE
	depends on FRAME_POINTER || MIPS || PPC || S390 || MICROBLAZE || ARM || ARC || X86
	help
	  Provide stacktrace filter for fault-injection capabilities

config ARCH_HAS_KCOV
	bool
	help
	  An architecture should select this when it can successfully
	  build and run with CONFIG_KCOV. This typically requires
	  disabling instrumentation for some early boot code.

config CC_HAS_SANCOV_TRACE_PC
	def_bool $(cc-option,-fsanitize-coverage=trace-pc)


config KCOV
	bool "Code coverage for fuzzing"
	depends on ARCH_HAS_KCOV
	depends on CC_HAS_SANCOV_TRACE_PC || GCC_PLUGINS
	depends on !ARCH_WANTS_NO_INSTR || HAVE_NOINSTR_HACK || \
		   GCC_VERSION >= 120000 || CC_IS_CLANG
	select DEBUG_FS
	select GCC_PLUGIN_SANCOV if !CC_HAS_SANCOV_TRACE_PC
	select OBJTOOL if HAVE_NOINSTR_HACK
	help
	  KCOV exposes kernel code coverage information in a form suitable
	  for coverage-guided fuzzing (randomized testing).

	  For more details, see Documentation/dev-tools/kcov.rst.

config KCOV_ENABLE_COMPARISONS
	bool "Enable comparison operands collection by KCOV"
	depends on KCOV
	depends on $(cc-option,-fsanitize-coverage=trace-cmp)
	help
	  KCOV also exposes operands of every comparison in the instrumented
	  code along with operand sizes and PCs of the comparison instructions.
	  These operands can be used by fuzzing engines to improve the quality
	  of fuzzing coverage.

config KCOV_INSTRUMENT_ALL
	bool "Instrument all code by default"
	depends on KCOV
	default y
	help
	  If you are doing generic system call fuzzing (like e.g. syzkaller),
	  then you will want to instrument the whole kernel and you should
	  say y here. If you are doing more targeted fuzzing (like e.g.
	  filesystem fuzzing with AFL) then you will want to enable coverage
	  for more specific subsets of files, and should say n here.

config KCOV_IRQ_AREA_SIZE
	hex "Size of interrupt coverage collection area in words"
	depends on KCOV
	default 0x40000
	help
	  KCOV uses preallocated per-cpu areas to collect coverage from
	  soft interrupts. This specifies the size of those areas in the
	  number of unsigned long words.

config KCOV_SELFTEST
	bool "Perform short selftests on boot"
	depends on KCOV
	help
	  Run short KCOV coverage collection selftests on boot.
	  On test failure, causes the kernel to panic. Recommended to be
	  enabled, ensuring critical functionality works as intended.

menuconfig RUNTIME_TESTING_MENU
	bool "Runtime Testing"
	default y

if RUNTIME_TESTING_MENU

config TEST_DHRY
	tristate "Dhrystone benchmark test"
	help
	  Enable this to include the Dhrystone 2.1 benchmark.  This test
	  calculates the number of Dhrystones per second, and the number of
	  DMIPS (Dhrystone MIPS) obtained when the Dhrystone score is divided
	  by 1757 (the number of Dhrystones per second obtained on the VAX
	  11/780, nominally a 1 MIPS machine).

	  To run the benchmark, it needs to be enabled explicitly, either from
	  the kernel command line (when built-in), or from userspace (when
	  built-in or modular).

	  Run once during kernel boot:

	      test_dhry.run

	  Set number of iterations from kernel command line:

	      test_dhry.iterations=<n>

	  Set number of iterations from userspace:

	      echo <n> > /sys/module/test_dhry/parameters/iterations

	  Trigger manual run from userspace:

	      echo y > /sys/module/test_dhry/parameters/run

	  If the number of iterations is <= 0, the test will devise a suitable
	  number of iterations (test runs for at least 2s) automatically.
	  This process takes ca. 4s.

	  If unsure, say N.

config LKDTM
	tristate "Linux Kernel Dump Test Tool Module"
	depends on DEBUG_FS
	help
	This module enables testing of the different dumping mechanisms by
	inducing system failures at predefined crash points.
	If you don't need it: say N
	Choose M here to compile this code as a module. The module will be
	called lkdtm.

	Documentation on how to use the module can be found in
	Documentation/fault-injection/provoke-crashes.rst

config CPUMASK_KUNIT_TEST
	tristate "KUnit test for cpumask" if !KUNIT_ALL_TESTS
	depends on KUNIT
	default KUNIT_ALL_TESTS
	help
	  Enable to turn on cpumask tests, running at boot or module load time.

	  For more information on KUnit and unit tests in general, please refer
	  to the KUnit documentation in Documentation/dev-tools/kunit/.

	  If unsure, say N.

config TEST_LIST_SORT
	tristate "Linked list sorting test" if !KUNIT_ALL_TESTS
	depends on KUNIT
	default KUNIT_ALL_TESTS
	help
	  Enable this to turn on 'list_sort()' function test. This test is
	  executed only once during system boot (so affects only boot time),
	  or at module load time.

	  If unsure, say N.

config TEST_MIN_HEAP
	tristate "Min heap test"
	depends on DEBUG_KERNEL || m
	help
	  Enable this to turn on min heap function tests. This test is
	  executed only once during system boot (so affects only boot time),
	  or at module load time.

	  If unsure, say N.

config TEST_SORT
	tristate "Array-based sort test" if !KUNIT_ALL_TESTS
	depends on KUNIT
	default KUNIT_ALL_TESTS
	help
	  This option enables the self-test function of 'sort()' at boot,
	  or at module load time.

	  If unsure, say N.

config TEST_DIV64
	tristate "64bit/32bit division and modulo test"
	depends on DEBUG_KERNEL || m
	help
	  Enable this to turn on 'do_div()' function test. This test is
	  executed only once during system boot (so affects only boot time),
	  or at module load time.

	  If unsure, say N.

config TEST_MULDIV64
	tristate "mul_u64_u64_div_u64() test"
	depends on DEBUG_KERNEL || m
	help
	  Enable this to turn on 'mul_u64_u64_div_u64()' function test.
	  This test is executed only once during system boot (so affects
	  only boot time), or at module load time.

	  If unsure, say N.

config TEST_IOV_ITER
	tristate "Test iov_iter operation" if !KUNIT_ALL_TESTS
	depends on KUNIT
	depends on MMU
	default KUNIT_ALL_TESTS
	help
	  Enable this to turn on testing of the operation of the I/O iterator
	  (iov_iter). This test is executed only once during system boot (so
	  affects only boot time), or at module load time.

	  If unsure, say N.

config KPROBES_SANITY_TEST
	tristate "Kprobes sanity tests" if !KUNIT_ALL_TESTS
	depends on DEBUG_KERNEL
	depends on KPROBES
	depends on KUNIT
	select STACKTRACE if ARCH_CORRECT_STACKTRACE_ON_KRETPROBE
	default KUNIT_ALL_TESTS
	help
	  This option provides for testing basic kprobes functionality on
	  boot. Samples of kprobe and kretprobe are inserted and
	  verified for functionality.

	  Say N if you are unsure.

config FPROBE_SANITY_TEST
	bool "Self test for fprobe"
	depends on DEBUG_KERNEL
	depends on FPROBE
	depends on KUNIT=y
	help
	  This option will enable testing the fprobe when the system boot.
	  A series of tests are made to verify that the fprobe is functioning
	  properly.

	  Say N if you are unsure.

config BACKTRACE_SELF_TEST
	tristate "Self test for the backtrace code"
	depends on DEBUG_KERNEL
	help
	  This option provides a kernel module that can be used to test
	  the kernel stack backtrace code. This option is not useful
	  for distributions or general kernels, but only for kernel
	  developers working on architecture code.

	  Note that if you want to also test saved backtraces, you will
	  have to enable STACKTRACE as well.

	  Say N if you are unsure.

config TEST_REF_TRACKER
	tristate "Self test for reference tracker"
	depends on DEBUG_KERNEL && STACKTRACE_SUPPORT
	select REF_TRACKER
	help
	  This option provides a kernel module performing tests
	  using reference tracker infrastructure.

	  Say N if you are unsure.

config RBTREE_TEST
	tristate "Red-Black tree test"
	depends on DEBUG_KERNEL
	help
	  A benchmark measuring the performance of the rbtree library.
	  Also includes rbtree invariant checks.

config REED_SOLOMON_TEST
	tristate "Reed-Solomon library test"
	depends on DEBUG_KERNEL || m
	select REED_SOLOMON
	select REED_SOLOMON_ENC16
	select REED_SOLOMON_DEC16
	help
	  This option enables the self-test function of rslib at boot,
	  or at module load time.

	  If unsure, say N.

config INTERVAL_TREE_TEST
	tristate "Interval tree test"
	depends on DEBUG_KERNEL
	select INTERVAL_TREE
	help
	  A benchmark measuring the performance of the interval tree library

config PERCPU_TEST
	tristate "Per cpu operations test"
	depends on m && DEBUG_KERNEL
	help
	  Enable this option to build test module which validates per-cpu
	  operations.

	  If unsure, say N.

config ATOMIC64_SELFTEST
	tristate "Perform an atomic64_t self-test"
	help
	  Enable this option to test the atomic64_t functions at boot or
	  at module load time.

	  If unsure, say N.

config ASYNC_RAID6_TEST
	tristate "Self test for hardware accelerated raid6 recovery"
	depends on ASYNC_RAID6_RECOV
	select ASYNC_MEMCPY
	help
	  This is a one-shot self test that permutes through the
	  recovery of all the possible two disk failure scenarios for a
	  N-disk array.  Recovery is performed with the asynchronous
	  raid6 recovery routines, and will optionally use an offload
	  engine if one is available.

	  If unsure, say N.

config TEST_HEXDUMP
	tristate "Test functions located in the hexdump module at runtime"

config PRINTF_KUNIT_TEST
	tristate "KUnit test printf() family of functions at runtime" if !KUNIT_ALL_TESTS
	depends on KUNIT
	default KUNIT_ALL_TESTS
	help
	  Enable this option to test the printf functions at runtime.

	  If unsure, say N.

config SCANF_KUNIT_TEST
	tristate "KUnit test scanf() family of functions at runtime" if !KUNIT_ALL_TESTS
	depends on KUNIT
	default KUNIT_ALL_TESTS
	help
	  Enable this option to test the scanf functions at runtime.

	  If unsure, say N.

config STRING_KUNIT_TEST
	tristate "KUnit test string functions at runtime" if !KUNIT_ALL_TESTS
	depends on KUNIT
	default KUNIT_ALL_TESTS

config STRING_HELPERS_KUNIT_TEST
	tristate "KUnit test string helpers at runtime" if !KUNIT_ALL_TESTS
	depends on KUNIT
	default KUNIT_ALL_TESTS

config TEST_KSTRTOX
	tristate "Test kstrto*() family of functions at runtime"

config TEST_BITMAP
	tristate "Test bitmap_*() family of functions at runtime"
	help
	  Enable this option to test the bitmap functions at boot.

	  If unsure, say N.

config TEST_UUID
	tristate "Test functions located in the uuid module at runtime"

config TEST_XARRAY
	tristate "Test the XArray code at runtime"

config TEST_MAPLE_TREE
	tristate "Test the Maple Tree code at runtime or module load"
	help
	  Enable this option to test the maple tree code functions at boot, or
	  when the module is loaded. Enable "Debug Maple Trees" will enable
	  more verbose output on failures.

	  If unsure, say N.

config TEST_RHASHTABLE
	tristate "Perform selftest on resizable hash table"
	help
	  Enable this option to test the rhashtable functions at boot.

	  If unsure, say N.

config TEST_IDA
	tristate "Perform selftest on IDA functions"

config TEST_MISC_MINOR
	tristate "Basic misc minor Kunit test" if !KUNIT_ALL_TESTS
	depends on KUNIT
	default KUNIT_ALL_TESTS
	help
	  Kunit test for the misc minor.
	  It tests misc minor functions for dynamic and misc dynamic minor.
	  This include misc_xxx functions

	  If unsure, say N.

config TEST_PARMAN
	tristate "Perform selftest on priority array manager"
	depends on PARMAN
	help
	  Enable this option to test priority array manager on boot
	  (or module load).

	  If unsure, say N.

config TEST_IRQ_TIMINGS
	bool "IRQ timings selftest"
	depends on IRQ_TIMINGS
	help
	  Enable this option to test the irq timings code on boot.

	  If unsure, say N.

config TEST_LKM
	tristate "Test module loading with 'hello world' module"
	depends on m
	help
	  This builds the "test_module" module that emits "Hello, world"
	  on printk when loaded. It is designed to be used for basic
	  evaluation of the module loading subsystem (for example when
	  validating module verification). It lacks any extra dependencies,
	  and will not normally be loaded by the system unless explicitly
	  requested by name.

	  If unsure, say N.

config TEST_BITOPS
	tristate "Test module for compilation of bitops operations"
	help
	  This builds the "test_bitops" module that is much like the
	  TEST_LKM module except that it does a basic exercise of the
	  set/clear_bit macros and get_count_order/long to make sure there are
	  no compiler warnings from C=1 sparse checker or -Wextra
	  compilations. It has no dependencies and doesn't run or load unless
	  explicitly requested by name.  for example: modprobe test_bitops.

	  If unsure, say N.

config TEST_VMALLOC
	tristate "Test module for stress/performance analysis of vmalloc allocator"
	default n
       depends on MMU
	depends on m
	help
	  This builds the "test_vmalloc" module that should be used for
	  stress and performance analysis. So, any new change for vmalloc
	  subsystem can be evaluated from performance and stability point
	  of view.

	  If unsure, say N.

config TEST_BPF
	tristate "Test BPF filter functionality"
	depends on m && NET
	help
	  This builds the "test_bpf" module that runs various test vectors
	  against the BPF interpreter or BPF JIT compiler depending on the
	  current setting. This is in particular useful for BPF JIT compiler
	  development, but also to run regression tests against changes in
	  the interpreter code. It also enables test stubs for eBPF maps and
	  verifier used by user space verifier testsuite.

	  If unsure, say N.

config FIND_BIT_BENCHMARK
	tristate "Test find_bit functions"
	help
	  This builds the "test_find_bit" module that measure find_*_bit()
	  functions performance.

	  If unsure, say N.

config TEST_FIRMWARE
	tristate "Test firmware loading via userspace interface"
	depends on FW_LOADER
	help
	  This builds the "test_firmware" module that creates a userspace
	  interface for testing firmware loading. This can be used to
	  control the triggering of firmware loading without needing an
	  actual firmware-using device. The contents can be rechecked by
	  userspace.

	  If unsure, say N.

config TEST_SYSCTL
	tristate "sysctl test driver"
	depends on PROC_SYSCTL
	help
	  This builds the "test_sysctl" module. This driver enables to test the
	  proc sysctl interfaces available to drivers safely without affecting
	  production knobs which might alter system functionality.

	  If unsure, say N.

config BITFIELD_KUNIT
	tristate "KUnit test bitfield functions at runtime" if !KUNIT_ALL_TESTS
	depends on KUNIT
	default KUNIT_ALL_TESTS
	help
	  Enable this option to test the bitfield functions at boot.

	  KUnit tests run during boot and output the results to the debug log
	  in TAP format (http://testanything.org/). Only useful for kernel devs
	  running the KUnit test harness, and not intended for inclusion into a
	  production build.

	  For more information on KUnit and unit tests in general please refer
	  to the KUnit documentation in Documentation/dev-tools/kunit/.

	  If unsure, say N.

config CHECKSUM_KUNIT
	tristate "KUnit test checksum functions at runtime" if !KUNIT_ALL_TESTS
	depends on KUNIT
	default KUNIT_ALL_TESTS
	help
	  Enable this option to test the checksum functions at boot.

	  KUnit tests run during boot and output the results to the debug log
	  in TAP format (http://testanything.org/). Only useful for kernel devs
	  running the KUnit test harness, and not intended for inclusion into a
	  production build.

	  For more information on KUnit and unit tests in general please refer
	  to the KUnit documentation in Documentation/dev-tools/kunit/.

	  If unsure, say N.

config UTIL_MACROS_KUNIT
	tristate "KUnit test util_macros.h functions at runtime" if !KUNIT_ALL_TESTS
	depends on KUNIT
	default KUNIT_ALL_TESTS
	help
	  Enable this option to test the util_macros.h function at boot.

	  KUnit tests run during boot and output the results to the debug log
	  in TAP format (http://testanything.org/). Only useful for kernel devs
	  running the KUnit test harness, and not intended for inclusion into a
	  production build.

	  For more information on KUnit and unit tests in general please refer
	  to the KUnit documentation in Documentation/dev-tools/kunit/.

	  If unsure, say N.

config HASH_KUNIT_TEST
	tristate "KUnit Test for integer hash functions" if !KUNIT_ALL_TESTS
	depends on KUNIT
	default KUNIT_ALL_TESTS
	help
	  Enable this option to test the kernel's string (<linux/stringhash.h>), and
	  integer (<linux/hash.h>) hash functions on boot.

	  KUnit tests run during boot and output the results to the debug log
	  in TAP format (https://testanything.org/). Only useful for kernel devs
	  running the KUnit test harness, and not intended for inclusion into a
	  production build.

	  For more information on KUnit and unit tests in general please refer
	  to the KUnit documentation in Documentation/dev-tools/kunit/.

	  This is intended to help people writing architecture-specific
	  optimized versions. If unsure, say N.

config RESOURCE_KUNIT_TEST
	tristate "KUnit test for resource API" if !KUNIT_ALL_TESTS
	depends on KUNIT
	default KUNIT_ALL_TESTS
	select GET_FREE_REGION
	help
	  This builds the resource API unit test.
	  Tests the logic of API provided by resource.c and ioport.h.
	  For more information on KUnit and unit tests in general please refer
	  to the KUnit documentation in Documentation/dev-tools/kunit/.

	  If unsure, say N.

config SYSCTL_KUNIT_TEST
	tristate "KUnit test for sysctl" if !KUNIT_ALL_TESTS
	depends on KUNIT
	default KUNIT_ALL_TESTS
	help
	  This builds the proc sysctl unit test, which runs on boot.
	  Tests the API contract and implementation correctness of sysctl.
	  For more information on KUnit and unit tests in general please refer
	  to the KUnit documentation in Documentation/dev-tools/kunit/.

	  If unsure, say N.

config KFIFO_KUNIT_TEST
	tristate "KUnit Test for the generic kernel FIFO implementation" if !KUNIT_ALL_TESTS
	depends on KUNIT
	default KUNIT_ALL_TESTS
	help
	  This builds the generic FIFO implementation KUnit test suite.
	  It tests that the API and basic functionality of the kfifo type
	  and associated macros.

	  For more information on KUnit and unit tests in general please refer
	  to the KUnit documentation in Documentation/dev-tools/kunit/.

	  If unsure, say N.

config LIST_KUNIT_TEST
	tristate "KUnit Test for Kernel Linked-list structures" if !KUNIT_ALL_TESTS
	depends on KUNIT
	default KUNIT_ALL_TESTS
	help
	  This builds the linked list KUnit test suite.
	  It tests that the API and basic functionality of the list_head type
	  and associated macros.

	  KUnit tests run during boot and output the results to the debug log
	  in TAP format (https://testanything.org/). Only useful for kernel devs
	  running the KUnit test harness, and not intended for inclusion into a
	  production build.

	  For more information on KUnit and unit tests in general please refer
	  to the KUnit documentation in Documentation/dev-tools/kunit/.

	  If unsure, say N.

config HASHTABLE_KUNIT_TEST
	tristate "KUnit Test for Kernel Hashtable structures" if !KUNIT_ALL_TESTS
	depends on KUNIT
	default KUNIT_ALL_TESTS
	help
	  This builds the hashtable KUnit test suite.
	  It tests the basic functionality of the API defined in
	  include/linux/hashtable.h. For more information on KUnit and
	  unit tests in general please refer to the KUnit documentation
	  in Documentation/dev-tools/kunit/.

	  If unsure, say N.

config LINEAR_RANGES_TEST
	tristate "KUnit test for linear_ranges"
	depends on KUNIT
	select LINEAR_RANGES
	help
	  This builds the linear_ranges unit test, which runs on boot.
	  Tests the linear_ranges logic correctness.
	  For more information on KUnit and unit tests in general please refer
	  to the KUnit documentation in Documentation/dev-tools/kunit/.

	  If unsure, say N.

config CMDLINE_KUNIT_TEST
	tristate "KUnit test for cmdline API" if !KUNIT_ALL_TESTS
	depends on KUNIT
	default KUNIT_ALL_TESTS
	help
	  This builds the cmdline API unit test.
	  Tests the logic of API provided by cmdline.c.
	  For more information on KUnit and unit tests in general please refer
	  to the KUnit documentation in Documentation/dev-tools/kunit/.

	  If unsure, say N.

config BITS_TEST
	tristate "KUnit test for bits.h" if !KUNIT_ALL_TESTS
	depends on KUNIT
	default KUNIT_ALL_TESTS
	help
	  This builds the bits unit test.
	  Tests the logic of macros defined in bits.h.
	  For more information on KUnit and unit tests in general please refer
	  to the KUnit documentation in Documentation/dev-tools/kunit/.

	  If unsure, say N.

config SLUB_KUNIT_TEST
	tristate "KUnit test for SLUB cache error detection" if !KUNIT_ALL_TESTS
	depends on SLUB_DEBUG && KUNIT
	default KUNIT_ALL_TESTS
	help
	  This builds SLUB allocator unit test.
	  Tests SLUB cache debugging functionality.
	  For more information on KUnit and unit tests in general please refer
	  to the KUnit documentation in Documentation/dev-tools/kunit/.

	  If unsure, say N.

config RATIONAL_KUNIT_TEST
	tristate "KUnit test for rational.c" if !KUNIT_ALL_TESTS
	depends on KUNIT && RATIONAL
	default KUNIT_ALL_TESTS
	help
	  This builds the rational math unit test.
	  For more information on KUnit and unit tests in general please refer
	  to the KUnit documentation in Documentation/dev-tools/kunit/.

	  If unsure, say N.

config MEMCPY_KUNIT_TEST
	tristate "Test memcpy(), memmove(), and memset() functions at runtime" if !KUNIT_ALL_TESTS
	depends on KUNIT
	default KUNIT_ALL_TESTS
	help
	  Builds unit tests for memcpy(), memmove(), and memset() functions.
	  For more information on KUnit and unit tests in general please refer
	  to the KUnit documentation in Documentation/dev-tools/kunit/.

	  If unsure, say N.

config IS_SIGNED_TYPE_KUNIT_TEST
	tristate "Test is_signed_type() macro" if !KUNIT_ALL_TESTS
	depends on KUNIT
	default KUNIT_ALL_TESTS
	help
	  Builds unit tests for the is_signed_type() macro.

	  For more information on KUnit and unit tests in general please refer
	  to the KUnit documentation in Documentation/dev-tools/kunit/.

	  If unsure, say N.

config OVERFLOW_KUNIT_TEST
	tristate "Test check_*_overflow() functions at runtime" if !KUNIT_ALL_TESTS
	depends on KUNIT
	default KUNIT_ALL_TESTS
	help
	  Builds unit tests for the check_*_overflow(), size_*(), allocation, and
	  related functions.

	  For more information on KUnit and unit tests in general please refer
	  to the KUnit documentation in Documentation/dev-tools/kunit/.

	  If unsure, say N.

config STACKINIT_KUNIT_TEST
	tristate "Test level of stack variable initialization" if !KUNIT_ALL_TESTS
	depends on KUNIT
	default KUNIT_ALL_TESTS
	help
	  Test if the kernel is zero-initializing stack variables and
	  padding. Coverage is controlled by compiler flags,
	  CONFIG_INIT_STACK_ALL_PATTERN, CONFIG_INIT_STACK_ALL_ZERO,
	  CONFIG_GCC_PLUGIN_STRUCTLEAK, CONFIG_GCC_PLUGIN_STRUCTLEAK_BYREF,
	  or CONFIG_GCC_PLUGIN_STRUCTLEAK_BYREF_ALL.

config FORTIFY_KUNIT_TEST
	tristate "Test fortified str*() and mem*() function internals at runtime" if !KUNIT_ALL_TESTS
	depends on KUNIT
	default KUNIT_ALL_TESTS
	help
	  Builds unit tests for checking internals of FORTIFY_SOURCE as used
	  by the str*() and mem*() family of functions. For testing runtime
	  traps of FORTIFY_SOURCE, see LKDTM's "FORTIFY_*" tests.

config LONGEST_SYM_KUNIT_TEST
	tristate "Test the longest symbol possible" if !KUNIT_ALL_TESTS
	depends on KUNIT && KPROBES
	default KUNIT_ALL_TESTS
	help
	  Tests the longest symbol possible

	  If unsure, say N.

config HW_BREAKPOINT_KUNIT_TEST
	bool "Test hw_breakpoint constraints accounting" if !KUNIT_ALL_TESTS
	depends on HAVE_HW_BREAKPOINT
	depends on KUNIT=y
	default KUNIT_ALL_TESTS
	help
	  Tests for hw_breakpoint constraints accounting.

	  If unsure, say N.

config CRC_KUNIT_TEST
	tristate "KUnit tests for CRC functions" if !KUNIT_ALL_TESTS
	depends on KUNIT
	default KUNIT_ALL_TESTS
<<<<<<< HEAD
=======
	select CRC7
>>>>>>> e8a457b7
	select CRC16
	select CRC_T10DIF
	select CRC32
	select CRC64
	help
	  Unit tests for the CRC library functions.

	  This is intended to help people writing architecture-specific
	  optimized versions.  If unsure, say N.

config CRC_BENCHMARK
	bool "Benchmark for the CRC functions"
	depends on CRC_KUNIT_TEST
	help
	  Include benchmarks in the KUnit test suite for the CRC functions.

config SIPHASH_KUNIT_TEST
	tristate "Perform selftest on siphash functions" if !KUNIT_ALL_TESTS
	depends on KUNIT
	default KUNIT_ALL_TESTS
	help
	  Enable this option to test the kernel's siphash (<linux/siphash.h>) hash
	  functions on boot (or module load).

	  This is intended to help people writing architecture-specific
	  optimized versions.  If unsure, say N.

config USERCOPY_KUNIT_TEST
	tristate "KUnit Test for user/kernel boundary protections"
	depends on KUNIT
	default KUNIT_ALL_TESTS
	help
	  This builds the "usercopy_kunit" module that runs sanity checks
	  on the copy_to/from_user infrastructure, making sure basic
	  user/kernel boundary testing is working.

<<<<<<< HEAD
=======
config BLACKHOLE_DEV_KUNIT_TEST
	tristate "Test blackhole netdev functionality" if !KUNIT_ALL_TESTS
	depends on NET
	depends on KUNIT
	default KUNIT_ALL_TESTS
	help
	  This builds the "blackhole_dev_kunit" module that validates the
	  data path through this blackhole netdev.

	  If unsure, say N.

>>>>>>> e8a457b7
config TEST_UDELAY
	tristate "udelay test driver"
	help
	  This builds the "udelay_test" module that helps to make sure
	  that udelay() is working properly.

	  If unsure, say N.

config TEST_STATIC_KEYS
	tristate "Test static keys"
	depends on m
	help
	  Test the static key interfaces.

	  If unsure, say N.

config TEST_DYNAMIC_DEBUG
	tristate "Test DYNAMIC_DEBUG"
	depends on DYNAMIC_DEBUG
	help
	  This module registers a tracer callback to count enabled
	  pr_debugs in a 'do_debugging' function, then alters their
	  enablements, calls the function, and compares counts.

	  If unsure, say N.

config TEST_KMOD
	tristate "kmod stress tester"
	depends on m
	depends on NETDEVICES && NET_CORE && INET # for TUN
	depends on BLOCK
	depends on PAGE_SIZE_LESS_THAN_256KB # for BTRFS
	select TEST_LKM
	select XFS_FS
	select TUN
	select BTRFS_FS
	help
	  Test the kernel's module loading mechanism: kmod. kmod implements
	  support to load modules using the Linux kernel's usermode helper.
	  This test provides a series of tests against kmod.

	  Although technically you can either build test_kmod as a module or
	  into the kernel we disallow building it into the kernel since
	  it stress tests request_module() and this will very likely cause
	  some issues by taking over precious threads available from other
	  module load requests, ultimately this could be fatal.

	  To run tests run:

	  tools/testing/selftests/kmod/kmod.sh --help

	  If unsure, say N.

config TEST_RUNTIME
	bool

config TEST_RUNTIME_MODULE
	bool

config TEST_KALLSYMS
	tristate "module kallsyms find_symbol() test"
	depends on m
	select TEST_RUNTIME
	select TEST_RUNTIME_MODULE
	select TEST_KALLSYMS_A
	select TEST_KALLSYMS_B
	select TEST_KALLSYMS_C
	select TEST_KALLSYMS_D
	help
	  This allows us to stress test find_symbol() through the kallsyms
	  used to place symbols on the kernel ELF kallsyms and modules kallsyms
	  where we place kernel symbols such as exported symbols.

	  We have four test modules:

	  A: has KALLSYSMS_NUMSYMS exported symbols
	  B: uses one of A's symbols
	  C: adds KALLSYMS_SCALE_FACTOR * KALLSYSMS_NUMSYMS exported
	  D: adds 2 * the symbols than C

	  We stress test find_symbol() through two means:

	  1) Upon load of B it will trigger simplify_symbols() to look for the
	  one symbol it uses from the module A with tons of symbols. This is an
	  indirect way for us to have B call resolve_symbol_wait() upon module
	  load. This will eventually call find_symbol() which will eventually
	  try to find the symbols used with find_exported_symbol_in_section().
	  find_exported_symbol_in_section() uses bsearch() so a binary search
	  for each symbol. Binary search will at worst be O(log(n)) so the
	  larger TEST_MODULE_KALLSYSMS the worse the search.

	  2) The selftests should load C first, before B. Upon B's load towards
	  the end right before we call module B's init routine we get
	  complete_formation() called on the module. That will first check
	  for duplicate symbols with the call to verify_exported_symbols().
	  That is when we'll force iteration on module C's insane symbol list.
	  Since it has 10 * KALLSYMS_NUMSYMS it means we can first test
	  just loading B without C. The amount of time it takes to load C Vs
	  B can give us an idea of the impact growth of the symbol space and
	  give us projection. Module A only uses one symbol from B so to allow
	  this scaling in module C to be proportional, if it used more symbols
	  then the first test would be doing more and increasing just the
	  search space would be slightly different. The last module, module D
	  will just increase the search space by twice the number of symbols in
	  C so to allow for full projects.

	  tools/testing/selftests/module/find_symbol.sh

	  The current defaults will incur a build delay of about 7 minutes
	  on an x86_64 with only 8 cores. Enable this only if you want to
	  stress test find_symbol() with thousands of symbols. At the same
	  time this is also useful to test building modules with thousands of
	  symbols, and if BTF is enabled this also stress tests adding BTF
	  information for each module. Currently enabling many more symbols
	  will segfault the build system.

	  If unsure, say N.

if TEST_KALLSYMS

config TEST_KALLSYMS_A
	tristate
	depends on m

config TEST_KALLSYMS_B
	tristate
	depends on m

config TEST_KALLSYMS_C
	tristate
	depends on m

config TEST_KALLSYMS_D
	tristate
	depends on m

choice
	prompt "Kallsym test range"
	default TEST_KALLSYMS_LARGE
	help
	  Selecting something other than "Fast" will enable tests which slow
	  down the build and may crash your build.

config TEST_KALLSYMS_FAST
	bool "Fast builds"
	help
	  You won't really be testing kallsysms, so this just helps fast builds
	  when allmodconfig is used..

config TEST_KALLSYMS_LARGE
	bool "Enable testing kallsyms with large exports"
	help
	  This will enable larger number of symbols. This will slow down
	  your build considerably.

config TEST_KALLSYMS_MAX
	bool "Known kallsysms limits"
	help
	  This will enable exports to the point we know we'll start crashing
	  builds.

endchoice

config TEST_KALLSYMS_NUMSYMS
	int "test kallsyms number of symbols"
	range 2 10000
	default 2 if TEST_KALLSYMS_FAST
	default 100 if TEST_KALLSYMS_LARGE
	default 10000 if TEST_KALLSYMS_MAX
	help
	  The number of symbols to create on TEST_KALLSYMS_A, only one of which
	  module TEST_KALLSYMS_B will use. This also will be used
	  for how many symbols TEST_KALLSYMS_C will have, scaled up by
	  TEST_KALLSYMS_SCALE_FACTOR. Note that setting this to 10,000 will
	  trigger a segfault today, don't use anything close to it unless
	  you are aware that this should not be used for automated build tests.

config TEST_KALLSYMS_SCALE_FACTOR
	int "test kallsyms scale factor"
	default 8
	help
	  How many more unusued symbols will TEST_KALLSYSMS_C have than
	  TEST_KALLSYMS_A. If 8, then module C will have 8 * syms
	  than module A. Then TEST_KALLSYMS_D will have double the amount
	  of symbols than C so to allow projections.

endif # TEST_KALLSYMS

config TEST_DEBUG_VIRTUAL
	tristate "Test CONFIG_DEBUG_VIRTUAL feature"
	depends on DEBUG_VIRTUAL
	help
	  Test the kernel's ability to detect incorrect calls to
	  virt_to_phys() done against the non-linear part of the
	  kernel's virtual address map.

	  If unsure, say N.

config TEST_MEMCAT_P
	tristate "Test memcat_p() helper function"
	help
	  Test the memcat_p() helper for correctly merging two
	  pointer arrays together.

	  If unsure, say N.

config TEST_OBJAGG
	tristate "Perform selftest on object aggreration manager"
	default n
	depends on OBJAGG
	help
	  Enable this option to test object aggregation manager on boot
	  (or module load).

config TEST_MEMINIT
	tristate "Test heap/page initialization"
	help
	  Test if the kernel is zero-initializing heap and page allocations.
	  This can be useful to test init_on_alloc and init_on_free features.

	  If unsure, say N.

config TEST_HMM
	tristate "Test HMM (Heterogeneous Memory Management)"
	depends on TRANSPARENT_HUGEPAGE
	depends on DEVICE_PRIVATE
	select HMM_MIRROR
	select MMU_NOTIFIER
	help
	  This is a pseudo device driver solely for testing HMM.
	  Say M here if you want to build the HMM test module.
	  Doing so will allow you to run tools/testing/selftest/vm/hmm-tests.

	  If unsure, say N.

config TEST_FREE_PAGES
	tristate "Test freeing pages"
	help
	  Test that a memory leak does not occur due to a race between
	  freeing a block of pages and a speculative page reference.
	  Loading this module is safe if your kernel has the bug fixed.
	  If the bug is not fixed, it will leak gigabytes of memory and
	  probably OOM your system.

config TEST_FPU
	tristate "Test floating point operations in kernel space"
	depends on ARCH_HAS_KERNEL_FPU_SUPPORT && !KCOV_INSTRUMENT_ALL
	help
	  Enable this option to add /sys/kernel/debug/selftest_helpers/test_fpu
	  which will trigger a sequence of floating point operations. This is used
	  for self-testing floating point control register setting in
	  kernel_fpu_begin().

	  If unsure, say N.

config TEST_CLOCKSOURCE_WATCHDOG
	tristate "Test clocksource watchdog in kernel space"
	depends on CLOCKSOURCE_WATCHDOG
	help
	  Enable this option to create a kernel module that will trigger
	  a test of the clocksource watchdog.  This module may be loaded
	  via modprobe or insmod in which case it will run upon being
	  loaded, or it may be built in, in which case it will run
	  shortly after boot.

	  If unsure, say N.

config TEST_OBJPOOL
	tristate "Test module for correctness and stress of objpool"
	default n
	depends on m && DEBUG_KERNEL
	help
	  This builds the "test_objpool" module that should be used for
	  correctness verification and concurrent testings of objects
	  allocation and reclamation.

	  If unsure, say N.

config INT_POW_KUNIT_TEST
	tristate "Integer exponentiation (int_pow) test" if !KUNIT_ALL_TESTS
	depends on KUNIT
	default KUNIT_ALL_TESTS
	help
	  This option enables the KUnit test suite for the int_pow function,
	  which performs integer exponentiation. The test suite is designed to
	  verify that the implementation of int_pow correctly computes the power
	  of a given base raised to a given exponent.

	  Enabling this option will include tests that check various scenarios
	  and edge cases to ensure the accuracy and reliability of the exponentiation
	  function.

	  If unsure, say N

config INT_SQRT_KUNIT_TEST
	tristate "Integer square root test" if !KUNIT_ALL_TESTS
	depends on KUNIT
	default KUNIT_ALL_TESTS
	help
	  This option enables the KUnit test suite for the int_sqrt() function,
	  which performs square root calculation. The test suite checks
	  various scenarios, including edge cases, to ensure correctness.

	  Enabling this option will include tests that check various scenarios
	  and edge cases to ensure the accuracy and reliability of the square root
	  function.

	  If unsure, say N

<<<<<<< HEAD
=======
config INT_LOG_KUNIT_TEST
        tristate "Integer log (int_log) test" if !KUNIT_ALL_TESTS
        depends on KUNIT
        default KUNIT_ALL_TESTS
        help
          This option enables the KUnit test suite for the int_log library, which
          provides two functions to compute the integer logarithm in base 2 and
          base 10, called respectively as intlog2 and intlog10.

          If unsure, say N

config GCD_KUNIT_TEST
	tristate "Greatest common divisor test" if !KUNIT_ALL_TESTS
	depends on KUNIT
	default KUNIT_ALL_TESTS
	help
	  This option enables the KUnit test suite for the gcd() function,
	  which computes the greatest common divisor of two numbers.

	  This test suite verifies the correctness of gcd() across various
	  scenarios, including edge cases.

	  If unsure, say N

config PRIME_NUMBERS_KUNIT_TEST
	tristate "Prime number generator test" if !KUNIT_ALL_TESTS
	depends on KUNIT
	select PRIME_NUMBERS
	default KUNIT_ALL_TESTS
	help
	  This option enables the KUnit test suite for the {is,next}_prime_number
	  functions.

	  Enabling this option will include tests that compare the prime number
	  generator functions against a brute force implementation.

	  If unsure, say N

>>>>>>> e8a457b7
endif # RUNTIME_TESTING_MENU

config ARCH_USE_MEMTEST
	bool
	help
	  An architecture should select this when it uses early_memtest()
	  during boot process.

config MEMTEST
	bool "Memtest"
	depends on ARCH_USE_MEMTEST
	help
	  This option adds a kernel parameter 'memtest', which allows memtest
	  to be set and executed.
	        memtest=0, mean disabled; -- default
	        memtest=1, mean do 1 test pattern;
	        ...
	        memtest=17, mean do 17 test patterns.
	  If you are unsure how to answer this question, answer N.



config HYPERV_TESTING
	bool "Microsoft Hyper-V driver testing"
	default n
	depends on HYPERV && DEBUG_FS
	help
	  Select this option to enable Hyper-V vmbus testing.

endmenu # "Kernel Testing and Coverage"

menu "Rust hacking"

config RUST_DEBUG_ASSERTIONS
	bool "Debug assertions"
	depends on RUST
	help
	  Enables rustc's `-Cdebug-assertions` codegen option.

	  This flag lets you turn `cfg(debug_assertions)` conditional
	  compilation on or off. This can be used to enable extra debugging
	  code in development but not in production. For example, it controls
	  the behavior of the standard library's `debug_assert!` macro.

	  Note that this will apply to all Rust code, including `core`.

	  If unsure, say N.

config RUST_OVERFLOW_CHECKS
	bool "Overflow checks"
	default y
	depends on RUST
	help
	  Enables rustc's `-Coverflow-checks` codegen option.

	  This flag allows you to control the behavior of runtime integer
	  overflow. When overflow-checks are enabled, a Rust panic will occur
	  on overflow.

	  Note that this will apply to all Rust code, including `core`.

	  If unsure, say Y.

config RUST_BUILD_ASSERT_ALLOW
	bool "Allow unoptimized build-time assertions"
	depends on RUST
	help
	  Controls how `build_error!` and `build_assert!` are handled during the build.

	  If calls to them exist in the binary, it may indicate a violated invariant
	  or that the optimizer failed to verify the invariant during compilation.

	  This should not happen, thus by default the build is aborted. However,
	  as an escape hatch, you can choose Y here to ignore them during build
	  and let the check be carried at runtime (with `panic!` being called if
	  the check fails).

	  If unsure, say N.

config RUST_KERNEL_DOCTESTS
	bool "Doctests for the `kernel` crate" if !KUNIT_ALL_TESTS
	depends on RUST && KUNIT=y
	default KUNIT_ALL_TESTS
	help
	  This builds the documentation tests of the `kernel` crate
	  as KUnit tests.

	  For more information on KUnit and unit tests in general,
	  please refer to the KUnit documentation in Documentation/dev-tools/kunit/.

	  If unsure, say N.

endmenu # "Rust"

endmenu # Kernel hacking<|MERGE_RESOLUTION|>--- conflicted
+++ resolved
@@ -2889,10 +2889,7 @@
 	tristate "KUnit tests for CRC functions" if !KUNIT_ALL_TESTS
 	depends on KUNIT
 	default KUNIT_ALL_TESTS
-<<<<<<< HEAD
-=======
 	select CRC7
->>>>>>> e8a457b7
 	select CRC16
 	select CRC_T10DIF
 	select CRC32
@@ -2929,8 +2926,6 @@
 	  on the copy_to/from_user infrastructure, making sure basic
 	  user/kernel boundary testing is working.
 
-<<<<<<< HEAD
-=======
 config BLACKHOLE_DEV_KUNIT_TEST
 	tristate "Test blackhole netdev functionality" if !KUNIT_ALL_TESTS
 	depends on NET
@@ -2942,7 +2937,6 @@
 
 	  If unsure, say N.
 
->>>>>>> e8a457b7
 config TEST_UDELAY
 	tristate "udelay test driver"
 	help
@@ -3252,8 +3246,6 @@
 
 	  If unsure, say N
 
-<<<<<<< HEAD
-=======
 config INT_LOG_KUNIT_TEST
         tristate "Integer log (int_log) test" if !KUNIT_ALL_TESTS
         depends on KUNIT
@@ -3292,7 +3284,6 @@
 
 	  If unsure, say N
 
->>>>>>> e8a457b7
 endif # RUNTIME_TESTING_MENU
 
 config ARCH_USE_MEMTEST
