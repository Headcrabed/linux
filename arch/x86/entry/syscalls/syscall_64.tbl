# SPDX-License-Identifier: GPL-2.0 WITH Linux-syscall-note
#
# 64-bit system call numbers and entry vectors
#
# The format is:
# <number> <abi> <name> <entry point>
#
# The __x64_sys_*() stubs are created on-the-fly for sys_*() system calls
#
# The abi is "common", "64" or "x32" for this file.
#
0	common	read			sys_read
1	common	write			sys_write
2	common	open			sys_open
3	common	close			sys_close
4	common	stat			sys_newstat
5	common	fstat			sys_newfstat
6	common	lstat			sys_newlstat
7	common	poll			sys_poll
8	common	lseek			sys_lseek
9	common	mmap			sys_mmap
10	common	mprotect		sys_mprotect
11	common	munmap			sys_munmap
12	common	brk			sys_brk
13	64	rt_sigaction		sys_rt_sigaction
14	common	rt_sigprocmask		sys_rt_sigprocmask
15	64	rt_sigreturn		sys_rt_sigreturn
16	64	ioctl			sys_ioctl
17	common	pread64			sys_pread64
18	common	pwrite64		sys_pwrite64
19	64	readv			sys_readv
20	64	writev			sys_writev
21	common	access			sys_access
22	common	pipe			sys_pipe
23	common	select			sys_select
24	common	sched_yield		sys_sched_yield
25	common	mremap			sys_mremap
26	common	msync			sys_msync
27	common	mincore			sys_mincore
28	common	madvise			sys_madvise
29	common	shmget			sys_shmget
30	common	shmat			sys_shmat
31	common	shmctl			sys_shmctl
32	common	dup			sys_dup
33	common	dup2			sys_dup2
34	common	pause			sys_pause
35	common	nanosleep		sys_nanosleep
36	common	getitimer		sys_getitimer
37	common	alarm			sys_alarm
38	common	setitimer		sys_setitimer
39	common	getpid			sys_getpid
40	common	sendfile		sys_sendfile64
41	common	socket			sys_socket
42	common	connect			sys_connect
43	common	accept			sys_accept
44	common	sendto			sys_sendto
45	64	recvfrom		sys_recvfrom
46	64	sendmsg			sys_sendmsg
47	64	recvmsg			sys_recvmsg
48	common	shutdown		sys_shutdown
49	common	bind			sys_bind
50	common	listen			sys_listen
51	common	getsockname		sys_getsockname
52	common	getpeername		sys_getpeername
53	common	socketpair		sys_socketpair
54	64	setsockopt		sys_setsockopt
55	64	getsockopt		sys_getsockopt
56	common	clone			sys_clone
57	common	fork			sys_fork
58	common	vfork			sys_vfork
59	64	execve			sys_execve
60	common	exit			sys_exit
61	common	wait4			sys_wait4
62	common	kill			sys_kill
63	common	uname			sys_newuname
64	common	semget			sys_semget
65	common	semop			sys_semop
66	common	semctl			sys_semctl
67	common	shmdt			sys_shmdt
68	common	msgget			sys_msgget
69	common	msgsnd			sys_msgsnd
70	common	msgrcv			sys_msgrcv
71	common	msgctl			sys_msgctl
72	common	fcntl			sys_fcntl
73	common	flock			sys_flock
74	common	fsync			sys_fsync
75	common	fdatasync		sys_fdatasync
76	common	truncate		sys_truncate
77	common	ftruncate		sys_ftruncate
78	common	getdents		sys_getdents
79	common	getcwd			sys_getcwd
80	common	chdir			sys_chdir
81	common	fchdir			sys_fchdir
82	common	rename			sys_rename
83	common	mkdir			sys_mkdir
84	common	rmdir			sys_rmdir
85	common	creat			sys_creat
86	common	link			sys_link
87	common	unlink			sys_unlink
88	common	symlink			sys_symlink
89	common	readlink		sys_readlink
90	common	chmod			sys_chmod
91	common	fchmod			sys_fchmod
92	common	chown			sys_chown
93	common	fchown			sys_fchown
94	common	lchown			sys_lchown
95	common	umask			sys_umask
96	common	gettimeofday		sys_gettimeofday
97	common	getrlimit		sys_getrlimit
98	common	getrusage		sys_getrusage
99	common	sysinfo			sys_sysinfo
100	common	times			sys_times
101	64	ptrace			sys_ptrace
102	common	getuid			sys_getuid
103	common	syslog			sys_syslog
104	common	getgid			sys_getgid
105	common	setuid			sys_setuid
106	common	setgid			sys_setgid
107	common	geteuid			sys_geteuid
108	common	getegid			sys_getegid
109	common	setpgid			sys_setpgid
110	common	getppid			sys_getppid
111	common	getpgrp			sys_getpgrp
112	common	setsid			sys_setsid
113	common	setreuid		sys_setreuid
114	common	setregid		sys_setregid
115	common	getgroups		sys_getgroups
116	common	setgroups		sys_setgroups
117	common	setresuid		sys_setresuid
118	common	getresuid		sys_getresuid
119	common	setresgid		sys_setresgid
120	common	getresgid		sys_getresgid
121	common	getpgid			sys_getpgid
122	common	setfsuid		sys_setfsuid
123	common	setfsgid		sys_setfsgid
124	common	getsid			sys_getsid
125	common	capget			sys_capget
126	common	capset			sys_capset
127	64	rt_sigpending		sys_rt_sigpending
128	64	rt_sigtimedwait		sys_rt_sigtimedwait
129	64	rt_sigqueueinfo		sys_rt_sigqueueinfo
130	common	rt_sigsuspend		sys_rt_sigsuspend
131	64	sigaltstack		sys_sigaltstack
132	common	utime			sys_utime
133	common	mknod			sys_mknod
134	64	uselib
135	common	personality		sys_personality
136	common	ustat			sys_ustat
137	common	statfs			sys_statfs
138	common	fstatfs			sys_fstatfs
139	common	sysfs			sys_sysfs
140	common	getpriority		sys_getpriority
141	common	setpriority		sys_setpriority
142	common	sched_setparam		sys_sched_setparam
143	common	sched_getparam		sys_sched_getparam
144	common	sched_setscheduler	sys_sched_setscheduler
145	common	sched_getscheduler	sys_sched_getscheduler
146	common	sched_get_priority_max	sys_sched_get_priority_max
147	common	sched_get_priority_min	sys_sched_get_priority_min
148	common	sched_rr_get_interval	sys_sched_rr_get_interval
149	common	mlock			sys_mlock
150	common	munlock			sys_munlock
151	common	mlockall		sys_mlockall
152	common	munlockall		sys_munlockall
153	common	vhangup			sys_vhangup
154	common	modify_ldt		sys_modify_ldt
155	common	pivot_root		sys_pivot_root
156	64	_sysctl			sys_ni_syscall
157	common	prctl			sys_prctl
158	common	arch_prctl		sys_arch_prctl
159	common	adjtimex		sys_adjtimex
160	common	setrlimit		sys_setrlimit
161	common	chroot			sys_chroot
162	common	sync			sys_sync
163	common	acct			sys_acct
164	common	settimeofday		sys_settimeofday
165	common	mount			sys_mount
166	common	umount2			sys_umount
167	common	swapon			sys_swapon
168	common	swapoff			sys_swapoff
169	common	reboot			sys_reboot
170	common	sethostname		sys_sethostname
171	common	setdomainname		sys_setdomainname
172	common	iopl			sys_iopl
173	common	ioperm			sys_ioperm
174	64	create_module
175	common	init_module		sys_init_module
176	common	delete_module		sys_delete_module
177	64	get_kernel_syms
178	64	query_module
179	common	quotactl		sys_quotactl
180	64	nfsservctl
181	common	getpmsg
182	common	putpmsg
183	common	afs_syscall
184	common	tuxcall
185	common	security
186	common	gettid			sys_gettid
187	common	readahead		sys_readahead
188	common	setxattr		sys_setxattr
189	common	lsetxattr		sys_lsetxattr
190	common	fsetxattr		sys_fsetxattr
191	common	getxattr		sys_getxattr
192	common	lgetxattr		sys_lgetxattr
193	common	fgetxattr		sys_fgetxattr
194	common	listxattr		sys_listxattr
195	common	llistxattr		sys_llistxattr
196	common	flistxattr		sys_flistxattr
197	common	removexattr		sys_removexattr
198	common	lremovexattr		sys_lremovexattr
199	common	fremovexattr		sys_fremovexattr
200	common	tkill			sys_tkill
201	common	time			sys_time
202	common	futex			sys_futex
203	common	sched_setaffinity	sys_sched_setaffinity
204	common	sched_getaffinity	sys_sched_getaffinity
205	64	set_thread_area
206	64	io_setup		sys_io_setup
207	common	io_destroy		sys_io_destroy
208	common	io_getevents		sys_io_getevents
209	64	io_submit		sys_io_submit
210	common	io_cancel		sys_io_cancel
211	64	get_thread_area
212	common	lookup_dcookie
213	common	epoll_create		sys_epoll_create
214	64	epoll_ctl_old
215	64	epoll_wait_old
216	common	remap_file_pages	sys_remap_file_pages
217	common	getdents64		sys_getdents64
218	common	set_tid_address		sys_set_tid_address
219	common	restart_syscall		sys_restart_syscall
220	common	semtimedop		sys_semtimedop
221	common	fadvise64		sys_fadvise64
222	64	timer_create		sys_timer_create
223	common	timer_settime		sys_timer_settime
224	common	timer_gettime		sys_timer_gettime
225	common	timer_getoverrun	sys_timer_getoverrun
226	common	timer_delete		sys_timer_delete
227	common	clock_settime		sys_clock_settime
228	common	clock_gettime		sys_clock_gettime
229	common	clock_getres		sys_clock_getres
230	common	clock_nanosleep		sys_clock_nanosleep
231	common	exit_group		sys_exit_group
232	common	epoll_wait		sys_epoll_wait
233	common	epoll_ctl		sys_epoll_ctl
234	common	tgkill			sys_tgkill
235	common	utimes			sys_utimes
236	64	vserver
237	common	mbind			sys_mbind
238	common	set_mempolicy		sys_set_mempolicy
239	common	get_mempolicy		sys_get_mempolicy
240	common	mq_open			sys_mq_open
241	common	mq_unlink		sys_mq_unlink
242	common	mq_timedsend		sys_mq_timedsend
243	common	mq_timedreceive		sys_mq_timedreceive
244	64	mq_notify		sys_mq_notify
245	common	mq_getsetattr		sys_mq_getsetattr
246	64	kexec_load		sys_kexec_load
247	64	waitid			sys_waitid
248	common	add_key			sys_add_key
249	common	request_key		sys_request_key
250	common	keyctl			sys_keyctl
251	common	ioprio_set		sys_ioprio_set
252	common	ioprio_get		sys_ioprio_get
253	common	inotify_init		sys_inotify_init
254	common	inotify_add_watch	sys_inotify_add_watch
255	common	inotify_rm_watch	sys_inotify_rm_watch
256	common	migrate_pages		sys_migrate_pages
257	common	openat			sys_openat
258	common	mkdirat			sys_mkdirat
259	common	mknodat			sys_mknodat
260	common	fchownat		sys_fchownat
261	common	futimesat		sys_futimesat
262	common	newfstatat		sys_newfstatat
263	common	unlinkat		sys_unlinkat
264	common	renameat		sys_renameat
265	common	linkat			sys_linkat
266	common	symlinkat		sys_symlinkat
267	common	readlinkat		sys_readlinkat
268	common	fchmodat		sys_fchmodat
269	common	faccessat		sys_faccessat
270	common	pselect6		sys_pselect6
271	common	ppoll			sys_ppoll
272	common	unshare			sys_unshare
273	64	set_robust_list		sys_set_robust_list
274	64	get_robust_list		sys_get_robust_list
275	common	splice			sys_splice
276	common	tee			sys_tee
277	common	sync_file_range		sys_sync_file_range
278	64	vmsplice		sys_vmsplice
279	64	move_pages		sys_move_pages
280	common	utimensat		sys_utimensat
281	common	epoll_pwait		sys_epoll_pwait
282	common	signalfd		sys_signalfd
283	common	timerfd_create		sys_timerfd_create
284	common	eventfd			sys_eventfd
285	common	fallocate		sys_fallocate
286	common	timerfd_settime		sys_timerfd_settime
287	common	timerfd_gettime		sys_timerfd_gettime
288	common	accept4			sys_accept4
289	common	signalfd4		sys_signalfd4
290	common	eventfd2		sys_eventfd2
291	common	epoll_create1		sys_epoll_create1
292	common	dup3			sys_dup3
293	common	pipe2			sys_pipe2
294	common	inotify_init1		sys_inotify_init1
295	64	preadv			sys_preadv
296	64	pwritev			sys_pwritev
297	64	rt_tgsigqueueinfo	sys_rt_tgsigqueueinfo
298	common	perf_event_open		sys_perf_event_open
299	64	recvmmsg		sys_recvmmsg
300	common	fanotify_init		sys_fanotify_init
301	common	fanotify_mark		sys_fanotify_mark
302	common	prlimit64		sys_prlimit64
303	common	name_to_handle_at	sys_name_to_handle_at
304	common	open_by_handle_at	sys_open_by_handle_at
305	common	clock_adjtime		sys_clock_adjtime
306	common	syncfs			sys_syncfs
307	64	sendmmsg		sys_sendmmsg
308	common	setns			sys_setns
309	common	getcpu			sys_getcpu
310	64	process_vm_readv	sys_process_vm_readv
311	64	process_vm_writev	sys_process_vm_writev
312	common	kcmp			sys_kcmp
313	common	finit_module		sys_finit_module
314	common	sched_setattr		sys_sched_setattr
315	common	sched_getattr		sys_sched_getattr
316	common	renameat2		sys_renameat2
317	common	seccomp			sys_seccomp
318	common	getrandom		sys_getrandom
319	common	memfd_create		sys_memfd_create
320	common	kexec_file_load		sys_kexec_file_load
321	common	bpf			sys_bpf
322	64	execveat		sys_execveat
323	common	userfaultfd		sys_userfaultfd
324	common	membarrier		sys_membarrier
325	common	mlock2			sys_mlock2
326	common	copy_file_range		sys_copy_file_range
327	64	preadv2			sys_preadv2
328	64	pwritev2		sys_pwritev2
329	common	pkey_mprotect		sys_pkey_mprotect
330	common	pkey_alloc		sys_pkey_alloc
331	common	pkey_free		sys_pkey_free
332	common	statx			sys_statx
333	common	io_pgetevents		sys_io_pgetevents
334	common	rseq			sys_rseq
# don't use numbers 387 through 423, add new calls after the last
# 'common' entry
424	common	pidfd_send_signal	sys_pidfd_send_signal
425	common	io_uring_setup		sys_io_uring_setup
426	common	io_uring_enter		sys_io_uring_enter
427	common	io_uring_register	sys_io_uring_register
428	common	open_tree		sys_open_tree
429	common	move_mount		sys_move_mount
430	common	fsopen			sys_fsopen
431	common	fsconfig		sys_fsconfig
432	common	fsmount			sys_fsmount
433	common	fspick			sys_fspick
434	common	pidfd_open		sys_pidfd_open
435	common	clone3			sys_clone3
436	common	close_range		sys_close_range
437	common	openat2			sys_openat2
438	common	pidfd_getfd		sys_pidfd_getfd
439	common	faccessat2		sys_faccessat2
440	common	process_madvise		sys_process_madvise
441	common	epoll_pwait2		sys_epoll_pwait2
442	common	mount_setattr		sys_mount_setattr
443	common	quotactl_fd		sys_quotactl_fd
444	common	landlock_create_ruleset	sys_landlock_create_ruleset
445	common	landlock_add_rule	sys_landlock_add_rule
446	common	landlock_restrict_self	sys_landlock_restrict_self
447	common	memfd_secret		sys_memfd_secret
448	common	process_mrelease	sys_process_mrelease
449	common	futex_waitv		sys_futex_waitv
450	common	set_mempolicy_home_node	sys_set_mempolicy_home_node
451	common	cachestat		sys_cachestat
452	common	fchmodat2		sys_fchmodat2
453	common	map_shadow_stack	sys_map_shadow_stack
454	common	futex_wake		sys_futex_wake
455	common	futex_wait		sys_futex_wait
456	common	futex_requeue		sys_futex_requeue
457	common	statmount		sys_statmount
458	common	listmount		sys_listmount
459	common	lsm_get_self_attr	sys_lsm_get_self_attr
460	common	lsm_set_self_attr	sys_lsm_set_self_attr
461	common	lsm_list_modules	sys_lsm_list_modules
462 	common  mseal			sys_mseal
<<<<<<< HEAD
463	common	setxattrat		sys_setxattrat
464	common	getxattrat		sys_getxattrat
465	common	listxattrat		sys_listxattrat
466	common	removexattrat		sys_removexattrat
=======
463	64	uretprobe		sys_uretprobe
>>>>>>> 5dfebf3c

#
# Due to a historical design error, certain syscalls are numbered differently
# in x32 as compared to native x86_64.  These syscalls have numbers 512-547.
# Do not add new syscalls to this range.  Numbers 548 and above are available
# for non-x32 use.
#
512	x32	rt_sigaction		compat_sys_rt_sigaction
513	x32	rt_sigreturn		compat_sys_x32_rt_sigreturn
514	x32	ioctl			compat_sys_ioctl
515	x32	readv			sys_readv
516	x32	writev			sys_writev
517	x32	recvfrom		compat_sys_recvfrom
518	x32	sendmsg			compat_sys_sendmsg
519	x32	recvmsg			compat_sys_recvmsg
520	x32	execve			compat_sys_execve
521	x32	ptrace			compat_sys_ptrace
522	x32	rt_sigpending		compat_sys_rt_sigpending
523	x32	rt_sigtimedwait		compat_sys_rt_sigtimedwait_time64
524	x32	rt_sigqueueinfo		compat_sys_rt_sigqueueinfo
525	x32	sigaltstack		compat_sys_sigaltstack
526	x32	timer_create		compat_sys_timer_create
527	x32	mq_notify		compat_sys_mq_notify
528	x32	kexec_load		compat_sys_kexec_load
529	x32	waitid			compat_sys_waitid
530	x32	set_robust_list		compat_sys_set_robust_list
531	x32	get_robust_list		compat_sys_get_robust_list
532	x32	vmsplice		sys_vmsplice
533	x32	move_pages		sys_move_pages
534	x32	preadv			compat_sys_preadv64
535	x32	pwritev			compat_sys_pwritev64
536	x32	rt_tgsigqueueinfo	compat_sys_rt_tgsigqueueinfo
537	x32	recvmmsg		compat_sys_recvmmsg_time64
538	x32	sendmmsg		compat_sys_sendmmsg
539	x32	process_vm_readv	sys_process_vm_readv
540	x32	process_vm_writev	sys_process_vm_writev
541	x32	setsockopt		sys_setsockopt
542	x32	getsockopt		sys_getsockopt
543	x32	io_setup		compat_sys_io_setup
544	x32	io_submit		compat_sys_io_submit
545	x32	execveat		compat_sys_execveat
546	x32	preadv2			compat_sys_preadv64v2
547	x32	pwritev2		compat_sys_pwritev64v2
# This is the end of the legacy x32 range.  Numbers 548 and above are
# not special and are not to be used for x32-specific syscalls.<|MERGE_RESOLUTION|>--- conflicted
+++ resolved
@@ -385,14 +385,11 @@
 460	common	lsm_set_self_attr	sys_lsm_set_self_attr
 461	common	lsm_list_modules	sys_lsm_list_modules
 462 	common  mseal			sys_mseal
-<<<<<<< HEAD
 463	common	setxattrat		sys_setxattrat
 464	common	getxattrat		sys_getxattrat
 465	common	listxattrat		sys_listxattrat
 466	common	removexattrat		sys_removexattrat
-=======
-463	64	uretprobe		sys_uretprobe
->>>>>>> 5dfebf3c
+467	64	uretprobe		sys_uretprobe
 
 #
 # Due to a historical design error, certain syscalls are numbered differently
