--- conflicted
+++ resolved
@@ -162,8 +162,7 @@
 				       text_start,
 				       image->size,
 				       VM_READ|VM_EXEC|
-				       VM_MAYREAD|VM_MAYWRITE|VM_MAYEXEC|
-				       VM_SEALED_SYSMAP,
+				       VM_MAYREAD|VM_MAYWRITE|VM_MAYEXEC,
 				       &vdso_mapping);
 
 	if (IS_ERR(vma)) {
@@ -171,17 +170,7 @@
 		goto up_fail;
 	}
 
-<<<<<<< HEAD
-	vma = _install_special_mapping(mm,
-				       addr,
-				       (__VVAR_PAGES - VDSO_NR_VCLOCK_PAGES) * PAGE_SIZE,
-				       VM_READ|VM_MAYREAD|VM_IO|VM_DONTDUMP|
-				       VM_PFNMAP|VM_SEALED_SYSMAP,
-				       &vvar_mapping);
-
-=======
 	vma = vdso_install_vvar_mapping(mm, addr);
->>>>>>> 16c52ca7
 	if (IS_ERR(vma)) {
 		ret = PTR_ERR(vma);
 		do_munmap(mm, text_start, image->size, NULL);
@@ -192,7 +181,7 @@
 				       VDSO_VCLOCK_PAGES_START(addr),
 				       VDSO_NR_VCLOCK_PAGES * PAGE_SIZE,
 				       VM_READ|VM_MAYREAD|VM_IO|VM_DONTDUMP|
-				       VM_PFNMAP|VM_SEALED_SYSMAP,
+				       VM_PFNMAP,
 				       &vvar_vclock_mapping);
 
 	if (IS_ERR(vma)) {
