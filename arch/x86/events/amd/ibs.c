--- conflicted
+++ resolved
@@ -1343,11 +1343,7 @@
 	 * unprivileged users.
 	 */
 	if ((event->attr.sample_type & PERF_SAMPLE_RAW) &&
-<<<<<<< HEAD
-	    perf_allow_kernel(&event->attr)) {
-=======
 	    perf_allow_kernel()) {
->>>>>>> 75caec0c
 		perf_ibs_phyaddr_clear(perf_ibs, &ibs_data);
 	}
 
