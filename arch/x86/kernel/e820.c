// SPDX-License-Identifier: GPL-2.0-only
/*
 * Low level x86 E820 memory map handling functions.
 *
 * The firmware and bootloader passes us the "E820 table", which is the primary
 * physical memory layout description available about x86 systems.
 *
 * The kernel takes the E820 memory layout and optionally modifies it with
 * quirks and other tweaks, and feeds that into the generic Linux memory
 * allocation code routines via a platform independent interface (memblock, etc.).
 */
#include <linux/crash_dump.h>
#include <linux/memblock.h>
#include <linux/suspend.h>
#include <linux/acpi.h>
#include <linux/firmware-map.h>
#include <linux/sort.h>
#include <linux/memory_hotplug.h>

#include <asm/e820/api.h>
#include <asm/setup.h>

/*
 * We organize the E820 table into three main data structures:
 *
 * - 'e820_table_firmware': the original firmware version passed to us by the
 *   bootloader - not modified by the kernel. It is composed of two parts:
 *   the first 128 E820 memory entries in boot_params.e820_table and the remaining
 *   (if any) entries of the SETUP_E820_EXT nodes. We use this to:
 *
 *       - the hibernation code uses it to generate a kernel-independent CRC32
 *         checksum of the physical memory layout of a system.
 *
 * - 'e820_table_kexec': a slightly modified (by the kernel) firmware version
 *   passed to us by the bootloader - the major difference between
 *   e820_table_firmware[] and this one is that e820_table_kexec[]
 *   might be modified by the kexec itself to fake an mptable.
 *   We use this to:
 *
 *       - kexec, which is a bootloader in disguise, uses the original E820
 *         layout to pass to the kexec-ed kernel. This way the original kernel
 *         can have a restricted E820 map while the kexec()-ed kexec-kernel
 *         can have access to full memory - etc.
 *
 *         Export the memory layout via /sys/firmware/memmap. kexec-tools uses
 *         the entries to create an E820 table for the kexec kernel.
 *
 *         kexec_file_load in-kernel code uses the table for the kexec kernel.
 *
 * - 'e820_table': this is the main E820 table that is massaged by the
 *   low level x86 platform code, or modified by boot parameters, before
 *   passed on to higher level MM layers.
 *
 * Once the E820 map has been converted to the standard Linux memory layout
 * information its role stops - modifying it has no effect and does not get
 * re-propagated. So its main role is a temporary bootstrap storage of firmware
 * specific memory layout data during early bootup.
 */
static struct e820_table e820_table_init		__initdata;
static struct e820_table e820_table_kexec_init		__initdata;
static struct e820_table e820_table_firmware_init	__initdata;

struct e820_table *e820_table __refdata			= &e820_table_init;
struct e820_table *e820_table_kexec __refdata		= &e820_table_kexec_init;
struct e820_table *e820_table_firmware __refdata	= &e820_table_firmware_init;

/* For PCI or other memory-mapped resources */
unsigned long pci_mem_start = 0xaeedbabe;
#ifdef CONFIG_PCI
EXPORT_SYMBOL(pci_mem_start);
#endif

/*
 * This function checks if any part of the range <start,end> is mapped
 * with type.
 */
static bool _e820__mapped_any(struct e820_table *table,
			      u64 start, u64 end, enum e820_type type)
{
	int i;

	for (i = 0; i < table->nr_entries; i++) {
		struct e820_entry *entry = &table->entries[i];

		if (type && entry->type != type)
			continue;
		if (entry->addr >= end || entry->addr + entry->size <= start)
			continue;
		return true;
	}
	return false;
}

bool e820__mapped_raw_any(u64 start, u64 end, enum e820_type type)
{
	return _e820__mapped_any(e820_table_firmware, start, end, type);
}
EXPORT_SYMBOL_GPL(e820__mapped_raw_any);

bool e820__mapped_any(u64 start, u64 end, enum e820_type type)
{
	return _e820__mapped_any(e820_table, start, end, type);
}
EXPORT_SYMBOL_GPL(e820__mapped_any);

/*
 * This function checks if the entire <start,end> range is mapped with 'type'.
 *
 * Note: this function only works correctly once the E820 table is sorted and
 * not-overlapping (at least for the range specified), which is the case normally.
 */
static struct e820_entry *__e820__mapped_all(u64 start, u64 end,
					     enum e820_type type)
{
	int i;

	for (i = 0; i < e820_table->nr_entries; i++) {
		struct e820_entry *entry = &e820_table->entries[i];

		if (type && entry->type != type)
			continue;

		/* Is the region (part) in overlap with the current region? */
		if (entry->addr >= end || entry->addr + entry->size <= start)
			continue;

		/*
		 * If the region is at the beginning of <start,end> we move
		 * 'start' to the end of the region since it's ok until there
		 */
		if (entry->addr <= start)
			start = entry->addr + entry->size;

		/*
		 * If 'start' is now at or beyond 'end', we're done, full
		 * coverage of the desired range exists:
		 */
		if (start >= end)
			return entry;
	}

	return NULL;
}

/*
 * This function checks if the entire range <start,end> is mapped with type.
 */
bool __init e820__mapped_all(u64 start, u64 end, enum e820_type type)
{
	return __e820__mapped_all(start, end, type);
}

/*
 * This function returns the type associated with the range <start,end>.
 */
int e820__get_entry_type(u64 start, u64 end)
{
	struct e820_entry *entry = __e820__mapped_all(start, end, 0);

	return entry ? entry->type : -EINVAL;
}

/*
 * Add a memory region to the kernel E820 map.
 */
static void __init __e820__range_add(struct e820_table *table, u64 start, u64 size, enum e820_type type)
{
	int x = table->nr_entries;

	if (x >= ARRAY_SIZE(table->entries)) {
		pr_err("too many entries; ignoring [mem %#010llx-%#010llx]\n",
		       start, start + size - 1);
		return;
	}

	table->entries[x].addr = start;
	table->entries[x].size = size;
	table->entries[x].type = type;
	table->nr_entries++;
}

void __init e820__range_add(u64 start, u64 size, enum e820_type type)
{
	__e820__range_add(e820_table, start, size, type);
}

static void __init e820_print_type(enum e820_type type)
{
	switch (type) {
	case E820_TYPE_RAM:		pr_cont("usable");			break;
	case E820_TYPE_RESERVED:	pr_cont("reserved");			break;
	case E820_TYPE_SOFT_RESERVED:	pr_cont("soft reserved");		break;
	case E820_TYPE_ACPI:		pr_cont("ACPI data");			break;
	case E820_TYPE_NVS:		pr_cont("ACPI NVS");			break;
	case E820_TYPE_UNUSABLE:	pr_cont("unusable");			break;
	case E820_TYPE_PMEM:		/* Fall through: */
	case E820_TYPE_PRAM:		pr_cont("persistent (type %u)", type);	break;
	default:			pr_cont("type %u", type);		break;
	}
}

void __init e820__print_table(char *who)
{
	int i;

	for (i = 0; i < e820_table->nr_entries; i++) {
		pr_info("%s: [mem %#018Lx-%#018Lx] ",
			who,
			e820_table->entries[i].addr,
			e820_table->entries[i].addr + e820_table->entries[i].size - 1);

		e820_print_type(e820_table->entries[i].type);
		pr_cont("\n");
	}
}

/*
 * Sanitize an E820 map.
 *
 * Some E820 layouts include overlapping entries. The following
 * replaces the original E820 map with a new one, removing overlaps,
 * and resolving conflicting memory types in favor of highest
 * numbered type.
 *
 * The input parameter 'entries' points to an array of 'struct
 * e820_entry' which on entry has elements in the range [0, *nr_entries)
 * valid, and which has space for up to max_nr_entries entries.
 * On return, the resulting sanitized E820 map entries will be in
 * overwritten in the same location, starting at 'entries'.
 *
 * The integer pointed to by nr_entries must be valid on entry (the
 * current number of valid entries located at 'entries'). If the
 * sanitizing succeeds the *nr_entries will be updated with the new
 * number of valid entries (something no more than max_nr_entries).
 *
 * The return value from e820__update_table() is zero if it
 * successfully 'sanitized' the map entries passed in, and is -1
 * if it did nothing, which can happen if either of (1) it was
 * only passed one map entry, or (2) any of the input map entries
 * were invalid (start + size < start, meaning that the size was
 * so big the described memory range wrapped around through zero.)
 *
 *	Visually we're performing the following
 *	(1,2,3,4 = memory types)...
 *
 *	Sample memory map (w/overlaps):
 *	   ____22__________________
 *	   ______________________4_
 *	   ____1111________________
 *	   _44_____________________
 *	   11111111________________
 *	   ____________________33__
 *	   ___________44___________
 *	   __________33333_________
 *	   ______________22________
 *	   ___________________2222_
 *	   _________111111111______
 *	   _____________________11_
 *	   _________________4______
 *
 *	Sanitized equivalent (no overlap):
 *	   1_______________________
 *	   _44_____________________
 *	   ___1____________________
 *	   ____22__________________
 *	   ______11________________
 *	   _________1______________
 *	   __________3_____________
 *	   ___________44___________
 *	   _____________33_________
 *	   _______________2________
 *	   ________________1_______
 *	   _________________4______
 *	   ___________________2____
 *	   ____________________33__
 *	   ______________________4_
 */
struct change_member {
	/* Pointer to the original entry: */
	struct e820_entry	*entry;
	/* Address for this change point: */
	unsigned long long	addr;
};

static struct change_member	change_point_list[2*E820_MAX_ENTRIES]	__initdata;
static struct change_member	*change_point[2*E820_MAX_ENTRIES]	__initdata;
static struct e820_entry	*overlap_list[E820_MAX_ENTRIES]		__initdata;
static struct e820_entry	new_entries[E820_MAX_ENTRIES]		__initdata;

static int __init cpcompare(const void *a, const void *b)
{
	struct change_member * const *app = a, * const *bpp = b;
	const struct change_member *ap = *app, *bp = *bpp;

	/*
	 * Inputs are pointers to two elements of change_point[].  If their
	 * addresses are not equal, their difference dominates.  If the addresses
	 * are equal, then consider one that represents the end of its region
	 * to be greater than one that does not.
	 */
	if (ap->addr != bp->addr)
		return ap->addr > bp->addr ? 1 : -1;

	return (ap->addr != ap->entry->addr) - (bp->addr != bp->entry->addr);
}

static bool e820_nomerge(enum e820_type type)
{
	/*
	 * These types may indicate distinct platform ranges aligned to
	 * numa node, protection domain, performance domain, or other
	 * boundaries. Do not merge them.
	 */
	if (type == E820_TYPE_PRAM)
		return true;
	if (type == E820_TYPE_SOFT_RESERVED)
		return true;
	return false;
}

int __init e820__update_table(struct e820_table *table)
{
	struct e820_entry *entries = table->entries;
	u32 max_nr_entries = ARRAY_SIZE(table->entries);
	enum e820_type current_type, last_type;
	unsigned long long last_addr;
	u32 new_nr_entries, overlap_entries;
	u32 i, chg_idx, chg_nr;

	/* If there's only one memory region, don't bother: */
	if (table->nr_entries < 2)
		return -1;

	BUG_ON(table->nr_entries > max_nr_entries);

	/* Bail out if we find any unreasonable addresses in the map: */
	for (i = 0; i < table->nr_entries; i++) {
		if (entries[i].addr + entries[i].size < entries[i].addr)
			return -1;
	}

	/* Create pointers for initial change-point information (for sorting): */
	for (i = 0; i < 2 * table->nr_entries; i++)
		change_point[i] = &change_point_list[i];

	/*
	 * Record all known change-points (starting and ending addresses),
	 * omitting empty memory regions:
	 */
	chg_idx = 0;
	for (i = 0; i < table->nr_entries; i++)	{
		if (entries[i].size != 0) {
			change_point[chg_idx]->addr	= entries[i].addr;
			change_point[chg_idx++]->entry	= &entries[i];
			change_point[chg_idx]->addr	= entries[i].addr + entries[i].size;
			change_point[chg_idx++]->entry	= &entries[i];
		}
	}
	chg_nr = chg_idx;

	/* Sort change-point list by memory addresses (low -> high): */
	sort(change_point, chg_nr, sizeof(*change_point), cpcompare, NULL);

	/* Create a new memory map, removing overlaps: */
	overlap_entries = 0;	 /* Number of entries in the overlap table */
	new_nr_entries = 0;	 /* Index for creating new map entries */
	last_type = 0;		 /* Start with undefined memory type */
	last_addr = 0;		 /* Start with 0 as last starting address */

	/* Loop through change-points, determining effect on the new map: */
	for (chg_idx = 0; chg_idx < chg_nr; chg_idx++) {
		/* Keep track of all overlapping entries */
		if (change_point[chg_idx]->addr == change_point[chg_idx]->entry->addr) {
			/* Add map entry to overlap list (> 1 entry implies an overlap) */
			overlap_list[overlap_entries++] = change_point[chg_idx]->entry;
		} else {
			/* Remove entry from list (order independent, so swap with last): */
			for (i = 0; i < overlap_entries; i++) {
				if (overlap_list[i] == change_point[chg_idx]->entry)
					overlap_list[i] = overlap_list[overlap_entries-1];
			}
			overlap_entries--;
		}
		/*
		 * If there are overlapping entries, decide which
		 * "type" to use (larger value takes precedence --
		 * 1=usable, 2,3,4,4+=unusable)
		 */
		current_type = 0;
		for (i = 0; i < overlap_entries; i++) {
			if (overlap_list[i]->type > current_type)
				current_type = overlap_list[i]->type;
		}

		/* Continue building up new map based on this information: */
		if (current_type != last_type || e820_nomerge(current_type)) {
			if (last_type) {
				new_entries[new_nr_entries].size = change_point[chg_idx]->addr - last_addr;
				/* Move forward only if the new size was non-zero: */
				if (new_entries[new_nr_entries].size != 0)
					/* No more space left for new entries? */
					if (++new_nr_entries >= max_nr_entries)
						break;
			}
			if (current_type) {
				new_entries[new_nr_entries].addr = change_point[chg_idx]->addr;
				new_entries[new_nr_entries].type = current_type;
				last_addr = change_point[chg_idx]->addr;
			}
			last_type = current_type;
		}
	}

	/* Copy the new entries into the original location: */
	memcpy(entries, new_entries, new_nr_entries*sizeof(*entries));
	table->nr_entries = new_nr_entries;

	return 0;
}

static int __init __append_e820_table(struct boot_e820_entry *entries, u32 nr_entries)
{
	struct boot_e820_entry *entry = entries;

	while (nr_entries) {
		u64 start = entry->addr;
		u64 size = entry->size;
		u64 end = start + size - 1;
		u32 type = entry->type;

		/* Ignore the entry on 64-bit overflow: */
		if (start > end && likely(size))
			return -1;

		e820__range_add(start, size, type);

		entry++;
		nr_entries--;
	}
	return 0;
}

/*
 * Copy the BIOS E820 map into a safe place.
 *
 * Sanity-check it while we're at it..
 *
 * If we're lucky and live on a modern system, the setup code
 * will have given us a memory map that we can use to properly
 * set up memory.  If we aren't, we'll fake a memory map.
 */
static int __init append_e820_table(struct boot_e820_entry *entries, u32 nr_entries)
{
	/* Only one memory region (or negative)? Ignore it */
	if (nr_entries < 2)
		return -1;

	return __append_e820_table(entries, nr_entries);
}

static u64 __init
__e820__range_update(struct e820_table *table, u64 start, u64 size, enum e820_type old_type, enum e820_type new_type)
{
	u64 end;
	unsigned int i;
	u64 real_updated_size = 0;

	BUG_ON(old_type == new_type);

	if (size > (ULLONG_MAX - start))
		size = ULLONG_MAX - start;

	end = start + size;
	printk(KERN_DEBUG "e820: update [mem %#010Lx-%#010Lx] ", start, end - 1);
	e820_print_type(old_type);
	pr_cont(" ==> ");
	e820_print_type(new_type);
	pr_cont("\n");

	for (i = 0; i < table->nr_entries; i++) {
		struct e820_entry *entry = &table->entries[i];
		u64 final_start, final_end;
		u64 entry_end;

		if (entry->type != old_type)
			continue;

		entry_end = entry->addr + entry->size;

		/* Completely covered by new range? */
		if (entry->addr >= start && entry_end <= end) {
			entry->type = new_type;
			real_updated_size += entry->size;
			continue;
		}

		/* New range is completely covered? */
		if (entry->addr < start && entry_end > end) {
			__e820__range_add(table, start, size, new_type);
			__e820__range_add(table, end, entry_end - end, entry->type);
			entry->size = start - entry->addr;
			real_updated_size += size;
			continue;
		}

		/* Partially covered: */
		final_start = max(start, entry->addr);
		final_end = min(end, entry_end);
		if (final_start >= final_end)
			continue;

		__e820__range_add(table, final_start, final_end - final_start, new_type);

		real_updated_size += final_end - final_start;

		/*
		 * Left range could be head or tail, so need to update
		 * its size first:
		 */
		entry->size -= final_end - final_start;
		if (entry->addr < final_start)
			continue;

		entry->addr = final_end;
	}
	return real_updated_size;
}

u64 __init e820__range_update(u64 start, u64 size, enum e820_type old_type, enum e820_type new_type)
{
	return __e820__range_update(e820_table, start, size, old_type, new_type);
}

u64 __init e820__range_update_table(struct e820_table *t, u64 start, u64 size,
				    enum e820_type old_type, enum e820_type new_type)
{
	return __e820__range_update(t, start, size, old_type, new_type);
}

/* Remove a range of memory from the E820 table: */
u64 __init e820__range_remove(u64 start, u64 size, enum e820_type old_type, bool check_type)
{
	int i;
	u64 end;
	u64 real_removed_size = 0;

	if (size > (ULLONG_MAX - start))
		size = ULLONG_MAX - start;

	end = start + size;
	printk(KERN_DEBUG "e820: remove [mem %#010Lx-%#010Lx] ", start, end - 1);
	if (check_type)
		e820_print_type(old_type);
	pr_cont("\n");

	for (i = 0; i < e820_table->nr_entries; i++) {
		struct e820_entry *entry = &e820_table->entries[i];
		u64 final_start, final_end;
		u64 entry_end;

		if (check_type && entry->type != old_type)
			continue;

		entry_end = entry->addr + entry->size;

		/* Completely covered? */
		if (entry->addr >= start && entry_end <= end) {
			real_removed_size += entry->size;
			memset(entry, 0, sizeof(*entry));
			continue;
		}

		/* Is the new range completely covered? */
		if (entry->addr < start && entry_end > end) {
			e820__range_add(end, entry_end - end, entry->type);
			entry->size = start - entry->addr;
			real_removed_size += size;
			continue;
		}

		/* Partially covered: */
		final_start = max(start, entry->addr);
		final_end = min(end, entry_end);
		if (final_start >= final_end)
			continue;

		real_removed_size += final_end - final_start;

		/*
		 * Left range could be head or tail, so need to update
		 * the size first:
		 */
		entry->size -= final_end - final_start;
		if (entry->addr < final_start)
			continue;

		entry->addr = final_end;
	}
	return real_removed_size;
}

void __init e820__update_table_print(void)
{
	if (e820__update_table(e820_table))
		return;

	pr_info("modified physical RAM map:\n");
	e820__print_table("modified");
}

static void __init e820__update_table_kexec(void)
{
	e820__update_table(e820_table_kexec);
}

#define MAX_GAP_END 0x100000000ull

/*
 * Search for a gap in the E820 memory space from 0 to MAX_GAP_END (4GB).
 */
static int __init e820_search_gap(unsigned long *gapstart, unsigned long *gapsize)
{
	unsigned long long last = MAX_GAP_END;
	int i = e820_table->nr_entries;
	int found = 0;

	while (--i >= 0) {
		unsigned long long start = e820_table->entries[i].addr;
		unsigned long long end = start + e820_table->entries[i].size;

		/*
		 * Since "last" is at most 4GB, we know we'll
		 * fit in 32 bits if this condition is true:
		 */
		if (last > end) {
			unsigned long gap = last - end;

			if (gap >= *gapsize) {
				*gapsize = gap;
				*gapstart = end;
				found = 1;
			}
		}
		if (start < last)
			last = start;
	}
	return found;
}

/*
 * Search for the biggest gap in the low 32 bits of the E820
 * memory space. We pass this space to the PCI subsystem, so
 * that it can assign MMIO resources for hotplug or
 * unconfigured devices in.
 *
 * Hopefully the BIOS let enough space left.
 */
__init void e820__setup_pci_gap(void)
{
	unsigned long gapstart, gapsize;
	int found;

	gapsize = 0x400000;
	found  = e820_search_gap(&gapstart, &gapsize);

	if (!found) {
#ifdef CONFIG_X86_64
		gapstart = (max_pfn << PAGE_SHIFT) + 1024*1024;
		pr_err("Cannot find an available gap in the 32-bit address range\n");
		pr_err("PCI devices with unassigned 32-bit BARs may not work!\n");
#else
		gapstart = 0x10000000;
#endif
	}

	/*
	 * e820__reserve_resources_late() protects stolen RAM already:
	 */
	pci_mem_start = gapstart;

	pr_info("[mem %#010lx-%#010lx] available for PCI devices\n",
		gapstart, gapstart + gapsize - 1);
}

/*
 * Called late during init, in free_initmem().
 *
 * Initial e820_table and e820_table_kexec are largish __initdata arrays.
 *
 * Copy them to a (usually much smaller) dynamically allocated area that is
 * sized precisely after the number of e820 entries.
 *
 * This is done after we've performed all the fixes and tweaks to the tables.
 * All functions which modify them are __init functions, which won't exist
 * after free_initmem().
 */
__init void e820__reallocate_tables(void)
{
	struct e820_table *n;
	int size;

	size = offsetof(struct e820_table, entries) + sizeof(struct e820_entry)*e820_table->nr_entries;
	n = kmemdup(e820_table, size, GFP_KERNEL);
	BUG_ON(!n);
	e820_table = n;

	size = offsetof(struct e820_table, entries) + sizeof(struct e820_entry)*e820_table_kexec->nr_entries;
	n = kmemdup(e820_table_kexec, size, GFP_KERNEL);
	BUG_ON(!n);
	e820_table_kexec = n;

	size = offsetof(struct e820_table, entries) + sizeof(struct e820_entry)*e820_table_firmware->nr_entries;
	n = kmemdup(e820_table_firmware, size, GFP_KERNEL);
	BUG_ON(!n);
	e820_table_firmware = n;
}

/*
 * Because of the small fixed size of struct boot_params, only the first
 * 128 E820 memory entries are passed to the kernel via boot_params.e820_table,
 * the remaining (if any) entries are passed via the SETUP_E820_EXT node of
 * struct setup_data, which is parsed here.
 */
void __init e820__memory_setup_extended(u64 phys_addr, u32 data_len)
{
	int entries;
	struct boot_e820_entry *extmap;
	struct setup_data *sdata;

	sdata = early_memremap(phys_addr, data_len);
	entries = sdata->len / sizeof(*extmap);
	extmap = (struct boot_e820_entry *)(sdata->data);

	__append_e820_table(extmap, entries);
	e820__update_table(e820_table);

	memcpy(e820_table_kexec, e820_table, sizeof(*e820_table_kexec));
	memcpy(e820_table_firmware, e820_table, sizeof(*e820_table_firmware));

	early_memunmap(sdata, data_len);
	pr_info("extended physical RAM map:\n");
	e820__print_table("extended");
}

/*
 * Find the ranges of physical addresses that do not correspond to
 * E820 RAM areas and register the corresponding pages as 'nosave' for
 * hibernation (32-bit) or software suspend and suspend to RAM (64-bit).
 *
 * This function requires the E820 map to be sorted and without any
 * overlapping entries.
 */
void __init e820__register_nosave_regions(unsigned long limit_pfn)
{
	int i;
	u64 last_addr = 0;

	for (i = 0; i < e820_table->nr_entries; i++) {
		struct e820_entry *entry = &e820_table->entries[i];

		if (entry->type != E820_TYPE_RAM)
			continue;

		if (last_addr < entry->addr)
			register_nosave_region(PFN_DOWN(last_addr), PFN_UP(entry->addr));

		last_addr = entry->addr + entry->size;
	}

	register_nosave_region(PFN_DOWN(last_addr), limit_pfn);
}

#ifdef CONFIG_ACPI
/*
 * Register ACPI NVS memory regions, so that we can save/restore them during
 * hibernation and the subsequent resume:
 */
static int __init e820__register_nvs_regions(void)
{
	int i;

	for (i = 0; i < e820_table->nr_entries; i++) {
		struct e820_entry *entry = &e820_table->entries[i];

		if (entry->type == E820_TYPE_NVS)
			acpi_nvs_register(entry->addr, entry->size);
	}

	return 0;
}
core_initcall(e820__register_nvs_regions);
#endif

/*
 * Allocate the requested number of bytes with the requested alignment
 * and return (the physical address) to the caller. Also register this
 * range in the 'kexec' E820 table as a reserved range.
 *
 * This allows kexec to fake a new mptable, as if it came from the real
 * system.
 */
u64 __init e820__memblock_alloc_reserved(u64 size, u64 align)
{
	u64 addr;

	addr = memblock_phys_alloc(size, align);
	if (addr) {
		e820__range_update_table(e820_table_kexec, addr, size, E820_TYPE_RAM, E820_TYPE_RESERVED);
		pr_info("update e820_table_kexec for e820__memblock_alloc_reserved()\n");
		e820__update_table_kexec();
	}

	return addr;
}

#ifdef CONFIG_X86_32
# ifdef CONFIG_X86_PAE
#  define MAX_ARCH_PFN		(1ULL<<(36-PAGE_SHIFT))
# else
#  define MAX_ARCH_PFN		(1ULL<<(32-PAGE_SHIFT))
# endif
#else /* CONFIG_X86_32 */
# define MAX_ARCH_PFN MAXMEM>>PAGE_SHIFT
#endif

/*
 * Find the highest page frame number we have available
 */
static unsigned long __init e820__end_ram_pfn(unsigned long limit_pfn)
{
	int i;
	unsigned long last_pfn = 0;
	unsigned long max_arch_pfn = MAX_ARCH_PFN;

	for (i = 0; i < e820_table->nr_entries; i++) {
		struct e820_entry *entry = &e820_table->entries[i];
		unsigned long start_pfn;
		unsigned long end_pfn;

		if (entry->type != E820_TYPE_RAM &&
		    entry->type != E820_TYPE_ACPI)
			continue;

		start_pfn = entry->addr >> PAGE_SHIFT;
		end_pfn = (entry->addr + entry->size) >> PAGE_SHIFT;

		if (start_pfn >= limit_pfn)
			continue;
		if (end_pfn > limit_pfn) {
			last_pfn = limit_pfn;
			break;
		}
		if (end_pfn > last_pfn)
			last_pfn = end_pfn;
	}

	if (last_pfn > max_arch_pfn)
		last_pfn = max_arch_pfn;

	pr_info("last_pfn = %#lx max_arch_pfn = %#lx\n",
		last_pfn, max_arch_pfn);
	return last_pfn;
}

unsigned long __init e820__end_of_ram_pfn(void)
{
	return e820__end_ram_pfn(MAX_ARCH_PFN);
}

unsigned long __init e820__end_of_low_ram_pfn(void)
{
	return e820__end_ram_pfn(1UL << (32 - PAGE_SHIFT));
}

static void __init early_panic(char *msg)
{
	early_printk(msg);
	panic(msg);
}

static int userdef __initdata;

/* The "mem=nopentium" boot option disables 4MB page tables on 32-bit kernels: */
static int __init parse_memopt(char *p)
{
	u64 mem_size;

	if (!p)
		return -EINVAL;

	if (!strcmp(p, "nopentium")) {
#ifdef CONFIG_X86_32
		setup_clear_cpu_cap(X86_FEATURE_PSE);
		return 0;
#else
		pr_warn("mem=nopentium ignored! (only supported on x86_32)\n");
		return -EINVAL;
#endif
	}

	userdef = 1;
	mem_size = memparse(p, &p);

	/* Don't remove all memory when getting "mem={invalid}" parameter: */
	if (mem_size == 0)
		return -EINVAL;

	e820__range_remove(mem_size, ULLONG_MAX - mem_size, E820_TYPE_RAM, 1);

#ifdef CONFIG_MEMORY_HOTPLUG
	max_mem_size = mem_size;
#endif

	return 0;
}
early_param("mem", parse_memopt);

static int __init parse_memmap_one(char *p)
{
	char *oldp;
	u64 start_at, mem_size;

	if (!p)
		return -EINVAL;

	if (!strncmp(p, "exactmap", 8)) {
		e820_table->nr_entries = 0;
		userdef = 1;
		return 0;
	}

	oldp = p;
	mem_size = memparse(p, &p);
	if (p == oldp)
		return -EINVAL;

	userdef = 1;
	if (*p == '@') {
		start_at = memparse(p+1, &p);
		e820__range_add(start_at, mem_size, E820_TYPE_RAM);
	} else if (*p == '#') {
		start_at = memparse(p+1, &p);
		e820__range_add(start_at, mem_size, E820_TYPE_ACPI);
	} else if (*p == '$') {
		start_at = memparse(p+1, &p);
		e820__range_add(start_at, mem_size, E820_TYPE_RESERVED);
	} else if (*p == '!') {
		start_at = memparse(p+1, &p);
		e820__range_add(start_at, mem_size, E820_TYPE_PRAM);
	} else if (*p == '%') {
		enum e820_type from = 0, to = 0;

		start_at = memparse(p + 1, &p);
		if (*p == '-')
			from = simple_strtoull(p + 1, &p, 0);
		if (*p == '+')
			to = simple_strtoull(p + 1, &p, 0);
		if (*p != '\0')
			return -EINVAL;
		if (from && to)
			e820__range_update(start_at, mem_size, from, to);
		else if (to)
			e820__range_add(start_at, mem_size, to);
		else if (from)
			e820__range_remove(start_at, mem_size, from, 1);
		else
			e820__range_remove(start_at, mem_size, 0, 0);
	} else {
		e820__range_remove(mem_size, ULLONG_MAX - mem_size, E820_TYPE_RAM, 1);
	}

	return *p == '\0' ? 0 : -EINVAL;
}

static int __init parse_memmap_opt(char *str)
{
	while (str) {
		char *k = strchr(str, ',');

		if (k)
			*k++ = 0;

		parse_memmap_one(str);
		str = k;
	}

	return 0;
}
early_param("memmap", parse_memmap_opt);

/*
 * Called after parse_early_param(), after early parameters (such as mem=)
 * have been processed, in which case we already have an E820 table filled in
 * via the parameter callback function(s), but it's not sorted and printed yet:
 */
void __init e820__finish_early_params(void)
{
	if (userdef) {
		if (e820__update_table(e820_table) < 0)
			early_panic("Invalid user supplied memory map");

		pr_info("user-defined physical RAM map:\n");
		e820__print_table("user");
	}
}

static const char *__init e820_type_to_string(struct e820_entry *entry)
{
	switch (entry->type) {
	case E820_TYPE_RAM:		return "System RAM";
	case E820_TYPE_ACPI:		return "ACPI Tables";
	case E820_TYPE_NVS:		return "ACPI Non-volatile Storage";
	case E820_TYPE_UNUSABLE:	return "Unusable memory";
	case E820_TYPE_PRAM:		return "Persistent Memory (legacy)";
	case E820_TYPE_PMEM:		return "Persistent Memory";
	case E820_TYPE_RESERVED:	return "Reserved";
	case E820_TYPE_SOFT_RESERVED:	return "Soft Reserved";
	default:			return "Unknown E820 type";
	}
}

static unsigned long __init e820_type_to_iomem_type(struct e820_entry *entry)
{
	switch (entry->type) {
	case E820_TYPE_RAM:		return IORESOURCE_SYSTEM_RAM;
	case E820_TYPE_ACPI:		/* Fall-through: */
	case E820_TYPE_NVS:		/* Fall-through: */
	case E820_TYPE_UNUSABLE:	/* Fall-through: */
	case E820_TYPE_PRAM:		/* Fall-through: */
	case E820_TYPE_PMEM:		/* Fall-through: */
	case E820_TYPE_RESERVED:	/* Fall-through: */
	case E820_TYPE_SOFT_RESERVED:	/* Fall-through: */
	default:			return IORESOURCE_MEM;
	}
}

static unsigned long __init e820_type_to_iores_desc(struct e820_entry *entry)
{
	switch (entry->type) {
	case E820_TYPE_ACPI:		return IORES_DESC_ACPI_TABLES;
	case E820_TYPE_NVS:		return IORES_DESC_ACPI_NV_STORAGE;
	case E820_TYPE_PMEM:		return IORES_DESC_PERSISTENT_MEMORY;
	case E820_TYPE_PRAM:		return IORES_DESC_PERSISTENT_MEMORY_LEGACY;
	case E820_TYPE_RESERVED:	return IORES_DESC_RESERVED;
	case E820_TYPE_SOFT_RESERVED:	return IORES_DESC_SOFT_RESERVED;
	case E820_TYPE_RAM:		/* Fall-through: */
	case E820_TYPE_UNUSABLE:	/* Fall-through: */
	default:			return IORES_DESC_NONE;
	}
}

static bool __init do_mark_busy(enum e820_type type, struct resource *res)
{
	/* this is the legacy bios/dos rom-shadow + mmio region */
	if (res->start < (1ULL<<20))
		return true;

	/*
	 * Treat persistent memory and other special memory ranges like
	 * device memory, i.e. reserve it for exclusive use of a driver
	 */
	switch (type) {
	case E820_TYPE_RESERVED:
	case E820_TYPE_SOFT_RESERVED:
	case E820_TYPE_PRAM:
	case E820_TYPE_PMEM:
		return false;
	case E820_TYPE_RAM:
	case E820_TYPE_ACPI:
	case E820_TYPE_NVS:
	case E820_TYPE_UNUSABLE:
	default:
		return true;
	}
}

/*
 * Mark E820 reserved areas as busy for the resource manager:
 */

static struct resource __initdata *e820_res;

void __init e820__reserve_resources(void)
{
	int i;
	struct resource *res;
	u64 end;

	res = memblock_alloc_or_panic(sizeof(*res) * e820_table->nr_entries,
			     SMP_CACHE_BYTES);
	e820_res = res;

	for (i = 0; i < e820_table->nr_entries; i++) {
		struct e820_entry *entry = e820_table->entries + i;

		end = entry->addr + entry->size - 1;
		if (end != (resource_size_t)end) {
			res++;
			continue;
		}
		res->start = entry->addr;
		res->end   = end;
		res->name  = e820_type_to_string(entry);
		res->flags = e820_type_to_iomem_type(entry);
		res->desc  = e820_type_to_iores_desc(entry);

		/*
		 * Don't register the region that could be conflicted with
		 * PCI device BAR resources and insert them later in
		 * pcibios_resource_survey():
		 */
		if (do_mark_busy(entry->type, res)) {
			res->flags |= IORESOURCE_BUSY;
			insert_resource(&iomem_resource, res);
		}
		res++;
	}

	/* Expose the kexec e820 table to the sysfs. */
	for (i = 0; i < e820_table_kexec->nr_entries; i++) {
		struct e820_entry *entry = e820_table_kexec->entries + i;

		firmware_map_add_early(entry->addr, entry->addr + entry->size, e820_type_to_string(entry));
	}
}

/*
 * How much should we pad the end of RAM, depending on where it is?
 */
static unsigned long __init ram_alignment(resource_size_t pos)
{
	unsigned long mb = pos >> 20;

	/* To 64kB in the first megabyte */
	if (!mb)
		return 64*1024;

	/* To 1MB in the first 16MB */
	if (mb < 16)
		return 1024*1024;

	/* To 64MB for anything above that */
	return 64*1024*1024;
}

#define MAX_RESOURCE_SIZE ((resource_size_t)-1)

void __init e820__reserve_resources_late(void)
{
	int i;
	struct resource *res;

	res = e820_res;
	for (i = 0; i < e820_table->nr_entries; i++) {
		if (!res->parent && res->end)
			insert_resource_expand_to_fit(&iomem_resource, res);
		res++;
	}

	/*
	 * Try to bump up RAM regions to reasonable boundaries, to
	 * avoid stolen RAM:
	 */
	for (i = 0; i < e820_table->nr_entries; i++) {
		struct e820_entry *entry = &e820_table->entries[i];
		u64 start, end;

		if (entry->type != E820_TYPE_RAM)
			continue;

		start = entry->addr + entry->size;
		end = round_up(start, ram_alignment(start)) - 1;
		if (end > MAX_RESOURCE_SIZE)
			end = MAX_RESOURCE_SIZE;
		if (start >= end)
			continue;

		printk(KERN_DEBUG "e820: reserve RAM buffer [mem %#010llx-%#010llx]\n", start, end);
		reserve_region_with_split(&iomem_resource, start, end, "RAM buffer");
	}
}

/*
 * Pass the firmware (bootloader) E820 map to the kernel and process it:
 */
char *__init e820__memory_setup_default(void)
{
	char *who = "BIOS-e820";

	/*
	 * Try to copy the BIOS-supplied E820-map.
	 *
	 * Otherwise fake a memory map; one section from 0k->640k,
	 * the next section from 1mb->appropriate_mem_k
	 */
	if (append_e820_table(boot_params.e820_table, boot_params.e820_entries) < 0) {
		u64 mem_size;

		/* Compare results from other methods and take the one that gives more RAM: */
		if (boot_params.alt_mem_k < boot_params.screen_info.ext_mem_k) {
			mem_size = boot_params.screen_info.ext_mem_k;
			who = "BIOS-88";
		} else {
			mem_size = boot_params.alt_mem_k;
			who = "BIOS-e801";
		}

		e820_table->nr_entries = 0;
		e820__range_add(0, LOWMEMSIZE(), E820_TYPE_RAM);
		e820__range_add(HIGH_MEMORY, mem_size << 10, E820_TYPE_RAM);
	}

	/* We just appended a lot of ranges, sanitize the table: */
	e820__update_table(e820_table);

	return who;
}

/*
 * Calls e820__memory_setup_default() in essence to pick up the firmware/bootloader
 * E820 map - with an optional platform quirk available for virtual platforms
 * to override this method of boot environment processing:
 */
void __init e820__memory_setup(void)
{
	char *who;

	/* This is a firmware interface ABI - make sure we don't break it: */
	BUILD_BUG_ON(sizeof(struct boot_e820_entry) != 20);

	who = x86_init.resources.memory_setup();

	memcpy(e820_table_kexec, e820_table, sizeof(*e820_table_kexec));
	memcpy(e820_table_firmware, e820_table, sizeof(*e820_table_firmware));

	pr_info("BIOS-provided physical RAM map:\n");
	e820__print_table(who);
}

void __init e820__memblock_setup(void)
{
	int i;
	u64 end;

#ifdef CONFIG_MEMORY_HOTPLUG
	/*
	 * Memory used by the kernel cannot be hot-removed because Linux
	 * cannot migrate the kernel pages. When memory hotplug is
	 * enabled, we should prevent memblock from allocating memory
	 * for the kernel.
	 *
	 * ACPI SRAT records all hotpluggable memory ranges. But before
	 * SRAT is parsed, we don't know about it.
	 *
	 * The kernel image is loaded into memory at very early time. We
	 * cannot prevent this anyway. So on NUMA system, we set any
	 * node the kernel resides in as un-hotpluggable.
	 *
	 * Since on modern servers, one node could have double-digit
	 * gigabytes memory, we can assume the memory around the kernel
	 * image is also un-hotpluggable. So before SRAT is parsed, just
	 * allocate memory near the kernel image to try the best to keep
	 * the kernel away from hotpluggable memory.
	 */
	if (movable_node_is_enabled())
		memblock_set_bottom_up(true);
#endif

	/*
	 * At this point only the first megabyte is mapped for sure, the
	 * rest of the memory cannot be used for memblock resizing
	 */
	memblock_set_current_limit(ISA_END_ADDRESS);

	/*
	 * The bootstrap memblock region count maximum is 128 entries
	 * (INIT_MEMBLOCK_REGIONS), but EFI might pass us more E820 entries
	 * than that - so allow memblock resizing.
	 *
	 * This is safe, because this call happens pretty late during x86 setup,
	 * so we know about reserved memory regions already. (This is important
	 * so that memblock resizing does no stomp over reserved areas.)
	 */
	memblock_allow_resize();

	for (i = 0; i < e820_table->nr_entries; i++) {
		struct e820_entry *entry = &e820_table->entries[i];

		end = entry->addr + entry->size;
		if (end != (resource_size_t)end)
			continue;

		if (entry->type == E820_TYPE_SOFT_RESERVED)
			memblock_reserve(entry->addr, entry->size);

		if (entry->type != E820_TYPE_RAM)
			continue;

		memblock_add(entry->addr, entry->size);
	}

	/*
<<<<<<< HEAD
	 * 32-bit systems are limited to 4BG of memory even with HIGHMEM and
	 * to even less without it.
	 * Discard memory after max_pfn - the actual limit detected at runtime.
	 */
	if (IS_ENABLED(CONFIG_X86_32))
		memblock_remove(PFN_PHYS(max_pfn), -1);
=======
	 * At this point with KHO we only allocate from scratch memory.
	 * At the same time, we configure memblock to only allow
	 * allocations from memory below ISA_END_ADDRESS which is not
	 * a natural scratch region, because Linux ignores memory below
	 * ISA_END_ADDRESS at runtime. Beside very few (if any) early
	 * allocations, we must allocate real-mode trapoline below
	 * ISA_END_ADDRESS.
	 *
	 * To make sure that we can actually perform allocations during
	 * this phase, let's mark memory below ISA_END_ADDRESS as scratch
	 * so we can allocate from there in a scratch-only world.
	 *
	 * After real mode trampoline is allocated, we clear scratch
	 * marking from the memory below ISA_END_ADDRESS
	 */
	memblock_mark_kho_scratch(0, ISA_END_ADDRESS);
>>>>>>> 2c01d9f3

	/* Throw away partial pages: */
	memblock_trim_memory(PAGE_SIZE);

	memblock_dump_all();
}<|MERGE_RESOLUTION|>--- conflicted
+++ resolved
@@ -1300,14 +1300,14 @@
 	}
 
 	/*
-<<<<<<< HEAD
 	 * 32-bit systems are limited to 4BG of memory even with HIGHMEM and
 	 * to even less without it.
 	 * Discard memory after max_pfn - the actual limit detected at runtime.
 	 */
 	if (IS_ENABLED(CONFIG_X86_32))
 		memblock_remove(PFN_PHYS(max_pfn), -1);
-=======
+
+	/*
 	 * At this point with KHO we only allocate from scratch memory.
 	 * At the same time, we configure memblock to only allow
 	 * allocations from memory below ISA_END_ADDRESS which is not
@@ -1324,7 +1324,6 @@
 	 * marking from the memory below ISA_END_ADDRESS
 	 */
 	memblock_mark_kho_scratch(0, ISA_END_ADDRESS);
->>>>>>> 2c01d9f3
 
 	/* Throw away partial pages: */
 	memblock_trim_memory(PAGE_SIZE);
