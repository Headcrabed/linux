/* SPDX-License-Identifier: GPL-2.0 */
#ifndef _ASM_X86_CPUFEATURES_H
#define _ASM_X86_CPUFEATURES_H

#ifndef _ASM_X86_REQUIRED_FEATURES_H
#include <asm/required-features.h>
#endif

#ifndef _ASM_X86_DISABLED_FEATURES_H
#include <asm/disabled-features.h>
#endif

/*
 * Defines x86 CPU feature bits
 */
#define NCAPINTS			19	   /* N 32-bit words worth of info */
#define NBUGINTS			1	   /* N 32-bit bug flags */

/*
 * Note: If the comment begins with a quoted string, that string is used
 * in /proc/cpuinfo instead of the macro name.  If the string is "",
 * this feature bit is not displayed in /proc/cpuinfo at all.
 *
 * When adding new features here that depend on other features,
 * please update the table in kernel/cpu/cpuid-deps.c as well.
 */

/* Intel-defined CPU features, CPUID level 0x00000001 (EDX), word 0 */
#define X86_FEATURE_FPU			( 0*32+ 0) /* Onboard FPU */
#define X86_FEATURE_VME			( 0*32+ 1) /* Virtual Mode Extensions */
#define X86_FEATURE_DE			( 0*32+ 2) /* Debugging Extensions */
#define X86_FEATURE_PSE			( 0*32+ 3) /* Page Size Extensions */
#define X86_FEATURE_TSC			( 0*32+ 4) /* Time Stamp Counter */
#define X86_FEATURE_MSR			( 0*32+ 5) /* Model-Specific Registers */
#define X86_FEATURE_PAE			( 0*32+ 6) /* Physical Address Extensions */
#define X86_FEATURE_MCE			( 0*32+ 7) /* Machine Check Exception */
#define X86_FEATURE_CX8			( 0*32+ 8) /* CMPXCHG8 instruction */
#define X86_FEATURE_APIC		( 0*32+ 9) /* Onboard APIC */
#define X86_FEATURE_SEP			( 0*32+11) /* SYSENTER/SYSEXIT */
#define X86_FEATURE_MTRR		( 0*32+12) /* Memory Type Range Registers */
#define X86_FEATURE_PGE			( 0*32+13) /* Page Global Enable */
#define X86_FEATURE_MCA			( 0*32+14) /* Machine Check Architecture */
#define X86_FEATURE_CMOV		( 0*32+15) /* CMOV instructions (plus FCMOVcc, FCOMI with FPU) */
#define X86_FEATURE_PAT			( 0*32+16) /* Page Attribute Table */
#define X86_FEATURE_PSE36		( 0*32+17) /* 36-bit PSEs */
#define X86_FEATURE_PN			( 0*32+18) /* Processor serial number */
#define X86_FEATURE_CLFLUSH		( 0*32+19) /* CLFLUSH instruction */
#define X86_FEATURE_DS			( 0*32+21) /* "dts" Debug Store */
#define X86_FEATURE_ACPI		( 0*32+22) /* ACPI via MSR */
#define X86_FEATURE_MMX			( 0*32+23) /* Multimedia Extensions */
#define X86_FEATURE_FXSR		( 0*32+24) /* FXSAVE/FXRSTOR, CR4.OSFXSR */
#define X86_FEATURE_XMM			( 0*32+25) /* "sse" */
#define X86_FEATURE_XMM2		( 0*32+26) /* "sse2" */
#define X86_FEATURE_SELFSNOOP		( 0*32+27) /* "ss" CPU self snoop */
#define X86_FEATURE_HT			( 0*32+28) /* Hyper-Threading */
#define X86_FEATURE_ACC			( 0*32+29) /* "tm" Automatic clock control */
#define X86_FEATURE_IA64		( 0*32+30) /* IA-64 processor */
#define X86_FEATURE_PBE			( 0*32+31) /* Pending Break Enable */

/* AMD-defined CPU features, CPUID level 0x80000001, word 1 */
/* Don't duplicate feature flags which are redundant with Intel! */
#define X86_FEATURE_SYSCALL		( 1*32+11) /* SYSCALL/SYSRET */
#define X86_FEATURE_MP			( 1*32+19) /* MP Capable */
#define X86_FEATURE_NX			( 1*32+20) /* Execute Disable */
#define X86_FEATURE_MMXEXT		( 1*32+22) /* AMD MMX extensions */
#define X86_FEATURE_FXSR_OPT		( 1*32+25) /* FXSAVE/FXRSTOR optimizations */
#define X86_FEATURE_GBPAGES		( 1*32+26) /* "pdpe1gb" GB pages */
#define X86_FEATURE_RDTSCP		( 1*32+27) /* RDTSCP */
#define X86_FEATURE_LM			( 1*32+29) /* Long Mode (x86-64, 64-bit support) */
#define X86_FEATURE_3DNOWEXT		( 1*32+30) /* AMD 3DNow extensions */
#define X86_FEATURE_3DNOW		( 1*32+31) /* 3DNow */

/* Transmeta-defined CPU features, CPUID level 0x80860001, word 2 */
#define X86_FEATURE_RECOVERY		( 2*32+ 0) /* CPU in recovery mode */
#define X86_FEATURE_LONGRUN		( 2*32+ 1) /* Longrun power control */
#define X86_FEATURE_LRTI		( 2*32+ 3) /* LongRun table interface */

/* Other features, Linux-defined mapping, word 3 */
/* This range is used for feature bits which conflict or are synthesized */
#define X86_FEATURE_CXMMX		( 3*32+ 0) /* Cyrix MMX extensions */
#define X86_FEATURE_K6_MTRR		( 3*32+ 1) /* AMD K6 nonstandard MTRRs */
#define X86_FEATURE_CYRIX_ARR		( 3*32+ 2) /* Cyrix ARRs (= MTRRs) */
#define X86_FEATURE_CENTAUR_MCR		( 3*32+ 3) /* Centaur MCRs (= MTRRs) */

/* CPU types for specific tunings: */
#define X86_FEATURE_K8			( 3*32+ 4) /* "" Opteron, Athlon64 */
#define X86_FEATURE_K7			( 3*32+ 5) /* "" Athlon */
#define X86_FEATURE_P3			( 3*32+ 6) /* "" P3 */
#define X86_FEATURE_P4			( 3*32+ 7) /* "" P4 */
#define X86_FEATURE_CONSTANT_TSC	( 3*32+ 8) /* TSC ticks at a constant rate */
#define X86_FEATURE_UP			( 3*32+ 9) /* SMP kernel running on UP */
#define X86_FEATURE_ART			( 3*32+10) /* Always running timer (ART) */
#define X86_FEATURE_ARCH_PERFMON	( 3*32+11) /* Intel Architectural PerfMon */
#define X86_FEATURE_PEBS		( 3*32+12) /* Precise-Event Based Sampling */
#define X86_FEATURE_BTS			( 3*32+13) /* Branch Trace Store */
#define X86_FEATURE_SYSCALL32		( 3*32+14) /* "" syscall in IA32 userspace */
#define X86_FEATURE_SYSENTER32		( 3*32+15) /* "" sysenter in IA32 userspace */
#define X86_FEATURE_REP_GOOD		( 3*32+16) /* REP microcode works well */
#define X86_FEATURE_MFENCE_RDTSC	( 3*32+17) /* "" MFENCE synchronizes RDTSC */
#define X86_FEATURE_LFENCE_RDTSC	( 3*32+18) /* "" LFENCE synchronizes RDTSC */
#define X86_FEATURE_ACC_POWER		( 3*32+19) /* AMD Accumulated Power Mechanism */
#define X86_FEATURE_NOPL		( 3*32+20) /* The NOPL (0F 1F) instructions */
#define X86_FEATURE_ALWAYS		( 3*32+21) /* "" Always-present feature */
#define X86_FEATURE_XTOPOLOGY		( 3*32+22) /* CPU topology enum extensions */
#define X86_FEATURE_TSC_RELIABLE	( 3*32+23) /* TSC is known to be reliable */
#define X86_FEATURE_NONSTOP_TSC		( 3*32+24) /* TSC does not stop in C states */
#define X86_FEATURE_CPUID		( 3*32+25) /* CPU has CPUID instruction itself */
#define X86_FEATURE_EXTD_APICID		( 3*32+26) /* Extended APICID (8 bits) */
#define X86_FEATURE_AMD_DCM		( 3*32+27) /* AMD multi-node processor */
#define X86_FEATURE_APERFMPERF		( 3*32+28) /* P-State hardware coordination feedback capability (APERF/MPERF MSRs) */
#define X86_FEATURE_NONSTOP_TSC_S3	( 3*32+30) /* TSC doesn't stop in S3 state */
#define X86_FEATURE_TSC_KNOWN_FREQ	( 3*32+31) /* TSC has known frequency */

/* Intel-defined CPU features, CPUID level 0x00000001 (ECX), word 4 */
#define X86_FEATURE_XMM3		( 4*32+ 0) /* "pni" SSE-3 */
#define X86_FEATURE_PCLMULQDQ		( 4*32+ 1) /* PCLMULQDQ instruction */
#define X86_FEATURE_DTES64		( 4*32+ 2) /* 64-bit Debug Store */
#define X86_FEATURE_MWAIT		( 4*32+ 3) /* "monitor" MONITOR/MWAIT support */
#define X86_FEATURE_DSCPL		( 4*32+ 4) /* "ds_cpl" CPL-qualified (filtered) Debug Store */
#define X86_FEATURE_VMX			( 4*32+ 5) /* Hardware virtualization */
#define X86_FEATURE_SMX			( 4*32+ 6) /* Safer Mode eXtensions */
#define X86_FEATURE_EST			( 4*32+ 7) /* Enhanced SpeedStep */
#define X86_FEATURE_TM2			( 4*32+ 8) /* Thermal Monitor 2 */
#define X86_FEATURE_SSSE3		( 4*32+ 9) /* Supplemental SSE-3 */
#define X86_FEATURE_CID			( 4*32+10) /* Context ID */
#define X86_FEATURE_SDBG		( 4*32+11) /* Silicon Debug */
#define X86_FEATURE_FMA			( 4*32+12) /* Fused multiply-add */
#define X86_FEATURE_CX16		( 4*32+13) /* CMPXCHG16B instruction */
#define X86_FEATURE_XTPR		( 4*32+14) /* Send Task Priority Messages */
#define X86_FEATURE_PDCM		( 4*32+15) /* Perf/Debug Capabilities MSR */
#define X86_FEATURE_PCID		( 4*32+17) /* Process Context Identifiers */
#define X86_FEATURE_DCA			( 4*32+18) /* Direct Cache Access */
#define X86_FEATURE_XMM4_1		( 4*32+19) /* "sse4_1" SSE-4.1 */
#define X86_FEATURE_XMM4_2		( 4*32+20) /* "sse4_2" SSE-4.2 */
#define X86_FEATURE_X2APIC		( 4*32+21) /* X2APIC */
#define X86_FEATURE_MOVBE		( 4*32+22) /* MOVBE instruction */
#define X86_FEATURE_POPCNT		( 4*32+23) /* POPCNT instruction */
#define X86_FEATURE_TSC_DEADLINE_TIMER	( 4*32+24) /* TSC deadline timer */
#define X86_FEATURE_AES			( 4*32+25) /* AES instructions */
#define X86_FEATURE_XSAVE		( 4*32+26) /* XSAVE/XRSTOR/XSETBV/XGETBV instructions */
#define X86_FEATURE_OSXSAVE		( 4*32+27) /* "" XSAVE instruction enabled in the OS */
#define X86_FEATURE_AVX			( 4*32+28) /* Advanced Vector Extensions */
#define X86_FEATURE_F16C		( 4*32+29) /* 16-bit FP conversions */
#define X86_FEATURE_RDRAND		( 4*32+30) /* RDRAND instruction */
#define X86_FEATURE_HYPERVISOR		( 4*32+31) /* Running on a hypervisor */

/* VIA/Cyrix/Centaur-defined CPU features, CPUID level 0xC0000001, word 5 */
#define X86_FEATURE_XSTORE		( 5*32+ 2) /* "rng" RNG present (xstore) */
#define X86_FEATURE_XSTORE_EN		( 5*32+ 3) /* "rng_en" RNG enabled */
#define X86_FEATURE_XCRYPT		( 5*32+ 6) /* "ace" on-CPU crypto (xcrypt) */
#define X86_FEATURE_XCRYPT_EN		( 5*32+ 7) /* "ace_en" on-CPU crypto enabled */
#define X86_FEATURE_ACE2		( 5*32+ 8) /* Advanced Cryptography Engine v2 */
#define X86_FEATURE_ACE2_EN		( 5*32+ 9) /* ACE v2 enabled */
#define X86_FEATURE_PHE			( 5*32+10) /* PadLock Hash Engine */
#define X86_FEATURE_PHE_EN		( 5*32+11) /* PHE enabled */
#define X86_FEATURE_PMM			( 5*32+12) /* PadLock Montgomery Multiplier */
#define X86_FEATURE_PMM_EN		( 5*32+13) /* PMM enabled */

/* More extended AMD flags: CPUID level 0x80000001, ECX, word 6 */
#define X86_FEATURE_LAHF_LM		( 6*32+ 0) /* LAHF/SAHF in long mode */
#define X86_FEATURE_CMP_LEGACY		( 6*32+ 1) /* If yes HyperThreading not valid */
#define X86_FEATURE_SVM			( 6*32+ 2) /* Secure Virtual Machine */
#define X86_FEATURE_EXTAPIC		( 6*32+ 3) /* Extended APIC space */
#define X86_FEATURE_CR8_LEGACY		( 6*32+ 4) /* CR8 in 32-bit mode */
#define X86_FEATURE_ABM			( 6*32+ 5) /* Advanced bit manipulation */
#define X86_FEATURE_SSE4A		( 6*32+ 6) /* SSE-4A */
#define X86_FEATURE_MISALIGNSSE		( 6*32+ 7) /* Misaligned SSE mode */
#define X86_FEATURE_3DNOWPREFETCH	( 6*32+ 8) /* 3DNow prefetch instructions */
#define X86_FEATURE_OSVW		( 6*32+ 9) /* OS Visible Workaround */
#define X86_FEATURE_IBS			( 6*32+10) /* Instruction Based Sampling */
#define X86_FEATURE_XOP			( 6*32+11) /* extended AVX instructions */
#define X86_FEATURE_SKINIT		( 6*32+12) /* SKINIT/STGI instructions */
#define X86_FEATURE_WDT			( 6*32+13) /* Watchdog timer */
#define X86_FEATURE_LWP			( 6*32+15) /* Light Weight Profiling */
#define X86_FEATURE_FMA4		( 6*32+16) /* 4 operands MAC instructions */
#define X86_FEATURE_TCE			( 6*32+17) /* Translation Cache Extension */
#define X86_FEATURE_NODEID_MSR		( 6*32+19) /* NodeId MSR */
#define X86_FEATURE_TBM			( 6*32+21) /* Trailing Bit Manipulations */
#define X86_FEATURE_TOPOEXT		( 6*32+22) /* Topology extensions CPUID leafs */
#define X86_FEATURE_PERFCTR_CORE	( 6*32+23) /* Core performance counter extensions */
#define X86_FEATURE_PERFCTR_NB		( 6*32+24) /* NB performance counter extensions */
#define X86_FEATURE_BPEXT		( 6*32+26) /* Data breakpoint extension */
#define X86_FEATURE_PTSC		( 6*32+27) /* Performance time-stamp counter */
#define X86_FEATURE_PERFCTR_LLC		( 6*32+28) /* Last Level Cache performance counter extensions */
#define X86_FEATURE_MWAITX		( 6*32+29) /* MWAIT extension (MONITORX/MWAITX instructions) */

/*
 * Auxiliary flags: Linux defined - For features scattered in various
 * CPUID levels like 0x6, 0xA etc, word 7.
 *
 * Reuse free bits when adding new feature flags!
 */
#define X86_FEATURE_RING3MWAIT		( 7*32+ 0) /* Ring 3 MONITOR/MWAIT instructions */
#define X86_FEATURE_CPUID_FAULT		( 7*32+ 1) /* Intel CPUID faulting */
#define X86_FEATURE_CPB			( 7*32+ 2) /* AMD Core Performance Boost */
#define X86_FEATURE_EPB			( 7*32+ 3) /* IA32_ENERGY_PERF_BIAS support */
#define X86_FEATURE_CAT_L3		( 7*32+ 4) /* Cache Allocation Technology L3 */
#define X86_FEATURE_CAT_L2		( 7*32+ 5) /* Cache Allocation Technology L2 */
#define X86_FEATURE_CDP_L3		( 7*32+ 6) /* Code and Data Prioritization L3 */
#define X86_FEATURE_INVPCID_SINGLE	( 7*32+ 7) /* Effectively INVPCID && CR4.PCIDE=1 */

#define X86_FEATURE_HW_PSTATE		( 7*32+ 8) /* AMD HW-PState */
#define X86_FEATURE_PROC_FEEDBACK	( 7*32+ 9) /* AMD ProcFeedbackInterface */
#define X86_FEATURE_SME			( 7*32+10) /* AMD Secure Memory Encryption */
#define X86_FEATURE_PTI			( 7*32+11) /* Kernel Page Table Isolation enabled */
#define X86_FEATURE_RETPOLINE		( 7*32+12) /* "" Generic Retpoline mitigation for Spectre variant 2 */
#define X86_FEATURE_RETPOLINE_AMD	( 7*32+13) /* "" AMD Retpoline mitigation for Spectre variant 2 */
#define X86_FEATURE_INTEL_PPIN		( 7*32+14) /* Intel Processor Inventory Number */
#define X86_FEATURE_CDP_L2		( 7*32+15) /* Code and Data Prioritization L2 */

#define X86_FEATURE_MBA			( 7*32+18) /* Memory Bandwidth Allocation */
#define X86_FEATURE_RSB_CTXSW		( 7*32+19) /* "" Fill RSB on context switches */
<<<<<<< HEAD
=======
#define X86_FEATURE_SEV			( 7*32+20) /* AMD Secure Encrypted Virtualization */
>>>>>>> 1ab03c07

#define X86_FEATURE_USE_IBPB		( 7*32+21) /* "" Indirect Branch Prediction Barrier enabled */

/* Virtualization flags: Linux defined, word 8 */
#define X86_FEATURE_TPR_SHADOW		( 8*32+ 0) /* Intel TPR Shadow */
#define X86_FEATURE_VNMI		( 8*32+ 1) /* Intel Virtual NMI */
#define X86_FEATURE_FLEXPRIORITY	( 8*32+ 2) /* Intel FlexPriority */
#define X86_FEATURE_EPT			( 8*32+ 3) /* Intel Extended Page Table */
#define X86_FEATURE_VPID		( 8*32+ 4) /* Intel Virtual Processor ID */

#define X86_FEATURE_VMMCALL		( 8*32+15) /* Prefer VMMCALL to VMCALL */
#define X86_FEATURE_XENPV		( 8*32+16) /* "" Xen paravirtual guest */


/* Intel-defined CPU features, CPUID level 0x00000007:0 (EBX), word 9 */
#define X86_FEATURE_FSGSBASE		( 9*32+ 0) /* RDFSBASE, WRFSBASE, RDGSBASE, WRGSBASE instructions*/
#define X86_FEATURE_TSC_ADJUST		( 9*32+ 1) /* TSC adjustment MSR 0x3B */
#define X86_FEATURE_BMI1		( 9*32+ 3) /* 1st group bit manipulation extensions */
#define X86_FEATURE_HLE			( 9*32+ 4) /* Hardware Lock Elision */
#define X86_FEATURE_AVX2		( 9*32+ 5) /* AVX2 instructions */
#define X86_FEATURE_SMEP		( 9*32+ 7) /* Supervisor Mode Execution Protection */
#define X86_FEATURE_BMI2		( 9*32+ 8) /* 2nd group bit manipulation extensions */
#define X86_FEATURE_ERMS		( 9*32+ 9) /* Enhanced REP MOVSB/STOSB instructions */
#define X86_FEATURE_INVPCID		( 9*32+10) /* Invalidate Processor Context ID */
#define X86_FEATURE_RTM			( 9*32+11) /* Restricted Transactional Memory */
#define X86_FEATURE_CQM			( 9*32+12) /* Cache QoS Monitoring */
#define X86_FEATURE_MPX			( 9*32+14) /* Memory Protection Extension */
#define X86_FEATURE_RDT_A		( 9*32+15) /* Resource Director Technology Allocation */
#define X86_FEATURE_AVX512F		( 9*32+16) /* AVX-512 Foundation */
#define X86_FEATURE_AVX512DQ		( 9*32+17) /* AVX-512 DQ (Double/Quad granular) Instructions */
#define X86_FEATURE_RDSEED		( 9*32+18) /* RDSEED instruction */
#define X86_FEATURE_ADX			( 9*32+19) /* ADCX and ADOX instructions */
#define X86_FEATURE_SMAP		( 9*32+20) /* Supervisor Mode Access Prevention */
#define X86_FEATURE_AVX512IFMA		( 9*32+21) /* AVX-512 Integer Fused Multiply-Add instructions */
#define X86_FEATURE_CLFLUSHOPT		( 9*32+23) /* CLFLUSHOPT instruction */
#define X86_FEATURE_CLWB		( 9*32+24) /* CLWB instruction */
#define X86_FEATURE_INTEL_PT		( 9*32+25) /* Intel Processor Trace */
#define X86_FEATURE_AVX512PF		( 9*32+26) /* AVX-512 Prefetch */
#define X86_FEATURE_AVX512ER		( 9*32+27) /* AVX-512 Exponential and Reciprocal */
#define X86_FEATURE_AVX512CD		( 9*32+28) /* AVX-512 Conflict Detection */
#define X86_FEATURE_SHA_NI		( 9*32+29) /* SHA1/SHA256 Instruction Extensions */
#define X86_FEATURE_AVX512BW		( 9*32+30) /* AVX-512 BW (Byte/Word granular) Instructions */
#define X86_FEATURE_AVX512VL		( 9*32+31) /* AVX-512 VL (128/256 Vector Length) Extensions */

/* Extended state features, CPUID level 0x0000000d:1 (EAX), word 10 */
#define X86_FEATURE_XSAVEOPT		(10*32+ 0) /* XSAVEOPT instruction */
#define X86_FEATURE_XSAVEC		(10*32+ 1) /* XSAVEC instruction */
#define X86_FEATURE_XGETBV1		(10*32+ 2) /* XGETBV with ECX = 1 instruction */
#define X86_FEATURE_XSAVES		(10*32+ 3) /* XSAVES/XRSTORS instructions */

/* Intel-defined CPU QoS Sub-leaf, CPUID level 0x0000000F:0 (EDX), word 11 */
#define X86_FEATURE_CQM_LLC		(11*32+ 1) /* LLC QoS if 1 */

/* Intel-defined CPU QoS Sub-leaf, CPUID level 0x0000000F:1 (EDX), word 12 */
#define X86_FEATURE_CQM_OCCUP_LLC	(12*32+ 0) /* LLC occupancy monitoring */
#define X86_FEATURE_CQM_MBM_TOTAL	(12*32+ 1) /* LLC Total MBM monitoring */
#define X86_FEATURE_CQM_MBM_LOCAL	(12*32+ 2) /* LLC Local MBM monitoring */

/* AMD-defined CPU features, CPUID level 0x80000008 (EBX), word 13 */
#define X86_FEATURE_CLZERO		(13*32+ 0) /* CLZERO instruction */
#define X86_FEATURE_IRPERF		(13*32+ 1) /* Instructions Retired Count */
#define X86_FEATURE_XSAVEERPTR		(13*32+ 2) /* Always save/restore FP error pointers */
#define X86_FEATURE_IBPB		(13*32+12) /* Indirect Branch Prediction Barrier */
#define X86_FEATURE_IBRS		(13*32+14) /* Indirect Branch Restricted Speculation */
#define X86_FEATURE_STIBP		(13*32+15) /* Single Thread Indirect Branch Predictors */

/* Thermal and Power Management Leaf, CPUID level 0x00000006 (EAX), word 14 */
#define X86_FEATURE_DTHERM		(14*32+ 0) /* Digital Thermal Sensor */
#define X86_FEATURE_IDA			(14*32+ 1) /* Intel Dynamic Acceleration */
#define X86_FEATURE_ARAT		(14*32+ 2) /* Always Running APIC Timer */
#define X86_FEATURE_PLN			(14*32+ 4) /* Intel Power Limit Notification */
#define X86_FEATURE_PTS			(14*32+ 6) /* Intel Package Thermal Status */
#define X86_FEATURE_HWP			(14*32+ 7) /* Intel Hardware P-states */
#define X86_FEATURE_HWP_NOTIFY		(14*32+ 8) /* HWP Notification */
#define X86_FEATURE_HWP_ACT_WINDOW	(14*32+ 9) /* HWP Activity Window */
#define X86_FEATURE_HWP_EPP		(14*32+10) /* HWP Energy Perf. Preference */
#define X86_FEATURE_HWP_PKG_REQ		(14*32+11) /* HWP Package Level Request */

/* AMD SVM Feature Identification, CPUID level 0x8000000a (EDX), word 15 */
#define X86_FEATURE_NPT			(15*32+ 0) /* Nested Page Table support */
#define X86_FEATURE_LBRV		(15*32+ 1) /* LBR Virtualization support */
#define X86_FEATURE_SVML		(15*32+ 2) /* "svm_lock" SVM locking MSR */
#define X86_FEATURE_NRIPS		(15*32+ 3) /* "nrip_save" SVM next_rip save */
#define X86_FEATURE_TSCRATEMSR		(15*32+ 4) /* "tsc_scale" TSC scaling support */
#define X86_FEATURE_VMCBCLEAN		(15*32+ 5) /* "vmcb_clean" VMCB clean bits support */
#define X86_FEATURE_FLUSHBYASID		(15*32+ 6) /* flush-by-ASID support */
#define X86_FEATURE_DECODEASSISTS	(15*32+ 7) /* Decode Assists support */
#define X86_FEATURE_PAUSEFILTER		(15*32+10) /* filtered pause intercept */
#define X86_FEATURE_PFTHRESHOLD		(15*32+12) /* pause filter threshold */
#define X86_FEATURE_AVIC		(15*32+13) /* Virtual Interrupt Controller */
#define X86_FEATURE_V_VMSAVE_VMLOAD	(15*32+15) /* Virtual VMSAVE VMLOAD */
#define X86_FEATURE_VGIF		(15*32+16) /* Virtual GIF */

/* Intel-defined CPU features, CPUID level 0x00000007:0 (ECX), word 16 */
#define X86_FEATURE_AVX512VBMI		(16*32+ 1) /* AVX512 Vector Bit Manipulation instructions*/
#define X86_FEATURE_UMIP		(16*32+ 2) /* User Mode Instruction Protection */
#define X86_FEATURE_PKU			(16*32+ 3) /* Protection Keys for Userspace */
#define X86_FEATURE_OSPKE		(16*32+ 4) /* OS Protection Keys Enable */
#define X86_FEATURE_AVX512_VBMI2	(16*32+ 6) /* Additional AVX512 Vector Bit Manipulation Instructions */
#define X86_FEATURE_GFNI		(16*32+ 8) /* Galois Field New Instructions */
#define X86_FEATURE_VAES		(16*32+ 9) /* Vector AES */
#define X86_FEATURE_VPCLMULQDQ		(16*32+10) /* Carry-Less Multiplication Double Quadword */
#define X86_FEATURE_AVX512_VNNI		(16*32+11) /* Vector Neural Network Instructions */
#define X86_FEATURE_AVX512_BITALG	(16*32+12) /* Support for VPOPCNT[B,W] and VPSHUF-BITQMB instructions */
#define X86_FEATURE_AVX512_VPOPCNTDQ	(16*32+14) /* POPCNT for vectors of DW/QW */
#define X86_FEATURE_LA57		(16*32+16) /* 5-level page tables */
#define X86_FEATURE_RDPID		(16*32+22) /* RDPID instruction */

/* AMD-defined CPU features, CPUID level 0x80000007 (EBX), word 17 */
#define X86_FEATURE_OVERFLOW_RECOV	(17*32+ 0) /* MCA overflow recovery support */
#define X86_FEATURE_SUCCOR		(17*32+ 1) /* Uncorrectable error containment and recovery */
#define X86_FEATURE_SMCA		(17*32+ 3) /* Scalable MCA */

/* Intel-defined CPU features, CPUID level 0x00000007:0 (EDX), word 18 */
#define X86_FEATURE_AVX512_4VNNIW	(18*32+ 2) /* AVX-512 Neural Network Instructions */
#define X86_FEATURE_AVX512_4FMAPS	(18*32+ 3) /* AVX-512 Multiply Accumulation Single precision */
#define X86_FEATURE_SPEC_CTRL		(18*32+26) /* "" Speculation Control (IBRS + IBPB) */
#define X86_FEATURE_INTEL_STIBP		(18*32+27) /* "" Single Thread Indirect Branch Predictors */
#define X86_FEATURE_ARCH_CAPABILITIES	(18*32+29) /* IA32_ARCH_CAPABILITIES MSR (Intel) */

/*
 * BUG word(s)
 */
#define X86_BUG(x)			(NCAPINTS*32 + (x))

#define X86_BUG_F00F			X86_BUG(0) /* Intel F00F */
#define X86_BUG_FDIV			X86_BUG(1) /* FPU FDIV */
#define X86_BUG_COMA			X86_BUG(2) /* Cyrix 6x86 coma */
#define X86_BUG_AMD_TLB_MMATCH		X86_BUG(3) /* "tlb_mmatch" AMD Erratum 383 */
#define X86_BUG_AMD_APIC_C1E		X86_BUG(4) /* "apic_c1e" AMD Erratum 400 */
#define X86_BUG_11AP			X86_BUG(5) /* Bad local APIC aka 11AP */
#define X86_BUG_FXSAVE_LEAK		X86_BUG(6) /* FXSAVE leaks FOP/FIP/FOP */
#define X86_BUG_CLFLUSH_MONITOR		X86_BUG(7) /* AAI65, CLFLUSH required before MONITOR */
#define X86_BUG_SYSRET_SS_ATTRS		X86_BUG(8) /* SYSRET doesn't fix up SS attrs */
#ifdef CONFIG_X86_32
/*
 * 64-bit kernels don't use X86_BUG_ESPFIX.  Make the define conditional
 * to avoid confusion.
 */
#define X86_BUG_ESPFIX			X86_BUG(9) /* "" IRET to 16-bit SS corrupts ESP/RSP high bits */
#endif
#define X86_BUG_NULL_SEG		X86_BUG(10) /* Nulling a selector preserves the base */
#define X86_BUG_SWAPGS_FENCE		X86_BUG(11) /* SWAPGS without input dep on GS */
#define X86_BUG_MONITOR			X86_BUG(12) /* IPI required to wake up remote CPU */
#define X86_BUG_AMD_E400		X86_BUG(13) /* CPU is among the affected by Erratum 400 */
#define X86_BUG_CPU_MELTDOWN		X86_BUG(14) /* CPU is affected by meltdown attack and needs kernel page table isolation */
#define X86_BUG_SPECTRE_V1		X86_BUG(15) /* CPU is affected by Spectre variant 1 attack with conditional branches */
#define X86_BUG_SPECTRE_V2		X86_BUG(16) /* CPU is affected by Spectre variant 2 attack with indirect branches */

#endif /* _ASM_X86_CPUFEATURES_H */<|MERGE_RESOLUTION|>--- conflicted
+++ resolved
@@ -210,10 +210,7 @@
 
 #define X86_FEATURE_MBA			( 7*32+18) /* Memory Bandwidth Allocation */
 #define X86_FEATURE_RSB_CTXSW		( 7*32+19) /* "" Fill RSB on context switches */
-<<<<<<< HEAD
-=======
 #define X86_FEATURE_SEV			( 7*32+20) /* AMD Secure Encrypted Virtualization */
->>>>>>> 1ab03c07
 
 #define X86_FEATURE_USE_IBPB		( 7*32+21) /* "" Indirect Branch Prediction Barrier enabled */
 
