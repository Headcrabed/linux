--- conflicted
+++ resolved
@@ -10971,11 +10971,7 @@
 			kvm_x86_call(msr_filter_changed)(vcpu);
 
 		if (kvm_check_request(KVM_REQ_UPDATE_CPU_DIRTY_LOGGING, vcpu))
-<<<<<<< HEAD
-			static_call(kvm_x86_update_cpu_dirty_logging)(vcpu);
-=======
 			kvm_x86_call(update_cpu_dirty_logging)(vcpu);
->>>>>>> 771df9ff
 
 		if (kvm_check_request(KVM_REQ_UPDATE_PROTECTED_GUEST_STATE, vcpu)) {
 			kvm_vcpu_reset(vcpu, true);
@@ -13185,13 +13181,7 @@
 	if (kvm_test_request(KVM_REQ_UPDATE_PROTECTED_GUEST_STATE, vcpu))
 		return true;
 
-<<<<<<< HEAD
-	if (kvm_arch_interrupt_allowed(vcpu) &&
-	    (kvm_cpu_has_interrupt(vcpu) ||
-	    kvm_guest_apic_has_interrupt(vcpu)))
-=======
 	if (kvm_arch_interrupt_allowed(vcpu) && kvm_cpu_has_interrupt(vcpu))
->>>>>>> 771df9ff
 		return true;
 
 	if (kvm_hv_has_stimer_pending(vcpu))
@@ -13650,22 +13640,14 @@
 
 int kvm_arch_gmem_prepare(struct kvm *kvm, gfn_t gfn, kvm_pfn_t pfn, int max_order)
 {
-<<<<<<< HEAD
-	return static_call(kvm_x86_gmem_prepare)(kvm, pfn, gfn, max_order);
-=======
 	return kvm_x86_call(gmem_prepare)(kvm, pfn, gfn, max_order);
->>>>>>> 771df9ff
 }
 #endif
 
 #ifdef CONFIG_HAVE_KVM_GMEM_INVALIDATE
 void kvm_arch_gmem_invalidate(kvm_pfn_t start, kvm_pfn_t end)
 {
-<<<<<<< HEAD
-	static_call_cond(kvm_x86_gmem_invalidate)(start, end);
-=======
 	kvm_x86_call(gmem_invalidate)(start, end);
->>>>>>> 771df9ff
 }
 #endif
 
