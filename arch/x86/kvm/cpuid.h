/* SPDX-License-Identifier: GPL-2.0 */
#ifndef ARCH_X86_KVM_CPUID_H
#define ARCH_X86_KVM_CPUID_H

#include "reverse_cpuid.h"
#include <asm/cpu.h>
#include <asm/processor.h>
#include <uapi/asm/kvm_para.h>

extern u32 kvm_cpu_caps[NR_KVM_CPU_CAPS] __read_mostly;
void kvm_set_cpu_caps(void);

void kvm_vcpu_after_set_cpuid(struct kvm_vcpu *vcpu);
<<<<<<< HEAD
void kvm_update_cpuid_runtime(struct kvm_vcpu *vcpu);
=======
>>>>>>> e8a457b7
struct kvm_cpuid_entry2 *kvm_find_cpuid_entry_index(struct kvm_vcpu *vcpu,
						    u32 function, u32 index);
struct kvm_cpuid_entry2 *kvm_find_cpuid_entry(struct kvm_vcpu *vcpu,
					      u32 function);
int kvm_dev_ioctl_get_cpuid(struct kvm_cpuid2 *cpuid,
			    struct kvm_cpuid_entry2 __user *entries,
			    unsigned int type);
int kvm_vcpu_ioctl_set_cpuid(struct kvm_vcpu *vcpu,
			     struct kvm_cpuid *cpuid,
			     struct kvm_cpuid_entry __user *entries);
int kvm_vcpu_ioctl_set_cpuid2(struct kvm_vcpu *vcpu,
			      struct kvm_cpuid2 *cpuid,
			      struct kvm_cpuid_entry2 __user *entries);
int kvm_vcpu_ioctl_get_cpuid2(struct kvm_vcpu *vcpu,
			      struct kvm_cpuid2 *cpuid,
			      struct kvm_cpuid_entry2 __user *entries);
bool kvm_cpuid(struct kvm_vcpu *vcpu, u32 *eax, u32 *ebx,
	       u32 *ecx, u32 *edx, bool exact_only);

void __init kvm_init_xstate_sizes(void);
u32 xstate_required_size(u64 xstate_bv, bool compacted);

int cpuid_query_maxphyaddr(struct kvm_vcpu *vcpu);
u64 kvm_vcpu_reserved_gpa_bits_raw(struct kvm_vcpu *vcpu);

static inline int cpuid_maxphyaddr(struct kvm_vcpu *vcpu)
{
	return vcpu->arch.maxphyaddr;
}

static inline bool kvm_vcpu_is_legal_gpa(struct kvm_vcpu *vcpu, gpa_t gpa)
{
	return !(gpa & vcpu->arch.reserved_gpa_bits);
}

static inline bool kvm_vcpu_is_legal_aligned_gpa(struct kvm_vcpu *vcpu,
						 gpa_t gpa, gpa_t alignment)
{
	return IS_ALIGNED(gpa, alignment) && kvm_vcpu_is_legal_gpa(vcpu, gpa);
}

static inline bool page_address_valid(struct kvm_vcpu *vcpu, gpa_t gpa)
{
	return kvm_vcpu_is_legal_aligned_gpa(vcpu, gpa, PAGE_SIZE);
}

static __always_inline void cpuid_entry_override(struct kvm_cpuid_entry2 *entry,
						 unsigned int leaf)
{
	u32 *reg = cpuid_entry_get_reg(entry, leaf * 32);

	BUILD_BUG_ON(leaf >= ARRAY_SIZE(kvm_cpu_caps));
	*reg = kvm_cpu_caps[leaf];
}

static __always_inline bool guest_cpuid_has(struct kvm_vcpu *vcpu,
					    unsigned int x86_feature)
{
	const struct cpuid_reg cpuid = x86_feature_cpuid(x86_feature);
	struct kvm_cpuid_entry2 *entry;
	u32 *reg;

	/*
	 * XSAVES is a special snowflake.  Due to lack of a dedicated intercept
	 * on SVM, KVM must assume that XSAVES (and thus XRSTORS) is usable by
	 * the guest if the host supports XSAVES and *XSAVE* is exposed to the
	 * guest.  Because the guest can execute XSAVES and XRSTORS, i.e. can
	 * indirectly consume XSS, KVM must ensure XSS is zeroed when running
	 * the guest, i.e. must set XSAVES in vCPU capabilities.  But to reject
	 * direct XSS reads and writes (to minimize the virtualization hole and
	 * honor userspace's CPUID), KVM needs to check the raw guest CPUID,
	 * not KVM's view of guest capabilities.
	 *
	 * For all other features, guest capabilities are accurate.  Expand
	 * this allowlist with extreme vigilance.
	 */
	BUILD_BUG_ON(x86_feature != X86_FEATURE_XSAVES);

	entry = kvm_find_cpuid_entry_index(vcpu, cpuid.function, cpuid.index);
	if (!entry)
		return NULL;

	reg = __cpuid_entry_get_reg(entry, cpuid.reg);
	if (!reg)
		return false;

	return *reg & __feature_bit(x86_feature);
}

static inline bool guest_cpuid_is_amd_compatible(struct kvm_vcpu *vcpu)
{
	return vcpu->arch.is_amd_compatible;
}

static inline bool guest_cpuid_is_intel_compatible(struct kvm_vcpu *vcpu)
{
	return !guest_cpuid_is_amd_compatible(vcpu);
}

static inline int guest_cpuid_family(struct kvm_vcpu *vcpu)
{
	struct kvm_cpuid_entry2 *best;

	best = kvm_find_cpuid_entry(vcpu, 0x1);
	if (!best)
		return -1;

	return x86_family(best->eax);
}

static inline int guest_cpuid_model(struct kvm_vcpu *vcpu)
{
	struct kvm_cpuid_entry2 *best;

	best = kvm_find_cpuid_entry(vcpu, 0x1);
	if (!best)
		return -1;

	return x86_model(best->eax);
}

static inline bool cpuid_model_is_consistent(struct kvm_vcpu *vcpu)
{
	return boot_cpu_data.x86_model == guest_cpuid_model(vcpu);
}

static inline int guest_cpuid_stepping(struct kvm_vcpu *vcpu)
{
	struct kvm_cpuid_entry2 *best;

	best = kvm_find_cpuid_entry(vcpu, 0x1);
	if (!best)
		return -1;

	return x86_stepping(best->eax);
}

static inline bool supports_cpuid_fault(struct kvm_vcpu *vcpu)
{
	return vcpu->arch.msr_platform_info & MSR_PLATFORM_INFO_CPUID_FAULT;
}

static inline bool cpuid_fault_enabled(struct kvm_vcpu *vcpu)
{
	return vcpu->arch.msr_misc_features_enables &
		  MSR_MISC_FEATURES_ENABLES_CPUID_FAULT;
}

static __always_inline void kvm_cpu_cap_clear(unsigned int x86_feature)
{
	unsigned int x86_leaf = __feature_leaf(x86_feature);

	kvm_cpu_caps[x86_leaf] &= ~__feature_bit(x86_feature);
}

static __always_inline void kvm_cpu_cap_set(unsigned int x86_feature)
{
	unsigned int x86_leaf = __feature_leaf(x86_feature);

	kvm_cpu_caps[x86_leaf] |= __feature_bit(x86_feature);
}

static __always_inline u32 kvm_cpu_cap_get(unsigned int x86_feature)
{
	unsigned int x86_leaf = __feature_leaf(x86_feature);

	return kvm_cpu_caps[x86_leaf] & __feature_bit(x86_feature);
}

static __always_inline bool kvm_cpu_cap_has(unsigned int x86_feature)
{
	return !!kvm_cpu_cap_get(x86_feature);
}

static __always_inline void kvm_cpu_cap_check_and_set(unsigned int x86_feature)
{
	if (boot_cpu_has(x86_feature))
		kvm_cpu_cap_set(x86_feature);
}

static __always_inline bool guest_pv_has(struct kvm_vcpu *vcpu,
					 unsigned int kvm_feature)
{
	if (!vcpu->arch.pv_cpuid.enforce)
		return true;

	return vcpu->arch.pv_cpuid.features & (1u << kvm_feature);
}

static __always_inline void guest_cpu_cap_set(struct kvm_vcpu *vcpu,
					      unsigned int x86_feature)
{
	unsigned int x86_leaf = __feature_leaf(x86_feature);

	vcpu->arch.cpu_caps[x86_leaf] |= __feature_bit(x86_feature);
}

static __always_inline void guest_cpu_cap_clear(struct kvm_vcpu *vcpu,
						unsigned int x86_feature)
{
	unsigned int x86_leaf = __feature_leaf(x86_feature);

	vcpu->arch.cpu_caps[x86_leaf] &= ~__feature_bit(x86_feature);
}

static __always_inline void guest_cpu_cap_change(struct kvm_vcpu *vcpu,
						 unsigned int x86_feature,
						 bool guest_has_cap)
{
	if (guest_has_cap)
		guest_cpu_cap_set(vcpu, x86_feature);
	else
		guest_cpu_cap_clear(vcpu, x86_feature);
}

static __always_inline bool guest_cpu_cap_has(struct kvm_vcpu *vcpu,
					      unsigned int x86_feature)
{
	unsigned int x86_leaf = __feature_leaf(x86_feature);
<<<<<<< HEAD
=======

	/*
	 * Except for MWAIT, querying dynamic feature bits is disallowed, so
	 * that KVM can defer runtime updates until the next CPUID emulation.
	 */
	BUILD_BUG_ON(x86_feature == X86_FEATURE_APIC ||
		     x86_feature == X86_FEATURE_OSXSAVE ||
		     x86_feature == X86_FEATURE_OSPKE);
>>>>>>> e8a457b7

	return vcpu->arch.cpu_caps[x86_leaf] & __feature_bit(x86_feature);
}

static inline bool kvm_vcpu_is_legal_cr3(struct kvm_vcpu *vcpu, unsigned long cr3)
{
	if (guest_cpu_cap_has(vcpu, X86_FEATURE_LAM))
		cr3 &= ~(X86_CR3_LAM_U48 | X86_CR3_LAM_U57);

	return kvm_vcpu_is_legal_gpa(vcpu, cr3);
}

static inline bool guest_has_spec_ctrl_msr(struct kvm_vcpu *vcpu)
{
	return (guest_cpu_cap_has(vcpu, X86_FEATURE_SPEC_CTRL) ||
		guest_cpu_cap_has(vcpu, X86_FEATURE_AMD_STIBP) ||
		guest_cpu_cap_has(vcpu, X86_FEATURE_AMD_IBRS) ||
		guest_cpu_cap_has(vcpu, X86_FEATURE_AMD_SSBD));
}

static inline bool guest_has_pred_cmd_msr(struct kvm_vcpu *vcpu)
{
	return (guest_cpu_cap_has(vcpu, X86_FEATURE_SPEC_CTRL) ||
		guest_cpu_cap_has(vcpu, X86_FEATURE_AMD_IBPB) ||
		guest_cpu_cap_has(vcpu, X86_FEATURE_SBPB));
}

#endif<|MERGE_RESOLUTION|>--- conflicted
+++ resolved
@@ -11,10 +11,6 @@
 void kvm_set_cpu_caps(void);
 
 void kvm_vcpu_after_set_cpuid(struct kvm_vcpu *vcpu);
-<<<<<<< HEAD
-void kvm_update_cpuid_runtime(struct kvm_vcpu *vcpu);
-=======
->>>>>>> e8a457b7
 struct kvm_cpuid_entry2 *kvm_find_cpuid_entry_index(struct kvm_vcpu *vcpu,
 						    u32 function, u32 index);
 struct kvm_cpuid_entry2 *kvm_find_cpuid_entry(struct kvm_vcpu *vcpu,
@@ -234,8 +230,6 @@
 					      unsigned int x86_feature)
 {
 	unsigned int x86_leaf = __feature_leaf(x86_feature);
-<<<<<<< HEAD
-=======
 
 	/*
 	 * Except for MWAIT, querying dynamic feature bits is disallowed, so
@@ -244,7 +238,6 @@
 	BUILD_BUG_ON(x86_feature == X86_FEATURE_APIC ||
 		     x86_feature == X86_FEATURE_OSXSAVE ||
 		     x86_feature == X86_FEATURE_OSPKE);
->>>>>>> e8a457b7
 
 	return vcpu->arch.cpu_caps[x86_leaf] & __feature_bit(x86_feature);
 }
