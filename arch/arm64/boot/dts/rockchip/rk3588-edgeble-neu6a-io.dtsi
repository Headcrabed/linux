--- conflicted
+++ resolved
@@ -11,8 +11,6 @@
 		stdout-path = "serial2:1500000n8";
 	};
 
-<<<<<<< HEAD
-=======
 	hdmi1-con {
 		compatible = "hdmi-connector";
 		type = "a";
@@ -24,7 +22,6 @@
 		};
 	};
 
->>>>>>> e8a457b7
 	/* Unnamed gated oscillator: 100MHz,3.3V,3225 */
 	pcie30_port0_refclk: pcie30_port1_refclk: pcie-oscillator {
 		compatible = "gated-fixed-clock";
