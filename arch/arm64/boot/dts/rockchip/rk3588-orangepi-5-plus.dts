// SPDX-License-Identifier: (GPL-2.0+ OR MIT)
/*
 * Copyright (c) 2023 Ondřej Jirman <megi@xff.cz>
 */

/dts-v1/;

#include <dt-bindings/gpio/gpio.h>
#include <dt-bindings/pinctrl/rockchip.h>
#include <dt-bindings/soc/rockchip,vop2.h>
#include <dt-bindings/usb/pd.h>
#include "rk3588-orangepi-5.dtsi"

/ {
	model = "Xunlong Orange Pi 5 Plus";
	compatible = "xunlong,orangepi-5-plus", "rockchip,rk3588";

	hdmi0-con {
		compatible = "hdmi-connector";
		type = "a";

		port {
			hdmi0_con_in: endpoint {
				remote-endpoint = <&hdmi0_out_con>;
			};
		};
	};

<<<<<<< HEAD
	ir-receiver {
		compatible = "gpio-ir-receiver";
		gpios = <&gpio4 RK_PB3 GPIO_ACTIVE_LOW>;
		pinctrl-names = "default";
		pinctrl-0 = <&ir_receiver_pin>;
=======
	hdmi1-con {
		compatible = "hdmi-connector";
		type = "a";

		port {
			hdmi1_con_in: endpoint {
				remote-endpoint = <&hdmi1_out_con>;
			};
		};
>>>>>>> e8a457b7
	};

	ir-receiver {
		compatible = "gpio-ir-receiver";
		gpios = <&gpio4 RK_PB3 GPIO_ACTIVE_LOW>;
		pinctrl-names = "default";
		pinctrl-0 = <&ir_receiver_pin>;
	};

	rfkill {
		compatible = "rfkill-gpio";
		label = "rfkill-pcie-wlan";
		radio-type = "wlan";
		shutdown-gpios = <&gpio0 RK_PC4 GPIO_ACTIVE_HIGH>;
	};

	vbus5v0_typec: regulator-vbus-typec {
		compatible = "regulator-fixed";
		enable-active-high;
		gpio = <&gpio4 RK_PB0 GPIO_ACTIVE_HIGH>;
		pinctrl-names = "default";
		pinctrl-0 = <&typec5v_pwren>;
		regulator-name = "vbus5v0_typec";
		regulator-min-microvolt = <5000000>;
		regulator-max-microvolt = <5000000>;
		vin-supply = <&vcc5v0_sys>;
	};
};

&speaker_amp {
	enable-gpios = <&gpio3 RK_PC0 GPIO_ACTIVE_HIGH>;
	status = "okay";
<<<<<<< HEAD
};

&headphone_amp {
	enable-gpios = <&gpio3 RK_PA7 GPIO_ACTIVE_HIGH>;
};

=======
};

&headphone_amp {
	enable-gpios = <&gpio3 RK_PA7 GPIO_ACTIVE_HIGH>;
};

>>>>>>> e8a457b7
&analog_sound {
	pinctrl-names = "default";
	pinctrl-0 = <&hp_detect>;
	simple-audio-card,aux-devs = <&speaker_amp>, <&headphone_amp>;
	simple-audio-card,hp-det-gpios = <&gpio1 RK_PD3 GPIO_ACTIVE_LOW>;
	simple-audio-card,widgets =
		"Microphone", "Onboard Microphone",
		"Microphone", "Microphone Jack",
		"Speaker", "Speaker",
		"Headphone", "Headphones";

	simple-audio-card,routing =
		"Headphones", "LOUT1",
		"Headphones", "ROUT1",
		"Speaker", "LOUT2",
		"Speaker", "ROUT2",

		"Headphones", "Headphones Amp OUTL",
		"Headphones", "Headphones Amp OUTR",
		"Headphones Amp INL", "LOUT1",
		"Headphones Amp INR", "ROUT1",

		"Speaker", "Speaker Amp OUTL",
		"Speaker", "Speaker Amp OUTR",
		"Speaker Amp INL", "LOUT2",
		"Speaker Amp INR", "ROUT2",

		/* single ended signal to LINPUT1 */
		"LINPUT1", "Microphone Jack",
		"RINPUT1", "Microphone Jack",
		/* differential signal */
		"LINPUT2", "Onboard Microphone",
		"RINPUT2", "Onboard Microphone";
};

&combphy0_ps {
	status = "okay";
};

&combphy1_ps {
	status = "okay";
};

&fan {
	pwms = <&pwm3 0 50000 0>;
<<<<<<< HEAD
=======
};

&hdmi0 {
	status = "okay";
>>>>>>> e8a457b7
};

&hdmi0_sound {
	status = "okay";
};

&hdmi0_in {
	hdmi0_in_vp0: endpoint {
		remote-endpoint = <&vp0_out_hdmi0>;
	};
};

&hdmi0_out {
	hdmi0_out_con: endpoint {
		remote-endpoint = <&hdmi0_con_in>;
	};
};

&hdmi1 {
	status = "okay";
};

<<<<<<< HEAD
&hym8563 {
	interrupt-parent = <&gpio0>;
	interrupts = <RK_PB0 IRQ_TYPE_LEVEL_LOW>;
	pinctrl-names = "default";
	pinctrl-0 = <&hym8563_int>;
};

&i2c6 {
	usbc0: usb-typec@22 {
		compatible = "fcs,fusb302";
		reg = <0x22>;
		interrupt-parent = <&gpio0>;
		interrupts = <RK_PD3 IRQ_TYPE_LEVEL_LOW>;
		pinctrl-names = "default";
		pinctrl-0 = <&usbc0_int>;
		vbus-supply = <&vbus5v0_typec>;
		status = "okay";

		usb_con: connector {
			compatible = "usb-c-connector";
			data-role = "dual";
			label = "USB-C";
			power-role = "dual";
			op-sink-microwatt = <10>;
			source-pdos = <PDO_FIXED(5000, 1400, PDO_FIXED_USB_COMM)>;
			sink-pdos = <PDO_FIXED(5000, 10, PDO_FIXED_USB_COMM)>;
			try-power-role = "source";

			ports {
				#address-cells = <1>;
				#size-cells = <0>;

				port@0 {
					reg = <0>;

					usbc0_hs: endpoint {
						remote-endpoint = <&usb_host0_xhci_drd_sw>;
					};
				};

				port@1 {
					reg = <1>;

					usbc0_ss: endpoint {
						remote-endpoint = <&usbdp_phy0_typec_ss>;
					};
				};

				port@2 {
					reg = <2>;

					usbc0_sbu: endpoint {
						remote-endpoint = <&usbdp_phy0_typec_sbu>;
					};
				};
			};
		};
	};
};

&led_blue_gpio {
	gpios = <&gpio3 RK_PA6 GPIO_ACTIVE_HIGH>;
	status = "okay";
};

&led_green_pwm {
	pwms = <&pwm2 0 25000 0>;
=======
&hdmi1_in {
	hdmi1_in_vp1: endpoint {
		remote-endpoint = <&vp1_out_hdmi1>;
	};
};

&hdmi1_out {
	hdmi1_out_con: endpoint {
		remote-endpoint = <&hdmi1_con_in>;
	};
};

&hdmi1_sound {
	status = "okay";
};

&hdptxphy0 {
	status = "okay";
};

&hdptxphy1 {
	status = "okay";
};

&hym8563 {
	interrupt-parent = <&gpio0>;
	interrupts = <RK_PB0 IRQ_TYPE_LEVEL_LOW>;
	pinctrl-names = "default";
	pinctrl-0 = <&hym8563_int>;
};

&i2c6 {
	usbc0: usb-typec@22 {
		compatible = "fcs,fusb302";
		reg = <0x22>;
		interrupt-parent = <&gpio0>;
		interrupts = <RK_PD3 IRQ_TYPE_LEVEL_LOW>;
		pinctrl-names = "default";
		pinctrl-0 = <&usbc0_int>;
		vbus-supply = <&vbus5v0_typec>;
		status = "okay";

		usb_con: connector {
			compatible = "usb-c-connector";
			data-role = "dual";
			label = "USB-C";
			power-role = "dual";
			op-sink-microwatt = <10>;
			source-pdos = <PDO_FIXED(5000, 1400, PDO_FIXED_USB_COMM)>;
			sink-pdos = <PDO_FIXED(5000, 10, PDO_FIXED_USB_COMM)>;
			try-power-role = "source";

			ports {
				#address-cells = <1>;
				#size-cells = <0>;

				port@0 {
					reg = <0>;

					usbc0_hs: endpoint {
						remote-endpoint = <&usb_host0_xhci_drd_sw>;
					};
				};

				port@1 {
					reg = <1>;

					usbc0_ss: endpoint {
						remote-endpoint = <&usbdp_phy0_typec_ss>;
					};
				};

				port@2 {
					reg = <2>;

					usbc0_sbu: endpoint {
						remote-endpoint = <&usbdp_phy0_typec_sbu>;
					};
				};
			};
		};
	};
>>>>>>> e8a457b7
};

&i2s5_8ch {
	status = "okay";
};

&i2s6_8ch {
	status = "okay";
};

&led_blue_gpio {
	gpios = <&gpio3 RK_PA6 GPIO_ACTIVE_HIGH>;
	status = "okay";
};

&led_green_pwm {
	pwms = <&pwm2 0 25000 0>;
};

/* phy1 - M.KEY socket */
&pcie2x1l0 {
	reset-gpios = <&gpio4 RK_PA5 GPIO_ACTIVE_HIGH>;
	vpcie3v3-supply = <&vcc3v3_wf>;
	status = "okay";
};

/* phy2 - right ethernet port */
&pcie2x1l1 {
	reset-gpios = <&gpio3 RK_PB3 GPIO_ACTIVE_HIGH>;
	vpcie3v3-supply = <&vcc3v3_pcie_eth>;
	status = "okay";
};

/* phy0 - left ethernet port */
&pcie2x1l2 {
	reset-gpios = <&gpio4 RK_PA2 GPIO_ACTIVE_HIGH>;
	vpcie3v3-supply = <&vcc3v3_pcie_eth>;
	status = "okay";
};

&pinctrl {
	hym8563 {
		hym8563_int: hym8563-int {
			rockchip,pins = <0 RK_PB0 RK_FUNC_GPIO &pcfg_pull_none>;
		};
	};

	leds {
		blue_led_pin: blue-led {
			rockchip,pins = <3 RK_PA6 RK_FUNC_GPIO &pcfg_pull_up>;
		};
	};

	ir-receiver {
		ir_receiver_pin: ir-receiver-pin {
			rockchip,pins = <4 RK_PB3 RK_FUNC_GPIO &pcfg_pull_none>;
		};
	};

	sound {
		hp_detect: hp-detect {
			rockchip,pins = <1 RK_PD3 RK_FUNC_GPIO &pcfg_pull_none>;
		};
	};

	usb {
		vcc5v0_usb20_en: vcc5v0-usb20-en {
			rockchip,pins = <3 RK_PB7 RK_FUNC_GPIO &pcfg_pull_none>;
		};
	};

	usb-typec {
		usbc0_int: usbc0-int {
			rockchip,pins = <0 RK_PD3 RK_FUNC_GPIO &pcfg_pull_up>;
		};

		typec5v_pwren: typec5v-pwren {
			rockchip,pins = <4 RK_PB0 RK_FUNC_GPIO &pcfg_pull_none>;
		};
	};
};

&pwm2 {
	pinctrl-0 = <&pwm2m1_pins>;
	pinctrl-names = "default";
	status = "okay";
};

&pwm3 {
	pinctrl-0 = <&pwm3m1_pins>;
	status = "okay";
};

&recovery_button {
	status = "okay";
};

&sfc {
	pinctrl-names = "default";
	pinctrl-0 = <&fspim1_pins>;
};

&u2phy1_otg {
	phy-supply = <&vcc5v0_sys>;
};

&uart9 {
	pinctrl-0 = <&uart9m0_xfer>;
	status = "okay";
};

&usbdp_phy0 {
	mode-switch;
	orientation-switch;
	sbu1-dc-gpios = <&gpio4 RK_PA6 GPIO_ACTIVE_HIGH>;
	sbu2-dc-gpios = <&gpio4 RK_PA7 GPIO_ACTIVE_HIGH>;

	port {
		#address-cells = <1>;
		#size-cells = <0>;

		usbdp_phy0_typec_ss: endpoint@0 {
			reg = <0>;
			remote-endpoint = <&usbc0_ss>;
		};

		usbdp_phy0_typec_sbu: endpoint@1 {
			reg = <1>;
			remote-endpoint = <&usbc0_sbu>;
		};
	};
};

&usb_host0_xhci {
	usb-role-switch;

	port {
		usb_host0_xhci_drd_sw: endpoint {
			remote-endpoint = <&usbc0_hs>;
		};
	};
};

&vcc3v3_pcie_eth {
	gpios = <&gpio3 RK_PB4 GPIO_ACTIVE_LOW>;
};

&vcc3v3_wf {
	status = "okay";
};

&vcc5v0_usb20 {
	gpio = <&gpio3 RK_PB7 GPIO_ACTIVE_HIGH>;
	pinctrl-names = "default";
	pinctrl-0 = <&vcc5v0_usb20_en>;
};

&vp0 {
	vp0_out_hdmi0: endpoint@ROCKCHIP_VOP2_EP_HDMI0 {
		reg = <ROCKCHIP_VOP2_EP_HDMI0>;
		remote-endpoint = <&hdmi0_in_vp0>;
	};
};

&vp1 {
	vp1_out_hdmi1: endpoint@ROCKCHIP_VOP2_EP_HDMI1 {
		reg = <ROCKCHIP_VOP2_EP_HDMI1>;
		remote-endpoint = <&hdmi1_in_vp1>;
	};
};<|MERGE_RESOLUTION|>--- conflicted
+++ resolved
@@ -26,13 +26,6 @@
 		};
 	};
 
-<<<<<<< HEAD
-	ir-receiver {
-		compatible = "gpio-ir-receiver";
-		gpios = <&gpio4 RK_PB3 GPIO_ACTIVE_LOW>;
-		pinctrl-names = "default";
-		pinctrl-0 = <&ir_receiver_pin>;
-=======
 	hdmi1-con {
 		compatible = "hdmi-connector";
 		type = "a";
@@ -42,7 +35,6 @@
 				remote-endpoint = <&hdmi1_out_con>;
 			};
 		};
->>>>>>> e8a457b7
 	};
 
 	ir-receiver {
@@ -75,21 +67,12 @@
 &speaker_amp {
 	enable-gpios = <&gpio3 RK_PC0 GPIO_ACTIVE_HIGH>;
 	status = "okay";
-<<<<<<< HEAD
 };
 
 &headphone_amp {
 	enable-gpios = <&gpio3 RK_PA7 GPIO_ACTIVE_HIGH>;
 };
 
-=======
-};
-
-&headphone_amp {
-	enable-gpios = <&gpio3 RK_PA7 GPIO_ACTIVE_HIGH>;
-};
-
->>>>>>> e8a457b7
 &analog_sound {
 	pinctrl-names = "default";
 	pinctrl-0 = <&hp_detect>;
@@ -135,13 +118,10 @@
 
 &fan {
 	pwms = <&pwm3 0 50000 0>;
-<<<<<<< HEAD
-=======
 };
 
 &hdmi0 {
 	status = "okay";
->>>>>>> e8a457b7
 };
 
 &hdmi0_sound {
@@ -164,7 +144,30 @@
 	status = "okay";
 };
 
-<<<<<<< HEAD
+&hdmi1_in {
+	hdmi1_in_vp1: endpoint {
+		remote-endpoint = <&vp1_out_hdmi1>;
+	};
+};
+
+&hdmi1_out {
+	hdmi1_out_con: endpoint {
+		remote-endpoint = <&hdmi1_con_in>;
+	};
+};
+
+&hdmi1_sound {
+	status = "okay";
+};
+
+&hdptxphy0 {
+	status = "okay";
+};
+
+&hdptxphy1 {
+	status = "okay";
+};
+
 &hym8563 {
 	interrupt-parent = <&gpio0>;
 	interrupts = <RK_PB0 IRQ_TYPE_LEVEL_LOW>;
@@ -225,99 +228,6 @@
 	};
 };
 
-&led_blue_gpio {
-	gpios = <&gpio3 RK_PA6 GPIO_ACTIVE_HIGH>;
-	status = "okay";
-};
-
-&led_green_pwm {
-	pwms = <&pwm2 0 25000 0>;
-=======
-&hdmi1_in {
-	hdmi1_in_vp1: endpoint {
-		remote-endpoint = <&vp1_out_hdmi1>;
-	};
-};
-
-&hdmi1_out {
-	hdmi1_out_con: endpoint {
-		remote-endpoint = <&hdmi1_con_in>;
-	};
-};
-
-&hdmi1_sound {
-	status = "okay";
-};
-
-&hdptxphy0 {
-	status = "okay";
-};
-
-&hdptxphy1 {
-	status = "okay";
-};
-
-&hym8563 {
-	interrupt-parent = <&gpio0>;
-	interrupts = <RK_PB0 IRQ_TYPE_LEVEL_LOW>;
-	pinctrl-names = "default";
-	pinctrl-0 = <&hym8563_int>;
-};
-
-&i2c6 {
-	usbc0: usb-typec@22 {
-		compatible = "fcs,fusb302";
-		reg = <0x22>;
-		interrupt-parent = <&gpio0>;
-		interrupts = <RK_PD3 IRQ_TYPE_LEVEL_LOW>;
-		pinctrl-names = "default";
-		pinctrl-0 = <&usbc0_int>;
-		vbus-supply = <&vbus5v0_typec>;
-		status = "okay";
-
-		usb_con: connector {
-			compatible = "usb-c-connector";
-			data-role = "dual";
-			label = "USB-C";
-			power-role = "dual";
-			op-sink-microwatt = <10>;
-			source-pdos = <PDO_FIXED(5000, 1400, PDO_FIXED_USB_COMM)>;
-			sink-pdos = <PDO_FIXED(5000, 10, PDO_FIXED_USB_COMM)>;
-			try-power-role = "source";
-
-			ports {
-				#address-cells = <1>;
-				#size-cells = <0>;
-
-				port@0 {
-					reg = <0>;
-
-					usbc0_hs: endpoint {
-						remote-endpoint = <&usb_host0_xhci_drd_sw>;
-					};
-				};
-
-				port@1 {
-					reg = <1>;
-
-					usbc0_ss: endpoint {
-						remote-endpoint = <&usbdp_phy0_typec_ss>;
-					};
-				};
-
-				port@2 {
-					reg = <2>;
-
-					usbc0_sbu: endpoint {
-						remote-endpoint = <&usbdp_phy0_typec_sbu>;
-					};
-				};
-			};
-		};
-	};
->>>>>>> e8a457b7
-};
-
 &i2s5_8ch {
 	status = "okay";
 };
