/*
 * Device Tree Source for UniPhier LD11 SoC
 *
 * Copyright (C) 2016 Socionext Inc.
 *   Author: Masahiro Yamada <yamada.masahiro@socionext.com>
 *
 * SPDX-License-Identifier: (GPL-2.0+ OR MIT)
 */

#include <dt-bindings/gpio/gpio.h>
<<<<<<< HEAD
=======
#include <dt-bindings/gpio/uniphier-gpio.h>
>>>>>>> 661e50bc

/memreserve/ 0x80000000 0x02000000;

/ {
	compatible = "socionext,uniphier-ld11";
	#address-cells = <2>;
	#size-cells = <2>;
	interrupt-parent = <&gic>;

	cpus {
		#address-cells = <2>;
		#size-cells = <0>;

		cpu-map {
			cluster0 {
				core0 {
					cpu = <&cpu0>;
				};
				core1 {
					cpu = <&cpu1>;
				};
			};
		};

		cpu0: cpu@0 {
			device_type = "cpu";
			compatible = "arm,cortex-a53", "arm,armv8";
			reg = <0 0x000>;
			clocks = <&sys_clk 33>;
			enable-method = "psci";
			operating-points-v2 = <&cluster0_opp>;
		};

		cpu1: cpu@1 {
			device_type = "cpu";
			compatible = "arm,cortex-a53", "arm,armv8";
			reg = <0 0x001>;
			clocks = <&sys_clk 33>;
			enable-method = "psci";
			operating-points-v2 = <&cluster0_opp>;
		};
	};

	cluster0_opp: opp-table {
		compatible = "operating-points-v2";
		opp-shared;

		opp-245000000 {
			opp-hz = /bits/ 64 <245000000>;
			clock-latency-ns = <300>;
		};
		opp-250000000 {
			opp-hz = /bits/ 64 <250000000>;
			clock-latency-ns = <300>;
		};
		opp-490000000 {
			opp-hz = /bits/ 64 <490000000>;
			clock-latency-ns = <300>;
		};
		opp-500000000 {
			opp-hz = /bits/ 64 <500000000>;
			clock-latency-ns = <300>;
		};
		opp-653334000 {
			opp-hz = /bits/ 64 <653334000>;
			clock-latency-ns = <300>;
		};
		opp-666667000 {
			opp-hz = /bits/ 64 <666667000>;
			clock-latency-ns = <300>;
		};
		opp-980000000 {
			opp-hz = /bits/ 64 <980000000>;
			clock-latency-ns = <300>;
		};
	};

	psci {
		compatible = "arm,psci-1.0";
		method = "smc";
	};

	clocks {
		refclk: ref {
			compatible = "fixed-clock";
			#clock-cells = <0>;
			clock-frequency = <25000000>;
		};
	};

	emmc_pwrseq: emmc-pwrseq {
		compatible = "mmc-pwrseq-emmc";
<<<<<<< HEAD
		reset-gpios = <&gpio 26 GPIO_ACTIVE_LOW>;
=======
		reset-gpios = <&gpio UNIPHIER_GPIO_PORT(3, 2) GPIO_ACTIVE_LOW>;
>>>>>>> 661e50bc
	};

	timer {
		compatible = "arm,armv8-timer";
		interrupts = <1 13 4>,
			     <1 14 4>,
			     <1 11 4>,
			     <1 10 4>;
	};

	soc@0 {
		compatible = "simple-bus";
		#address-cells = <1>;
		#size-cells = <1>;
		ranges = <0 0 0 0xffffffff>;

		serial0: serial@54006800 {
			compatible = "socionext,uniphier-uart";
			status = "disabled";
			reg = <0x54006800 0x40>;
			interrupts = <0 33 4>;
			pinctrl-names = "default";
			pinctrl-0 = <&pinctrl_uart0>;
			clocks = <&peri_clk 0>;
			resets = <&peri_rst 0>;
		};

		serial1: serial@54006900 {
			compatible = "socionext,uniphier-uart";
			status = "disabled";
			reg = <0x54006900 0x40>;
			interrupts = <0 35 4>;
			pinctrl-names = "default";
			pinctrl-0 = <&pinctrl_uart1>;
			clocks = <&peri_clk 1>;
			resets = <&peri_rst 1>;
		};

		serial2: serial@54006a00 {
			compatible = "socionext,uniphier-uart";
			status = "disabled";
			reg = <0x54006a00 0x40>;
			interrupts = <0 37 4>;
			pinctrl-names = "default";
			pinctrl-0 = <&pinctrl_uart2>;
			clocks = <&peri_clk 2>;
			resets = <&peri_rst 2>;
		};

		serial3: serial@54006b00 {
			compatible = "socionext,uniphier-uart";
			status = "disabled";
			reg = <0x54006b00 0x40>;
			interrupts = <0 177 4>;
			pinctrl-names = "default";
			pinctrl-0 = <&pinctrl_uart3>;
			clocks = <&peri_clk 3>;
			resets = <&peri_rst 3>;
		};

		gpio: gpio@55000000 {
			compatible = "socionext,uniphier-gpio";
			reg = <0x55000000 0x200>;
			interrupt-parent = <&aidet>;
			interrupt-controller;
			#interrupt-cells = <2>;
			gpio-controller;
			#gpio-cells = <2>;
			gpio-ranges = <&pinctrl 0 0 0>,
				      <&pinctrl 43 0 0>,
				      <&pinctrl 51 0 0>,
				      <&pinctrl 96 0 0>,
				      <&pinctrl 160 0 0>,
				      <&pinctrl 184 0 0>;
			gpio-ranges-group-names = "gpio_range0",
						  "gpio_range1",
						  "gpio_range2",
						  "gpio_range3",
						  "gpio_range4",
						  "gpio_range5";
			ngpios = <200>;
			socionext,interrupt-ranges = <0 48 16>, <16 154 5>,
						     <21 217 3>;
		};

		adamv@57920000 {
			compatible = "socionext,uniphier-ld11-adamv",
				     "simple-mfd", "syscon";
			reg = <0x57920000 0x1000>;

			adamv_rst: reset {
				compatible = "socionext,uniphier-ld11-adamv-reset";
				#reset-cells = <1>;
			};
		};

		i2c0: i2c@58780000 {
			compatible = "socionext,uniphier-fi2c";
			status = "disabled";
			reg = <0x58780000 0x80>;
			#address-cells = <1>;
			#size-cells = <0>;
			interrupts = <0 41 4>;
			pinctrl-names = "default";
			pinctrl-0 = <&pinctrl_i2c0>;
			clocks = <&peri_clk 4>;
			resets = <&peri_rst 4>;
			clock-frequency = <100000>;
		};

		i2c1: i2c@58781000 {
			compatible = "socionext,uniphier-fi2c";
			status = "disabled";
			reg = <0x58781000 0x80>;
			#address-cells = <1>;
			#size-cells = <0>;
			interrupts = <0 42 4>;
			pinctrl-names = "default";
			pinctrl-0 = <&pinctrl_i2c1>;
			clocks = <&peri_clk 5>;
			resets = <&peri_rst 5>;
			clock-frequency = <100000>;
		};

		i2c2: i2c@58782000 {
			compatible = "socionext,uniphier-fi2c";
			reg = <0x58782000 0x80>;
			#address-cells = <1>;
			#size-cells = <0>;
			interrupts = <0 43 4>;
			clocks = <&peri_clk 6>;
			resets = <&peri_rst 6>;
			clock-frequency = <400000>;
		};

		i2c3: i2c@58783000 {
			compatible = "socionext,uniphier-fi2c";
			status = "disabled";
			reg = <0x58783000 0x80>;
			#address-cells = <1>;
			#size-cells = <0>;
			interrupts = <0 44 4>;
			pinctrl-names = "default";
			pinctrl-0 = <&pinctrl_i2c3>;
			clocks = <&peri_clk 7>;
			resets = <&peri_rst 7>;
			clock-frequency = <100000>;
		};

		i2c4: i2c@58784000 {
			compatible = "socionext,uniphier-fi2c";
			status = "disabled";
			reg = <0x58784000 0x80>;
			#address-cells = <1>;
			#size-cells = <0>;
			interrupts = <0 45 4>;
			pinctrl-names = "default";
			pinctrl-0 = <&pinctrl_i2c4>;
			clocks = <&peri_clk 8>;
			resets = <&peri_rst 8>;
			clock-frequency = <100000>;
		};

		i2c5: i2c@58785000 {
			compatible = "socionext,uniphier-fi2c";
			reg = <0x58785000 0x80>;
			#address-cells = <1>;
			#size-cells = <0>;
			interrupts = <0 25 4>;
			clocks = <&peri_clk 9>;
			resets = <&peri_rst 9>;
			clock-frequency = <400000>;
		};

		system_bus: system-bus@58c00000 {
			compatible = "socionext,uniphier-system-bus";
			status = "disabled";
			reg = <0x58c00000 0x400>;
			#address-cells = <2>;
			#size-cells = <1>;
			pinctrl-names = "default";
			pinctrl-0 = <&pinctrl_system_bus>;
		};

		smpctrl@59801000 {
			compatible = "socionext,uniphier-smpctrl";
			reg = <0x59801000 0x400>;
		};

		sdctrl@59810000 {
			compatible = "socionext,uniphier-ld11-sdctrl",
				     "simple-mfd", "syscon";
			reg = <0x59810000 0x400>;

			sd_rst: reset {
				compatible = "socionext,uniphier-ld11-sd-reset";
				#reset-cells = <1>;
			};
		};

		perictrl@59820000 {
			compatible = "socionext,uniphier-ld11-perictrl",
				     "simple-mfd", "syscon";
			reg = <0x59820000 0x200>;

			peri_clk: clock {
				compatible = "socionext,uniphier-ld11-peri-clock";
				#clock-cells = <1>;
			};

			peri_rst: reset {
				compatible = "socionext,uniphier-ld11-peri-reset";
				#reset-cells = <1>;
			};
		};

		emmc: sdhc@5a000000 {
			compatible = "socionext,uniphier-sd4hc", "cdns,sd4hc";
			reg = <0x5a000000 0x400>;
			interrupts = <0 78 4>;
			pinctrl-names = "default";
			pinctrl-0 = <&pinctrl_emmc>;
			clocks = <&sys_clk 4>;
			resets = <&sys_rst 4>;
			bus-width = <8>;
			mmc-ddr-1_8v;
			mmc-hs200-1_8v;
			mmc-pwrseq = <&emmc_pwrseq>;
			cdns,phy-input-delay-legacy = <4>;
			cdns,phy-input-delay-mmc-highspeed = <2>;
			cdns,phy-input-delay-mmc-ddr = <3>;
			cdns,phy-dll-delay-sdclk = <21>;
			cdns,phy-dll-delay-sdclk-hsmmc = <21>;
		};

		usb0: usb@5a800100 {
			compatible = "socionext,uniphier-ehci", "generic-ehci";
			status = "disabled";
			reg = <0x5a800100 0x100>;
			interrupts = <0 243 4>;
			pinctrl-names = "default";
			pinctrl-0 = <&pinctrl_usb0>;
			clocks = <&sys_clk 8>, <&mio_clk 7>, <&mio_clk 8>,
				 <&mio_clk 12>;
			resets = <&sys_rst 8>, <&mio_rst 7>, <&mio_rst 8>,
				 <&mio_rst 12>;
			has-transaction-translator;
		};

		usb1: usb@5a810100 {
			compatible = "socionext,uniphier-ehci", "generic-ehci";
			status = "disabled";
			reg = <0x5a810100 0x100>;
			interrupts = <0 244 4>;
			pinctrl-names = "default";
			pinctrl-0 = <&pinctrl_usb1>;
			clocks = <&sys_clk 8>, <&mio_clk 7>, <&mio_clk 9>,
				 <&mio_clk 13>;
			resets = <&sys_rst 8>, <&mio_rst 7>, <&mio_rst 9>,
				 <&mio_rst 13>;
			has-transaction-translator;
		};

		usb2: usb@5a820100 {
			compatible = "socionext,uniphier-ehci", "generic-ehci";
			status = "disabled";
			reg = <0x5a820100 0x100>;
			interrupts = <0 245 4>;
			pinctrl-names = "default";
			pinctrl-0 = <&pinctrl_usb2>;
			clocks = <&sys_clk 8>, <&mio_clk 7>, <&mio_clk 10>,
				 <&mio_clk 14>;
			resets = <&sys_rst 8>, <&mio_rst 7>, <&mio_rst 10>,
				 <&mio_rst 14>;
			has-transaction-translator;
		};

		mioctrl@5b3e0000 {
			compatible = "socionext,uniphier-ld11-mioctrl",
				     "simple-mfd", "syscon";
			reg = <0x5b3e0000 0x800>;

			mio_clk: clock {
				compatible = "socionext,uniphier-ld11-mio-clock";
				#clock-cells = <1>;
			};

			mio_rst: reset {
				compatible = "socionext,uniphier-ld11-mio-reset";
				#reset-cells = <1>;
				resets = <&sys_rst 7>;
			};
		};

		soc-glue@5f800000 {
			compatible = "socionext,uniphier-ld11-soc-glue",
				     "simple-mfd", "syscon";
			reg = <0x5f800000 0x2000>;

			pinctrl: pinctrl {
				compatible = "socionext,uniphier-ld11-pinctrl";
			};
		};

		soc-glue@5f900000 {
			compatible = "socionext,uniphier-ld11-soc-glue-debug",
				     "simple-mfd";
			#address-cells = <1>;
			#size-cells = <1>;
			ranges = <0 0x5f900000 0x2000>;

			efuse@100 {
				compatible = "socionext,uniphier-efuse";
				reg = <0x100 0x28>;
			};

			efuse@200 {
				compatible = "socionext,uniphier-efuse";
				reg = <0x200 0x68>;
			};
		};

		aidet: aidet@5fc20000 {
			compatible = "socionext,uniphier-ld11-aidet";
			reg = <0x5fc20000 0x200>;
			interrupt-controller;
			#interrupt-cells = <2>;
		};

		gic: interrupt-controller@5fe00000 {
			compatible = "arm,gic-v3";
			reg = <0x5fe00000 0x10000>,	/* GICD */
			      <0x5fe40000 0x80000>;	/* GICR */
			interrupt-controller;
			#interrupt-cells = <3>;
			interrupts = <1 9 4>;
		};

		sysctrl@61840000 {
			compatible = "socionext,uniphier-ld11-sysctrl",
				     "simple-mfd", "syscon";
			reg = <0x61840000 0x10000>;

			sys_clk: clock {
				compatible = "socionext,uniphier-ld11-clock";
				#clock-cells = <1>;
			};

			sys_rst: reset {
				compatible = "socionext,uniphier-ld11-reset";
				#reset-cells = <1>;
			};

			watchdog {
				compatible = "socionext,uniphier-wdt";
			};
		};

		nand: nand@68000000 {
			compatible = "socionext,uniphier-denali-nand-v5b";
			status = "disabled";
			reg-names = "nand_data", "denali_reg";
			reg = <0x68000000 0x20>, <0x68100000 0x1000>;
			interrupts = <0 65 4>;
			pinctrl-names = "default";
			pinctrl-0 = <&pinctrl_nand>;
			clocks = <&sys_clk 2>;
			resets = <&sys_rst 2>;
		};
	};
};

#include "uniphier-pinctrl.dtsi"<|MERGE_RESOLUTION|>--- conflicted
+++ resolved
@@ -8,10 +8,7 @@
  */
 
 #include <dt-bindings/gpio/gpio.h>
-<<<<<<< HEAD
-=======
 #include <dt-bindings/gpio/uniphier-gpio.h>
->>>>>>> 661e50bc
 
 /memreserve/ 0x80000000 0x02000000;
 
@@ -104,11 +101,7 @@
 
 	emmc_pwrseq: emmc-pwrseq {
 		compatible = "mmc-pwrseq-emmc";
-<<<<<<< HEAD
-		reset-gpios = <&gpio 26 GPIO_ACTIVE_LOW>;
-=======
 		reset-gpios = <&gpio UNIPHIER_GPIO_PORT(3, 2) GPIO_ACTIVE_LOW>;
->>>>>>> 661e50bc
 	};
 
 	timer {
