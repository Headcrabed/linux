--- conflicted
+++ resolved
@@ -444,7 +444,6 @@
 			status = "disabled";
 		};
 
-<<<<<<< HEAD
 		usbmisc: usbmisc@44064200 {
 			#index-cells = <1>;
 			compatible = "nxp,s32g3-usbmisc";
@@ -467,7 +466,7 @@
                         maximum-speed = "high-speed";
                         status = "disabled";
                 };
-=======
+
 		spi0: spi@401d4000 {
 			compatible = "nxp,s32g3-dspi", "nxp,s32g2-dspi";
 			reg = <0x401d4000 0x1000>;
@@ -506,7 +505,6 @@
 			dma-names = "tx", "rx";
 			status = "disabled";
 		};
->>>>>>> ac75da10
 
 		i2c0: i2c@401e4000 {
 			compatible = "nxp,s32g3-i2c",
