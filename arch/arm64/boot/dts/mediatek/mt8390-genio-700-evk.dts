--- conflicted
+++ resolved
@@ -19,1008 +19,4 @@
 		device_type = "memory";
 		reg = <0 0x40000000 0x2 0x00000000>;
 	};
-<<<<<<< HEAD
-
-	reserved-memory {
-		#address-cells = <2>;
-		#size-cells = <2>;
-		ranges;
-
-		/*
-		 * 12 MiB reserved for OP-TEE (BL32)
-		 * +-----------------------+ 0x43e0_0000
-		 * |      SHMEM 2MiB       |
-		 * +-----------------------+ 0x43c0_0000
-		 * |        | TA_RAM  8MiB |
-		 * + TZDRAM +--------------+ 0x4340_0000
-		 * |        | TEE_RAM 2MiB |
-		 * +-----------------------+ 0x4320_0000
-		 */
-		optee_reserved: optee@43200000 {
-			no-map;
-			reg = <0 0x43200000 0 0x00c00000>;
-		};
-
-		scp_mem: memory@50000000 {
-			compatible = "shared-dma-pool";
-			reg = <0 0x50000000 0 0x2900000>;
-			no-map;
-		};
-
-		/* 2 MiB reserved for ARM Trusted Firmware (BL31) */
-		bl31_secmon_reserved: memory@54600000 {
-			no-map;
-			reg = <0 0x54600000 0x0 0x200000>;
-		};
-
-		apu_mem: memory@55000000 {
-			compatible = "shared-dma-pool";
-			reg = <0 0x55000000 0 0x1400000>; /* 20 MB */
-		};
-
-		vpu_mem: memory@57000000 {
-			compatible = "shared-dma-pool";
-			reg = <0 0x57000000 0 0x1400000>; /* 20 MB */
-		};
-
-		adsp_mem: memory@60000000 {
-			compatible = "shared-dma-pool";
-			reg = <0 0x60000000 0 0xf00000>;
-			no-map;
-		};
-
-		afe_dma_mem: memory@60f00000 {
-			compatible = "shared-dma-pool";
-			reg = <0 0x60f00000 0 0x100000>;
-			no-map;
-		};
-
-		adsp_dma_mem: memory@61000000 {
-			compatible = "shared-dma-pool";
-			reg = <0 0x61000000 0 0x100000>;
-			no-map;
-		};
-	};
-
-	common_fixed_5v: regulator-0 {
-		compatible = "regulator-fixed";
-		regulator-name = "vdd_5v";
-		regulator-min-microvolt = <5000000>;
-		regulator-max-microvolt = <5000000>;
-		gpio = <&pio 10 GPIO_ACTIVE_HIGH>;
-		enable-active-high;
-		regulator-always-on;
-		vin-supply = <&reg_vsys>;
-	};
-
-	edp_panel_fixed_3v3: regulator-1 {
-		compatible = "regulator-fixed";
-		regulator-name = "vedp_3v3";
-		regulator-min-microvolt = <3300000>;
-		regulator-max-microvolt = <3300000>;
-		enable-active-high;
-		gpio = <&pio 15 GPIO_ACTIVE_HIGH>;
-		pinctrl-names = "default";
-		pinctrl-0 = <&edp_panel_3v3_en_pins>;
-		vin-supply = <&reg_vsys>;
-	};
-
-	gpio_fixed_3v3: regulator-2 {
-		compatible = "regulator-fixed";
-		regulator-name = "ext_3v3";
-		regulator-min-microvolt = <3300000>;
-		regulator-max-microvolt = <3300000>;
-		gpio = <&pio 9 GPIO_ACTIVE_HIGH>;
-		enable-active-high;
-		regulator-always-on;
-		vin-supply = <&reg_vsys>;
-	};
-
-	/* system wide 4.2V power rail from charger */
-	reg_vsys: regulator-vsys {
-		compatible = "regulator-fixed";
-		regulator-name = "vsys";
-		regulator-always-on;
-		regulator-boot-on;
-	};
-
-	/* used by mmc2 */
-	sdio_fixed_1v8: regulator-3 {
-		compatible = "regulator-fixed";
-		regulator-name = "vio18_conn";
-		regulator-min-microvolt = <1800000>;
-		regulator-max-microvolt = <1800000>;
-		enable-active-high;
-		regulator-always-on;
-	};
-
-	/* used by mmc2 */
-	sdio_fixed_3v3: regulator-4 {
-		compatible = "regulator-fixed";
-		regulator-name = "wifi_3v3";
-		regulator-min-microvolt = <3300000>;
-		regulator-max-microvolt = <3300000>;
-		gpio = <&pio 74 GPIO_ACTIVE_HIGH>;
-		enable-active-high;
-		regulator-always-on;
-		vin-supply = <&reg_vsys>;
-	};
-
-	touch0_fixed_3v3: regulator-5 {
-		compatible = "regulator-fixed";
-		regulator-name = "vio33_tp1";
-		regulator-min-microvolt = <3300000>;
-		regulator-max-microvolt = <3300000>;
-		gpio = <&pio 119 GPIO_ACTIVE_HIGH>;
-		enable-active-high;
-		vin-supply = <&reg_vsys>;
-	};
-
-	usb_hub_fixed_3v3: regulator-6 {
-		compatible = "regulator-fixed";
-		regulator-name = "vhub_3v3";
-		regulator-min-microvolt = <3300000>;
-		regulator-max-microvolt = <3300000>;
-		gpio = <&pio 112 GPIO_ACTIVE_HIGH>; /* HUB_3V3_EN */
-		startup-delay-us = <10000>;
-		enable-active-high;
-		vin-supply = <&reg_vsys>;
-	};
-
-	usb_p0_vbus: regulator-7 {
-		compatible = "regulator-fixed";
-		regulator-name = "vbus_p0";
-		regulator-min-microvolt = <5000000>;
-		regulator-max-microvolt = <5000000>;
-		gpio = <&pio 84 GPIO_ACTIVE_HIGH>;
-		enable-active-high;
-		vin-supply = <&reg_vsys>;
-	};
-
-	usb_p1_vbus: regulator-8 {
-		compatible = "regulator-fixed";
-		regulator-name = "vbus_p1";
-		regulator-min-microvolt = <5000000>;
-		regulator-max-microvolt = <5000000>;
-		gpio = <&pio 87 GPIO_ACTIVE_HIGH>;
-		enable-active-high;
-		vin-supply = <&reg_vsys>;
-	};
-
-	/* used by ssusb2 */
-	usb_p2_vbus: regulator-9 {
-		compatible = "regulator-fixed";
-		regulator-name = "wifi_3v3";
-		regulator-min-microvolt = <5000000>;
-		regulator-max-microvolt = <5000000>;
-		enable-active-high;
-	};
 };
-
-&adsp {
-	memory-region = <&adsp_dma_mem>, <&adsp_mem>;
-	status = "okay";
-};
-
-&afe {
-	memory-region = <&afe_dma_mem>;
-	status = "okay";
-};
-
-&gpu {
-	mali-supply = <&mt6359_vproc2_buck_reg>;
-	status = "okay";
-};
-
-&i2c0 {
-	pinctrl-names = "default";
-	pinctrl-0 = <&i2c0_pins>;
-	clock-frequency = <400000>;
-	status = "okay";
-
-	touchscreen@5d {
-		compatible = "goodix,gt9271";
-		reg = <0x5d>;
-		interrupt-parent = <&pio>;
-		interrupts-extended = <&pio 6 IRQ_TYPE_EDGE_RISING>;
-		irq-gpios = <&pio 6 GPIO_ACTIVE_HIGH>;
-		reset-gpios = <&pio 5 GPIO_ACTIVE_HIGH>;
-		AVDD28-supply = <&touch0_fixed_3v3>;
-		VDDIO-supply = <&mt6359_vio18_ldo_reg>;
-		pinctrl-names = "default";
-		pinctrl-0 = <&touch_pins>;
-	};
-};
-
-&i2c1 {
-	pinctrl-names = "default";
-	pinctrl-0 = <&i2c1_pins>;
-	clock-frequency = <400000>;
-	status = "okay";
-};
-
-&i2c2 {
-	pinctrl-names = "default";
-	pinctrl-0 = <&i2c2_pins>;
-	clock-frequency = <400000>;
-	status = "okay";
-};
-
-&i2c3 {
-	pinctrl-names = "default";
-	pinctrl-0 = <&i2c3_pins>;
-	clock-frequency = <400000>;
-	status = "okay";
-};
-
-&i2c4 {
-	pinctrl-names = "default";
-	pinctrl-0 = <&i2c4_pins>;
-	clock-frequency = <1000000>;
-	status = "okay";
-};
-
-&i2c5 {
-	pinctrl-names = "default";
-	pinctrl-0 = <&i2c5_pins>;
-	clock-frequency = <400000>;
-	status = "okay";
-};
-
-&i2c6 {
-	pinctrl-names = "default";
-	pinctrl-0 = <&i2c6_pins>;
-	clock-frequency = <400000>;
-	status = "okay";
-};
-
-&mfg0 {
-	domain-supply = <&mt6359_vproc2_buck_reg>;
-};
-
-&mfg1 {
-	domain-supply = <&mt6359_vsram_others_ldo_reg>;
-};
-
-&mmc0 {
-	status = "okay";
-	pinctrl-names = "default", "state_uhs";
-	pinctrl-0 = <&mmc0_default_pins>;
-	pinctrl-1 = <&mmc0_uhs_pins>;
-	bus-width = <8>;
-	max-frequency = <200000000>;
-	cap-mmc-highspeed;
-	mmc-hs200-1_8v;
-	mmc-hs400-1_8v;
-	supports-cqe;
-	cap-mmc-hw-reset;
-	no-sdio;
-	no-sd;
-	hs400-ds-delay = <0x1481b>;
-	vmmc-supply = <&mt6359_vemc_1_ldo_reg>;
-	vqmmc-supply = <&mt6359_vufs_ldo_reg>;
-	non-removable;
-};
-
-&mmc1 {
-	status = "okay";
-	pinctrl-names = "default", "state_uhs";
-	pinctrl-0 = <&mmc1_default_pins>;
-	pinctrl-1 = <&mmc1_uhs_pins>;
-	bus-width = <4>;
-	max-frequency = <200000000>;
-	cap-sd-highspeed;
-	sd-uhs-sdr50;
-	sd-uhs-sdr104;
-	no-mmc;
-	no-sdio;
-	cd-gpios = <&pio 2 GPIO_ACTIVE_LOW>;
-	vmmc-supply = <&mt6359_vpa_buck_reg>;
-	vqmmc-supply = <&mt6359_vsim1_ldo_reg>;
-};
-
-&mt6359_vbbck_ldo_reg {
-	regulator-always-on;
-};
-
-&mt6359_vcn18_ldo_reg {
-	regulator-name = "vcn18_pmu";
-	regulator-always-on;
-};
-
-&mt6359_vcn33_2_bt_ldo_reg {
-	regulator-name = "vcn33_2_pmu";
-	regulator-always-on;
-};
-
-&mt6359_vcore_buck_reg {
-	regulator-name = "dvdd_proc_l";
-	regulator-always-on;
-};
-
-&mt6359_vgpu11_buck_reg {
-	regulator-name = "dvdd_core";
-	regulator-always-on;
-};
-
-&mt6359_vpa_buck_reg {
-	regulator-name = "vpa_pmu";
-	regulator-max-microvolt = <3100000>;
-};
-
-&mt6359_vproc2_buck_reg {
-	/* The name "vgpu" is required by mtk-regulator-coupler */
-	regulator-name = "vgpu";
-	regulator-min-microvolt = <550000>;
-	regulator-max-microvolt = <800000>;
-	regulator-coupled-with = <&mt6359_vsram_others_ldo_reg>;
-	regulator-coupled-max-spread = <6250>;
-};
-
-&mt6359_vpu_buck_reg {
-	regulator-name = "dvdd_adsp";
-	regulator-always-on;
-};
-
-&mt6359_vrf12_ldo_reg {
-	regulator-name = "va12_abb2_pmu";
-	regulator-always-on;
-};
-
-&mt6359_vsim1_ldo_reg {
-	regulator-name = "vsim1_pmu";
-	regulator-enable-ramp-delay = <480>;
-};
-
-&mt6359_vsram_others_ldo_reg {
-	/* The name "vsram_gpu" is required by mtk-regulator-coupler */
-	regulator-name = "vsram_gpu";
-	regulator-min-microvolt = <750000>;
-	regulator-max-microvolt = <800000>;
-	regulator-coupled-with = <&mt6359_vproc2_buck_reg>;
-	regulator-coupled-max-spread = <6250>;
-};
-
-&mt6359_vufs_ldo_reg {
-	regulator-name = "vufs18_pmu";
-	regulator-always-on;
-};
-
-&mt6359codec {
-	mediatek,mic-type-0 = <1>; /* ACC */
-	mediatek,mic-type-1 = <3>; /* DCC */
-};
-
-&pcie {
-	pinctrl-names = "default";
-	pinctrl-0 = <&pcie_pins_default>;
-	status = "okay";
-};
-
-&pciephy {
-	status = "okay";
-};
-
-&pio {
-	audio_default_pins: audio-default-pins {
-		pins-cmd-dat {
-			pinmux = <PINMUX_GPIO101__FUNC_O_AUD_CLK_MOSI>,
-				 <PINMUX_GPIO102__FUNC_O_AUD_SYNC_MOSI>,
-				 <PINMUX_GPIO103__FUNC_O_AUD_DAT_MOSI0>,
-				 <PINMUX_GPIO104__FUNC_O_AUD_DAT_MOSI1>,
-				 <PINMUX_GPIO105__FUNC_I0_AUD_DAT_MISO0>,
-				 <PINMUX_GPIO106__FUNC_I0_AUD_DAT_MISO1>,
-				 <PINMUX_GPIO107__FUNC_B0_I2SIN_MCK>,
-				 <PINMUX_GPIO108__FUNC_B0_I2SIN_BCK>,
-				 <PINMUX_GPIO109__FUNC_B0_I2SIN_WS>,
-				 <PINMUX_GPIO110__FUNC_I0_I2SIN_D0>,
-				 <PINMUX_GPIO114__FUNC_O_I2SO2_MCK>,
-				 <PINMUX_GPIO115__FUNC_B0_I2SO2_BCK>,
-				 <PINMUX_GPIO116__FUNC_B0_I2SO2_WS>,
-				 <PINMUX_GPIO117__FUNC_O_I2SO2_D0>,
-				 <PINMUX_GPIO118__FUNC_O_I2SO2_D1>,
-				 <PINMUX_GPIO121__FUNC_B0_PCM_CLK>,
-				 <PINMUX_GPIO122__FUNC_B0_PCM_SYNC>,
-				 <PINMUX_GPIO124__FUNC_I0_PCM_DI>,
-				 <PINMUX_GPIO125__FUNC_O_DMIC1_CLK>,
-				 <PINMUX_GPIO126__FUNC_I0_DMIC1_DAT>,
-				 <PINMUX_GPIO128__FUNC_O_DMIC2_CLK>,
-				 <PINMUX_GPIO129__FUNC_I0_DMIC2_DAT>;
-		};
-	};
-
-	dptx_pins: dptx-pins {
-		pins-cmd-dat {
-			pinmux = <PINMUX_GPIO46__FUNC_I0_DP_TX_HPD>;
-			bias-pull-up;
-		};
-	};
-
-	edp_panel_3v3_en_pins: edp-panel-3v3-en-pins {
-		pins1 {
-			pinmux = <PINMUX_GPIO15__FUNC_B_GPIO15>;
-			output-high;
-		};
-	};
-
-	eth_default_pins: eth-default-pins {
-		pins-cc {
-			pinmux = <PINMUX_GPIO139__FUNC_B0_GBE_TXC>,
-				 <PINMUX_GPIO140__FUNC_I0_GBE_RXC>,
-				 <PINMUX_GPIO141__FUNC_I0_GBE_RXDV>,
-				 <PINMUX_GPIO142__FUNC_O_GBE_TXEN>;
-			drive-strength = <8>;
-		};
-
-		pins-mdio {
-			pinmux = <PINMUX_GPIO143__FUNC_O_GBE_MDC>,
-				 <PINMUX_GPIO144__FUNC_B1_GBE_MDIO>;
-			drive-strength = <8>;
-			input-enable;
-		};
-
-		pins-power {
-			pinmux = <PINMUX_GPIO145__FUNC_B_GPIO145>,
-				 <PINMUX_GPIO146__FUNC_B_GPIO146>;
-			output-high;
-		};
-
-		pins-rxd {
-			pinmux = <PINMUX_GPIO135__FUNC_I0_GBE_RXD3>,
-				 <PINMUX_GPIO136__FUNC_I0_GBE_RXD2>,
-				 <PINMUX_GPIO137__FUNC_I0_GBE_RXD1>,
-				 <PINMUX_GPIO138__FUNC_I0_GBE_RXD0>;
-			drive-strength = <8>;
-		};
-
-		pins-txd {
-			pinmux = <PINMUX_GPIO131__FUNC_O_GBE_TXD3>,
-				 <PINMUX_GPIO132__FUNC_O_GBE_TXD2>,
-				 <PINMUX_GPIO133__FUNC_O_GBE_TXD1>,
-				 <PINMUX_GPIO134__FUNC_O_GBE_TXD0>;
-			drive-strength = <8>;
-		};
-	};
-
-	eth_sleep_pins: eth-sleep-pins {
-		pins-cc {
-			pinmux = <PINMUX_GPIO139__FUNC_B_GPIO139>,
-				 <PINMUX_GPIO140__FUNC_B_GPIO140>,
-				 <PINMUX_GPIO141__FUNC_B_GPIO141>,
-				 <PINMUX_GPIO142__FUNC_B_GPIO142>;
-		};
-
-		pins-mdio {
-			pinmux = <PINMUX_GPIO143__FUNC_B_GPIO143>,
-				 <PINMUX_GPIO144__FUNC_B_GPIO144>;
-			input-disable;
-			bias-disable;
-		};
-
-		pins-rxd {
-			pinmux = <PINMUX_GPIO135__FUNC_B_GPIO135>,
-				 <PINMUX_GPIO136__FUNC_B_GPIO136>,
-				 <PINMUX_GPIO137__FUNC_B_GPIO137>,
-				 <PINMUX_GPIO138__FUNC_B_GPIO138>;
-		};
-
-		pins-txd {
-			pinmux = <PINMUX_GPIO131__FUNC_B_GPIO131>,
-				 <PINMUX_GPIO132__FUNC_B_GPIO132>,
-				 <PINMUX_GPIO133__FUNC_B_GPIO133>,
-				 <PINMUX_GPIO134__FUNC_B_GPIO134>;
-		};
-	};
-
-	i2c0_pins: i2c0-pins {
-		pins {
-			pinmux = <PINMUX_GPIO56__FUNC_B1_SDA0>,
-				 <PINMUX_GPIO55__FUNC_B1_SCL0>;
-			bias-pull-up = <MTK_PULL_SET_RSEL_011>;
-			drive-strength-microamp = <1000>;
-		};
-	};
-
-	i2c1_pins: i2c1-pins {
-		pins {
-			pinmux = <PINMUX_GPIO58__FUNC_B1_SDA1>,
-				 <PINMUX_GPIO57__FUNC_B1_SCL1>;
-			bias-pull-up = <MTK_PULL_SET_RSEL_011>;
-			drive-strength-microamp = <1000>;
-		};
-	};
-
-	i2c2_pins: i2c2-pins {
-		pins {
-			pinmux = <PINMUX_GPIO60__FUNC_B1_SDA2>,
-				 <PINMUX_GPIO59__FUNC_B1_SCL2>;
-			bias-pull-up = <MTK_PULL_SET_RSEL_011>;
-			drive-strength-microamp = <1000>;
-		};
-	};
-
-	i2c3_pins: i2c3-pins {
-		pins {
-			pinmux = <PINMUX_GPIO62__FUNC_B1_SDA3>,
-				 <PINMUX_GPIO61__FUNC_B1_SCL3>;
-			bias-pull-up = <MTK_PULL_SET_RSEL_011>;
-			drive-strength-microamp = <1000>;
-		};
-	};
-
-	i2c4_pins: i2c4-pins {
-		pins {
-			pinmux = <PINMUX_GPIO64__FUNC_B1_SDA4>,
-				 <PINMUX_GPIO63__FUNC_B1_SCL4>;
-			bias-pull-up = <MTK_PULL_SET_RSEL_011>;
-			drive-strength-microamp = <1000>;
-		};
-	};
-
-	i2c5_pins: i2c5-pins {
-		pins {
-			pinmux = <PINMUX_GPIO66__FUNC_B1_SDA5>,
-				 <PINMUX_GPIO65__FUNC_B1_SCL5>;
-			bias-pull-up = <MTK_PULL_SET_RSEL_011>;
-			drive-strength-microamp = <1000>;
-		};
-	};
-
-	i2c6_pins: i2c6-pins {
-		pins {
-			pinmux = <PINMUX_GPIO68__FUNC_B1_SDA6>,
-				 <PINMUX_GPIO67__FUNC_B1_SCL6>;
-			bias-pull-up = <MTK_PULL_SET_RSEL_011>;
-			drive-strength-microamp = <1000>;
-		};
-	};
-
-	gpio_key_pins: gpio-key-pins {
-		pins {
-			pinmux = <PINMUX_GPIO42__FUNC_B1_KPCOL0>,
-				 <PINMUX_GPIO43__FUNC_B1_KPCOL1>,
-				 <PINMUX_GPIO44__FUNC_B1_KPROW0>;
-		};
-	};
-
-	mmc0_default_pins: mmc0-default-pins {
-		pins-clk {
-			pinmux = <PINMUX_GPIO157__FUNC_B1_MSDC0_CLK>;
-			drive-strength = <6>;
-			bias-pull-down = <MTK_PUPD_SET_R1R0_10>;
-		};
-
-		pins-cmd-dat {
-			pinmux = <PINMUX_GPIO161__FUNC_B1_MSDC0_DAT0>,
-				 <PINMUX_GPIO160__FUNC_B1_MSDC0_DAT1>,
-				 <PINMUX_GPIO159__FUNC_B1_MSDC0_DAT2>,
-				 <PINMUX_GPIO158__FUNC_B1_MSDC0_DAT3>,
-				 <PINMUX_GPIO154__FUNC_B1_MSDC0_DAT4>,
-				 <PINMUX_GPIO153__FUNC_B1_MSDC0_DAT5>,
-				 <PINMUX_GPIO152__FUNC_B1_MSDC0_DAT6>,
-				 <PINMUX_GPIO151__FUNC_B1_MSDC0_DAT7>,
-				 <PINMUX_GPIO156__FUNC_B1_MSDC0_CMD>;
-			input-enable;
-			drive-strength = <6>;
-			bias-pull-up = <MTK_PUPD_SET_R1R0_01>;
-		};
-
-		pins-rst {
-			pinmux = <PINMUX_GPIO155__FUNC_O_MSDC0_RSTB>;
-			drive-strength = <6>;
-			bias-pull-up = <MTK_PUPD_SET_R1R0_01>;
-		};
-	};
-
-	mmc0_uhs_pins: mmc0-uhs-pins {
-		pins-clk {
-			pinmux = <PINMUX_GPIO157__FUNC_B1_MSDC0_CLK>;
-			drive-strength = <8>;
-			bias-pull-down = <MTK_PUPD_SET_R1R0_10>;
-		};
-
-		pins-cmd-dat {
-			pinmux = <PINMUX_GPIO161__FUNC_B1_MSDC0_DAT0>,
-				 <PINMUX_GPIO160__FUNC_B1_MSDC0_DAT1>,
-				 <PINMUX_GPIO159__FUNC_B1_MSDC0_DAT2>,
-				 <PINMUX_GPIO158__FUNC_B1_MSDC0_DAT3>,
-				 <PINMUX_GPIO154__FUNC_B1_MSDC0_DAT4>,
-				 <PINMUX_GPIO153__FUNC_B1_MSDC0_DAT5>,
-				 <PINMUX_GPIO152__FUNC_B1_MSDC0_DAT6>,
-				 <PINMUX_GPIO151__FUNC_B1_MSDC0_DAT7>,
-				 <PINMUX_GPIO156__FUNC_B1_MSDC0_CMD>;
-			input-enable;
-			drive-strength = <8>;
-			bias-pull-up = <MTK_PUPD_SET_R1R0_01>;
-		};
-
-		pins-ds {
-			pinmux = <PINMUX_GPIO162__FUNC_B0_MSDC0_DSL>;
-			drive-strength = <8>;
-			bias-pull-down = <MTK_PUPD_SET_R1R0_10>;
-		};
-
-		pins-rst {
-			pinmux = <PINMUX_GPIO155__FUNC_O_MSDC0_RSTB>;
-			drive-strength = <8>;
-			bias-pull-up = <MTK_PUPD_SET_R1R0_01>;
-		};
-	};
-
-	mmc1_default_pins: mmc1-default-pins {
-		pins-clk {
-			pinmux = <PINMUX_GPIO164__FUNC_B1_MSDC1_CLK>;
-			drive-strength = <6>;
-			bias-pull-down = <MTK_PUPD_SET_R1R0_10>;
-		};
-
-		pins-cmd-dat {
-			pinmux = <PINMUX_GPIO163__FUNC_B1_MSDC1_CMD>,
-				 <PINMUX_GPIO165__FUNC_B1_MSDC1_DAT0>,
-				 <PINMUX_GPIO166__FUNC_B1_MSDC1_DAT1>,
-				 <PINMUX_GPIO167__FUNC_B1_MSDC1_DAT2>,
-				 <PINMUX_GPIO168__FUNC_B1_MSDC1_DAT3>;
-			input-enable;
-			drive-strength = <6>;
-			bias-pull-up = <MTK_PUPD_SET_R1R0_01>;
-		};
-
-		pins-insert {
-			pinmux = <PINMUX_GPIO2__FUNC_B_GPIO2>;
-			bias-pull-up;
-		};
-	};
-
-	mmc1_uhs_pins: mmc1-uhs-pins {
-		pins-clk {
-			pinmux = <PINMUX_GPIO164__FUNC_B1_MSDC1_CLK>;
-			drive-strength = <6>;
-			bias-pull-down = <MTK_PUPD_SET_R1R0_10>;
-		};
-
-		pins-cmd-dat {
-			pinmux = <PINMUX_GPIO163__FUNC_B1_MSDC1_CMD>,
-				 <PINMUX_GPIO165__FUNC_B1_MSDC1_DAT0>,
-				 <PINMUX_GPIO166__FUNC_B1_MSDC1_DAT1>,
-				 <PINMUX_GPIO167__FUNC_B1_MSDC1_DAT2>,
-				 <PINMUX_GPIO168__FUNC_B1_MSDC1_DAT3>;
-			input-enable;
-			drive-strength = <6>;
-			bias-pull-up = <MTK_PUPD_SET_R1R0_01>;
-		};
-	};
-
-	mmc2_default_pins: mmc2-default-pins {
-		pins-clk {
-			pinmux = <PINMUX_GPIO170__FUNC_B1_MSDC2_CLK>;
-			drive-strength = <4>;
-			bias-pull-down = <MTK_PUPD_SET_R1R0_10>;
-		};
-
-		pins-cmd-dat {
-			pinmux = <PINMUX_GPIO169__FUNC_B1_MSDC2_CMD>,
-				 <PINMUX_GPIO171__FUNC_B1_MSDC2_DAT0>,
-				 <PINMUX_GPIO172__FUNC_B1_MSDC2_DAT1>,
-				 <PINMUX_GPIO173__FUNC_B1_MSDC2_DAT2>,
-				 <PINMUX_GPIO174__FUNC_B1_MSDC2_DAT3>;
-			input-enable;
-			drive-strength = <6>;
-			bias-pull-up = <MTK_PUPD_SET_R1R0_01>;
-		};
-
-		pins-pcm {
-			pinmux = <PINMUX_GPIO123__FUNC_O_PCM_DO>;
-		};
-	};
-
-	mmc2_uhs_pins: mmc2-uhs-pins {
-		pins-clk {
-			pinmux = <PINMUX_GPIO170__FUNC_B1_MSDC2_CLK>;
-			drive-strength = <4>;
-			bias-pull-down = <MTK_PUPD_SET_R1R0_10>;
-		};
-
-		pins-cmd-dat {
-			pinmux = <PINMUX_GPIO169__FUNC_B1_MSDC2_CMD>,
-				 <PINMUX_GPIO171__FUNC_B1_MSDC2_DAT0>,
-				 <PINMUX_GPIO172__FUNC_B1_MSDC2_DAT1>,
-				 <PINMUX_GPIO173__FUNC_B1_MSDC2_DAT2>,
-				 <PINMUX_GPIO174__FUNC_B1_MSDC2_DAT3>;
-			input-enable;
-			drive-strength = <6>;
-			bias-pull-up = <MTK_PUPD_SET_R1R0_01>;
-		};
-	};
-
-	mmc2_eint_pins: mmc2-eint-pins {
-		pins-dat1 {
-			pinmux = <PINMUX_GPIO172__FUNC_B_GPIO172>;
-			input-enable;
-			bias-pull-up = <MTK_PUPD_SET_R1R0_01>;
-		};
-	};
-
-	mmc2_dat1_pins: mmc2-dat1-pins {
-		pins-dat1 {
-			pinmux = <PINMUX_GPIO172__FUNC_B1_MSDC2_DAT1>;
-			input-enable;
-			drive-strength = <6>;
-			bias-pull-up = <MTK_PUPD_SET_R1R0_01>;
-		};
-	};
-
-	panel_default_pins: panel-default-pins {
-		pins-dcdc {
-			pinmux = <PINMUX_GPIO45__FUNC_B_GPIO45>;
-			output-low;
-		};
-
-		pins-en {
-			pinmux = <PINMUX_GPIO111__FUNC_B_GPIO111>;
-			output-low;
-		};
-
-		pins-rst {
-			pinmux = <PINMUX_GPIO25__FUNC_B_GPIO25>;
-			output-high;
-		};
-	};
-
-	pcie_pins_default: pcie-default {
-		mux {
-			pinmux = <PINMUX_GPIO47__FUNC_I1_WAKEN>,
-				 <PINMUX_GPIO48__FUNC_O_PERSTN>,
-				 <PINMUX_GPIO49__FUNC_B1_CLKREQN>;
-			bias-pull-up;
-		};
-	};
-
-	rt1715_int_pins: rt1715-int-pins {
-		pins_cmd0_dat {
-			pinmux = <PINMUX_GPIO12__FUNC_B_GPIO12>;
-			bias-pull-up;
-			input-enable;
-		};
-	};
-
-	spi0_pins: spi0-pins {
-		pins-spi {
-			pinmux = <PINMUX_GPIO69__FUNC_O_SPIM0_CSB>,
-				<PINMUX_GPIO70__FUNC_O_SPIM0_CLK>,
-				<PINMUX_GPIO71__FUNC_B0_SPIM0_MOSI>,
-				<PINMUX_GPIO72__FUNC_B0_SPIM0_MISO>;
-			bias-disable;
-		};
-	};
-
-	spi1_pins: spi1-pins {
-		pins-spi {
-			pinmux = <PINMUX_GPIO75__FUNC_O_SPIM1_CSB>,
-				<PINMUX_GPIO76__FUNC_O_SPIM1_CLK>,
-				<PINMUX_GPIO77__FUNC_B0_SPIM1_MOSI>,
-				<PINMUX_GPIO78__FUNC_B0_SPIM1_MISO>;
-			bias-disable;
-		};
-	};
-
-	spi2_pins: spi2-pins {
-		pins-spi {
-			pinmux = <PINMUX_GPIO79__FUNC_O_SPIM2_CSB>,
-				<PINMUX_GPIO80__FUNC_O_SPIM2_CLK>,
-				<PINMUX_GPIO81__FUNC_B0_SPIM2_MOSI>,
-				<PINMUX_GPIO82__FUNC_B0_SPIM2_MISO>;
-			bias-disable;
-		};
-	};
-
-	touch_pins: touch-pins {
-		pins-irq {
-			pinmux = <PINMUX_GPIO6__FUNC_B_GPIO6>;
-			input-enable;
-			bias-disable;
-		};
-
-		pins-reset {
-			pinmux = <PINMUX_GPIO5__FUNC_B_GPIO5>;
-			output-high;
-		};
-	};
-
-	uart0_pins: uart0-pins {
-		pins {
-			pinmux = <PINMUX_GPIO31__FUNC_O_UTXD0>,
-				 <PINMUX_GPIO32__FUNC_I1_URXD0>;
-			bias-pull-up;
-		};
-	};
-
-	uart1_pins: uart1-pins {
-		pins {
-			pinmux = <PINMUX_GPIO33__FUNC_O_UTXD1>,
-				 <PINMUX_GPIO34__FUNC_I1_URXD1>;
-			bias-pull-up;
-		};
-	};
-
-	uart2_pins: uart2-pins {
-		pins {
-			pinmux = <PINMUX_GPIO35__FUNC_O_UTXD2>,
-				 <PINMUX_GPIO36__FUNC_I1_URXD2>;
-			bias-pull-up;
-		};
-	};
-
-	usb_default_pins: usb-default-pins {
-		pins-iddig {
-			pinmux = <PINMUX_GPIO83__FUNC_B_GPIO83>;
-			input-enable;
-			bias-pull-up;
-		};
-
-		pins-valid {
-			pinmux = <PINMUX_GPIO85__FUNC_I0_VBUSVALID>;
-			input-enable;
-		};
-
-		pins-vbus {
-			pinmux = <PINMUX_GPIO84__FUNC_O_USB_DRVVBUS>;
-			output-high;
-		};
-
-	};
-
-	usb1_default_pins: usb1-default-pins {
-		pins-valid {
-			pinmux = <PINMUX_GPIO88__FUNC_I0_VBUSVALID_1P>;
-			input-enable;
-		};
-
-		pins-usb-hub-3v3-en {
-			pinmux = <PINMUX_GPIO112__FUNC_B_GPIO112>;
-			output-high;
-		};
-	};
-
-	wifi_pwrseq_pins: wifi-pwrseq-pins {
-		pins-wifi-enable {
-			pinmux = <PINMUX_GPIO127__FUNC_B_GPIO127>;
-			output-low;
-		};
-	};
-};
-
-&eth {
-	phy-mode ="rgmii-id";
-	phy-handle = <&ethernet_phy0>;
-	pinctrl-names = "default", "sleep";
-	pinctrl-0 = <&eth_default_pins>;
-	pinctrl-1 = <&eth_sleep_pins>;
-	mediatek,mac-wol;
-	snps,reset-gpio = <&pio 147 GPIO_ACTIVE_HIGH>;
-	snps,reset-delays-us = <0 10000 10000>;
-	status = "okay";
-};
-
-&eth_mdio {
-	ethernet_phy0: ethernet-phy@1 {
-		compatible = "ethernet-phy-id001c.c916";
-		reg = <0x1>;
-	};
-};
-
-&pmic {
-	interrupt-parent = <&pio>;
-	interrupts = <222 IRQ_TYPE_LEVEL_HIGH>;
-
-	mt6359keys: keys {
-		compatible = "mediatek,mt6359-keys";
-		mediatek,long-press-mode = <1>;
-		power-off-time-sec = <0>;
-
-		power-key {
-			linux,keycodes = <KEY_POWER>;
-			wakeup-source;
-		};
-	};
-};
-
-&scp {
-	memory-region = <&scp_mem>;
-	status = "okay";
-};
-
-&sound {
-	compatible = "mediatek,mt8390-mt6359-evk", "mediatek,mt8188-mt6359-evb";
-	model = "mt8390-evk";
-	pinctrl-names = "default";
-	pinctrl-0 = <&audio_default_pins>;
-	audio-routing =
-		"Headphone", "Headphone L",
-		"Headphone", "Headphone R";
-	mediatek,adsp = <&adsp>;
-	status = "okay";
-
-	dai-link-0 {
-		link-name = "DL_SRC_BE";
-
-		codec {
-			sound-dai = <&pmic 0>;
-		};
-	};
-};
-
-&spi2 {
-	pinctrl-0 = <&spi2_pins>;
-	pinctrl-names = "default";
-	mediatek,pad-select = <0>;
-	#address-cells = <1>;
-	#size-cells = <0>;
-	status = "okay";
-};
-
-&uart0 {
-	pinctrl-0 = <&uart0_pins>;
-	pinctrl-names = "default";
-	status = "okay";
-};
-
-&uart1 {
-	pinctrl-0 = <&uart1_pins>;
-	pinctrl-names = "default";
-	status = "okay";
-};
-
-&uart2 {
-	pinctrl-0 = <&uart2_pins>;
-	pinctrl-names = "default";
-	status = "okay";
-};
-
-&u3phy0 {
-	status = "okay";
-};
-
-&u3phy1 {
-	status = "okay";
-};
-
-&u3phy2 {
-	status = "okay";
-};
-
-&xhci0 {
-	status = "okay";
-	vusb33-supply = <&mt6359_vusb_ldo_reg>;
-};
-
-&xhci1 {
-	status = "okay";
-	vusb33-supply = <&mt6359_vusb_ldo_reg>;
-	#address-cells = <1>;
-	#size-cells = <0>;
-
-	hub_2_0: hub@1 {
-		compatible = "usb451,8025";
-		reg = <1>;
-		peer-hub = <&hub_3_0>;
-		reset-gpios = <&pio 7 GPIO_ACTIVE_HIGH>;
-		vdd-supply = <&usb_hub_fixed_3v3>;
-	};
-
-	hub_3_0: hub@2 {
-		compatible = "usb451,8027";
-		reg = <2>;
-		peer-hub = <&hub_2_0>;
-		reset-gpios = <&pio 7 GPIO_ACTIVE_HIGH>;
-		vdd-supply = <&usb_hub_fixed_3v3>;
-	};
-};
-
-&xhci2 {
-	status = "okay";
-	vusb33-supply = <&mt6359_vusb_ldo_reg>;
-	vbus-supply = <&sdio_fixed_3v3>; /* wifi_3v3 */
-};
-=======
-};
->>>>>>> e8a457b7
