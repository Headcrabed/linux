// SPDX-License-Identifier: GPL-2.0
/*
 * arch/arm64/kvm/fpsimd.c: Guest/host FPSIMD context coordination helpers
 *
 * Copyright 2018 Arm Limited
 * Author: Dave Martin <Dave.Martin@arm.com>
 */
#include <linux/irqflags.h>
#include <linux/sched.h>
#include <linux/kvm_host.h>
#include <asm/fpsimd.h>
#include <asm/kvm_asm.h>
#include <asm/kvm_hyp.h>
#include <asm/kvm_mmu.h>
#include <asm/sysreg.h>

/*
 * Called on entry to KVM_RUN unless this vcpu previously ran at least
 * once and the most recent prior KVM_RUN for this vcpu was called from
 * the same task as current (highly likely).
 *
 * This is guaranteed to execute before kvm_arch_vcpu_load_fp(vcpu),
 * such that on entering hyp the relevant parts of current are already
 * mapped.
 */
int kvm_arch_vcpu_run_map_fp(struct kvm_vcpu *vcpu)
{
	struct user_fpsimd_state *fpsimd = &current->thread.uw.fpsimd_state;
	int ret;

	/* pKVM has its own tracking of the host fpsimd state. */
	if (is_protected_kvm_enabled())
		return 0;

	/* Make sure the host task fpsimd state is visible to hyp: */
	ret = kvm_share_hyp(fpsimd, fpsimd + 1);
	if (ret)
		return ret;

	return 0;
}

/*
 * Prepare vcpu for saving the host's FPSIMD state and loading the guest's.
 * The actual loading is done by the FPSIMD access trap taken to hyp.
 *
 * Here, we just set the correct metadata to indicate that the FPSIMD
 * state in the cpu regs (if any) belongs to current on the host.
 */
void kvm_arch_vcpu_load_fp(struct kvm_vcpu *vcpu)
{
	BUG_ON(!current->mm);

	if (!system_supports_fpsimd())
		return;

	/*
	 * Ensure that any host FPSIMD/SVE/SME state is saved and unbound such
	 * that the host kernel is responsible for restoring this state upon
	 * return to userspace, and the hyp code doesn't need to save anything.
	 *
	 * When the host may use SME, fpsimd_save_and_flush_cpu_state() ensures
	 * that PSTATE.{SM,ZA} == {0,0}.
	 */
<<<<<<< HEAD
	*host_data_ptr(fp_owner) = FP_STATE_HOST_OWNED;
	*host_data_ptr(fpsimd_state) = kern_hyp_va(&current->thread.uw.fpsimd_state);
	*host_data_ptr(fpmr_ptr) = kern_hyp_va(&current->thread.uw.fpmr);

	host_data_clear_flag(HOST_SVE_ENABLED);
	if (read_sysreg(cpacr_el1) & CPACR_EL1_ZEN_EL0EN)
		host_data_set_flag(HOST_SVE_ENABLED);

	if (system_supports_sme()) {
		host_data_clear_flag(HOST_SME_ENABLED);
		if (read_sysreg(cpacr_el1) & CPACR_EL1_SMEN_EL0EN)
			host_data_set_flag(HOST_SME_ENABLED);

		/*
		 * If PSTATE.SM is enabled then save any pending FP
		 * state and disable PSTATE.SM. If we leave PSTATE.SM
		 * enabled and the guest does not enable SME via
		 * CPACR_EL1.SMEN then operations that should be valid
		 * may generate SME traps from EL1 to EL1 which we
		 * can't intercept and which would confuse the guest.
		 *
		 * Do the same for PSTATE.ZA in the case where there
		 * is state in the registers which has not already
		 * been saved, this is very unlikely to happen.
		 */
		if (read_sysreg_s(SYS_SVCR) & (SVCR_SM_MASK | SVCR_ZA_MASK)) {
			*host_data_ptr(fp_owner) = FP_STATE_FREE;
			fpsimd_save_and_flush_cpu_state();
		}
	}
=======
	fpsimd_save_and_flush_cpu_state();
	*host_data_ptr(fp_owner) = FP_STATE_FREE;
>>>>>>> e8a457b7

	WARN_ON_ONCE(system_supports_sme() && read_sysreg_s(SYS_SVCR));
}

/*
 * Called just before entering the guest once we are no longer preemptible
 * and interrupts are disabled. If we have managed to run anything using
 * FP while we were preemptible (such as off the back of an interrupt),
 * then neither the host nor the guest own the FP hardware (and it was the
 * responsibility of the code that used FP to save the existing state).
 */
void kvm_arch_vcpu_ctxflush_fp(struct kvm_vcpu *vcpu)
{
	if (test_thread_flag(TIF_FOREIGN_FPSTATE))
		*host_data_ptr(fp_owner) = FP_STATE_FREE;
}

/*
 * Called just after exiting the guest. If the guest FPSIMD state
 * was loaded, update the host's context tracking data mark the CPU
 * FPSIMD regs as dirty and belonging to vcpu so that they will be
 * written back if the kernel clobbers them due to kernel-mode NEON
 * before re-entry into the guest.
 */
void kvm_arch_vcpu_ctxsync_fp(struct kvm_vcpu *vcpu)
{
	struct cpu_fp_state fp_state;

	WARN_ON_ONCE(!irqs_disabled());

	if (guest_owns_fp_regs()) {
		/*
		 * Currently we do not support SME guests so SVCR is
		 * always 0 and we just need a variable to point to.
		 */
		fp_state.st = &vcpu->arch.ctxt.fp_regs;
		fp_state.sve_state = vcpu->arch.sve_state;
		fp_state.sve_vl = vcpu->arch.sve_max_vl;
		fp_state.sme_state = NULL;
		fp_state.svcr = &__vcpu_sys_reg(vcpu, SVCR);
		fp_state.fpmr = &__vcpu_sys_reg(vcpu, FPMR);
		fp_state.fp_type = &vcpu->arch.fp_type;

		if (vcpu_has_sve(vcpu))
			fp_state.to_save = FP_STATE_SVE;
		else
			fp_state.to_save = FP_STATE_FPSIMD;

		fpsimd_bind_state_to_cpu(&fp_state);

		clear_thread_flag(TIF_FOREIGN_FPSTATE);
	}
}

/*
 * Write back the vcpu FPSIMD regs if they are dirty, and invalidate the
 * cpu FPSIMD regs so that they can't be spuriously reused if this vcpu
 * disappears and another task or vcpu appears that recycles the same
 * struct fpsimd_state.
 */
void kvm_arch_vcpu_put_fp(struct kvm_vcpu *vcpu)
{
	unsigned long flags;

	local_irq_save(flags);

<<<<<<< HEAD
	/*
	 * If we have VHE then the Hyp code will reset CPACR_EL1 to
	 * the default value and we need to reenable SME.
	 */
	if (has_vhe() && system_supports_sme()) {
		/* Also restore EL0 state seen on entry */
		if (host_data_test_flag(HOST_SME_ENABLED))
			sysreg_clear_set(CPACR_EL1, 0, CPACR_EL1_SMEN);
		else
			sysreg_clear_set(CPACR_EL1,
					 CPACR_EL1_SMEN_EL0EN,
					 CPACR_EL1_SMEN_EL1EN);
		isb();
	}

=======
>>>>>>> e8a457b7
	if (guest_owns_fp_regs()) {
		/*
		 * Flush (save and invalidate) the fpsimd/sve state so that if
		 * the host tries to use fpsimd/sve, it's not using stale data
		 * from the guest.
		 *
		 * Flushing the state sets the TIF_FOREIGN_FPSTATE bit for the
		 * context unconditionally, in both nVHE and VHE. This allows
		 * the kernel to restore the fpsimd/sve state, including ZCR_EL1
		 * when needed.
		 */
		fpsimd_save_and_flush_cpu_state();
<<<<<<< HEAD
	} else if (has_vhe() && system_supports_sve()) {
		/*
		 * The FPSIMD/SVE state in the CPU has not been touched, and we
		 * have SVE (and VHE): CPACR_EL1 (alias CPTR_EL2) has been
		 * reset by kvm_reset_cptr_el2() in the Hyp code, disabling SVE
		 * for EL0.  To avoid spurious traps, restore the trap state
		 * seen by kvm_arch_vcpu_load_fp():
		 */
		if (host_data_test_flag(HOST_SVE_ENABLED))
			sysreg_clear_set(CPACR_EL1, 0, CPACR_EL1_ZEN_EL0EN);
		else
			sysreg_clear_set(CPACR_EL1, CPACR_EL1_ZEN_EL0EN, 0);
=======
>>>>>>> e8a457b7
	}

	local_irq_restore(flags);
}<|MERGE_RESOLUTION|>--- conflicted
+++ resolved
@@ -62,41 +62,8 @@
 	 * When the host may use SME, fpsimd_save_and_flush_cpu_state() ensures
 	 * that PSTATE.{SM,ZA} == {0,0}.
 	 */
-<<<<<<< HEAD
-	*host_data_ptr(fp_owner) = FP_STATE_HOST_OWNED;
-	*host_data_ptr(fpsimd_state) = kern_hyp_va(&current->thread.uw.fpsimd_state);
-	*host_data_ptr(fpmr_ptr) = kern_hyp_va(&current->thread.uw.fpmr);
-
-	host_data_clear_flag(HOST_SVE_ENABLED);
-	if (read_sysreg(cpacr_el1) & CPACR_EL1_ZEN_EL0EN)
-		host_data_set_flag(HOST_SVE_ENABLED);
-
-	if (system_supports_sme()) {
-		host_data_clear_flag(HOST_SME_ENABLED);
-		if (read_sysreg(cpacr_el1) & CPACR_EL1_SMEN_EL0EN)
-			host_data_set_flag(HOST_SME_ENABLED);
-
-		/*
-		 * If PSTATE.SM is enabled then save any pending FP
-		 * state and disable PSTATE.SM. If we leave PSTATE.SM
-		 * enabled and the guest does not enable SME via
-		 * CPACR_EL1.SMEN then operations that should be valid
-		 * may generate SME traps from EL1 to EL1 which we
-		 * can't intercept and which would confuse the guest.
-		 *
-		 * Do the same for PSTATE.ZA in the case where there
-		 * is state in the registers which has not already
-		 * been saved, this is very unlikely to happen.
-		 */
-		if (read_sysreg_s(SYS_SVCR) & (SVCR_SM_MASK | SVCR_ZA_MASK)) {
-			*host_data_ptr(fp_owner) = FP_STATE_FREE;
-			fpsimd_save_and_flush_cpu_state();
-		}
-	}
-=======
 	fpsimd_save_and_flush_cpu_state();
 	*host_data_ptr(fp_owner) = FP_STATE_FREE;
->>>>>>> e8a457b7
 
 	WARN_ON_ONCE(system_supports_sme() && read_sysreg_s(SYS_SVCR));
 }
@@ -163,24 +130,6 @@
 
 	local_irq_save(flags);
 
-<<<<<<< HEAD
-	/*
-	 * If we have VHE then the Hyp code will reset CPACR_EL1 to
-	 * the default value and we need to reenable SME.
-	 */
-	if (has_vhe() && system_supports_sme()) {
-		/* Also restore EL0 state seen on entry */
-		if (host_data_test_flag(HOST_SME_ENABLED))
-			sysreg_clear_set(CPACR_EL1, 0, CPACR_EL1_SMEN);
-		else
-			sysreg_clear_set(CPACR_EL1,
-					 CPACR_EL1_SMEN_EL0EN,
-					 CPACR_EL1_SMEN_EL1EN);
-		isb();
-	}
-
-=======
->>>>>>> e8a457b7
 	if (guest_owns_fp_regs()) {
 		/*
 		 * Flush (save and invalidate) the fpsimd/sve state so that if
@@ -193,21 +142,6 @@
 		 * when needed.
 		 */
 		fpsimd_save_and_flush_cpu_state();
-<<<<<<< HEAD
-	} else if (has_vhe() && system_supports_sve()) {
-		/*
-		 * The FPSIMD/SVE state in the CPU has not been touched, and we
-		 * have SVE (and VHE): CPACR_EL1 (alias CPTR_EL2) has been
-		 * reset by kvm_reset_cptr_el2() in the Hyp code, disabling SVE
-		 * for EL0.  To avoid spurious traps, restore the trap state
-		 * seen by kvm_arch_vcpu_load_fp():
-		 */
-		if (host_data_test_flag(HOST_SVE_ENABLED))
-			sysreg_clear_set(CPACR_EL1, 0, CPACR_EL1_ZEN_EL0EN);
-		else
-			sysreg_clear_set(CPACR_EL1, CPACR_EL1_ZEN_EL0EN, 0);
-=======
->>>>>>> e8a457b7
 	}
 
 	local_irq_restore(flags);
