--- conflicted
+++ resolved
@@ -814,13 +814,8 @@
 		 NV_FTR(ISAR1, SPECRES));
 	kvm_set_vm_id_reg(kvm, SYS_ID_AA64ISAR1_EL1, val);
 
-<<<<<<< HEAD
 	/* No AMU, MPAM, S-EL2, or RAS */
-	kvm_read_vm_id_reg(kvm, SYS_ID_AA64PFR0_EL1);
-=======
-	/* No AMU, MPAM, S-EL2, RAS or SVE */
 	val = kvm_read_vm_id_reg(kvm, SYS_ID_AA64PFR0_EL1);
->>>>>>> b0539664
 	val &= ~(GENMASK_ULL(55, 52)	|
 		 NV_FTR(PFR0, AMU)	|
 		 NV_FTR(PFR0, MPAM)	|
