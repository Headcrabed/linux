// SPDX-License-Identifier: GPL-2.0-only
/*
 * Copyright (C) 2012 - Virtual Open Systems and Columbia University
 * Author: Christoffer Dall <c.dall@virtualopensystems.com>
 */

#include <linux/bug.h>
#include <linux/cpu_pm.h>
#include <linux/entry-kvm.h>
#include <linux/errno.h>
#include <linux/err.h>
#include <linux/kvm_host.h>
#include <linux/list.h>
#include <linux/module.h>
#include <linux/vmalloc.h>
#include <linux/fs.h>
#include <linux/mman.h>
#include <linux/sched.h>
#include <linux/kvm.h>
#include <linux/kvm_irqfd.h>
#include <linux/irqbypass.h>
#include <linux/sched/stat.h>
#include <linux/psci.h>
#include <trace/events/kvm.h>

#define CREATE_TRACE_POINTS
#include "trace_arm.h"

#include <linux/uaccess.h>
#include <asm/ptrace.h>
#include <asm/mman.h>
#include <asm/tlbflush.h>
#include <asm/cacheflush.h>
#include <asm/cpufeature.h>
#include <asm/virt.h>
#include <asm/kvm_arm.h>
#include <asm/kvm_asm.h>
#include <asm/kvm_emulate.h>
#include <asm/kvm_mmu.h>
#include <asm/kvm_nested.h>
#include <asm/kvm_pkvm.h>
#include <asm/kvm_ptrauth.h>
#include <asm/sections.h>

#include <kvm/arm_hypercalls.h>
#include <kvm/arm_pmu.h>
#include <kvm/arm_psci.h>

#include "sys_regs.h"

static enum kvm_mode kvm_mode = KVM_MODE_DEFAULT;

enum kvm_wfx_trap_policy {
	KVM_WFX_NOTRAP_SINGLE_TASK, /* Default option */
	KVM_WFX_NOTRAP,
	KVM_WFX_TRAP,
};

static enum kvm_wfx_trap_policy kvm_wfi_trap_policy __read_mostly = KVM_WFX_NOTRAP_SINGLE_TASK;
static enum kvm_wfx_trap_policy kvm_wfe_trap_policy __read_mostly = KVM_WFX_NOTRAP_SINGLE_TASK;

DECLARE_KVM_HYP_PER_CPU(unsigned long, kvm_hyp_vector);

DEFINE_PER_CPU(unsigned long, kvm_arm_hyp_stack_base);
DECLARE_KVM_NVHE_PER_CPU(struct kvm_nvhe_init_params, kvm_init_params);

DECLARE_KVM_NVHE_PER_CPU(struct kvm_cpu_context, kvm_hyp_ctxt);

static bool vgic_present, kvm_arm_initialised;

static DEFINE_PER_CPU(unsigned char, kvm_hyp_initialized);

bool is_kvm_arm_initialised(void)
{
	return kvm_arm_initialised;
}

int kvm_arch_vcpu_should_kick(struct kvm_vcpu *vcpu)
{
	return kvm_vcpu_exiting_guest_mode(vcpu) == IN_GUEST_MODE;
}

int kvm_vm_ioctl_enable_cap(struct kvm *kvm,
			    struct kvm_enable_cap *cap)
{
	int r = -EINVAL;

	if (cap->flags)
		return -EINVAL;

	if (kvm_vm_is_protected(kvm) && !kvm_pvm_ext_allowed(cap->cap))
		return -EINVAL;

	switch (cap->cap) {
	case KVM_CAP_ARM_NISV_TO_USER:
		r = 0;
		set_bit(KVM_ARCH_FLAG_RETURN_NISV_IO_ABORT_TO_USER,
			&kvm->arch.flags);
		break;
	case KVM_CAP_ARM_MTE:
		mutex_lock(&kvm->lock);
		if (system_supports_mte() && !kvm->created_vcpus) {
			r = 0;
			set_bit(KVM_ARCH_FLAG_MTE_ENABLED, &kvm->arch.flags);
		}
		mutex_unlock(&kvm->lock);
		break;
	case KVM_CAP_ARM_SYSTEM_SUSPEND:
		r = 0;
		set_bit(KVM_ARCH_FLAG_SYSTEM_SUSPEND_ENABLED, &kvm->arch.flags);
		break;
	case KVM_CAP_ARM_EAGER_SPLIT_CHUNK_SIZE:
		mutex_lock(&kvm->slots_lock);
		/*
		 * To keep things simple, allow changing the chunk
		 * size only when no memory slots have been created.
		 */
		if (kvm_are_all_memslots_empty(kvm)) {
			u64 new_cap = cap->args[0];

			if (!new_cap || kvm_is_block_size_supported(new_cap)) {
				r = 0;
				kvm->arch.mmu.split_page_chunk_size = new_cap;
			}
		}
		mutex_unlock(&kvm->slots_lock);
		break;
	case KVM_CAP_ARM_WRITABLE_IMP_ID_REGS:
		mutex_lock(&kvm->lock);
		if (!kvm->created_vcpus) {
			r = 0;
			set_bit(KVM_ARCH_FLAG_WRITABLE_IMP_ID_REGS, &kvm->arch.flags);
		}
		mutex_unlock(&kvm->lock);
		break;
	default:
		break;
	}

	return r;
}

static int kvm_arm_default_max_vcpus(void)
{
	return vgic_present ? kvm_vgic_get_max_vcpus() : KVM_MAX_VCPUS;
}

/**
 * kvm_arch_init_vm - initializes a VM data structure
 * @kvm:	pointer to the KVM struct
 * @type:	kvm device type
 */
int kvm_arch_init_vm(struct kvm *kvm, unsigned long type)
{
	int ret;

	mutex_init(&kvm->arch.config_lock);

#ifdef CONFIG_LOCKDEP
	/* Clue in lockdep that the config_lock must be taken inside kvm->lock */
	mutex_lock(&kvm->lock);
	mutex_lock(&kvm->arch.config_lock);
	mutex_unlock(&kvm->arch.config_lock);
	mutex_unlock(&kvm->lock);
#endif

	kvm_init_nested(kvm);

	ret = kvm_share_hyp(kvm, kvm + 1);
	if (ret)
		return ret;

	ret = pkvm_init_host_vm(kvm);
	if (ret)
		goto err_unshare_kvm;

	if (!zalloc_cpumask_var(&kvm->arch.supported_cpus, GFP_KERNEL_ACCOUNT)) {
		ret = -ENOMEM;
		goto err_unshare_kvm;
	}
	cpumask_copy(kvm->arch.supported_cpus, cpu_possible_mask);

	ret = kvm_init_stage2_mmu(kvm, &kvm->arch.mmu, type);
	if (ret)
		goto err_free_cpumask;

	kvm_vgic_early_init(kvm);

	kvm_timer_init_vm(kvm);

	/* The maximum number of VCPUs is limited by the host's GIC model */
	kvm->max_vcpus = kvm_arm_default_max_vcpus();

	kvm_arm_init_hypercalls(kvm);

	bitmap_zero(kvm->arch.vcpu_features, KVM_VCPU_MAX_FEATURES);

	return 0;

err_free_cpumask:
	free_cpumask_var(kvm->arch.supported_cpus);
err_unshare_kvm:
	kvm_unshare_hyp(kvm, kvm + 1);
	return ret;
}

vm_fault_t kvm_arch_vcpu_fault(struct kvm_vcpu *vcpu, struct vm_fault *vmf)
{
	return VM_FAULT_SIGBUS;
}

void kvm_arch_create_vm_debugfs(struct kvm *kvm)
{
	kvm_sys_regs_create_debugfs(kvm);
	kvm_s2_ptdump_create_debugfs(kvm);
}

static void kvm_destroy_mpidr_data(struct kvm *kvm)
{
	struct kvm_mpidr_data *data;

	mutex_lock(&kvm->arch.config_lock);

	data = rcu_dereference_protected(kvm->arch.mpidr_data,
					 lockdep_is_held(&kvm->arch.config_lock));
	if (data) {
		rcu_assign_pointer(kvm->arch.mpidr_data, NULL);
		synchronize_rcu();
		kfree(data);
	}

	mutex_unlock(&kvm->arch.config_lock);
}

/**
 * kvm_arch_destroy_vm - destroy the VM data structure
 * @kvm:	pointer to the KVM struct
 */
void kvm_arch_destroy_vm(struct kvm *kvm)
{
	bitmap_free(kvm->arch.pmu_filter);
	free_cpumask_var(kvm->arch.supported_cpus);

	kvm_vgic_destroy(kvm);

	if (is_protected_kvm_enabled())
		pkvm_destroy_hyp_vm(kvm);

	kvm_destroy_mpidr_data(kvm);

	kfree(kvm->arch.sysreg_masks);
	kvm_destroy_vcpus(kvm);

	kvm_unshare_hyp(kvm, kvm + 1);

	kvm_arm_teardown_hypercalls(kvm);
}

static bool kvm_has_full_ptr_auth(void)
{
	bool apa, gpa, api, gpi, apa3, gpa3;
	u64 isar1, isar2, val;

	/*
	 * Check that:
	 *
	 * - both Address and Generic auth are implemented for a given
         *   algorithm (Q5, IMPDEF or Q3)
	 * - only a single algorithm is implemented.
	 */
	if (!system_has_full_ptr_auth())
		return false;

	isar1 = read_sanitised_ftr_reg(SYS_ID_AA64ISAR1_EL1);
	isar2 = read_sanitised_ftr_reg(SYS_ID_AA64ISAR2_EL1);

	apa = !!FIELD_GET(ID_AA64ISAR1_EL1_APA_MASK, isar1);
	val = FIELD_GET(ID_AA64ISAR1_EL1_GPA_MASK, isar1);
	gpa = (val == ID_AA64ISAR1_EL1_GPA_IMP);

	api = !!FIELD_GET(ID_AA64ISAR1_EL1_API_MASK, isar1);
	val = FIELD_GET(ID_AA64ISAR1_EL1_GPI_MASK, isar1);
	gpi = (val == ID_AA64ISAR1_EL1_GPI_IMP);

	apa3 = !!FIELD_GET(ID_AA64ISAR2_EL1_APA3_MASK, isar2);
	val  = FIELD_GET(ID_AA64ISAR2_EL1_GPA3_MASK, isar2);
	gpa3 = (val == ID_AA64ISAR2_EL1_GPA3_IMP);

	return (apa == gpa && api == gpi && apa3 == gpa3 &&
		(apa + api + apa3) == 1);
}

int kvm_vm_ioctl_check_extension(struct kvm *kvm, long ext)
{
	int r;

	if (kvm && kvm_vm_is_protected(kvm) && !kvm_pvm_ext_allowed(ext))
		return 0;

	switch (ext) {
	case KVM_CAP_IRQCHIP:
		r = vgic_present;
		break;
	case KVM_CAP_IOEVENTFD:
	case KVM_CAP_USER_MEMORY:
	case KVM_CAP_SYNC_MMU:
	case KVM_CAP_DESTROY_MEMORY_REGION_WORKS:
	case KVM_CAP_ONE_REG:
	case KVM_CAP_ARM_PSCI:
	case KVM_CAP_ARM_PSCI_0_2:
	case KVM_CAP_READONLY_MEM:
	case KVM_CAP_MP_STATE:
	case KVM_CAP_IMMEDIATE_EXIT:
	case KVM_CAP_VCPU_EVENTS:
	case KVM_CAP_ARM_IRQ_LINE_LAYOUT_2:
	case KVM_CAP_ARM_NISV_TO_USER:
	case KVM_CAP_ARM_INJECT_EXT_DABT:
	case KVM_CAP_SET_GUEST_DEBUG:
	case KVM_CAP_VCPU_ATTRIBUTES:
	case KVM_CAP_PTP_KVM:
	case KVM_CAP_ARM_SYSTEM_SUSPEND:
	case KVM_CAP_IRQFD_RESAMPLE:
	case KVM_CAP_COUNTER_OFFSET:
	case KVM_CAP_ARM_WRITABLE_IMP_ID_REGS:
		r = 1;
		break;
	case KVM_CAP_SET_GUEST_DEBUG2:
		return KVM_GUESTDBG_VALID_MASK;
	case KVM_CAP_ARM_SET_DEVICE_ADDR:
		r = 1;
		break;
	case KVM_CAP_NR_VCPUS:
		/*
		 * ARM64 treats KVM_CAP_NR_CPUS differently from all other
		 * architectures, as it does not always bound it to
		 * KVM_CAP_MAX_VCPUS. It should not matter much because
		 * this is just an advisory value.
		 */
		r = min_t(unsigned int, num_online_cpus(),
			  kvm_arm_default_max_vcpus());
		break;
	case KVM_CAP_MAX_VCPUS:
	case KVM_CAP_MAX_VCPU_ID:
		if (kvm)
			r = kvm->max_vcpus;
		else
			r = kvm_arm_default_max_vcpus();
		break;
	case KVM_CAP_MSI_DEVID:
		if (!kvm)
			r = -EINVAL;
		else
			r = kvm->arch.vgic.msis_require_devid;
		break;
	case KVM_CAP_ARM_USER_IRQ:
		/*
		 * 1: EL1_VTIMER, EL1_PTIMER, and PMU.
		 * (bump this number if adding more devices)
		 */
		r = 1;
		break;
	case KVM_CAP_ARM_MTE:
		r = system_supports_mte();
		break;
	case KVM_CAP_STEAL_TIME:
		r = kvm_arm_pvtime_supported();
		break;
	case KVM_CAP_ARM_EL1_32BIT:
		r = cpus_have_final_cap(ARM64_HAS_32BIT_EL1);
		break;
	case KVM_CAP_GUEST_DEBUG_HW_BPS:
		r = get_num_brps();
		break;
	case KVM_CAP_GUEST_DEBUG_HW_WPS:
		r = get_num_wrps();
		break;
	case KVM_CAP_ARM_PMU_V3:
		r = kvm_supports_guest_pmuv3();
		break;
	case KVM_CAP_ARM_INJECT_SERROR_ESR:
		r = cpus_have_final_cap(ARM64_HAS_RAS_EXTN);
		break;
	case KVM_CAP_ARM_VM_IPA_SIZE:
		r = get_kvm_ipa_limit();
		break;
	case KVM_CAP_ARM_SVE:
		r = system_supports_sve();
		break;
	case KVM_CAP_ARM_PTRAUTH_ADDRESS:
	case KVM_CAP_ARM_PTRAUTH_GENERIC:
		r = kvm_has_full_ptr_auth();
		break;
	case KVM_CAP_ARM_EAGER_SPLIT_CHUNK_SIZE:
		if (kvm)
			r = kvm->arch.mmu.split_page_chunk_size;
		else
			r = KVM_ARM_EAGER_SPLIT_CHUNK_SIZE_DEFAULT;
		break;
	case KVM_CAP_ARM_SUPPORTED_BLOCK_SIZES:
		r = kvm_supported_block_sizes();
		break;
	case KVM_CAP_ARM_SUPPORTED_REG_MASK_RANGES:
		r = BIT(0);
		break;
	default:
		r = 0;
	}

	return r;
}

long kvm_arch_dev_ioctl(struct file *filp,
			unsigned int ioctl, unsigned long arg)
{
	return -EINVAL;
}

struct kvm *kvm_arch_alloc_vm(void)
{
	size_t sz = sizeof(struct kvm);

	if (!has_vhe())
		return kzalloc(sz, GFP_KERNEL_ACCOUNT);

	return __vmalloc(sz, GFP_KERNEL_ACCOUNT | __GFP_HIGHMEM | __GFP_ZERO);
}

int kvm_arch_vcpu_precreate(struct kvm *kvm, unsigned int id)
{
	if (irqchip_in_kernel(kvm) && vgic_initialized(kvm))
		return -EBUSY;

	if (id >= kvm->max_vcpus)
		return -EINVAL;

	return 0;
}

int kvm_arch_vcpu_create(struct kvm_vcpu *vcpu)
{
	int err;

	spin_lock_init(&vcpu->arch.mp_state_lock);

#ifdef CONFIG_LOCKDEP
	/* Inform lockdep that the config_lock is acquired after vcpu->mutex */
	mutex_lock(&vcpu->mutex);
	mutex_lock(&vcpu->kvm->arch.config_lock);
	mutex_unlock(&vcpu->kvm->arch.config_lock);
	mutex_unlock(&vcpu->mutex);
#endif

	/* Force users to call KVM_ARM_VCPU_INIT */
	vcpu_clear_flag(vcpu, VCPU_INITIALIZED);

	vcpu->arch.mmu_page_cache.gfp_zero = __GFP_ZERO;

	/* Set up the timer */
	kvm_timer_vcpu_init(vcpu);

	kvm_pmu_vcpu_init(vcpu);

	kvm_arm_pvtime_vcpu_init(&vcpu->arch);

	vcpu->arch.hw_mmu = &vcpu->kvm->arch.mmu;

	/*
	 * This vCPU may have been created after mpidr_data was initialized.
	 * Throw out the pre-computed mappings if that is the case which forces
	 * KVM to fall back to iteratively searching the vCPUs.
	 */
	kvm_destroy_mpidr_data(vcpu->kvm);

	err = kvm_vgic_vcpu_init(vcpu);
	if (err)
		return err;

	err = kvm_share_hyp(vcpu, vcpu + 1);
	if (err)
		kvm_vgic_vcpu_destroy(vcpu);

	return err;
}

void kvm_arch_vcpu_postcreate(struct kvm_vcpu *vcpu)
{
}

void kvm_arch_vcpu_destroy(struct kvm_vcpu *vcpu)
{
	if (!is_protected_kvm_enabled())
		kvm_mmu_free_memory_cache(&vcpu->arch.mmu_page_cache);
	else
		free_hyp_memcache(&vcpu->arch.pkvm_memcache);
	kvm_timer_vcpu_terminate(vcpu);
	kvm_pmu_vcpu_destroy(vcpu);
	kvm_vgic_vcpu_destroy(vcpu);
	kvm_arm_vcpu_destroy(vcpu);
}

void kvm_arch_vcpu_blocking(struct kvm_vcpu *vcpu)
{

}

void kvm_arch_vcpu_unblocking(struct kvm_vcpu *vcpu)
{

}

static void vcpu_set_pauth_traps(struct kvm_vcpu *vcpu)
{
	if (vcpu_has_ptrauth(vcpu) && !is_protected_kvm_enabled()) {
		/*
		 * Either we're running an L2 guest, and the API/APK bits come
		 * from L1's HCR_EL2, or API/APK are both set.
		 */
		if (unlikely(vcpu_has_nv(vcpu) && !is_hyp_ctxt(vcpu))) {
			u64 val;

			val = __vcpu_sys_reg(vcpu, HCR_EL2);
			val &= (HCR_API | HCR_APK);
			vcpu->arch.hcr_el2 &= ~(HCR_API | HCR_APK);
			vcpu->arch.hcr_el2 |= val;
		} else {
			vcpu->arch.hcr_el2 |= (HCR_API | HCR_APK);
		}

		/*
		 * Save the host keys if there is any chance for the guest
		 * to use pauth, as the entry code will reload the guest
		 * keys in that case.
		 */
		if (vcpu->arch.hcr_el2 & (HCR_API | HCR_APK)) {
			struct kvm_cpu_context *ctxt;

			ctxt = this_cpu_ptr_hyp_sym(kvm_hyp_ctxt);
			ptrauth_save_keys(ctxt);
		}
	}
}

static bool kvm_vcpu_should_clear_twi(struct kvm_vcpu *vcpu)
{
	if (unlikely(kvm_wfi_trap_policy != KVM_WFX_NOTRAP_SINGLE_TASK))
		return kvm_wfi_trap_policy == KVM_WFX_NOTRAP;

	return single_task_running() &&
	       (atomic_read(&vcpu->arch.vgic_cpu.vgic_v3.its_vpe.vlpi_count) ||
		vcpu->kvm->arch.vgic.nassgireq);
}

static bool kvm_vcpu_should_clear_twe(struct kvm_vcpu *vcpu)
{
	if (unlikely(kvm_wfe_trap_policy != KVM_WFX_NOTRAP_SINGLE_TASK))
		return kvm_wfe_trap_policy == KVM_WFX_NOTRAP;

	return single_task_running();
}

void kvm_arch_vcpu_load(struct kvm_vcpu *vcpu, int cpu)
{
	struct kvm_s2_mmu *mmu;
	int *last_ran;

	if (is_protected_kvm_enabled())
		goto nommu;

	if (vcpu_has_nv(vcpu))
		kvm_vcpu_load_hw_mmu(vcpu);

	mmu = vcpu->arch.hw_mmu;
	last_ran = this_cpu_ptr(mmu->last_vcpu_ran);

	/*
	 * Ensure a VMID is allocated for the MMU before programming VTTBR_EL2,
	 * which happens eagerly in VHE.
	 *
	 * Also, the VMID allocator only preserves VMIDs that are active at the
	 * time of rollover, so KVM might need to grab a new VMID for the MMU if
	 * this is called from kvm_sched_in().
	 */
	kvm_arm_vmid_update(&mmu->vmid);

	/*
	 * We guarantee that both TLBs and I-cache are private to each
	 * vcpu. If detecting that a vcpu from the same VM has
	 * previously run on the same physical CPU, call into the
	 * hypervisor code to nuke the relevant contexts.
	 *
	 * We might get preempted before the vCPU actually runs, but
	 * over-invalidation doesn't affect correctness.
	 */
	if (*last_ran != vcpu->vcpu_idx) {
		kvm_call_hyp(__kvm_flush_cpu_context, mmu);
		*last_ran = vcpu->vcpu_idx;
	}

nommu:
	vcpu->cpu = cpu;

	/*
	 * The timer must be loaded before the vgic to correctly set up physical
	 * interrupt deactivation in nested state (e.g. timer interrupt).
	 */
	kvm_timer_vcpu_load(vcpu);
<<<<<<< HEAD
=======
	kvm_vgic_load(vcpu);
>>>>>>> e8a457b7
	kvm_vcpu_load_debug(vcpu);
	if (has_vhe())
		kvm_vcpu_load_vhe(vcpu);
	kvm_arch_vcpu_load_fp(vcpu);
	kvm_vcpu_pmu_restore_guest(vcpu);
	if (kvm_arm_is_pvtime_enabled(&vcpu->arch))
		kvm_make_request(KVM_REQ_RECORD_STEAL, vcpu);

	if (kvm_vcpu_should_clear_twe(vcpu))
		vcpu->arch.hcr_el2 &= ~HCR_TWE;
	else
		vcpu->arch.hcr_el2 |= HCR_TWE;

	if (kvm_vcpu_should_clear_twi(vcpu))
		vcpu->arch.hcr_el2 &= ~HCR_TWI;
	else
		vcpu->arch.hcr_el2 |= HCR_TWI;

	vcpu_set_pauth_traps(vcpu);

	if (is_protected_kvm_enabled()) {
		kvm_call_hyp_nvhe(__pkvm_vcpu_load,
				  vcpu->kvm->arch.pkvm.handle,
				  vcpu->vcpu_idx, vcpu->arch.hcr_el2);
		kvm_call_hyp(__vgic_v3_restore_vmcr_aprs,
			     &vcpu->arch.vgic_cpu.vgic_v3);
	}

	if (!cpumask_test_cpu(cpu, vcpu->kvm->arch.supported_cpus))
		vcpu_set_on_unsupported_cpu(vcpu);
}

void kvm_arch_vcpu_put(struct kvm_vcpu *vcpu)
{
	if (is_protected_kvm_enabled()) {
		kvm_call_hyp(__vgic_v3_save_vmcr_aprs,
			     &vcpu->arch.vgic_cpu.vgic_v3);
		kvm_call_hyp_nvhe(__pkvm_vcpu_put);
	}

	kvm_vcpu_put_debug(vcpu);
	kvm_arch_vcpu_put_fp(vcpu);
	if (has_vhe())
		kvm_vcpu_put_vhe(vcpu);
	kvm_timer_vcpu_put(vcpu);
	kvm_vgic_put(vcpu);
	kvm_vcpu_pmu_restore_host(vcpu);
	if (vcpu_has_nv(vcpu))
		kvm_vcpu_put_hw_mmu(vcpu);
	kvm_arm_vmid_clear_active();

	vcpu_clear_on_unsupported_cpu(vcpu);
	vcpu->cpu = -1;
}

static void __kvm_arm_vcpu_power_off(struct kvm_vcpu *vcpu)
{
	WRITE_ONCE(vcpu->arch.mp_state.mp_state, KVM_MP_STATE_STOPPED);
	kvm_make_request(KVM_REQ_SLEEP, vcpu);
	kvm_vcpu_kick(vcpu);
}

void kvm_arm_vcpu_power_off(struct kvm_vcpu *vcpu)
{
	spin_lock(&vcpu->arch.mp_state_lock);
	__kvm_arm_vcpu_power_off(vcpu);
	spin_unlock(&vcpu->arch.mp_state_lock);
}

bool kvm_arm_vcpu_stopped(struct kvm_vcpu *vcpu)
{
	return READ_ONCE(vcpu->arch.mp_state.mp_state) == KVM_MP_STATE_STOPPED;
}

static void kvm_arm_vcpu_suspend(struct kvm_vcpu *vcpu)
{
	WRITE_ONCE(vcpu->arch.mp_state.mp_state, KVM_MP_STATE_SUSPENDED);
	kvm_make_request(KVM_REQ_SUSPEND, vcpu);
	kvm_vcpu_kick(vcpu);
}

static bool kvm_arm_vcpu_suspended(struct kvm_vcpu *vcpu)
{
	return READ_ONCE(vcpu->arch.mp_state.mp_state) == KVM_MP_STATE_SUSPENDED;
}

int kvm_arch_vcpu_ioctl_get_mpstate(struct kvm_vcpu *vcpu,
				    struct kvm_mp_state *mp_state)
{
	*mp_state = READ_ONCE(vcpu->arch.mp_state);

	return 0;
}

int kvm_arch_vcpu_ioctl_set_mpstate(struct kvm_vcpu *vcpu,
				    struct kvm_mp_state *mp_state)
{
	int ret = 0;

	spin_lock(&vcpu->arch.mp_state_lock);

	switch (mp_state->mp_state) {
	case KVM_MP_STATE_RUNNABLE:
		WRITE_ONCE(vcpu->arch.mp_state, *mp_state);
		break;
	case KVM_MP_STATE_STOPPED:
		__kvm_arm_vcpu_power_off(vcpu);
		break;
	case KVM_MP_STATE_SUSPENDED:
		kvm_arm_vcpu_suspend(vcpu);
		break;
	default:
		ret = -EINVAL;
	}

	spin_unlock(&vcpu->arch.mp_state_lock);

	return ret;
}

/**
 * kvm_arch_vcpu_runnable - determine if the vcpu can be scheduled
 * @v:		The VCPU pointer
 *
 * If the guest CPU is not waiting for interrupts or an interrupt line is
 * asserted, the CPU is by definition runnable.
 */
int kvm_arch_vcpu_runnable(struct kvm_vcpu *v)
{
	bool irq_lines = *vcpu_hcr(v) & (HCR_VI | HCR_VF);
	return ((irq_lines || kvm_vgic_vcpu_pending_irq(v))
		&& !kvm_arm_vcpu_stopped(v) && !v->arch.pause);
}

bool kvm_arch_vcpu_in_kernel(struct kvm_vcpu *vcpu)
{
	return vcpu_mode_priv(vcpu);
}

#ifdef CONFIG_GUEST_PERF_EVENTS
unsigned long kvm_arch_vcpu_get_ip(struct kvm_vcpu *vcpu)
{
	return *vcpu_pc(vcpu);
}
#endif

static void kvm_init_mpidr_data(struct kvm *kvm)
{
	struct kvm_mpidr_data *data = NULL;
	unsigned long c, mask, nr_entries;
	u64 aff_set = 0, aff_clr = ~0UL;
	struct kvm_vcpu *vcpu;

	mutex_lock(&kvm->arch.config_lock);

	if (rcu_access_pointer(kvm->arch.mpidr_data) ||
	    atomic_read(&kvm->online_vcpus) == 1)
		goto out;

	kvm_for_each_vcpu(c, vcpu, kvm) {
		u64 aff = kvm_vcpu_get_mpidr_aff(vcpu);
		aff_set |= aff;
		aff_clr &= aff;
	}

	/*
	 * A significant bit can be either 0 or 1, and will only appear in
	 * aff_set. Use aff_clr to weed out the useless stuff.
	 */
	mask = aff_set ^ aff_clr;
	nr_entries = BIT_ULL(hweight_long(mask));

	/*
	 * Don't let userspace fool us. If we need more than a single page
	 * to describe the compressed MPIDR array, just fall back to the
	 * iterative method. Single vcpu VMs do not need this either.
	 */
	if (struct_size(data, cmpidr_to_idx, nr_entries) <= PAGE_SIZE)
		data = kzalloc(struct_size(data, cmpidr_to_idx, nr_entries),
			       GFP_KERNEL_ACCOUNT);

	if (!data)
		goto out;

	data->mpidr_mask = mask;

	kvm_for_each_vcpu(c, vcpu, kvm) {
		u64 aff = kvm_vcpu_get_mpidr_aff(vcpu);
		u16 index = kvm_mpidr_index(data, aff);

		data->cmpidr_to_idx[index] = c;
	}

	rcu_assign_pointer(kvm->arch.mpidr_data, data);
out:
	mutex_unlock(&kvm->arch.config_lock);
}

/*
 * Handle both the initialisation that is being done when the vcpu is
 * run for the first time, as well as the updates that must be
 * performed each time we get a new thread dealing with this vcpu.
 */
int kvm_arch_vcpu_run_pid_change(struct kvm_vcpu *vcpu)
{
	struct kvm *kvm = vcpu->kvm;
	int ret;

	if (!kvm_vcpu_initialized(vcpu))
		return -ENOEXEC;

	if (!kvm_arm_vcpu_is_finalized(vcpu))
		return -EPERM;

	ret = kvm_arch_vcpu_run_map_fp(vcpu);
	if (ret)
		return ret;

	if (likely(vcpu_has_run_once(vcpu)))
		return 0;

	kvm_init_mpidr_data(kvm);

	if (likely(irqchip_in_kernel(kvm))) {
		/*
		 * Map the VGIC hardware resources before running a vcpu the
		 * first time on this VM.
		 */
		ret = kvm_vgic_map_resources(kvm);
		if (ret)
			return ret;
	}

	ret = kvm_finalize_sys_regs(vcpu);
	if (ret)
		return ret;

	if (vcpu_has_nv(vcpu)) {
		ret = kvm_vgic_vcpu_nv_init(vcpu);
		if (ret)
			return ret;
	}

	/*
	 * This needs to happen after any restriction has been applied
	 * to the feature set.
	 */
	kvm_calculate_traps(vcpu);

	ret = kvm_timer_enable(vcpu);
	if (ret)
		return ret;

	if (kvm_vcpu_has_pmu(vcpu)) {
		ret = kvm_arm_pmu_v3_enable(vcpu);
		if (ret)
			return ret;
	}

	if (is_protected_kvm_enabled()) {
		ret = pkvm_create_hyp_vm(kvm);
		if (ret)
			return ret;

		ret = pkvm_create_hyp_vcpu(vcpu);
		if (ret)
			return ret;
	}

	mutex_lock(&kvm->arch.config_lock);
	set_bit(KVM_ARCH_FLAG_HAS_RAN_ONCE, &kvm->arch.flags);
	mutex_unlock(&kvm->arch.config_lock);

	return ret;
}

bool kvm_arch_intc_initialized(struct kvm *kvm)
{
	return vgic_initialized(kvm);
}

void kvm_arm_halt_guest(struct kvm *kvm)
{
	unsigned long i;
	struct kvm_vcpu *vcpu;

	kvm_for_each_vcpu(i, vcpu, kvm)
		vcpu->arch.pause = true;
	kvm_make_all_cpus_request(kvm, KVM_REQ_SLEEP);
}

void kvm_arm_resume_guest(struct kvm *kvm)
{
	unsigned long i;
	struct kvm_vcpu *vcpu;

	kvm_for_each_vcpu(i, vcpu, kvm) {
		vcpu->arch.pause = false;
		__kvm_vcpu_wake_up(vcpu);
	}
}

static void kvm_vcpu_sleep(struct kvm_vcpu *vcpu)
{
	struct rcuwait *wait = kvm_arch_vcpu_get_wait(vcpu);

	rcuwait_wait_event(wait,
			   (!kvm_arm_vcpu_stopped(vcpu)) && (!vcpu->arch.pause),
			   TASK_INTERRUPTIBLE);

	if (kvm_arm_vcpu_stopped(vcpu) || vcpu->arch.pause) {
		/* Awaken to handle a signal, request we sleep again later. */
		kvm_make_request(KVM_REQ_SLEEP, vcpu);
	}

	/*
	 * Make sure we will observe a potential reset request if we've
	 * observed a change to the power state. Pairs with the smp_wmb() in
	 * kvm_psci_vcpu_on().
	 */
	smp_rmb();
}

/**
 * kvm_vcpu_wfi - emulate Wait-For-Interrupt behavior
 * @vcpu:	The VCPU pointer
 *
 * Suspend execution of a vCPU until a valid wake event is detected, i.e. until
 * the vCPU is runnable.  The vCPU may or may not be scheduled out, depending
 * on when a wake event arrives, e.g. there may already be a pending wake event.
 */
void kvm_vcpu_wfi(struct kvm_vcpu *vcpu)
{
	/*
	 * Sync back the state of the GIC CPU interface so that we have
	 * the latest PMR and group enables. This ensures that
	 * kvm_arch_vcpu_runnable has up-to-date data to decide whether
	 * we have pending interrupts, e.g. when determining if the
	 * vCPU should block.
	 *
	 * For the same reason, we want to tell GICv4 that we need
	 * doorbells to be signalled, should an interrupt become pending.
	 */
	preempt_disable();
	vcpu_set_flag(vcpu, IN_WFI);
	kvm_vgic_put(vcpu);
	preempt_enable();

	kvm_vcpu_halt(vcpu);
	vcpu_clear_flag(vcpu, IN_WFIT);

	preempt_disable();
	vcpu_clear_flag(vcpu, IN_WFI);
	kvm_vgic_load(vcpu);
	preempt_enable();
}

static int kvm_vcpu_suspend(struct kvm_vcpu *vcpu)
{
	if (!kvm_arm_vcpu_suspended(vcpu))
		return 1;

	kvm_vcpu_wfi(vcpu);

	/*
	 * The suspend state is sticky; we do not leave it until userspace
	 * explicitly marks the vCPU as runnable. Request that we suspend again
	 * later.
	 */
	kvm_make_request(KVM_REQ_SUSPEND, vcpu);

	/*
	 * Check to make sure the vCPU is actually runnable. If so, exit to
	 * userspace informing it of the wakeup condition.
	 */
	if (kvm_arch_vcpu_runnable(vcpu)) {
		memset(&vcpu->run->system_event, 0, sizeof(vcpu->run->system_event));
		vcpu->run->system_event.type = KVM_SYSTEM_EVENT_WAKEUP;
		vcpu->run->exit_reason = KVM_EXIT_SYSTEM_EVENT;
		return 0;
	}

	/*
	 * Otherwise, we were unblocked to process a different event, such as a
	 * pending signal. Return 1 and allow kvm_arch_vcpu_ioctl_run() to
	 * process the event.
	 */
	return 1;
}

/**
 * check_vcpu_requests - check and handle pending vCPU requests
 * @vcpu:	the VCPU pointer
 *
 * Return: 1 if we should enter the guest
 *	   0 if we should exit to userspace
 *	   < 0 if we should exit to userspace, where the return value indicates
 *	   an error
 */
static int check_vcpu_requests(struct kvm_vcpu *vcpu)
{
	if (kvm_request_pending(vcpu)) {
		if (kvm_check_request(KVM_REQ_VM_DEAD, vcpu))
			return -EIO;

		if (kvm_check_request(KVM_REQ_SLEEP, vcpu))
			kvm_vcpu_sleep(vcpu);

		if (kvm_check_request(KVM_REQ_VCPU_RESET, vcpu))
			kvm_reset_vcpu(vcpu);

		/*
		 * Clear IRQ_PENDING requests that were made to guarantee
		 * that a VCPU sees new virtual interrupts.
		 */
		kvm_check_request(KVM_REQ_IRQ_PENDING, vcpu);

		if (kvm_check_request(KVM_REQ_RECORD_STEAL, vcpu))
			kvm_update_stolen_time(vcpu);

		if (kvm_check_request(KVM_REQ_RELOAD_GICv4, vcpu)) {
			/* The distributor enable bits were changed */
			preempt_disable();
			vgic_v4_put(vcpu);
			vgic_v4_load(vcpu);
			preempt_enable();
		}

		if (kvm_check_request(KVM_REQ_RELOAD_PMU, vcpu))
			kvm_vcpu_reload_pmu(vcpu);

		if (kvm_check_request(KVM_REQ_RESYNC_PMU_EL0, vcpu))
			kvm_vcpu_pmu_restore_guest(vcpu);

		if (kvm_check_request(KVM_REQ_SUSPEND, vcpu))
			return kvm_vcpu_suspend(vcpu);

		if (kvm_dirty_ring_check_request(vcpu))
			return 0;

		check_nested_vcpu_requests(vcpu);
	}

	return 1;
}

static bool vcpu_mode_is_bad_32bit(struct kvm_vcpu *vcpu)
{
	if (likely(!vcpu_mode_is_32bit(vcpu)))
		return false;

	if (vcpu_has_nv(vcpu))
		return true;

	return !kvm_supports_32bit_el0();
}

/**
 * kvm_vcpu_exit_request - returns true if the VCPU should *not* enter the guest
 * @vcpu:	The VCPU pointer
 * @ret:	Pointer to write optional return code
 *
 * Returns: true if the VCPU needs to return to a preemptible + interruptible
 *	    and skip guest entry.
 *
 * This function disambiguates between two different types of exits: exits to a
 * preemptible + interruptible kernel context and exits to userspace. For an
 * exit to userspace, this function will write the return code to ret and return
 * true. For an exit to preemptible + interruptible kernel context (i.e. check
 * for pending work and re-enter), return true without writing to ret.
 */
static bool kvm_vcpu_exit_request(struct kvm_vcpu *vcpu, int *ret)
{
	struct kvm_run *run = vcpu->run;

	/*
	 * If we're using a userspace irqchip, then check if we need
	 * to tell a userspace irqchip about timer or PMU level
	 * changes and if so, exit to userspace (the actual level
	 * state gets updated in kvm_timer_update_run and
	 * kvm_pmu_update_run below).
	 */
	if (unlikely(!irqchip_in_kernel(vcpu->kvm))) {
		if (kvm_timer_should_notify_user(vcpu) ||
		    kvm_pmu_should_notify_user(vcpu)) {
			*ret = -EINTR;
			run->exit_reason = KVM_EXIT_INTR;
			return true;
		}
	}

	if (unlikely(vcpu_on_unsupported_cpu(vcpu))) {
		run->exit_reason = KVM_EXIT_FAIL_ENTRY;
		run->fail_entry.hardware_entry_failure_reason = KVM_EXIT_FAIL_ENTRY_CPU_UNSUPPORTED;
		run->fail_entry.cpu = smp_processor_id();
		*ret = 0;
		return true;
	}

	return kvm_request_pending(vcpu) ||
			xfer_to_guest_mode_work_pending();
}

/*
 * Actually run the vCPU, entering an RCU extended quiescent state (EQS) while
 * the vCPU is running.
 *
 * This must be noinstr as instrumentation may make use of RCU, and this is not
 * safe during the EQS.
 */
static int noinstr kvm_arm_vcpu_enter_exit(struct kvm_vcpu *vcpu)
{
	int ret;

	guest_state_enter_irqoff();
	ret = kvm_call_hyp_ret(__kvm_vcpu_run, vcpu);
	guest_state_exit_irqoff();

	return ret;
}

/**
 * kvm_arch_vcpu_ioctl_run - the main VCPU run function to execute guest code
 * @vcpu:	The VCPU pointer
 *
 * This function is called through the VCPU_RUN ioctl called from user space. It
 * will execute VM code in a loop until the time slice for the process is used
 * or some emulation is needed from user space in which case the function will
 * return with return value 0 and with the kvm_run structure filled in with the
 * required data for the requested emulation.
 */
int kvm_arch_vcpu_ioctl_run(struct kvm_vcpu *vcpu)
{
	struct kvm_run *run = vcpu->run;
	int ret;

	if (run->exit_reason == KVM_EXIT_MMIO) {
		ret = kvm_handle_mmio_return(vcpu);
		if (ret <= 0)
			return ret;
	}

	vcpu_load(vcpu);

	if (!vcpu->wants_to_run) {
		ret = -EINTR;
		goto out;
	}

	kvm_sigset_activate(vcpu);

	ret = 1;
	run->exit_reason = KVM_EXIT_UNKNOWN;
	run->flags = 0;
	while (ret > 0) {
		/*
		 * Check conditions before entering the guest
		 */
		ret = xfer_to_guest_mode_handle_work(vcpu);
		if (!ret)
			ret = 1;

		if (ret > 0)
			ret = check_vcpu_requests(vcpu);

		/*
		 * Preparing the interrupts to be injected also
		 * involves poking the GIC, which must be done in a
		 * non-preemptible context.
		 */
		preempt_disable();

		if (kvm_vcpu_has_pmu(vcpu))
			kvm_pmu_flush_hwstate(vcpu);

		local_irq_disable();

		kvm_vgic_flush_hwstate(vcpu);

		kvm_pmu_update_vcpu_events(vcpu);

		/*
		 * Ensure we set mode to IN_GUEST_MODE after we disable
		 * interrupts and before the final VCPU requests check.
		 * See the comment in kvm_vcpu_exiting_guest_mode() and
		 * Documentation/virt/kvm/vcpu-requests.rst
		 */
		smp_store_mb(vcpu->mode, IN_GUEST_MODE);

		if (ret <= 0 || kvm_vcpu_exit_request(vcpu, &ret)) {
			vcpu->mode = OUTSIDE_GUEST_MODE;
			isb(); /* Ensure work in x_flush_hwstate is committed */
			if (kvm_vcpu_has_pmu(vcpu))
				kvm_pmu_sync_hwstate(vcpu);
			if (unlikely(!irqchip_in_kernel(vcpu->kvm)))
				kvm_timer_sync_user(vcpu);
			kvm_vgic_sync_hwstate(vcpu);
			local_irq_enable();
			preempt_enable();
			continue;
		}

		kvm_arch_vcpu_ctxflush_fp(vcpu);

		/**************************************************************
		 * Enter the guest
		 */
		trace_kvm_entry(*vcpu_pc(vcpu));
		guest_timing_enter_irqoff();

		ret = kvm_arm_vcpu_enter_exit(vcpu);

		vcpu->mode = OUTSIDE_GUEST_MODE;
		vcpu->stat.exits++;
		/*
		 * Back from guest
		 *************************************************************/

		/*
		 * We must sync the PMU state before the vgic state so
		 * that the vgic can properly sample the updated state of the
		 * interrupt line.
		 */
		if (kvm_vcpu_has_pmu(vcpu))
			kvm_pmu_sync_hwstate(vcpu);

		/*
		 * Sync the vgic state before syncing the timer state because
		 * the timer code needs to know if the virtual timer
		 * interrupts are active.
		 */
		kvm_vgic_sync_hwstate(vcpu);

		/*
		 * Sync the timer hardware state before enabling interrupts as
		 * we don't want vtimer interrupts to race with syncing the
		 * timer virtual interrupt state.
		 */
		if (unlikely(!irqchip_in_kernel(vcpu->kvm)))
			kvm_timer_sync_user(vcpu);

		if (is_hyp_ctxt(vcpu))
			kvm_timer_sync_nested(vcpu);

		kvm_arch_vcpu_ctxsync_fp(vcpu);

		/*
		 * We must ensure that any pending interrupts are taken before
		 * we exit guest timing so that timer ticks are accounted as
		 * guest time. Transiently unmask interrupts so that any
		 * pending interrupts are taken.
		 *
		 * Per ARM DDI 0487G.b section D1.13.4, an ISB (or other
		 * context synchronization event) is necessary to ensure that
		 * pending interrupts are taken.
		 */
		if (ARM_EXCEPTION_CODE(ret) == ARM_EXCEPTION_IRQ) {
			local_irq_enable();
			isb();
			local_irq_disable();
		}

		guest_timing_exit_irqoff();

		local_irq_enable();

		trace_kvm_exit(ret, kvm_vcpu_trap_get_class(vcpu), *vcpu_pc(vcpu));

		/* Exit types that need handling before we can be preempted */
		handle_exit_early(vcpu, ret);

		preempt_enable();

		/*
		 * The ARMv8 architecture doesn't give the hypervisor
		 * a mechanism to prevent a guest from dropping to AArch32 EL0
		 * if implemented by the CPU. If we spot the guest in such
		 * state and that we decided it wasn't supposed to do so (like
		 * with the asymmetric AArch32 case), return to userspace with
		 * a fatal error.
		 */
		if (vcpu_mode_is_bad_32bit(vcpu)) {
			/*
			 * As we have caught the guest red-handed, decide that
			 * it isn't fit for purpose anymore by making the vcpu
			 * invalid. The VMM can try and fix it by issuing  a
			 * KVM_ARM_VCPU_INIT if it really wants to.
			 */
			vcpu_clear_flag(vcpu, VCPU_INITIALIZED);
			ret = ARM_EXCEPTION_IL;
		}

		ret = handle_exit(vcpu, ret);
	}

	/* Tell userspace about in-kernel device output levels */
	if (unlikely(!irqchip_in_kernel(vcpu->kvm))) {
		kvm_timer_update_run(vcpu);
		kvm_pmu_update_run(vcpu);
	}

	kvm_sigset_deactivate(vcpu);

out:
	/*
	 * In the unlikely event that we are returning to userspace
	 * with pending exceptions or PC adjustment, commit these
	 * adjustments in order to give userspace a consistent view of
	 * the vcpu state. Note that this relies on __kvm_adjust_pc()
	 * being preempt-safe on VHE.
	 */
	if (unlikely(vcpu_get_flag(vcpu, PENDING_EXCEPTION) ||
		     vcpu_get_flag(vcpu, INCREMENT_PC)))
		kvm_call_hyp(__kvm_adjust_pc, vcpu);

	vcpu_put(vcpu);
	return ret;
}

static int vcpu_interrupt_line(struct kvm_vcpu *vcpu, int number, bool level)
{
	int bit_index;
	bool set;
	unsigned long *hcr;

	if (number == KVM_ARM_IRQ_CPU_IRQ)
		bit_index = __ffs(HCR_VI);
	else /* KVM_ARM_IRQ_CPU_FIQ */
		bit_index = __ffs(HCR_VF);

	hcr = vcpu_hcr(vcpu);
	if (level)
		set = test_and_set_bit(bit_index, hcr);
	else
		set = test_and_clear_bit(bit_index, hcr);

	/*
	 * If we didn't change anything, no need to wake up or kick other CPUs
	 */
	if (set == level)
		return 0;

	/*
	 * The vcpu irq_lines field was updated, wake up sleeping VCPUs and
	 * trigger a world-switch round on the running physical CPU to set the
	 * virtual IRQ/FIQ fields in the HCR appropriately.
	 */
	kvm_make_request(KVM_REQ_IRQ_PENDING, vcpu);
	kvm_vcpu_kick(vcpu);

	return 0;
}

int kvm_vm_ioctl_irq_line(struct kvm *kvm, struct kvm_irq_level *irq_level,
			  bool line_status)
{
	u32 irq = irq_level->irq;
	unsigned int irq_type, vcpu_id, irq_num;
	struct kvm_vcpu *vcpu = NULL;
	bool level = irq_level->level;

	irq_type = (irq >> KVM_ARM_IRQ_TYPE_SHIFT) & KVM_ARM_IRQ_TYPE_MASK;
	vcpu_id = (irq >> KVM_ARM_IRQ_VCPU_SHIFT) & KVM_ARM_IRQ_VCPU_MASK;
	vcpu_id += ((irq >> KVM_ARM_IRQ_VCPU2_SHIFT) & KVM_ARM_IRQ_VCPU2_MASK) * (KVM_ARM_IRQ_VCPU_MASK + 1);
	irq_num = (irq >> KVM_ARM_IRQ_NUM_SHIFT) & KVM_ARM_IRQ_NUM_MASK;

	trace_kvm_irq_line(irq_type, vcpu_id, irq_num, irq_level->level);

	switch (irq_type) {
	case KVM_ARM_IRQ_TYPE_CPU:
		if (irqchip_in_kernel(kvm))
			return -ENXIO;

		vcpu = kvm_get_vcpu_by_id(kvm, vcpu_id);
		if (!vcpu)
			return -EINVAL;

		if (irq_num > KVM_ARM_IRQ_CPU_FIQ)
			return -EINVAL;

		return vcpu_interrupt_line(vcpu, irq_num, level);
	case KVM_ARM_IRQ_TYPE_PPI:
		if (!irqchip_in_kernel(kvm))
			return -ENXIO;

		vcpu = kvm_get_vcpu_by_id(kvm, vcpu_id);
		if (!vcpu)
			return -EINVAL;

		if (irq_num < VGIC_NR_SGIS || irq_num >= VGIC_NR_PRIVATE_IRQS)
			return -EINVAL;

		return kvm_vgic_inject_irq(kvm, vcpu, irq_num, level, NULL);
	case KVM_ARM_IRQ_TYPE_SPI:
		if (!irqchip_in_kernel(kvm))
			return -ENXIO;

		if (irq_num < VGIC_NR_PRIVATE_IRQS)
			return -EINVAL;

		return kvm_vgic_inject_irq(kvm, NULL, irq_num, level, NULL);
	}

	return -EINVAL;
}

static unsigned long system_supported_vcpu_features(void)
{
	unsigned long features = KVM_VCPU_VALID_FEATURES;

	if (!cpus_have_final_cap(ARM64_HAS_32BIT_EL1))
		clear_bit(KVM_ARM_VCPU_EL1_32BIT, &features);

	if (!kvm_supports_guest_pmuv3())
		clear_bit(KVM_ARM_VCPU_PMU_V3, &features);

	if (!system_supports_sve())
		clear_bit(KVM_ARM_VCPU_SVE, &features);

	if (!kvm_has_full_ptr_auth()) {
		clear_bit(KVM_ARM_VCPU_PTRAUTH_ADDRESS, &features);
		clear_bit(KVM_ARM_VCPU_PTRAUTH_GENERIC, &features);
	}

	if (!cpus_have_final_cap(ARM64_HAS_NESTED_VIRT))
		clear_bit(KVM_ARM_VCPU_HAS_EL2, &features);

	return features;
}

static int kvm_vcpu_init_check_features(struct kvm_vcpu *vcpu,
					const struct kvm_vcpu_init *init)
{
	unsigned long features = init->features[0];
	int i;

	if (features & ~KVM_VCPU_VALID_FEATURES)
		return -ENOENT;

	for (i = 1; i < ARRAY_SIZE(init->features); i++) {
		if (init->features[i])
			return -ENOENT;
	}

	if (features & ~system_supported_vcpu_features())
		return -EINVAL;

	/*
	 * For now make sure that both address/generic pointer authentication
	 * features are requested by the userspace together.
	 */
	if (test_bit(KVM_ARM_VCPU_PTRAUTH_ADDRESS, &features) !=
	    test_bit(KVM_ARM_VCPU_PTRAUTH_GENERIC, &features))
		return -EINVAL;

	if (!test_bit(KVM_ARM_VCPU_EL1_32BIT, &features))
		return 0;

	/* MTE is incompatible with AArch32 */
	if (kvm_has_mte(vcpu->kvm))
		return -EINVAL;

	/* NV is incompatible with AArch32 */
	if (test_bit(KVM_ARM_VCPU_HAS_EL2, &features))
		return -EINVAL;

	return 0;
}

static bool kvm_vcpu_init_changed(struct kvm_vcpu *vcpu,
				  const struct kvm_vcpu_init *init)
{
	unsigned long features = init->features[0];

	return !bitmap_equal(vcpu->kvm->arch.vcpu_features, &features,
			     KVM_VCPU_MAX_FEATURES);
}

static int kvm_setup_vcpu(struct kvm_vcpu *vcpu)
{
	struct kvm *kvm = vcpu->kvm;
	int ret = 0;

	/*
	 * When the vCPU has a PMU, but no PMU is set for the guest
	 * yet, set the default one.
	 */
	if (kvm_vcpu_has_pmu(vcpu) && !kvm->arch.arm_pmu)
		ret = kvm_arm_set_default_pmu(kvm);

	/* Prepare for nested if required */
	if (!ret && vcpu_has_nv(vcpu))
		ret = kvm_vcpu_init_nested(vcpu);

	return ret;
}

static int __kvm_vcpu_set_target(struct kvm_vcpu *vcpu,
				 const struct kvm_vcpu_init *init)
{
	unsigned long features = init->features[0];
	struct kvm *kvm = vcpu->kvm;
	int ret = -EINVAL;

	mutex_lock(&kvm->arch.config_lock);

	if (test_bit(KVM_ARCH_FLAG_VCPU_FEATURES_CONFIGURED, &kvm->arch.flags) &&
	    kvm_vcpu_init_changed(vcpu, init))
		goto out_unlock;

	bitmap_copy(kvm->arch.vcpu_features, &features, KVM_VCPU_MAX_FEATURES);

	ret = kvm_setup_vcpu(vcpu);
	if (ret)
		goto out_unlock;

	/* Now we know what it is, we can reset it. */
	kvm_reset_vcpu(vcpu);

	set_bit(KVM_ARCH_FLAG_VCPU_FEATURES_CONFIGURED, &kvm->arch.flags);
	vcpu_set_flag(vcpu, VCPU_INITIALIZED);
	ret = 0;
out_unlock:
	mutex_unlock(&kvm->arch.config_lock);
	return ret;
}

static int kvm_vcpu_set_target(struct kvm_vcpu *vcpu,
			       const struct kvm_vcpu_init *init)
{
	int ret;

	if (init->target != KVM_ARM_TARGET_GENERIC_V8 &&
	    init->target != kvm_target_cpu())
		return -EINVAL;

	ret = kvm_vcpu_init_check_features(vcpu, init);
	if (ret)
		return ret;

	if (!kvm_vcpu_initialized(vcpu))
		return __kvm_vcpu_set_target(vcpu, init);

	if (kvm_vcpu_init_changed(vcpu, init))
		return -EINVAL;

	kvm_reset_vcpu(vcpu);
	return 0;
}

static int kvm_arch_vcpu_ioctl_vcpu_init(struct kvm_vcpu *vcpu,
					 struct kvm_vcpu_init *init)
{
	bool power_off = false;
	int ret;

	/*
	 * Treat the power-off vCPU feature as ephemeral. Clear the bit to avoid
	 * reflecting it in the finalized feature set, thus limiting its scope
	 * to a single KVM_ARM_VCPU_INIT call.
	 */
	if (init->features[0] & BIT(KVM_ARM_VCPU_POWER_OFF)) {
		init->features[0] &= ~BIT(KVM_ARM_VCPU_POWER_OFF);
		power_off = true;
	}

	ret = kvm_vcpu_set_target(vcpu, init);
	if (ret)
		return ret;

	/*
	 * Ensure a rebooted VM will fault in RAM pages and detect if the
	 * guest MMU is turned off and flush the caches as needed.
	 *
	 * S2FWB enforces all memory accesses to RAM being cacheable,
	 * ensuring that the data side is always coherent. We still
	 * need to invalidate the I-cache though, as FWB does *not*
	 * imply CTR_EL0.DIC.
	 */
	if (vcpu_has_run_once(vcpu)) {
		if (!cpus_have_final_cap(ARM64_HAS_STAGE2_FWB))
			stage2_unmap_vm(vcpu->kvm);
		else
			icache_inval_all_pou();
	}

	vcpu_reset_hcr(vcpu);

	/*
	 * Handle the "start in power-off" case.
	 */
	spin_lock(&vcpu->arch.mp_state_lock);

	if (power_off)
		__kvm_arm_vcpu_power_off(vcpu);
	else
		WRITE_ONCE(vcpu->arch.mp_state.mp_state, KVM_MP_STATE_RUNNABLE);

	spin_unlock(&vcpu->arch.mp_state_lock);

	return 0;
}

static int kvm_arm_vcpu_set_attr(struct kvm_vcpu *vcpu,
				 struct kvm_device_attr *attr)
{
	int ret = -ENXIO;

	switch (attr->group) {
	default:
		ret = kvm_arm_vcpu_arch_set_attr(vcpu, attr);
		break;
	}

	return ret;
}

static int kvm_arm_vcpu_get_attr(struct kvm_vcpu *vcpu,
				 struct kvm_device_attr *attr)
{
	int ret = -ENXIO;

	switch (attr->group) {
	default:
		ret = kvm_arm_vcpu_arch_get_attr(vcpu, attr);
		break;
	}

	return ret;
}

static int kvm_arm_vcpu_has_attr(struct kvm_vcpu *vcpu,
				 struct kvm_device_attr *attr)
{
	int ret = -ENXIO;

	switch (attr->group) {
	default:
		ret = kvm_arm_vcpu_arch_has_attr(vcpu, attr);
		break;
	}

	return ret;
}

static int kvm_arm_vcpu_get_events(struct kvm_vcpu *vcpu,
				   struct kvm_vcpu_events *events)
{
	memset(events, 0, sizeof(*events));

	return __kvm_arm_vcpu_get_events(vcpu, events);
}

static int kvm_arm_vcpu_set_events(struct kvm_vcpu *vcpu,
				   struct kvm_vcpu_events *events)
{
	int i;

	/* check whether the reserved field is zero */
	for (i = 0; i < ARRAY_SIZE(events->reserved); i++)
		if (events->reserved[i])
			return -EINVAL;

	/* check whether the pad field is zero */
	for (i = 0; i < ARRAY_SIZE(events->exception.pad); i++)
		if (events->exception.pad[i])
			return -EINVAL;

	return __kvm_arm_vcpu_set_events(vcpu, events);
}

long kvm_arch_vcpu_ioctl(struct file *filp,
			 unsigned int ioctl, unsigned long arg)
{
	struct kvm_vcpu *vcpu = filp->private_data;
	void __user *argp = (void __user *)arg;
	struct kvm_device_attr attr;
	long r;

	switch (ioctl) {
	case KVM_ARM_VCPU_INIT: {
		struct kvm_vcpu_init init;

		r = -EFAULT;
		if (copy_from_user(&init, argp, sizeof(init)))
			break;

		r = kvm_arch_vcpu_ioctl_vcpu_init(vcpu, &init);
		break;
	}
	case KVM_SET_ONE_REG:
	case KVM_GET_ONE_REG: {
		struct kvm_one_reg reg;

		r = -ENOEXEC;
		if (unlikely(!kvm_vcpu_initialized(vcpu)))
			break;

		r = -EFAULT;
		if (copy_from_user(&reg, argp, sizeof(reg)))
			break;

		/*
		 * We could owe a reset due to PSCI. Handle the pending reset
		 * here to ensure userspace register accesses are ordered after
		 * the reset.
		 */
		if (kvm_check_request(KVM_REQ_VCPU_RESET, vcpu))
			kvm_reset_vcpu(vcpu);

		if (ioctl == KVM_SET_ONE_REG)
			r = kvm_arm_set_reg(vcpu, &reg);
		else
			r = kvm_arm_get_reg(vcpu, &reg);
		break;
	}
	case KVM_GET_REG_LIST: {
		struct kvm_reg_list __user *user_list = argp;
		struct kvm_reg_list reg_list;
		unsigned n;

		r = -ENOEXEC;
		if (unlikely(!kvm_vcpu_initialized(vcpu)))
			break;

		r = -EPERM;
		if (!kvm_arm_vcpu_is_finalized(vcpu))
			break;

		r = -EFAULT;
		if (copy_from_user(&reg_list, user_list, sizeof(reg_list)))
			break;
		n = reg_list.n;
		reg_list.n = kvm_arm_num_regs(vcpu);
		if (copy_to_user(user_list, &reg_list, sizeof(reg_list)))
			break;
		r = -E2BIG;
		if (n < reg_list.n)
			break;
		r = kvm_arm_copy_reg_indices(vcpu, user_list->reg);
		break;
	}
	case KVM_SET_DEVICE_ATTR: {
		r = -EFAULT;
		if (copy_from_user(&attr, argp, sizeof(attr)))
			break;
		r = kvm_arm_vcpu_set_attr(vcpu, &attr);
		break;
	}
	case KVM_GET_DEVICE_ATTR: {
		r = -EFAULT;
		if (copy_from_user(&attr, argp, sizeof(attr)))
			break;
		r = kvm_arm_vcpu_get_attr(vcpu, &attr);
		break;
	}
	case KVM_HAS_DEVICE_ATTR: {
		r = -EFAULT;
		if (copy_from_user(&attr, argp, sizeof(attr)))
			break;
		r = kvm_arm_vcpu_has_attr(vcpu, &attr);
		break;
	}
	case KVM_GET_VCPU_EVENTS: {
		struct kvm_vcpu_events events;

		if (kvm_arm_vcpu_get_events(vcpu, &events))
			return -EINVAL;

		if (copy_to_user(argp, &events, sizeof(events)))
			return -EFAULT;

		return 0;
	}
	case KVM_SET_VCPU_EVENTS: {
		struct kvm_vcpu_events events;

		if (copy_from_user(&events, argp, sizeof(events)))
			return -EFAULT;

		return kvm_arm_vcpu_set_events(vcpu, &events);
	}
	case KVM_ARM_VCPU_FINALIZE: {
		int what;

		if (!kvm_vcpu_initialized(vcpu))
			return -ENOEXEC;

		if (get_user(what, (const int __user *)argp))
			return -EFAULT;

		return kvm_arm_vcpu_finalize(vcpu, what);
	}
	default:
		r = -EINVAL;
	}

	return r;
}

void kvm_arch_sync_dirty_log(struct kvm *kvm, struct kvm_memory_slot *memslot)
{

}

static int kvm_vm_ioctl_set_device_addr(struct kvm *kvm,
					struct kvm_arm_device_addr *dev_addr)
{
	switch (FIELD_GET(KVM_ARM_DEVICE_ID_MASK, dev_addr->id)) {
	case KVM_ARM_DEVICE_VGIC_V2:
		if (!vgic_present)
			return -ENXIO;
		return kvm_set_legacy_vgic_v2_addr(kvm, dev_addr);
	default:
		return -ENODEV;
	}
}

static int kvm_vm_has_attr(struct kvm *kvm, struct kvm_device_attr *attr)
{
	switch (attr->group) {
	case KVM_ARM_VM_SMCCC_CTRL:
		return kvm_vm_smccc_has_attr(kvm, attr);
	default:
		return -ENXIO;
	}
}

static int kvm_vm_set_attr(struct kvm *kvm, struct kvm_device_attr *attr)
{
	switch (attr->group) {
	case KVM_ARM_VM_SMCCC_CTRL:
		return kvm_vm_smccc_set_attr(kvm, attr);
	default:
		return -ENXIO;
	}
}

int kvm_arch_vm_ioctl(struct file *filp, unsigned int ioctl, unsigned long arg)
{
	struct kvm *kvm = filp->private_data;
	void __user *argp = (void __user *)arg;
	struct kvm_device_attr attr;

	switch (ioctl) {
	case KVM_CREATE_IRQCHIP: {
		int ret;
		if (!vgic_present)
			return -ENXIO;
		mutex_lock(&kvm->lock);
		ret = kvm_vgic_create(kvm, KVM_DEV_TYPE_ARM_VGIC_V2);
		mutex_unlock(&kvm->lock);
		return ret;
	}
	case KVM_ARM_SET_DEVICE_ADDR: {
		struct kvm_arm_device_addr dev_addr;

		if (copy_from_user(&dev_addr, argp, sizeof(dev_addr)))
			return -EFAULT;
		return kvm_vm_ioctl_set_device_addr(kvm, &dev_addr);
	}
	case KVM_ARM_PREFERRED_TARGET: {
		struct kvm_vcpu_init init = {
			.target = KVM_ARM_TARGET_GENERIC_V8,
		};

		if (copy_to_user(argp, &init, sizeof(init)))
			return -EFAULT;

		return 0;
	}
	case KVM_ARM_MTE_COPY_TAGS: {
		struct kvm_arm_copy_mte_tags copy_tags;

		if (copy_from_user(&copy_tags, argp, sizeof(copy_tags)))
			return -EFAULT;
		return kvm_vm_ioctl_mte_copy_tags(kvm, &copy_tags);
	}
	case KVM_ARM_SET_COUNTER_OFFSET: {
		struct kvm_arm_counter_offset offset;

		if (copy_from_user(&offset, argp, sizeof(offset)))
			return -EFAULT;
		return kvm_vm_ioctl_set_counter_offset(kvm, &offset);
	}
	case KVM_HAS_DEVICE_ATTR: {
		if (copy_from_user(&attr, argp, sizeof(attr)))
			return -EFAULT;

		return kvm_vm_has_attr(kvm, &attr);
	}
	case KVM_SET_DEVICE_ATTR: {
		if (copy_from_user(&attr, argp, sizeof(attr)))
			return -EFAULT;

		return kvm_vm_set_attr(kvm, &attr);
	}
	case KVM_ARM_GET_REG_WRITABLE_MASKS: {
		struct reg_mask_range range;

		if (copy_from_user(&range, argp, sizeof(range)))
			return -EFAULT;
		return kvm_vm_ioctl_get_reg_writable_masks(kvm, &range);
	}
	default:
		return -EINVAL;
	}
}

/* unlocks vcpus from @vcpu_lock_idx and smaller */
static void unlock_vcpus(struct kvm *kvm, int vcpu_lock_idx)
{
	struct kvm_vcpu *tmp_vcpu;

	for (; vcpu_lock_idx >= 0; vcpu_lock_idx--) {
		tmp_vcpu = kvm_get_vcpu(kvm, vcpu_lock_idx);
		mutex_unlock(&tmp_vcpu->mutex);
	}
}

void unlock_all_vcpus(struct kvm *kvm)
{
	lockdep_assert_held(&kvm->lock);

	unlock_vcpus(kvm, atomic_read(&kvm->online_vcpus) - 1);
}

/* Returns true if all vcpus were locked, false otherwise */
bool lock_all_vcpus(struct kvm *kvm)
{
	struct kvm_vcpu *tmp_vcpu;
	unsigned long c;

	lockdep_assert_held(&kvm->lock);

	/*
	 * Any time a vcpu is in an ioctl (including running), the
	 * core KVM code tries to grab the vcpu->mutex.
	 *
	 * By grabbing the vcpu->mutex of all VCPUs we ensure that no
	 * other VCPUs can fiddle with the state while we access it.
	 */
	kvm_for_each_vcpu(c, tmp_vcpu, kvm) {
		if (!mutex_trylock(&tmp_vcpu->mutex)) {
			unlock_vcpus(kvm, c - 1);
			return false;
		}
	}

	return true;
}

static unsigned long nvhe_percpu_size(void)
{
	return (unsigned long)CHOOSE_NVHE_SYM(__per_cpu_end) -
		(unsigned long)CHOOSE_NVHE_SYM(__per_cpu_start);
}

static unsigned long nvhe_percpu_order(void)
{
	unsigned long size = nvhe_percpu_size();

	return size ? get_order(size) : 0;
}

static size_t pkvm_host_sve_state_order(void)
{
	return get_order(pkvm_host_sve_state_size());
}

/* A lookup table holding the hypervisor VA for each vector slot */
static void *hyp_spectre_vector_selector[BP_HARDEN_EL2_SLOTS];

static void kvm_init_vector_slot(void *base, enum arm64_hyp_spectre_vector slot)
{
	hyp_spectre_vector_selector[slot] = __kvm_vector_slot2addr(base, slot);
}

static int kvm_init_vector_slots(void)
{
	int err;
	void *base;

	base = kern_hyp_va(kvm_ksym_ref(__kvm_hyp_vector));
	kvm_init_vector_slot(base, HYP_VECTOR_DIRECT);

	base = kern_hyp_va(kvm_ksym_ref(__bp_harden_hyp_vecs));
	kvm_init_vector_slot(base, HYP_VECTOR_SPECTRE_DIRECT);

	if (kvm_system_needs_idmapped_vectors() &&
	    !is_protected_kvm_enabled()) {
		err = create_hyp_exec_mappings(__pa_symbol(__bp_harden_hyp_vecs),
					       __BP_HARDEN_HYP_VECS_SZ, &base);
		if (err)
			return err;
	}

	kvm_init_vector_slot(base, HYP_VECTOR_INDIRECT);
	kvm_init_vector_slot(base, HYP_VECTOR_SPECTRE_INDIRECT);
	return 0;
}

static void __init cpu_prepare_hyp_mode(int cpu, u32 hyp_va_bits)
{
	struct kvm_nvhe_init_params *params = per_cpu_ptr_nvhe_sym(kvm_init_params, cpu);
	unsigned long tcr;

	/*
	 * Calculate the raw per-cpu offset without a translation from the
	 * kernel's mapping to the linear mapping, and store it in tpidr_el2
	 * so that we can use adr_l to access per-cpu variables in EL2.
	 * Also drop the KASAN tag which gets in the way...
	 */
	params->tpidr_el2 = (unsigned long)kasan_reset_tag(per_cpu_ptr_nvhe_sym(__per_cpu_start, cpu)) -
			    (unsigned long)kvm_ksym_ref(CHOOSE_NVHE_SYM(__per_cpu_start));

	params->mair_el2 = read_sysreg(mair_el1);

	tcr = read_sysreg(tcr_el1);
	if (cpus_have_final_cap(ARM64_KVM_HVHE)) {
		tcr &= ~(TCR_HD | TCR_HA | TCR_A1 | TCR_T0SZ_MASK);
		tcr |= TCR_EPD1_MASK;
	} else {
		unsigned long ips = FIELD_GET(TCR_IPS_MASK, tcr);

		tcr &= TCR_EL2_MASK;
		tcr |= TCR_EL2_RES1 | FIELD_PREP(TCR_EL2_PS_MASK, ips);
		if (lpa2_is_enabled())
			tcr |= TCR_EL2_DS;
	}
	tcr |= TCR_T0SZ(hyp_va_bits);
	params->tcr_el2 = tcr;

	params->pgd_pa = kvm_mmu_get_httbr();
	if (is_protected_kvm_enabled())
		params->hcr_el2 = HCR_HOST_NVHE_PROTECTED_FLAGS;
	else
		params->hcr_el2 = HCR_HOST_NVHE_FLAGS;
	if (cpus_have_final_cap(ARM64_KVM_HVHE))
		params->hcr_el2 |= HCR_E2H;
	params->vttbr = params->vtcr = 0;

	/*
	 * Flush the init params from the data cache because the struct will
	 * be read while the MMU is off.
	 */
	kvm_flush_dcache_to_poc(params, sizeof(*params));
}

static void hyp_install_host_vector(void)
{
	struct kvm_nvhe_init_params *params;
	struct arm_smccc_res res;

	/* Switch from the HYP stub to our own HYP init vector */
	__hyp_set_vectors(kvm_get_idmap_vector());

	/*
	 * Call initialization code, and switch to the full blown HYP code.
	 * If the cpucaps haven't been finalized yet, something has gone very
	 * wrong, and hyp will crash and burn when it uses any
	 * cpus_have_*_cap() wrapper.
	 */
	BUG_ON(!system_capabilities_finalized());
	params = this_cpu_ptr_nvhe_sym(kvm_init_params);
	arm_smccc_1_1_hvc(KVM_HOST_SMCCC_FUNC(__kvm_hyp_init), virt_to_phys(params), &res);
	WARN_ON(res.a0 != SMCCC_RET_SUCCESS);
}

static void cpu_init_hyp_mode(void)
{
	hyp_install_host_vector();

	/*
	 * Disabling SSBD on a non-VHE system requires us to enable SSBS
	 * at EL2.
	 */
	if (this_cpu_has_cap(ARM64_SSBS) &&
	    arm64_get_spectre_v4_state() == SPECTRE_VULNERABLE) {
		kvm_call_hyp_nvhe(__kvm_enable_ssbs);
	}
}

static void cpu_hyp_reset(void)
{
	if (!is_kernel_in_hyp_mode())
		__hyp_reset_vectors();
}

/*
 * EL2 vectors can be mapped and rerouted in a number of ways,
 * depending on the kernel configuration and CPU present:
 *
 * - If the CPU is affected by Spectre-v2, the hardening sequence is
 *   placed in one of the vector slots, which is executed before jumping
 *   to the real vectors.
 *
 * - If the CPU also has the ARM64_SPECTRE_V3A cap, the slot
 *   containing the hardening sequence is mapped next to the idmap page,
 *   and executed before jumping to the real vectors.
 *
 * - If the CPU only has the ARM64_SPECTRE_V3A cap, then an
 *   empty slot is selected, mapped next to the idmap page, and
 *   executed before jumping to the real vectors.
 *
 * Note that ARM64_SPECTRE_V3A is somewhat incompatible with
 * VHE, as we don't have hypervisor-specific mappings. If the system
 * is VHE and yet selects this capability, it will be ignored.
 */
static void cpu_set_hyp_vector(void)
{
	struct bp_hardening_data *data = this_cpu_ptr(&bp_hardening_data);
	void *vector = hyp_spectre_vector_selector[data->slot];

	if (!is_protected_kvm_enabled())
		*this_cpu_ptr_hyp_sym(kvm_hyp_vector) = (unsigned long)vector;
	else
		kvm_call_hyp_nvhe(__pkvm_cpu_set_vector, data->slot);
}

static void cpu_hyp_init_context(void)
{
	kvm_init_host_cpu_context(host_data_ptr(host_ctxt));
	kvm_init_host_debug_data();

	if (!is_kernel_in_hyp_mode())
		cpu_init_hyp_mode();
}

static void cpu_hyp_init_features(void)
{
	cpu_set_hyp_vector();

	if (is_kernel_in_hyp_mode())
		kvm_timer_init_vhe();

	if (vgic_present)
		kvm_vgic_init_cpu_hardware();
}

static void cpu_hyp_reinit(void)
{
	cpu_hyp_reset();
	cpu_hyp_init_context();
	cpu_hyp_init_features();
}

static void cpu_hyp_init(void *discard)
{
	if (!__this_cpu_read(kvm_hyp_initialized)) {
		cpu_hyp_reinit();
		__this_cpu_write(kvm_hyp_initialized, 1);
	}
}

static void cpu_hyp_uninit(void *discard)
{
	if (__this_cpu_read(kvm_hyp_initialized)) {
		cpu_hyp_reset();
		__this_cpu_write(kvm_hyp_initialized, 0);
	}
}

int kvm_arch_enable_virtualization_cpu(void)
{
	/*
	 * Most calls to this function are made with migration
	 * disabled, but not with preemption disabled. The former is
	 * enough to ensure correctness, but most of the helpers
	 * expect the later and will throw a tantrum otherwise.
	 */
	preempt_disable();

	cpu_hyp_init(NULL);

	kvm_vgic_cpu_up();
	kvm_timer_cpu_up();

	preempt_enable();

	return 0;
}

void kvm_arch_disable_virtualization_cpu(void)
{
	kvm_timer_cpu_down();
	kvm_vgic_cpu_down();

	if (!is_protected_kvm_enabled())
		cpu_hyp_uninit(NULL);
}

#ifdef CONFIG_CPU_PM
static int hyp_init_cpu_pm_notifier(struct notifier_block *self,
				    unsigned long cmd,
				    void *v)
{
	/*
	 * kvm_hyp_initialized is left with its old value over
	 * PM_ENTER->PM_EXIT. It is used to indicate PM_EXIT should
	 * re-enable hyp.
	 */
	switch (cmd) {
	case CPU_PM_ENTER:
		if (__this_cpu_read(kvm_hyp_initialized))
			/*
			 * don't update kvm_hyp_initialized here
			 * so that the hyp will be re-enabled
			 * when we resume. See below.
			 */
			cpu_hyp_reset();

		return NOTIFY_OK;
	case CPU_PM_ENTER_FAILED:
	case CPU_PM_EXIT:
		if (__this_cpu_read(kvm_hyp_initialized))
			/* The hyp was enabled before suspend. */
			cpu_hyp_reinit();

		return NOTIFY_OK;

	default:
		return NOTIFY_DONE;
	}
}

static struct notifier_block hyp_init_cpu_pm_nb = {
	.notifier_call = hyp_init_cpu_pm_notifier,
};

static void __init hyp_cpu_pm_init(void)
{
	if (!is_protected_kvm_enabled())
		cpu_pm_register_notifier(&hyp_init_cpu_pm_nb);
}
static void __init hyp_cpu_pm_exit(void)
{
	if (!is_protected_kvm_enabled())
		cpu_pm_unregister_notifier(&hyp_init_cpu_pm_nb);
}
#else
static inline void __init hyp_cpu_pm_init(void)
{
}
static inline void __init hyp_cpu_pm_exit(void)
{
}
#endif

static void __init init_cpu_logical_map(void)
{
	unsigned int cpu;

	/*
	 * Copy the MPIDR <-> logical CPU ID mapping to hyp.
	 * Only copy the set of online CPUs whose features have been checked
	 * against the finalized system capabilities. The hypervisor will not
	 * allow any other CPUs from the `possible` set to boot.
	 */
	for_each_online_cpu(cpu)
		hyp_cpu_logical_map[cpu] = cpu_logical_map(cpu);
}

#define init_psci_0_1_impl_state(config, what)	\
	config.psci_0_1_ ## what ## _implemented = psci_ops.what

static bool __init init_psci_relay(void)
{
	/*
	 * If PSCI has not been initialized, protected KVM cannot install
	 * itself on newly booted CPUs.
	 */
	if (!psci_ops.get_version) {
		kvm_err("Cannot initialize protected mode without PSCI\n");
		return false;
	}

	kvm_host_psci_config.version = psci_ops.get_version();
	kvm_host_psci_config.smccc_version = arm_smccc_get_version();

	if (kvm_host_psci_config.version == PSCI_VERSION(0, 1)) {
		kvm_host_psci_config.function_ids_0_1 = get_psci_0_1_function_ids();
		init_psci_0_1_impl_state(kvm_host_psci_config, cpu_suspend);
		init_psci_0_1_impl_state(kvm_host_psci_config, cpu_on);
		init_psci_0_1_impl_state(kvm_host_psci_config, cpu_off);
		init_psci_0_1_impl_state(kvm_host_psci_config, migrate);
	}
	return true;
}

static int __init init_subsystems(void)
{
	int err = 0;

	/*
	 * Enable hardware so that subsystem initialisation can access EL2.
	 */
	on_each_cpu(cpu_hyp_init, NULL, 1);

	/*
	 * Register CPU lower-power notifier
	 */
	hyp_cpu_pm_init();

	/*
	 * Init HYP view of VGIC
	 */
	err = kvm_vgic_hyp_init();
	switch (err) {
	case 0:
		vgic_present = true;
		break;
	case -ENODEV:
	case -ENXIO:
		/*
		 * No VGIC? No pKVM for you.
		 *
		 * Protected mode assumes that VGICv3 is present, so no point
		 * in trying to hobble along if vgic initialization fails.
		 */
		if (is_protected_kvm_enabled())
			goto out;

		/*
		 * Otherwise, userspace could choose to implement a GIC for its
		 * guest on non-cooperative hardware.
		 */
		vgic_present = false;
		err = 0;
		break;
	default:
		goto out;
	}

	if (kvm_mode == KVM_MODE_NV &&
	   !(vgic_present && kvm_vgic_global_state.type == VGIC_V3)) {
		kvm_err("NV support requires GICv3, giving up\n");
		err = -EINVAL;
		goto out;
	}

	/*
	 * Init HYP architected timer support
	 */
	err = kvm_timer_hyp_init(vgic_present);
	if (err)
		goto out;

	kvm_register_perf_callbacks(NULL);

out:
	if (err)
		hyp_cpu_pm_exit();

	if (err || !is_protected_kvm_enabled())
		on_each_cpu(cpu_hyp_uninit, NULL, 1);

	return err;
}

static void __init teardown_subsystems(void)
{
	kvm_unregister_perf_callbacks();
	hyp_cpu_pm_exit();
}

static void __init teardown_hyp_mode(void)
{
	bool free_sve = system_supports_sve() && is_protected_kvm_enabled();
	int cpu;

	free_hyp_pgds();
	for_each_possible_cpu(cpu) {
		free_pages(per_cpu(kvm_arm_hyp_stack_base, cpu), NVHE_STACK_SHIFT - PAGE_SHIFT);
		free_pages(kvm_nvhe_sym(kvm_arm_hyp_percpu_base)[cpu], nvhe_percpu_order());

		if (free_sve) {
			struct cpu_sve_state *sve_state;

			sve_state = per_cpu_ptr_nvhe_sym(kvm_host_data, cpu)->sve_state;
			free_pages((unsigned long) sve_state, pkvm_host_sve_state_order());
		}
	}
}

static int __init do_pkvm_init(u32 hyp_va_bits)
{
	void *per_cpu_base = kvm_ksym_ref(kvm_nvhe_sym(kvm_arm_hyp_percpu_base));
	int ret;

	preempt_disable();
	cpu_hyp_init_context();
	ret = kvm_call_hyp_nvhe(__pkvm_init, hyp_mem_base, hyp_mem_size,
				num_possible_cpus(), kern_hyp_va(per_cpu_base),
				hyp_va_bits);
	cpu_hyp_init_features();

	/*
	 * The stub hypercalls are now disabled, so set our local flag to
	 * prevent a later re-init attempt in kvm_arch_enable_virtualization_cpu().
	 */
	__this_cpu_write(kvm_hyp_initialized, 1);
	preempt_enable();

	return ret;
}

static u64 get_hyp_id_aa64pfr0_el1(void)
{
	/*
	 * Track whether the system isn't affected by spectre/meltdown in the
	 * hypervisor's view of id_aa64pfr0_el1, used for protected VMs.
	 * Although this is per-CPU, we make it global for simplicity, e.g., not
	 * to have to worry about vcpu migration.
	 *
	 * Unlike for non-protected VMs, userspace cannot override this for
	 * protected VMs.
	 */
	u64 val = read_sanitised_ftr_reg(SYS_ID_AA64PFR0_EL1);

	val &= ~(ARM64_FEATURE_MASK(ID_AA64PFR0_EL1_CSV2) |
		 ARM64_FEATURE_MASK(ID_AA64PFR0_EL1_CSV3));

	val |= FIELD_PREP(ARM64_FEATURE_MASK(ID_AA64PFR0_EL1_CSV2),
			  arm64_get_spectre_v2_state() == SPECTRE_UNAFFECTED);
	val |= FIELD_PREP(ARM64_FEATURE_MASK(ID_AA64PFR0_EL1_CSV3),
			  arm64_get_meltdown_state() == SPECTRE_UNAFFECTED);

	return val;
}

static void kvm_hyp_init_symbols(void)
{
	kvm_nvhe_sym(id_aa64pfr0_el1_sys_val) = get_hyp_id_aa64pfr0_el1();
	kvm_nvhe_sym(id_aa64pfr1_el1_sys_val) = read_sanitised_ftr_reg(SYS_ID_AA64PFR1_EL1);
	kvm_nvhe_sym(id_aa64isar0_el1_sys_val) = read_sanitised_ftr_reg(SYS_ID_AA64ISAR0_EL1);
	kvm_nvhe_sym(id_aa64isar1_el1_sys_val) = read_sanitised_ftr_reg(SYS_ID_AA64ISAR1_EL1);
	kvm_nvhe_sym(id_aa64isar2_el1_sys_val) = read_sanitised_ftr_reg(SYS_ID_AA64ISAR2_EL1);
	kvm_nvhe_sym(id_aa64mmfr0_el1_sys_val) = read_sanitised_ftr_reg(SYS_ID_AA64MMFR0_EL1);
	kvm_nvhe_sym(id_aa64mmfr1_el1_sys_val) = read_sanitised_ftr_reg(SYS_ID_AA64MMFR1_EL1);
	kvm_nvhe_sym(id_aa64mmfr2_el1_sys_val) = read_sanitised_ftr_reg(SYS_ID_AA64MMFR2_EL1);
	kvm_nvhe_sym(id_aa64smfr0_el1_sys_val) = read_sanitised_ftr_reg(SYS_ID_AA64SMFR0_EL1);
	kvm_nvhe_sym(__icache_flags) = __icache_flags;
	kvm_nvhe_sym(kvm_arm_vmid_bits) = kvm_arm_vmid_bits;

	/*
	 * Flush entire BSS since part of its data containing init symbols is read
	 * while the MMU is off.
	 */
	kvm_flush_dcache_to_poc(kvm_ksym_ref(__hyp_bss_start),
				kvm_ksym_ref(__hyp_bss_end) - kvm_ksym_ref(__hyp_bss_start));
}

static int __init kvm_hyp_init_protection(u32 hyp_va_bits)
{
	void *addr = phys_to_virt(hyp_mem_base);
	int ret;

	ret = create_hyp_mappings(addr, addr + hyp_mem_size, PAGE_HYP);
	if (ret)
		return ret;

	ret = do_pkvm_init(hyp_va_bits);
	if (ret)
		return ret;

	free_hyp_pgds();

	return 0;
}

static int init_pkvm_host_sve_state(void)
{
	int cpu;

	if (!system_supports_sve())
		return 0;

	/* Allocate pages for host sve state in protected mode. */
	for_each_possible_cpu(cpu) {
		struct page *page = alloc_pages(GFP_KERNEL, pkvm_host_sve_state_order());

		if (!page)
			return -ENOMEM;

		per_cpu_ptr_nvhe_sym(kvm_host_data, cpu)->sve_state = page_address(page);
	}

	/*
	 * Don't map the pages in hyp since these are only used in protected
	 * mode, which will (re)create its own mapping when initialized.
	 */

	return 0;
}

/*
 * Finalizes the initialization of hyp mode, once everything else is initialized
 * and the initialziation process cannot fail.
 */
static void finalize_init_hyp_mode(void)
{
	int cpu;

	if (system_supports_sve() && is_protected_kvm_enabled()) {
		for_each_possible_cpu(cpu) {
			struct cpu_sve_state *sve_state;

			sve_state = per_cpu_ptr_nvhe_sym(kvm_host_data, cpu)->sve_state;
			per_cpu_ptr_nvhe_sym(kvm_host_data, cpu)->sve_state =
				kern_hyp_va(sve_state);
		}
	}
}

static void pkvm_hyp_init_ptrauth(void)
{
	struct kvm_cpu_context *hyp_ctxt;
	int cpu;

	for_each_possible_cpu(cpu) {
		hyp_ctxt = per_cpu_ptr_nvhe_sym(kvm_hyp_ctxt, cpu);
		hyp_ctxt->sys_regs[APIAKEYLO_EL1] = get_random_long();
		hyp_ctxt->sys_regs[APIAKEYHI_EL1] = get_random_long();
		hyp_ctxt->sys_regs[APIBKEYLO_EL1] = get_random_long();
		hyp_ctxt->sys_regs[APIBKEYHI_EL1] = get_random_long();
		hyp_ctxt->sys_regs[APDAKEYLO_EL1] = get_random_long();
		hyp_ctxt->sys_regs[APDAKEYHI_EL1] = get_random_long();
		hyp_ctxt->sys_regs[APDBKEYLO_EL1] = get_random_long();
		hyp_ctxt->sys_regs[APDBKEYHI_EL1] = get_random_long();
		hyp_ctxt->sys_regs[APGAKEYLO_EL1] = get_random_long();
		hyp_ctxt->sys_regs[APGAKEYHI_EL1] = get_random_long();
	}
}

/* Inits Hyp-mode on all online CPUs */
static int __init init_hyp_mode(void)
{
	u32 hyp_va_bits;
	int cpu;
	int err = -ENOMEM;

	/*
	 * The protected Hyp-mode cannot be initialized if the memory pool
	 * allocation has failed.
	 */
	if (is_protected_kvm_enabled() && !hyp_mem_base)
		goto out_err;

	/*
	 * Allocate Hyp PGD and setup Hyp identity mapping
	 */
	err = kvm_mmu_init(&hyp_va_bits);
	if (err)
		goto out_err;

	/*
	 * Allocate stack pages for Hypervisor-mode
	 */
	for_each_possible_cpu(cpu) {
		unsigned long stack_base;

		stack_base = __get_free_pages(GFP_KERNEL, NVHE_STACK_SHIFT - PAGE_SHIFT);
		if (!stack_base) {
			err = -ENOMEM;
			goto out_err;
		}

		per_cpu(kvm_arm_hyp_stack_base, cpu) = stack_base;
	}

	/*
	 * Allocate and initialize pages for Hypervisor-mode percpu regions.
	 */
	for_each_possible_cpu(cpu) {
		struct page *page;
		void *page_addr;

		page = alloc_pages(GFP_KERNEL, nvhe_percpu_order());
		if (!page) {
			err = -ENOMEM;
			goto out_err;
		}

		page_addr = page_address(page);
		memcpy(page_addr, CHOOSE_NVHE_SYM(__per_cpu_start), nvhe_percpu_size());
		kvm_nvhe_sym(kvm_arm_hyp_percpu_base)[cpu] = (unsigned long)page_addr;
	}

	/*
	 * Map the Hyp-code called directly from the host
	 */
	err = create_hyp_mappings(kvm_ksym_ref(__hyp_text_start),
				  kvm_ksym_ref(__hyp_text_end), PAGE_HYP_EXEC);
	if (err) {
		kvm_err("Cannot map world-switch code\n");
		goto out_err;
	}

	err = create_hyp_mappings(kvm_ksym_ref(__hyp_rodata_start),
				  kvm_ksym_ref(__hyp_rodata_end), PAGE_HYP_RO);
	if (err) {
		kvm_err("Cannot map .hyp.rodata section\n");
		goto out_err;
	}

	err = create_hyp_mappings(kvm_ksym_ref(__start_rodata),
				  kvm_ksym_ref(__end_rodata), PAGE_HYP_RO);
	if (err) {
		kvm_err("Cannot map rodata section\n");
		goto out_err;
	}

	/*
	 * .hyp.bss is guaranteed to be placed at the beginning of the .bss
	 * section thanks to an assertion in the linker script. Map it RW and
	 * the rest of .bss RO.
	 */
	err = create_hyp_mappings(kvm_ksym_ref(__hyp_bss_start),
				  kvm_ksym_ref(__hyp_bss_end), PAGE_HYP);
	if (err) {
		kvm_err("Cannot map hyp bss section: %d\n", err);
		goto out_err;
	}

	err = create_hyp_mappings(kvm_ksym_ref(__hyp_bss_end),
				  kvm_ksym_ref(__bss_stop), PAGE_HYP_RO);
	if (err) {
		kvm_err("Cannot map bss section\n");
		goto out_err;
	}

	/*
	 * Map the Hyp stack pages
	 */
	for_each_possible_cpu(cpu) {
		struct kvm_nvhe_init_params *params = per_cpu_ptr_nvhe_sym(kvm_init_params, cpu);
		char *stack_base = (char *)per_cpu(kvm_arm_hyp_stack_base, cpu);

		err = create_hyp_stack(__pa(stack_base), &params->stack_hyp_va);
		if (err) {
			kvm_err("Cannot map hyp stack\n");
			goto out_err;
		}

		/*
		 * Save the stack PA in nvhe_init_params. This will be needed
		 * to recreate the stack mapping in protected nVHE mode.
		 * __hyp_pa() won't do the right thing there, since the stack
		 * has been mapped in the flexible private VA space.
		 */
		params->stack_pa = __pa(stack_base);
	}

	for_each_possible_cpu(cpu) {
		char *percpu_begin = (char *)kvm_nvhe_sym(kvm_arm_hyp_percpu_base)[cpu];
		char *percpu_end = percpu_begin + nvhe_percpu_size();

		/* Map Hyp percpu pages */
		err = create_hyp_mappings(percpu_begin, percpu_end, PAGE_HYP);
		if (err) {
			kvm_err("Cannot map hyp percpu region\n");
			goto out_err;
		}

		/* Prepare the CPU initialization parameters */
		cpu_prepare_hyp_mode(cpu, hyp_va_bits);
	}

	kvm_hyp_init_symbols();

	if (is_protected_kvm_enabled()) {
		if (IS_ENABLED(CONFIG_ARM64_PTR_AUTH_KERNEL) &&
		    cpus_have_final_cap(ARM64_HAS_ADDRESS_AUTH))
			pkvm_hyp_init_ptrauth();

		init_cpu_logical_map();

		if (!init_psci_relay()) {
			err = -ENODEV;
			goto out_err;
		}

		err = init_pkvm_host_sve_state();
		if (err)
			goto out_err;

		err = kvm_hyp_init_protection(hyp_va_bits);
		if (err) {
			kvm_err("Failed to init hyp memory protection\n");
			goto out_err;
		}
	}

	return 0;

out_err:
	teardown_hyp_mode();
	kvm_err("error initializing Hyp mode: %d\n", err);
	return err;
}

struct kvm_vcpu *kvm_mpidr_to_vcpu(struct kvm *kvm, unsigned long mpidr)
{
	struct kvm_vcpu *vcpu = NULL;
	struct kvm_mpidr_data *data;
	unsigned long i;

	mpidr &= MPIDR_HWID_BITMASK;

	rcu_read_lock();
	data = rcu_dereference(kvm->arch.mpidr_data);

	if (data) {
		u16 idx = kvm_mpidr_index(data, mpidr);

		vcpu = kvm_get_vcpu(kvm, data->cmpidr_to_idx[idx]);
		if (mpidr != kvm_vcpu_get_mpidr_aff(vcpu))
			vcpu = NULL;
	}

	rcu_read_unlock();

	if (vcpu)
		return vcpu;

	kvm_for_each_vcpu(i, vcpu, kvm) {
		if (mpidr == kvm_vcpu_get_mpidr_aff(vcpu))
			return vcpu;
	}
	return NULL;
}

bool kvm_arch_irqchip_in_kernel(struct kvm *kvm)
{
	return irqchip_in_kernel(kvm);
}

bool kvm_arch_has_irq_bypass(void)
{
	return true;
}

int kvm_arch_irq_bypass_add_producer(struct irq_bypass_consumer *cons,
				      struct irq_bypass_producer *prod)
{
	struct kvm_kernel_irqfd *irqfd =
		container_of(cons, struct kvm_kernel_irqfd, consumer);
	struct kvm_kernel_irq_routing_entry *irq_entry = &irqfd->irq_entry;

	/*
	 * The only thing we have a chance of directly-injecting is LPIs. Maybe
	 * one day...
	 */
	if (irq_entry->type != KVM_IRQ_ROUTING_MSI)
		return 0;

	return kvm_vgic_v4_set_forwarding(irqfd->kvm, prod->irq,
					  &irqfd->irq_entry);
}
void kvm_arch_irq_bypass_del_producer(struct irq_bypass_consumer *cons,
				      struct irq_bypass_producer *prod)
{
	struct kvm_kernel_irqfd *irqfd =
		container_of(cons, struct kvm_kernel_irqfd, consumer);
	struct kvm_kernel_irq_routing_entry *irq_entry = &irqfd->irq_entry;

	if (irq_entry->type != KVM_IRQ_ROUTING_MSI)
		return;

	kvm_vgic_v4_unset_forwarding(irqfd->kvm, prod->irq,
				     &irqfd->irq_entry);
}

void kvm_arch_irq_bypass_stop(struct irq_bypass_consumer *cons)
{
	struct kvm_kernel_irqfd *irqfd =
		container_of(cons, struct kvm_kernel_irqfd, consumer);

	kvm_arm_halt_guest(irqfd->kvm);
}

void kvm_arch_irq_bypass_start(struct irq_bypass_consumer *cons)
{
	struct kvm_kernel_irqfd *irqfd =
		container_of(cons, struct kvm_kernel_irqfd, consumer);

	kvm_arm_resume_guest(irqfd->kvm);
}

/* Initialize Hyp-mode and memory mappings on all CPUs */
static __init int kvm_arm_init(void)
{
	int err;
	bool in_hyp_mode;

	if (!is_hyp_mode_available()) {
		kvm_info("HYP mode not available\n");
		return -ENODEV;
	}

	if (kvm_get_mode() == KVM_MODE_NONE) {
		kvm_info("KVM disabled from command line\n");
		return -ENODEV;
	}

	err = kvm_sys_reg_table_init();
	if (err) {
		kvm_info("Error initializing system register tables");
		return err;
	}

	in_hyp_mode = is_kernel_in_hyp_mode();

	if (cpus_have_final_cap(ARM64_WORKAROUND_DEVICE_LOAD_ACQUIRE) ||
	    cpus_have_final_cap(ARM64_WORKAROUND_1508412))
		kvm_info("Guests without required CPU erratum workarounds can deadlock system!\n" \
			 "Only trusted guests should be used on this system.\n");

	err = kvm_set_ipa_limit();
	if (err)
		return err;

	err = kvm_arm_init_sve();
	if (err)
		return err;

	err = kvm_arm_vmid_alloc_init();
	if (err) {
		kvm_err("Failed to initialize VMID allocator.\n");
		return err;
	}

	if (!in_hyp_mode) {
		err = init_hyp_mode();
		if (err)
			goto out_err;
	}

	err = kvm_init_vector_slots();
	if (err) {
		kvm_err("Cannot initialise vector slots\n");
		goto out_hyp;
	}

	err = init_subsystems();
	if (err)
		goto out_hyp;

	kvm_info("%s%sVHE%s mode initialized successfully\n",
		 in_hyp_mode ? "" : (is_protected_kvm_enabled() ?
				     "Protected " : "Hyp "),
		 in_hyp_mode ? "" : (cpus_have_final_cap(ARM64_KVM_HVHE) ?
				     "h" : "n"),
		 cpus_have_final_cap(ARM64_HAS_NESTED_VIRT) ? "+NV2": "");

	/*
	 * FIXME: Do something reasonable if kvm_init() fails after pKVM
	 * hypervisor protection is finalized.
	 */
	err = kvm_init(sizeof(struct kvm_vcpu), 0, THIS_MODULE);
	if (err)
		goto out_subs;

	/*
	 * This should be called after initialization is done and failure isn't
	 * possible anymore.
	 */
	if (!in_hyp_mode)
		finalize_init_hyp_mode();

	kvm_arm_initialised = true;

	return 0;

out_subs:
	teardown_subsystems();
out_hyp:
	if (!in_hyp_mode)
		teardown_hyp_mode();
out_err:
	kvm_arm_vmid_alloc_free();
	return err;
}

static int __init early_kvm_mode_cfg(char *arg)
{
	if (!arg)
		return -EINVAL;

	if (strcmp(arg, "none") == 0) {
		kvm_mode = KVM_MODE_NONE;
		return 0;
	}

	if (!is_hyp_mode_available()) {
		pr_warn_once("KVM is not available. Ignoring kvm-arm.mode\n");
		return 0;
	}

	if (strcmp(arg, "protected") == 0) {
		if (!is_kernel_in_hyp_mode())
			kvm_mode = KVM_MODE_PROTECTED;
		else
			pr_warn_once("Protected KVM not available with VHE\n");

		return 0;
	}

	if (strcmp(arg, "nvhe") == 0 && !WARN_ON(is_kernel_in_hyp_mode())) {
		kvm_mode = KVM_MODE_DEFAULT;
		return 0;
	}

	if (strcmp(arg, "nested") == 0 && !WARN_ON(!is_kernel_in_hyp_mode())) {
		kvm_mode = KVM_MODE_NV;
		return 0;
	}

	return -EINVAL;
}
early_param("kvm-arm.mode", early_kvm_mode_cfg);

static int __init early_kvm_wfx_trap_policy_cfg(char *arg, enum kvm_wfx_trap_policy *p)
{
	if (!arg)
		return -EINVAL;

	if (strcmp(arg, "trap") == 0) {
		*p = KVM_WFX_TRAP;
		return 0;
	}

	if (strcmp(arg, "notrap") == 0) {
		*p = KVM_WFX_NOTRAP;
		return 0;
	}

	return -EINVAL;
}

static int __init early_kvm_wfi_trap_policy_cfg(char *arg)
{
	return early_kvm_wfx_trap_policy_cfg(arg, &kvm_wfi_trap_policy);
}
early_param("kvm-arm.wfi_trap_policy", early_kvm_wfi_trap_policy_cfg);

static int __init early_kvm_wfe_trap_policy_cfg(char *arg)
{
	return early_kvm_wfx_trap_policy_cfg(arg, &kvm_wfe_trap_policy);
}
early_param("kvm-arm.wfe_trap_policy", early_kvm_wfe_trap_policy_cfg);

enum kvm_mode kvm_get_mode(void)
{
	return kvm_mode;
}

module_init(kvm_arm_init);<|MERGE_RESOLUTION|>--- conflicted
+++ resolved
@@ -604,10 +604,7 @@
 	 * interrupt deactivation in nested state (e.g. timer interrupt).
 	 */
 	kvm_timer_vcpu_load(vcpu);
-<<<<<<< HEAD
-=======
 	kvm_vgic_load(vcpu);
->>>>>>> e8a457b7
 	kvm_vcpu_load_debug(vcpu);
 	if (has_vhe())
 		kvm_vcpu_load_vhe(vcpu);
