// SPDX-License-Identifier: GPL-2.0-only

#include <linux/ethtool_netlink.h>
#include <linux/net_tstamp.h>
#include <linux/phy.h>
#include <linux/rtnetlink.h>
#include <linux/ptp_clock_kernel.h>
#include <linux/phy_link_topology.h>
<<<<<<< HEAD
=======
#include <net/netdev_queues.h>
>>>>>>> e8a457b7

#include "netlink.h"
#include "common.h"
#include "../core/dev.h"


const char netdev_features_strings[NETDEV_FEATURE_COUNT][ETH_GSTRING_LEN] = {
	[NETIF_F_SG_BIT] =               "tx-scatter-gather",
	[NETIF_F_IP_CSUM_BIT] =          "tx-checksum-ipv4",
	[NETIF_F_HW_CSUM_BIT] =          "tx-checksum-ip-generic",
	[NETIF_F_IPV6_CSUM_BIT] =        "tx-checksum-ipv6",
	[NETIF_F_HIGHDMA_BIT] =          "highdma",
	[NETIF_F_FRAGLIST_BIT] =         "tx-scatter-gather-fraglist",
	[NETIF_F_HW_VLAN_CTAG_TX_BIT] =  "tx-vlan-hw-insert",

	[NETIF_F_HW_VLAN_CTAG_RX_BIT] =  "rx-vlan-hw-parse",
	[NETIF_F_HW_VLAN_CTAG_FILTER_BIT] = "rx-vlan-filter",
	[NETIF_F_HW_VLAN_STAG_TX_BIT] =  "tx-vlan-stag-hw-insert",
	[NETIF_F_HW_VLAN_STAG_RX_BIT] =  "rx-vlan-stag-hw-parse",
	[NETIF_F_HW_VLAN_STAG_FILTER_BIT] = "rx-vlan-stag-filter",
	[NETIF_F_VLAN_CHALLENGED_BIT] =  "vlan-challenged",
	[NETIF_F_GSO_BIT] =              "tx-generic-segmentation",
	[NETIF_F_GRO_BIT] =              "rx-gro",
	[NETIF_F_GRO_HW_BIT] =           "rx-gro-hw",
	[NETIF_F_LRO_BIT] =              "rx-lro",

	[NETIF_F_TSO_BIT] =              "tx-tcp-segmentation",
	[NETIF_F_GSO_ROBUST_BIT] =       "tx-gso-robust",
	[NETIF_F_TSO_ECN_BIT] =          "tx-tcp-ecn-segmentation",
	[NETIF_F_GSO_ACCECN_BIT] =	 "tx-tcp-accecn-segmentation",
	[NETIF_F_TSO_MANGLEID_BIT] =	 "tx-tcp-mangleid-segmentation",
	[NETIF_F_TSO6_BIT] =             "tx-tcp6-segmentation",
	[NETIF_F_FSO_BIT] =              "tx-fcoe-segmentation",
	[NETIF_F_GSO_GRE_BIT] =		 "tx-gre-segmentation",
	[NETIF_F_GSO_GRE_CSUM_BIT] =	 "tx-gre-csum-segmentation",
	[NETIF_F_GSO_IPXIP4_BIT] =	 "tx-ipxip4-segmentation",
	[NETIF_F_GSO_IPXIP6_BIT] =	 "tx-ipxip6-segmentation",
	[NETIF_F_GSO_UDP_TUNNEL_BIT] =	 "tx-udp_tnl-segmentation",
	[NETIF_F_GSO_UDP_TUNNEL_CSUM_BIT] = "tx-udp_tnl-csum-segmentation",
	[NETIF_F_GSO_PARTIAL_BIT] =	 "tx-gso-partial",
	[NETIF_F_GSO_TUNNEL_REMCSUM_BIT] = "tx-tunnel-remcsum-segmentation",
	[NETIF_F_GSO_SCTP_BIT] =	 "tx-sctp-segmentation",
	[NETIF_F_GSO_ESP_BIT] =		 "tx-esp-segmentation",
	[NETIF_F_GSO_UDP_L4_BIT] =	 "tx-udp-segmentation",
	[NETIF_F_GSO_FRAGLIST_BIT] =	 "tx-gso-list",

	[NETIF_F_FCOE_CRC_BIT] =         "tx-checksum-fcoe-crc",
	[NETIF_F_SCTP_CRC_BIT] =        "tx-checksum-sctp",
	[NETIF_F_NTUPLE_BIT] =           "rx-ntuple-filter",
	[NETIF_F_RXHASH_BIT] =           "rx-hashing",
	[NETIF_F_RXCSUM_BIT] =           "rx-checksum",
	[NETIF_F_NOCACHE_COPY_BIT] =     "tx-nocache-copy",
	[NETIF_F_LOOPBACK_BIT] =         "loopback",
	[NETIF_F_RXFCS_BIT] =            "rx-fcs",
	[NETIF_F_RXALL_BIT] =            "rx-all",
	[NETIF_F_HW_L2FW_DOFFLOAD_BIT] = "l2-fwd-offload",
	[NETIF_F_HW_TC_BIT] =		 "hw-tc-offload",
	[NETIF_F_HW_ESP_BIT] =		 "esp-hw-offload",
	[NETIF_F_HW_ESP_TX_CSUM_BIT] =	 "esp-tx-csum-hw-offload",
	[NETIF_F_RX_UDP_TUNNEL_PORT_BIT] =	 "rx-udp_tunnel-port-offload",
	[NETIF_F_HW_TLS_RECORD_BIT] =	"tls-hw-record",
	[NETIF_F_HW_TLS_TX_BIT] =	 "tls-hw-tx-offload",
	[NETIF_F_HW_TLS_RX_BIT] =	 "tls-hw-rx-offload",
	[NETIF_F_GRO_FRAGLIST_BIT] =	 "rx-gro-list",
	[NETIF_F_HW_MACSEC_BIT] =	 "macsec-hw-offload",
	[NETIF_F_GRO_UDP_FWD_BIT] =	 "rx-udp-gro-forwarding",
	[NETIF_F_HW_HSR_TAG_INS_BIT] =	 "hsr-tag-ins-offload",
	[NETIF_F_HW_HSR_TAG_RM_BIT] =	 "hsr-tag-rm-offload",
	[NETIF_F_HW_HSR_FWD_BIT] =	 "hsr-fwd-offload",
	[NETIF_F_HW_HSR_DUP_BIT] =	 "hsr-dup-offload",
};

const char
rss_hash_func_strings[ETH_RSS_HASH_FUNCS_COUNT][ETH_GSTRING_LEN] = {
	[ETH_RSS_HASH_TOP_BIT] =	"toeplitz",
	[ETH_RSS_HASH_XOR_BIT] =	"xor",
	[ETH_RSS_HASH_CRC32_BIT] =	"crc32",
};

const char
tunable_strings[__ETHTOOL_TUNABLE_COUNT][ETH_GSTRING_LEN] = {
	[ETHTOOL_ID_UNSPEC]     = "Unspec",
	[ETHTOOL_RX_COPYBREAK]	= "rx-copybreak",
	[ETHTOOL_TX_COPYBREAK]	= "tx-copybreak",
	[ETHTOOL_PFC_PREVENTION_TOUT] = "pfc-prevention-tout",
	[ETHTOOL_TX_COPYBREAK_BUF_SIZE] = "tx-copybreak-buf-size",
};

const char
phy_tunable_strings[__ETHTOOL_PHY_TUNABLE_COUNT][ETH_GSTRING_LEN] = {
	[ETHTOOL_ID_UNSPEC]     = "Unspec",
	[ETHTOOL_PHY_DOWNSHIFT]	= "phy-downshift",
	[ETHTOOL_PHY_FAST_LINK_DOWN] = "phy-fast-link-down",
	[ETHTOOL_PHY_EDPD]	= "phy-energy-detect-power-down",
};

#define __LINK_MODE_NAME(speed, type, duplex) \
	#speed "base" #type "/" #duplex
#define __DEFINE_LINK_MODE_NAME(speed, type, duplex) \
	[ETHTOOL_LINK_MODE(speed, type, duplex)] = \
	__LINK_MODE_NAME(speed, type, duplex)
#define __DEFINE_SPECIAL_MODE_NAME(_mode, _name) \
	[ETHTOOL_LINK_MODE_ ## _mode ## _BIT] = _name

const char link_mode_names[][ETH_GSTRING_LEN] = {
	__DEFINE_LINK_MODE_NAME(10, T, Half),
	__DEFINE_LINK_MODE_NAME(10, T, Full),
	__DEFINE_LINK_MODE_NAME(100, T, Half),
	__DEFINE_LINK_MODE_NAME(100, T, Full),
	__DEFINE_LINK_MODE_NAME(1000, T, Half),
	__DEFINE_LINK_MODE_NAME(1000, T, Full),
	__DEFINE_SPECIAL_MODE_NAME(Autoneg, "Autoneg"),
	__DEFINE_SPECIAL_MODE_NAME(TP, "TP"),
	__DEFINE_SPECIAL_MODE_NAME(AUI, "AUI"),
	__DEFINE_SPECIAL_MODE_NAME(MII, "MII"),
	__DEFINE_SPECIAL_MODE_NAME(FIBRE, "FIBRE"),
	__DEFINE_SPECIAL_MODE_NAME(BNC, "BNC"),
	__DEFINE_LINK_MODE_NAME(10000, T, Full),
	__DEFINE_SPECIAL_MODE_NAME(Pause, "Pause"),
	__DEFINE_SPECIAL_MODE_NAME(Asym_Pause, "Asym_Pause"),
	__DEFINE_LINK_MODE_NAME(2500, X, Full),
	__DEFINE_SPECIAL_MODE_NAME(Backplane, "Backplane"),
	__DEFINE_LINK_MODE_NAME(1000, KX, Full),
	__DEFINE_LINK_MODE_NAME(10000, KX4, Full),
	__DEFINE_LINK_MODE_NAME(10000, KR, Full),
	__DEFINE_SPECIAL_MODE_NAME(10000baseR_FEC, "10000baseR_FEC"),
	__DEFINE_LINK_MODE_NAME(20000, MLD2, Full),
	__DEFINE_LINK_MODE_NAME(20000, KR2, Full),
	__DEFINE_LINK_MODE_NAME(40000, KR4, Full),
	__DEFINE_LINK_MODE_NAME(40000, CR4, Full),
	__DEFINE_LINK_MODE_NAME(40000, SR4, Full),
	__DEFINE_LINK_MODE_NAME(40000, LR4, Full),
	__DEFINE_LINK_MODE_NAME(56000, KR4, Full),
	__DEFINE_LINK_MODE_NAME(56000, CR4, Full),
	__DEFINE_LINK_MODE_NAME(56000, SR4, Full),
	__DEFINE_LINK_MODE_NAME(56000, LR4, Full),
	__DEFINE_LINK_MODE_NAME(25000, CR, Full),
	__DEFINE_LINK_MODE_NAME(25000, KR, Full),
	__DEFINE_LINK_MODE_NAME(25000, SR, Full),
	__DEFINE_LINK_MODE_NAME(50000, CR2, Full),
	__DEFINE_LINK_MODE_NAME(50000, KR2, Full),
	__DEFINE_LINK_MODE_NAME(100000, KR4, Full),
	__DEFINE_LINK_MODE_NAME(100000, SR4, Full),
	__DEFINE_LINK_MODE_NAME(100000, CR4, Full),
	__DEFINE_LINK_MODE_NAME(100000, LR4_ER4, Full),
	__DEFINE_LINK_MODE_NAME(50000, SR2, Full),
	__DEFINE_LINK_MODE_NAME(1000, X, Full),
	__DEFINE_LINK_MODE_NAME(10000, CR, Full),
	__DEFINE_LINK_MODE_NAME(10000, SR, Full),
	__DEFINE_LINK_MODE_NAME(10000, LR, Full),
	__DEFINE_LINK_MODE_NAME(10000, LRM, Full),
	__DEFINE_LINK_MODE_NAME(10000, ER, Full),
	__DEFINE_LINK_MODE_NAME(2500, T, Full),
	__DEFINE_LINK_MODE_NAME(5000, T, Full),
	__DEFINE_SPECIAL_MODE_NAME(FEC_NONE, "None"),
	__DEFINE_SPECIAL_MODE_NAME(FEC_RS, "RS"),
	__DEFINE_SPECIAL_MODE_NAME(FEC_BASER, "BASER"),
	__DEFINE_LINK_MODE_NAME(50000, KR, Full),
	__DEFINE_LINK_MODE_NAME(50000, SR, Full),
	__DEFINE_LINK_MODE_NAME(50000, CR, Full),
	__DEFINE_LINK_MODE_NAME(50000, LR_ER_FR, Full),
	__DEFINE_LINK_MODE_NAME(50000, DR, Full),
	__DEFINE_LINK_MODE_NAME(100000, KR2, Full),
	__DEFINE_LINK_MODE_NAME(100000, SR2, Full),
	__DEFINE_LINK_MODE_NAME(100000, CR2, Full),
	__DEFINE_LINK_MODE_NAME(100000, LR2_ER2_FR2, Full),
	__DEFINE_LINK_MODE_NAME(100000, DR2, Full),
	__DEFINE_LINK_MODE_NAME(200000, KR4, Full),
	__DEFINE_LINK_MODE_NAME(200000, SR4, Full),
	__DEFINE_LINK_MODE_NAME(200000, LR4_ER4_FR4, Full),
	__DEFINE_LINK_MODE_NAME(200000, DR4, Full),
	__DEFINE_LINK_MODE_NAME(200000, CR4, Full),
	__DEFINE_LINK_MODE_NAME(100, T1, Full),
	__DEFINE_LINK_MODE_NAME(1000, T1, Full),
	__DEFINE_LINK_MODE_NAME(400000, KR8, Full),
	__DEFINE_LINK_MODE_NAME(400000, SR8, Full),
	__DEFINE_LINK_MODE_NAME(400000, LR8_ER8_FR8, Full),
	__DEFINE_LINK_MODE_NAME(400000, DR8, Full),
	__DEFINE_LINK_MODE_NAME(400000, CR8, Full),
	__DEFINE_SPECIAL_MODE_NAME(FEC_LLRS, "LLRS"),
	__DEFINE_LINK_MODE_NAME(100000, KR, Full),
	__DEFINE_LINK_MODE_NAME(100000, SR, Full),
	__DEFINE_LINK_MODE_NAME(100000, LR_ER_FR, Full),
	__DEFINE_LINK_MODE_NAME(100000, DR, Full),
	__DEFINE_LINK_MODE_NAME(100000, CR, Full),
	__DEFINE_LINK_MODE_NAME(200000, KR2, Full),
	__DEFINE_LINK_MODE_NAME(200000, SR2, Full),
	__DEFINE_LINK_MODE_NAME(200000, LR2_ER2_FR2, Full),
	__DEFINE_LINK_MODE_NAME(200000, DR2, Full),
	__DEFINE_LINK_MODE_NAME(200000, CR2, Full),
	__DEFINE_LINK_MODE_NAME(400000, KR4, Full),
	__DEFINE_LINK_MODE_NAME(400000, SR4, Full),
	__DEFINE_LINK_MODE_NAME(400000, LR4_ER4_FR4, Full),
	__DEFINE_LINK_MODE_NAME(400000, DR4, Full),
	__DEFINE_LINK_MODE_NAME(400000, CR4, Full),
	__DEFINE_LINK_MODE_NAME(100, FX, Half),
	__DEFINE_LINK_MODE_NAME(100, FX, Full),
	__DEFINE_LINK_MODE_NAME(10, T1L, Full),
	__DEFINE_LINK_MODE_NAME(800000, CR8, Full),
	__DEFINE_LINK_MODE_NAME(800000, KR8, Full),
	__DEFINE_LINK_MODE_NAME(800000, DR8, Full),
	__DEFINE_LINK_MODE_NAME(800000, DR8_2, Full),
	__DEFINE_LINK_MODE_NAME(800000, SR8, Full),
	__DEFINE_LINK_MODE_NAME(800000, VR8, Full),
	__DEFINE_LINK_MODE_NAME(10, T1S, Full),
	__DEFINE_LINK_MODE_NAME(10, T1S, Half),
	__DEFINE_LINK_MODE_NAME(10, T1S_P2MP, Half),
	__DEFINE_LINK_MODE_NAME(10, T1BRR, Full),
	__DEFINE_LINK_MODE_NAME(200000, CR, Full),
	__DEFINE_LINK_MODE_NAME(200000, KR, Full),
	__DEFINE_LINK_MODE_NAME(200000, DR, Full),
	__DEFINE_LINK_MODE_NAME(200000, DR_2, Full),
	__DEFINE_LINK_MODE_NAME(200000, SR, Full),
	__DEFINE_LINK_MODE_NAME(200000, VR, Full),
	__DEFINE_LINK_MODE_NAME(400000, CR2, Full),
	__DEFINE_LINK_MODE_NAME(400000, KR2, Full),
	__DEFINE_LINK_MODE_NAME(400000, DR2, Full),
	__DEFINE_LINK_MODE_NAME(400000, DR2_2, Full),
	__DEFINE_LINK_MODE_NAME(400000, SR2, Full),
	__DEFINE_LINK_MODE_NAME(400000, VR2, Full),
	__DEFINE_LINK_MODE_NAME(800000, CR4, Full),
	__DEFINE_LINK_MODE_NAME(800000, KR4, Full),
	__DEFINE_LINK_MODE_NAME(800000, DR4, Full),
	__DEFINE_LINK_MODE_NAME(800000, DR4_2, Full),
	__DEFINE_LINK_MODE_NAME(800000, SR4, Full),
	__DEFINE_LINK_MODE_NAME(800000, VR4, Full),
};
static_assert(ARRAY_SIZE(link_mode_names) == __ETHTOOL_LINK_MODE_MASK_NBITS);

#define __LINK_MODE_LANES_CR		1
#define __LINK_MODE_LANES_CR2		2
#define __LINK_MODE_LANES_CR4		4
#define __LINK_MODE_LANES_CR8		8
#define __LINK_MODE_LANES_DR		1
#define __LINK_MODE_LANES_DR_2		1
#define __LINK_MODE_LANES_DR2		2
#define __LINK_MODE_LANES_DR2_2		2
#define __LINK_MODE_LANES_DR4		4
#define __LINK_MODE_LANES_DR4_2		4
#define __LINK_MODE_LANES_DR8		8
#define __LINK_MODE_LANES_KR		1
#define __LINK_MODE_LANES_KR2		2
#define __LINK_MODE_LANES_KR4		4
#define __LINK_MODE_LANES_KR8		8
#define __LINK_MODE_LANES_SR		1
#define __LINK_MODE_LANES_SR2		2
#define __LINK_MODE_LANES_SR4		4
#define __LINK_MODE_LANES_SR8		8
#define __LINK_MODE_LANES_ER		1
#define __LINK_MODE_LANES_KX		1
#define __LINK_MODE_LANES_KX4		4
#define __LINK_MODE_LANES_LR		1
#define __LINK_MODE_LANES_LR4		4
#define __LINK_MODE_LANES_LR4_ER4	4
#define __LINK_MODE_LANES_LR_ER_FR	1
#define __LINK_MODE_LANES_LR2_ER2_FR2	2
#define __LINK_MODE_LANES_LR4_ER4_FR4	4
#define __LINK_MODE_LANES_LR8_ER8_FR8	8
#define __LINK_MODE_LANES_LRM		1
#define __LINK_MODE_LANES_MLD2		2
#define __LINK_MODE_LANES_T		1
#define __LINK_MODE_LANES_T1		1
#define __LINK_MODE_LANES_X		1
#define __LINK_MODE_LANES_FX		1
#define __LINK_MODE_LANES_T1L		1
#define __LINK_MODE_LANES_T1S		1
#define __LINK_MODE_LANES_T1S_P2MP	1
#define __LINK_MODE_LANES_VR		1
#define __LINK_MODE_LANES_VR2		2
#define __LINK_MODE_LANES_VR4		4
#define __LINK_MODE_LANES_VR8		8
#define __LINK_MODE_LANES_DR8_2		8
#define __LINK_MODE_LANES_T1BRR		1

#define __DEFINE_LINK_MODE_PARAMS(_speed, _type, _duplex)	\
	[ETHTOOL_LINK_MODE(_speed, _type, _duplex)] = {		\
		.speed  = SPEED_ ## _speed, \
		.lanes  = __LINK_MODE_LANES_ ## _type, \
		.duplex	= __DUPLEX_ ## _duplex \
	}
#define __DUPLEX_Half DUPLEX_HALF
#define __DUPLEX_Full DUPLEX_FULL
#define __DEFINE_SPECIAL_MODE_PARAMS(_mode) \
	[ETHTOOL_LINK_MODE_ ## _mode ## _BIT] = { \
		.speed	= SPEED_UNKNOWN, \
		.lanes	= 0, \
		.duplex	= DUPLEX_UNKNOWN, \
	}

const struct link_mode_info link_mode_params[] = {
	__DEFINE_LINK_MODE_PARAMS(10, T, Half),
	__DEFINE_LINK_MODE_PARAMS(10, T, Full),
	__DEFINE_LINK_MODE_PARAMS(100, T, Half),
	__DEFINE_LINK_MODE_PARAMS(100, T, Full),
	__DEFINE_LINK_MODE_PARAMS(1000, T, Half),
	__DEFINE_LINK_MODE_PARAMS(1000, T, Full),
	__DEFINE_SPECIAL_MODE_PARAMS(Autoneg),
	__DEFINE_SPECIAL_MODE_PARAMS(TP),
	__DEFINE_SPECIAL_MODE_PARAMS(AUI),
	__DEFINE_SPECIAL_MODE_PARAMS(MII),
	__DEFINE_SPECIAL_MODE_PARAMS(FIBRE),
	__DEFINE_SPECIAL_MODE_PARAMS(BNC),
	__DEFINE_LINK_MODE_PARAMS(10000, T, Full),
	__DEFINE_SPECIAL_MODE_PARAMS(Pause),
	__DEFINE_SPECIAL_MODE_PARAMS(Asym_Pause),
	__DEFINE_LINK_MODE_PARAMS(2500, X, Full),
	__DEFINE_SPECIAL_MODE_PARAMS(Backplane),
	__DEFINE_LINK_MODE_PARAMS(1000, KX, Full),
	__DEFINE_LINK_MODE_PARAMS(10000, KX4, Full),
	__DEFINE_LINK_MODE_PARAMS(10000, KR, Full),
	[ETHTOOL_LINK_MODE_10000baseR_FEC_BIT] = {
		.speed	= SPEED_10000,
		.lanes	= 1,
		.duplex = DUPLEX_FULL,
	},
	__DEFINE_LINK_MODE_PARAMS(20000, MLD2, Full),
	__DEFINE_LINK_MODE_PARAMS(20000, KR2, Full),
	__DEFINE_LINK_MODE_PARAMS(40000, KR4, Full),
	__DEFINE_LINK_MODE_PARAMS(40000, CR4, Full),
	__DEFINE_LINK_MODE_PARAMS(40000, SR4, Full),
	__DEFINE_LINK_MODE_PARAMS(40000, LR4, Full),
	__DEFINE_LINK_MODE_PARAMS(56000, KR4, Full),
	__DEFINE_LINK_MODE_PARAMS(56000, CR4, Full),
	__DEFINE_LINK_MODE_PARAMS(56000, SR4, Full),
	__DEFINE_LINK_MODE_PARAMS(56000, LR4, Full),
	__DEFINE_LINK_MODE_PARAMS(25000, CR, Full),
	__DEFINE_LINK_MODE_PARAMS(25000, KR, Full),
	__DEFINE_LINK_MODE_PARAMS(25000, SR, Full),
	__DEFINE_LINK_MODE_PARAMS(50000, CR2, Full),
	__DEFINE_LINK_MODE_PARAMS(50000, KR2, Full),
	__DEFINE_LINK_MODE_PARAMS(100000, KR4, Full),
	__DEFINE_LINK_MODE_PARAMS(100000, SR4, Full),
	__DEFINE_LINK_MODE_PARAMS(100000, CR4, Full),
	__DEFINE_LINK_MODE_PARAMS(100000, LR4_ER4, Full),
	__DEFINE_LINK_MODE_PARAMS(50000, SR2, Full),
	__DEFINE_LINK_MODE_PARAMS(1000, X, Full),
	__DEFINE_LINK_MODE_PARAMS(10000, CR, Full),
	__DEFINE_LINK_MODE_PARAMS(10000, SR, Full),
	__DEFINE_LINK_MODE_PARAMS(10000, LR, Full),
	__DEFINE_LINK_MODE_PARAMS(10000, LRM, Full),
	__DEFINE_LINK_MODE_PARAMS(10000, ER, Full),
	__DEFINE_LINK_MODE_PARAMS(2500, T, Full),
	__DEFINE_LINK_MODE_PARAMS(5000, T, Full),
	__DEFINE_SPECIAL_MODE_PARAMS(FEC_NONE),
	__DEFINE_SPECIAL_MODE_PARAMS(FEC_RS),
	__DEFINE_SPECIAL_MODE_PARAMS(FEC_BASER),
	__DEFINE_LINK_MODE_PARAMS(50000, KR, Full),
	__DEFINE_LINK_MODE_PARAMS(50000, SR, Full),
	__DEFINE_LINK_MODE_PARAMS(50000, CR, Full),
	__DEFINE_LINK_MODE_PARAMS(50000, LR_ER_FR, Full),
	__DEFINE_LINK_MODE_PARAMS(50000, DR, Full),
	__DEFINE_LINK_MODE_PARAMS(100000, KR2, Full),
	__DEFINE_LINK_MODE_PARAMS(100000, SR2, Full),
	__DEFINE_LINK_MODE_PARAMS(100000, CR2, Full),
	__DEFINE_LINK_MODE_PARAMS(100000, LR2_ER2_FR2, Full),
	__DEFINE_LINK_MODE_PARAMS(100000, DR2, Full),
	__DEFINE_LINK_MODE_PARAMS(200000, KR4, Full),
	__DEFINE_LINK_MODE_PARAMS(200000, SR4, Full),
	__DEFINE_LINK_MODE_PARAMS(200000, LR4_ER4_FR4, Full),
	__DEFINE_LINK_MODE_PARAMS(200000, DR4, Full),
	__DEFINE_LINK_MODE_PARAMS(200000, CR4, Full),
	__DEFINE_LINK_MODE_PARAMS(100, T1, Full),
	__DEFINE_LINK_MODE_PARAMS(1000, T1, Full),
	__DEFINE_LINK_MODE_PARAMS(400000, KR8, Full),
	__DEFINE_LINK_MODE_PARAMS(400000, SR8, Full),
	__DEFINE_LINK_MODE_PARAMS(400000, LR8_ER8_FR8, Full),
	__DEFINE_LINK_MODE_PARAMS(400000, DR8, Full),
	__DEFINE_LINK_MODE_PARAMS(400000, CR8, Full),
	__DEFINE_SPECIAL_MODE_PARAMS(FEC_LLRS),
	__DEFINE_LINK_MODE_PARAMS(100000, KR, Full),
	__DEFINE_LINK_MODE_PARAMS(100000, SR, Full),
	__DEFINE_LINK_MODE_PARAMS(100000, LR_ER_FR, Full),
	__DEFINE_LINK_MODE_PARAMS(100000, DR, Full),
	__DEFINE_LINK_MODE_PARAMS(100000, CR, Full),
	__DEFINE_LINK_MODE_PARAMS(200000, KR2, Full),
	__DEFINE_LINK_MODE_PARAMS(200000, SR2, Full),
	__DEFINE_LINK_MODE_PARAMS(200000, LR2_ER2_FR2, Full),
	__DEFINE_LINK_MODE_PARAMS(200000, DR2, Full),
	__DEFINE_LINK_MODE_PARAMS(200000, CR2, Full),
	__DEFINE_LINK_MODE_PARAMS(400000, KR4, Full),
	__DEFINE_LINK_MODE_PARAMS(400000, SR4, Full),
	__DEFINE_LINK_MODE_PARAMS(400000, LR4_ER4_FR4, Full),
	__DEFINE_LINK_MODE_PARAMS(400000, DR4, Full),
	__DEFINE_LINK_MODE_PARAMS(400000, CR4, Full),
	__DEFINE_LINK_MODE_PARAMS(100, FX, Half),
	__DEFINE_LINK_MODE_PARAMS(100, FX, Full),
	__DEFINE_LINK_MODE_PARAMS(10, T1L, Full),
	__DEFINE_LINK_MODE_PARAMS(800000, CR8, Full),
	__DEFINE_LINK_MODE_PARAMS(800000, KR8, Full),
	__DEFINE_LINK_MODE_PARAMS(800000, DR8, Full),
	__DEFINE_LINK_MODE_PARAMS(800000, DR8_2, Full),
	__DEFINE_LINK_MODE_PARAMS(800000, SR8, Full),
	__DEFINE_LINK_MODE_PARAMS(800000, VR8, Full),
	__DEFINE_LINK_MODE_PARAMS(10, T1S, Full),
	__DEFINE_LINK_MODE_PARAMS(10, T1S, Half),
	__DEFINE_LINK_MODE_PARAMS(10, T1S_P2MP, Half),
	__DEFINE_LINK_MODE_PARAMS(10, T1BRR, Full),
	__DEFINE_LINK_MODE_PARAMS(200000, CR, Full),
	__DEFINE_LINK_MODE_PARAMS(200000, KR, Full),
	__DEFINE_LINK_MODE_PARAMS(200000, DR, Full),
	__DEFINE_LINK_MODE_PARAMS(200000, DR_2, Full),
	__DEFINE_LINK_MODE_PARAMS(200000, SR, Full),
	__DEFINE_LINK_MODE_PARAMS(200000, VR, Full),
	__DEFINE_LINK_MODE_PARAMS(400000, CR2, Full),
	__DEFINE_LINK_MODE_PARAMS(400000, KR2, Full),
	__DEFINE_LINK_MODE_PARAMS(400000, DR2, Full),
	__DEFINE_LINK_MODE_PARAMS(400000, DR2_2, Full),
	__DEFINE_LINK_MODE_PARAMS(400000, SR2, Full),
	__DEFINE_LINK_MODE_PARAMS(400000, VR2, Full),
	__DEFINE_LINK_MODE_PARAMS(800000, CR4, Full),
	__DEFINE_LINK_MODE_PARAMS(800000, KR4, Full),
	__DEFINE_LINK_MODE_PARAMS(800000, DR4, Full),
	__DEFINE_LINK_MODE_PARAMS(800000, DR4_2, Full),
	__DEFINE_LINK_MODE_PARAMS(800000, SR4, Full),
	__DEFINE_LINK_MODE_PARAMS(800000, VR4, Full),
};
static_assert(ARRAY_SIZE(link_mode_params) == __ETHTOOL_LINK_MODE_MASK_NBITS);
EXPORT_SYMBOL_GPL(link_mode_params);

const char netif_msg_class_names[][ETH_GSTRING_LEN] = {
	[NETIF_MSG_DRV_BIT]		= "drv",
	[NETIF_MSG_PROBE_BIT]		= "probe",
	[NETIF_MSG_LINK_BIT]		= "link",
	[NETIF_MSG_TIMER_BIT]		= "timer",
	[NETIF_MSG_IFDOWN_BIT]		= "ifdown",
	[NETIF_MSG_IFUP_BIT]		= "ifup",
	[NETIF_MSG_RX_ERR_BIT]		= "rx_err",
	[NETIF_MSG_TX_ERR_BIT]		= "tx_err",
	[NETIF_MSG_TX_QUEUED_BIT]	= "tx_queued",
	[NETIF_MSG_INTR_BIT]		= "intr",
	[NETIF_MSG_TX_DONE_BIT]		= "tx_done",
	[NETIF_MSG_RX_STATUS_BIT]	= "rx_status",
	[NETIF_MSG_PKTDATA_BIT]		= "pktdata",
	[NETIF_MSG_HW_BIT]		= "hw",
	[NETIF_MSG_WOL_BIT]		= "wol",
};
static_assert(ARRAY_SIZE(netif_msg_class_names) == NETIF_MSG_CLASS_COUNT);

const char wol_mode_names[][ETH_GSTRING_LEN] = {
	[const_ilog2(WAKE_PHY)]		= "phy",
	[const_ilog2(WAKE_UCAST)]	= "ucast",
	[const_ilog2(WAKE_MCAST)]	= "mcast",
	[const_ilog2(WAKE_BCAST)]	= "bcast",
	[const_ilog2(WAKE_ARP)]		= "arp",
	[const_ilog2(WAKE_MAGIC)]	= "magic",
	[const_ilog2(WAKE_MAGICSECURE)]	= "magicsecure",
	[const_ilog2(WAKE_FILTER)]	= "filter",
};
static_assert(ARRAY_SIZE(wol_mode_names) == WOL_MODE_COUNT);

const char sof_timestamping_names[][ETH_GSTRING_LEN] = {
	[const_ilog2(SOF_TIMESTAMPING_TX_HARDWARE)]  = "hardware-transmit",
	[const_ilog2(SOF_TIMESTAMPING_TX_SOFTWARE)]  = "software-transmit",
	[const_ilog2(SOF_TIMESTAMPING_RX_HARDWARE)]  = "hardware-receive",
	[const_ilog2(SOF_TIMESTAMPING_RX_SOFTWARE)]  = "software-receive",
	[const_ilog2(SOF_TIMESTAMPING_SOFTWARE)]     = "software-system-clock",
	[const_ilog2(SOF_TIMESTAMPING_SYS_HARDWARE)] = "hardware-legacy-clock",
	[const_ilog2(SOF_TIMESTAMPING_RAW_HARDWARE)] = "hardware-raw-clock",
	[const_ilog2(SOF_TIMESTAMPING_OPT_ID)]       = "option-id",
	[const_ilog2(SOF_TIMESTAMPING_TX_SCHED)]     = "sched-transmit",
	[const_ilog2(SOF_TIMESTAMPING_TX_ACK)]       = "ack-transmit",
	[const_ilog2(SOF_TIMESTAMPING_OPT_CMSG)]     = "option-cmsg",
	[const_ilog2(SOF_TIMESTAMPING_OPT_TSONLY)]   = "option-tsonly",
	[const_ilog2(SOF_TIMESTAMPING_OPT_STATS)]    = "option-stats",
	[const_ilog2(SOF_TIMESTAMPING_OPT_PKTINFO)]  = "option-pktinfo",
	[const_ilog2(SOF_TIMESTAMPING_OPT_TX_SWHW)]  = "option-tx-swhw",
	[const_ilog2(SOF_TIMESTAMPING_BIND_PHC)]     = "bind-phc",
	[const_ilog2(SOF_TIMESTAMPING_OPT_ID_TCP)]   = "option-id-tcp",
	[const_ilog2(SOF_TIMESTAMPING_OPT_RX_FILTER)] = "option-rx-filter",
	[const_ilog2(SOF_TIMESTAMPING_TX_COMPLETION)] = "tx-completion",
};
static_assert(ARRAY_SIZE(sof_timestamping_names) == __SOF_TIMESTAMPING_CNT);

const char ts_tx_type_names[][ETH_GSTRING_LEN] = {
	[HWTSTAMP_TX_OFF]		= "off",
	[HWTSTAMP_TX_ON]		= "on",
	[HWTSTAMP_TX_ONESTEP_SYNC]	= "onestep-sync",
	[HWTSTAMP_TX_ONESTEP_P2P]	= "onestep-p2p",
};
static_assert(ARRAY_SIZE(ts_tx_type_names) == __HWTSTAMP_TX_CNT);

const char ts_rx_filter_names[][ETH_GSTRING_LEN] = {
	[HWTSTAMP_FILTER_NONE]			= "none",
	[HWTSTAMP_FILTER_ALL]			= "all",
	[HWTSTAMP_FILTER_SOME]			= "some",
	[HWTSTAMP_FILTER_PTP_V1_L4_EVENT]	= "ptpv1-l4-event",
	[HWTSTAMP_FILTER_PTP_V1_L4_SYNC]	= "ptpv1-l4-sync",
	[HWTSTAMP_FILTER_PTP_V1_L4_DELAY_REQ]	= "ptpv1-l4-delay-req",
	[HWTSTAMP_FILTER_PTP_V2_L4_EVENT]	= "ptpv2-l4-event",
	[HWTSTAMP_FILTER_PTP_V2_L4_SYNC]	= "ptpv2-l4-sync",
	[HWTSTAMP_FILTER_PTP_V2_L4_DELAY_REQ]	= "ptpv2-l4-delay-req",
	[HWTSTAMP_FILTER_PTP_V2_L2_EVENT]	= "ptpv2-l2-event",
	[HWTSTAMP_FILTER_PTP_V2_L2_SYNC]	= "ptpv2-l2-sync",
	[HWTSTAMP_FILTER_PTP_V2_L2_DELAY_REQ]	= "ptpv2-l2-delay-req",
	[HWTSTAMP_FILTER_PTP_V2_EVENT]		= "ptpv2-event",
	[HWTSTAMP_FILTER_PTP_V2_SYNC]		= "ptpv2-sync",
	[HWTSTAMP_FILTER_PTP_V2_DELAY_REQ]	= "ptpv2-delay-req",
	[HWTSTAMP_FILTER_NTP_ALL]		= "ntp-all",
};
static_assert(ARRAY_SIZE(ts_rx_filter_names) == __HWTSTAMP_FILTER_CNT);

const char ts_flags_names[][ETH_GSTRING_LEN] = {
	[const_ilog2(HWTSTAMP_FLAG_BONDED_PHC_INDEX)] = "bonded-phc-index",
};
static_assert(ARRAY_SIZE(ts_flags_names) == __HWTSTAMP_FLAG_CNT);

const char udp_tunnel_type_names[][ETH_GSTRING_LEN] = {
	[ETHTOOL_UDP_TUNNEL_TYPE_VXLAN]		= "vxlan",
	[ETHTOOL_UDP_TUNNEL_TYPE_GENEVE]	= "geneve",
	[ETHTOOL_UDP_TUNNEL_TYPE_VXLAN_GPE]	= "vxlan-gpe",
};
static_assert(ARRAY_SIZE(udp_tunnel_type_names) ==
	      __ETHTOOL_UDP_TUNNEL_TYPE_CNT);

/* return false if legacy contained non-0 deprecated fields
 * maxtxpkt/maxrxpkt. rest of ksettings always updated
 */
bool
convert_legacy_settings_to_link_ksettings(
	struct ethtool_link_ksettings *link_ksettings,
	const struct ethtool_cmd *legacy_settings)
{
	bool retval = true;

	memset(link_ksettings, 0, sizeof(*link_ksettings));

	/* This is used to tell users that driver is still using these
	 * deprecated legacy fields, and they should not use
	 * %ETHTOOL_GLINKSETTINGS/%ETHTOOL_SLINKSETTINGS
	 */
	if (legacy_settings->maxtxpkt ||
	    legacy_settings->maxrxpkt)
		retval = false;

	ethtool_convert_legacy_u32_to_link_mode(
		link_ksettings->link_modes.supported,
		legacy_settings->supported);
	ethtool_convert_legacy_u32_to_link_mode(
		link_ksettings->link_modes.advertising,
		legacy_settings->advertising);
	ethtool_convert_legacy_u32_to_link_mode(
		link_ksettings->link_modes.lp_advertising,
		legacy_settings->lp_advertising);
	link_ksettings->base.speed
		= ethtool_cmd_speed(legacy_settings);
	link_ksettings->base.duplex
		= legacy_settings->duplex;
	link_ksettings->base.port
		= legacy_settings->port;
	link_ksettings->base.phy_address
		= legacy_settings->phy_address;
	link_ksettings->base.autoneg
		= legacy_settings->autoneg;
	link_ksettings->base.mdio_support
		= legacy_settings->mdio_support;
	link_ksettings->base.eth_tp_mdix
		= legacy_settings->eth_tp_mdix;
	link_ksettings->base.eth_tp_mdix_ctrl
		= legacy_settings->eth_tp_mdix_ctrl;
	return retval;
}

int __ethtool_get_link(struct net_device *dev)
{
	if (!dev->ethtool_ops->get_link)
		return -EOPNOTSUPP;

	return netif_running(dev) && dev->ethtool_ops->get_link(dev);
}

static int ethtool_get_rxnfc_rule_count(struct net_device *dev)
{
	const struct ethtool_ops *ops = dev->ethtool_ops;
	struct ethtool_rxnfc info = {
		.cmd = ETHTOOL_GRXCLSRLCNT,
	};
	int err;

	err = ops->get_rxnfc(dev, &info, NULL);
	if (err)
		return err;

	return info.rule_cnt;
}

/* Max offset for one RSS context */
static u32 ethtool_get_rss_ctx_max_channel(struct ethtool_rxfh_context *ctx)
{
	u32 max_ring = 0;
	u32 i, *tbl;

	if (WARN_ON_ONCE(!ctx))
		return 0;
	tbl = ethtool_rxfh_context_indir(ctx);
	for (i = 0; i < ctx->indir_size; i++)
		max_ring = max(max_ring, tbl[i]);
	return max_ring;
}

static int ethtool_get_max_rxnfc_channel(struct net_device *dev, u64 *max)
{
	const struct ethtool_ops *ops = dev->ethtool_ops;
	struct ethtool_rxnfc *info;
	int err, i, rule_cnt;
	u64 max_ring = 0;

	if (!ops->get_rxnfc)
		return -EOPNOTSUPP;

	rule_cnt = ethtool_get_rxnfc_rule_count(dev);
	if (rule_cnt <= 0)
		return -EINVAL;

	info = kvzalloc(struct_size(info, rule_locs, rule_cnt), GFP_KERNEL);
	if (!info)
		return -ENOMEM;

	info->cmd = ETHTOOL_GRXCLSRLALL;
	info->rule_cnt = rule_cnt;
	err = ops->get_rxnfc(dev, info, info->rule_locs);
	if (err)
		goto err_free_info;

	for (i = 0; i < rule_cnt; i++) {
		struct ethtool_rxnfc rule_info = {
			.cmd = ETHTOOL_GRXCLSRULE,
			.fs.location = info->rule_locs[i],
		};

		err = ops->get_rxnfc(dev, &rule_info, NULL);
		if (err)
			goto err_free_info;

		if (rule_info.fs.ring_cookie != RX_CLS_FLOW_DISC &&
		    rule_info.fs.ring_cookie != RX_CLS_FLOW_WAKE &&
		    !ethtool_get_flow_spec_ring_vf(rule_info.fs.ring_cookie)) {
			u64 ring = rule_info.fs.ring_cookie;

			if (rule_info.flow_type & FLOW_RSS) {
				struct ethtool_rxfh_context *ctx;

				ctx = xa_load(&dev->ethtool->rss_ctx,
					      rule_info.rss_context);
				ring += ethtool_get_rss_ctx_max_channel(ctx);
			}
			max_ring = max_t(u64, max_ring, ring);
		}
	}

	kvfree(info);
	*max = max_ring;
	return 0;

err_free_info:
	kvfree(info);
	return err;
}

/* Max offset across all of a device's RSS contexts */
static u32 ethtool_get_max_rss_ctx_channel(struct net_device *dev)
{
	struct ethtool_rxfh_context *ctx;
	unsigned long context;
	u32 max_ring = 0;

	mutex_lock(&dev->ethtool->rss_lock);
	xa_for_each(&dev->ethtool->rss_ctx, context, ctx)
		max_ring = max(max_ring, ethtool_get_rss_ctx_max_channel(ctx));
	mutex_unlock(&dev->ethtool->rss_lock);

	return max_ring;
}

static u32 ethtool_get_max_rxfh_channel(struct net_device *dev)
{
	struct ethtool_rxfh_param rxfh = {};
	u32 dev_size, current_max = 0;
	int ret;

	/* While we do track whether RSS context has an indirection
	 * table explicitly set by the user, no driver looks at that bit.
	 * Assume drivers won't auto-regenerate the additional tables,
	 * to be safe.
	 */
	current_max = ethtool_get_max_rss_ctx_channel(dev);

	if (!netif_is_rxfh_configured(dev))
		return current_max;

	if (!dev->ethtool_ops->get_rxfh_indir_size ||
	    !dev->ethtool_ops->get_rxfh)
		return current_max;
	dev_size = dev->ethtool_ops->get_rxfh_indir_size(dev);
	if (dev_size == 0)
		return current_max;

	rxfh.indir = kcalloc(dev_size, sizeof(rxfh.indir[0]), GFP_USER);
	if (!rxfh.indir)
		return U32_MAX;

	ret = dev->ethtool_ops->get_rxfh(dev, &rxfh);
	if (ret) {
		current_max = U32_MAX;
		goto out_free;
	}

	while (dev_size--)
		current_max = max(current_max, rxfh.indir[dev_size]);

out_free:
	kfree(rxfh.indir);
	return current_max;
}

int ethtool_check_max_channel(struct net_device *dev,
			      struct ethtool_channels channels,
			      struct genl_info *info)
{
	u64 max_rxnfc_in_use;
	u32 max_rxfh_in_use;
	int max_mp_in_use;

	/* ensure the new Rx count fits within the configured Rx flow
	 * indirection table/rxnfc settings
	 */
	if (ethtool_get_max_rxnfc_channel(dev, &max_rxnfc_in_use))
		max_rxnfc_in_use = 0;
	max_rxfh_in_use = ethtool_get_max_rxfh_channel(dev);
	if (channels.combined_count + channels.rx_count <= max_rxfh_in_use) {
		if (info)
			GENL_SET_ERR_MSG_FMT(info, "requested channel counts are too low for existing indirection table (%d)", max_rxfh_in_use);
		return -EINVAL;
	}
	if (channels.combined_count + channels.rx_count <= max_rxnfc_in_use) {
		if (info)
			GENL_SET_ERR_MSG(info, "requested channel counts are too low for existing ntuple filter settings");
		return -EINVAL;
	}

	max_mp_in_use = dev_get_min_mp_channel_count(dev);
	if (channels.combined_count + channels.rx_count <= max_mp_in_use) {
		if (info)
			GENL_SET_ERR_MSG_FMT(info, "requested channel counts are too low for existing memory provider setting (%d)", max_mp_in_use);
		return -EINVAL;
	}

	return 0;
}

int ethtool_check_rss_ctx_busy(struct net_device *dev, u32 rss_context)
{
	const struct ethtool_ops *ops = dev->ethtool_ops;
	struct ethtool_rxnfc *info;
	int rc, i, rule_cnt;

	if (!ops->get_rxnfc)
		return 0;

	rule_cnt = ethtool_get_rxnfc_rule_count(dev);
	if (!rule_cnt)
		return 0;

	if (rule_cnt < 0)
		return -EINVAL;

	info = kvzalloc(struct_size(info, rule_locs, rule_cnt), GFP_KERNEL);
	if (!info)
		return -ENOMEM;

	info->cmd = ETHTOOL_GRXCLSRLALL;
	info->rule_cnt = rule_cnt;
	rc = ops->get_rxnfc(dev, info, info->rule_locs);
	if (rc)
		goto out_free;

	for (i = 0; i < rule_cnt; i++) {
		struct ethtool_rxnfc rule_info = {
			.cmd = ETHTOOL_GRXCLSRULE,
			.fs.location = info->rule_locs[i],
		};

		rc = ops->get_rxnfc(dev, &rule_info, NULL);
		if (rc)
			goto out_free;

		if (rule_info.fs.flow_type & FLOW_RSS &&
		    rule_info.rss_context == rss_context) {
			rc = -EBUSY;
			goto out_free;
		}
	}

out_free:
	kvfree(info);
	return rc;
}

int ethtool_check_ops(const struct ethtool_ops *ops)
{
	if (WARN_ON(ops->set_coalesce && !ops->supported_coalesce_params))
		return -EINVAL;
	if (WARN_ON(ops->rxfh_max_num_contexts == 1))
		return -EINVAL;
	/* NOTE: sufficiently insane drivers may swap ethtool_ops at runtime,
	 * the fact that ops are checked at registration time does not
	 * mean the ops attached to a netdev later on are sane.
	 */
	return 0;
}

<<<<<<< HEAD
static void ethtool_init_tsinfo(struct kernel_ethtool_ts_info *info)
{
=======
void ethtool_ringparam_get_cfg(struct net_device *dev,
			       struct ethtool_ringparam *param,
			       struct kernel_ethtool_ringparam *kparam,
			       struct netlink_ext_ack *extack)
{
	memset(param, 0, sizeof(*param));
	memset(kparam, 0, sizeof(*kparam));

	param->cmd = ETHTOOL_GRINGPARAM;
	dev->ethtool_ops->get_ringparam(dev, param, kparam, extack);

	/* Driver gives us current state, we want to return current config */
	kparam->tcp_data_split = dev->cfg->hds_config;
}

static void ethtool_init_tsinfo(struct kernel_ethtool_ts_info *info)
{
>>>>>>> e8a457b7
	memset(info, 0, sizeof(*info));
	info->cmd = ETHTOOL_GET_TS_INFO;
	info->phc_index = -1;
}

int ethtool_net_get_ts_info_by_phc(struct net_device *dev,
				   struct kernel_ethtool_ts_info *info,
				   struct hwtstamp_provider_desc *hwprov_desc)
{
	const struct ethtool_ops *ops = dev->ethtool_ops;
	int err;

	if (!ops->get_ts_info)
		return -ENODEV;

	/* Does ptp comes from netdev */
	ethtool_init_tsinfo(info);
	info->phc_qualifier = hwprov_desc->qualifier;
	err = ops->get_ts_info(dev, info);
	if (err)
		return err;

	if (info->phc_index == hwprov_desc->index &&
	    net_support_hwtstamp_qualifier(dev, hwprov_desc->qualifier))
		return 0;
<<<<<<< HEAD

	return -ENODEV;
}

struct phy_device *
ethtool_phy_get_ts_info_by_phc(struct net_device *dev,
			       struct kernel_ethtool_ts_info *info,
			       struct hwtstamp_provider_desc *hwprov_desc)
{
	int err;

	/* Only precise qualifier is supported in phydev */
	if (hwprov_desc->qualifier != HWTSTAMP_PROVIDER_QUALIFIER_PRECISE)
		return ERR_PTR(-ENODEV);

	/* Look in the phy topology */
	if (dev->link_topo) {
		struct phy_device_node *pdn;
		unsigned long phy_index;

		xa_for_each(&dev->link_topo->phys, phy_index, pdn) {
			if (!phy_has_tsinfo(pdn->phy))
				continue;

			ethtool_init_tsinfo(info);
			err = phy_ts_info(pdn->phy, info);
			if (err)
				return ERR_PTR(err);

			if (info->phc_index == hwprov_desc->index)
				return pdn->phy;
		}
		return ERR_PTR(-ENODEV);
	}

=======

	return -ENODEV;
}

struct phy_device *
ethtool_phy_get_ts_info_by_phc(struct net_device *dev,
			       struct kernel_ethtool_ts_info *info,
			       struct hwtstamp_provider_desc *hwprov_desc)
{
	int err;

	/* Only precise qualifier is supported in phydev */
	if (hwprov_desc->qualifier != HWTSTAMP_PROVIDER_QUALIFIER_PRECISE)
		return ERR_PTR(-ENODEV);

	/* Look in the phy topology */
	if (dev->link_topo) {
		struct phy_device_node *pdn;
		unsigned long phy_index;

		xa_for_each(&dev->link_topo->phys, phy_index, pdn) {
			if (!phy_has_tsinfo(pdn->phy))
				continue;

			ethtool_init_tsinfo(info);
			err = phy_ts_info(pdn->phy, info);
			if (err)
				return ERR_PTR(err);

			if (info->phc_index == hwprov_desc->index)
				return pdn->phy;
		}
		return ERR_PTR(-ENODEV);
	}

>>>>>>> e8a457b7
	/* Look on the dev->phydev */
	if (phy_has_tsinfo(dev->phydev)) {
		ethtool_init_tsinfo(info);
		err = phy_ts_info(dev->phydev, info);
		if (err)
			return ERR_PTR(err);

		if (info->phc_index == hwprov_desc->index)
			return dev->phydev;
	}

	return ERR_PTR(-ENODEV);
}

int ethtool_get_ts_info_by_phc(struct net_device *dev,
			       struct kernel_ethtool_ts_info *info,
			       struct hwtstamp_provider_desc *hwprov_desc)
{
	int err;

	err = ethtool_net_get_ts_info_by_phc(dev, info, hwprov_desc);
	if (err == -ENODEV) {
		struct phy_device *phy;

		phy = ethtool_phy_get_ts_info_by_phc(dev, info, hwprov_desc);
		if (IS_ERR(phy))
			err = PTR_ERR(phy);
		else
			err = 0;
	}

	info->so_timestamping |= SOF_TIMESTAMPING_RX_SOFTWARE |
				 SOF_TIMESTAMPING_SOFTWARE;

	return err;
}

int __ethtool_get_ts_info(struct net_device *dev,
			  struct kernel_ethtool_ts_info *info)
{
	struct hwtstamp_provider *hwprov;
	int err = 0;

	rcu_read_lock();
	hwprov = rcu_dereference(dev->hwprov);
	/* No provider specified, use default behavior */
	if (!hwprov) {
		const struct ethtool_ops *ops = dev->ethtool_ops;
		struct phy_device *phydev = dev->phydev;

		ethtool_init_tsinfo(info);
		if (phy_is_default_hwtstamp(phydev) &&
		    phy_has_tsinfo(phydev))
			err = phy_ts_info(phydev, info);
		else if (ops->get_ts_info)
			err = ops->get_ts_info(dev, info);

		info->so_timestamping |= SOF_TIMESTAMPING_RX_SOFTWARE |
					 SOF_TIMESTAMPING_SOFTWARE;

		rcu_read_unlock();
		return err;
	}

	err = ethtool_get_ts_info_by_phc(dev, info, &hwprov->desc);
	rcu_read_unlock();
	return err;
}

bool net_support_hwtstamp_qualifier(struct net_device *dev,
				    enum hwtstamp_provider_qualifier qualifier)
{
	const struct ethtool_ops *ops = dev->ethtool_ops;

	if (!ops)
		return false;

	/* Return true with precise qualifier and with NIC without
	 * qualifier description to not break the old behavior.
	 */
	if (!ops->supported_hwtstamp_qualifiers &&
	    qualifier == HWTSTAMP_PROVIDER_QUALIFIER_PRECISE)
		return true;

	if (ops->supported_hwtstamp_qualifiers & BIT(qualifier))
		return true;

	return false;
}

int ethtool_get_phc_vclocks(struct net_device *dev, int **vclock_index)
{
	struct kernel_ethtool_ts_info info = { };
	int num = 0;

	if (!__ethtool_get_ts_info(dev, &info))
		num = ptp_get_vclocks_index(info.phc_index, vclock_index);

	return num;
}
EXPORT_SYMBOL(ethtool_get_phc_vclocks);

int ethtool_get_ts_info_by_layer(struct net_device *dev, struct kernel_ethtool_ts_info *info)
{
	return __ethtool_get_ts_info(dev, info);
}
EXPORT_SYMBOL(ethtool_get_ts_info_by_layer);

const struct ethtool_phy_ops *ethtool_phy_ops;

void ethtool_set_ethtool_phy_ops(const struct ethtool_phy_ops *ops)
{
	ASSERT_RTNL();
	ethtool_phy_ops = ops;
}
EXPORT_SYMBOL_GPL(ethtool_set_ethtool_phy_ops);

void
ethtool_params_from_link_mode(struct ethtool_link_ksettings *link_ksettings,
			      enum ethtool_link_mode_bit_indices link_mode)
{
	const struct link_mode_info *link_info;

	if (WARN_ON_ONCE(link_mode >= __ETHTOOL_LINK_MODE_MASK_NBITS))
		return;

	link_info = &link_mode_params[link_mode];
	link_ksettings->base.speed = link_info->speed;
	link_ksettings->lanes = link_info->lanes;
	link_ksettings->base.duplex = link_info->duplex;
}
EXPORT_SYMBOL_GPL(ethtool_params_from_link_mode);

/**
 * ethtool_forced_speed_maps_init
 * @maps: Pointer to an array of Ethtool forced speed map
 * @size: Array size
 *
 * Initialize an array of Ethtool forced speed map to Ethtool link modes. This
 * should be called during driver module init.
 */
void
ethtool_forced_speed_maps_init(struct ethtool_forced_speed_map *maps, u32 size)
{
	for (u32 i = 0; i < size; i++) {
		struct ethtool_forced_speed_map *map = &maps[i];

		linkmode_set_bit_array(map->cap_arr, map->arr_size, map->caps);
		map->cap_arr = NULL;
		map->arr_size = 0;
	}
}
EXPORT_SYMBOL_GPL(ethtool_forced_speed_maps_init);

void ethtool_rxfh_context_lost(struct net_device *dev, u32 context_id)
{
	struct ethtool_rxfh_context *ctx;

	WARN_ONCE(!rtnl_is_locked() &&
		  !lockdep_is_held_type(&dev->ethtool->rss_lock, -1),
		  "RSS context lock assertion failed\n");

	netdev_err(dev, "device error, RSS context %d lost\n", context_id);
	ctx = xa_erase(&dev->ethtool->rss_ctx, context_id);
	kfree(ctx);
}
EXPORT_SYMBOL(ethtool_rxfh_context_lost);<|MERGE_RESOLUTION|>--- conflicted
+++ resolved
@@ -6,10 +6,7 @@
 #include <linux/rtnetlink.h>
 #include <linux/ptp_clock_kernel.h>
 #include <linux/phy_link_topology.h>
-<<<<<<< HEAD
-=======
 #include <net/netdev_queues.h>
->>>>>>> e8a457b7
 
 #include "netlink.h"
 #include "common.h"
@@ -820,10 +817,6 @@
 	return 0;
 }
 
-<<<<<<< HEAD
-static void ethtool_init_tsinfo(struct kernel_ethtool_ts_info *info)
-{
-=======
 void ethtool_ringparam_get_cfg(struct net_device *dev,
 			       struct ethtool_ringparam *param,
 			       struct kernel_ethtool_ringparam *kparam,
@@ -841,7 +834,6 @@
 
 static void ethtool_init_tsinfo(struct kernel_ethtool_ts_info *info)
 {
->>>>>>> e8a457b7
 	memset(info, 0, sizeof(*info));
 	info->cmd = ETHTOOL_GET_TS_INFO;
 	info->phc_index = -1;
@@ -867,7 +859,6 @@
 	if (info->phc_index == hwprov_desc->index &&
 	    net_support_hwtstamp_qualifier(dev, hwprov_desc->qualifier))
 		return 0;
-<<<<<<< HEAD
 
 	return -ENODEV;
 }
@@ -903,43 +894,6 @@
 		return ERR_PTR(-ENODEV);
 	}
 
-=======
-
-	return -ENODEV;
-}
-
-struct phy_device *
-ethtool_phy_get_ts_info_by_phc(struct net_device *dev,
-			       struct kernel_ethtool_ts_info *info,
-			       struct hwtstamp_provider_desc *hwprov_desc)
-{
-	int err;
-
-	/* Only precise qualifier is supported in phydev */
-	if (hwprov_desc->qualifier != HWTSTAMP_PROVIDER_QUALIFIER_PRECISE)
-		return ERR_PTR(-ENODEV);
-
-	/* Look in the phy topology */
-	if (dev->link_topo) {
-		struct phy_device_node *pdn;
-		unsigned long phy_index;
-
-		xa_for_each(&dev->link_topo->phys, phy_index, pdn) {
-			if (!phy_has_tsinfo(pdn->phy))
-				continue;
-
-			ethtool_init_tsinfo(info);
-			err = phy_ts_info(pdn->phy, info);
-			if (err)
-				return ERR_PTR(err);
-
-			if (info->phc_index == hwprov_desc->index)
-				return pdn->phy;
-		}
-		return ERR_PTR(-ENODEV);
-	}
-
->>>>>>> e8a457b7
 	/* Look on the dev->phydev */
 	if (phy_has_tsinfo(dev->phydev)) {
 		ethtool_init_tsinfo(info);
