--- conflicted
+++ resolved
@@ -718,13 +718,8 @@
 
 	switch (cmd) {
 	case HCISETAUTH:
-<<<<<<< HEAD
-		err = __hci_cmd_sync_status(hdev, HCI_OP_WRITE_AUTH_ENABLE,
-					    1, &dr.dev_opt, HCI_CMD_TIMEOUT);
-=======
 		err = hci_cmd_sync_status(hdev, HCI_OP_WRITE_AUTH_ENABLE,
 					  1, &dr.dev_opt, HCI_CMD_TIMEOUT);
->>>>>>> 31cdab2a
 		break;
 
 	case HCISETENCRYPT:
@@ -735,32 +730,14 @@
 
 		if (!test_bit(HCI_AUTH, &hdev->flags)) {
 			/* Auth must be enabled first */
-<<<<<<< HEAD
-			err = __hci_cmd_sync_status(hdev,
-						    HCI_OP_WRITE_AUTH_ENABLE,
-						    1, &dr.dev_opt,
-						    HCI_CMD_TIMEOUT);
-=======
 			err = hci_cmd_sync_status(hdev,
 						  HCI_OP_WRITE_AUTH_ENABLE,
 						  1, &dr.dev_opt,
 						  HCI_CMD_TIMEOUT);
->>>>>>> 31cdab2a
 			if (err)
 				break;
 		}
 
-<<<<<<< HEAD
-		err = __hci_cmd_sync_status(hdev, HCI_OP_WRITE_ENCRYPT_MODE,
-					    1, &dr.dev_opt,
-					    HCI_CMD_TIMEOUT);
-		break;
-
-	case HCISETSCAN:
-		err = __hci_cmd_sync_status(hdev, HCI_OP_WRITE_SCAN_ENABLE,
-					    1, &dr.dev_opt,
-					    HCI_CMD_TIMEOUT);
-=======
 		err = hci_cmd_sync_status(hdev, HCI_OP_WRITE_ENCRYPT_MODE,
 					  1, &dr.dev_opt, HCI_CMD_TIMEOUT);
 		break;
@@ -768,7 +745,6 @@
 	case HCISETSCAN:
 		err = hci_cmd_sync_status(hdev, HCI_OP_WRITE_SCAN_ENABLE,
 					  1, &dr.dev_opt, HCI_CMD_TIMEOUT);
->>>>>>> 31cdab2a
 
 		/* Ensure that the connectable and discoverable states
 		 * get correctly modified as this was a non-mgmt change.
@@ -780,14 +756,8 @@
 	case HCISETLINKPOL:
 		policy = cpu_to_le16(dr.dev_opt);
 
-<<<<<<< HEAD
-		err = __hci_cmd_sync_status(hdev, HCI_OP_WRITE_DEF_LINK_POLICY,
-					    2, &policy,
-					    HCI_CMD_TIMEOUT);
-=======
 		err = hci_cmd_sync_status(hdev, HCI_OP_WRITE_DEF_LINK_POLICY,
 					  2, &policy, HCI_CMD_TIMEOUT);
->>>>>>> 31cdab2a
 		break;
 
 	case HCISETLINKMODE:
