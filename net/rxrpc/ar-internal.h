/* SPDX-License-Identifier: GPL-2.0-or-later */
/* AF_RXRPC internal definitions
 *
 * Copyright (C) 2007 Red Hat, Inc. All Rights Reserved.
 * Written by David Howells (dhowells@redhat.com)
 */

#include <linux/atomic.h>
#include <linux/seqlock.h>
#include <linux/win_minmax.h>
#include <net/net_namespace.h>
#include <net/netns/generic.h>
#include <net/sock.h>
#include <net/af_rxrpc.h>
#include <keys/rxrpc-type.h>
#include "protocol.h"

#define FCRYPT_BSIZE 8
struct rxrpc_crypt {
	union {
		u8	x[FCRYPT_BSIZE];
		__be32	n[2];
	};
} __attribute__((aligned(8)));

#define rxrpc_queue_work(WS)	queue_work(rxrpc_workqueue, (WS))
#define rxrpc_queue_delayed_work(WS,D)	\
	queue_delayed_work(rxrpc_workqueue, (WS), (D))

struct key_preparsed_payload;
struct rxrpc_connection;
struct rxrpc_txbuf;
struct rxrpc_txqueue;

/*
 * Mark applied to socket buffers in skb->mark.  skb->priority is used
 * to pass supplementary information.
 */
enum rxrpc_skb_mark {
	RXRPC_SKB_MARK_PACKET,		/* Received packet */
	RXRPC_SKB_MARK_ERROR,		/* Error notification */
	RXRPC_SKB_MARK_SERVICE_CONN_SECURED, /* Service connection response has been verified */
	RXRPC_SKB_MARK_REJECT_BUSY,	/* Reject with BUSY */
	RXRPC_SKB_MARK_REJECT_ABORT,	/* Reject with ABORT (code in skb->priority) */
};

/*
 * sk_state for RxRPC sockets
 */
enum {
	RXRPC_UNBOUND = 0,
	RXRPC_CLIENT_UNBOUND,		/* Unbound socket used as client */
	RXRPC_CLIENT_BOUND,		/* client local address bound */
	RXRPC_SERVER_BOUND,		/* server local address bound */
	RXRPC_SERVER_BOUND2,		/* second server local address bound */
	RXRPC_SERVER_LISTENING,		/* server listening for connections */
	RXRPC_SERVER_LISTEN_DISABLED,	/* server listening disabled */
	RXRPC_CLOSE,			/* socket is being closed */
};

/*
 * Per-network namespace data.
 */
struct rxrpc_net {
	struct proc_dir_entry	*proc_net;	/* Subdir in /proc/net */
	u32			epoch;		/* Local epoch for detecting local-end reset */
	struct list_head	calls;		/* List of calls active in this namespace */
	spinlock_t		call_lock;	/* Lock for ->calls */
	atomic_t		nr_calls;	/* Count of allocated calls */

	atomic_t		nr_conns;
	struct list_head	bundle_proc_list; /* List of bundles for proc */
	struct list_head	conn_proc_list;	/* List of conns in this namespace for proc */
	struct list_head	service_conns;	/* Service conns in this namespace */
	rwlock_t		conn_lock;	/* Lock for ->conn_proc_list, ->service_conns */
	struct work_struct	service_conn_reaper;
	struct timer_list	service_conn_reap_timer;

	bool			live;

	atomic_t		nr_client_conns;

	struct hlist_head	local_endpoints;
	struct mutex		local_mutex;	/* Lock for ->local_endpoints */

	DECLARE_HASHTABLE	(peer_hash, 10);
	spinlock_t		peer_hash_lock;	/* Lock for ->peer_hash */

#define RXRPC_KEEPALIVE_TIME 20 /* NAT keepalive time in seconds */
	u8			peer_keepalive_cursor;
	time64_t		peer_keepalive_base;
	struct list_head	peer_keepalive[32];
	struct list_head	peer_keepalive_new;
	struct timer_list	peer_keepalive_timer;
	struct work_struct	peer_keepalive_work;

	atomic_t		stat_tx_data;
	atomic_t		stat_tx_data_retrans;
	atomic_t		stat_tx_data_send;
	atomic_t		stat_tx_data_send_frag;
	atomic_t		stat_tx_data_send_fail;
	atomic_t		stat_tx_data_send_msgsize;
	atomic_t		stat_tx_data_underflow;
	atomic_t		stat_tx_data_cwnd_reset;
	atomic_t		stat_rx_data;
	atomic_t		stat_rx_data_reqack;
	atomic_t		stat_rx_data_jumbo;

	atomic_t		stat_tx_ack_fill;
	atomic_t		stat_tx_ack_send;
	atomic_t		stat_tx_ack_skip;
	atomic_t		stat_tx_acks[256];
	atomic_t		stat_rx_acks[256];
	atomic_t		stat_tx_jumbo[10];
	atomic_t		stat_rx_jumbo[10];

	atomic_t		stat_why_req_ack[8];

	atomic_t		stat_io_loop;
};

/*
 * Service backlog preallocation.
 *
 * This contains circular buffers of preallocated peers, connections and calls
 * for incoming service calls and their head and tail pointers.  This allows
 * calls to be set up in the data_ready handler, thereby avoiding the need to
 * shuffle packets around so much.
 */
struct rxrpc_backlog {
	unsigned short		peer_backlog_head;
	unsigned short		peer_backlog_tail;
	unsigned short		conn_backlog_head;
	unsigned short		conn_backlog_tail;
	unsigned short		call_backlog_head;
	unsigned short		call_backlog_tail;
#define RXRPC_BACKLOG_MAX	32
	struct rxrpc_peer	*peer_backlog[RXRPC_BACKLOG_MAX];
	struct rxrpc_connection	*conn_backlog[RXRPC_BACKLOG_MAX];
	struct rxrpc_call	*call_backlog[RXRPC_BACKLOG_MAX];
};

/*
 * RxRPC socket definition
 */
struct rxrpc_sock {
	/* WARNING: sk has to be the first member */
	struct sock		sk;
	rxrpc_notify_new_call_t	notify_new_call; /* Func to notify of new call */
	rxrpc_discard_new_call_t discard_new_call; /* Func to discard a new call */
	struct rxrpc_local	*local;		/* local endpoint */
	struct rxrpc_backlog	*backlog;	/* Preallocation for services */
	spinlock_t		incoming_lock;	/* Incoming call vs service shutdown lock */
	struct list_head	sock_calls;	/* List of calls owned by this socket */
	struct list_head	to_be_accepted;	/* calls awaiting acceptance */
	struct list_head	recvmsg_q;	/* Calls awaiting recvmsg's attention  */
	spinlock_t		recvmsg_lock;	/* Lock for recvmsg_q */
	struct key		*key;		/* security for this socket */
	struct key		*securities;	/* list of server security descriptors */
	struct rb_root		calls;		/* User ID -> call mapping */
	unsigned long		flags;
#define RXRPC_SOCK_CONNECTED		0	/* connect_srx is set */
	rwlock_t		call_lock;	/* lock for calls */
	u32			min_sec_level;	/* minimum security level */
#define RXRPC_SECURITY_MAX	RXRPC_SECURITY_ENCRYPT
	bool			exclusive;	/* Exclusive connection for a client socket */
	u16			second_service;	/* Additional service bound to the endpoint */
	struct {
		/* Service upgrade information */
		u16		from;		/* Service ID to upgrade (if not 0) */
		u16		to;		/* service ID to upgrade to */
	} service_upgrade;
	sa_family_t		family;		/* Protocol family created with */
	struct sockaddr_rxrpc	srx;		/* Primary Service/local addresses */
	struct sockaddr_rxrpc	connect_srx;	/* Default client address from connect() */
};

#define rxrpc_sk(__sk) container_of((__sk), struct rxrpc_sock, sk)

/*
 * CPU-byteorder normalised Rx packet header.
 */
struct rxrpc_host_header {
	u32		epoch;		/* client boot timestamp */
	u32		cid;		/* connection and channel ID */
	u32		callNumber;	/* call ID (0 for connection-level packets) */
	u32		seq;		/* sequence number of pkt in call stream */
	u32		serial;		/* serial number of pkt sent to network */
	u8		type;		/* packet type */
	u8		flags;		/* packet flags */
	u8		userStatus;	/* app-layer defined status */
	u8		securityIndex;	/* security protocol ID */
	union {
		u16	_rsvd;		/* reserved */
		u16	cksum;		/* kerberos security checksum */
	};
	u16		serviceId;	/* service ID */
} __packed;

/*
 * RxRPC socket buffer private variables
 * - max 48 bytes (struct sk_buff::cb)
 */
struct rxrpc_skb_priv {
	union {
		struct rxrpc_connection *conn;	/* Connection referred to (poke packet) */
		struct {
			u16		offset;		/* Offset of data */
			u16		len;		/* Length of data */
			u8		flags;
#define RXRPC_RX_VERIFIED	0x01
		};
		struct {
			rxrpc_seq_t	first_ack;	/* First packet in acks table */
			rxrpc_seq_t	prev_ack;	/* Highest seq seen */
			rxrpc_serial_t	acked_serial;	/* Packet in response to (or 0) */
			u16		nr_acks;	/* Number of acks+nacks */
			u8		reason;		/* Reason for ack */
		} ack;
	};
	struct rxrpc_host_header hdr;	/* RxRPC packet header from this packet */
};

#define rxrpc_skb(__skb) ((struct rxrpc_skb_priv *) &(__skb)->cb)

/*
 * RxRPC security module interface
 */
struct rxrpc_security {
	const char		*name;		/* name of this service */
	u8			security_index;	/* security type provided */
	u32			no_key_abort;	/* Abort code indicating no key */

	/* Initialise a security service */
	int (*init)(void);

	/* Clean up a security service */
	void (*exit)(void);

	/* Parse the information from a server key */
	int (*preparse_server_key)(struct key_preparsed_payload *);

	/* Clean up the preparse buffer after parsing a server key */
	void (*free_preparse_server_key)(struct key_preparsed_payload *);

	/* Destroy the payload of a server key */
	void (*destroy_server_key)(struct key *);

	/* Describe a server key */
	void (*describe_server_key)(const struct key *, struct seq_file *);

	/* initialise a connection's security */
	int (*init_connection_security)(struct rxrpc_connection *,
					struct rxrpc_key_token *);

	/* Work out how much data we can store in a packet, given an estimate
	 * of the amount of data remaining and allocate a data buffer.
	 */
	struct rxrpc_txbuf *(*alloc_txbuf)(struct rxrpc_call *call, size_t remaining, gfp_t gfp);

	/* impose security on a packet */
	int (*secure_packet)(struct rxrpc_call *, struct rxrpc_txbuf *);

	/* verify the security on a received packet */
	int (*verify_packet)(struct rxrpc_call *, struct sk_buff *);

	/* Free crypto request on a call */
	void (*free_call_crypto)(struct rxrpc_call *);

	/* issue a challenge */
	int (*issue_challenge)(struct rxrpc_connection *);

	/* respond to a challenge */
	int (*respond_to_challenge)(struct rxrpc_connection *,
				    struct sk_buff *);

	/* verify a response */
	int (*verify_response)(struct rxrpc_connection *,
			       struct sk_buff *);

	/* clear connection security */
	void (*clear)(struct rxrpc_connection *);
};

/*
 * RxRPC local transport endpoint description
 * - owned by a single AF_RXRPC socket
 * - pointed to by transport socket struct sk_user_data
 */
struct rxrpc_local {
	struct rcu_head		rcu;
	atomic_t		active_users;	/* Number of users of the local endpoint */
	refcount_t		ref;		/* Number of references to the structure */
	struct net		*net;		/* The network namespace */
	struct rxrpc_net	*rxnet;		/* Our bits in the network namespace */
	struct hlist_node	link;
	struct socket		*socket;	/* my UDP socket */
	struct task_struct	*io_thread;
	struct completion	io_thread_ready; /* Indication that the I/O thread started */
	struct page_frag_cache	tx_alloc;	/* Tx control packet allocation (I/O thread only) */
	struct rxrpc_sock	*service;	/* Service(s) listening on this endpoint */
#ifdef CONFIG_AF_RXRPC_INJECT_RX_DELAY
	struct sk_buff_head	rx_delay_queue;	/* Delay injection queue */
#endif
	struct sk_buff_head	rx_queue;	/* Received packets */
	struct list_head	conn_attend_q;	/* Conns requiring immediate attention */
	struct list_head	call_attend_q;	/* Calls requiring immediate attention */

	struct rb_root		client_bundles;	/* Client connection bundles by socket params */
	spinlock_t		client_bundles_lock; /* Lock for client_bundles */
	bool			kill_all_client_conns;
	struct list_head	idle_client_conns;
	struct timer_list	client_conn_reap_timer;
	unsigned long		client_conn_flags;
#define RXRPC_CLIENT_CONN_REAP_TIMER	0	/* The client conn reap timer expired */

	spinlock_t		lock;		/* access lock */
	rwlock_t		services_lock;	/* lock for services list */
	int			debug_id;	/* debug ID for printks */
	bool			dead;
	bool			service_closed;	/* Service socket closed */
	struct idr		conn_ids;	/* List of connection IDs */
	struct list_head	new_client_calls; /* Newly created client calls need connection */
	spinlock_t		client_call_lock; /* Lock for ->new_client_calls */
	struct sockaddr_rxrpc	srx;		/* local address */
	/* Provide a kvec table sufficiently large to manage either a DATA
	 * packet with a maximum set of jumbo subpackets or a PING ACK padded
	 * out to 64K with zeropages for PMTUD.
	 */
	struct kvec		kvec[1 + RXRPC_MAX_NR_JUMBO > 3 + 16 ?
				     1 + RXRPC_MAX_NR_JUMBO : 3 + 16];
};

/*
 * RxRPC remote transport endpoint definition
 * - matched by local endpoint, remote port, address and protocol type
 */
struct rxrpc_peer {
	struct rcu_head		rcu;		/* This must be first */
	refcount_t		ref;
	unsigned long		hash_key;
	struct hlist_node	hash_link;
	struct rxrpc_local	*local;
	struct hlist_head	error_targets;	/* targets for net error distribution */
	struct rb_root		service_conns;	/* Service connections */
	struct list_head	keepalive_link;	/* Link in net->peer_keepalive[] */
	time64_t		last_tx_at;	/* Last time packet sent here */
	seqlock_t		service_conn_lock;
	spinlock_t		lock;		/* access lock */
	int			debug_id;	/* debug ID for printks */
	struct sockaddr_rxrpc	srx;		/* remote address */

	/* Path MTU discovery [RFC8899] */
	unsigned int		pmtud_trial;	/* Current MTU probe size */
	unsigned int		pmtud_good;	/* Largest working MTU probe we've tried */
	unsigned int		pmtud_bad;	/* Smallest non-working MTU probe we've tried */
	bool			pmtud_lost;	/* T if MTU probe was lost */
	bool			pmtud_probing;	/* T if we have an active probe outstanding */
	bool			pmtud_pending;	/* T if a call to this peer should send a probe */
	u8			pmtud_jumbo;	/* Max jumbo packets for the MTU */
	bool			ackr_adv_pmtud;	/* T if the peer advertises path-MTU */
	unsigned int		ackr_max_data;	/* Maximum data advertised by peer */
<<<<<<< HEAD
	seqcount_t		mtu_lock;	/* Lockless MTU access management */
=======
>>>>>>> 511eb741
	unsigned int		if_mtu;		/* Local interface MTU (- hdrsize) for this peer */
	unsigned int		max_data;	/* Maximum packet data capacity for this peer */
	unsigned short		hdrsize;	/* header size (IP + UDP + RxRPC) */
	unsigned short		tx_seg_max;	/* Maximum number of transmissable segments */

	/* Calculated RTT cache */
	unsigned int		recent_srtt_us;
	unsigned int		recent_rto_us;

	u8			cong_ssthresh;	/* Congestion slow-start threshold */
};

/*
 * Keys for matching a connection.
 */
struct rxrpc_conn_proto {
	union {
		struct {
			u32	epoch;		/* epoch of this connection */
			u32	cid;		/* connection ID */
		};
		u64		index_key;
	};
};

struct rxrpc_conn_parameters {
	struct rxrpc_local	*local;		/* Representation of local endpoint */
	struct rxrpc_peer	*peer;		/* Representation of remote endpoint */
	struct key		*key;		/* Security details */
	bool			exclusive;	/* T if conn is exclusive */
	bool			upgrade;	/* T if service ID can be upgraded */
	u16			service_id;	/* Service ID for this connection */
	u32			security_level;	/* Security level selected */
};

/*
 * Call completion condition (state == RXRPC_CALL_COMPLETE).
 */
enum rxrpc_call_completion {
	RXRPC_CALL_SUCCEEDED,		/* - Normal termination */
	RXRPC_CALL_REMOTELY_ABORTED,	/* - call aborted by peer */
	RXRPC_CALL_LOCALLY_ABORTED,	/* - call aborted locally on error or close */
	RXRPC_CALL_LOCAL_ERROR,		/* - call failed due to local error */
	RXRPC_CALL_NETWORK_ERROR,	/* - call terminated by network error */
	NR__RXRPC_CALL_COMPLETIONS
};

/*
 * Bits in the connection flags.
 */
enum rxrpc_conn_flag {
	RXRPC_CONN_IN_SERVICE_CONNS,	/* Conn is in peer->service_conns */
	RXRPC_CONN_DONT_REUSE,		/* Don't reuse this connection */
	RXRPC_CONN_PROBING_FOR_UPGRADE,	/* Probing for service upgrade */
	RXRPC_CONN_FINAL_ACK_0,		/* Need final ACK for channel 0 */
	RXRPC_CONN_FINAL_ACK_1,		/* Need final ACK for channel 1 */
	RXRPC_CONN_FINAL_ACK_2,		/* Need final ACK for channel 2 */
	RXRPC_CONN_FINAL_ACK_3,		/* Need final ACK for channel 3 */
};

#define RXRPC_CONN_FINAL_ACK_MASK ((1UL << RXRPC_CONN_FINAL_ACK_0) |	\
				   (1UL << RXRPC_CONN_FINAL_ACK_1) |	\
				   (1UL << RXRPC_CONN_FINAL_ACK_2) |	\
				   (1UL << RXRPC_CONN_FINAL_ACK_3))

/*
 * Events that can be raised upon a connection.
 */
enum rxrpc_conn_event {
	RXRPC_CONN_EV_CHALLENGE,	/* Send challenge packet */
	RXRPC_CONN_EV_ABORT_CALLS,	/* Abort attached calls */
};

/*
 * The connection protocol state.
 */
enum rxrpc_conn_proto_state {
	RXRPC_CONN_UNUSED,		/* Connection not yet attempted */
	RXRPC_CONN_CLIENT_UNSECURED,	/* Client connection needs security init */
	RXRPC_CONN_CLIENT,		/* Client connection */
	RXRPC_CONN_SERVICE_PREALLOC,	/* Service connection preallocation */
	RXRPC_CONN_SERVICE_UNSECURED,	/* Service unsecured connection */
	RXRPC_CONN_SERVICE_CHALLENGING,	/* Service challenging for security */
	RXRPC_CONN_SERVICE,		/* Service secured connection */
	RXRPC_CONN_ABORTED,		/* Conn aborted */
	RXRPC_CONN__NR_STATES
};

/*
 * RxRPC client connection bundle.
 */
struct rxrpc_bundle {
	struct rxrpc_local	*local;		/* Representation of local endpoint */
	struct rxrpc_peer	*peer;		/* Remote endpoint */
	struct key		*key;		/* Security details */
	struct list_head	proc_link;	/* Link in net->bundle_proc_list */
	const struct rxrpc_security *security;	/* applied security module */
	refcount_t		ref;
	atomic_t		active;		/* Number of active users */
	unsigned int		debug_id;
	u32			security_level;	/* Security level selected */
	u16			service_id;	/* Service ID for this connection */
	bool			try_upgrade;	/* True if the bundle is attempting upgrade */
	bool			exclusive;	/* T if conn is exclusive */
	bool			upgrade;	/* T if service ID can be upgraded */
	unsigned short		alloc_error;	/* Error from last conn allocation */
	struct rb_node		local_node;	/* Node in local->client_conns */
	struct list_head	waiting_calls;	/* Calls waiting for channels */
	unsigned long		avail_chans;	/* Mask of available channels */
	unsigned int		conn_ids[4];	/* Connection IDs. */
	struct rxrpc_connection	*conns[4];	/* The connections in the bundle (max 4) */
};

/*
 * RxRPC connection definition
 * - matched by { local, peer, epoch, conn_id, direction }
 * - each connection can only handle four simultaneous calls
 */
struct rxrpc_connection {
	struct rxrpc_conn_proto	proto;
	struct rxrpc_local	*local;		/* Representation of local endpoint */
	struct rxrpc_peer	*peer;		/* Remote endpoint */
	struct rxrpc_net	*rxnet;		/* Network namespace to which call belongs */
	struct key		*key;		/* Security details */
	struct list_head	attend_link;	/* Link in local->conn_attend_q */

	refcount_t		ref;
	atomic_t		active;		/* Active count for service conns */
	struct rcu_head		rcu;
	struct list_head	cache_link;

	unsigned char		act_chans;	/* Mask of active channels */
	struct rxrpc_channel {
		unsigned long		final_ack_at;	/* Time at which to issue final ACK */
		struct rxrpc_call	*call;		/* Active call */
		unsigned int		call_debug_id;	/* call->debug_id */
		u32			call_id;	/* ID of current call */
		u32			call_counter;	/* Call ID counter */
		u32			last_call;	/* ID of last call */
		u8			last_type;	/* Type of last packet */
		union {
			u32		last_seq;
			u32		last_abort;
		};
	} channels[RXRPC_MAXCALLS];

	struct timer_list	timer;		/* Conn event timer */
	struct work_struct	processor;	/* connection event processor */
	struct work_struct	destructor;	/* In-process-context destroyer */
	struct rxrpc_bundle	*bundle;	/* Client connection bundle */
	struct rb_node		service_node;	/* Node in peer->service_conns */
	struct list_head	proc_link;	/* link in procfs list */
	struct list_head	link;		/* link in master connection list */
	struct sk_buff_head	rx_queue;	/* received conn-level packets */
	struct page_frag_cache	tx_data_alloc;	/* Tx DATA packet allocation */
	struct mutex		tx_data_alloc_lock;

	struct mutex		security_lock;	/* Lock for security management */
	const struct rxrpc_security *security;	/* applied security module */
	union {
		struct {
			struct crypto_sync_skcipher *cipher;	/* encryption handle */
			struct rxrpc_crypt csum_iv;	/* packet checksum base */
			u32	nonce;		/* response re-use preventer */
		} rxkad;
	};
	unsigned long		flags;
	unsigned long		events;
	unsigned long		idle_timestamp;	/* Time at which last became idle */
	spinlock_t		state_lock;	/* state-change lock */
	enum rxrpc_conn_proto_state state;	/* current state of connection */
	enum rxrpc_call_completion completion;	/* Completion condition */
	s32			abort_code;	/* Abort code of connection abort */
	int			debug_id;	/* debug ID for printks */
	rxrpc_serial_t		tx_serial;	/* Outgoing packet serial number counter */
	unsigned int		hi_serial;	/* highest serial number received */
	rxrpc_serial_t		pmtud_probe;	/* Serial of MTU probe (or 0) */
	unsigned int		pmtud_call;	/* ID of call used for probe */
	u32			service_id;	/* Service ID, possibly upgraded */
	u32			security_level;	/* Security level selected */
	u8			security_ix;	/* security type */
	u8			out_clientflag;	/* RXRPC_CLIENT_INITIATED if we are client */
	u8			bundle_shift;	/* Index into bundle->avail_chans */
	bool			exclusive;	/* T if conn is exclusive */
	bool			upgrade;	/* T if service ID can be upgraded */
	u16			orig_service_id; /* Originally requested service ID */
	short			error;		/* Local error code */
};

static inline bool rxrpc_to_server(const struct rxrpc_skb_priv *sp)
{
	return sp->hdr.flags & RXRPC_CLIENT_INITIATED;
}

static inline bool rxrpc_to_client(const struct rxrpc_skb_priv *sp)
{
	return !rxrpc_to_server(sp);
}

/*
 * Flags in call->flags.
 */
enum rxrpc_call_flag {
	RXRPC_CALL_RELEASED,		/* call has been released - no more message to userspace */
	RXRPC_CALL_HAS_USERID,		/* has a user ID attached */
	RXRPC_CALL_IS_SERVICE,		/* Call is service call */
	RXRPC_CALL_EXPOSED,		/* The call was exposed to the world */
	RXRPC_CALL_RX_LAST,		/* Received the last packet (at rxtx_top) */
	RXRPC_CALL_TX_LAST,		/* Last packet in Tx buffer (at rxtx_top) */
	RXRPC_CALL_TX_ALL_ACKED,	/* Last packet has been hard-acked */
	RXRPC_CALL_TX_NO_MORE,		/* No more data to transmit (MSG_MORE deasserted) */
	RXRPC_CALL_SEND_PING,		/* A ping will need to be sent */
	RXRPC_CALL_RETRANS_TIMEOUT,	/* Retransmission due to timeout occurred */
	RXRPC_CALL_BEGAN_RX_TIMER,	/* We began the expect_rx_by timer */
	RXRPC_CALL_RX_HEARD,		/* The peer responded at least once to this call */
	RXRPC_CALL_DISCONNECTED,	/* The call has been disconnected */
	RXRPC_CALL_KERNEL,		/* The call was made by the kernel */
	RXRPC_CALL_UPGRADE,		/* Service upgrade was requested for the call */
	RXRPC_CALL_EXCLUSIVE,		/* The call uses a once-only connection */
	RXRPC_CALL_RX_IS_IDLE,		/* recvmsg() is idle - send an ACK */
	RXRPC_CALL_RECVMSG_READ_ALL,	/* recvmsg() read all of the received data */
	RXRPC_CALL_CONN_CHALLENGING,	/* The connection is being challenged */
};

/*
 * Events that can be raised on a call.
 */
enum rxrpc_call_event {
	RXRPC_CALL_EV_ACK_LOST,		/* ACK may be lost, send ping */
	RXRPC_CALL_EV_INITIAL_PING,	/* Send initial ping for a new service call */
};

/*
 * The states that a call can be in.
 */
enum rxrpc_call_state {
	RXRPC_CALL_UNINITIALISED,
	RXRPC_CALL_CLIENT_AWAIT_CONN,	/* - client waiting for connection to become available */
	RXRPC_CALL_CLIENT_SEND_REQUEST,	/* - client sending request phase */
	RXRPC_CALL_CLIENT_AWAIT_REPLY,	/* - client awaiting reply */
	RXRPC_CALL_CLIENT_RECV_REPLY,	/* - client receiving reply phase */
	RXRPC_CALL_SERVER_PREALLOC,	/* - service preallocation */
	RXRPC_CALL_SERVER_RECV_REQUEST,	/* - server receiving request */
	RXRPC_CALL_SERVER_ACK_REQUEST,	/* - server pending ACK of request */
	RXRPC_CALL_SERVER_SEND_REPLY,	/* - server sending reply */
	RXRPC_CALL_SERVER_AWAIT_ACK,	/* - server awaiting final ACK */
	RXRPC_CALL_COMPLETE,		/* - call complete */
	NR__RXRPC_CALL_STATES
};

/*
 * Call Tx congestion management modes.
 */
enum rxrpc_ca_state {
	RXRPC_CA_SLOW_START,
	RXRPC_CA_CONGEST_AVOIDANCE,
	RXRPC_CA_PACKET_LOSS,
	RXRPC_CA_FAST_RETRANSMIT,
	NR__RXRPC_CA_STATES
} __mode(byte);

/*
 * Current purpose of call RACK timer.  According to the RACK-TLP protocol
 * [RFC8985], the transmission timer (call->rack_timo_at) may only be used for
 * one of these at once.
 */
enum rxrpc_rack_timer_mode {
	RXRPC_CALL_RACKTIMER_OFF,		/* Timer not running */
	RXRPC_CALL_RACKTIMER_RACK_REORDER,	/* RACK reordering timer */
	RXRPC_CALL_RACKTIMER_TLP_PTO,		/* TLP timeout */
	RXRPC_CALL_RACKTIMER_RTO,		/* Retransmission timeout */
} __mode(byte);

/*
 * RxRPC call definition
 * - matched by { connection, call_id }
 */
struct rxrpc_call {
	struct rcu_head		rcu;
	struct rxrpc_connection	*conn;		/* connection carrying call */
	struct rxrpc_bundle	*bundle;	/* Connection bundle to use */
	struct rxrpc_peer	*peer;		/* Peer record for remote address */
	struct rxrpc_local	*local;		/* Representation of local endpoint */
	struct rxrpc_sock __rcu	*socket;	/* socket responsible */
	struct rxrpc_net	*rxnet;		/* Network namespace to which call belongs */
	struct key		*key;		/* Security details */
	const struct rxrpc_security *security;	/* applied security module */
	struct mutex		user_mutex;	/* User access mutex */
	struct sockaddr_rxrpc	dest_srx;	/* Destination address */
	ktime_t			delay_ack_at;	/* When DELAY ACK needs to happen */
	ktime_t			rack_timo_at;	/* When ACK is figured as lost */
	ktime_t			ping_at;	/* When next to send a ping */
	ktime_t			keepalive_at;	/* When next to send a keepalive ping */
	ktime_t			expect_rx_by;	/* When we expect to get a packet by */
	ktime_t			expect_req_by;	/* When we expect to get a request DATA packet by */
	ktime_t			expect_term_by;	/* When we expect call termination by */
	u32			next_rx_timo;	/* Timeout for next Rx packet (ms) */
	u32			next_req_timo;	/* Timeout for next Rx request packet (ms) */
	u32			hard_timo;	/* Maximum lifetime or 0 (s) */
	struct timer_list	timer;		/* Combined event timer */
	struct work_struct	destroyer;	/* In-process-context destroyer */
	rxrpc_notify_rx_t	notify_rx;	/* kernel service Rx notification function */
	struct list_head	link;		/* link in master call list */
	struct list_head	wait_link;	/* Link in local->new_client_calls */
	struct hlist_node	error_link;	/* link in error distribution list */
	struct list_head	accept_link;	/* Link in rx->acceptq */
	struct list_head	recvmsg_link;	/* Link in rx->recvmsg_q */
	struct list_head	sock_link;	/* Link in rx->sock_calls */
	struct rb_node		sock_node;	/* Node in rx->calls */
	struct list_head	attend_link;	/* Link in local->call_attend_q */
	struct rxrpc_txbuf	*tx_pending;	/* Tx buffer being filled */
	wait_queue_head_t	waitq;		/* Wait queue for channel or Tx */
	s64			tx_total_len;	/* Total length left to be transmitted (or -1) */
	unsigned long		user_call_ID;	/* user-defined call ID */
	unsigned long		flags;
	unsigned long		events;
	spinlock_t		notify_lock;	/* Kernel notification lock */
	unsigned int		send_abort_why; /* Why the abort [enum rxrpc_abort_reason] */
	s32			send_abort;	/* Abort code to be sent */
	short			send_abort_err;	/* Error to be associated with the abort */
	rxrpc_seq_t		send_abort_seq;	/* DATA packet that incurred the abort (or 0) */
	s32			abort_code;	/* Local/remote abort code */
	int			error;		/* Local error incurred */
	enum rxrpc_call_state	_state;		/* Current state of call (needs barrier) */
	enum rxrpc_call_completion completion;	/* Call completion condition */
	refcount_t		ref;
	u8			security_ix;	/* Security type */
	enum rxrpc_interruptibility interruptibility; /* At what point call may be interrupted */
	u32			call_id;	/* call ID on connection  */
	u32			cid;		/* connection ID plus channel index */
	u32			security_level;	/* Security level selected */
	int			debug_id;	/* debug ID for printks */
	unsigned short		rx_pkt_offset;	/* Current recvmsg packet offset */
	unsigned short		rx_pkt_len;	/* Current recvmsg packet len */

	/* Sendmsg data tracking. */
	rxrpc_seq_t		send_top;	/* Highest Tx slot filled by sendmsg. */
	struct rxrpc_txqueue	*send_queue;	/* Queue that sendmsg is writing into */

	/* Transmitted data tracking. */
	struct rxrpc_txqueue	*tx_queue;	/* Start of transmission buffers */
	struct rxrpc_txqueue	*tx_qtail;	/* End of transmission buffers */
	rxrpc_seq_t		tx_qbase;	/* First slot in tx_queue */
	rxrpc_seq_t		tx_bottom;	/* First packet in buffer */
	rxrpc_seq_t		tx_transmitted;	/* Highest packet transmitted */
	rxrpc_seq_t		tx_top;		/* Highest Tx slot allocated. */
	rxrpc_serial_t		tx_last_serial;	/* Serial of last DATA transmitted */
	u16			tx_backoff;	/* Delay to insert due to Tx failure (ms) */
	u16			tx_nr_sent;	/* Number of packets sent, but unacked */
	u16			tx_nr_lost;	/* Number of packets marked lost */
	u16			tx_nr_resent;	/* Number of packets resent, but unacked */
	u16			tx_winsize;	/* Maximum size of Tx window */
#define RXRPC_TX_MAX_WINDOW	128
	u8			tx_jumbo_max;	/* Maximum subpkts peer will accept */
	ktime_t			tx_last_sent;	/* Last time a transmission occurred */

	/* Received data tracking */
	struct sk_buff_head	recvmsg_queue;	/* Queue of packets ready for recvmsg() */
	struct sk_buff_head	rx_queue;	/* Queue of packets for this call to receive */
	struct sk_buff_head	rx_oos_queue;	/* Queue of out of sequence packets */

	rxrpc_seq_t		rx_highest_seq;	/* Higest sequence number received */
	rxrpc_seq_t		rx_consumed;	/* Highest packet consumed */
	rxrpc_serial_t		rx_serial;	/* Highest serial received for this call */
	u8			rx_winsize;	/* Size of Rx window */

	/* TCP-style slow-start congestion control [RFC5681].  Since the SMSS
	 * is fixed, we keep these numbers in terms of segments (ie. DATA
	 * packets) rather than bytes.
	 */
#define RXRPC_TX_SMSS		RXRPC_JUMBO_DATALEN
#define RXRPC_MIN_CWND		4
	enum rxrpc_ca_state	cong_ca_state;	/* Congestion control state */
	u8			cong_extra;	/* Extra to send for congestion management */
	u16			cong_cwnd;	/* Congestion window size */
	u16			cong_ssthresh;	/* Slow-start threshold */
	u16			cong_dup_acks;	/* Count of ACKs showing missing packets */
	u16			cong_cumul_acks; /* Cumulative ACK count */
	ktime_t			cong_tstamp;	/* Last time cwnd was changed */

	/* RACK-TLP [RFC8985] state. */
	ktime_t			rack_xmit_ts;	/* Latest transmission timestamp */
	ktime_t			rack_rtt;	/* RTT of most recently ACK'd segment */
	ktime_t			rack_rtt_ts;	/* Timestamp of rack_rtt */
	ktime_t			rack_reo_wnd;	/* Reordering window */
	unsigned int		rack_reo_wnd_mult; /* Multiplier applied to rack_reo_wnd */
	int			rack_reo_wnd_persist; /* Num loss recoveries before reset reo_wnd */
	rxrpc_seq_t		rack_fack;	/* Highest sequence so far ACK'd */
	rxrpc_seq_t		rack_end_seq;	/* Highest sequence seen */
	rxrpc_seq_t		rack_dsack_round; /* DSACK opt recv'd in latest roundtrip */
	bool			rack_dsack_round_none; /* T if dsack_round is "None" */
	bool			rack_reordering_seen; /* T if detected reordering event */
	enum rxrpc_rack_timer_mode rack_timer_mode; /* Current mode of RACK timer */
	bool			tlp_is_retrans;	/* T if unacked TLP retransmission */
	rxrpc_serial_t		tlp_serial;	/* Serial of TLP probe (or 0 if none in progress) */
	rxrpc_seq_t		tlp_seq;	/* Sequence of TLP probe */
	unsigned int		tlp_rtt_taken;	/* Last time RTT taken */
	ktime_t			tlp_max_ack_delay; /* Sender budget for max delayed ACK interval */

	/* Receive-phase ACK management (ACKs we send). */
	u8			ackr_reason;	/* reason to ACK */
	u16			ackr_sack_base;	/* Starting slot in SACK table ring */
	rxrpc_seq_t		ackr_window;	/* Base of SACK window */
	rxrpc_seq_t		ackr_wtop;	/* Base of SACK window */
	unsigned int		ackr_nr_unacked; /* Number of unacked packets */
	atomic_t		ackr_nr_consumed; /* Number of packets needing hard ACK */
	struct {
#define RXRPC_SACK_SIZE 256
		 /* SACK table for soft-acked packets */
		u8		ackr_sack_table[RXRPC_SACK_SIZE];
	} __aligned(8);

	/* RTT management */
	rxrpc_serial_t		rtt_serial[4];	/* Serial number of DATA or PING sent */
	ktime_t			rtt_sent_at[4];	/* Time packet sent */
	unsigned long		rtt_avail;	/* Mask of available slots in bits 0-3,
						 * Mask of pending samples in 8-11 */
#define RXRPC_CALL_RTT_AVAIL_MASK	0xf
#define RXRPC_CALL_RTT_PEND_SHIFT	8

	/* Transmission-phase ACK management (ACKs we've received). */
	ktime_t			acks_latest_ts;	/* Timestamp of latest ACK received */
	rxrpc_seq_t		acks_hard_ack;	/* Highest sequence hard acked */
	rxrpc_seq_t		acks_prev_seq;	/* Highest previousPacket received */
	rxrpc_seq_t		acks_lowest_nak; /* Lowest NACK in the buffer (or ==tx_hard_ack) */
	rxrpc_serial_t		acks_highest_serial; /* Highest serial number ACK'd */
	unsigned short		acks_nr_sacks;	/* Number of soft acks recorded */
	unsigned short		acks_nr_snacks;	/* Number of soft nacks recorded */

	/* Calculated RTT cache */
	ktime_t			rtt_last_req;	/* Time of last RTT request */
	unsigned int		rtt_count;	/* Number of samples we've got */
	unsigned int		rtt_taken;	/* Number of samples taken (wrapping) */
	struct minmax		min_rtt;	/* Estimated minimum RTT */
	u32			srtt_us;	/* smoothed round trip time << 3 in usecs */
	u32			mdev_us;	/* medium deviation			*/
	u32			mdev_max_us;	/* maximal mdev for the last rtt period	*/
	u32			rttvar_us;	/* smoothed mdev_max			*/
	u32			rto_us;		/* Retransmission timeout in usec */
	u8			backoff;	/* Backoff timeout (as shift) */
};

/*
 * Summary of a new ACK and the changes it made to the Tx buffer packet states.
 */
struct rxrpc_ack_summary {
	rxrpc_serial_t	ack_serial;		/* Serial number of ACK */
	rxrpc_serial_t	acked_serial;		/* Serial number ACK'd */
	u16		in_flight;		/* Number of unreceived transmissions */
	u16		nr_new_hacks;		/* Number of rotated new ACKs */
	u16		nr_new_sacks;		/* Number of new soft ACKs in packet */
	u16		nr_new_snacks;		/* Number of new soft nacks in packet */
	u8		ack_reason;
	bool		new_low_snack:1;	/* T if new low soft NACK found */
	bool		retrans_timeo:1;	/* T if reTx due to timeout happened */
	bool		need_retransmit:1;	/* T if we need transmission */
	bool		rtt_sample_avail:1;	/* T if RTT sample available */
	bool		in_fast_or_rto_recovery:1;
	bool		exiting_fast_or_rto_recovery:1;
	bool		tlp_probe_acked:1;	/* T if the TLP probe seq was acked */
	u8 /*enum rxrpc_congest_change*/ change;
};

/*
 * sendmsg() cmsg-specified parameters.
 */
enum rxrpc_command {
	RXRPC_CMD_SEND_DATA,		/* send data message */
	RXRPC_CMD_SEND_ABORT,		/* request abort generation */
	RXRPC_CMD_REJECT_BUSY,		/* [server] reject a call as busy */
	RXRPC_CMD_CHARGE_ACCEPT,	/* [server] charge accept preallocation */
};

struct rxrpc_call_params {
	s64			tx_total_len;	/* Total Tx data length (if send data) */
	unsigned long		user_call_ID;	/* User's call ID */
	struct {
		u32		hard;		/* Maximum lifetime (sec) */
		u32		idle;		/* Max time since last data packet (msec) */
		u32		normal;		/* Max time since last call packet (msec) */
	} timeouts;
	u8			nr_timeouts;	/* Number of timeouts specified */
	bool			kernel;		/* T if kernel is making the call */
	enum rxrpc_interruptibility interruptibility; /* How is interruptible is the call? */
};

struct rxrpc_send_params {
	struct rxrpc_call_params call;
	u32			abort_code;	/* Abort code to Tx (if abort) */
	enum rxrpc_command	command : 8;	/* The command to implement */
	bool			exclusive;	/* Shared or exclusive call */
	bool			upgrade;	/* If the connection is upgradeable */
};

/*
 * Buffer of data to be output as a packet.
 */
struct rxrpc_txbuf {
	refcount_t		ref;
	rxrpc_seq_t		seq;		/* Sequence number of this packet */
	rxrpc_serial_t		serial;		/* Last serial number transmitted with */
	unsigned int		call_debug_id;
	unsigned int		debug_id;
	unsigned short		len;		/* Amount of data in buffer */
	unsigned short		space;		/* Remaining data space */
	unsigned short		offset;		/* Offset of fill point */
	unsigned short		pkt_len;	/* Size of packet content */
	unsigned short		alloc_size;	/* Amount of bufferage allocated */
	unsigned int		flags;
#define RXRPC_TXBUF_WIRE_FLAGS	0xff		/* The wire protocol flags */
#define RXRPC_TXBUF_RESENT	0x100		/* Set if has been resent */
	__be16			cksum;		/* Checksum to go in header */
	bool			jumboable;	/* Can be non-terminal jumbo subpacket */
	void			*data;		/* Data with preceding jumbo header */
};

static inline bool rxrpc_sending_to_server(const struct rxrpc_txbuf *txb)
{
	return txb->flags & RXRPC_CLIENT_INITIATED;
}

static inline bool rxrpc_sending_to_client(const struct rxrpc_txbuf *txb)
{
	return !rxrpc_sending_to_server(txb);
}

/*
 * Transmit queue element, including RACK [RFC8985] per-segment metadata.  The
 * transmission timestamp is in usec from the base.
 */
struct rxrpc_txqueue {
	/* Start with the members we want to prefetch. */
	struct rxrpc_txqueue	*next;
	ktime_t			xmit_ts_base;
	rxrpc_seq_t		qbase;
	u8			nr_reported_acks; /* Number of segments explicitly acked/nacked */
	unsigned long		segment_acked;	/* Bit-per-buf: Set if ACK'd */
	unsigned long		segment_lost;	/* Bit-per-buf: Set if declared lost */
	unsigned long		segment_retransmitted; /* Bit-per-buf: Set if retransmitted */
	unsigned long		rtt_samples;	/* Bit-per-buf: Set if available for RTT */
	unsigned long		ever_retransmitted; /* Bit-per-buf: Set if ever retransmitted */

	/* The arrays we want to pack into as few cache lines as possible. */
	struct {
#define RXRPC_NR_TXQUEUE BITS_PER_LONG
#define RXRPC_TXQ_MASK (RXRPC_NR_TXQUEUE - 1)
		struct rxrpc_txbuf *bufs[RXRPC_NR_TXQUEUE];
		unsigned int	segment_serial[RXRPC_NR_TXQUEUE];
		unsigned int	segment_xmit_ts[RXRPC_NR_TXQUEUE];
	} ____cacheline_aligned;
};

/*
 * Data transmission request.
 */
struct rxrpc_send_data_req {
	ktime_t			now;		/* Current time */
	struct rxrpc_txqueue	*tq;		/* Tx queue segment holding first DATA */
	rxrpc_seq_t		seq;		/* Sequence of first data */
	int			n;		/* Number of DATA packets to glue into jumbo */
	bool			retrans;	/* T if this is a retransmission */
	bool			did_send;	/* T if did actually send */
	bool			tlp_probe;	/* T if this is a TLP probe */
	int /* enum rxrpc_txdata_trace */ trace;
};

#include <trace/events/rxrpc.h>

/*
 * Allocate the next serial number on a connection.  0 must be skipped.
 */
static inline rxrpc_serial_t rxrpc_get_next_serial(struct rxrpc_connection *conn)
{
	rxrpc_serial_t serial;

	serial = conn->tx_serial;
	if (serial == 0)
		serial = 1;
	conn->tx_serial = serial + 1;
	return serial;
}

/*
 * Allocate the next serial n numbers on a connection.  0 must be skipped.
 */
static inline rxrpc_serial_t rxrpc_get_next_serials(struct rxrpc_connection *conn,
						    unsigned int n)
{
	rxrpc_serial_t serial;

	serial = conn->tx_serial;
	if (serial + n <= n)
		serial = 1;
	conn->tx_serial = serial + n;
	return serial;
}

/*
 * af_rxrpc.c
 */
extern atomic_t rxrpc_n_rx_skbs;
extern struct workqueue_struct *rxrpc_workqueue;

/*
 * call_accept.c
 */
int rxrpc_service_prealloc(struct rxrpc_sock *, gfp_t);
void rxrpc_discard_prealloc(struct rxrpc_sock *);
bool rxrpc_new_incoming_call(struct rxrpc_local *local,
			     struct rxrpc_peer *peer,
			     struct rxrpc_connection *conn,
			     struct sockaddr_rxrpc *peer_srx,
			     struct sk_buff *skb);
int rxrpc_user_charge_accept(struct rxrpc_sock *, unsigned long);

/*
 * call_event.c
 */
void rxrpc_propose_ping(struct rxrpc_call *call, u32 serial,
			enum rxrpc_propose_ack_trace why);
void rxrpc_propose_delay_ACK(struct rxrpc_call *, rxrpc_serial_t,
			     enum rxrpc_propose_ack_trace);
void rxrpc_resend_tlp(struct rxrpc_call *call);
void rxrpc_transmit_some_data(struct rxrpc_call *call, unsigned int limit,
			      enum rxrpc_txdata_trace trace);
bool rxrpc_input_call_event(struct rxrpc_call *call);

/*
 * call_object.c
 */
extern const char *const rxrpc_call_states[];
extern const char *const rxrpc_call_completions[];
extern struct kmem_cache *rxrpc_call_jar;

void rxrpc_poke_call(struct rxrpc_call *call, enum rxrpc_call_poke_trace what);
struct rxrpc_call *rxrpc_find_call_by_user_ID(struct rxrpc_sock *, unsigned long);
struct rxrpc_call *rxrpc_alloc_call(struct rxrpc_sock *, gfp_t, unsigned int);
struct rxrpc_call *rxrpc_new_client_call(struct rxrpc_sock *,
					 struct rxrpc_conn_parameters *,
					 struct rxrpc_call_params *, gfp_t,
					 unsigned int);
void rxrpc_start_call_timer(struct rxrpc_call *call);
void rxrpc_incoming_call(struct rxrpc_sock *, struct rxrpc_call *,
			 struct sk_buff *);
void rxrpc_release_call(struct rxrpc_sock *, struct rxrpc_call *);
void rxrpc_release_calls_on_socket(struct rxrpc_sock *);
void rxrpc_see_call(struct rxrpc_call *, enum rxrpc_call_trace);
struct rxrpc_call *rxrpc_try_get_call(struct rxrpc_call *, enum rxrpc_call_trace);
void rxrpc_get_call(struct rxrpc_call *, enum rxrpc_call_trace);
void rxrpc_put_call(struct rxrpc_call *, enum rxrpc_call_trace);
void rxrpc_cleanup_call(struct rxrpc_call *);
void rxrpc_destroy_all_calls(struct rxrpc_net *);

static inline bool rxrpc_is_service_call(const struct rxrpc_call *call)
{
	return test_bit(RXRPC_CALL_IS_SERVICE, &call->flags);
}

static inline bool rxrpc_is_client_call(const struct rxrpc_call *call)
{
	return !rxrpc_is_service_call(call);
}

/*
 * call_state.c
 */
bool rxrpc_set_call_completion(struct rxrpc_call *call,
			       enum rxrpc_call_completion compl,
			       u32 abort_code,
			       int error);
bool rxrpc_call_completed(struct rxrpc_call *call);
bool rxrpc_abort_call(struct rxrpc_call *call, rxrpc_seq_t seq,
		      u32 abort_code, int error, enum rxrpc_abort_reason why);
void rxrpc_prefail_call(struct rxrpc_call *call, enum rxrpc_call_completion compl,
			int error);

static inline void rxrpc_set_call_state(struct rxrpc_call *call,
					enum rxrpc_call_state state)
{
	/* Order write of completion info before write of ->state. */
	smp_store_release(&call->_state, state);
	wake_up(&call->waitq);
}

static inline enum rxrpc_call_state __rxrpc_call_state(const struct rxrpc_call *call)
{
	return call->_state; /* Only inside I/O thread */
}

static inline bool __rxrpc_call_is_complete(const struct rxrpc_call *call)
{
	return __rxrpc_call_state(call) == RXRPC_CALL_COMPLETE;
}

static inline enum rxrpc_call_state rxrpc_call_state(const struct rxrpc_call *call)
{
	/* Order read ->state before read of completion info. */
	return smp_load_acquire(&call->_state);
}

static inline bool rxrpc_call_is_complete(const struct rxrpc_call *call)
{
	return rxrpc_call_state(call) == RXRPC_CALL_COMPLETE;
}

static inline bool rxrpc_call_has_failed(const struct rxrpc_call *call)
{
	return rxrpc_call_is_complete(call) && call->completion != RXRPC_CALL_SUCCEEDED;
}

/*
 * conn_client.c
 */
extern unsigned int rxrpc_reap_client_connections;
extern unsigned long rxrpc_conn_idle_client_expiry;
extern unsigned long rxrpc_conn_idle_client_fast_expiry;

void rxrpc_purge_client_connections(struct rxrpc_local *local);
struct rxrpc_bundle *rxrpc_get_bundle(struct rxrpc_bundle *, enum rxrpc_bundle_trace);
void rxrpc_put_bundle(struct rxrpc_bundle *, enum rxrpc_bundle_trace);
int rxrpc_look_up_bundle(struct rxrpc_call *call, gfp_t gfp);
void rxrpc_connect_client_calls(struct rxrpc_local *local);
void rxrpc_expose_client_call(struct rxrpc_call *);
void rxrpc_disconnect_client_call(struct rxrpc_bundle *, struct rxrpc_call *);
void rxrpc_deactivate_bundle(struct rxrpc_bundle *bundle);
void rxrpc_discard_expired_client_conns(struct rxrpc_local *local);
void rxrpc_clean_up_local_conns(struct rxrpc_local *);

/*
 * conn_event.c
 */
void rxrpc_conn_retransmit_call(struct rxrpc_connection *conn, struct sk_buff *skb,
				unsigned int channel);
int rxrpc_abort_conn(struct rxrpc_connection *conn, struct sk_buff *skb,
		     s32 abort_code, int err, enum rxrpc_abort_reason why);
void rxrpc_process_connection(struct work_struct *);
void rxrpc_process_delayed_final_acks(struct rxrpc_connection *, bool);
bool rxrpc_input_conn_packet(struct rxrpc_connection *conn, struct sk_buff *skb);
void rxrpc_input_conn_event(struct rxrpc_connection *conn, struct sk_buff *skb);

static inline bool rxrpc_is_conn_aborted(const struct rxrpc_connection *conn)
{
	/* Order reading the abort info after the state check. */
	return smp_load_acquire(&conn->state) == RXRPC_CONN_ABORTED;
}

/*
 * conn_object.c
 */
extern unsigned int rxrpc_connection_expiry;
extern unsigned int rxrpc_closed_conn_expiry;

void rxrpc_poke_conn(struct rxrpc_connection *conn, enum rxrpc_conn_trace why);
struct rxrpc_connection *rxrpc_alloc_connection(struct rxrpc_net *, gfp_t);
struct rxrpc_connection *rxrpc_find_client_connection_rcu(struct rxrpc_local *,
							  struct sockaddr_rxrpc *,
							  struct sk_buff *);
void __rxrpc_disconnect_call(struct rxrpc_connection *, struct rxrpc_call *);
void rxrpc_disconnect_call(struct rxrpc_call *);
void rxrpc_kill_client_conn(struct rxrpc_connection *);
void rxrpc_queue_conn(struct rxrpc_connection *, enum rxrpc_conn_trace);
void rxrpc_see_connection(struct rxrpc_connection *, enum rxrpc_conn_trace);
struct rxrpc_connection *rxrpc_get_connection(struct rxrpc_connection *,
					      enum rxrpc_conn_trace);
struct rxrpc_connection *rxrpc_get_connection_maybe(struct rxrpc_connection *,
						    enum rxrpc_conn_trace);
void rxrpc_put_connection(struct rxrpc_connection *, enum rxrpc_conn_trace);
void rxrpc_service_connection_reaper(struct work_struct *);
void rxrpc_destroy_all_connections(struct rxrpc_net *);

static inline bool rxrpc_conn_is_client(const struct rxrpc_connection *conn)
{
	return conn->out_clientflag;
}

static inline bool rxrpc_conn_is_service(const struct rxrpc_connection *conn)
{
	return !rxrpc_conn_is_client(conn);
}

static inline void rxrpc_reduce_conn_timer(struct rxrpc_connection *conn,
					   unsigned long expire_at)
{
	timer_reduce(&conn->timer, expire_at);
}

/*
 * conn_service.c
 */
struct rxrpc_connection *rxrpc_find_service_conn_rcu(struct rxrpc_peer *,
						     struct sk_buff *);
struct rxrpc_connection *rxrpc_prealloc_service_connection(struct rxrpc_net *, gfp_t);
void rxrpc_new_incoming_connection(struct rxrpc_sock *, struct rxrpc_connection *,
				   const struct rxrpc_security *, struct sk_buff *);
void rxrpc_unpublish_service_conn(struct rxrpc_connection *);

/*
 * input.c
 */
void rxrpc_congestion_degrade(struct rxrpc_call *);
void rxrpc_input_call_packet(struct rxrpc_call *, struct sk_buff *);
void rxrpc_implicit_end_call(struct rxrpc_call *, struct sk_buff *);

/*
 * input_rack.c
 */
void rxrpc_input_rack_one(struct rxrpc_call *call,
			  struct rxrpc_ack_summary *summary,
			  struct rxrpc_txqueue *tq,
			  unsigned int ix);
void rxrpc_input_rack(struct rxrpc_call *call,
		      struct rxrpc_ack_summary *summary,
		      struct rxrpc_txqueue *tq,
		      unsigned long new_acks);
void rxrpc_rack_detect_loss_and_arm_timer(struct rxrpc_call *call,
					  struct rxrpc_ack_summary *summary);
ktime_t rxrpc_tlp_calc_pto(struct rxrpc_call *call, ktime_t now);
void rxrpc_tlp_send_probe(struct rxrpc_call *call);
void rxrpc_tlp_process_ack(struct rxrpc_call *call, struct rxrpc_ack_summary *summary);
void rxrpc_rack_timer_expired(struct rxrpc_call *call, ktime_t overran_by);

/* Initialise TLP state [RFC8958 7.1]. */
static inline void rxrpc_tlp_init(struct rxrpc_call *call)
{
	call->tlp_serial = 0;
	call->tlp_seq = call->acks_hard_ack;
	call->tlp_is_retrans = false;
}

/*
 * io_thread.c
 */
int rxrpc_encap_rcv(struct sock *, struct sk_buff *);
void rxrpc_error_report(struct sock *);
bool rxrpc_direct_abort(struct sk_buff *skb, enum rxrpc_abort_reason why,
			s32 abort_code, int err);
int rxrpc_io_thread(void *data);
static inline void rxrpc_wake_up_io_thread(struct rxrpc_local *local)
{
	wake_up_process(READ_ONCE(local->io_thread));
}

static inline bool rxrpc_protocol_error(struct sk_buff *skb, enum rxrpc_abort_reason why)
{
	return rxrpc_direct_abort(skb, why, RX_PROTOCOL_ERROR, -EPROTO);
}

/*
 * insecure.c
 */
extern const struct rxrpc_security rxrpc_no_security;

/*
 * key.c
 */
extern struct key_type key_type_rxrpc;

int rxrpc_request_key(struct rxrpc_sock *, sockptr_t , int);
int rxrpc_get_server_data_key(struct rxrpc_connection *, const void *, time64_t,
			      u32);

/*
 * local_event.c
 */
void rxrpc_gen_version_string(void);
void rxrpc_send_version_request(struct rxrpc_local *local,
				struct rxrpc_host_header *hdr,
				struct sk_buff *skb);

/*
 * local_object.c
 */
void rxrpc_local_dont_fragment(const struct rxrpc_local *local, bool set);
struct rxrpc_local *rxrpc_lookup_local(struct net *, const struct sockaddr_rxrpc *);
struct rxrpc_local *rxrpc_get_local(struct rxrpc_local *, enum rxrpc_local_trace);
struct rxrpc_local *rxrpc_get_local_maybe(struct rxrpc_local *, enum rxrpc_local_trace);
void rxrpc_put_local(struct rxrpc_local *, enum rxrpc_local_trace);
struct rxrpc_local *rxrpc_use_local(struct rxrpc_local *, enum rxrpc_local_trace);
void rxrpc_unuse_local(struct rxrpc_local *, enum rxrpc_local_trace);
void rxrpc_destroy_local(struct rxrpc_local *local);
void rxrpc_destroy_all_locals(struct rxrpc_net *);

static inline bool __rxrpc_use_local(struct rxrpc_local *local,
				     enum rxrpc_local_trace why)
{
	int r, u;

	r = refcount_read(&local->ref);
	u = atomic_fetch_add_unless(&local->active_users, 1, 0);
	trace_rxrpc_local(local->debug_id, why, r, u);
	return u != 0;
}

static inline void rxrpc_see_local(struct rxrpc_local *local,
				   enum rxrpc_local_trace why)
{
	int r, u;

	r = refcount_read(&local->ref);
	u = atomic_read(&local->active_users);
	trace_rxrpc_local(local->debug_id, why, r, u);
}

/*
 * misc.c
 */
extern unsigned int rxrpc_max_backlog __read_mostly;
extern unsigned long rxrpc_soft_ack_delay;
extern unsigned long rxrpc_idle_ack_delay;
extern unsigned int rxrpc_rx_window_size;
extern unsigned int rxrpc_rx_mtu;
extern unsigned int rxrpc_rx_jumbo_max;
#ifdef CONFIG_AF_RXRPC_INJECT_RX_DELAY
extern unsigned long rxrpc_inject_rx_delay;
#endif

/*
 * net_ns.c
 */
extern unsigned int rxrpc_net_id;
extern struct pernet_operations rxrpc_net_ops;

static inline struct rxrpc_net *rxrpc_net(struct net *net)
{
	return net_generic(net, rxrpc_net_id);
}

/*
 * output.c
 */
void rxrpc_send_ACK(struct rxrpc_call *call, u8 ack_reason,
		    rxrpc_serial_t serial, enum rxrpc_propose_ack_trace why);
void rxrpc_send_probe_for_pmtud(struct rxrpc_call *call);
int rxrpc_send_abort_packet(struct rxrpc_call *);
void rxrpc_send_data_packet(struct rxrpc_call *call, struct rxrpc_send_data_req *req);
void rxrpc_send_conn_abort(struct rxrpc_connection *conn);
void rxrpc_reject_packet(struct rxrpc_local *local, struct sk_buff *skb);
void rxrpc_send_keepalive(struct rxrpc_peer *);

/*
 * peer_event.c
 */
void rxrpc_input_error(struct rxrpc_local *, struct sk_buff *);
void rxrpc_peer_keepalive_worker(struct work_struct *);
void rxrpc_input_probe_for_pmtud(struct rxrpc_connection *conn, rxrpc_serial_t acked_serial,
				 bool sendmsg_fail);

/*
 * peer_object.c
 */
struct rxrpc_peer *rxrpc_lookup_peer_rcu(struct rxrpc_local *,
					 const struct sockaddr_rxrpc *);
struct rxrpc_peer *rxrpc_lookup_peer(struct rxrpc_local *local,
				     struct sockaddr_rxrpc *srx, gfp_t gfp);
struct rxrpc_peer *rxrpc_alloc_peer(struct rxrpc_local *, gfp_t,
				    enum rxrpc_peer_trace);
void rxrpc_new_incoming_peer(struct rxrpc_local *local, struct rxrpc_peer *peer);
void rxrpc_destroy_all_peers(struct rxrpc_net *);
struct rxrpc_peer *rxrpc_get_peer(struct rxrpc_peer *, enum rxrpc_peer_trace);
struct rxrpc_peer *rxrpc_get_peer_maybe(struct rxrpc_peer *, enum rxrpc_peer_trace);
void rxrpc_put_peer(struct rxrpc_peer *, enum rxrpc_peer_trace);

/*
 * proc.c
 */
extern const struct seq_operations rxrpc_call_seq_ops;
extern const struct seq_operations rxrpc_connection_seq_ops;
extern const struct seq_operations rxrpc_bundle_seq_ops;
extern const struct seq_operations rxrpc_peer_seq_ops;
extern const struct seq_operations rxrpc_local_seq_ops;

/*
 * recvmsg.c
 */
void rxrpc_notify_socket(struct rxrpc_call *);
int rxrpc_recvmsg(struct socket *, struct msghdr *, size_t, int);

/*
 * Abort a call due to a protocol error.
 */
static inline int rxrpc_abort_eproto(struct rxrpc_call *call,
				     struct sk_buff *skb,
				     s32 abort_code,
				     enum rxrpc_abort_reason why)
{
	struct rxrpc_skb_priv *sp = rxrpc_skb(skb);

	rxrpc_abort_call(call, sp->hdr.seq, abort_code, -EPROTO, why);
	return -EPROTO;
}

/*
 * rtt.c
 */
void rxrpc_call_add_rtt(struct rxrpc_call *call, enum rxrpc_rtt_rx_trace why,
			int rtt_slot,
			rxrpc_serial_t send_serial, rxrpc_serial_t resp_serial,
			ktime_t send_time, ktime_t resp_time);
ktime_t rxrpc_get_rto_backoff(struct rxrpc_call *call, bool retrans);
void rxrpc_call_init_rtt(struct rxrpc_call *call);

/*
 * rxkad.c
 */
#ifdef CONFIG_RXKAD
extern const struct rxrpc_security rxkad;
#endif

/*
 * security.c
 */
int __init rxrpc_init_security(void);
const struct rxrpc_security *rxrpc_security_lookup(u8);
void rxrpc_exit_security(void);
int rxrpc_init_client_call_security(struct rxrpc_call *);
int rxrpc_init_client_conn_security(struct rxrpc_connection *);
const struct rxrpc_security *rxrpc_get_incoming_security(struct rxrpc_sock *,
							 struct sk_buff *);
struct key *rxrpc_look_up_server_security(struct rxrpc_connection *,
					  struct sk_buff *, u32, u32);

/*
 * sendmsg.c
 */
bool rxrpc_propose_abort(struct rxrpc_call *call, s32 abort_code, int error,
			 enum rxrpc_abort_reason why);
int rxrpc_do_sendmsg(struct rxrpc_sock *, struct msghdr *, size_t);

/*
 * server_key.c
 */
extern struct key_type key_type_rxrpc_s;

int rxrpc_server_keyring(struct rxrpc_sock *, sockptr_t, int);

/*
 * skbuff.c
 */
void rxrpc_kernel_data_consumed(struct rxrpc_call *, struct sk_buff *);
void rxrpc_new_skb(struct sk_buff *, enum rxrpc_skb_trace);
void rxrpc_see_skb(struct sk_buff *, enum rxrpc_skb_trace);
void rxrpc_eaten_skb(struct sk_buff *, enum rxrpc_skb_trace);
void rxrpc_get_skb(struct sk_buff *, enum rxrpc_skb_trace);
void rxrpc_free_skb(struct sk_buff *, enum rxrpc_skb_trace);
void rxrpc_purge_queue(struct sk_buff_head *);

/*
 * stats.c
 */
int rxrpc_stats_show(struct seq_file *seq, void *v);
int rxrpc_stats_clear(struct file *file, char *buf, size_t size);

#define rxrpc_inc_stat(rxnet, s) atomic_inc(&(rxnet)->s)
#define rxrpc_dec_stat(rxnet, s) atomic_dec(&(rxnet)->s)

/*
 * sysctl.c
 */
#ifdef CONFIG_SYSCTL
extern int __init rxrpc_sysctl_init(void);
extern void rxrpc_sysctl_exit(void);
#else
static inline int __init rxrpc_sysctl_init(void) { return 0; }
static inline void rxrpc_sysctl_exit(void) {}
#endif

/*
 * txbuf.c
 */
extern atomic_t rxrpc_nr_txbuf;
struct rxrpc_txbuf *rxrpc_alloc_data_txbuf(struct rxrpc_call *call, size_t data_size,
					   size_t data_align, gfp_t gfp);
void rxrpc_get_txbuf(struct rxrpc_txbuf *txb, enum rxrpc_txbuf_trace what);
void rxrpc_see_txbuf(struct rxrpc_txbuf *txb, enum rxrpc_txbuf_trace what);
void rxrpc_put_txbuf(struct rxrpc_txbuf *txb, enum rxrpc_txbuf_trace what);

/*
 * utils.c
 */
int rxrpc_extract_addr_from_skb(struct sockaddr_rxrpc *, struct sk_buff *);

static inline bool before(u32 seq1, u32 seq2)
{
        return (s32)(seq1 - seq2) < 0;
}
static inline bool before_eq(u32 seq1, u32 seq2)
{
        return (s32)(seq1 - seq2) <= 0;
}
static inline bool after(u32 seq1, u32 seq2)
{
        return (s32)(seq1 - seq2) > 0;
}
static inline bool after_eq(u32 seq1, u32 seq2)
{
        return (s32)(seq1 - seq2) >= 0;
}

static inline u32 earliest(u32 seq1, u32 seq2)
{
	return before(seq1, seq2) ? seq1 : seq2;
}

static inline u32 latest(u32 seq1, u32 seq2)
{
	return after(seq1, seq2) ? seq1 : seq2;
}

static inline bool rxrpc_seq_in_txq(const struct rxrpc_txqueue *tq, rxrpc_seq_t seq)
{
	return (seq & (RXRPC_NR_TXQUEUE - 1)) == tq->qbase;
}

static inline void rxrpc_queue_rx_call_packet(struct rxrpc_call *call, struct sk_buff *skb)
{
	rxrpc_get_skb(skb, rxrpc_skb_get_call_rx);
	__skb_queue_tail(&call->rx_queue, skb);
	rxrpc_poke_call(call, rxrpc_call_poke_rx_packet);
}

/*
 * Calculate how much space there is for transmitting more DATA packets.
 */
static inline unsigned int rxrpc_tx_window_space(const struct rxrpc_call *call)
{
	int winsize = umin(call->tx_winsize, call->cong_cwnd + call->cong_extra);
	int transmitted = call->tx_top - call->tx_bottom;

	return max(winsize - transmitted, 0);
}

static inline unsigned int rxrpc_left_out(const struct rxrpc_call *call)
{
	return call->acks_nr_sacks + call->tx_nr_lost;
}

/*
 * Calculate the number of transmitted DATA packets assumed to be in flight
 * [approx RFC6675].
 */
static inline unsigned int rxrpc_tx_in_flight(const struct rxrpc_call *call)
{
	return call->tx_nr_sent - rxrpc_left_out(call) + call->tx_nr_resent;
}

/*
 * debug tracing
 */
extern unsigned int rxrpc_debug;

#define dbgprintk(FMT,...) \
	printk("[%-6.6s] "FMT"\n", current->comm ,##__VA_ARGS__)

#define kenter(FMT,...)	dbgprintk("==> %s("FMT")",__func__ ,##__VA_ARGS__)
#define kleave(FMT,...)	dbgprintk("<== %s()"FMT"",__func__ ,##__VA_ARGS__)
#define kdebug(FMT,...)	dbgprintk("    "FMT ,##__VA_ARGS__)


#if defined(__KDEBUG)
#define _enter(FMT,...)	kenter(FMT,##__VA_ARGS__)
#define _leave(FMT,...)	kleave(FMT,##__VA_ARGS__)
#define _debug(FMT,...)	kdebug(FMT,##__VA_ARGS__)

#elif defined(CONFIG_AF_RXRPC_DEBUG)
#define RXRPC_DEBUG_KENTER	0x01
#define RXRPC_DEBUG_KLEAVE	0x02
#define RXRPC_DEBUG_KDEBUG	0x04

#define _enter(FMT,...)					\
do {							\
	if (unlikely(rxrpc_debug & RXRPC_DEBUG_KENTER))	\
		kenter(FMT,##__VA_ARGS__);		\
} while (0)

#define _leave(FMT,...)					\
do {							\
	if (unlikely(rxrpc_debug & RXRPC_DEBUG_KLEAVE))	\
		kleave(FMT,##__VA_ARGS__);		\
} while (0)

#define _debug(FMT,...)					\
do {							\
	if (unlikely(rxrpc_debug & RXRPC_DEBUG_KDEBUG))	\
		kdebug(FMT,##__VA_ARGS__);		\
} while (0)

#else
#define _enter(FMT,...)	no_printk("==> %s("FMT")",__func__ ,##__VA_ARGS__)
#define _leave(FMT,...)	no_printk("<== %s()"FMT"",__func__ ,##__VA_ARGS__)
#define _debug(FMT,...)	no_printk("    "FMT ,##__VA_ARGS__)
#endif

/*
 * debug assertion checking
 */
#if 1 // defined(__KDEBUGALL)

#define ASSERT(X)						\
do {								\
	if (unlikely(!(X))) {					\
		pr_err("Assertion failed\n");			\
		BUG();						\
	}							\
} while (0)

#define ASSERTCMP(X, OP, Y)						\
do {									\
	__typeof__(X) _x = (X);						\
	__typeof__(Y) _y = (__typeof__(X))(Y);				\
	if (unlikely(!(_x OP _y))) {					\
		pr_err("Assertion failed - %lu(0x%lx) %s %lu(0x%lx) is false\n", \
		       (unsigned long)_x, (unsigned long)_x, #OP,	\
		       (unsigned long)_y, (unsigned long)_y);		\
		BUG();							\
	}								\
} while (0)

#define ASSERTIF(C, X)						\
do {								\
	if (unlikely((C) && !(X))) {				\
		pr_err("Assertion failed\n");			\
		BUG();						\
	}							\
} while (0)

#define ASSERTIFCMP(C, X, OP, Y)					\
do {									\
	__typeof__(X) _x = (X);						\
	__typeof__(Y) _y = (__typeof__(X))(Y);				\
	if (unlikely((C) && !(_x OP _y))) {				\
		pr_err("Assertion failed - %lu(0x%lx) %s %lu(0x%lx) is false\n", \
		       (unsigned long)_x, (unsigned long)_x, #OP,	\
		       (unsigned long)_y, (unsigned long)_y);		\
		BUG();							\
	}								\
} while (0)

#else

#define ASSERT(X)				\
do {						\
} while (0)

#define ASSERTCMP(X, OP, Y)			\
do {						\
} while (0)

#define ASSERTIF(C, X)				\
do {						\
} while (0)

#define ASSERTIFCMP(C, X, OP, Y)		\
do {						\
} while (0)

#endif /* __KDEBUGALL */<|MERGE_RESOLUTION|>--- conflicted
+++ resolved
@@ -360,10 +360,6 @@
 	u8			pmtud_jumbo;	/* Max jumbo packets for the MTU */
 	bool			ackr_adv_pmtud;	/* T if the peer advertises path-MTU */
 	unsigned int		ackr_max_data;	/* Maximum data advertised by peer */
-<<<<<<< HEAD
-	seqcount_t		mtu_lock;	/* Lockless MTU access management */
-=======
->>>>>>> 511eb741
 	unsigned int		if_mtu;		/* Local interface MTU (- hdrsize) for this peer */
 	unsigned int		max_data;	/* Maximum packet data capacity for this peer */
 	unsigned short		hdrsize;	/* header size (IP + UDP + RxRPC) */
