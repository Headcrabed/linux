--- conflicted
+++ resolved
@@ -130,13 +130,7 @@
 			peer->pmtud_bad = max_data + 1;
 
 		trace_rxrpc_pmtud_reduce(peer, 0, max_data, rxrpc_pmtud_reduce_icmp);
-<<<<<<< HEAD
-		write_seqcount_begin(&peer->mtu_lock);
 		peer->max_data = max_data;
-		write_seqcount_end(&peer->mtu_lock);
-=======
-		peer->max_data = max_data;
->>>>>>> 511eb741
 	}
 }
 
@@ -412,18 +406,8 @@
 	}
 
 	max_data = umin(max_data, peer->ackr_max_data);
-<<<<<<< HEAD
-	if (max_data != peer->max_data) {
-		preempt_disable();
-		write_seqcount_begin(&peer->mtu_lock);
-		peer->max_data = max_data;
-		write_seqcount_end(&peer->mtu_lock);
-		preempt_enable();
-	}
-=======
 	if (max_data != peer->max_data)
 		peer->max_data = max_data;
->>>>>>> 511eb741
 
 	jumbo = max_data + sizeof(struct rxrpc_jumbo_header);
 	jumbo /= RXRPC_JUMBO_SUBPKTLEN;
