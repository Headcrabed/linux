--- conflicted
+++ resolved
@@ -3294,11 +3294,7 @@
 
 ok:
 	xfrm_pols_put(pols, drop_pols);
-<<<<<<< HEAD
-	if (dst && dst->xfrm &&
-=======
 	if (dst->xfrm &&
->>>>>>> e8a457b7
 	    (dst->xfrm->props.mode == XFRM_MODE_TUNNEL ||
 	     dst->xfrm->props.mode == XFRM_MODE_IPTFS))
 		dst->flags |= DST_XFRM_TUNNEL;
