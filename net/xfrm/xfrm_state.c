// SPDX-License-Identifier: GPL-2.0-only
/*
 * xfrm_state.c
 *
 * Changes:
 *	Mitsuru KANDA @USAGI
 * 	Kazunori MIYAZAWA @USAGI
 * 	Kunihiro Ishiguro <kunihiro@ipinfusion.com>
 * 		IPv6 support
 * 	YOSHIFUJI Hideaki @USAGI
 * 		Split up af-specific functions
 *	Derek Atkins <derek@ihtfp.com>
 *		Add UDP Encapsulation
 *
 */

#include <linux/compat.h>
#include <linux/workqueue.h>
#include <net/xfrm.h>
#include <linux/pfkeyv2.h>
#include <linux/ipsec.h>
#include <linux/module.h>
#include <linux/cache.h>
#include <linux/audit.h>
#include <linux/uaccess.h>
#include <linux/ktime.h>
#include <linux/slab.h>
#include <linux/interrupt.h>
#include <linux/kernel.h>

#include <crypto/aead.h>

#include "xfrm_hash.h"

#define xfrm_state_deref_prot(table, net) \
	rcu_dereference_protected((table), lockdep_is_held(&(net)->xfrm.xfrm_state_lock))
#define xfrm_state_deref_check(table, net) \
	rcu_dereference_check((table), lockdep_is_held(&(net)->xfrm.xfrm_state_lock))

static void xfrm_state_gc_task(struct work_struct *work);

/* Each xfrm_state may be linked to two tables:

   1. Hash table by (spi,daddr,ah/esp) to find SA by SPI. (input,ctl)
   2. Hash table by (daddr,family,reqid) to find what SAs exist for given
      destination/tunnel endpoint. (output)
 */

static unsigned int xfrm_state_hashmax __read_mostly = 1 * 1024 * 1024;
static struct kmem_cache *xfrm_state_cache __ro_after_init;

static DECLARE_WORK(xfrm_state_gc_work, xfrm_state_gc_task);
static HLIST_HEAD(xfrm_state_gc_list);
static HLIST_HEAD(xfrm_state_dev_gc_list);

static inline bool xfrm_state_hold_rcu(struct xfrm_state __rcu *x)
{
	return refcount_inc_not_zero(&x->refcnt);
}

static inline unsigned int xfrm_dst_hash(struct net *net,
					 const xfrm_address_t *daddr,
					 const xfrm_address_t *saddr,
					 u32 reqid,
					 unsigned short family)
{
	lockdep_assert_held(&net->xfrm.xfrm_state_lock);

	return __xfrm_dst_hash(daddr, saddr, reqid, family, net->xfrm.state_hmask);
}

static inline unsigned int xfrm_src_hash(struct net *net,
					 const xfrm_address_t *daddr,
					 const xfrm_address_t *saddr,
					 unsigned short family)
{
	lockdep_assert_held(&net->xfrm.xfrm_state_lock);

	return __xfrm_src_hash(daddr, saddr, family, net->xfrm.state_hmask);
}

static inline unsigned int
xfrm_spi_hash(struct net *net, const xfrm_address_t *daddr,
	      __be32 spi, u8 proto, unsigned short family)
{
	lockdep_assert_held(&net->xfrm.xfrm_state_lock);

	return __xfrm_spi_hash(daddr, spi, proto, family, net->xfrm.state_hmask);
}

static unsigned int xfrm_seq_hash(struct net *net, u32 seq)
{
	lockdep_assert_held(&net->xfrm.xfrm_state_lock);

	return __xfrm_seq_hash(seq, net->xfrm.state_hmask);
}

#define XFRM_STATE_INSERT(by, _n, _h, _type)                               \
	{                                                                  \
		struct xfrm_state *_x = NULL;                              \
									   \
		if (_type != XFRM_DEV_OFFLOAD_PACKET) {                    \
			hlist_for_each_entry_rcu(_x, _h, by) {             \
				if (_x->xso.type == XFRM_DEV_OFFLOAD_PACKET) \
					continue;                          \
				break;                                     \
			}                                                  \
		}                                                          \
									   \
		if (!_x || _x->xso.type == XFRM_DEV_OFFLOAD_PACKET)        \
			/* SAD is empty or consist from HW SAs only */     \
			hlist_add_head_rcu(_n, _h);                        \
		else                                                       \
			hlist_add_before_rcu(_n, &_x->by);                 \
	}

static void xfrm_hash_transfer(struct hlist_head *list,
			       struct hlist_head *ndsttable,
			       struct hlist_head *nsrctable,
			       struct hlist_head *nspitable,
			       struct hlist_head *nseqtable,
			       unsigned int nhashmask)
{
	struct hlist_node *tmp;
	struct xfrm_state *x;

	hlist_for_each_entry_safe(x, tmp, list, bydst) {
		unsigned int h;

		h = __xfrm_dst_hash(&x->id.daddr, &x->props.saddr,
				    x->props.reqid, x->props.family,
				    nhashmask);
		XFRM_STATE_INSERT(bydst, &x->bydst, ndsttable + h, x->xso.type);

		h = __xfrm_src_hash(&x->id.daddr, &x->props.saddr,
				    x->props.family,
				    nhashmask);
		XFRM_STATE_INSERT(bysrc, &x->bysrc, nsrctable + h, x->xso.type);

		if (x->id.spi) {
			h = __xfrm_spi_hash(&x->id.daddr, x->id.spi,
					    x->id.proto, x->props.family,
					    nhashmask);
			XFRM_STATE_INSERT(byspi, &x->byspi, nspitable + h,
					  x->xso.type);
		}

		if (x->km.seq) {
			h = __xfrm_seq_hash(x->km.seq, nhashmask);
			XFRM_STATE_INSERT(byseq, &x->byseq, nseqtable + h,
					  x->xso.type);
		}
	}
}

static unsigned long xfrm_hash_new_size(unsigned int state_hmask)
{
	return ((state_hmask + 1) << 1) * sizeof(struct hlist_head);
}

static void xfrm_hash_resize(struct work_struct *work)
{
	struct net *net = container_of(work, struct net, xfrm.state_hash_work);
	struct hlist_head *ndst, *nsrc, *nspi, *nseq, *odst, *osrc, *ospi, *oseq;
	unsigned long nsize, osize;
	unsigned int nhashmask, ohashmask;
	int i;

	nsize = xfrm_hash_new_size(net->xfrm.state_hmask);
	ndst = xfrm_hash_alloc(nsize);
	if (!ndst)
		return;
	nsrc = xfrm_hash_alloc(nsize);
	if (!nsrc) {
		xfrm_hash_free(ndst, nsize);
		return;
	}
	nspi = xfrm_hash_alloc(nsize);
	if (!nspi) {
		xfrm_hash_free(ndst, nsize);
		xfrm_hash_free(nsrc, nsize);
		return;
	}
	nseq = xfrm_hash_alloc(nsize);
	if (!nseq) {
		xfrm_hash_free(ndst, nsize);
		xfrm_hash_free(nsrc, nsize);
		xfrm_hash_free(nspi, nsize);
		return;
	}

	spin_lock_bh(&net->xfrm.xfrm_state_lock);
	write_seqcount_begin(&net->xfrm.xfrm_state_hash_generation);

	nhashmask = (nsize / sizeof(struct hlist_head)) - 1U;
	odst = xfrm_state_deref_prot(net->xfrm.state_bydst, net);
	for (i = net->xfrm.state_hmask; i >= 0; i--)
		xfrm_hash_transfer(odst + i, ndst, nsrc, nspi, nseq, nhashmask);

	osrc = xfrm_state_deref_prot(net->xfrm.state_bysrc, net);
	ospi = xfrm_state_deref_prot(net->xfrm.state_byspi, net);
	oseq = xfrm_state_deref_prot(net->xfrm.state_byseq, net);
	ohashmask = net->xfrm.state_hmask;

	rcu_assign_pointer(net->xfrm.state_bydst, ndst);
	rcu_assign_pointer(net->xfrm.state_bysrc, nsrc);
	rcu_assign_pointer(net->xfrm.state_byspi, nspi);
	rcu_assign_pointer(net->xfrm.state_byseq, nseq);
	net->xfrm.state_hmask = nhashmask;

	write_seqcount_end(&net->xfrm.xfrm_state_hash_generation);
	spin_unlock_bh(&net->xfrm.xfrm_state_lock);

	osize = (ohashmask + 1) * sizeof(struct hlist_head);

	synchronize_rcu();

	xfrm_hash_free(odst, osize);
	xfrm_hash_free(osrc, osize);
	xfrm_hash_free(ospi, osize);
	xfrm_hash_free(oseq, osize);
}

static DEFINE_SPINLOCK(xfrm_state_afinfo_lock);
static struct xfrm_state_afinfo __rcu *xfrm_state_afinfo[NPROTO];

static DEFINE_SPINLOCK(xfrm_state_gc_lock);
static DEFINE_SPINLOCK(xfrm_state_dev_gc_lock);

int __xfrm_state_delete(struct xfrm_state *x);

int km_query(struct xfrm_state *x, struct xfrm_tmpl *t, struct xfrm_policy *pol);
static bool km_is_alive(const struct km_event *c);
void km_state_expired(struct xfrm_state *x, int hard, u32 portid);

int xfrm_register_type(const struct xfrm_type *type, unsigned short family)
{
	struct xfrm_state_afinfo *afinfo = xfrm_state_get_afinfo(family);
	int err = 0;

	if (!afinfo)
		return -EAFNOSUPPORT;

#define X(afi, T, name) do {			\
		WARN_ON((afi)->type_ ## name);	\
		(afi)->type_ ## name = (T);	\
	} while (0)

	switch (type->proto) {
	case IPPROTO_COMP:
		X(afinfo, type, comp);
		break;
	case IPPROTO_AH:
		X(afinfo, type, ah);
		break;
	case IPPROTO_ESP:
		X(afinfo, type, esp);
		break;
	case IPPROTO_IPIP:
		X(afinfo, type, ipip);
		break;
	case IPPROTO_DSTOPTS:
		X(afinfo, type, dstopts);
		break;
	case IPPROTO_ROUTING:
		X(afinfo, type, routing);
		break;
	case IPPROTO_IPV6:
		X(afinfo, type, ipip6);
		break;
	default:
		WARN_ON(1);
		err = -EPROTONOSUPPORT;
		break;
	}
#undef X
	rcu_read_unlock();
	return err;
}
EXPORT_SYMBOL(xfrm_register_type);

void xfrm_unregister_type(const struct xfrm_type *type, unsigned short family)
{
	struct xfrm_state_afinfo *afinfo = xfrm_state_get_afinfo(family);

	if (unlikely(afinfo == NULL))
		return;

#define X(afi, T, name) do {				\
		WARN_ON((afi)->type_ ## name != (T));	\
		(afi)->type_ ## name = NULL;		\
	} while (0)

	switch (type->proto) {
	case IPPROTO_COMP:
		X(afinfo, type, comp);
		break;
	case IPPROTO_AH:
		X(afinfo, type, ah);
		break;
	case IPPROTO_ESP:
		X(afinfo, type, esp);
		break;
	case IPPROTO_IPIP:
		X(afinfo, type, ipip);
		break;
	case IPPROTO_DSTOPTS:
		X(afinfo, type, dstopts);
		break;
	case IPPROTO_ROUTING:
		X(afinfo, type, routing);
		break;
	case IPPROTO_IPV6:
		X(afinfo, type, ipip6);
		break;
	default:
		WARN_ON(1);
		break;
	}
#undef X
	rcu_read_unlock();
}
EXPORT_SYMBOL(xfrm_unregister_type);

static const struct xfrm_type *xfrm_get_type(u8 proto, unsigned short family)
{
	const struct xfrm_type *type = NULL;
	struct xfrm_state_afinfo *afinfo;
	int modload_attempted = 0;

retry:
	afinfo = xfrm_state_get_afinfo(family);
	if (unlikely(afinfo == NULL))
		return NULL;

	switch (proto) {
	case IPPROTO_COMP:
		type = afinfo->type_comp;
		break;
	case IPPROTO_AH:
		type = afinfo->type_ah;
		break;
	case IPPROTO_ESP:
		type = afinfo->type_esp;
		break;
	case IPPROTO_IPIP:
		type = afinfo->type_ipip;
		break;
	case IPPROTO_DSTOPTS:
		type = afinfo->type_dstopts;
		break;
	case IPPROTO_ROUTING:
		type = afinfo->type_routing;
		break;
	case IPPROTO_IPV6:
		type = afinfo->type_ipip6;
		break;
	default:
		break;
	}

	if (unlikely(type && !try_module_get(type->owner)))
		type = NULL;

	rcu_read_unlock();

	if (!type && !modload_attempted) {
		request_module("xfrm-type-%d-%d", family, proto);
		modload_attempted = 1;
		goto retry;
	}

	return type;
}

static void xfrm_put_type(const struct xfrm_type *type)
{
	module_put(type->owner);
}

int xfrm_register_type_offload(const struct xfrm_type_offload *type,
			       unsigned short family)
{
	struct xfrm_state_afinfo *afinfo = xfrm_state_get_afinfo(family);
	int err = 0;

	if (unlikely(afinfo == NULL))
		return -EAFNOSUPPORT;

	switch (type->proto) {
	case IPPROTO_ESP:
		WARN_ON(afinfo->type_offload_esp);
		afinfo->type_offload_esp = type;
		break;
	default:
		WARN_ON(1);
		err = -EPROTONOSUPPORT;
		break;
	}

	rcu_read_unlock();
	return err;
}
EXPORT_SYMBOL(xfrm_register_type_offload);

void xfrm_unregister_type_offload(const struct xfrm_type_offload *type,
				  unsigned short family)
{
	struct xfrm_state_afinfo *afinfo = xfrm_state_get_afinfo(family);

	if (unlikely(afinfo == NULL))
		return;

	switch (type->proto) {
	case IPPROTO_ESP:
		WARN_ON(afinfo->type_offload_esp != type);
		afinfo->type_offload_esp = NULL;
		break;
	default:
		WARN_ON(1);
		break;
	}
	rcu_read_unlock();
}
EXPORT_SYMBOL(xfrm_unregister_type_offload);

void xfrm_set_type_offload(struct xfrm_state *x)
{
	const struct xfrm_type_offload *type = NULL;
	struct xfrm_state_afinfo *afinfo;
	bool try_load = true;

retry:
	afinfo = xfrm_state_get_afinfo(x->props.family);
	if (unlikely(afinfo == NULL))
		goto out;

	switch (x->id.proto) {
	case IPPROTO_ESP:
		type = afinfo->type_offload_esp;
		break;
	default:
		break;
	}

	if ((type && !try_module_get(type->owner)))
		type = NULL;

	rcu_read_unlock();

	if (!type && try_load) {
		request_module("xfrm-offload-%d-%d", x->props.family,
			       x->id.proto);
		try_load = false;
		goto retry;
	}

out:
	x->type_offload = type;
}
EXPORT_SYMBOL(xfrm_set_type_offload);

static const struct xfrm_mode xfrm4_mode_map[XFRM_MODE_MAX] = {
	[XFRM_MODE_BEET] = {
		.encap = XFRM_MODE_BEET,
		.flags = XFRM_MODE_FLAG_TUNNEL,
		.family = AF_INET,
	},
	[XFRM_MODE_TRANSPORT] = {
		.encap = XFRM_MODE_TRANSPORT,
		.family = AF_INET,
	},
	[XFRM_MODE_TUNNEL] = {
		.encap = XFRM_MODE_TUNNEL,
		.flags = XFRM_MODE_FLAG_TUNNEL,
		.family = AF_INET,
	},
	[XFRM_MODE_IPTFS] = {
		.encap = XFRM_MODE_IPTFS,
		.flags = XFRM_MODE_FLAG_TUNNEL,
		.family = AF_INET,
	},
};

static const struct xfrm_mode xfrm6_mode_map[XFRM_MODE_MAX] = {
	[XFRM_MODE_BEET] = {
		.encap = XFRM_MODE_BEET,
		.flags = XFRM_MODE_FLAG_TUNNEL,
		.family = AF_INET6,
	},
	[XFRM_MODE_ROUTEOPTIMIZATION] = {
		.encap = XFRM_MODE_ROUTEOPTIMIZATION,
		.family = AF_INET6,
	},
	[XFRM_MODE_TRANSPORT] = {
		.encap = XFRM_MODE_TRANSPORT,
		.family = AF_INET6,
	},
	[XFRM_MODE_TUNNEL] = {
		.encap = XFRM_MODE_TUNNEL,
		.flags = XFRM_MODE_FLAG_TUNNEL,
		.family = AF_INET6,
	},
	[XFRM_MODE_IPTFS] = {
		.encap = XFRM_MODE_IPTFS,
		.flags = XFRM_MODE_FLAG_TUNNEL,
		.family = AF_INET6,
	},
};

static const struct xfrm_mode *xfrm_get_mode(unsigned int encap, int family)
{
	const struct xfrm_mode *mode;

	if (unlikely(encap >= XFRM_MODE_MAX))
		return NULL;

	switch (family) {
	case AF_INET:
		mode = &xfrm4_mode_map[encap];
		if (mode->family == family)
			return mode;
		break;
	case AF_INET6:
		mode = &xfrm6_mode_map[encap];
		if (mode->family == family)
			return mode;
		break;
	default:
		break;
	}

	return NULL;
}

static const struct xfrm_mode_cbs  __rcu *xfrm_mode_cbs_map[XFRM_MODE_MAX];
static DEFINE_SPINLOCK(xfrm_mode_cbs_map_lock);

int xfrm_register_mode_cbs(u8 mode, const struct xfrm_mode_cbs *mode_cbs)
{
	if (mode >= XFRM_MODE_MAX)
		return -EINVAL;

	spin_lock_bh(&xfrm_mode_cbs_map_lock);
	rcu_assign_pointer(xfrm_mode_cbs_map[mode], mode_cbs);
	spin_unlock_bh(&xfrm_mode_cbs_map_lock);

	return 0;
}
EXPORT_SYMBOL(xfrm_register_mode_cbs);

void xfrm_unregister_mode_cbs(u8 mode)
{
	if (mode >= XFRM_MODE_MAX)
		return;

	spin_lock_bh(&xfrm_mode_cbs_map_lock);
	RCU_INIT_POINTER(xfrm_mode_cbs_map[mode], NULL);
	spin_unlock_bh(&xfrm_mode_cbs_map_lock);
	synchronize_rcu();
}
EXPORT_SYMBOL(xfrm_unregister_mode_cbs);

static const struct xfrm_mode_cbs *xfrm_get_mode_cbs(u8 mode)
{
	const struct xfrm_mode_cbs *cbs;
	bool try_load = true;

	if (mode >= XFRM_MODE_MAX)
		return NULL;

retry:
	rcu_read_lock();

	cbs = rcu_dereference(xfrm_mode_cbs_map[mode]);
	if (cbs && !try_module_get(cbs->owner))
		cbs = NULL;

	rcu_read_unlock();

	if (mode == XFRM_MODE_IPTFS && !cbs && try_load) {
		request_module("xfrm-iptfs");
		try_load = false;
		goto retry;
	}

	return cbs;
}

void xfrm_state_free(struct xfrm_state *x)
{
	kmem_cache_free(xfrm_state_cache, x);
}
EXPORT_SYMBOL(xfrm_state_free);

static void ___xfrm_state_destroy(struct xfrm_state *x)
{
	if (x->mode_cbs && x->mode_cbs->destroy_state)
		x->mode_cbs->destroy_state(x);
	hrtimer_cancel(&x->mtimer);
	del_timer_sync(&x->rtimer);
	kfree(x->aead);
	kfree(x->aalg);
	kfree(x->ealg);
	kfree(x->calg);
	kfree(x->encap);
	kfree(x->coaddr);
	kfree(x->replay_esn);
	kfree(x->preplay_esn);
	if (x->type) {
		x->type->destructor(x);
		xfrm_put_type(x->type);
	}
	if (x->xfrag.page)
		put_page(x->xfrag.page);
	xfrm_dev_state_free(x);
	security_xfrm_state_free(x);
	xfrm_state_free(x);
}

static void xfrm_state_gc_task(struct work_struct *work)
{
	struct xfrm_state *x;
	struct hlist_node *tmp;
	struct hlist_head gc_list;

	spin_lock_bh(&xfrm_state_gc_lock);
	hlist_move_list(&xfrm_state_gc_list, &gc_list);
	spin_unlock_bh(&xfrm_state_gc_lock);

	synchronize_rcu();

	hlist_for_each_entry_safe(x, tmp, &gc_list, gclist)
		___xfrm_state_destroy(x);
}

static enum hrtimer_restart xfrm_timer_handler(struct hrtimer *me)
{
	struct xfrm_state *x = container_of(me, struct xfrm_state, mtimer);
	enum hrtimer_restart ret = HRTIMER_NORESTART;
	time64_t now = ktime_get_real_seconds();
	time64_t next = TIME64_MAX;
	int warn = 0;
	int err = 0;

	spin_lock(&x->lock);
	xfrm_dev_state_update_stats(x);

	if (x->km.state == XFRM_STATE_DEAD)
		goto out;
	if (x->km.state == XFRM_STATE_EXPIRED)
		goto expired;
	if (x->lft.hard_add_expires_seconds) {
		time64_t tmo = x->lft.hard_add_expires_seconds +
			x->curlft.add_time - now;
		if (tmo <= 0) {
			if (x->xflags & XFRM_SOFT_EXPIRE) {
				/* enter hard expire without soft expire first?!
				 * setting a new date could trigger this.
				 * workaround: fix x->curflt.add_time by below:
				 */
				x->curlft.add_time = now - x->saved_tmo - 1;
				tmo = x->lft.hard_add_expires_seconds - x->saved_tmo;
			} else
				goto expired;
		}
		if (tmo < next)
			next = tmo;
	}
	if (x->lft.hard_use_expires_seconds) {
		time64_t tmo = x->lft.hard_use_expires_seconds +
			(READ_ONCE(x->curlft.use_time) ? : now) - now;
		if (tmo <= 0)
			goto expired;
		if (tmo < next)
			next = tmo;
	}
	if (x->km.dying)
		goto resched;
	if (x->lft.soft_add_expires_seconds) {
		time64_t tmo = x->lft.soft_add_expires_seconds +
			x->curlft.add_time - now;
		if (tmo <= 0) {
			warn = 1;
			x->xflags &= ~XFRM_SOFT_EXPIRE;
		} else if (tmo < next) {
			next = tmo;
			x->xflags |= XFRM_SOFT_EXPIRE;
			x->saved_tmo = tmo;
		}
	}
	if (x->lft.soft_use_expires_seconds) {
		time64_t tmo = x->lft.soft_use_expires_seconds +
			(READ_ONCE(x->curlft.use_time) ? : now) - now;
		if (tmo <= 0)
			warn = 1;
		else if (tmo < next)
			next = tmo;
	}

	x->km.dying = warn;
	if (warn)
		km_state_expired(x, 0, 0);
resched:
	if (next != TIME64_MAX) {
		hrtimer_forward_now(&x->mtimer, ktime_set(next, 0));
		ret = HRTIMER_RESTART;
	}

	goto out;

expired:
	if (x->km.state == XFRM_STATE_ACQ && x->id.spi == 0)
		x->km.state = XFRM_STATE_EXPIRED;

	err = __xfrm_state_delete(x);
	if (!err)
		km_state_expired(x, 1, 0);

	xfrm_audit_state_delete(x, err ? 0 : 1, true);

out:
	spin_unlock(&x->lock);
	return ret;
}

static void xfrm_replay_timer_handler(struct timer_list *t);

struct xfrm_state *xfrm_state_alloc(struct net *net)
{
	struct xfrm_state *x;

	x = kmem_cache_zalloc(xfrm_state_cache, GFP_ATOMIC);

	if (x) {
		write_pnet(&x->xs_net, net);
		refcount_set(&x->refcnt, 1);
		atomic_set(&x->tunnel_users, 0);
		INIT_LIST_HEAD(&x->km.all);
		INIT_HLIST_NODE(&x->state_cache);
		INIT_HLIST_NODE(&x->bydst);
		INIT_HLIST_NODE(&x->bysrc);
		INIT_HLIST_NODE(&x->byspi);
		INIT_HLIST_NODE(&x->byseq);
		hrtimer_setup(&x->mtimer, xfrm_timer_handler, CLOCK_BOOTTIME,
			      HRTIMER_MODE_ABS_SOFT);
		timer_setup(&x->rtimer, xfrm_replay_timer_handler, 0);
		x->curlft.add_time = ktime_get_real_seconds();
		x->lft.soft_byte_limit = XFRM_INF;
		x->lft.soft_packet_limit = XFRM_INF;
		x->lft.hard_byte_limit = XFRM_INF;
		x->lft.hard_packet_limit = XFRM_INF;
		x->replay_maxage = 0;
		x->replay_maxdiff = 0;
		x->pcpu_num = UINT_MAX;
		spin_lock_init(&x->lock);
		x->mode_data = NULL;
	}
	return x;
}
EXPORT_SYMBOL(xfrm_state_alloc);

#ifdef CONFIG_XFRM_OFFLOAD
void xfrm_dev_state_delete(struct xfrm_state *x)
{
	struct xfrm_dev_offload *xso = &x->xso;
	struct net_device *dev = READ_ONCE(xso->dev);

	if (dev) {
		dev->xfrmdev_ops->xdo_dev_state_delete(x);
		spin_lock_bh(&xfrm_state_dev_gc_lock);
		hlist_add_head(&x->dev_gclist, &xfrm_state_dev_gc_list);
		spin_unlock_bh(&xfrm_state_dev_gc_lock);
	}
}
EXPORT_SYMBOL_GPL(xfrm_dev_state_delete);

void xfrm_dev_state_free(struct xfrm_state *x)
{
	struct xfrm_dev_offload *xso = &x->xso;
	struct net_device *dev = READ_ONCE(xso->dev);

	xfrm_unset_type_offload(x);

	if (dev && dev->xfrmdev_ops) {
		spin_lock_bh(&xfrm_state_dev_gc_lock);
		if (!hlist_unhashed(&x->dev_gclist))
			hlist_del(&x->dev_gclist);
		spin_unlock_bh(&xfrm_state_dev_gc_lock);

		if (dev->xfrmdev_ops->xdo_dev_state_free)
			dev->xfrmdev_ops->xdo_dev_state_free(x);
		WRITE_ONCE(xso->dev, NULL);
		xso->type = XFRM_DEV_OFFLOAD_UNSPECIFIED;
		netdev_put(dev, &xso->dev_tracker);
	}
}
#endif

void __xfrm_state_destroy(struct xfrm_state *x, bool sync)
{
	WARN_ON(x->km.state != XFRM_STATE_DEAD);

	if (sync) {
		synchronize_rcu();
		___xfrm_state_destroy(x);
	} else {
		spin_lock_bh(&xfrm_state_gc_lock);
		hlist_add_head(&x->gclist, &xfrm_state_gc_list);
		spin_unlock_bh(&xfrm_state_gc_lock);
		schedule_work(&xfrm_state_gc_work);
	}
}
EXPORT_SYMBOL(__xfrm_state_destroy);

int __xfrm_state_delete(struct xfrm_state *x)
{
	struct net *net = xs_net(x);
	int err = -ESRCH;

	if (x->km.state != XFRM_STATE_DEAD) {
		x->km.state = XFRM_STATE_DEAD;

		spin_lock(&net->xfrm.xfrm_state_lock);
		list_del(&x->km.all);
		hlist_del_rcu(&x->bydst);
		hlist_del_rcu(&x->bysrc);
		if (x->km.seq)
			hlist_del_rcu(&x->byseq);
		if (!hlist_unhashed(&x->state_cache))
			hlist_del_rcu(&x->state_cache);
		if (!hlist_unhashed(&x->state_cache_input))
			hlist_del_rcu(&x->state_cache_input);

		if (x->id.spi)
			hlist_del_rcu(&x->byspi);
		net->xfrm.state_num--;
		xfrm_nat_keepalive_state_updated(x);
		spin_unlock(&net->xfrm.xfrm_state_lock);

		if (x->encap_sk)
			sock_put(rcu_dereference_raw(x->encap_sk));

		xfrm_dev_state_delete(x);

		/* All xfrm_state objects are created by xfrm_state_alloc.
		 * The xfrm_state_alloc call gives a reference, and that
		 * is what we are dropping here.
		 */
		xfrm_state_put(x);
		err = 0;
	}

	return err;
}
EXPORT_SYMBOL(__xfrm_state_delete);

int xfrm_state_delete(struct xfrm_state *x)
{
	int err;

	spin_lock_bh(&x->lock);
	err = __xfrm_state_delete(x);
	spin_unlock_bh(&x->lock);

	return err;
}
EXPORT_SYMBOL(xfrm_state_delete);

#ifdef CONFIG_SECURITY_NETWORK_XFRM
static inline int
xfrm_state_flush_secctx_check(struct net *net, u8 proto, bool task_valid)
{
	int i, err = 0;

	for (i = 0; i <= net->xfrm.state_hmask; i++) {
		struct xfrm_state *x;

		hlist_for_each_entry(x, net->xfrm.state_bydst+i, bydst) {
			if (xfrm_id_proto_match(x->id.proto, proto) &&
			   (err = security_xfrm_state_delete(x)) != 0) {
				xfrm_audit_state_delete(x, 0, task_valid);
				return err;
			}
		}
	}

	return err;
}

static inline int
xfrm_dev_state_flush_secctx_check(struct net *net, struct net_device *dev, bool task_valid)
{
	int i, err = 0;

	for (i = 0; i <= net->xfrm.state_hmask; i++) {
		struct xfrm_state *x;
		struct xfrm_dev_offload *xso;

		hlist_for_each_entry(x, net->xfrm.state_bydst+i, bydst) {
			xso = &x->xso;

			if (xso->dev == dev &&
			   (err = security_xfrm_state_delete(x)) != 0) {
				xfrm_audit_state_delete(x, 0, task_valid);
				return err;
			}
		}
	}

	return err;
}
#else
static inline int
xfrm_state_flush_secctx_check(struct net *net, u8 proto, bool task_valid)
{
	return 0;
}

static inline int
xfrm_dev_state_flush_secctx_check(struct net *net, struct net_device *dev, bool task_valid)
{
	return 0;
}
#endif

int xfrm_state_flush(struct net *net, u8 proto, bool task_valid, bool sync)
{
	int i, err = 0, cnt = 0;

	spin_lock_bh(&net->xfrm.xfrm_state_lock);
	err = xfrm_state_flush_secctx_check(net, proto, task_valid);
	if (err)
		goto out;

	err = -ESRCH;
	for (i = 0; i <= net->xfrm.state_hmask; i++) {
		struct xfrm_state *x;
restart:
		hlist_for_each_entry(x, net->xfrm.state_bydst+i, bydst) {
			if (!xfrm_state_kern(x) &&
			    xfrm_id_proto_match(x->id.proto, proto)) {
				xfrm_state_hold(x);
				spin_unlock_bh(&net->xfrm.xfrm_state_lock);

				err = xfrm_state_delete(x);
				xfrm_audit_state_delete(x, err ? 0 : 1,
							task_valid);
				if (sync)
					xfrm_state_put_sync(x);
				else
					xfrm_state_put(x);
				if (!err)
					cnt++;

				spin_lock_bh(&net->xfrm.xfrm_state_lock);
				goto restart;
			}
		}
	}
out:
	spin_unlock_bh(&net->xfrm.xfrm_state_lock);
	if (cnt)
		err = 0;

	return err;
}
EXPORT_SYMBOL(xfrm_state_flush);

int xfrm_dev_state_flush(struct net *net, struct net_device *dev, bool task_valid)
{
	struct xfrm_state *x;
	struct hlist_node *tmp;
	struct xfrm_dev_offload *xso;
	int i, err = 0, cnt = 0;

	spin_lock_bh(&net->xfrm.xfrm_state_lock);
	err = xfrm_dev_state_flush_secctx_check(net, dev, task_valid);
	if (err)
		goto out;

	err = -ESRCH;
	for (i = 0; i <= net->xfrm.state_hmask; i++) {
restart:
		hlist_for_each_entry(x, net->xfrm.state_bydst+i, bydst) {
			xso = &x->xso;

			if (!xfrm_state_kern(x) && xso->dev == dev) {
				xfrm_state_hold(x);
				spin_unlock_bh(&net->xfrm.xfrm_state_lock);

				err = xfrm_state_delete(x);
				xfrm_dev_state_free(x);

				xfrm_audit_state_delete(x, err ? 0 : 1,
							task_valid);
				xfrm_state_put(x);
				if (!err)
					cnt++;

				spin_lock_bh(&net->xfrm.xfrm_state_lock);
				goto restart;
			}
		}
	}
	if (cnt)
		err = 0;

out:
	spin_unlock_bh(&net->xfrm.xfrm_state_lock);

	spin_lock_bh(&xfrm_state_dev_gc_lock);
restart_gc:
	hlist_for_each_entry_safe(x, tmp, &xfrm_state_dev_gc_list, dev_gclist) {
		xso = &x->xso;

		if (xso->dev == dev) {
			spin_unlock_bh(&xfrm_state_dev_gc_lock);
			xfrm_dev_state_free(x);
			spin_lock_bh(&xfrm_state_dev_gc_lock);
			goto restart_gc;
		}

	}
	spin_unlock_bh(&xfrm_state_dev_gc_lock);

	xfrm_flush_gc();

	return err;
}
EXPORT_SYMBOL(xfrm_dev_state_flush);

void xfrm_sad_getinfo(struct net *net, struct xfrmk_sadinfo *si)
{
	spin_lock_bh(&net->xfrm.xfrm_state_lock);
	si->sadcnt = net->xfrm.state_num;
	si->sadhcnt = net->xfrm.state_hmask + 1;
	si->sadhmcnt = xfrm_state_hashmax;
	spin_unlock_bh(&net->xfrm.xfrm_state_lock);
}
EXPORT_SYMBOL(xfrm_sad_getinfo);

static void
__xfrm4_init_tempsel(struct xfrm_selector *sel, const struct flowi *fl)
{
	const struct flowi4 *fl4 = &fl->u.ip4;

	sel->daddr.a4 = fl4->daddr;
	sel->saddr.a4 = fl4->saddr;
	sel->dport = xfrm_flowi_dport(fl, &fl4->uli);
	sel->dport_mask = htons(0xffff);
	sel->sport = xfrm_flowi_sport(fl, &fl4->uli);
	sel->sport_mask = htons(0xffff);
	sel->family = AF_INET;
	sel->prefixlen_d = 32;
	sel->prefixlen_s = 32;
	sel->proto = fl4->flowi4_proto;
	sel->ifindex = fl4->flowi4_oif;
}

static void
__xfrm6_init_tempsel(struct xfrm_selector *sel, const struct flowi *fl)
{
	const struct flowi6 *fl6 = &fl->u.ip6;

	/* Initialize temporary selector matching only to current session. */
	*(struct in6_addr *)&sel->daddr = fl6->daddr;
	*(struct in6_addr *)&sel->saddr = fl6->saddr;
	sel->dport = xfrm_flowi_dport(fl, &fl6->uli);
	sel->dport_mask = htons(0xffff);
	sel->sport = xfrm_flowi_sport(fl, &fl6->uli);
	sel->sport_mask = htons(0xffff);
	sel->family = AF_INET6;
	sel->prefixlen_d = 128;
	sel->prefixlen_s = 128;
	sel->proto = fl6->flowi6_proto;
	sel->ifindex = fl6->flowi6_oif;
}

static void
xfrm_init_tempstate(struct xfrm_state *x, const struct flowi *fl,
		    const struct xfrm_tmpl *tmpl,
		    const xfrm_address_t *daddr, const xfrm_address_t *saddr,
		    unsigned short family)
{
	switch (family) {
	case AF_INET:
		__xfrm4_init_tempsel(&x->sel, fl);
		break;
	case AF_INET6:
		__xfrm6_init_tempsel(&x->sel, fl);
		break;
	}

	x->id = tmpl->id;

	switch (tmpl->encap_family) {
	case AF_INET:
		if (x->id.daddr.a4 == 0)
			x->id.daddr.a4 = daddr->a4;
		x->props.saddr = tmpl->saddr;
		if (x->props.saddr.a4 == 0)
			x->props.saddr.a4 = saddr->a4;
		break;
	case AF_INET6:
		if (ipv6_addr_any((struct in6_addr *)&x->id.daddr))
			memcpy(&x->id.daddr, daddr, sizeof(x->sel.daddr));
		memcpy(&x->props.saddr, &tmpl->saddr, sizeof(x->props.saddr));
		if (ipv6_addr_any((struct in6_addr *)&x->props.saddr))
			memcpy(&x->props.saddr, saddr, sizeof(x->props.saddr));
		break;
	}

	x->props.mode = tmpl->mode;
	x->props.reqid = tmpl->reqid;
	x->props.family = tmpl->encap_family;
}

struct xfrm_hash_state_ptrs {
	const struct hlist_head *bydst;
	const struct hlist_head *bysrc;
	const struct hlist_head *byspi;
	unsigned int hmask;
};

static void xfrm_hash_ptrs_get(const struct net *net, struct xfrm_hash_state_ptrs *ptrs)
{
	unsigned int sequence;

	do {
		sequence = read_seqcount_begin(&net->xfrm.xfrm_state_hash_generation);

		ptrs->bydst = xfrm_state_deref_check(net->xfrm.state_bydst, net);
		ptrs->bysrc = xfrm_state_deref_check(net->xfrm.state_bysrc, net);
		ptrs->byspi = xfrm_state_deref_check(net->xfrm.state_byspi, net);
		ptrs->hmask = net->xfrm.state_hmask;
	} while (read_seqcount_retry(&net->xfrm.xfrm_state_hash_generation, sequence));
}

static struct xfrm_state *__xfrm_state_lookup_all(const struct xfrm_hash_state_ptrs *state_ptrs,
						  u32 mark,
						  const xfrm_address_t *daddr,
						  __be32 spi, u8 proto,
						  unsigned short family,
						  struct xfrm_dev_offload *xdo)
{
	unsigned int h = __xfrm_spi_hash(daddr, spi, proto, family, state_ptrs->hmask);
	struct xfrm_state *x;

	hlist_for_each_entry_rcu(x, state_ptrs->byspi + h, byspi) {
#ifdef CONFIG_XFRM_OFFLOAD
		if (xdo->type == XFRM_DEV_OFFLOAD_PACKET) {
			if (x->xso.type != XFRM_DEV_OFFLOAD_PACKET)
				/* HW states are in the head of list, there is
				 * no need to iterate further.
				 */
				break;

			/* Packet offload: both policy and SA should
			 * have same device.
			 */
			if (xdo->dev != x->xso.dev)
				continue;
		} else if (x->xso.type == XFRM_DEV_OFFLOAD_PACKET)
			/* Skip HW policy for SW lookups */
			continue;
#endif
		if (x->props.family != family ||
		    x->id.spi       != spi ||
		    x->id.proto     != proto ||
		    !xfrm_addr_equal(&x->id.daddr, daddr, family))
			continue;

		if ((mark & x->mark.m) != x->mark.v)
			continue;
		if (!xfrm_state_hold_rcu(x))
			continue;
		return x;
	}

	return NULL;
}

static struct xfrm_state *__xfrm_state_lookup(const struct xfrm_hash_state_ptrs *state_ptrs,
					      u32 mark,
					      const xfrm_address_t *daddr,
					      __be32 spi, u8 proto,
					      unsigned short family)
{
	unsigned int h = __xfrm_spi_hash(daddr, spi, proto, family, state_ptrs->hmask);
	struct xfrm_state *x;

	hlist_for_each_entry_rcu(x, state_ptrs->byspi + h, byspi) {
		if (x->props.family != family ||
		    x->id.spi       != spi ||
		    x->id.proto     != proto ||
		    !xfrm_addr_equal(&x->id.daddr, daddr, family))
			continue;

		if ((mark & x->mark.m) != x->mark.v)
			continue;
		if (!xfrm_state_hold_rcu(x))
			continue;
		return x;
	}

	return NULL;
}

struct xfrm_state *xfrm_input_state_lookup(struct net *net, u32 mark,
					   const xfrm_address_t *daddr,
					   __be32 spi, u8 proto,
					   unsigned short family)
{
	struct xfrm_hash_state_ptrs state_ptrs;
	struct hlist_head *state_cache_input;
	struct xfrm_state *x = NULL;

	state_cache_input = raw_cpu_ptr(net->xfrm.state_cache_input);

	rcu_read_lock();
	hlist_for_each_entry_rcu(x, state_cache_input, state_cache_input) {
		if (x->props.family != family ||
		    x->id.spi       != spi ||
		    x->id.proto     != proto ||
		    !xfrm_addr_equal(&x->id.daddr, daddr, family))
			continue;

		if ((mark & x->mark.m) != x->mark.v)
			continue;
		if (!xfrm_state_hold_rcu(x))
			continue;
		goto out;
	}

	xfrm_hash_ptrs_get(net, &state_ptrs);

	x = __xfrm_state_lookup(&state_ptrs, mark, daddr, spi, proto, family);

	if (x && x->km.state == XFRM_STATE_VALID) {
		spin_lock_bh(&net->xfrm.xfrm_state_lock);
		if (hlist_unhashed(&x->state_cache_input)) {
			hlist_add_head_rcu(&x->state_cache_input, state_cache_input);
		} else {
			hlist_del_rcu(&x->state_cache_input);
			hlist_add_head_rcu(&x->state_cache_input, state_cache_input);
		}
		spin_unlock_bh(&net->xfrm.xfrm_state_lock);
	}

out:
	rcu_read_unlock();
	return x;
}
EXPORT_SYMBOL(xfrm_input_state_lookup);

static struct xfrm_state *__xfrm_state_lookup_byaddr(const struct xfrm_hash_state_ptrs *state_ptrs,
						     u32 mark,
						     const xfrm_address_t *daddr,
						     const xfrm_address_t *saddr,
						     u8 proto, unsigned short family)
{
	unsigned int h = __xfrm_src_hash(daddr, saddr, family, state_ptrs->hmask);
	struct xfrm_state *x;

	hlist_for_each_entry_rcu(x, state_ptrs->bysrc + h, bysrc) {
		if (x->props.family != family ||
		    x->id.proto     != proto ||
		    !xfrm_addr_equal(&x->id.daddr, daddr, family) ||
		    !xfrm_addr_equal(&x->props.saddr, saddr, family))
			continue;

		if ((mark & x->mark.m) != x->mark.v)
			continue;
		if (!xfrm_state_hold_rcu(x))
			continue;
		return x;
	}

	return NULL;
}

static inline struct xfrm_state *
__xfrm_state_locate(struct xfrm_state *x, int use_spi, int family)
{
	struct xfrm_hash_state_ptrs state_ptrs;
	struct net *net = xs_net(x);
	u32 mark = x->mark.v & x->mark.m;

	xfrm_hash_ptrs_get(net, &state_ptrs);

	if (use_spi)
		return __xfrm_state_lookup(&state_ptrs, mark, &x->id.daddr,
					   x->id.spi, x->id.proto, family);
	else
		return __xfrm_state_lookup_byaddr(&state_ptrs, mark,
						  &x->id.daddr,
						  &x->props.saddr,
						  x->id.proto, family);
}

static void xfrm_hash_grow_check(struct net *net, int have_hash_collision)
{
	if (have_hash_collision &&
	    (net->xfrm.state_hmask + 1) < xfrm_state_hashmax &&
	    net->xfrm.state_num > net->xfrm.state_hmask)
		schedule_work(&net->xfrm.state_hash_work);
}

static void xfrm_state_look_at(struct xfrm_policy *pol, struct xfrm_state *x,
			       const struct flowi *fl, unsigned short family,
			       struct xfrm_state **best, int *acq_in_progress,
			       int *error)
{
	/* We need the cpu id just as a lookup key,
	 * we don't require it to be stable.
	 */
	unsigned int pcpu_id = get_cpu();
	put_cpu();

	/* Resolution logic:
	 * 1. There is a valid state with matching selector. Done.
	 * 2. Valid state with inappropriate selector. Skip.
	 *
	 * Entering area of "sysdeps".
	 *
	 * 3. If state is not valid, selector is temporary, it selects
	 *    only session which triggered previous resolution. Key
	 *    manager will do something to install a state with proper
	 *    selector.
	 */
	if (x->km.state == XFRM_STATE_VALID) {
		if ((x->sel.family &&
		     (x->sel.family != family ||
		      !xfrm_selector_match(&x->sel, fl, family))) ||
		    !security_xfrm_state_pol_flow_match(x, pol,
							&fl->u.__fl_common))
			return;

		if (x->pcpu_num != UINT_MAX && x->pcpu_num != pcpu_id)
			return;

		if (!*best ||
		    ((*best)->pcpu_num == UINT_MAX && x->pcpu_num == pcpu_id) ||
		    (*best)->km.dying > x->km.dying ||
		    ((*best)->km.dying == x->km.dying &&
		     (*best)->curlft.add_time < x->curlft.add_time))
			*best = x;
	} else if (x->km.state == XFRM_STATE_ACQ) {
		if (!*best || x->pcpu_num == pcpu_id)
			*acq_in_progress = 1;
	} else if (x->km.state == XFRM_STATE_ERROR ||
		   x->km.state == XFRM_STATE_EXPIRED) {
		if ((!x->sel.family ||
		     (x->sel.family == family &&
		      xfrm_selector_match(&x->sel, fl, family))) &&
		    security_xfrm_state_pol_flow_match(x, pol,
						       &fl->u.__fl_common))
			*error = -ESRCH;
	}
}

struct xfrm_state *
xfrm_state_find(const xfrm_address_t *daddr, const xfrm_address_t *saddr,
		const struct flowi *fl, struct xfrm_tmpl *tmpl,
		struct xfrm_policy *pol, int *err,
		unsigned short family, u32 if_id)
{
	static xfrm_address_t saddr_wildcard = { };
	struct xfrm_hash_state_ptrs state_ptrs;
	struct net *net = xp_net(pol);
	unsigned int h, h_wildcard;
	struct xfrm_state *x, *x0, *to_put;
	int acquire_in_progress = 0;
	int error = 0;
	struct xfrm_state *best = NULL;
	u32 mark = pol->mark.v & pol->mark.m;
	unsigned short encap_family = tmpl->encap_family;
	unsigned int sequence;
	struct km_event c;
	unsigned int pcpu_id;
	bool cached = false;

	/* We need the cpu id just as a lookup key,
	 * we don't require it to be stable.
	 */
	pcpu_id = get_cpu();
	put_cpu();

	to_put = NULL;

	sequence = read_seqcount_begin(&net->xfrm.xfrm_state_hash_generation);

	rcu_read_lock();
	hlist_for_each_entry_rcu(x, &pol->state_cache_list, state_cache) {
		if (x->props.family == encap_family &&
		    x->props.reqid == tmpl->reqid &&
		    (mark & x->mark.m) == x->mark.v &&
		    x->if_id == if_id &&
		    !(x->props.flags & XFRM_STATE_WILDRECV) &&
		    xfrm_state_addr_check(x, daddr, saddr, encap_family) &&
		    tmpl->mode == x->props.mode &&
		    tmpl->id.proto == x->id.proto &&
		    (tmpl->id.spi == x->id.spi || !tmpl->id.spi))
			xfrm_state_look_at(pol, x, fl, encap_family,
					   &best, &acquire_in_progress, &error);
	}

	if (best)
		goto cached;

	hlist_for_each_entry_rcu(x, &pol->state_cache_list, state_cache) {
		if (x->props.family == encap_family &&
		    x->props.reqid == tmpl->reqid &&
		    (mark & x->mark.m) == x->mark.v &&
		    x->if_id == if_id &&
		    !(x->props.flags & XFRM_STATE_WILDRECV) &&
		    xfrm_addr_equal(&x->id.daddr, daddr, encap_family) &&
		    tmpl->mode == x->props.mode &&
		    tmpl->id.proto == x->id.proto &&
		    (tmpl->id.spi == x->id.spi || !tmpl->id.spi))
			xfrm_state_look_at(pol, x, fl, family,
					   &best, &acquire_in_progress, &error);
	}

cached:
	cached = true;
	if (best)
		goto found;
	else if (error)
		best = NULL;
	else if (acquire_in_progress) /* XXX: acquire_in_progress should not happen */
		WARN_ON(1);

	xfrm_hash_ptrs_get(net, &state_ptrs);

	h = __xfrm_dst_hash(daddr, saddr, tmpl->reqid, encap_family, state_ptrs.hmask);
	hlist_for_each_entry_rcu(x, state_ptrs.bydst + h, bydst) {
#ifdef CONFIG_XFRM_OFFLOAD
		if (pol->xdo.type == XFRM_DEV_OFFLOAD_PACKET) {
			if (x->xso.type != XFRM_DEV_OFFLOAD_PACKET)
				/* HW states are in the head of list, there is
				 * no need to iterate further.
				 */
				break;

			/* Packet offload: both policy and SA should
			 * have same device.
			 */
			if (pol->xdo.dev != x->xso.dev)
				continue;
		} else if (x->xso.type == XFRM_DEV_OFFLOAD_PACKET)
			/* Skip HW policy for SW lookups */
			continue;
#endif
		if (x->props.family == encap_family &&
		    x->props.reqid == tmpl->reqid &&
		    (mark & x->mark.m) == x->mark.v &&
		    x->if_id == if_id &&
		    !(x->props.flags & XFRM_STATE_WILDRECV) &&
		    xfrm_state_addr_check(x, daddr, saddr, encap_family) &&
		    tmpl->mode == x->props.mode &&
		    tmpl->id.proto == x->id.proto &&
		    (tmpl->id.spi == x->id.spi || !tmpl->id.spi))
			xfrm_state_look_at(pol, x, fl, family,
					   &best, &acquire_in_progress, &error);
	}
	if (best || acquire_in_progress)
		goto found;

	h_wildcard = __xfrm_dst_hash(daddr, &saddr_wildcard, tmpl->reqid,
				     encap_family, state_ptrs.hmask);
	hlist_for_each_entry_rcu(x, state_ptrs.bydst + h_wildcard, bydst) {
#ifdef CONFIG_XFRM_OFFLOAD
		if (pol->xdo.type == XFRM_DEV_OFFLOAD_PACKET) {
			if (x->xso.type != XFRM_DEV_OFFLOAD_PACKET)
				/* HW states are in the head of list, there is
				 * no need to iterate further.
				 */
				break;

			/* Packet offload: both policy and SA should
			 * have same device.
			 */
			if (pol->xdo.dev != x->xso.dev)
				continue;
		} else if (x->xso.type == XFRM_DEV_OFFLOAD_PACKET)
			/* Skip HW policy for SW lookups */
			continue;
#endif
		if (x->props.family == encap_family &&
		    x->props.reqid == tmpl->reqid &&
		    (mark & x->mark.m) == x->mark.v &&
		    x->if_id == if_id &&
		    !(x->props.flags & XFRM_STATE_WILDRECV) &&
		    xfrm_addr_equal(&x->id.daddr, daddr, encap_family) &&
		    tmpl->mode == x->props.mode &&
		    tmpl->id.proto == x->id.proto &&
		    (tmpl->id.spi == x->id.spi || !tmpl->id.spi))
			xfrm_state_look_at(pol, x, fl, family,
					   &best, &acquire_in_progress, &error);
	}

found:
	if (!(pol->flags & XFRM_POLICY_CPU_ACQUIRE) ||
	    (best && (best->pcpu_num == pcpu_id)))
		x = best;

	if (!x && !error && !acquire_in_progress) {
		if (tmpl->id.spi &&
		    (x0 = __xfrm_state_lookup_all(&state_ptrs, mark, daddr,
						  tmpl->id.spi, tmpl->id.proto,
						  encap_family,
						  &pol->xdo)) != NULL) {
			to_put = x0;
			error = -EEXIST;
			goto out;
		}

		c.net = net;
		/* If the KMs have no listeners (yet...), avoid allocating an SA
		 * for each and every packet - garbage collection might not
		 * handle the flood.
		 */
		if (!km_is_alive(&c)) {
			error = -ESRCH;
			goto out;
		}

		x = xfrm_state_alloc(net);
		if (x == NULL) {
			error = -ENOMEM;
			goto out;
		}
		/* Initialize temporary state matching only
		 * to current session. */
		xfrm_init_tempstate(x, fl, tmpl, daddr, saddr, family);
		memcpy(&x->mark, &pol->mark, sizeof(x->mark));
		x->if_id = if_id;
		if ((pol->flags & XFRM_POLICY_CPU_ACQUIRE) && best)
			x->pcpu_num = pcpu_id;

		error = security_xfrm_state_alloc_acquire(x, pol->security, fl->flowi_secid);
		if (error) {
			x->km.state = XFRM_STATE_DEAD;
			to_put = x;
			x = NULL;
			goto out;
		}
#ifdef CONFIG_XFRM_OFFLOAD
		if (pol->xdo.type == XFRM_DEV_OFFLOAD_PACKET) {
			struct xfrm_dev_offload *xdo = &pol->xdo;
			struct xfrm_dev_offload *xso = &x->xso;

			xso->type = XFRM_DEV_OFFLOAD_PACKET;
			xso->dir = xdo->dir;
			xso->dev = xdo->dev;
			xso->real_dev = xdo->real_dev;
			xso->flags = XFRM_DEV_OFFLOAD_FLAG_ACQ;
			netdev_hold(xso->dev, &xso->dev_tracker, GFP_ATOMIC);
			error = xso->dev->xfrmdev_ops->xdo_dev_state_add(x, NULL);
			if (error) {
				xso->dir = 0;
				netdev_put(xso->dev, &xso->dev_tracker);
				xso->dev = NULL;
				xso->real_dev = NULL;
				xso->type = XFRM_DEV_OFFLOAD_UNSPECIFIED;
				x->km.state = XFRM_STATE_DEAD;
				to_put = x;
				x = NULL;
				goto out;
			}
		}
#endif
		if (km_query(x, tmpl, pol) == 0) {
			spin_lock_bh(&net->xfrm.xfrm_state_lock);
			x->km.state = XFRM_STATE_ACQ;
			x->dir = XFRM_SA_DIR_OUT;
			list_add(&x->km.all, &net->xfrm.state_all);
			h = xfrm_dst_hash(net, daddr, saddr, tmpl->reqid, encap_family);
			XFRM_STATE_INSERT(bydst, &x->bydst,
					  net->xfrm.state_bydst + h,
					  x->xso.type);
			h = xfrm_src_hash(net, daddr, saddr, encap_family);
			XFRM_STATE_INSERT(bysrc, &x->bysrc,
					  net->xfrm.state_bysrc + h,
					  x->xso.type);
			INIT_HLIST_NODE(&x->state_cache);
			if (x->id.spi) {
				h = xfrm_spi_hash(net, &x->id.daddr, x->id.spi, x->id.proto, encap_family);
				XFRM_STATE_INSERT(byspi, &x->byspi,
						  net->xfrm.state_byspi + h,
						  x->xso.type);
			}
			if (x->km.seq) {
				h = xfrm_seq_hash(net, x->km.seq);
				XFRM_STATE_INSERT(byseq, &x->byseq,
						  net->xfrm.state_byseq + h,
						  x->xso.type);
			}
			x->lft.hard_add_expires_seconds = net->xfrm.sysctl_acq_expires;
			hrtimer_start(&x->mtimer,
				      ktime_set(net->xfrm.sysctl_acq_expires, 0),
				      HRTIMER_MODE_REL_SOFT);
			net->xfrm.state_num++;
			xfrm_hash_grow_check(net, x->bydst.next != NULL);
			spin_unlock_bh(&net->xfrm.xfrm_state_lock);
		} else {
#ifdef CONFIG_XFRM_OFFLOAD
			struct xfrm_dev_offload *xso = &x->xso;

			if (xso->type == XFRM_DEV_OFFLOAD_PACKET) {
				xfrm_dev_state_delete(x);
				xfrm_dev_state_free(x);
			}
#endif
			x->km.state = XFRM_STATE_DEAD;
			to_put = x;
			x = NULL;
			error = -ESRCH;
		}

		/* Use the already installed 'fallback' while the CPU-specific
		 * SA acquire is handled*/
		if (best)
			x = best;
	}
out:
	if (x) {
		if (!xfrm_state_hold_rcu(x)) {
			*err = -EAGAIN;
			x = NULL;
		}
	} else {
		*err = acquire_in_progress ? -EAGAIN : error;
	}

	if (x && x->km.state == XFRM_STATE_VALID && !cached &&
	    (!(pol->flags & XFRM_POLICY_CPU_ACQUIRE) || x->pcpu_num == pcpu_id)) {
		spin_lock_bh(&net->xfrm.xfrm_state_lock);
		if (hlist_unhashed(&x->state_cache))
			hlist_add_head_rcu(&x->state_cache, &pol->state_cache_list);
		spin_unlock_bh(&net->xfrm.xfrm_state_lock);
	}

	rcu_read_unlock();
	if (to_put)
		xfrm_state_put(to_put);

	if (read_seqcount_retry(&net->xfrm.xfrm_state_hash_generation, sequence)) {
		*err = -EAGAIN;
		if (x) {
			xfrm_state_put(x);
			x = NULL;
		}
	}

	return x;
}

struct xfrm_state *
xfrm_stateonly_find(struct net *net, u32 mark, u32 if_id,
		    xfrm_address_t *daddr, xfrm_address_t *saddr,
		    unsigned short family, u8 mode, u8 proto, u32 reqid)
{
	unsigned int h;
	struct xfrm_state *rx = NULL, *x = NULL;

	spin_lock_bh(&net->xfrm.xfrm_state_lock);
	h = xfrm_dst_hash(net, daddr, saddr, reqid, family);
	hlist_for_each_entry(x, net->xfrm.state_bydst+h, bydst) {
		if (x->props.family == family &&
		    x->props.reqid == reqid &&
		    (mark & x->mark.m) == x->mark.v &&
		    x->if_id == if_id &&
		    !(x->props.flags & XFRM_STATE_WILDRECV) &&
		    xfrm_state_addr_check(x, daddr, saddr, family) &&
		    mode == x->props.mode &&
		    proto == x->id.proto &&
		    x->km.state == XFRM_STATE_VALID) {
			rx = x;
			break;
		}
	}

	if (rx)
		xfrm_state_hold(rx);
	spin_unlock_bh(&net->xfrm.xfrm_state_lock);


	return rx;
}
EXPORT_SYMBOL(xfrm_stateonly_find);

struct xfrm_state *xfrm_state_lookup_byspi(struct net *net, __be32 spi,
					      unsigned short family)
{
	struct xfrm_state *x;
	struct xfrm_state_walk *w;

	spin_lock_bh(&net->xfrm.xfrm_state_lock);
	list_for_each_entry(w, &net->xfrm.state_all, all) {
		x = container_of(w, struct xfrm_state, km);
		if (x->props.family != family ||
			x->id.spi != spi)
			continue;

		xfrm_state_hold(x);
		spin_unlock_bh(&net->xfrm.xfrm_state_lock);
		return x;
	}
	spin_unlock_bh(&net->xfrm.xfrm_state_lock);
	return NULL;
}
EXPORT_SYMBOL(xfrm_state_lookup_byspi);

static void __xfrm_state_insert(struct xfrm_state *x)
{
	struct net *net = xs_net(x);
	unsigned int h;

	list_add(&x->km.all, &net->xfrm.state_all);

	h = xfrm_dst_hash(net, &x->id.daddr, &x->props.saddr,
			  x->props.reqid, x->props.family);
	XFRM_STATE_INSERT(bydst, &x->bydst, net->xfrm.state_bydst + h,
			  x->xso.type);

	h = xfrm_src_hash(net, &x->id.daddr, &x->props.saddr, x->props.family);
	XFRM_STATE_INSERT(bysrc, &x->bysrc, net->xfrm.state_bysrc + h,
			  x->xso.type);

	if (x->id.spi) {
		h = xfrm_spi_hash(net, &x->id.daddr, x->id.spi, x->id.proto,
				  x->props.family);

		XFRM_STATE_INSERT(byspi, &x->byspi, net->xfrm.state_byspi + h,
				  x->xso.type);
	}

	if (x->km.seq) {
		h = xfrm_seq_hash(net, x->km.seq);

		XFRM_STATE_INSERT(byseq, &x->byseq, net->xfrm.state_byseq + h,
				  x->xso.type);
	}

	hrtimer_start(&x->mtimer, ktime_set(1, 0), HRTIMER_MODE_REL_SOFT);
	if (x->replay_maxage)
		mod_timer(&x->rtimer, jiffies + x->replay_maxage);

	net->xfrm.state_num++;

	xfrm_hash_grow_check(net, x->bydst.next != NULL);
	xfrm_nat_keepalive_state_updated(x);
}

/* net->xfrm.xfrm_state_lock is held */
static void __xfrm_state_bump_genids(struct xfrm_state *xnew)
{
	struct net *net = xs_net(xnew);
	unsigned short family = xnew->props.family;
	u32 reqid = xnew->props.reqid;
	struct xfrm_state *x;
	unsigned int h;
	u32 mark = xnew->mark.v & xnew->mark.m;
	u32 if_id = xnew->if_id;
	u32 cpu_id = xnew->pcpu_num;

	h = xfrm_dst_hash(net, &xnew->id.daddr, &xnew->props.saddr, reqid, family);
	hlist_for_each_entry(x, net->xfrm.state_bydst+h, bydst) {
		if (x->props.family	== family &&
		    x->props.reqid	== reqid &&
		    x->if_id		== if_id &&
		    x->pcpu_num		== cpu_id &&
		    (mark & x->mark.m) == x->mark.v &&
		    xfrm_addr_equal(&x->id.daddr, &xnew->id.daddr, family) &&
		    xfrm_addr_equal(&x->props.saddr, &xnew->props.saddr, family))
			x->genid++;
	}
}

void xfrm_state_insert(struct xfrm_state *x)
{
	struct net *net = xs_net(x);

	spin_lock_bh(&net->xfrm.xfrm_state_lock);
	__xfrm_state_bump_genids(x);
	__xfrm_state_insert(x);
	spin_unlock_bh(&net->xfrm.xfrm_state_lock);
}
EXPORT_SYMBOL(xfrm_state_insert);

/* net->xfrm.xfrm_state_lock is held */
static struct xfrm_state *__find_acq_core(struct net *net,
					  const struct xfrm_mark *m,
					  unsigned short family, u8 mode,
					  u32 reqid, u32 if_id, u32 pcpu_num, u8 proto,
					  const xfrm_address_t *daddr,
					  const xfrm_address_t *saddr,
					  int create)
{
	unsigned int h = xfrm_dst_hash(net, daddr, saddr, reqid, family);
	struct xfrm_state *x;
	u32 mark = m->v & m->m;

	hlist_for_each_entry(x, net->xfrm.state_bydst+h, bydst) {
		if (x->props.reqid  != reqid ||
		    x->props.mode   != mode ||
		    x->props.family != family ||
		    x->km.state     != XFRM_STATE_ACQ ||
		    x->id.spi       != 0 ||
		    x->id.proto	    != proto ||
		    (mark & x->mark.m) != x->mark.v ||
		    x->pcpu_num != pcpu_num ||
		    !xfrm_addr_equal(&x->id.daddr, daddr, family) ||
		    !xfrm_addr_equal(&x->props.saddr, saddr, family))
			continue;

		xfrm_state_hold(x);
		return x;
	}

	if (!create)
		return NULL;

	x = xfrm_state_alloc(net);
	if (likely(x)) {
		switch (family) {
		case AF_INET:
			x->sel.daddr.a4 = daddr->a4;
			x->sel.saddr.a4 = saddr->a4;
			x->sel.prefixlen_d = 32;
			x->sel.prefixlen_s = 32;
			x->props.saddr.a4 = saddr->a4;
			x->id.daddr.a4 = daddr->a4;
			break;

		case AF_INET6:
			x->sel.daddr.in6 = daddr->in6;
			x->sel.saddr.in6 = saddr->in6;
			x->sel.prefixlen_d = 128;
			x->sel.prefixlen_s = 128;
			x->props.saddr.in6 = saddr->in6;
			x->id.daddr.in6 = daddr->in6;
			break;
		}

		x->pcpu_num = pcpu_num;
		x->km.state = XFRM_STATE_ACQ;
		x->id.proto = proto;
		x->props.family = family;
		x->props.mode = mode;
		x->props.reqid = reqid;
		x->if_id = if_id;
		x->mark.v = m->v;
		x->mark.m = m->m;
		x->lft.hard_add_expires_seconds = net->xfrm.sysctl_acq_expires;
		xfrm_state_hold(x);
		hrtimer_start(&x->mtimer,
			      ktime_set(net->xfrm.sysctl_acq_expires, 0),
			      HRTIMER_MODE_REL_SOFT);
		list_add(&x->km.all, &net->xfrm.state_all);
		XFRM_STATE_INSERT(bydst, &x->bydst, net->xfrm.state_bydst + h,
				  x->xso.type);
		h = xfrm_src_hash(net, daddr, saddr, family);
		XFRM_STATE_INSERT(bysrc, &x->bysrc, net->xfrm.state_bysrc + h,
				  x->xso.type);

		net->xfrm.state_num++;

		xfrm_hash_grow_check(net, x->bydst.next != NULL);
	}

	return x;
}

static struct xfrm_state *__xfrm_find_acq_byseq(struct net *net, u32 mark, u32 seq, u32 pcpu_num);

int xfrm_state_add(struct xfrm_state *x)
{
	struct net *net = xs_net(x);
	struct xfrm_state *x1, *to_put;
	int family;
	int err;
	u32 mark = x->mark.v & x->mark.m;
	int use_spi = xfrm_id_proto_match(x->id.proto, IPSEC_PROTO_ANY);

	family = x->props.family;

	to_put = NULL;

	spin_lock_bh(&net->xfrm.xfrm_state_lock);

	x1 = __xfrm_state_locate(x, use_spi, family);
	if (x1) {
		to_put = x1;
		x1 = NULL;
		err = -EEXIST;
		goto out;
	}

	if (use_spi && x->km.seq) {
		x1 = __xfrm_find_acq_byseq(net, mark, x->km.seq, x->pcpu_num);
		if (x1 && ((x1->id.proto != x->id.proto) ||
		    !xfrm_addr_equal(&x1->id.daddr, &x->id.daddr, family))) {
			to_put = x1;
			x1 = NULL;
		}
	}

	if (use_spi && !x1)
		x1 = __find_acq_core(net, &x->mark, family, x->props.mode,
				     x->props.reqid, x->if_id, x->pcpu_num, x->id.proto,
				     &x->id.daddr, &x->props.saddr, 0);

	__xfrm_state_bump_genids(x);
	__xfrm_state_insert(x);
	err = 0;

out:
	spin_unlock_bh(&net->xfrm.xfrm_state_lock);

	if (x1) {
		xfrm_state_delete(x1);
		xfrm_state_put(x1);
	}

	if (to_put)
		xfrm_state_put(to_put);

	return err;
}
EXPORT_SYMBOL(xfrm_state_add);

#ifdef CONFIG_XFRM_MIGRATE
static inline int clone_security(struct xfrm_state *x, struct xfrm_sec_ctx *security)
{
	struct xfrm_user_sec_ctx *uctx;
	int size = sizeof(*uctx) + security->ctx_len;
	int err;

	uctx = kmalloc(size, GFP_KERNEL);
	if (!uctx)
		return -ENOMEM;

	uctx->exttype = XFRMA_SEC_CTX;
	uctx->len = size;
	uctx->ctx_doi = security->ctx_doi;
	uctx->ctx_alg = security->ctx_alg;
	uctx->ctx_len = security->ctx_len;
	memcpy(uctx + 1, security->ctx_str, security->ctx_len);
	err = security_xfrm_state_alloc(x, uctx);
	kfree(uctx);
	if (err)
		return err;

	return 0;
}

static struct xfrm_state *xfrm_state_clone(struct xfrm_state *orig,
					   struct xfrm_encap_tmpl *encap)
{
	struct net *net = xs_net(orig);
	struct xfrm_state *x = xfrm_state_alloc(net);
	if (!x)
		goto out;

	memcpy(&x->id, &orig->id, sizeof(x->id));
	memcpy(&x->sel, &orig->sel, sizeof(x->sel));
	memcpy(&x->lft, &orig->lft, sizeof(x->lft));
	x->props.mode = orig->props.mode;
	x->props.replay_window = orig->props.replay_window;
	x->props.reqid = orig->props.reqid;
	x->props.family = orig->props.family;
	x->props.saddr = orig->props.saddr;

	if (orig->aalg) {
		x->aalg = xfrm_algo_auth_clone(orig->aalg);
		if (!x->aalg)
			goto error;
	}
	x->props.aalgo = orig->props.aalgo;

	if (orig->aead) {
		x->aead = xfrm_algo_aead_clone(orig->aead);
		x->geniv = orig->geniv;
		if (!x->aead)
			goto error;
	}
	if (orig->ealg) {
		x->ealg = xfrm_algo_clone(orig->ealg);
		if (!x->ealg)
			goto error;
	}
	x->props.ealgo = orig->props.ealgo;

	if (orig->calg) {
		x->calg = xfrm_algo_clone(orig->calg);
		if (!x->calg)
			goto error;
	}
	x->props.calgo = orig->props.calgo;

	if (encap || orig->encap) {
		if (encap)
			x->encap = kmemdup(encap, sizeof(*x->encap),
					GFP_KERNEL);
		else
			x->encap = kmemdup(orig->encap, sizeof(*x->encap),
					GFP_KERNEL);

		if (!x->encap)
			goto error;
	}

	if (orig->security)
		if (clone_security(x, orig->security))
			goto error;

	if (orig->coaddr) {
		x->coaddr = kmemdup(orig->coaddr, sizeof(*x->coaddr),
				    GFP_KERNEL);
		if (!x->coaddr)
			goto error;
	}

	if (orig->replay_esn) {
		if (xfrm_replay_clone(x, orig))
			goto error;
	}

	memcpy(&x->mark, &orig->mark, sizeof(x->mark));
	memcpy(&x->props.smark, &orig->props.smark, sizeof(x->props.smark));

	x->props.flags = orig->props.flags;
	x->props.extra_flags = orig->props.extra_flags;

	x->pcpu_num = orig->pcpu_num;
	x->if_id = orig->if_id;
	x->tfcpad = orig->tfcpad;
	x->replay_maxdiff = orig->replay_maxdiff;
	x->replay_maxage = orig->replay_maxage;
	memcpy(&x->curlft, &orig->curlft, sizeof(x->curlft));
	x->km.state = orig->km.state;
	x->km.seq = orig->km.seq;
	x->replay = orig->replay;
	x->preplay = orig->preplay;
	x->mapping_maxage = orig->mapping_maxage;
	x->lastused = orig->lastused;
	x->new_mapping = 0;
	x->new_mapping_sport = 0;
	x->dir = orig->dir;

	x->mode_cbs = orig->mode_cbs;
	if (x->mode_cbs && x->mode_cbs->clone_state) {
		if (x->mode_cbs->clone_state(x, orig))
			goto error;
	}

	return x;

 error:
	xfrm_state_put(x);
out:
	return NULL;
}

struct xfrm_state *xfrm_migrate_state_find(struct xfrm_migrate *m, struct net *net,
						u32 if_id)
{
	unsigned int h;
	struct xfrm_state *x = NULL;

	spin_lock_bh(&net->xfrm.xfrm_state_lock);

	if (m->reqid) {
		h = xfrm_dst_hash(net, &m->old_daddr, &m->old_saddr,
				  m->reqid, m->old_family);
		hlist_for_each_entry(x, net->xfrm.state_bydst+h, bydst) {
			if (x->props.mode != m->mode ||
			    x->id.proto != m->proto)
				continue;
			if (m->reqid && x->props.reqid != m->reqid)
				continue;
			if (if_id != 0 && x->if_id != if_id)
				continue;
			if (!xfrm_addr_equal(&x->id.daddr, &m->old_daddr,
					     m->old_family) ||
			    !xfrm_addr_equal(&x->props.saddr, &m->old_saddr,
					     m->old_family))
				continue;
			xfrm_state_hold(x);
			break;
		}
	} else {
		h = xfrm_src_hash(net, &m->old_daddr, &m->old_saddr,
				  m->old_family);
		hlist_for_each_entry(x, net->xfrm.state_bysrc+h, bysrc) {
			if (x->props.mode != m->mode ||
			    x->id.proto != m->proto)
				continue;
			if (if_id != 0 && x->if_id != if_id)
				continue;
			if (!xfrm_addr_equal(&x->id.daddr, &m->old_daddr,
					     m->old_family) ||
			    !xfrm_addr_equal(&x->props.saddr, &m->old_saddr,
					     m->old_family))
				continue;
			xfrm_state_hold(x);
			break;
		}
	}

	spin_unlock_bh(&net->xfrm.xfrm_state_lock);

	return x;
}
EXPORT_SYMBOL(xfrm_migrate_state_find);

struct xfrm_state *xfrm_state_migrate(struct xfrm_state *x,
				      struct xfrm_migrate *m,
				      struct xfrm_encap_tmpl *encap)
{
	struct xfrm_state *xc;

	xc = xfrm_state_clone(x, encap);
	if (!xc)
		return NULL;

	xc->props.family = m->new_family;

	if (xfrm_init_state(xc) < 0)
		goto error;

	memcpy(&xc->id.daddr, &m->new_daddr, sizeof(xc->id.daddr));
	memcpy(&xc->props.saddr, &m->new_saddr, sizeof(xc->props.saddr));

	/* add state */
	if (xfrm_addr_equal(&x->id.daddr, &m->new_daddr, m->new_family)) {
		/* a care is needed when the destination address of the
		   state is to be updated as it is a part of triplet */
		xfrm_state_insert(xc);
	} else {
		if (xfrm_state_add(xc) < 0)
			goto error;
	}

	return xc;
error:
	xfrm_state_put(xc);
	return NULL;
}
EXPORT_SYMBOL(xfrm_state_migrate);
#endif

int xfrm_state_update(struct xfrm_state *x)
{
	struct xfrm_state *x1, *to_put;
	int err;
	int use_spi = xfrm_id_proto_match(x->id.proto, IPSEC_PROTO_ANY);
	struct net *net = xs_net(x);

	to_put = NULL;

	spin_lock_bh(&net->xfrm.xfrm_state_lock);
	x1 = __xfrm_state_locate(x, use_spi, x->props.family);

	err = -ESRCH;
	if (!x1)
		goto out;

	if (xfrm_state_kern(x1)) {
		to_put = x1;
		err = -EEXIST;
		goto out;
	}

	if (x1->km.state == XFRM_STATE_ACQ) {
		if (x->dir && x1->dir != x->dir)
			goto out;

		__xfrm_state_insert(x);
		x = NULL;
	} else {
		if (x1->dir != x->dir)
			goto out;
	}
	err = 0;

out:
	spin_unlock_bh(&net->xfrm.xfrm_state_lock);

	if (to_put)
		xfrm_state_put(to_put);

	if (err)
		return err;

	if (!x) {
		xfrm_state_delete(x1);
		xfrm_state_put(x1);
		return 0;
	}

	err = -EINVAL;
	spin_lock_bh(&x1->lock);
	if (likely(x1->km.state == XFRM_STATE_VALID)) {
		if (x->encap && x1->encap &&
		    x->encap->encap_type == x1->encap->encap_type)
			memcpy(x1->encap, x->encap, sizeof(*x1->encap));
		else if (x->encap || x1->encap)
			goto fail;

		if (x->coaddr && x1->coaddr) {
			memcpy(x1->coaddr, x->coaddr, sizeof(*x1->coaddr));
		}
		if (!use_spi && memcmp(&x1->sel, &x->sel, sizeof(x1->sel)))
			memcpy(&x1->sel, &x->sel, sizeof(x1->sel));
		memcpy(&x1->lft, &x->lft, sizeof(x1->lft));
		x1->km.dying = 0;

		hrtimer_start(&x1->mtimer, ktime_set(1, 0),
			      HRTIMER_MODE_REL_SOFT);
		if (READ_ONCE(x1->curlft.use_time))
			xfrm_state_check_expire(x1);

		if (x->props.smark.m || x->props.smark.v || x->if_id) {
			spin_lock_bh(&net->xfrm.xfrm_state_lock);

			if (x->props.smark.m || x->props.smark.v)
				x1->props.smark = x->props.smark;

			if (x->if_id)
				x1->if_id = x->if_id;

			__xfrm_state_bump_genids(x1);
			spin_unlock_bh(&net->xfrm.xfrm_state_lock);
		}

		err = 0;
		x->km.state = XFRM_STATE_DEAD;
		__xfrm_state_put(x);
	}

fail:
	spin_unlock_bh(&x1->lock);

	xfrm_state_put(x1);

	return err;
}
EXPORT_SYMBOL(xfrm_state_update);

int xfrm_state_check_expire(struct xfrm_state *x)
{
	xfrm_dev_state_update_stats(x);

	if (!READ_ONCE(x->curlft.use_time))
		WRITE_ONCE(x->curlft.use_time, ktime_get_real_seconds());

	if (x->curlft.bytes >= x->lft.hard_byte_limit ||
	    x->curlft.packets >= x->lft.hard_packet_limit) {
		x->km.state = XFRM_STATE_EXPIRED;
		hrtimer_start(&x->mtimer, 0, HRTIMER_MODE_REL_SOFT);
		return -EINVAL;
	}

	if (!x->km.dying &&
	    (x->curlft.bytes >= x->lft.soft_byte_limit ||
	     x->curlft.packets >= x->lft.soft_packet_limit)) {
		x->km.dying = 1;
		km_state_expired(x, 0, 0);
	}
	return 0;
}
EXPORT_SYMBOL(xfrm_state_check_expire);

void xfrm_state_update_stats(struct net *net)
{
	struct xfrm_state *x;
	int i;

	spin_lock_bh(&net->xfrm.xfrm_state_lock);
	for (i = 0; i <= net->xfrm.state_hmask; i++) {
		hlist_for_each_entry(x, net->xfrm.state_bydst + i, bydst)
			xfrm_dev_state_update_stats(x);
	}
	spin_unlock_bh(&net->xfrm.xfrm_state_lock);
}

struct xfrm_state *
xfrm_state_lookup(struct net *net, u32 mark, const xfrm_address_t *daddr, __be32 spi,
		  u8 proto, unsigned short family)
{
	struct xfrm_hash_state_ptrs state_ptrs;
	struct xfrm_state *x;

	rcu_read_lock();
	xfrm_hash_ptrs_get(net, &state_ptrs);

	x = __xfrm_state_lookup(&state_ptrs, mark, daddr, spi, proto, family);
	rcu_read_unlock();
	return x;
}
EXPORT_SYMBOL(xfrm_state_lookup);

struct xfrm_state *
xfrm_state_lookup_byaddr(struct net *net, u32 mark,
			 const xfrm_address_t *daddr, const xfrm_address_t *saddr,
			 u8 proto, unsigned short family)
{
	struct xfrm_hash_state_ptrs state_ptrs;
	struct xfrm_state *x;

<<<<<<< HEAD
	spin_lock_bh(&net->xfrm.xfrm_state_lock);
=======
	rcu_read_lock();
>>>>>>> e8a457b7

	xfrm_hash_ptrs_get(net, &state_ptrs);

	x = __xfrm_state_lookup_byaddr(&state_ptrs, mark, daddr, saddr, proto, family);
<<<<<<< HEAD
	spin_unlock_bh(&net->xfrm.xfrm_state_lock);
=======
	rcu_read_unlock();
>>>>>>> e8a457b7
	return x;
}
EXPORT_SYMBOL(xfrm_state_lookup_byaddr);

struct xfrm_state *
xfrm_find_acq(struct net *net, const struct xfrm_mark *mark, u8 mode, u32 reqid,
	      u32 if_id, u32 pcpu_num, u8 proto, const xfrm_address_t *daddr,
	      const xfrm_address_t *saddr, int create, unsigned short family)
{
	struct xfrm_state *x;

	spin_lock_bh(&net->xfrm.xfrm_state_lock);
	x = __find_acq_core(net, mark, family, mode, reqid, if_id, pcpu_num,
			    proto, daddr, saddr, create);
	spin_unlock_bh(&net->xfrm.xfrm_state_lock);

	return x;
}
EXPORT_SYMBOL(xfrm_find_acq);

#ifdef CONFIG_XFRM_SUB_POLICY
#if IS_ENABLED(CONFIG_IPV6)
/* distribution counting sort function for xfrm_state and xfrm_tmpl */
static void
__xfrm6_sort(void **dst, void **src, int n,
	     int (*cmp)(const void *p), int maxclass)
{
	int count[XFRM_MAX_DEPTH] = { };
	int class[XFRM_MAX_DEPTH];
	int i;

	for (i = 0; i < n; i++) {
		int c = cmp(src[i]);

		class[i] = c;
		count[c]++;
	}

	for (i = 2; i < maxclass; i++)
		count[i] += count[i - 1];

	for (i = 0; i < n; i++) {
		dst[count[class[i] - 1]++] = src[i];
		src[i] = NULL;
	}
}

/* Rule for xfrm_state:
 *
 * rule 1: select IPsec transport except AH
 * rule 2: select MIPv6 RO or inbound trigger
 * rule 3: select IPsec transport AH
 * rule 4: select IPsec tunnel
 * rule 5: others
 */
static int __xfrm6_state_sort_cmp(const void *p)
{
	const struct xfrm_state *v = p;

	switch (v->props.mode) {
	case XFRM_MODE_TRANSPORT:
		if (v->id.proto != IPPROTO_AH)
			return 1;
		else
			return 3;
#if IS_ENABLED(CONFIG_IPV6_MIP6)
	case XFRM_MODE_ROUTEOPTIMIZATION:
	case XFRM_MODE_IN_TRIGGER:
		return 2;
#endif
	case XFRM_MODE_TUNNEL:
	case XFRM_MODE_BEET:
	case XFRM_MODE_IPTFS:
		return 4;
	}
	return 5;
}

/* Rule for xfrm_tmpl:
 *
 * rule 1: select IPsec transport
 * rule 2: select MIPv6 RO or inbound trigger
 * rule 3: select IPsec tunnel
 * rule 4: others
 */
static int __xfrm6_tmpl_sort_cmp(const void *p)
{
	const struct xfrm_tmpl *v = p;

	switch (v->mode) {
	case XFRM_MODE_TRANSPORT:
		return 1;
#if IS_ENABLED(CONFIG_IPV6_MIP6)
	case XFRM_MODE_ROUTEOPTIMIZATION:
	case XFRM_MODE_IN_TRIGGER:
		return 2;
#endif
	case XFRM_MODE_TUNNEL:
	case XFRM_MODE_BEET:
	case XFRM_MODE_IPTFS:
		return 3;
	}
	return 4;
}
#else
static inline int __xfrm6_state_sort_cmp(const void *p) { return 5; }
static inline int __xfrm6_tmpl_sort_cmp(const void *p) { return 4; }

static inline void
__xfrm6_sort(void **dst, void **src, int n,
	     int (*cmp)(const void *p), int maxclass)
{
	int i;

	for (i = 0; i < n; i++)
		dst[i] = src[i];
}
#endif /* CONFIG_IPV6 */

void
xfrm_tmpl_sort(struct xfrm_tmpl **dst, struct xfrm_tmpl **src, int n,
	       unsigned short family)
{
	int i;

	if (family == AF_INET6)
		__xfrm6_sort((void **)dst, (void **)src, n,
			     __xfrm6_tmpl_sort_cmp, 5);
	else
		for (i = 0; i < n; i++)
			dst[i] = src[i];
}

void
xfrm_state_sort(struct xfrm_state **dst, struct xfrm_state **src, int n,
		unsigned short family)
{
	int i;

	if (family == AF_INET6)
		__xfrm6_sort((void **)dst, (void **)src, n,
			     __xfrm6_state_sort_cmp, 6);
	else
		for (i = 0; i < n; i++)
			dst[i] = src[i];
}
#endif

/* Silly enough, but I'm lazy to build resolution list */

static struct xfrm_state *__xfrm_find_acq_byseq(struct net *net, u32 mark, u32 seq, u32 pcpu_num)
{
	unsigned int h = xfrm_seq_hash(net, seq);
	struct xfrm_state *x;

	hlist_for_each_entry_rcu(x, net->xfrm.state_byseq + h, byseq) {
		if (x->km.seq == seq &&
		    (mark & x->mark.m) == x->mark.v &&
		    x->pcpu_num == pcpu_num &&
		    x->km.state == XFRM_STATE_ACQ) {
			xfrm_state_hold(x);
			return x;
		}
	}

	return NULL;
}

struct xfrm_state *xfrm_find_acq_byseq(struct net *net, u32 mark, u32 seq, u32 pcpu_num)
{
	struct xfrm_state *x;

	spin_lock_bh(&net->xfrm.xfrm_state_lock);
	x = __xfrm_find_acq_byseq(net, mark, seq, pcpu_num);
	spin_unlock_bh(&net->xfrm.xfrm_state_lock);
	return x;
}
EXPORT_SYMBOL(xfrm_find_acq_byseq);

u32 xfrm_get_acqseq(void)
{
	u32 res;
	static atomic_t acqseq;

	do {
		res = atomic_inc_return(&acqseq);
	} while (!res);

	return res;
}
EXPORT_SYMBOL(xfrm_get_acqseq);

int verify_spi_info(u8 proto, u32 min, u32 max, struct netlink_ext_ack *extack)
{
	switch (proto) {
	case IPPROTO_AH:
	case IPPROTO_ESP:
		break;

	case IPPROTO_COMP:
		/* IPCOMP spi is 16-bits. */
		if (max >= 0x10000) {
			NL_SET_ERR_MSG(extack, "IPCOMP SPI must be <= 65535");
			return -EINVAL;
		}
		break;

	default:
		NL_SET_ERR_MSG(extack, "Invalid protocol, must be one of AH, ESP, IPCOMP");
		return -EINVAL;
	}

	if (min > max) {
		NL_SET_ERR_MSG(extack, "Invalid SPI range: min > max");
		return -EINVAL;
	}

	return 0;
}
EXPORT_SYMBOL(verify_spi_info);

int xfrm_alloc_spi(struct xfrm_state *x, u32 low, u32 high,
		   struct netlink_ext_ack *extack)
{
	struct net *net = xs_net(x);
	unsigned int h;
	struct xfrm_state *x0;
	int err = -ENOENT;
	__be32 minspi = htonl(low);
	__be32 maxspi = htonl(high);
	__be32 newspi = 0;
	u32 mark = x->mark.v & x->mark.m;

	spin_lock_bh(&x->lock);
	if (x->km.state == XFRM_STATE_DEAD) {
		NL_SET_ERR_MSG(extack, "Target ACQUIRE is in DEAD state");
		goto unlock;
	}

	err = 0;
	if (x->id.spi)
		goto unlock;

	err = -ENOENT;

	if (minspi == maxspi) {
		x0 = xfrm_state_lookup(net, mark, &x->id.daddr, minspi, x->id.proto, x->props.family);
		if (x0) {
			NL_SET_ERR_MSG(extack, "Requested SPI is already in use");
			xfrm_state_put(x0);
			goto unlock;
		}
		newspi = minspi;
	} else {
		u32 spi = 0;
		for (h = 0; h < high-low+1; h++) {
			spi = get_random_u32_inclusive(low, high);
			x0 = xfrm_state_lookup(net, mark, &x->id.daddr, htonl(spi), x->id.proto, x->props.family);
			if (x0 == NULL) {
				newspi = htonl(spi);
				break;
			}
			xfrm_state_put(x0);
		}
	}
	if (newspi) {
		spin_lock_bh(&net->xfrm.xfrm_state_lock);
		x->id.spi = newspi;
		h = xfrm_spi_hash(net, &x->id.daddr, x->id.spi, x->id.proto, x->props.family);
		XFRM_STATE_INSERT(byspi, &x->byspi, net->xfrm.state_byspi + h,
				  x->xso.type);
		spin_unlock_bh(&net->xfrm.xfrm_state_lock);

		err = 0;
	} else {
		NL_SET_ERR_MSG(extack, "No SPI available in the requested range");
	}

unlock:
	spin_unlock_bh(&x->lock);

	return err;
}
EXPORT_SYMBOL(xfrm_alloc_spi);

static bool __xfrm_state_filter_match(struct xfrm_state *x,
				      struct xfrm_address_filter *filter)
{
	if (filter) {
		if ((filter->family == AF_INET ||
		     filter->family == AF_INET6) &&
		    x->props.family != filter->family)
			return false;

		return addr_match(&x->props.saddr, &filter->saddr,
				  filter->splen) &&
		       addr_match(&x->id.daddr, &filter->daddr,
				  filter->dplen);
	}
	return true;
}

int xfrm_state_walk(struct net *net, struct xfrm_state_walk *walk,
		    int (*func)(struct xfrm_state *, int, void*),
		    void *data)
{
	struct xfrm_state *state;
	struct xfrm_state_walk *x;
	int err = 0;

	if (walk->seq != 0 && list_empty(&walk->all))
		return 0;

	spin_lock_bh(&net->xfrm.xfrm_state_lock);
	if (list_empty(&walk->all))
		x = list_first_entry(&net->xfrm.state_all, struct xfrm_state_walk, all);
	else
		x = list_first_entry(&walk->all, struct xfrm_state_walk, all);
	list_for_each_entry_from(x, &net->xfrm.state_all, all) {
		if (x->state == XFRM_STATE_DEAD)
			continue;
		state = container_of(x, struct xfrm_state, km);
		if (!xfrm_id_proto_match(state->id.proto, walk->proto))
			continue;
		if (!__xfrm_state_filter_match(state, walk->filter))
			continue;
		err = func(state, walk->seq, data);
		if (err) {
			list_move_tail(&walk->all, &x->all);
			goto out;
		}
		walk->seq++;
	}
	if (walk->seq == 0) {
		err = -ENOENT;
		goto out;
	}
	list_del_init(&walk->all);
out:
	spin_unlock_bh(&net->xfrm.xfrm_state_lock);
	return err;
}
EXPORT_SYMBOL(xfrm_state_walk);

void xfrm_state_walk_init(struct xfrm_state_walk *walk, u8 proto,
			  struct xfrm_address_filter *filter)
{
	INIT_LIST_HEAD(&walk->all);
	walk->proto = proto;
	walk->state = XFRM_STATE_DEAD;
	walk->seq = 0;
	walk->filter = filter;
}
EXPORT_SYMBOL(xfrm_state_walk_init);

void xfrm_state_walk_done(struct xfrm_state_walk *walk, struct net *net)
{
	kfree(walk->filter);

	if (list_empty(&walk->all))
		return;

	spin_lock_bh(&net->xfrm.xfrm_state_lock);
	list_del(&walk->all);
	spin_unlock_bh(&net->xfrm.xfrm_state_lock);
}
EXPORT_SYMBOL(xfrm_state_walk_done);

static void xfrm_replay_timer_handler(struct timer_list *t)
{
	struct xfrm_state *x = from_timer(x, t, rtimer);

	spin_lock(&x->lock);

	if (x->km.state == XFRM_STATE_VALID) {
		if (xfrm_aevent_is_on(xs_net(x)))
			xfrm_replay_notify(x, XFRM_REPLAY_TIMEOUT);
		else
			x->xflags |= XFRM_TIME_DEFER;
	}

	spin_unlock(&x->lock);
}

static LIST_HEAD(xfrm_km_list);

void km_policy_notify(struct xfrm_policy *xp, int dir, const struct km_event *c)
{
	struct xfrm_mgr *km;

	rcu_read_lock();
	list_for_each_entry_rcu(km, &xfrm_km_list, list)
		if (km->notify_policy)
			km->notify_policy(xp, dir, c);
	rcu_read_unlock();
}

void km_state_notify(struct xfrm_state *x, const struct km_event *c)
{
	struct xfrm_mgr *km;
	rcu_read_lock();
	list_for_each_entry_rcu(km, &xfrm_km_list, list)
		if (km->notify)
			km->notify(x, c);
	rcu_read_unlock();
}

EXPORT_SYMBOL(km_policy_notify);
EXPORT_SYMBOL(km_state_notify);

void km_state_expired(struct xfrm_state *x, int hard, u32 portid)
{
	struct km_event c;

	c.data.hard = hard;
	c.portid = portid;
	c.event = XFRM_MSG_EXPIRE;
	km_state_notify(x, &c);
}

EXPORT_SYMBOL(km_state_expired);
/*
 * We send to all registered managers regardless of failure
 * We are happy with one success
*/
int km_query(struct xfrm_state *x, struct xfrm_tmpl *t, struct xfrm_policy *pol)
{
	int err = -EINVAL, acqret;
	struct xfrm_mgr *km;

	rcu_read_lock();
	list_for_each_entry_rcu(km, &xfrm_km_list, list) {
		acqret = km->acquire(x, t, pol);
		if (!acqret)
			err = acqret;
	}
	rcu_read_unlock();
	return err;
}
EXPORT_SYMBOL(km_query);

static int __km_new_mapping(struct xfrm_state *x, xfrm_address_t *ipaddr, __be16 sport)
{
	int err = -EINVAL;
	struct xfrm_mgr *km;

	rcu_read_lock();
	list_for_each_entry_rcu(km, &xfrm_km_list, list) {
		if (km->new_mapping)
			err = km->new_mapping(x, ipaddr, sport);
		if (!err)
			break;
	}
	rcu_read_unlock();
	return err;
}

int km_new_mapping(struct xfrm_state *x, xfrm_address_t *ipaddr, __be16 sport)
{
	int ret = 0;

	if (x->mapping_maxage) {
		if ((jiffies / HZ - x->new_mapping) > x->mapping_maxage ||
		    x->new_mapping_sport != sport) {
			x->new_mapping_sport = sport;
			x->new_mapping = jiffies / HZ;
			ret = __km_new_mapping(x, ipaddr, sport);
		}
	} else {
		ret = __km_new_mapping(x, ipaddr, sport);
	}

	return ret;
}
EXPORT_SYMBOL(km_new_mapping);

void km_policy_expired(struct xfrm_policy *pol, int dir, int hard, u32 portid)
{
	struct km_event c;

	c.data.hard = hard;
	c.portid = portid;
	c.event = XFRM_MSG_POLEXPIRE;
	km_policy_notify(pol, dir, &c);
}
EXPORT_SYMBOL(km_policy_expired);

#ifdef CONFIG_XFRM_MIGRATE
int km_migrate(const struct xfrm_selector *sel, u8 dir, u8 type,
	       const struct xfrm_migrate *m, int num_migrate,
	       const struct xfrm_kmaddress *k,
	       const struct xfrm_encap_tmpl *encap)
{
	int err = -EINVAL;
	int ret;
	struct xfrm_mgr *km;

	rcu_read_lock();
	list_for_each_entry_rcu(km, &xfrm_km_list, list) {
		if (km->migrate) {
			ret = km->migrate(sel, dir, type, m, num_migrate, k,
					  encap);
			if (!ret)
				err = ret;
		}
	}
	rcu_read_unlock();
	return err;
}
EXPORT_SYMBOL(km_migrate);
#endif

int km_report(struct net *net, u8 proto, struct xfrm_selector *sel, xfrm_address_t *addr)
{
	int err = -EINVAL;
	int ret;
	struct xfrm_mgr *km;

	rcu_read_lock();
	list_for_each_entry_rcu(km, &xfrm_km_list, list) {
		if (km->report) {
			ret = km->report(net, proto, sel, addr);
			if (!ret)
				err = ret;
		}
	}
	rcu_read_unlock();
	return err;
}
EXPORT_SYMBOL(km_report);

static bool km_is_alive(const struct km_event *c)
{
	struct xfrm_mgr *km;
	bool is_alive = false;

	rcu_read_lock();
	list_for_each_entry_rcu(km, &xfrm_km_list, list) {
		if (km->is_alive && km->is_alive(c)) {
			is_alive = true;
			break;
		}
	}
	rcu_read_unlock();

	return is_alive;
}

#if IS_ENABLED(CONFIG_XFRM_USER_COMPAT)
static DEFINE_SPINLOCK(xfrm_translator_lock);
static struct xfrm_translator __rcu *xfrm_translator;

struct xfrm_translator *xfrm_get_translator(void)
{
	struct xfrm_translator *xtr;

	rcu_read_lock();
	xtr = rcu_dereference(xfrm_translator);
	if (unlikely(!xtr))
		goto out;
	if (!try_module_get(xtr->owner))
		xtr = NULL;
out:
	rcu_read_unlock();
	return xtr;
}
EXPORT_SYMBOL_GPL(xfrm_get_translator);

void xfrm_put_translator(struct xfrm_translator *xtr)
{
	module_put(xtr->owner);
}
EXPORT_SYMBOL_GPL(xfrm_put_translator);

int xfrm_register_translator(struct xfrm_translator *xtr)
{
	int err = 0;

	spin_lock_bh(&xfrm_translator_lock);
	if (unlikely(xfrm_translator != NULL))
		err = -EEXIST;
	else
		rcu_assign_pointer(xfrm_translator, xtr);
	spin_unlock_bh(&xfrm_translator_lock);

	return err;
}
EXPORT_SYMBOL_GPL(xfrm_register_translator);

int xfrm_unregister_translator(struct xfrm_translator *xtr)
{
	int err = 0;

	spin_lock_bh(&xfrm_translator_lock);
	if (likely(xfrm_translator != NULL)) {
		if (rcu_access_pointer(xfrm_translator) != xtr)
			err = -EINVAL;
		else
			RCU_INIT_POINTER(xfrm_translator, NULL);
	}
	spin_unlock_bh(&xfrm_translator_lock);
	synchronize_rcu();

	return err;
}
EXPORT_SYMBOL_GPL(xfrm_unregister_translator);
#endif

int xfrm_user_policy(struct sock *sk, int optname, sockptr_t optval, int optlen)
{
	int err;
	u8 *data;
	struct xfrm_mgr *km;
	struct xfrm_policy *pol = NULL;

	if (sockptr_is_null(optval) && !optlen) {
		xfrm_sk_policy_insert(sk, XFRM_POLICY_IN, NULL);
		xfrm_sk_policy_insert(sk, XFRM_POLICY_OUT, NULL);
		__sk_dst_reset(sk);
		return 0;
	}

	if (optlen <= 0 || optlen > PAGE_SIZE)
		return -EMSGSIZE;

	data = memdup_sockptr(optval, optlen);
	if (IS_ERR(data))
		return PTR_ERR(data);

	if (in_compat_syscall()) {
		struct xfrm_translator *xtr = xfrm_get_translator();

		if (!xtr) {
			kfree(data);
			return -EOPNOTSUPP;
		}

		err = xtr->xlate_user_policy_sockptr(&data, optlen);
		xfrm_put_translator(xtr);
		if (err) {
			kfree(data);
			return err;
		}
	}

	err = -EINVAL;
	rcu_read_lock();
	list_for_each_entry_rcu(km, &xfrm_km_list, list) {
		pol = km->compile_policy(sk, optname, data,
					 optlen, &err);
		if (err >= 0)
			break;
	}
	rcu_read_unlock();

	if (err >= 0) {
		xfrm_sk_policy_insert(sk, err, pol);
		xfrm_pol_put(pol);
		__sk_dst_reset(sk);
		err = 0;
	}

	kfree(data);
	return err;
}
EXPORT_SYMBOL(xfrm_user_policy);

static DEFINE_SPINLOCK(xfrm_km_lock);

void xfrm_register_km(struct xfrm_mgr *km)
{
	spin_lock_bh(&xfrm_km_lock);
	list_add_tail_rcu(&km->list, &xfrm_km_list);
	spin_unlock_bh(&xfrm_km_lock);
}
EXPORT_SYMBOL(xfrm_register_km);

void xfrm_unregister_km(struct xfrm_mgr *km)
{
	spin_lock_bh(&xfrm_km_lock);
	list_del_rcu(&km->list);
	spin_unlock_bh(&xfrm_km_lock);
	synchronize_rcu();
}
EXPORT_SYMBOL(xfrm_unregister_km);

int xfrm_state_register_afinfo(struct xfrm_state_afinfo *afinfo)
{
	int err = 0;

	if (WARN_ON(afinfo->family >= NPROTO))
		return -EAFNOSUPPORT;

	spin_lock_bh(&xfrm_state_afinfo_lock);
	if (unlikely(xfrm_state_afinfo[afinfo->family] != NULL))
		err = -EEXIST;
	else
		rcu_assign_pointer(xfrm_state_afinfo[afinfo->family], afinfo);
	spin_unlock_bh(&xfrm_state_afinfo_lock);
	return err;
}
EXPORT_SYMBOL(xfrm_state_register_afinfo);

int xfrm_state_unregister_afinfo(struct xfrm_state_afinfo *afinfo)
{
	int err = 0, family = afinfo->family;

	if (WARN_ON(family >= NPROTO))
		return -EAFNOSUPPORT;

	spin_lock_bh(&xfrm_state_afinfo_lock);
	if (likely(xfrm_state_afinfo[afinfo->family] != NULL)) {
		if (rcu_access_pointer(xfrm_state_afinfo[family]) != afinfo)
			err = -EINVAL;
		else
			RCU_INIT_POINTER(xfrm_state_afinfo[afinfo->family], NULL);
	}
	spin_unlock_bh(&xfrm_state_afinfo_lock);
	synchronize_rcu();
	return err;
}
EXPORT_SYMBOL(xfrm_state_unregister_afinfo);

struct xfrm_state_afinfo *xfrm_state_afinfo_get_rcu(unsigned int family)
{
	if (unlikely(family >= NPROTO))
		return NULL;

	return rcu_dereference(xfrm_state_afinfo[family]);
}
EXPORT_SYMBOL_GPL(xfrm_state_afinfo_get_rcu);

struct xfrm_state_afinfo *xfrm_state_get_afinfo(unsigned int family)
{
	struct xfrm_state_afinfo *afinfo;
	if (unlikely(family >= NPROTO))
		return NULL;
	rcu_read_lock();
	afinfo = rcu_dereference(xfrm_state_afinfo[family]);
	if (unlikely(!afinfo))
		rcu_read_unlock();
	return afinfo;
}

void xfrm_flush_gc(void)
{
	flush_work(&xfrm_state_gc_work);
}
EXPORT_SYMBOL(xfrm_flush_gc);

/* Temporarily located here until net/xfrm/xfrm_tunnel.c is created */
void xfrm_state_delete_tunnel(struct xfrm_state *x)
{
	if (x->tunnel) {
		struct xfrm_state *t = x->tunnel;

		if (atomic_read(&t->tunnel_users) == 2)
			xfrm_state_delete(t);
		atomic_dec(&t->tunnel_users);
		xfrm_state_put_sync(t);
		x->tunnel = NULL;
	}
}
EXPORT_SYMBOL(xfrm_state_delete_tunnel);

u32 xfrm_state_mtu(struct xfrm_state *x, int mtu)
{
	const struct xfrm_type *type = READ_ONCE(x->type);
	struct crypto_aead *aead;
	u32 blksize, net_adj = 0;

	if (x->km.state != XFRM_STATE_VALID ||
	    !type || type->proto != IPPROTO_ESP)
		return mtu - x->props.header_len;

	aead = x->data;
	blksize = ALIGN(crypto_aead_blocksize(aead), 4);

	switch (x->props.mode) {
	case XFRM_MODE_TRANSPORT:
	case XFRM_MODE_BEET:
		if (x->props.family == AF_INET)
			net_adj = sizeof(struct iphdr);
		else if (x->props.family == AF_INET6)
			net_adj = sizeof(struct ipv6hdr);
		break;
	case XFRM_MODE_TUNNEL:
		break;
	default:
		if (x->mode_cbs && x->mode_cbs->get_inner_mtu)
			return x->mode_cbs->get_inner_mtu(x, mtu);

		WARN_ON_ONCE(1);
		break;
	}

	return ((mtu - x->props.header_len - crypto_aead_authsize(aead) -
		 net_adj) & ~(blksize - 1)) + net_adj - 2;
}
EXPORT_SYMBOL_GPL(xfrm_state_mtu);

int __xfrm_init_state(struct xfrm_state *x, struct netlink_ext_ack *extack)
{
	const struct xfrm_mode *inner_mode;
	const struct xfrm_mode *outer_mode;
	int family = x->props.family;
	int err;

	if (family == AF_INET &&
	    READ_ONCE(xs_net(x)->ipv4.sysctl_ip_no_pmtu_disc))
		x->props.flags |= XFRM_STATE_NOPMTUDISC;

	err = -EPROTONOSUPPORT;

	if (x->sel.family != AF_UNSPEC) {
		inner_mode = xfrm_get_mode(x->props.mode, x->sel.family);
		if (inner_mode == NULL) {
			NL_SET_ERR_MSG(extack, "Requested mode not found");
			goto error;
		}

		if (!(inner_mode->flags & XFRM_MODE_FLAG_TUNNEL) &&
		    family != x->sel.family) {
			NL_SET_ERR_MSG(extack, "Only tunnel modes can accommodate a change of family");
			goto error;
		}

		x->inner_mode = *inner_mode;
	} else {
		const struct xfrm_mode *inner_mode_iaf;
		int iafamily = AF_INET;

		inner_mode = xfrm_get_mode(x->props.mode, x->props.family);
		if (inner_mode == NULL) {
			NL_SET_ERR_MSG(extack, "Requested mode not found");
			goto error;
		}

		x->inner_mode = *inner_mode;

		if (x->props.family == AF_INET)
			iafamily = AF_INET6;

		inner_mode_iaf = xfrm_get_mode(x->props.mode, iafamily);
		if (inner_mode_iaf) {
			if (inner_mode_iaf->flags & XFRM_MODE_FLAG_TUNNEL)
				x->inner_mode_iaf = *inner_mode_iaf;
		}
	}

	x->type = xfrm_get_type(x->id.proto, family);
	if (x->type == NULL) {
		NL_SET_ERR_MSG(extack, "Requested type not found");
		goto error;
	}

	err = x->type->init_state(x, extack);
	if (err)
		goto error;

	outer_mode = xfrm_get_mode(x->props.mode, family);
	if (!outer_mode) {
		NL_SET_ERR_MSG(extack, "Requested mode not found");
		err = -EPROTONOSUPPORT;
		goto error;
	}

	x->outer_mode = *outer_mode;
	if (x->nat_keepalive_interval) {
		if (x->dir != XFRM_SA_DIR_OUT) {
			NL_SET_ERR_MSG(extack, "NAT keepalive is only supported for outbound SAs");
			err = -EINVAL;
			goto error;
		}

		if (!x->encap || x->encap->encap_type != UDP_ENCAP_ESPINUDP) {
			NL_SET_ERR_MSG(extack,
				       "NAT keepalive is only supported for UDP encapsulation");
			err = -EINVAL;
			goto error;
		}
	}

	x->mode_cbs = xfrm_get_mode_cbs(x->props.mode);
	if (x->mode_cbs) {
		if (x->mode_cbs->init_state)
			err = x->mode_cbs->init_state(x);
		module_put(x->mode_cbs->owner);
	}
error:
	return err;
}

EXPORT_SYMBOL(__xfrm_init_state);

int xfrm_init_state(struct xfrm_state *x)
{
	int err;

	err = __xfrm_init_state(x, NULL);
	if (err)
		return err;

	err = xfrm_init_replay(x, NULL);
	if (err)
		return err;

	x->km.state = XFRM_STATE_VALID;
	return 0;
}

EXPORT_SYMBOL(xfrm_init_state);

int __net_init xfrm_state_init(struct net *net)
{
	unsigned int sz;

	if (net_eq(net, &init_net))
		xfrm_state_cache = KMEM_CACHE(xfrm_state,
					      SLAB_HWCACHE_ALIGN | SLAB_PANIC);

	INIT_LIST_HEAD(&net->xfrm.state_all);

	sz = sizeof(struct hlist_head) * 8;

	net->xfrm.state_bydst = xfrm_hash_alloc(sz);
	if (!net->xfrm.state_bydst)
		goto out_bydst;
	net->xfrm.state_bysrc = xfrm_hash_alloc(sz);
	if (!net->xfrm.state_bysrc)
		goto out_bysrc;
	net->xfrm.state_byspi = xfrm_hash_alloc(sz);
	if (!net->xfrm.state_byspi)
		goto out_byspi;
	net->xfrm.state_byseq = xfrm_hash_alloc(sz);
	if (!net->xfrm.state_byseq)
		goto out_byseq;

	net->xfrm.state_cache_input = alloc_percpu(struct hlist_head);
	if (!net->xfrm.state_cache_input)
		goto out_state_cache_input;

	net->xfrm.state_hmask = ((sz / sizeof(struct hlist_head)) - 1);

	net->xfrm.state_num = 0;
	INIT_WORK(&net->xfrm.state_hash_work, xfrm_hash_resize);
	spin_lock_init(&net->xfrm.xfrm_state_lock);
	seqcount_spinlock_init(&net->xfrm.xfrm_state_hash_generation,
			       &net->xfrm.xfrm_state_lock);
	return 0;

out_state_cache_input:
	xfrm_hash_free(net->xfrm.state_byseq, sz);
out_byseq:
	xfrm_hash_free(net->xfrm.state_byspi, sz);
out_byspi:
	xfrm_hash_free(net->xfrm.state_bysrc, sz);
out_bysrc:
	xfrm_hash_free(net->xfrm.state_bydst, sz);
out_bydst:
	return -ENOMEM;
}

void xfrm_state_fini(struct net *net)
{
	unsigned int sz;

	flush_work(&net->xfrm.state_hash_work);
	flush_work(&xfrm_state_gc_work);
	xfrm_state_flush(net, 0, false, true);

	WARN_ON(!list_empty(&net->xfrm.state_all));

	sz = (net->xfrm.state_hmask + 1) * sizeof(struct hlist_head);
	WARN_ON(!hlist_empty(net->xfrm.state_byseq));
	xfrm_hash_free(net->xfrm.state_byseq, sz);
	WARN_ON(!hlist_empty(net->xfrm.state_byspi));
	xfrm_hash_free(net->xfrm.state_byspi, sz);
	WARN_ON(!hlist_empty(net->xfrm.state_bysrc));
	xfrm_hash_free(net->xfrm.state_bysrc, sz);
	WARN_ON(!hlist_empty(net->xfrm.state_bydst));
	xfrm_hash_free(net->xfrm.state_bydst, sz);
	free_percpu(net->xfrm.state_cache_input);
}

#ifdef CONFIG_AUDITSYSCALL
static void xfrm_audit_helper_sainfo(struct xfrm_state *x,
				     struct audit_buffer *audit_buf)
{
	struct xfrm_sec_ctx *ctx = x->security;
	u32 spi = ntohl(x->id.spi);

	if (ctx)
		audit_log_format(audit_buf, " sec_alg=%u sec_doi=%u sec_obj=%s",
				 ctx->ctx_alg, ctx->ctx_doi, ctx->ctx_str);

	switch (x->props.family) {
	case AF_INET:
		audit_log_format(audit_buf, " src=%pI4 dst=%pI4",
				 &x->props.saddr.a4, &x->id.daddr.a4);
		break;
	case AF_INET6:
		audit_log_format(audit_buf, " src=%pI6 dst=%pI6",
				 x->props.saddr.a6, x->id.daddr.a6);
		break;
	}

	audit_log_format(audit_buf, " spi=%u(0x%x)", spi, spi);
}

static void xfrm_audit_helper_pktinfo(struct sk_buff *skb, u16 family,
				      struct audit_buffer *audit_buf)
{
	const struct iphdr *iph4;
	const struct ipv6hdr *iph6;

	switch (family) {
	case AF_INET:
		iph4 = ip_hdr(skb);
		audit_log_format(audit_buf, " src=%pI4 dst=%pI4",
				 &iph4->saddr, &iph4->daddr);
		break;
	case AF_INET6:
		iph6 = ipv6_hdr(skb);
		audit_log_format(audit_buf,
				 " src=%pI6 dst=%pI6 flowlbl=0x%x%02x%02x",
				 &iph6->saddr, &iph6->daddr,
				 iph6->flow_lbl[0] & 0x0f,
				 iph6->flow_lbl[1],
				 iph6->flow_lbl[2]);
		break;
	}
}

void xfrm_audit_state_add(struct xfrm_state *x, int result, bool task_valid)
{
	struct audit_buffer *audit_buf;

	audit_buf = xfrm_audit_start("SAD-add");
	if (audit_buf == NULL)
		return;
	xfrm_audit_helper_usrinfo(task_valid, audit_buf);
	xfrm_audit_helper_sainfo(x, audit_buf);
	audit_log_format(audit_buf, " res=%u", result);
	audit_log_end(audit_buf);
}
EXPORT_SYMBOL_GPL(xfrm_audit_state_add);

void xfrm_audit_state_delete(struct xfrm_state *x, int result, bool task_valid)
{
	struct audit_buffer *audit_buf;

	audit_buf = xfrm_audit_start("SAD-delete");
	if (audit_buf == NULL)
		return;
	xfrm_audit_helper_usrinfo(task_valid, audit_buf);
	xfrm_audit_helper_sainfo(x, audit_buf);
	audit_log_format(audit_buf, " res=%u", result);
	audit_log_end(audit_buf);
}
EXPORT_SYMBOL_GPL(xfrm_audit_state_delete);

void xfrm_audit_state_replay_overflow(struct xfrm_state *x,
				      struct sk_buff *skb)
{
	struct audit_buffer *audit_buf;
	u32 spi;

	audit_buf = xfrm_audit_start("SA-replay-overflow");
	if (audit_buf == NULL)
		return;
	xfrm_audit_helper_pktinfo(skb, x->props.family, audit_buf);
	/* don't record the sequence number because it's inherent in this kind
	 * of audit message */
	spi = ntohl(x->id.spi);
	audit_log_format(audit_buf, " spi=%u(0x%x)", spi, spi);
	audit_log_end(audit_buf);
}
EXPORT_SYMBOL_GPL(xfrm_audit_state_replay_overflow);

void xfrm_audit_state_replay(struct xfrm_state *x,
			     struct sk_buff *skb, __be32 net_seq)
{
	struct audit_buffer *audit_buf;
	u32 spi;

	audit_buf = xfrm_audit_start("SA-replayed-pkt");
	if (audit_buf == NULL)
		return;
	xfrm_audit_helper_pktinfo(skb, x->props.family, audit_buf);
	spi = ntohl(x->id.spi);
	audit_log_format(audit_buf, " spi=%u(0x%x) seqno=%u",
			 spi, spi, ntohl(net_seq));
	audit_log_end(audit_buf);
}
EXPORT_SYMBOL_GPL(xfrm_audit_state_replay);

void xfrm_audit_state_notfound_simple(struct sk_buff *skb, u16 family)
{
	struct audit_buffer *audit_buf;

	audit_buf = xfrm_audit_start("SA-notfound");
	if (audit_buf == NULL)
		return;
	xfrm_audit_helper_pktinfo(skb, family, audit_buf);
	audit_log_end(audit_buf);
}
EXPORT_SYMBOL_GPL(xfrm_audit_state_notfound_simple);

void xfrm_audit_state_notfound(struct sk_buff *skb, u16 family,
			       __be32 net_spi, __be32 net_seq)
{
	struct audit_buffer *audit_buf;
	u32 spi;

	audit_buf = xfrm_audit_start("SA-notfound");
	if (audit_buf == NULL)
		return;
	xfrm_audit_helper_pktinfo(skb, family, audit_buf);
	spi = ntohl(net_spi);
	audit_log_format(audit_buf, " spi=%u(0x%x) seqno=%u",
			 spi, spi, ntohl(net_seq));
	audit_log_end(audit_buf);
}
EXPORT_SYMBOL_GPL(xfrm_audit_state_notfound);

void xfrm_audit_state_icvfail(struct xfrm_state *x,
			      struct sk_buff *skb, u8 proto)
{
	struct audit_buffer *audit_buf;
	__be32 net_spi;
	__be32 net_seq;

	audit_buf = xfrm_audit_start("SA-icv-failure");
	if (audit_buf == NULL)
		return;
	xfrm_audit_helper_pktinfo(skb, x->props.family, audit_buf);
	if (xfrm_parse_spi(skb, proto, &net_spi, &net_seq) == 0) {
		u32 spi = ntohl(net_spi);
		audit_log_format(audit_buf, " spi=%u(0x%x) seqno=%u",
				 spi, spi, ntohl(net_seq));
	}
	audit_log_end(audit_buf);
}
EXPORT_SYMBOL_GPL(xfrm_audit_state_icvfail);
#endif /* CONFIG_AUDITSYSCALL */<|MERGE_RESOLUTION|>--- conflicted
+++ resolved
@@ -2313,20 +2313,12 @@
 	struct xfrm_hash_state_ptrs state_ptrs;
 	struct xfrm_state *x;
 
-<<<<<<< HEAD
-	spin_lock_bh(&net->xfrm.xfrm_state_lock);
-=======
 	rcu_read_lock();
->>>>>>> e8a457b7
 
 	xfrm_hash_ptrs_get(net, &state_ptrs);
 
 	x = __xfrm_state_lookup_byaddr(&state_ptrs, mark, daddr, saddr, proto, family);
-<<<<<<< HEAD
-	spin_unlock_bh(&net->xfrm.xfrm_state_lock);
-=======
 	rcu_read_unlock();
->>>>>>> e8a457b7
 	return x;
 }
 EXPORT_SYMBOL(xfrm_state_lookup_byaddr);
