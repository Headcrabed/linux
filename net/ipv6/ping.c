--- conflicted
+++ resolved
@@ -119,12 +119,6 @@
 		return -EINVAL;
 
 	ipcm6_init_sk(&ipc6, sk);
-<<<<<<< HEAD
-	ipc6.sockc.priority = READ_ONCE(sk->sk_priority);
-	ipc6.sockc.tsflags = READ_ONCE(sk->sk_tsflags);
-	ipc6.sockc.mark = READ_ONCE(sk->sk_mark);
-=======
->>>>>>> e8a457b7
 
 	fl6.flowi6_oif = oif;
 
