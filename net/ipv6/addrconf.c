--- conflicted
+++ resolved
@@ -3154,22 +3154,13 @@
 
 	rtnl_net_lock(net);
 	dev = __dev_get_by_index(net, ireq.ifr6_ifindex);
-<<<<<<< HEAD
-	netdev_lock_ops(dev);
-	if (dev)
-=======
 	if (dev) {
 		netdev_lock_ops(dev);
->>>>>>> 5709be4c
 		err = inet6_addr_add(net, dev, &cfg, 0, 0, NULL);
 		netdev_unlock_ops(dev);
 	} else {
 		err = -ENODEV;
-<<<<<<< HEAD
-	netdev_unlock_ops(dev);
-=======
-	}
->>>>>>> 5709be4c
+	}
 	rtnl_net_unlock(net);
 	return err;
 }
