// SPDX-License-Identifier: GPL-2.0-only
/*
 * Authors:
 * (C) 2020 Alexander Aring <alex.aring@gmail.com>
 */

#include <linux/rpl_iptunnel.h>

#include <net/dst_cache.h>
#include <net/ip6_route.h>
#include <net/lwtunnel.h>
#include <net/ipv6.h>
#include <net/rpl.h>

struct rpl_iptunnel_encap {
	DECLARE_FLEX_ARRAY(struct ipv6_rpl_sr_hdr, srh);
};

struct rpl_lwt {
	struct dst_cache cache;
	struct rpl_iptunnel_encap tuninfo;
};

static inline struct rpl_lwt *rpl_lwt_lwtunnel(struct lwtunnel_state *lwt)
{
	return (struct rpl_lwt *)lwt->data;
}

static inline struct rpl_iptunnel_encap *
rpl_encap_lwtunnel(struct lwtunnel_state *lwt)
{
	return &rpl_lwt_lwtunnel(lwt)->tuninfo;
}

static const struct nla_policy rpl_iptunnel_policy[RPL_IPTUNNEL_MAX + 1] = {
	[RPL_IPTUNNEL_SRH]	= { .type = NLA_BINARY },
};

static bool rpl_validate_srh(struct net *net, struct ipv6_rpl_sr_hdr *srh,
			     size_t seglen)
{
	int err;

	if ((srh->hdrlen << 3) != seglen)
		return false;

	/* check at least one segment and seglen fit with segments_left */
	if (!srh->segments_left ||
	    (srh->segments_left * sizeof(struct in6_addr)) != seglen)
		return false;

	if (srh->cmpri || srh->cmpre)
		return false;

	err = ipv6_chk_rpl_srh_loop(net, srh->rpl_segaddr,
				    srh->segments_left);
	if (err)
		return false;

	if (ipv6_addr_type(&srh->rpl_segaddr[srh->segments_left - 1]) &
	    IPV6_ADDR_MULTICAST)
		return false;

	return true;
}

static int rpl_build_state(struct net *net, struct nlattr *nla,
			   unsigned int family, const void *cfg,
			   struct lwtunnel_state **ts,
			   struct netlink_ext_ack *extack)
{
	struct nlattr *tb[RPL_IPTUNNEL_MAX + 1];
	struct lwtunnel_state *newts;
	struct ipv6_rpl_sr_hdr *srh;
	struct rpl_lwt *rlwt;
	int err, srh_len;

	if (family != AF_INET6)
		return -EINVAL;

	err = nla_parse_nested(tb, RPL_IPTUNNEL_MAX, nla,
			       rpl_iptunnel_policy, extack);
	if (err < 0)
		return err;

	if (!tb[RPL_IPTUNNEL_SRH])
		return -EINVAL;

	srh = nla_data(tb[RPL_IPTUNNEL_SRH]);
	srh_len = nla_len(tb[RPL_IPTUNNEL_SRH]);

	if (srh_len < sizeof(*srh))
		return -EINVAL;

	/* verify that SRH is consistent */
	if (!rpl_validate_srh(net, srh, srh_len - sizeof(*srh)))
		return -EINVAL;

	newts = lwtunnel_state_alloc(srh_len + sizeof(*rlwt));
	if (!newts)
		return -ENOMEM;

	rlwt = rpl_lwt_lwtunnel(newts);

	err = dst_cache_init(&rlwt->cache, GFP_ATOMIC);
	if (err) {
		kfree(newts);
		return err;
	}

	memcpy(&rlwt->tuninfo.srh, srh, srh_len);

	newts->type = LWTUNNEL_ENCAP_RPL;
	newts->flags |= LWTUNNEL_STATE_INPUT_REDIRECT;
	newts->flags |= LWTUNNEL_STATE_OUTPUT_REDIRECT;

	*ts = newts;

	return 0;
}

static void rpl_destroy_state(struct lwtunnel_state *lwt)
{
	dst_cache_destroy(&rpl_lwt_lwtunnel(lwt)->cache);
}

static int rpl_do_srh_inline(struct sk_buff *skb, const struct rpl_lwt *rlwt,
			     const struct ipv6_rpl_sr_hdr *srh,
			     struct dst_entry *cache_dst)
{
	struct ipv6_rpl_sr_hdr *isrh, *csrh;
	const struct ipv6hdr *oldhdr;
	struct ipv6hdr *hdr;
	unsigned char *buf;
	size_t hdrlen;
	int err;

	oldhdr = ipv6_hdr(skb);

	buf = kcalloc(struct_size(srh, segments.addr, srh->segments_left), 2, GFP_ATOMIC);
	if (!buf)
		return -ENOMEM;

	isrh = (struct ipv6_rpl_sr_hdr *)buf;
	csrh = (struct ipv6_rpl_sr_hdr *)(buf + ((srh->hdrlen + 1) << 3));

	memcpy(isrh, srh, sizeof(*isrh));
	memcpy(isrh->rpl_segaddr, &srh->rpl_segaddr[1],
	       (srh->segments_left - 1) * 16);
	isrh->rpl_segaddr[srh->segments_left - 1] = oldhdr->daddr;

	ipv6_rpl_srh_compress(csrh, isrh, &srh->rpl_segaddr[0],
			      isrh->segments_left - 1);

	hdrlen = ((csrh->hdrlen + 1) << 3);

	err = skb_cow_head(skb, hdrlen + dst_dev_overhead(cache_dst, skb));
	if (unlikely(err)) {
		kfree(buf);
		return err;
	}

	skb_pull(skb, sizeof(struct ipv6hdr));
	skb_postpull_rcsum(skb, skb_network_header(skb),
			   sizeof(struct ipv6hdr));

	skb_push(skb, sizeof(struct ipv6hdr) + hdrlen);
	skb_reset_network_header(skb);
	skb_mac_header_rebuild(skb);

	hdr = ipv6_hdr(skb);
	memmove(hdr, oldhdr, sizeof(*hdr));
	isrh = (void *)hdr + sizeof(*hdr);
	memcpy(isrh, csrh, hdrlen);

	isrh->nexthdr = hdr->nexthdr;
	hdr->nexthdr = NEXTHDR_ROUTING;
	hdr->daddr = srh->rpl_segaddr[0];

	ipv6_hdr(skb)->payload_len = htons(skb->len - sizeof(struct ipv6hdr));
	skb_set_transport_header(skb, sizeof(struct ipv6hdr));

	skb_postpush_rcsum(skb, hdr, sizeof(struct ipv6hdr) + hdrlen);

	kfree(buf);

	return 0;
}

static int rpl_do_srh(struct sk_buff *skb, const struct rpl_lwt *rlwt,
		      struct dst_entry *cache_dst)
{
	struct dst_entry *dst = skb_dst(skb);
	struct rpl_iptunnel_encap *tinfo;

	if (skb->protocol != htons(ETH_P_IPV6))
		return -EINVAL;

	tinfo = rpl_encap_lwtunnel(dst->lwtstate);

	return rpl_do_srh_inline(skb, rlwt, tinfo->srh, cache_dst);
}

static int rpl_output(struct net *net, struct sock *sk, struct sk_buff *skb)
{
	struct dst_entry *orig_dst = skb_dst(skb);
	struct dst_entry *dst = NULL;
	struct rpl_lwt *rlwt;
	int err;

	rlwt = rpl_lwt_lwtunnel(orig_dst->lwtstate);

	local_bh_disable();
	dst = dst_cache_get(&rlwt->cache);
	local_bh_enable();

	err = rpl_do_srh(skb, rlwt, dst);
	if (unlikely(err))
		goto drop;

	if (unlikely(!dst)) {
		struct ipv6hdr *hdr = ipv6_hdr(skb);
		struct flowi6 fl6;

		memset(&fl6, 0, sizeof(fl6));
		fl6.daddr = hdr->daddr;
		fl6.saddr = hdr->saddr;
		fl6.flowlabel = ip6_flowinfo(hdr);
		fl6.flowi6_mark = skb->mark;
		fl6.flowi6_proto = hdr->nexthdr;

		dst = ip6_route_output(net, NULL, &fl6);
		if (dst->error) {
			err = dst->error;
			goto drop;
		}

<<<<<<< HEAD
		local_bh_disable();
		dst_cache_set_ip6(&rlwt->cache, dst, &fl6.saddr);
		local_bh_enable();
=======
		/* cache only if we don't create a dst reference loop */
		if (orig_dst->lwtstate != dst->lwtstate) {
			local_bh_disable();
			dst_cache_set_ip6(&rlwt->cache, dst, &fl6.saddr);
			local_bh_enable();
		}
>>>>>>> cdbc9346

		err = skb_cow_head(skb, LL_RESERVED_SPACE(dst->dev));
		if (unlikely(err))
			goto drop;
	}

	skb_dst_drop(skb);
	skb_dst_set(skb, dst);

	return dst_output(net, sk, skb);

drop:
	dst_release(dst);
	kfree_skb(skb);
	return err;
}

static int rpl_input(struct sk_buff *skb)
{
	struct dst_entry *orig_dst = skb_dst(skb);
	struct dst_entry *dst = NULL;
	struct rpl_lwt *rlwt;
	int err;

	rlwt = rpl_lwt_lwtunnel(orig_dst->lwtstate);

	local_bh_disable();
	dst = dst_cache_get(&rlwt->cache);
	local_bh_enable();

	err = rpl_do_srh(skb, rlwt, dst);
<<<<<<< HEAD
	if (unlikely(err))
		goto drop;
=======
	if (unlikely(err)) {
		dst_release(dst);
		goto drop;
	}
>>>>>>> cdbc9346

	if (!dst) {
		ip6_route_input(skb);
		dst = skb_dst(skb);
		if (!dst->error) {
			local_bh_disable();
			dst_cache_set_ip6(&rlwt->cache, dst,
					  &ipv6_hdr(skb)->saddr);
			local_bh_enable();
		}

		err = skb_cow_head(skb, LL_RESERVED_SPACE(dst->dev));
		if (unlikely(err))
			goto drop;
	} else {
		skb_dst_drop(skb);
		skb_dst_set(skb, dst);
	}

	return dst_input(skb);

drop:
	kfree_skb(skb);
	return err;
}

static int nla_put_rpl_srh(struct sk_buff *skb, int attrtype,
			   struct rpl_iptunnel_encap *tuninfo)
{
	struct rpl_iptunnel_encap *data;
	struct nlattr *nla;
	int len;

	len = RPL_IPTUNNEL_SRH_SIZE(tuninfo->srh);

	nla = nla_reserve(skb, attrtype, len);
	if (!nla)
		return -EMSGSIZE;

	data = nla_data(nla);
	memcpy(data, tuninfo->srh, len);

	return 0;
}

static int rpl_fill_encap_info(struct sk_buff *skb,
			       struct lwtunnel_state *lwtstate)
{
	struct rpl_iptunnel_encap *tuninfo = rpl_encap_lwtunnel(lwtstate);

	if (nla_put_rpl_srh(skb, RPL_IPTUNNEL_SRH, tuninfo))
		return -EMSGSIZE;

	return 0;
}

static int rpl_encap_nlsize(struct lwtunnel_state *lwtstate)
{
	struct rpl_iptunnel_encap *tuninfo = rpl_encap_lwtunnel(lwtstate);

	return nla_total_size(RPL_IPTUNNEL_SRH_SIZE(tuninfo->srh));
}

static int rpl_encap_cmp(struct lwtunnel_state *a, struct lwtunnel_state *b)
{
	struct rpl_iptunnel_encap *a_hdr = rpl_encap_lwtunnel(a);
	struct rpl_iptunnel_encap *b_hdr = rpl_encap_lwtunnel(b);
	int len = RPL_IPTUNNEL_SRH_SIZE(a_hdr->srh);

	if (len != RPL_IPTUNNEL_SRH_SIZE(b_hdr->srh))
		return 1;

	return memcmp(a_hdr, b_hdr, len);
}

static const struct lwtunnel_encap_ops rpl_ops = {
	.build_state	= rpl_build_state,
	.destroy_state	= rpl_destroy_state,
	.output		= rpl_output,
	.input		= rpl_input,
	.fill_encap	= rpl_fill_encap_info,
	.get_encap_size	= rpl_encap_nlsize,
	.cmp_encap	= rpl_encap_cmp,
	.owner		= THIS_MODULE,
};

int __init rpl_init(void)
{
	int err;

	err = lwtunnel_encap_add_ops(&rpl_ops, LWTUNNEL_ENCAP_RPL);
	if (err)
		goto out;

	pr_info("RPL Segment Routing with IPv6\n");

	return 0;

out:
	return err;
}

void rpl_exit(void)
{
	lwtunnel_encap_del_ops(&rpl_ops, LWTUNNEL_ENCAP_RPL);
}<|MERGE_RESOLUTION|>--- conflicted
+++ resolved
@@ -235,18 +235,12 @@
 			goto drop;
 		}
 
-<<<<<<< HEAD
-		local_bh_disable();
-		dst_cache_set_ip6(&rlwt->cache, dst, &fl6.saddr);
-		local_bh_enable();
-=======
 		/* cache only if we don't create a dst reference loop */
 		if (orig_dst->lwtstate != dst->lwtstate) {
 			local_bh_disable();
 			dst_cache_set_ip6(&rlwt->cache, dst, &fl6.saddr);
 			local_bh_enable();
 		}
->>>>>>> cdbc9346
 
 		err = skb_cow_head(skb, LL_RESERVED_SPACE(dst->dev));
 		if (unlikely(err))
@@ -278,15 +272,10 @@
 	local_bh_enable();
 
 	err = rpl_do_srh(skb, rlwt, dst);
-<<<<<<< HEAD
-	if (unlikely(err))
-		goto drop;
-=======
 	if (unlikely(err)) {
 		dst_release(dst);
 		goto drop;
 	}
->>>>>>> cdbc9346
 
 	if (!dst) {
 		ip6_route_input(skb);
