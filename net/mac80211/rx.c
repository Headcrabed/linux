--- conflicted
+++ resolved
@@ -3811,8 +3811,6 @@
 					      u.action.u.ttlm_res))
 				goto invalid;
 			goto queue;
-<<<<<<< HEAD
-=======
 		case WLAN_PROTECTED_EHT_ACTION_TTLM_TEARDOWN:
 			if (sdata->vif.type != NL80211_IFTYPE_STATION)
 				break;
@@ -3821,7 +3819,6 @@
 					      u.action.u.ttlm_tear_down))
 				goto invalid;
 			goto queue;
->>>>>>> e8a457b7
 		case WLAN_PROTECTED_EHT_ACTION_LINK_RECONFIG_RESP:
 			if (sdata->vif.type != NL80211_IFTYPE_STATION)
 				break;
@@ -3834,8 +3831,6 @@
 					u.action.u.ml_reconf_resp) + 3)
 				goto invalid;
 			goto queue;
-<<<<<<< HEAD
-=======
 		case WLAN_PROTECTED_EHT_ACTION_EPCS_ENABLE_RESP:
 			if (sdata->vif.type != NL80211_IFTYPE_STATION)
 				break;
@@ -3853,7 +3848,6 @@
 					      u.action.u.epcs))
 				goto invalid;
 			goto queue;
->>>>>>> e8a457b7
 		default:
 			break;
 		}
