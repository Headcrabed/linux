// SPDX-License-Identifier: GPL-2.0-or-later
/*
 * net/dsa/user.c - user device handling
 * Copyright (c) 2008-2009 Marvell Semiconductor
 */

#include <linux/list.h>
#include <linux/etherdevice.h>
#include <linux/netdevice.h>
#include <linux/phy.h>
#include <linux/phy_fixed.h>
#include <linux/phylink.h>
#include <linux/of_net.h>
#include <linux/of_mdio.h>
#include <linux/mdio.h>
#include <net/rtnetlink.h>
#include <net/pkt_cls.h>
#include <net/selftests.h>
#include <net/tc_act/tc_mirred.h>
#include <linux/if_bridge.h>
#include <linux/if_hsr.h>
#include <net/dcbnl.h>
#include <linux/netpoll.h>
#include <linux/string.h>

#include "conduit.h"
#include "dsa.h"
#include "netlink.h"
#include "port.h"
#include "switch.h"
#include "tag.h"
#include "user.h"

struct dsa_switchdev_event_work {
	struct net_device *dev;
	struct net_device *orig_dev;
	struct work_struct work;
	unsigned long event;
	/* Specific for SWITCHDEV_FDB_ADD_TO_DEVICE and
	 * SWITCHDEV_FDB_DEL_TO_DEVICE
	 */
	unsigned char addr[ETH_ALEN];
	u16 vid;
	bool host_addr;
};

enum dsa_standalone_event {
	DSA_UC_ADD,
	DSA_UC_DEL,
	DSA_MC_ADD,
	DSA_MC_DEL,
};

struct dsa_standalone_event_work {
	struct work_struct work;
	struct net_device *dev;
	enum dsa_standalone_event event;
	unsigned char addr[ETH_ALEN];
	u16 vid;
};

struct dsa_host_vlan_rx_filtering_ctx {
	struct net_device *dev;
	const unsigned char *addr;
	enum dsa_standalone_event event;
};

static bool dsa_switch_supports_uc_filtering(struct dsa_switch *ds)
{
	return ds->ops->port_fdb_add && ds->ops->port_fdb_del &&
	       ds->fdb_isolation && !ds->vlan_filtering_is_global &&
	       !ds->needs_standalone_vlan_filtering;
}

static bool dsa_switch_supports_mc_filtering(struct dsa_switch *ds)
{
	return ds->ops->port_mdb_add && ds->ops->port_mdb_del &&
	       ds->fdb_isolation && !ds->vlan_filtering_is_global &&
	       !ds->needs_standalone_vlan_filtering;
}

static void dsa_user_standalone_event_work(struct work_struct *work)
{
	struct dsa_standalone_event_work *standalone_work =
		container_of(work, struct dsa_standalone_event_work, work);
	const unsigned char *addr = standalone_work->addr;
	struct net_device *dev = standalone_work->dev;
	struct dsa_port *dp = dsa_user_to_port(dev);
	struct switchdev_obj_port_mdb mdb;
	struct dsa_switch *ds = dp->ds;
	u16 vid = standalone_work->vid;
	int err;

	switch (standalone_work->event) {
	case DSA_UC_ADD:
		err = dsa_port_standalone_host_fdb_add(dp, addr, vid);
		if (err) {
			dev_err(ds->dev,
				"port %d failed to add %pM vid %d to fdb: %d\n",
				dp->index, addr, vid, err);
			break;
		}
		break;

	case DSA_UC_DEL:
		err = dsa_port_standalone_host_fdb_del(dp, addr, vid);
		if (err) {
			dev_err(ds->dev,
				"port %d failed to delete %pM vid %d from fdb: %d\n",
				dp->index, addr, vid, err);
		}

		break;
	case DSA_MC_ADD:
		ether_addr_copy(mdb.addr, addr);
		mdb.vid = vid;

		err = dsa_port_standalone_host_mdb_add(dp, &mdb);
		if (err) {
			dev_err(ds->dev,
				"port %d failed to add %pM vid %d to mdb: %d\n",
				dp->index, addr, vid, err);
			break;
		}
		break;
	case DSA_MC_DEL:
		ether_addr_copy(mdb.addr, addr);
		mdb.vid = vid;

		err = dsa_port_standalone_host_mdb_del(dp, &mdb);
		if (err) {
			dev_err(ds->dev,
				"port %d failed to delete %pM vid %d from mdb: %d\n",
				dp->index, addr, vid, err);
		}

		break;
	}

	kfree(standalone_work);
}

static int dsa_user_schedule_standalone_work(struct net_device *dev,
					     enum dsa_standalone_event event,
					     const unsigned char *addr,
					     u16 vid)
{
	struct dsa_standalone_event_work *standalone_work;

	standalone_work = kzalloc(sizeof(*standalone_work), GFP_ATOMIC);
	if (!standalone_work)
		return -ENOMEM;

	INIT_WORK(&standalone_work->work, dsa_user_standalone_event_work);
	standalone_work->event = event;
	standalone_work->dev = dev;

	ether_addr_copy(standalone_work->addr, addr);
	standalone_work->vid = vid;

	dsa_schedule_work(&standalone_work->work);

	return 0;
}

static int dsa_user_host_vlan_rx_filtering(void *arg, int vid)
{
	struct dsa_host_vlan_rx_filtering_ctx *ctx = arg;

	return dsa_user_schedule_standalone_work(ctx->dev, ctx->event,
						  ctx->addr, vid);
}

static int dsa_user_vlan_for_each(struct net_device *dev,
				  int (*cb)(void *arg, int vid), void *arg)
{
	struct dsa_port *dp = dsa_user_to_port(dev);
	struct dsa_vlan *v;
	int err;

	lockdep_assert_held(&dev->addr_list_lock);

	err = cb(arg, 0);
	if (err)
		return err;

	list_for_each_entry(v, &dp->user_vlans, list) {
		err = cb(arg, v->vid);
		if (err)
			return err;
	}

	return 0;
}

static int dsa_user_sync_uc(struct net_device *dev,
			    const unsigned char *addr)
{
	struct net_device *conduit = dsa_user_to_conduit(dev);
	struct dsa_port *dp = dsa_user_to_port(dev);
	struct dsa_host_vlan_rx_filtering_ctx ctx = {
		.dev = dev,
		.addr = addr,
		.event = DSA_UC_ADD,
	};

	dev_uc_add(conduit, addr);

	if (!dsa_switch_supports_uc_filtering(dp->ds))
		return 0;

	return dsa_user_vlan_for_each(dev, dsa_user_host_vlan_rx_filtering,
				      &ctx);
}

static int dsa_user_unsync_uc(struct net_device *dev,
			      const unsigned char *addr)
{
	struct net_device *conduit = dsa_user_to_conduit(dev);
	struct dsa_port *dp = dsa_user_to_port(dev);
	struct dsa_host_vlan_rx_filtering_ctx ctx = {
		.dev = dev,
		.addr = addr,
		.event = DSA_UC_DEL,
	};

	dev_uc_del(conduit, addr);

	if (!dsa_switch_supports_uc_filtering(dp->ds))
		return 0;

	return dsa_user_vlan_for_each(dev, dsa_user_host_vlan_rx_filtering,
				      &ctx);
}

static int dsa_user_sync_mc(struct net_device *dev,
			    const unsigned char *addr)
{
	struct net_device *conduit = dsa_user_to_conduit(dev);
	struct dsa_port *dp = dsa_user_to_port(dev);
	struct dsa_host_vlan_rx_filtering_ctx ctx = {
		.dev = dev,
		.addr = addr,
		.event = DSA_MC_ADD,
	};

	dev_mc_add(conduit, addr);

	if (!dsa_switch_supports_mc_filtering(dp->ds))
		return 0;

	return dsa_user_vlan_for_each(dev, dsa_user_host_vlan_rx_filtering,
				      &ctx);
}

static int dsa_user_unsync_mc(struct net_device *dev,
			      const unsigned char *addr)
{
	struct net_device *conduit = dsa_user_to_conduit(dev);
	struct dsa_port *dp = dsa_user_to_port(dev);
	struct dsa_host_vlan_rx_filtering_ctx ctx = {
		.dev = dev,
		.addr = addr,
		.event = DSA_MC_DEL,
	};

	dev_mc_del(conduit, addr);

	if (!dsa_switch_supports_mc_filtering(dp->ds))
		return 0;

	return dsa_user_vlan_for_each(dev, dsa_user_host_vlan_rx_filtering,
				      &ctx);
}

void dsa_user_sync_ha(struct net_device *dev)
{
	struct dsa_port *dp = dsa_user_to_port(dev);
	struct dsa_switch *ds = dp->ds;
	struct netdev_hw_addr *ha;

	netif_addr_lock_bh(dev);

	netdev_for_each_synced_mc_addr(ha, dev)
		dsa_user_sync_mc(dev, ha->addr);

	netdev_for_each_synced_uc_addr(ha, dev)
		dsa_user_sync_uc(dev, ha->addr);

	netif_addr_unlock_bh(dev);

	if (dsa_switch_supports_uc_filtering(ds) ||
	    dsa_switch_supports_mc_filtering(ds))
		dsa_flush_workqueue();
}

void dsa_user_unsync_ha(struct net_device *dev)
{
	struct dsa_port *dp = dsa_user_to_port(dev);
	struct dsa_switch *ds = dp->ds;
	struct netdev_hw_addr *ha;

	netif_addr_lock_bh(dev);

	netdev_for_each_synced_uc_addr(ha, dev)
		dsa_user_unsync_uc(dev, ha->addr);

	netdev_for_each_synced_mc_addr(ha, dev)
		dsa_user_unsync_mc(dev, ha->addr);

	netif_addr_unlock_bh(dev);

	if (dsa_switch_supports_uc_filtering(ds) ||
	    dsa_switch_supports_mc_filtering(ds))
		dsa_flush_workqueue();
}

/* user mii_bus handling ***************************************************/
static int dsa_user_phy_read(struct mii_bus *bus, int addr, int reg)
{
	struct dsa_switch *ds = bus->priv;

	if (ds->phys_mii_mask & (1 << addr))
		return ds->ops->phy_read(ds, addr, reg);

	return 0xffff;
}

static int dsa_user_phy_write(struct mii_bus *bus, int addr, int reg, u16 val)
{
	struct dsa_switch *ds = bus->priv;

	if (ds->phys_mii_mask & (1 << addr))
		return ds->ops->phy_write(ds, addr, reg, val);

	return 0;
}

void dsa_user_mii_bus_init(struct dsa_switch *ds)
{
	ds->user_mii_bus->priv = (void *)ds;
	ds->user_mii_bus->name = "dsa user smi";
	ds->user_mii_bus->read = dsa_user_phy_read;
	ds->user_mii_bus->write = dsa_user_phy_write;
	snprintf(ds->user_mii_bus->id, MII_BUS_ID_SIZE, "dsa-%d.%d",
		 ds->dst->index, ds->index);
	ds->user_mii_bus->parent = ds->dev;
	ds->user_mii_bus->phy_mask = ~ds->phys_mii_mask;
}


/* user device handling ****************************************************/
static int dsa_user_get_iflink(const struct net_device *dev)
{
	return READ_ONCE(dsa_user_to_conduit(dev)->ifindex);
}

int dsa_user_host_uc_install(struct net_device *dev, const u8 *addr)
{
	struct net_device *conduit = dsa_user_to_conduit(dev);
	struct dsa_port *dp = dsa_user_to_port(dev);
	struct dsa_switch *ds = dp->ds;
	int err;

	if (dsa_switch_supports_uc_filtering(ds)) {
		err = dsa_port_standalone_host_fdb_add(dp, addr, 0);
		if (err)
			goto out;
	}

	if (!ether_addr_equal(addr, conduit->dev_addr)) {
		err = dev_uc_add(conduit, addr);
		if (err < 0)
			goto del_host_addr;
	}

	return 0;

del_host_addr:
	if (dsa_switch_supports_uc_filtering(ds))
		dsa_port_standalone_host_fdb_del(dp, addr, 0);
out:
	return err;
}

void dsa_user_host_uc_uninstall(struct net_device *dev)
{
	struct net_device *conduit = dsa_user_to_conduit(dev);
	struct dsa_port *dp = dsa_user_to_port(dev);
	struct dsa_switch *ds = dp->ds;

	if (!ether_addr_equal(dev->dev_addr, conduit->dev_addr))
		dev_uc_del(conduit, dev->dev_addr);

	if (dsa_switch_supports_uc_filtering(ds))
		dsa_port_standalone_host_fdb_del(dp, dev->dev_addr, 0);
}

static int dsa_user_open(struct net_device *dev)
{
	struct net_device *conduit = dsa_user_to_conduit(dev);
	struct dsa_port *dp = dsa_user_to_port(dev);
	int err;

	err = dev_open(conduit, NULL);
	if (err < 0) {
		netdev_err(dev, "failed to open conduit %s\n", conduit->name);
		goto out;
	}

	err = dsa_user_host_uc_install(dev, dev->dev_addr);
	if (err)
		goto out;

	err = dsa_port_enable_rt(dp, dev->phydev);
	if (err)
		goto out_del_host_uc;

	return 0;

out_del_host_uc:
	dsa_user_host_uc_uninstall(dev);
out:
	return err;
}

static int dsa_user_close(struct net_device *dev)
{
	struct dsa_port *dp = dsa_user_to_port(dev);

	dsa_port_disable_rt(dp);

	dsa_user_host_uc_uninstall(dev);

	return 0;
}

static void dsa_user_manage_host_flood(struct net_device *dev)
{
	bool mc = dev->flags & (IFF_PROMISC | IFF_ALLMULTI);
	struct dsa_port *dp = dsa_user_to_port(dev);
	bool uc = dev->flags & IFF_PROMISC;

	dsa_port_set_host_flood(dp, uc, mc);
}

static void dsa_user_change_rx_flags(struct net_device *dev, int change)
{
	struct net_device *conduit = dsa_user_to_conduit(dev);
	struct dsa_port *dp = dsa_user_to_port(dev);
	struct dsa_switch *ds = dp->ds;

	if (change & IFF_ALLMULTI)
		dev_set_allmulti(conduit,
				 dev->flags & IFF_ALLMULTI ? 1 : -1);
	if (change & IFF_PROMISC)
		dev_set_promiscuity(conduit,
				    dev->flags & IFF_PROMISC ? 1 : -1);

	if (dsa_switch_supports_uc_filtering(ds) &&
	    dsa_switch_supports_mc_filtering(ds))
		dsa_user_manage_host_flood(dev);
}

static void dsa_user_set_rx_mode(struct net_device *dev)
{
	__dev_mc_sync(dev, dsa_user_sync_mc, dsa_user_unsync_mc);
	__dev_uc_sync(dev, dsa_user_sync_uc, dsa_user_unsync_uc);
}

static int dsa_user_set_mac_address(struct net_device *dev, void *a)
{
	struct dsa_port *dp = dsa_user_to_port(dev);
	struct dsa_switch *ds = dp->ds;
	struct sockaddr *addr = a;
	int err;

	if (!is_valid_ether_addr(addr->sa_data))
		return -EADDRNOTAVAIL;

	if (ds->ops->port_set_mac_address) {
		err = ds->ops->port_set_mac_address(ds, dp->index,
						    addr->sa_data);
		if (err)
			return err;
	}

	/* If the port is down, the address isn't synced yet to hardware or
	 * to the DSA conduit, so there is nothing to change.
	 */
	if (!(dev->flags & IFF_UP))
		goto out_change_dev_addr;

	err = dsa_user_host_uc_install(dev, addr->sa_data);
	if (err)
		return err;

	dsa_user_host_uc_uninstall(dev);

out_change_dev_addr:
	eth_hw_addr_set(dev, addr->sa_data);

	return 0;
}

struct dsa_user_dump_ctx {
	struct net_device *dev;
	struct sk_buff *skb;
	struct netlink_callback *cb;
	int idx;
};

static int
dsa_user_port_fdb_do_dump(const unsigned char *addr, u16 vid,
			  bool is_static, void *data)
{
	struct dsa_user_dump_ctx *dump = data;
	struct ndo_fdb_dump_context *ctx = (void *)dump->cb->ctx;
	u32 portid = NETLINK_CB(dump->cb->skb).portid;
	u32 seq = dump->cb->nlh->nlmsg_seq;
	struct nlmsghdr *nlh;
	struct ndmsg *ndm;

	if (dump->idx < ctx->fdb_idx)
		goto skip;

	nlh = nlmsg_put(dump->skb, portid, seq, RTM_NEWNEIGH,
			sizeof(*ndm), NLM_F_MULTI);
	if (!nlh)
		return -EMSGSIZE;

	ndm = nlmsg_data(nlh);
	ndm->ndm_family  = AF_BRIDGE;
	ndm->ndm_pad1    = 0;
	ndm->ndm_pad2    = 0;
	ndm->ndm_flags   = NTF_SELF;
	ndm->ndm_type    = 0;
	ndm->ndm_ifindex = dump->dev->ifindex;
	ndm->ndm_state   = is_static ? NUD_NOARP : NUD_REACHABLE;

	if (nla_put(dump->skb, NDA_LLADDR, ETH_ALEN, addr))
		goto nla_put_failure;

	if (vid && nla_put_u16(dump->skb, NDA_VLAN, vid))
		goto nla_put_failure;

	nlmsg_end(dump->skb, nlh);

skip:
	dump->idx++;
	return 0;

nla_put_failure:
	nlmsg_cancel(dump->skb, nlh);
	return -EMSGSIZE;
}

static int
dsa_user_fdb_dump(struct sk_buff *skb, struct netlink_callback *cb,
		  struct net_device *dev, struct net_device *filter_dev,
		  int *idx)
{
	struct dsa_port *dp = dsa_user_to_port(dev);
	struct dsa_user_dump_ctx dump = {
		.dev = dev,
		.skb = skb,
		.cb = cb,
		.idx = *idx,
	};
	int err;

	err = dsa_port_fdb_dump(dp, dsa_user_port_fdb_do_dump, &dump);
	*idx = dump.idx;

	return err;
}

static int dsa_user_ioctl(struct net_device *dev, struct ifreq *ifr, int cmd)
{
	struct dsa_user_priv *p = netdev_priv(dev);
	struct dsa_switch *ds = p->dp->ds;
	int port = p->dp->index;

	/* Pass through to switch driver if it supports timestamping */
	switch (cmd) {
	case SIOCGHWTSTAMP:
		if (ds->ops->port_hwtstamp_get)
			return ds->ops->port_hwtstamp_get(ds, port, ifr);
		break;
	case SIOCSHWTSTAMP:
		if (ds->ops->port_hwtstamp_set)
			return ds->ops->port_hwtstamp_set(ds, port, ifr);
		break;
	}

	return phylink_mii_ioctl(p->dp->pl, ifr, cmd);
}

static int dsa_user_port_attr_set(struct net_device *dev, const void *ctx,
				  const struct switchdev_attr *attr,
				  struct netlink_ext_ack *extack)
{
	struct dsa_port *dp = dsa_user_to_port(dev);
	int ret;

	if (ctx && ctx != dp)
		return 0;

	switch (attr->id) {
	case SWITCHDEV_ATTR_ID_PORT_STP_STATE:
		if (!dsa_port_offloads_bridge_port(dp, attr->orig_dev))
			return -EOPNOTSUPP;

		ret = dsa_port_set_state(dp, attr->u.stp_state, true);
		break;
	case SWITCHDEV_ATTR_ID_PORT_MST_STATE:
		if (!dsa_port_offloads_bridge_port(dp, attr->orig_dev))
			return -EOPNOTSUPP;

		ret = dsa_port_set_mst_state(dp, &attr->u.mst_state, extack);
		break;
	case SWITCHDEV_ATTR_ID_BRIDGE_VLAN_FILTERING:
		if (!dsa_port_offloads_bridge_dev(dp, attr->orig_dev))
			return -EOPNOTSUPP;

		ret = dsa_port_vlan_filtering(dp, attr->u.vlan_filtering,
					      extack);
		break;
	case SWITCHDEV_ATTR_ID_BRIDGE_AGEING_TIME:
		if (!dsa_port_offloads_bridge_dev(dp, attr->orig_dev))
			return -EOPNOTSUPP;

		ret = dsa_port_ageing_time(dp, attr->u.ageing_time);
		break;
	case SWITCHDEV_ATTR_ID_BRIDGE_MST:
		if (!dsa_port_offloads_bridge_dev(dp, attr->orig_dev))
			return -EOPNOTSUPP;

		ret = dsa_port_mst_enable(dp, attr->u.mst, extack);
		break;
	case SWITCHDEV_ATTR_ID_PORT_PRE_BRIDGE_FLAGS:
		if (!dsa_port_offloads_bridge_port(dp, attr->orig_dev))
			return -EOPNOTSUPP;

		ret = dsa_port_pre_bridge_flags(dp, attr->u.brport_flags,
						extack);
		break;
	case SWITCHDEV_ATTR_ID_PORT_BRIDGE_FLAGS:
		if (!dsa_port_offloads_bridge_port(dp, attr->orig_dev))
			return -EOPNOTSUPP;

		ret = dsa_port_bridge_flags(dp, attr->u.brport_flags, extack);
		break;
	case SWITCHDEV_ATTR_ID_VLAN_MSTI:
		if (!dsa_port_offloads_bridge_dev(dp, attr->orig_dev))
			return -EOPNOTSUPP;

		ret = dsa_port_vlan_msti(dp, &attr->u.vlan_msti);
		break;
	default:
		ret = -EOPNOTSUPP;
		break;
	}

	return ret;
}

/* Must be called under rcu_read_lock() */
static int
dsa_user_vlan_check_for_8021q_uppers(struct net_device *user,
				     const struct switchdev_obj_port_vlan *vlan)
{
	struct net_device *upper_dev;
	struct list_head *iter;

	netdev_for_each_upper_dev_rcu(user, upper_dev, iter) {
		u16 vid;

		if (!is_vlan_dev(upper_dev))
			continue;

		vid = vlan_dev_vlan_id(upper_dev);
		if (vid == vlan->vid)
			return -EBUSY;
	}

	return 0;
}

static int dsa_user_vlan_add(struct net_device *dev,
			     const struct switchdev_obj *obj,
			     struct netlink_ext_ack *extack)
{
	struct dsa_port *dp = dsa_user_to_port(dev);
	struct switchdev_obj_port_vlan *vlan;
	int err;

	if (dsa_port_skip_vlan_configuration(dp)) {
		NL_SET_ERR_MSG_MOD(extack, "skipping configuration of VLAN");
		return 0;
	}

	vlan = SWITCHDEV_OBJ_PORT_VLAN(obj);

	/* Deny adding a bridge VLAN when there is already an 802.1Q upper with
	 * the same VID.
	 */
	if (br_vlan_enabled(dsa_port_bridge_dev_get(dp))) {
		rcu_read_lock();
		err = dsa_user_vlan_check_for_8021q_uppers(dev, vlan);
		rcu_read_unlock();
		if (err) {
			NL_SET_ERR_MSG_MOD(extack,
					   "Port already has a VLAN upper with this VID");
			return err;
		}
	}

	return dsa_port_vlan_add(dp, vlan, extack);
}

/* Offload a VLAN installed on the bridge or on a foreign interface by
 * installing it as a VLAN towards the CPU port.
 */
static int dsa_user_host_vlan_add(struct net_device *dev,
				  const struct switchdev_obj *obj,
				  struct netlink_ext_ack *extack)
{
	struct dsa_port *dp = dsa_user_to_port(dev);
	struct switchdev_obj_port_vlan vlan;

	/* Do nothing if this is a software bridge */
	if (!dp->bridge)
		return -EOPNOTSUPP;

	if (dsa_port_skip_vlan_configuration(dp)) {
		NL_SET_ERR_MSG_MOD(extack, "skipping configuration of VLAN");
		return 0;
	}

	vlan = *SWITCHDEV_OBJ_PORT_VLAN(obj);

	/* Even though drivers often handle CPU membership in special ways,
	 * it doesn't make sense to program a PVID, so clear this flag.
	 */
	vlan.flags &= ~BRIDGE_VLAN_INFO_PVID;

	return dsa_port_host_vlan_add(dp, &vlan, extack);
}

static int dsa_user_port_obj_add(struct net_device *dev, const void *ctx,
				 const struct switchdev_obj *obj,
				 struct netlink_ext_ack *extack)
{
	struct dsa_port *dp = dsa_user_to_port(dev);
	int err;

	if (ctx && ctx != dp)
		return 0;

	switch (obj->id) {
	case SWITCHDEV_OBJ_ID_PORT_MDB:
		if (!dsa_port_offloads_bridge_port(dp, obj->orig_dev))
			return -EOPNOTSUPP;

		err = dsa_port_mdb_add(dp, SWITCHDEV_OBJ_PORT_MDB(obj));
		break;
	case SWITCHDEV_OBJ_ID_HOST_MDB:
		if (!dsa_port_offloads_bridge_dev(dp, obj->orig_dev))
			return -EOPNOTSUPP;

		err = dsa_port_bridge_host_mdb_add(dp, SWITCHDEV_OBJ_PORT_MDB(obj));
		break;
	case SWITCHDEV_OBJ_ID_PORT_VLAN:
		if (dsa_port_offloads_bridge_port(dp, obj->orig_dev))
			err = dsa_user_vlan_add(dev, obj, extack);
		else
			err = dsa_user_host_vlan_add(dev, obj, extack);
		break;
	case SWITCHDEV_OBJ_ID_MRP:
		if (!dsa_port_offloads_bridge_dev(dp, obj->orig_dev))
			return -EOPNOTSUPP;

		err = dsa_port_mrp_add(dp, SWITCHDEV_OBJ_MRP(obj));
		break;
	case SWITCHDEV_OBJ_ID_RING_ROLE_MRP:
		if (!dsa_port_offloads_bridge_dev(dp, obj->orig_dev))
			return -EOPNOTSUPP;

		err = dsa_port_mrp_add_ring_role(dp,
						 SWITCHDEV_OBJ_RING_ROLE_MRP(obj));
		break;
	default:
		err = -EOPNOTSUPP;
		break;
	}

	return err;
}

static int dsa_user_vlan_del(struct net_device *dev,
			     const struct switchdev_obj *obj)
{
	struct dsa_port *dp = dsa_user_to_port(dev);
	struct switchdev_obj_port_vlan *vlan;

	if (dsa_port_skip_vlan_configuration(dp))
		return 0;

	vlan = SWITCHDEV_OBJ_PORT_VLAN(obj);

	return dsa_port_vlan_del(dp, vlan);
}

static int dsa_user_host_vlan_del(struct net_device *dev,
				  const struct switchdev_obj *obj)
{
	struct dsa_port *dp = dsa_user_to_port(dev);
	struct switchdev_obj_port_vlan *vlan;

	/* Do nothing if this is a software bridge */
	if (!dp->bridge)
		return -EOPNOTSUPP;

	if (dsa_port_skip_vlan_configuration(dp))
		return 0;

	vlan = SWITCHDEV_OBJ_PORT_VLAN(obj);

	return dsa_port_host_vlan_del(dp, vlan);
}

static int dsa_user_port_obj_del(struct net_device *dev, const void *ctx,
				 const struct switchdev_obj *obj)
{
	struct dsa_port *dp = dsa_user_to_port(dev);
	int err;

	if (ctx && ctx != dp)
		return 0;

	switch (obj->id) {
	case SWITCHDEV_OBJ_ID_PORT_MDB:
		if (!dsa_port_offloads_bridge_port(dp, obj->orig_dev))
			return -EOPNOTSUPP;

		err = dsa_port_mdb_del(dp, SWITCHDEV_OBJ_PORT_MDB(obj));
		break;
	case SWITCHDEV_OBJ_ID_HOST_MDB:
		if (!dsa_port_offloads_bridge_dev(dp, obj->orig_dev))
			return -EOPNOTSUPP;

		err = dsa_port_bridge_host_mdb_del(dp, SWITCHDEV_OBJ_PORT_MDB(obj));
		break;
	case SWITCHDEV_OBJ_ID_PORT_VLAN:
		if (dsa_port_offloads_bridge_port(dp, obj->orig_dev))
			err = dsa_user_vlan_del(dev, obj);
		else
			err = dsa_user_host_vlan_del(dev, obj);
		break;
	case SWITCHDEV_OBJ_ID_MRP:
		if (!dsa_port_offloads_bridge_dev(dp, obj->orig_dev))
			return -EOPNOTSUPP;

		err = dsa_port_mrp_del(dp, SWITCHDEV_OBJ_MRP(obj));
		break;
	case SWITCHDEV_OBJ_ID_RING_ROLE_MRP:
		if (!dsa_port_offloads_bridge_dev(dp, obj->orig_dev))
			return -EOPNOTSUPP;

		err = dsa_port_mrp_del_ring_role(dp,
						 SWITCHDEV_OBJ_RING_ROLE_MRP(obj));
		break;
	default:
		err = -EOPNOTSUPP;
		break;
	}

	return err;
}

static netdev_tx_t dsa_user_netpoll_send_skb(struct net_device *dev,
					     struct sk_buff *skb)
{
#ifdef CONFIG_NET_POLL_CONTROLLER
	struct dsa_user_priv *p = netdev_priv(dev);

	return netpoll_send_skb(p->netpoll, skb);
#else
	BUG();
	return NETDEV_TX_OK;
#endif
}

static void dsa_skb_tx_timestamp(struct dsa_user_priv *p,
				 struct sk_buff *skb)
{
	struct dsa_switch *ds = p->dp->ds;

	if (!(skb_shinfo(skb)->tx_flags & SKBTX_HW_TSTAMP_NOBPF))
		return;

	if (!ds->ops->port_txtstamp)
		return;

	ds->ops->port_txtstamp(ds, p->dp->index, skb);
}

netdev_tx_t dsa_enqueue_skb(struct sk_buff *skb, struct net_device *dev)
{
	/* SKB for netpoll still need to be mangled with the protocol-specific
	 * tag to be successfully transmitted
	 */
	if (unlikely(netpoll_tx_running(dev)))
		return dsa_user_netpoll_send_skb(dev, skb);

	/* Queue the SKB for transmission on the parent interface, but
	 * do not modify its EtherType
	 */
	skb->dev = dsa_user_to_conduit(dev);
	dev_queue_xmit(skb);

	return NETDEV_TX_OK;
}
EXPORT_SYMBOL_GPL(dsa_enqueue_skb);

static netdev_tx_t dsa_user_xmit(struct sk_buff *skb, struct net_device *dev)
{
	struct dsa_user_priv *p = netdev_priv(dev);
	struct sk_buff *nskb;

	dev_sw_netstats_tx_add(dev, 1, skb->len);

	memset(skb->cb, 0, sizeof(skb->cb));

	/* Handle tx timestamp if any */
	dsa_skb_tx_timestamp(p, skb);

	if (skb_ensure_writable_head_tail(skb, dev)) {
		dev_kfree_skb_any(skb);
		return NETDEV_TX_OK;
	}

	/* needed_tailroom should still be 'warm' in the cache line from
	 * skb_ensure_writable_head_tail(), which has also ensured that
	 * padding is safe.
	 */
	if (dev->needed_tailroom)
		eth_skb_pad(skb);

	/* Transmit function may have to reallocate the original SKB,
	 * in which case it must have freed it. Only free it here on error.
	 */
	nskb = p->xmit(skb, dev);
	if (!nskb) {
		kfree_skb(skb);
		return NETDEV_TX_OK;
	}

	return dsa_enqueue_skb(nskb, dev);
}

/* ethtool operations *******************************************************/

static void dsa_user_get_drvinfo(struct net_device *dev,
				 struct ethtool_drvinfo *drvinfo)
{
	strscpy(drvinfo->driver, "dsa", sizeof(drvinfo->driver));
	strscpy(drvinfo->fw_version, "N/A", sizeof(drvinfo->fw_version));
	strscpy(drvinfo->bus_info, "platform", sizeof(drvinfo->bus_info));
}

static int dsa_user_get_regs_len(struct net_device *dev)
{
	struct dsa_port *dp = dsa_user_to_port(dev);
	struct dsa_switch *ds = dp->ds;

	if (ds->ops->get_regs_len)
		return ds->ops->get_regs_len(ds, dp->index);

	return -EOPNOTSUPP;
}

static void
dsa_user_get_regs(struct net_device *dev, struct ethtool_regs *regs, void *_p)
{
	struct dsa_port *dp = dsa_user_to_port(dev);
	struct dsa_switch *ds = dp->ds;

	if (ds->ops->get_regs)
		ds->ops->get_regs(ds, dp->index, regs, _p);
}

static int dsa_user_nway_reset(struct net_device *dev)
{
	struct dsa_port *dp = dsa_user_to_port(dev);

	return phylink_ethtool_nway_reset(dp->pl);
}

static int dsa_user_get_eeprom_len(struct net_device *dev)
{
	struct dsa_port *dp = dsa_user_to_port(dev);
	struct dsa_switch *ds = dp->ds;

	if (ds->cd && ds->cd->eeprom_len)
		return ds->cd->eeprom_len;

	if (ds->ops->get_eeprom_len)
		return ds->ops->get_eeprom_len(ds);

	return 0;
}

static int dsa_user_get_eeprom(struct net_device *dev,
			       struct ethtool_eeprom *eeprom, u8 *data)
{
	struct dsa_port *dp = dsa_user_to_port(dev);
	struct dsa_switch *ds = dp->ds;

	if (ds->ops->get_eeprom)
		return ds->ops->get_eeprom(ds, eeprom, data);

	return -EOPNOTSUPP;
}

static int dsa_user_set_eeprom(struct net_device *dev,
			       struct ethtool_eeprom *eeprom, u8 *data)
{
	struct dsa_port *dp = dsa_user_to_port(dev);
	struct dsa_switch *ds = dp->ds;

	if (ds->ops->set_eeprom)
		return ds->ops->set_eeprom(ds, eeprom, data);

	return -EOPNOTSUPP;
}

static void dsa_user_get_strings(struct net_device *dev,
				 uint32_t stringset, uint8_t *data)
{
	struct dsa_port *dp = dsa_user_to_port(dev);
	struct dsa_switch *ds = dp->ds;

	if (stringset == ETH_SS_STATS) {
		ethtool_puts(&data, "tx_packets");
		ethtool_puts(&data, "tx_bytes");
		ethtool_puts(&data, "rx_packets");
		ethtool_puts(&data, "rx_bytes");
		if (ds->ops->get_strings)
			ds->ops->get_strings(ds, dp->index, stringset, data);
	} else if (stringset ==  ETH_SS_TEST) {
		net_selftest_get_strings(data);
	}

}

static void dsa_user_get_ethtool_stats(struct net_device *dev,
				       struct ethtool_stats *stats,
				       uint64_t *data)
{
	struct dsa_port *dp = dsa_user_to_port(dev);
	struct dsa_switch *ds = dp->ds;
	struct pcpu_sw_netstats *s;
	unsigned int start;
	int i;

	for_each_possible_cpu(i) {
		u64 tx_packets, tx_bytes, rx_packets, rx_bytes;

		s = per_cpu_ptr(dev->tstats, i);
		do {
			start = u64_stats_fetch_begin(&s->syncp);
			tx_packets = u64_stats_read(&s->tx_packets);
			tx_bytes = u64_stats_read(&s->tx_bytes);
			rx_packets = u64_stats_read(&s->rx_packets);
			rx_bytes = u64_stats_read(&s->rx_bytes);
		} while (u64_stats_fetch_retry(&s->syncp, start));
		data[0] += tx_packets;
		data[1] += tx_bytes;
		data[2] += rx_packets;
		data[3] += rx_bytes;
	}
	if (ds->ops->get_ethtool_stats)
		ds->ops->get_ethtool_stats(ds, dp->index, data + 4);
}

static int dsa_user_get_sset_count(struct net_device *dev, int sset)
{
	struct dsa_port *dp = dsa_user_to_port(dev);
	struct dsa_switch *ds = dp->ds;

	if (sset == ETH_SS_STATS) {
		int count = 0;

		if (ds->ops->get_sset_count) {
			count = ds->ops->get_sset_count(ds, dp->index, sset);
			if (count < 0)
				return count;
		}

		return count + 4;
	} else if (sset ==  ETH_SS_TEST) {
		return net_selftest_get_count();
	}

	return -EOPNOTSUPP;
}

static void dsa_user_get_eth_phy_stats(struct net_device *dev,
				       struct ethtool_eth_phy_stats *phy_stats)
{
	struct dsa_port *dp = dsa_user_to_port(dev);
	struct dsa_switch *ds = dp->ds;

	if (ds->ops->get_eth_phy_stats)
		ds->ops->get_eth_phy_stats(ds, dp->index, phy_stats);
}

static void dsa_user_get_eth_mac_stats(struct net_device *dev,
				       struct ethtool_eth_mac_stats *mac_stats)
{
	struct dsa_port *dp = dsa_user_to_port(dev);
	struct dsa_switch *ds = dp->ds;

	if (ds->ops->get_eth_mac_stats)
		ds->ops->get_eth_mac_stats(ds, dp->index, mac_stats);
}

static void
dsa_user_get_eth_ctrl_stats(struct net_device *dev,
			    struct ethtool_eth_ctrl_stats *ctrl_stats)
{
	struct dsa_port *dp = dsa_user_to_port(dev);
	struct dsa_switch *ds = dp->ds;

	if (ds->ops->get_eth_ctrl_stats)
		ds->ops->get_eth_ctrl_stats(ds, dp->index, ctrl_stats);
}

static void
dsa_user_get_rmon_stats(struct net_device *dev,
			struct ethtool_rmon_stats *rmon_stats,
			const struct ethtool_rmon_hist_range **ranges)
{
	struct dsa_port *dp = dsa_user_to_port(dev);
	struct dsa_switch *ds = dp->ds;

	if (ds->ops->get_rmon_stats)
		ds->ops->get_rmon_stats(ds, dp->index, rmon_stats, ranges);
}

static void dsa_user_get_ts_stats(struct net_device *dev,
				  struct ethtool_ts_stats *ts_stats)
{
	struct dsa_port *dp = dsa_user_to_port(dev);
	struct dsa_switch *ds = dp->ds;

	if (ds->ops->get_ts_stats)
		ds->ops->get_ts_stats(ds, dp->index, ts_stats);
}

static void dsa_user_net_selftest(struct net_device *ndev,
				  struct ethtool_test *etest, u64 *buf)
{
	struct dsa_port *dp = dsa_user_to_port(ndev);
	struct dsa_switch *ds = dp->ds;

	if (ds->ops->self_test) {
		ds->ops->self_test(ds, dp->index, etest, buf);
		return;
	}

	net_selftest(ndev, etest, buf);
}

static int dsa_user_get_mm(struct net_device *dev,
			   struct ethtool_mm_state *state)
{
	struct dsa_port *dp = dsa_user_to_port(dev);
	struct dsa_switch *ds = dp->ds;

	if (!ds->ops->get_mm)
		return -EOPNOTSUPP;

	return ds->ops->get_mm(ds, dp->index, state);
}

static int dsa_user_set_mm(struct net_device *dev, struct ethtool_mm_cfg *cfg,
			   struct netlink_ext_ack *extack)
{
	struct dsa_port *dp = dsa_user_to_port(dev);
	struct dsa_switch *ds = dp->ds;

	if (!ds->ops->set_mm)
		return -EOPNOTSUPP;

	return ds->ops->set_mm(ds, dp->index, cfg, extack);
}

static void dsa_user_get_mm_stats(struct net_device *dev,
				  struct ethtool_mm_stats *stats)
{
	struct dsa_port *dp = dsa_user_to_port(dev);
	struct dsa_switch *ds = dp->ds;

	if (ds->ops->get_mm_stats)
		ds->ops->get_mm_stats(ds, dp->index, stats);
}

static void dsa_user_get_wol(struct net_device *dev, struct ethtool_wolinfo *w)
{
	struct dsa_port *dp = dsa_user_to_port(dev);
	struct dsa_switch *ds = dp->ds;

	phylink_ethtool_get_wol(dp->pl, w);

	if (ds->ops->get_wol)
		ds->ops->get_wol(ds, dp->index, w);
}

static int dsa_user_set_wol(struct net_device *dev, struct ethtool_wolinfo *w)
{
	struct dsa_port *dp = dsa_user_to_port(dev);
	struct dsa_switch *ds = dp->ds;
	int ret = -EOPNOTSUPP;

	phylink_ethtool_set_wol(dp->pl, w);

	if (ds->ops->set_wol)
		ret = ds->ops->set_wol(ds, dp->index, w);

	return ret;
}

static int dsa_user_set_eee(struct net_device *dev, struct ethtool_keee *e)
{
	struct dsa_port *dp = dsa_user_to_port(dev);
	struct dsa_switch *ds = dp->ds;
	int ret;

	/* Check whether the switch supports EEE */
	if (!ds->ops->support_eee || !ds->ops->support_eee(ds, dp->index))
<<<<<<< HEAD
		return -EOPNOTSUPP;

	/* Port's PHY and MAC both need to be EEE capable */
	if (!dev->phydev)
		return -ENODEV;

	if (!ds->ops->set_mac_eee)
=======
>>>>>>> e8a457b7
		return -EOPNOTSUPP;

	/* If the port is using phylink managed EEE, then an unimplemented
	 * set_mac_eee() is permissible.
	 */
	if (!phylink_mac_implements_lpi(ds->phylink_mac_ops)) {
		/* Port's PHY and MAC both need to be EEE capable */
		if (!dev->phydev)
			return -ENODEV;

		if (!ds->ops->set_mac_eee)
			return -EOPNOTSUPP;

		ret = ds->ops->set_mac_eee(ds, dp->index, e);
		if (ret)
			return ret;
	} else if (ds->ops->set_mac_eee) {
		ret = ds->ops->set_mac_eee(ds, dp->index, e);
		if (ret)
			return ret;
	}

	return phylink_ethtool_set_eee(dp->pl, e);
}

static int dsa_user_get_eee(struct net_device *dev, struct ethtool_keee *e)
{
	struct dsa_port *dp = dsa_user_to_port(dev);
	struct dsa_switch *ds = dp->ds;

	/* Check whether the switch supports EEE */
	if (!ds->ops->support_eee || !ds->ops->support_eee(ds, dp->index))
		return -EOPNOTSUPP;

	/* Port's PHY and MAC both need to be EEE capable */
	if (!dev->phydev)
		return -ENODEV;

	return phylink_ethtool_get_eee(dp->pl, e);
}

static int dsa_user_get_link_ksettings(struct net_device *dev,
				       struct ethtool_link_ksettings *cmd)
{
	struct dsa_port *dp = dsa_user_to_port(dev);

	return phylink_ethtool_ksettings_get(dp->pl, cmd);
}

static int dsa_user_set_link_ksettings(struct net_device *dev,
				       const struct ethtool_link_ksettings *cmd)
{
	struct dsa_port *dp = dsa_user_to_port(dev);

	return phylink_ethtool_ksettings_set(dp->pl, cmd);
}

static void dsa_user_get_pause_stats(struct net_device *dev,
				     struct ethtool_pause_stats *pause_stats)
{
	struct dsa_port *dp = dsa_user_to_port(dev);
	struct dsa_switch *ds = dp->ds;

	if (ds->ops->get_pause_stats)
		ds->ops->get_pause_stats(ds, dp->index, pause_stats);
}

static void dsa_user_get_pauseparam(struct net_device *dev,
				    struct ethtool_pauseparam *pause)
{
	struct dsa_port *dp = dsa_user_to_port(dev);

	phylink_ethtool_get_pauseparam(dp->pl, pause);
}

static int dsa_user_set_pauseparam(struct net_device *dev,
				   struct ethtool_pauseparam *pause)
{
	struct dsa_port *dp = dsa_user_to_port(dev);

	return phylink_ethtool_set_pauseparam(dp->pl, pause);
}

#ifdef CONFIG_NET_POLL_CONTROLLER
static int dsa_user_netpoll_setup(struct net_device *dev)
{
	struct net_device *conduit = dsa_user_to_conduit(dev);
	struct dsa_user_priv *p = netdev_priv(dev);
	struct netpoll *netpoll;
	int err = 0;

	netpoll = kzalloc(sizeof(*netpoll), GFP_KERNEL);
	if (!netpoll)
		return -ENOMEM;

	err = __netpoll_setup(netpoll, conduit);
	if (err) {
		kfree(netpoll);
		goto out;
	}

	p->netpoll = netpoll;
out:
	return err;
}

static void dsa_user_netpoll_cleanup(struct net_device *dev)
{
	struct dsa_user_priv *p = netdev_priv(dev);
	struct netpoll *netpoll = p->netpoll;

	if (!netpoll)
		return;

	p->netpoll = NULL;

	__netpoll_free(netpoll);
}

static void dsa_user_poll_controller(struct net_device *dev)
{
}
#endif

static struct dsa_mall_tc_entry *
dsa_user_mall_tc_entry_find(struct net_device *dev, unsigned long cookie)
{
	struct dsa_user_priv *p = netdev_priv(dev);
	struct dsa_mall_tc_entry *mall_tc_entry;

	list_for_each_entry(mall_tc_entry, &p->mall_tc_list, list)
		if (mall_tc_entry->cookie == cookie)
			return mall_tc_entry;

	return NULL;
}

static int
dsa_user_add_cls_matchall_mirred(struct net_device *dev,
				 struct tc_cls_matchall_offload *cls,
				 bool ingress, bool ingress_target)
{
	struct netlink_ext_ack *extack = cls->common.extack;
	struct dsa_port *dp = dsa_user_to_port(dev);
	struct dsa_user_priv *p = netdev_priv(dev);
	struct dsa_mall_mirror_tc_entry *mirror;
	struct dsa_mall_tc_entry *mall_tc_entry;
	struct dsa_switch *ds = dp->ds;
	struct flow_action_entry *act;
	struct dsa_port *to_dp;
	int err;

	if (cls->common.protocol != htons(ETH_P_ALL)) {
		NL_SET_ERR_MSG_MOD(extack,
				   "Can only offload \"protocol all\" matchall filter");
		return -EOPNOTSUPP;
	}

	if (!ds->ops->port_mirror_add) {
		NL_SET_ERR_MSG_MOD(extack,
				   "Switch does not support mirroring operation");
		return -EOPNOTSUPP;
	}

	if (!flow_action_basic_hw_stats_check(&cls->rule->action, extack))
		return -EOPNOTSUPP;

	act = &cls->rule->action.entries[0];

	if (!act->dev)
		return -EINVAL;

	if (dsa_user_dev_check(act->dev)) {
		if (ingress_target) {
			/* We can only fulfill this using software assist */
			if (cls->common.skip_sw) {
				NL_SET_ERR_MSG_MOD(extack,
						   "Can only mirred to ingress of DSA user port if filter also runs in software");
				return -EOPNOTSUPP;
			}
			to_dp = dp->cpu_dp;
		} else {
			to_dp = dsa_user_to_port(act->dev);
		}
	} else {
		/* Handle mirroring to foreign target ports as a mirror towards
		 * the CPU. The software tc rule will take the packets from
		 * there.
		 */
		if (cls->common.skip_sw) {
			NL_SET_ERR_MSG_MOD(extack,
					   "Can only mirred to CPU if filter also runs in software");
			return -EOPNOTSUPP;
		}
		to_dp = dp->cpu_dp;
	}

	if (dp->ds != to_dp->ds) {
		NL_SET_ERR_MSG_MOD(extack,
				   "Cross-chip mirroring not implemented");
		return -EOPNOTSUPP;
	}

	mall_tc_entry = kzalloc(sizeof(*mall_tc_entry), GFP_KERNEL);
	if (!mall_tc_entry)
		return -ENOMEM;

	mall_tc_entry->cookie = cls->cookie;
	mall_tc_entry->type = DSA_PORT_MALL_MIRROR;
	mirror = &mall_tc_entry->mirror;
	mirror->to_local_port = to_dp->index;
	mirror->ingress = ingress;

	err = ds->ops->port_mirror_add(ds, dp->index, mirror, ingress, extack);
	if (err) {
		kfree(mall_tc_entry);
		return err;
	}

	list_add_tail(&mall_tc_entry->list, &p->mall_tc_list);

	return err;
}

static int
dsa_user_add_cls_matchall_police(struct net_device *dev,
				 struct tc_cls_matchall_offload *cls,
				 bool ingress)
{
	struct netlink_ext_ack *extack = cls->common.extack;
	struct dsa_port *dp = dsa_user_to_port(dev);
	struct dsa_user_priv *p = netdev_priv(dev);
	struct dsa_mall_policer_tc_entry *policer;
	struct dsa_mall_tc_entry *mall_tc_entry;
	struct dsa_switch *ds = dp->ds;
	struct flow_action_entry *act;
	int err;

	if (!ds->ops->port_policer_add) {
		NL_SET_ERR_MSG_MOD(extack,
				   "Policing offload not implemented");
		return -EOPNOTSUPP;
	}

	if (!ingress) {
		NL_SET_ERR_MSG_MOD(extack,
				   "Only supported on ingress qdisc");
		return -EOPNOTSUPP;
	}

	if (!flow_action_basic_hw_stats_check(&cls->rule->action, extack))
		return -EOPNOTSUPP;

	list_for_each_entry(mall_tc_entry, &p->mall_tc_list, list) {
		if (mall_tc_entry->type == DSA_PORT_MALL_POLICER) {
			NL_SET_ERR_MSG_MOD(extack,
					   "Only one port policer allowed");
			return -EEXIST;
		}
	}

	act = &cls->rule->action.entries[0];

	mall_tc_entry = kzalloc(sizeof(*mall_tc_entry), GFP_KERNEL);
	if (!mall_tc_entry)
		return -ENOMEM;

	mall_tc_entry->cookie = cls->cookie;
	mall_tc_entry->type = DSA_PORT_MALL_POLICER;
	policer = &mall_tc_entry->policer;
	policer->rate_bytes_per_sec = act->police.rate_bytes_ps;
	policer->burst = act->police.burst;

	err = ds->ops->port_policer_add(ds, dp->index, policer);
	if (err) {
		kfree(mall_tc_entry);
		return err;
	}

	list_add_tail(&mall_tc_entry->list, &p->mall_tc_list);

	return err;
}

static int dsa_user_add_cls_matchall(struct net_device *dev,
				     struct tc_cls_matchall_offload *cls,
				     bool ingress)
{
	const struct flow_action *action = &cls->rule->action;
	struct netlink_ext_ack *extack = cls->common.extack;

	if (!flow_offload_has_one_action(action)) {
		NL_SET_ERR_MSG_MOD(extack,
				   "Cannot offload matchall filter with more than one action");
		return -EOPNOTSUPP;
	}

	switch (action->entries[0].id) {
	case FLOW_ACTION_MIRRED:
		return dsa_user_add_cls_matchall_mirred(dev, cls, ingress,
							false);
	case FLOW_ACTION_MIRRED_INGRESS:
		return dsa_user_add_cls_matchall_mirred(dev, cls, ingress,
							true);
	case FLOW_ACTION_POLICE:
		return dsa_user_add_cls_matchall_police(dev, cls, ingress);
	default:
		NL_SET_ERR_MSG_MOD(extack, "Unknown action");
		break;
	}

	return -EOPNOTSUPP;
}

static void dsa_user_del_cls_matchall(struct net_device *dev,
				      struct tc_cls_matchall_offload *cls)
{
	struct dsa_port *dp = dsa_user_to_port(dev);
	struct dsa_mall_tc_entry *mall_tc_entry;
	struct dsa_switch *ds = dp->ds;

	mall_tc_entry = dsa_user_mall_tc_entry_find(dev, cls->cookie);
	if (!mall_tc_entry)
		return;

	list_del(&mall_tc_entry->list);

	switch (mall_tc_entry->type) {
	case DSA_PORT_MALL_MIRROR:
		if (ds->ops->port_mirror_del)
			ds->ops->port_mirror_del(ds, dp->index,
						 &mall_tc_entry->mirror);
		break;
	case DSA_PORT_MALL_POLICER:
		if (ds->ops->port_policer_del)
			ds->ops->port_policer_del(ds, dp->index);
		break;
	default:
		WARN_ON(1);
	}

	kfree(mall_tc_entry);
}

static int dsa_user_setup_tc_cls_matchall(struct net_device *dev,
					  struct tc_cls_matchall_offload *cls,
					  bool ingress)
{
	if (cls->common.chain_index)
		return -EOPNOTSUPP;

	switch (cls->command) {
	case TC_CLSMATCHALL_REPLACE:
		return dsa_user_add_cls_matchall(dev, cls, ingress);
	case TC_CLSMATCHALL_DESTROY:
		dsa_user_del_cls_matchall(dev, cls);
		return 0;
	default:
		return -EOPNOTSUPP;
	}
}

static int dsa_user_add_cls_flower(struct net_device *dev,
				   struct flow_cls_offload *cls,
				   bool ingress)
{
	struct dsa_port *dp = dsa_user_to_port(dev);
	struct dsa_switch *ds = dp->ds;
	int port = dp->index;

	if (!ds->ops->cls_flower_add)
		return -EOPNOTSUPP;

	return ds->ops->cls_flower_add(ds, port, cls, ingress);
}

static int dsa_user_del_cls_flower(struct net_device *dev,
				   struct flow_cls_offload *cls,
				   bool ingress)
{
	struct dsa_port *dp = dsa_user_to_port(dev);
	struct dsa_switch *ds = dp->ds;
	int port = dp->index;

	if (!ds->ops->cls_flower_del)
		return -EOPNOTSUPP;

	return ds->ops->cls_flower_del(ds, port, cls, ingress);
}

static int dsa_user_stats_cls_flower(struct net_device *dev,
				     struct flow_cls_offload *cls,
				     bool ingress)
{
	struct dsa_port *dp = dsa_user_to_port(dev);
	struct dsa_switch *ds = dp->ds;
	int port = dp->index;

	if (!ds->ops->cls_flower_stats)
		return -EOPNOTSUPP;

	return ds->ops->cls_flower_stats(ds, port, cls, ingress);
}

static int dsa_user_setup_tc_cls_flower(struct net_device *dev,
					struct flow_cls_offload *cls,
					bool ingress)
{
	switch (cls->command) {
	case FLOW_CLS_REPLACE:
		return dsa_user_add_cls_flower(dev, cls, ingress);
	case FLOW_CLS_DESTROY:
		return dsa_user_del_cls_flower(dev, cls, ingress);
	case FLOW_CLS_STATS:
		return dsa_user_stats_cls_flower(dev, cls, ingress);
	default:
		return -EOPNOTSUPP;
	}
}

static int dsa_user_setup_tc_block_cb(enum tc_setup_type type, void *type_data,
				      void *cb_priv, bool ingress)
{
	struct net_device *dev = cb_priv;

	if (!tc_can_offload(dev))
		return -EOPNOTSUPP;

	switch (type) {
	case TC_SETUP_CLSMATCHALL:
		return dsa_user_setup_tc_cls_matchall(dev, type_data, ingress);
	case TC_SETUP_CLSFLOWER:
		return dsa_user_setup_tc_cls_flower(dev, type_data, ingress);
	default:
		return -EOPNOTSUPP;
	}
}

static int dsa_user_setup_tc_block_cb_ig(enum tc_setup_type type,
					 void *type_data, void *cb_priv)
{
	return dsa_user_setup_tc_block_cb(type, type_data, cb_priv, true);
}

static int dsa_user_setup_tc_block_cb_eg(enum tc_setup_type type,
					 void *type_data, void *cb_priv)
{
	return dsa_user_setup_tc_block_cb(type, type_data, cb_priv, false);
}

static LIST_HEAD(dsa_user_block_cb_list);

static int dsa_user_setup_tc_block(struct net_device *dev,
				   struct flow_block_offload *f)
{
	struct flow_block_cb *block_cb;
	flow_setup_cb_t *cb;

	if (f->binder_type == FLOW_BLOCK_BINDER_TYPE_CLSACT_INGRESS)
		cb = dsa_user_setup_tc_block_cb_ig;
	else if (f->binder_type == FLOW_BLOCK_BINDER_TYPE_CLSACT_EGRESS)
		cb = dsa_user_setup_tc_block_cb_eg;
	else
		return -EOPNOTSUPP;

	f->driver_block_list = &dsa_user_block_cb_list;

	switch (f->command) {
	case FLOW_BLOCK_BIND:
		if (flow_block_cb_is_busy(cb, dev, &dsa_user_block_cb_list))
			return -EBUSY;

		block_cb = flow_block_cb_alloc(cb, dev, dev, NULL);
		if (IS_ERR(block_cb))
			return PTR_ERR(block_cb);

		flow_block_cb_add(block_cb, f);
		list_add_tail(&block_cb->driver_list, &dsa_user_block_cb_list);
		return 0;
	case FLOW_BLOCK_UNBIND:
		block_cb = flow_block_cb_lookup(f->block, cb, dev);
		if (!block_cb)
			return -ENOENT;

		flow_block_cb_remove(block_cb, f);
		list_del(&block_cb->driver_list);
		return 0;
	default:
		return -EOPNOTSUPP;
	}
}

static int dsa_user_setup_ft_block(struct dsa_switch *ds, int port,
				   void *type_data)
{
	struct net_device *conduit = dsa_port_to_conduit(dsa_to_port(ds, port));

	if (!conduit->netdev_ops->ndo_setup_tc)
		return -EOPNOTSUPP;

	return conduit->netdev_ops->ndo_setup_tc(conduit, TC_SETUP_FT, type_data);
}

static int dsa_user_setup_tc(struct net_device *dev, enum tc_setup_type type,
			     void *type_data)
{
	struct dsa_port *dp = dsa_user_to_port(dev);
	struct dsa_switch *ds = dp->ds;

	switch (type) {
	case TC_SETUP_BLOCK:
		return dsa_user_setup_tc_block(dev, type_data);
	case TC_SETUP_FT:
		return dsa_user_setup_ft_block(ds, dp->index, type_data);
	default:
		break;
	}

	if (!ds->ops->port_setup_tc)
		return -EOPNOTSUPP;

	return ds->ops->port_setup_tc(ds, dp->index, type, type_data);
}

static int dsa_user_get_rxnfc(struct net_device *dev,
			      struct ethtool_rxnfc *nfc, u32 *rule_locs)
{
	struct dsa_port *dp = dsa_user_to_port(dev);
	struct dsa_switch *ds = dp->ds;

	if (!ds->ops->get_rxnfc)
		return -EOPNOTSUPP;

	return ds->ops->get_rxnfc(ds, dp->index, nfc, rule_locs);
}

static int dsa_user_set_rxnfc(struct net_device *dev,
			      struct ethtool_rxnfc *nfc)
{
	struct dsa_port *dp = dsa_user_to_port(dev);
	struct dsa_switch *ds = dp->ds;

	if (!ds->ops->set_rxnfc)
		return -EOPNOTSUPP;

	return ds->ops->set_rxnfc(ds, dp->index, nfc);
}

static int dsa_user_get_ts_info(struct net_device *dev,
				struct kernel_ethtool_ts_info *ts)
{
	struct dsa_user_priv *p = netdev_priv(dev);
	struct dsa_switch *ds = p->dp->ds;

	if (!ds->ops->get_ts_info)
		return -EOPNOTSUPP;

	return ds->ops->get_ts_info(ds, p->dp->index, ts);
}

static int dsa_user_vlan_rx_add_vid(struct net_device *dev, __be16 proto,
				    u16 vid)
{
	struct dsa_port *dp = dsa_user_to_port(dev);
	struct switchdev_obj_port_vlan vlan = {
		.obj.id = SWITCHDEV_OBJ_ID_PORT_VLAN,
		.vid = vid,
		/* This API only allows programming tagged, non-PVID VIDs */
		.flags = 0,
	};
	struct netlink_ext_ack extack = {0};
	struct dsa_switch *ds = dp->ds;
	struct netdev_hw_addr *ha;
	struct dsa_vlan *v;
	int ret;

	/* User port... */
	ret = dsa_port_vlan_add(dp, &vlan, &extack);
	if (ret) {
		if (extack._msg)
			netdev_err(dev, "%s\n", extack._msg);
		return ret;
	}

	/* And CPU port... */
	ret = dsa_port_host_vlan_add(dp, &vlan, &extack);
	if (ret) {
		if (extack._msg)
			netdev_err(dev, "CPU port %d: %s\n", dp->cpu_dp->index,
				   extack._msg);
		return ret;
	}

	if (!dsa_switch_supports_uc_filtering(ds) &&
	    !dsa_switch_supports_mc_filtering(ds))
		return 0;

	v = kzalloc(sizeof(*v), GFP_KERNEL);
	if (!v) {
		ret = -ENOMEM;
		goto rollback;
	}

	netif_addr_lock_bh(dev);

	v->vid = vid;
	list_add_tail(&v->list, &dp->user_vlans);

	if (dsa_switch_supports_mc_filtering(ds)) {
		netdev_for_each_synced_mc_addr(ha, dev) {
			dsa_user_schedule_standalone_work(dev, DSA_MC_ADD,
							  ha->addr, vid);
		}
	}

	if (dsa_switch_supports_uc_filtering(ds)) {
		netdev_for_each_synced_uc_addr(ha, dev) {
			dsa_user_schedule_standalone_work(dev, DSA_UC_ADD,
							  ha->addr, vid);
		}
	}

	netif_addr_unlock_bh(dev);

	dsa_flush_workqueue();

	return 0;

rollback:
	dsa_port_host_vlan_del(dp, &vlan);
	dsa_port_vlan_del(dp, &vlan);

	return ret;
}

static int dsa_user_vlan_rx_kill_vid(struct net_device *dev, __be16 proto,
				     u16 vid)
{
	struct dsa_port *dp = dsa_user_to_port(dev);
	struct switchdev_obj_port_vlan vlan = {
		.vid = vid,
		/* This API only allows programming tagged, non-PVID VIDs */
		.flags = 0,
	};
	struct dsa_switch *ds = dp->ds;
	struct netdev_hw_addr *ha;
	struct dsa_vlan *v;
	int err;

	err = dsa_port_vlan_del(dp, &vlan);
	if (err)
		return err;

	err = dsa_port_host_vlan_del(dp, &vlan);
	if (err)
		return err;

	if (!dsa_switch_supports_uc_filtering(ds) &&
	    !dsa_switch_supports_mc_filtering(ds))
		return 0;

	netif_addr_lock_bh(dev);

	v = dsa_vlan_find(&dp->user_vlans, &vlan);
	if (!v) {
		netif_addr_unlock_bh(dev);
		return -ENOENT;
	}

	list_del(&v->list);
	kfree(v);

	if (dsa_switch_supports_mc_filtering(ds)) {
		netdev_for_each_synced_mc_addr(ha, dev) {
			dsa_user_schedule_standalone_work(dev, DSA_MC_DEL,
							  ha->addr, vid);
		}
	}

	if (dsa_switch_supports_uc_filtering(ds)) {
		netdev_for_each_synced_uc_addr(ha, dev) {
			dsa_user_schedule_standalone_work(dev, DSA_UC_DEL,
							  ha->addr, vid);
		}
	}

	netif_addr_unlock_bh(dev);

	dsa_flush_workqueue();

	return 0;
}

static int dsa_user_restore_vlan(struct net_device *vdev, int vid, void *arg)
{
	__be16 proto = vdev ? vlan_dev_vlan_proto(vdev) : htons(ETH_P_8021Q);

	return dsa_user_vlan_rx_add_vid(arg, proto, vid);
}

static int dsa_user_clear_vlan(struct net_device *vdev, int vid, void *arg)
{
	__be16 proto = vdev ? vlan_dev_vlan_proto(vdev) : htons(ETH_P_8021Q);

	return dsa_user_vlan_rx_kill_vid(arg, proto, vid);
}

/* Keep the VLAN RX filtering list in sync with the hardware only if VLAN
 * filtering is enabled. The baseline is that only ports that offload a
 * VLAN-aware bridge are VLAN-aware, and standalone ports are VLAN-unaware,
 * but there are exceptions for quirky hardware.
 *
 * If ds->vlan_filtering_is_global = true, then standalone ports which share
 * the same switch with other ports that offload a VLAN-aware bridge are also
 * inevitably VLAN-aware.
 *
 * To summarize, a DSA switch port offloads:
 *
 * - If standalone (this includes software bridge, software LAG):
 *     - if ds->needs_standalone_vlan_filtering = true, OR if
 *       (ds->vlan_filtering_is_global = true AND there are bridges spanning
 *       this switch chip which have vlan_filtering=1)
 *         - the 8021q upper VLANs
 *     - else (standalone VLAN filtering is not needed, VLAN filtering is not
 *       global, or it is, but no port is under a VLAN-aware bridge):
 *         - no VLAN (any 8021q upper is a software VLAN)
 *
 * - If under a vlan_filtering=0 bridge which it offload:
 *     - if ds->configure_vlan_while_not_filtering = true (default):
 *         - the bridge VLANs. These VLANs are committed to hardware but inactive.
 *     - else (deprecated):
 *         - no VLAN. The bridge VLANs are not restored when VLAN awareness is
 *           enabled, so this behavior is broken and discouraged.
 *
 * - If under a vlan_filtering=1 bridge which it offload:
 *     - the bridge VLANs
 *     - the 8021q upper VLANs
 */
int dsa_user_manage_vlan_filtering(struct net_device *user,
				   bool vlan_filtering)
{
	int err;

	if (vlan_filtering) {
		user->features |= NETIF_F_HW_VLAN_CTAG_FILTER;

		err = vlan_for_each(user, dsa_user_restore_vlan, user);
		if (err) {
			vlan_for_each(user, dsa_user_clear_vlan, user);
			user->features &= ~NETIF_F_HW_VLAN_CTAG_FILTER;
			return err;
		}
	} else {
		err = vlan_for_each(user, dsa_user_clear_vlan, user);
		if (err)
			return err;

		user->features &= ~NETIF_F_HW_VLAN_CTAG_FILTER;
	}

	return 0;
}

struct dsa_hw_port {
	struct list_head list;
	struct net_device *dev;
	int old_mtu;
};

static int dsa_hw_port_list_set_mtu(struct list_head *hw_port_list, int mtu)
{
	const struct dsa_hw_port *p;
	int err;

	list_for_each_entry(p, hw_port_list, list) {
		if (p->dev->mtu == mtu)
			continue;

		err = dev_set_mtu(p->dev, mtu);
		if (err)
			goto rollback;
	}

	return 0;

rollback:
	list_for_each_entry_continue_reverse(p, hw_port_list, list) {
		if (p->dev->mtu == p->old_mtu)
			continue;

		if (dev_set_mtu(p->dev, p->old_mtu))
			netdev_err(p->dev, "Failed to restore MTU\n");
	}

	return err;
}

static void dsa_hw_port_list_free(struct list_head *hw_port_list)
{
	struct dsa_hw_port *p, *n;

	list_for_each_entry_safe(p, n, hw_port_list, list)
		kfree(p);
}

/* Make the hardware datapath to/from @dev limited to a common MTU */
static void dsa_bridge_mtu_normalization(struct dsa_port *dp)
{
	struct list_head hw_port_list;
	struct dsa_switch_tree *dst;
	int min_mtu = ETH_MAX_MTU;
	struct dsa_port *other_dp;
	int err;

	if (!dp->ds->mtu_enforcement_ingress)
		return;

	if (!dp->bridge)
		return;

	INIT_LIST_HEAD(&hw_port_list);

	/* Populate the list of ports that are part of the same bridge
	 * as the newly added/modified port
	 */
	list_for_each_entry(dst, &dsa_tree_list, list) {
		list_for_each_entry(other_dp, &dst->ports, list) {
			struct dsa_hw_port *hw_port;
			struct net_device *user;

			if (other_dp->type != DSA_PORT_TYPE_USER)
				continue;

			if (!dsa_port_bridge_same(dp, other_dp))
				continue;

			if (!other_dp->ds->mtu_enforcement_ingress)
				continue;

			user = other_dp->user;

			if (min_mtu > user->mtu)
				min_mtu = user->mtu;

			hw_port = kzalloc(sizeof(*hw_port), GFP_KERNEL);
			if (!hw_port)
				goto out;

			hw_port->dev = user;
			hw_port->old_mtu = user->mtu;

			list_add(&hw_port->list, &hw_port_list);
		}
	}

	/* Attempt to configure the entire hardware bridge to the newly added
	 * interface's MTU first, regardless of whether the intention of the
	 * user was to raise or lower it.
	 */
	err = dsa_hw_port_list_set_mtu(&hw_port_list, dp->user->mtu);
	if (!err)
		goto out;

	/* Clearly that didn't work out so well, so just set the minimum MTU on
	 * all hardware bridge ports now. If this fails too, then all ports will
	 * still have their old MTU rolled back anyway.
	 */
	dsa_hw_port_list_set_mtu(&hw_port_list, min_mtu);

out:
	dsa_hw_port_list_free(&hw_port_list);
}

int dsa_user_change_mtu(struct net_device *dev, int new_mtu)
{
	struct net_device *conduit = dsa_user_to_conduit(dev);
	struct dsa_port *dp = dsa_user_to_port(dev);
	struct dsa_port *cpu_dp = dp->cpu_dp;
	struct dsa_switch *ds = dp->ds;
	struct dsa_port *other_dp;
	int largest_mtu = 0;
	int new_conduit_mtu;
	int old_conduit_mtu;
	int mtu_limit;
	int overhead;
	int cpu_mtu;
	int err;

	if (!ds->ops->port_change_mtu)
		return -EOPNOTSUPP;

	dsa_tree_for_each_user_port(other_dp, ds->dst) {
		int user_mtu;

		/* During probe, this function will be called for each user
		 * device, while not all of them have been allocated. That's
		 * ok, it doesn't change what the maximum is, so ignore it.
		 */
		if (!other_dp->user)
			continue;

		/* Pretend that we already applied the setting, which we
		 * actually haven't (still haven't done all integrity checks)
		 */
		if (dp == other_dp)
			user_mtu = new_mtu;
		else
			user_mtu = other_dp->user->mtu;

		if (largest_mtu < user_mtu)
			largest_mtu = user_mtu;
	}

	overhead = dsa_tag_protocol_overhead(cpu_dp->tag_ops);
	mtu_limit = min_t(int, conduit->max_mtu, dev->max_mtu + overhead);
	old_conduit_mtu = conduit->mtu;
	new_conduit_mtu = largest_mtu + overhead;
	if (new_conduit_mtu > mtu_limit)
		return -ERANGE;

	/* If the conduit MTU isn't over limit, there's no need to check the CPU
	 * MTU, since that surely isn't either.
	 */
	cpu_mtu = largest_mtu;

	/* Start applying stuff */
	if (new_conduit_mtu != old_conduit_mtu) {
		err = dev_set_mtu(conduit, new_conduit_mtu);
		if (err < 0)
			goto out_conduit_failed;

		/* We only need to propagate the MTU of the CPU port to
		 * upstream switches, so emit a notifier which updates them.
		 */
		err = dsa_port_mtu_change(cpu_dp, cpu_mtu);
		if (err)
			goto out_cpu_failed;
	}

	err = ds->ops->port_change_mtu(ds, dp->index, new_mtu);
	if (err)
		goto out_port_failed;

	WRITE_ONCE(dev->mtu, new_mtu);

	dsa_bridge_mtu_normalization(dp);

	return 0;

out_port_failed:
	if (new_conduit_mtu != old_conduit_mtu)
		dsa_port_mtu_change(cpu_dp, old_conduit_mtu - overhead);
out_cpu_failed:
	if (new_conduit_mtu != old_conduit_mtu)
		dev_set_mtu(conduit, old_conduit_mtu);
out_conduit_failed:
	return err;
}

static int __maybe_unused
dsa_user_dcbnl_set_apptrust(struct net_device *dev, u8 *sel, int nsel)
{
	struct dsa_port *dp = dsa_user_to_port(dev);
	struct dsa_switch *ds = dp->ds;
	int port = dp->index;

	if (!ds->ops->port_set_apptrust)
		return -EOPNOTSUPP;

	return ds->ops->port_set_apptrust(ds, port, sel, nsel);
}

static int __maybe_unused
dsa_user_dcbnl_get_apptrust(struct net_device *dev, u8 *sel, int *nsel)
{
	struct dsa_port *dp = dsa_user_to_port(dev);
	struct dsa_switch *ds = dp->ds;
	int port = dp->index;

	if (!ds->ops->port_get_apptrust)
		return -EOPNOTSUPP;

	return ds->ops->port_get_apptrust(ds, port, sel, nsel);
}

static int __maybe_unused
dsa_user_dcbnl_set_default_prio(struct net_device *dev, struct dcb_app *app)
{
	struct dsa_port *dp = dsa_user_to_port(dev);
	struct dsa_switch *ds = dp->ds;
	unsigned long mask, new_prio;
	int err, port = dp->index;

	if (!ds->ops->port_set_default_prio)
		return -EOPNOTSUPP;

	err = dcb_ieee_setapp(dev, app);
	if (err)
		return err;

	mask = dcb_ieee_getapp_mask(dev, app);
	new_prio = __fls(mask);

	err = ds->ops->port_set_default_prio(ds, port, new_prio);
	if (err) {
		dcb_ieee_delapp(dev, app);
		return err;
	}

	return 0;
}

/* Update the DSCP prio entries on all user ports of the switch in case
 * the switch supports global DSCP prio instead of per port DSCP prios.
 */
static int dsa_user_dcbnl_ieee_global_dscp_setdel(struct net_device *dev,
						  struct dcb_app *app, bool del)
{
	int (*setdel)(struct net_device *dev, struct dcb_app *app);
	struct dsa_port *dp = dsa_user_to_port(dev);
	struct dsa_switch *ds = dp->ds;
	struct dsa_port *other_dp;
	int err, restore_err;

	if (del)
		setdel = dcb_ieee_delapp;
	else
		setdel = dcb_ieee_setapp;

	dsa_switch_for_each_user_port(other_dp, ds) {
		struct net_device *user = other_dp->user;

		if (!user || user == dev)
			continue;

		err = setdel(user, app);
		if (err)
			goto err_try_to_restore;
	}

	return 0;

err_try_to_restore:

	/* Revert logic to restore previous state of app entries */
	if (!del)
		setdel = dcb_ieee_delapp;
	else
		setdel = dcb_ieee_setapp;

	dsa_switch_for_each_user_port_continue_reverse(other_dp, ds) {
		struct net_device *user = other_dp->user;

		if (!user || user == dev)
			continue;

		restore_err = setdel(user, app);
		if (restore_err)
			netdev_err(user, "Failed to restore DSCP prio entry configuration\n");
	}

	return err;
}

static int __maybe_unused
dsa_user_dcbnl_add_dscp_prio(struct net_device *dev, struct dcb_app *app)
{
	struct dsa_port *dp = dsa_user_to_port(dev);
	struct dsa_switch *ds = dp->ds;
	unsigned long mask, new_prio;
	int err, port = dp->index;
	u8 dscp = app->protocol;

	if (!ds->ops->port_add_dscp_prio)
		return -EOPNOTSUPP;

	if (dscp >= 64) {
		netdev_err(dev, "DSCP APP entry with protocol value %u is invalid\n",
			   dscp);
		return -EINVAL;
	}

	err = dcb_ieee_setapp(dev, app);
	if (err)
		return err;

	mask = dcb_ieee_getapp_mask(dev, app);
	new_prio = __fls(mask);

	err = ds->ops->port_add_dscp_prio(ds, port, dscp, new_prio);
	if (err) {
		dcb_ieee_delapp(dev, app);
		return err;
	}

	if (!ds->dscp_prio_mapping_is_global)
		return 0;

	err = dsa_user_dcbnl_ieee_global_dscp_setdel(dev, app, false);
	if (err) {
		if (ds->ops->port_del_dscp_prio)
			ds->ops->port_del_dscp_prio(ds, port, dscp, new_prio);
		dcb_ieee_delapp(dev, app);
		return err;
	}

	return 0;
}

static int __maybe_unused dsa_user_dcbnl_ieee_setapp(struct net_device *dev,
						     struct dcb_app *app)
{
	switch (app->selector) {
	case IEEE_8021QAZ_APP_SEL_ETHERTYPE:
		switch (app->protocol) {
		case 0:
			return dsa_user_dcbnl_set_default_prio(dev, app);
		default:
			return -EOPNOTSUPP;
		}
		break;
	case IEEE_8021QAZ_APP_SEL_DSCP:
		return dsa_user_dcbnl_add_dscp_prio(dev, app);
	default:
		return -EOPNOTSUPP;
	}
}

static int __maybe_unused
dsa_user_dcbnl_del_default_prio(struct net_device *dev, struct dcb_app *app)
{
	struct dsa_port *dp = dsa_user_to_port(dev);
	struct dsa_switch *ds = dp->ds;
	unsigned long mask, new_prio;
	int err, port = dp->index;

	if (!ds->ops->port_set_default_prio)
		return -EOPNOTSUPP;

	err = dcb_ieee_delapp(dev, app);
	if (err)
		return err;

	mask = dcb_ieee_getapp_mask(dev, app);
	new_prio = mask ? __fls(mask) : 0;

	err = ds->ops->port_set_default_prio(ds, port, new_prio);
	if (err) {
		dcb_ieee_setapp(dev, app);
		return err;
	}

	return 0;
}

static int __maybe_unused
dsa_user_dcbnl_del_dscp_prio(struct net_device *dev, struct dcb_app *app)
{
	struct dsa_port *dp = dsa_user_to_port(dev);
	struct dsa_switch *ds = dp->ds;
	int err, port = dp->index;
	u8 dscp = app->protocol;

	if (!ds->ops->port_del_dscp_prio)
		return -EOPNOTSUPP;

	err = dcb_ieee_delapp(dev, app);
	if (err)
		return err;

	err = ds->ops->port_del_dscp_prio(ds, port, dscp, app->priority);
	if (err) {
		dcb_ieee_setapp(dev, app);
		return err;
	}

	if (!ds->dscp_prio_mapping_is_global)
		return 0;

	err = dsa_user_dcbnl_ieee_global_dscp_setdel(dev, app, true);
	if (err) {
		if (ds->ops->port_add_dscp_prio)
			ds->ops->port_add_dscp_prio(ds, port, dscp,
						    app->priority);
		dcb_ieee_setapp(dev, app);
		return err;
	}

	return 0;
}

static int __maybe_unused dsa_user_dcbnl_ieee_delapp(struct net_device *dev,
						     struct dcb_app *app)
{
	switch (app->selector) {
	case IEEE_8021QAZ_APP_SEL_ETHERTYPE:
		switch (app->protocol) {
		case 0:
			return dsa_user_dcbnl_del_default_prio(dev, app);
		default:
			return -EOPNOTSUPP;
		}
		break;
	case IEEE_8021QAZ_APP_SEL_DSCP:
		return dsa_user_dcbnl_del_dscp_prio(dev, app);
	default:
		return -EOPNOTSUPP;
	}
}

/* Pre-populate the DCB application priority table with the priorities
 * configured during switch setup, which we read from hardware here.
 */
static int dsa_user_dcbnl_init(struct net_device *dev)
{
	struct dsa_port *dp = dsa_user_to_port(dev);
	struct dsa_switch *ds = dp->ds;
	int port = dp->index;
	int err;

	if (ds->ops->port_get_default_prio) {
		int prio = ds->ops->port_get_default_prio(ds, port);
		struct dcb_app app = {
			.selector = IEEE_8021QAZ_APP_SEL_ETHERTYPE,
			.protocol = 0,
			.priority = prio,
		};

		if (prio < 0)
			return prio;

		err = dcb_ieee_setapp(dev, &app);
		if (err)
			return err;
	}

	if (ds->ops->port_get_dscp_prio) {
		int protocol;

		for (protocol = 0; protocol < 64; protocol++) {
			struct dcb_app app = {
				.selector = IEEE_8021QAZ_APP_SEL_DSCP,
				.protocol = protocol,
			};
			int prio;

			prio = ds->ops->port_get_dscp_prio(ds, port, protocol);
			if (prio == -EOPNOTSUPP)
				continue;
			if (prio < 0)
				return prio;

			app.priority = prio;

			err = dcb_ieee_setapp(dev, &app);
			if (err)
				return err;
		}
	}

	return 0;
}

static const struct ethtool_ops dsa_user_ethtool_ops = {
	.get_drvinfo		= dsa_user_get_drvinfo,
	.get_regs_len		= dsa_user_get_regs_len,
	.get_regs		= dsa_user_get_regs,
	.nway_reset		= dsa_user_nway_reset,
	.get_link		= ethtool_op_get_link,
	.get_eeprom_len		= dsa_user_get_eeprom_len,
	.get_eeprom		= dsa_user_get_eeprom,
	.set_eeprom		= dsa_user_set_eeprom,
	.get_strings		= dsa_user_get_strings,
	.get_ethtool_stats	= dsa_user_get_ethtool_stats,
	.get_sset_count		= dsa_user_get_sset_count,
	.get_eth_phy_stats	= dsa_user_get_eth_phy_stats,
	.get_eth_mac_stats	= dsa_user_get_eth_mac_stats,
	.get_eth_ctrl_stats	= dsa_user_get_eth_ctrl_stats,
	.get_rmon_stats		= dsa_user_get_rmon_stats,
	.get_ts_stats		= dsa_user_get_ts_stats,
	.set_wol		= dsa_user_set_wol,
	.get_wol		= dsa_user_get_wol,
	.set_eee		= dsa_user_set_eee,
	.get_eee		= dsa_user_get_eee,
	.get_link_ksettings	= dsa_user_get_link_ksettings,
	.set_link_ksettings	= dsa_user_set_link_ksettings,
	.get_pause_stats	= dsa_user_get_pause_stats,
	.get_pauseparam		= dsa_user_get_pauseparam,
	.set_pauseparam		= dsa_user_set_pauseparam,
	.get_rxnfc		= dsa_user_get_rxnfc,
	.set_rxnfc		= dsa_user_set_rxnfc,
	.get_ts_info		= dsa_user_get_ts_info,
	.self_test		= dsa_user_net_selftest,
	.get_mm			= dsa_user_get_mm,
	.set_mm			= dsa_user_set_mm,
	.get_mm_stats		= dsa_user_get_mm_stats,
};

static const struct dcbnl_rtnl_ops __maybe_unused dsa_user_dcbnl_ops = {
	.ieee_setapp		= dsa_user_dcbnl_ieee_setapp,
	.ieee_delapp		= dsa_user_dcbnl_ieee_delapp,
	.dcbnl_setapptrust	= dsa_user_dcbnl_set_apptrust,
	.dcbnl_getapptrust	= dsa_user_dcbnl_get_apptrust,
};

static void dsa_user_get_stats64(struct net_device *dev,
				 struct rtnl_link_stats64 *s)
{
	struct dsa_port *dp = dsa_user_to_port(dev);
	struct dsa_switch *ds = dp->ds;

	if (ds->ops->get_stats64)
		ds->ops->get_stats64(ds, dp->index, s);
	else
		dev_get_tstats64(dev, s);
}

static int dsa_user_fill_forward_path(struct net_device_path_ctx *ctx,
				      struct net_device_path *path)
{
	struct dsa_port *dp = dsa_user_to_port(ctx->dev);
	struct net_device *conduit = dsa_port_to_conduit(dp);
	struct dsa_port *cpu_dp = dp->cpu_dp;

	path->dev = ctx->dev;
	path->type = DEV_PATH_DSA;
	path->dsa.proto = cpu_dp->tag_ops->proto;
	path->dsa.port = dp->index;
	ctx->dev = conduit;

	return 0;
}

static const struct net_device_ops dsa_user_netdev_ops = {
	.ndo_open		= dsa_user_open,
	.ndo_stop		= dsa_user_close,
	.ndo_start_xmit		= dsa_user_xmit,
	.ndo_change_rx_flags	= dsa_user_change_rx_flags,
	.ndo_set_rx_mode	= dsa_user_set_rx_mode,
	.ndo_set_mac_address	= dsa_user_set_mac_address,
	.ndo_fdb_dump		= dsa_user_fdb_dump,
	.ndo_eth_ioctl		= dsa_user_ioctl,
	.ndo_get_iflink		= dsa_user_get_iflink,
#ifdef CONFIG_NET_POLL_CONTROLLER
	.ndo_netpoll_setup	= dsa_user_netpoll_setup,
	.ndo_netpoll_cleanup	= dsa_user_netpoll_cleanup,
	.ndo_poll_controller	= dsa_user_poll_controller,
#endif
	.ndo_setup_tc		= dsa_user_setup_tc,
	.ndo_get_stats64	= dsa_user_get_stats64,
	.ndo_vlan_rx_add_vid	= dsa_user_vlan_rx_add_vid,
	.ndo_vlan_rx_kill_vid	= dsa_user_vlan_rx_kill_vid,
	.ndo_change_mtu		= dsa_user_change_mtu,
	.ndo_fill_forward_path	= dsa_user_fill_forward_path,
};

static const struct device_type dsa_type = {
	.name	= "dsa",
};

void dsa_port_phylink_mac_change(struct dsa_switch *ds, int port, bool up)
{
	const struct dsa_port *dp = dsa_to_port(ds, port);

	if (dp->pl)
		phylink_mac_change(dp->pl, up);
}
EXPORT_SYMBOL_GPL(dsa_port_phylink_mac_change);

static void dsa_user_phylink_fixed_state(struct phylink_config *config,
					 struct phylink_link_state *state)
{
	struct dsa_port *dp = dsa_phylink_to_port(config);
	struct dsa_switch *ds = dp->ds;

	/* No need to check that this operation is valid, the callback would
	 * not be called if it was not.
	 */
	ds->ops->phylink_fixed_state(ds, dp->index, state);
}

/* user device setup *******************************************************/
static int dsa_user_phy_connect(struct net_device *user_dev, int addr,
				u32 flags)
{
	struct dsa_port *dp = dsa_user_to_port(user_dev);
	struct dsa_switch *ds = dp->ds;

	user_dev->phydev = mdiobus_get_phy(ds->user_mii_bus, addr);
	if (!user_dev->phydev) {
		netdev_err(user_dev, "no phy at %d\n", addr);
		return -ENODEV;
	}

	user_dev->phydev->dev_flags |= flags;

	return phylink_connect_phy(dp->pl, user_dev->phydev);
}

static int dsa_user_phy_setup(struct net_device *user_dev)
{
	struct dsa_port *dp = dsa_user_to_port(user_dev);
	struct device_node *port_dn = dp->dn;
	struct dsa_switch *ds = dp->ds;
	u32 phy_flags = 0;
	int ret;

	dp->pl_config.dev = &user_dev->dev;
	dp->pl_config.type = PHYLINK_NETDEV;

	/* The get_fixed_state callback takes precedence over polling the
	 * link GPIO in PHYLINK (see phylink_get_fixed_state).  Only set
	 * this if the switch provides such a callback.
	 */
	if (ds->ops->phylink_fixed_state) {
		dp->pl_config.get_fixed_state = dsa_user_phylink_fixed_state;
		dp->pl_config.poll_fixed_state = true;
	}

	ret = dsa_port_phylink_create(dp);
	if (ret)
		return ret;

	if (ds->ops->get_phy_flags)
		phy_flags = ds->ops->get_phy_flags(ds, dp->index);

	ret = phylink_of_phy_connect(dp->pl, port_dn, phy_flags);
	if (ret == -ENODEV && ds->user_mii_bus) {
		/* We could not connect to a designated PHY or SFP, so try to
		 * use the switch internal MDIO bus instead
		 */
		ret = dsa_user_phy_connect(user_dev, dp->index, phy_flags);
	}
	if (ret) {
		netdev_err(user_dev, "failed to connect to PHY: %pe\n",
			   ERR_PTR(ret));
		dsa_port_phylink_destroy(dp);
	}

	return ret;
}

void dsa_user_setup_tagger(struct net_device *user)
{
	struct dsa_port *dp = dsa_user_to_port(user);
	struct net_device *conduit = dsa_port_to_conduit(dp);
	struct dsa_user_priv *p = netdev_priv(user);
	const struct dsa_port *cpu_dp = dp->cpu_dp;
	const struct dsa_switch *ds = dp->ds;

	user->needed_headroom = cpu_dp->tag_ops->needed_headroom;
	user->needed_tailroom = cpu_dp->tag_ops->needed_tailroom;
	/* Try to save one extra realloc later in the TX path (in the conduit)
	 * by also inheriting the conduit's needed headroom and tailroom.
	 * The 8021q driver also does this.
	 */
	user->needed_headroom += conduit->needed_headroom;
	user->needed_tailroom += conduit->needed_tailroom;

	p->xmit = cpu_dp->tag_ops->xmit;

	user->features = conduit->vlan_features | NETIF_F_HW_TC;
	user->hw_features |= NETIF_F_HW_TC;
	if (user->needed_tailroom)
		user->features &= ~(NETIF_F_SG | NETIF_F_FRAGLIST);
	if (ds->needs_standalone_vlan_filtering)
		user->features |= NETIF_F_HW_VLAN_CTAG_FILTER;

	user->lltx = true;
}

int dsa_user_suspend(struct net_device *user_dev)
{
	struct dsa_port *dp = dsa_user_to_port(user_dev);

	if (!netif_running(user_dev))
		return 0;

	netif_device_detach(user_dev);

	rtnl_lock();
	phylink_stop(dp->pl);
	rtnl_unlock();

	return 0;
}

int dsa_user_resume(struct net_device *user_dev)
{
	struct dsa_port *dp = dsa_user_to_port(user_dev);

	if (!netif_running(user_dev))
		return 0;

	netif_device_attach(user_dev);

	rtnl_lock();
	phylink_start(dp->pl);
	rtnl_unlock();

	return 0;
}

int dsa_user_create(struct dsa_port *port)
{
	struct net_device *conduit = dsa_port_to_conduit(port);
	struct dsa_switch *ds = port->ds;
	struct net_device *user_dev;
	struct dsa_user_priv *p;
	const char *name;
	int assign_type;
	int ret;

	if (!ds->num_tx_queues)
		ds->num_tx_queues = 1;

	if (port->name) {
		name = port->name;
		assign_type = NET_NAME_PREDICTABLE;
	} else {
		name = "eth%d";
		assign_type = NET_NAME_ENUM;
	}

	user_dev = alloc_netdev_mqs(sizeof(struct dsa_user_priv), name,
				    assign_type, ether_setup,
				    ds->num_tx_queues, 1);
	if (user_dev == NULL)
		return -ENOMEM;

	user_dev->rtnl_link_ops = &dsa_link_ops;
	user_dev->ethtool_ops = &dsa_user_ethtool_ops;
#if IS_ENABLED(CONFIG_DCB)
	user_dev->dcbnl_ops = &dsa_user_dcbnl_ops;
#endif
	if (!is_zero_ether_addr(port->mac))
		eth_hw_addr_set(user_dev, port->mac);
	else
		eth_hw_addr_inherit(user_dev, conduit);
	user_dev->priv_flags |= IFF_NO_QUEUE;
	if (dsa_switch_supports_uc_filtering(ds))
		user_dev->priv_flags |= IFF_UNICAST_FLT;
	user_dev->netdev_ops = &dsa_user_netdev_ops;
	if (ds->ops->port_max_mtu)
		user_dev->max_mtu = ds->ops->port_max_mtu(ds, port->index);
	SET_NETDEV_DEVTYPE(user_dev, &dsa_type);

	SET_NETDEV_DEV(user_dev, port->ds->dev);
	SET_NETDEV_DEVLINK_PORT(user_dev, &port->devlink_port);
	user_dev->dev.of_node = port->dn;
	user_dev->vlan_features = conduit->vlan_features;

	p = netdev_priv(user_dev);
	user_dev->pcpu_stat_type = NETDEV_PCPU_STAT_TSTATS;

	ret = gro_cells_init(&p->gcells, user_dev);
	if (ret)
		goto out_free;

	p->dp = port;
	INIT_LIST_HEAD(&p->mall_tc_list);
	port->user = user_dev;
	dsa_user_setup_tagger(user_dev);

	netif_carrier_off(user_dev);

	ret = dsa_user_phy_setup(user_dev);
	if (ret) {
		netdev_err(user_dev,
			   "error %d setting up PHY for tree %d, switch %d, port %d\n",
			   ret, ds->dst->index, ds->index, port->index);
		goto out_gcells;
	}

	rtnl_lock();

	ret = dsa_user_change_mtu(user_dev, ETH_DATA_LEN);
	if (ret && ret != -EOPNOTSUPP)
		dev_warn(ds->dev, "nonfatal error %d setting MTU to %d on port %d\n",
			 ret, ETH_DATA_LEN, port->index);

	ret = register_netdevice(user_dev);
	if (ret) {
		netdev_err(conduit, "error %d registering interface %s\n",
			   ret, user_dev->name);
		rtnl_unlock();
		goto out_phy;
	}

	if (IS_ENABLED(CONFIG_DCB)) {
		ret = dsa_user_dcbnl_init(user_dev);
		if (ret) {
			netdev_err(user_dev,
				   "failed to initialize DCB: %pe\n",
				   ERR_PTR(ret));
			rtnl_unlock();
			goto out_unregister;
		}
	}

	ret = netdev_upper_dev_link(conduit, user_dev, NULL);

	rtnl_unlock();

	if (ret)
		goto out_unregister;

	return 0;

out_unregister:
	unregister_netdev(user_dev);
out_phy:
	rtnl_lock();
	phylink_disconnect_phy(p->dp->pl);
	rtnl_unlock();
	dsa_port_phylink_destroy(p->dp);
out_gcells:
	gro_cells_destroy(&p->gcells);
out_free:
	free_netdev(user_dev);
	port->user = NULL;
	return ret;
}

void dsa_user_destroy(struct net_device *user_dev)
{
	struct net_device *conduit = dsa_user_to_conduit(user_dev);
	struct dsa_port *dp = dsa_user_to_port(user_dev);
	struct dsa_user_priv *p = netdev_priv(user_dev);

	netif_carrier_off(user_dev);
	rtnl_lock();
	netdev_upper_dev_unlink(conduit, user_dev);
	unregister_netdevice(user_dev);
	phylink_disconnect_phy(dp->pl);
	rtnl_unlock();

	dsa_port_phylink_destroy(dp);
	gro_cells_destroy(&p->gcells);
	free_netdev(user_dev);
}

int dsa_user_change_conduit(struct net_device *dev, struct net_device *conduit,
			    struct netlink_ext_ack *extack)
{
	struct net_device *old_conduit = dsa_user_to_conduit(dev);
	struct dsa_port *dp = dsa_user_to_port(dev);
	struct dsa_switch *ds = dp->ds;
	struct net_device *upper;
	struct list_head *iter;
	int err;

	if (conduit == old_conduit)
		return 0;

	if (!ds->ops->port_change_conduit) {
		NL_SET_ERR_MSG_MOD(extack,
				   "Driver does not support changing DSA conduit");
		return -EOPNOTSUPP;
	}

	if (!netdev_uses_dsa(conduit)) {
		NL_SET_ERR_MSG_MOD(extack,
				   "Interface not eligible as DSA conduit");
		return -EOPNOTSUPP;
	}

	netdev_for_each_upper_dev_rcu(conduit, upper, iter) {
		if (dsa_user_dev_check(upper))
			continue;
		if (netif_is_bridge_master(upper))
			continue;
		NL_SET_ERR_MSG_MOD(extack, "Cannot join conduit with unknown uppers");
		return -EOPNOTSUPP;
	}

	/* Since we allow live-changing the DSA conduit, plus we auto-open the
	 * DSA conduit when the user port opens => we need to ensure that the
	 * new DSA conduit is open too.
	 */
	if (dev->flags & IFF_UP) {
		err = dev_open(conduit, extack);
		if (err)
			return err;
	}

	netdev_upper_dev_unlink(old_conduit, dev);

	err = netdev_upper_dev_link(conduit, dev, extack);
	if (err)
		goto out_revert_old_conduit_unlink;

	err = dsa_port_change_conduit(dp, conduit, extack);
	if (err)
		goto out_revert_conduit_link;

	/* Update the MTU of the new CPU port through cross-chip notifiers */
	err = dsa_user_change_mtu(dev, dev->mtu);
	if (err && err != -EOPNOTSUPP) {
		netdev_warn(dev,
			    "nonfatal error updating MTU with new conduit: %pe\n",
			    ERR_PTR(err));
	}

	return 0;

out_revert_conduit_link:
	netdev_upper_dev_unlink(conduit, dev);
out_revert_old_conduit_unlink:
	netdev_upper_dev_link(old_conduit, dev, NULL);
	return err;
}

bool dsa_user_dev_check(const struct net_device *dev)
{
	return dev->netdev_ops == &dsa_user_netdev_ops;
}
EXPORT_SYMBOL_GPL(dsa_user_dev_check);

static int dsa_user_changeupper(struct net_device *dev,
				struct netdev_notifier_changeupper_info *info)
{
	struct netlink_ext_ack *extack;
	int err = NOTIFY_DONE;
	struct dsa_port *dp;

	if (!dsa_user_dev_check(dev))
		return err;

	dp = dsa_user_to_port(dev);
	extack = netdev_notifier_info_to_extack(&info->info);

	if (netif_is_bridge_master(info->upper_dev)) {
		if (info->linking) {
			err = dsa_port_bridge_join(dp, info->upper_dev, extack);
			if (!err)
				dsa_bridge_mtu_normalization(dp);
			if (err == -EOPNOTSUPP) {
				NL_SET_ERR_MSG_WEAK_MOD(extack,
							"Offloading not supported");
				err = 0;
			}
			err = notifier_from_errno(err);
		} else {
			dsa_port_bridge_leave(dp, info->upper_dev);
			err = NOTIFY_OK;
		}
	} else if (netif_is_lag_master(info->upper_dev)) {
		if (info->linking) {
			err = dsa_port_lag_join(dp, info->upper_dev,
						info->upper_info, extack);
			if (err == -EOPNOTSUPP) {
				NL_SET_ERR_MSG_WEAK_MOD(extack,
							"Offloading not supported");
				err = 0;
			}
			err = notifier_from_errno(err);
		} else {
			dsa_port_lag_leave(dp, info->upper_dev);
			err = NOTIFY_OK;
		}
	} else if (is_hsr_master(info->upper_dev)) {
		if (info->linking) {
			err = dsa_port_hsr_join(dp, info->upper_dev, extack);
			if (err == -EOPNOTSUPP) {
				NL_SET_ERR_MSG_WEAK_MOD(extack,
							"Offloading not supported");
				err = 0;
			}
			err = notifier_from_errno(err);
		} else {
			dsa_port_hsr_leave(dp, info->upper_dev);
			err = NOTIFY_OK;
		}
	}

	return err;
}

static int dsa_user_prechangeupper(struct net_device *dev,
				   struct netdev_notifier_changeupper_info *info)
{
	struct dsa_port *dp;

	if (!dsa_user_dev_check(dev))
		return NOTIFY_DONE;

	dp = dsa_user_to_port(dev);

	if (netif_is_bridge_master(info->upper_dev) && !info->linking)
		dsa_port_pre_bridge_leave(dp, info->upper_dev);
	else if (netif_is_lag_master(info->upper_dev) && !info->linking)
		dsa_port_pre_lag_leave(dp, info->upper_dev);
	/* dsa_port_pre_hsr_leave is not yet necessary since hsr devices cannot
	 * meaningfully placed under a bridge yet
	 */

	return NOTIFY_DONE;
}

static int
dsa_user_lag_changeupper(struct net_device *dev,
			 struct netdev_notifier_changeupper_info *info)
{
	struct net_device *lower;
	struct list_head *iter;
	int err = NOTIFY_DONE;
	struct dsa_port *dp;

	if (!netif_is_lag_master(dev))
		return err;

	netdev_for_each_lower_dev(dev, lower, iter) {
		if (!dsa_user_dev_check(lower))
			continue;

		dp = dsa_user_to_port(lower);
		if (!dp->lag)
			/* Software LAG */
			continue;

		err = dsa_user_changeupper(lower, info);
		if (notifier_to_errno(err))
			break;
	}

	return err;
}

/* Same as dsa_user_lag_changeupper() except that it calls
 * dsa_user_prechangeupper()
 */
static int
dsa_user_lag_prechangeupper(struct net_device *dev,
			    struct netdev_notifier_changeupper_info *info)
{
	struct net_device *lower;
	struct list_head *iter;
	int err = NOTIFY_DONE;
	struct dsa_port *dp;

	if (!netif_is_lag_master(dev))
		return err;

	netdev_for_each_lower_dev(dev, lower, iter) {
		if (!dsa_user_dev_check(lower))
			continue;

		dp = dsa_user_to_port(lower);
		if (!dp->lag)
			/* Software LAG */
			continue;

		err = dsa_user_prechangeupper(lower, info);
		if (notifier_to_errno(err))
			break;
	}

	return err;
}

static int
dsa_prevent_bridging_8021q_upper(struct net_device *dev,
				 struct netdev_notifier_changeupper_info *info)
{
	struct netlink_ext_ack *ext_ack;
	struct net_device *user, *br;
	struct dsa_port *dp;

	ext_ack = netdev_notifier_info_to_extack(&info->info);

	if (!is_vlan_dev(dev))
		return NOTIFY_DONE;

	user = vlan_dev_real_dev(dev);
	if (!dsa_user_dev_check(user))
		return NOTIFY_DONE;

	dp = dsa_user_to_port(user);
	br = dsa_port_bridge_dev_get(dp);
	if (!br)
		return NOTIFY_DONE;

	/* Deny enslaving a VLAN device into a VLAN-aware bridge */
	if (br_vlan_enabled(br) &&
	    netif_is_bridge_master(info->upper_dev) && info->linking) {
		NL_SET_ERR_MSG_MOD(ext_ack,
				   "Cannot make VLAN device join VLAN-aware bridge");
		return notifier_from_errno(-EINVAL);
	}

	return NOTIFY_DONE;
}

static int
dsa_user_check_8021q_upper(struct net_device *dev,
			   struct netdev_notifier_changeupper_info *info)
{
	struct dsa_port *dp = dsa_user_to_port(dev);
	struct net_device *br = dsa_port_bridge_dev_get(dp);
	struct bridge_vlan_info br_info;
	struct netlink_ext_ack *extack;
	int err = NOTIFY_DONE;
	u16 vid;

	if (!br || !br_vlan_enabled(br))
		return NOTIFY_DONE;

	extack = netdev_notifier_info_to_extack(&info->info);
	vid = vlan_dev_vlan_id(info->upper_dev);

	/* br_vlan_get_info() returns -EINVAL or -ENOENT if the
	 * device, respectively the VID is not found, returning
	 * 0 means success, which is a failure for us here.
	 */
	err = br_vlan_get_info(br, vid, &br_info);
	if (err == 0) {
		NL_SET_ERR_MSG_MOD(extack,
				   "This VLAN is already configured by the bridge");
		return notifier_from_errno(-EBUSY);
	}

	return NOTIFY_DONE;
}

static int
dsa_user_prechangeupper_sanity_check(struct net_device *dev,
				     struct netdev_notifier_changeupper_info *info)
{
	struct dsa_switch *ds;
	struct dsa_port *dp;
	int err;

	if (!dsa_user_dev_check(dev))
		return dsa_prevent_bridging_8021q_upper(dev, info);

	dp = dsa_user_to_port(dev);
	ds = dp->ds;

	if (ds->ops->port_prechangeupper) {
		err = ds->ops->port_prechangeupper(ds, dp->index, info);
		if (err)
			return notifier_from_errno(err);
	}

	if (is_vlan_dev(info->upper_dev))
		return dsa_user_check_8021q_upper(dev, info);

	return NOTIFY_DONE;
}

/* To be eligible as a DSA conduit, a LAG must have all lower interfaces be
 * eligible DSA conduits. Additionally, all LAG slaves must be DSA conduits of
 * switches in the same switch tree.
 */
static int dsa_lag_conduit_validate(struct net_device *lag_dev,
				    struct netlink_ext_ack *extack)
{
	struct net_device *lower1, *lower2;
	struct list_head *iter1, *iter2;

	netdev_for_each_lower_dev(lag_dev, lower1, iter1) {
		netdev_for_each_lower_dev(lag_dev, lower2, iter2) {
			if (!netdev_uses_dsa(lower1) ||
			    !netdev_uses_dsa(lower2)) {
				NL_SET_ERR_MSG_MOD(extack,
						   "All LAG ports must be eligible as DSA conduits");
				return notifier_from_errno(-EINVAL);
			}

			if (lower1 == lower2)
				continue;

			if (!dsa_port_tree_same(lower1->dsa_ptr,
						lower2->dsa_ptr)) {
				NL_SET_ERR_MSG_MOD(extack,
						   "LAG contains DSA conduits of disjoint switch trees");
				return notifier_from_errno(-EINVAL);
			}
		}
	}

	return NOTIFY_DONE;
}

static int
dsa_conduit_prechangeupper_sanity_check(struct net_device *conduit,
					struct netdev_notifier_changeupper_info *info)
{
	struct netlink_ext_ack *extack = netdev_notifier_info_to_extack(&info->info);

	if (!netdev_uses_dsa(conduit))
		return NOTIFY_DONE;

	if (!info->linking)
		return NOTIFY_DONE;

	/* Allow DSA switch uppers */
	if (dsa_user_dev_check(info->upper_dev))
		return NOTIFY_DONE;

	/* Allow bridge uppers of DSA conduits, subject to further
	 * restrictions in dsa_bridge_prechangelower_sanity_check()
	 */
	if (netif_is_bridge_master(info->upper_dev))
		return NOTIFY_DONE;

	/* Allow LAG uppers, subject to further restrictions in
	 * dsa_lag_conduit_prechangelower_sanity_check()
	 */
	if (netif_is_lag_master(info->upper_dev))
		return dsa_lag_conduit_validate(info->upper_dev, extack);

	NL_SET_ERR_MSG_MOD(extack,
			   "DSA conduit cannot join unknown upper interfaces");
	return notifier_from_errno(-EBUSY);
}

static int
dsa_lag_conduit_prechangelower_sanity_check(struct net_device *dev,
					    struct netdev_notifier_changeupper_info *info)
{
	struct netlink_ext_ack *extack = netdev_notifier_info_to_extack(&info->info);
	struct net_device *lag_dev = info->upper_dev;
	struct net_device *lower;
	struct list_head *iter;

	if (!netdev_uses_dsa(lag_dev) || !netif_is_lag_master(lag_dev))
		return NOTIFY_DONE;

	if (!info->linking)
		return NOTIFY_DONE;

	if (!netdev_uses_dsa(dev)) {
		NL_SET_ERR_MSG(extack,
			       "Only DSA conduits can join a LAG DSA conduit");
		return notifier_from_errno(-EINVAL);
	}

	netdev_for_each_lower_dev(lag_dev, lower, iter) {
		if (!dsa_port_tree_same(dev->dsa_ptr, lower->dsa_ptr)) {
			NL_SET_ERR_MSG(extack,
				       "Interface is DSA conduit for a different switch tree than this LAG");
			return notifier_from_errno(-EINVAL);
		}

		break;
	}

	return NOTIFY_DONE;
}

/* Don't allow bridging of DSA conduits, since the bridge layer rx_handler
 * prevents the DSA fake ethertype handler to be invoked, so we don't get the
 * chance to strip off and parse the DSA switch tag protocol header (the bridge
 * layer just returns RX_HANDLER_CONSUMED, stopping RX processing for these
 * frames).
 * The only case where that would not be an issue is when bridging can already
 * be offloaded, such as when the DSA conduit is itself a DSA or plain switchdev
 * port, and is bridged only with other ports from the same hardware device.
 */
static int
dsa_bridge_prechangelower_sanity_check(struct net_device *new_lower,
				       struct netdev_notifier_changeupper_info *info)
{
	struct net_device *br = info->upper_dev;
	struct netlink_ext_ack *extack;
	struct net_device *lower;
	struct list_head *iter;

	if (!netif_is_bridge_master(br))
		return NOTIFY_DONE;

	if (!info->linking)
		return NOTIFY_DONE;

	extack = netdev_notifier_info_to_extack(&info->info);

	netdev_for_each_lower_dev(br, lower, iter) {
		if (!netdev_uses_dsa(new_lower) && !netdev_uses_dsa(lower))
			continue;

		if (!netdev_port_same_parent_id(lower, new_lower)) {
			NL_SET_ERR_MSG(extack,
				       "Cannot do software bridging with a DSA conduit");
			return notifier_from_errno(-EINVAL);
		}
	}

	return NOTIFY_DONE;
}

static void dsa_tree_migrate_ports_from_lag_conduit(struct dsa_switch_tree *dst,
						    struct net_device *lag_dev)
{
	struct net_device *new_conduit = dsa_tree_find_first_conduit(dst);
	struct dsa_port *dp;
	int err;

	dsa_tree_for_each_user_port(dp, dst) {
		if (dsa_port_to_conduit(dp) != lag_dev)
			continue;

		err = dsa_user_change_conduit(dp->user, new_conduit, NULL);
		if (err) {
			netdev_err(dp->user,
				   "failed to restore conduit to %s: %pe\n",
				   new_conduit->name, ERR_PTR(err));
		}
	}
}

static int dsa_conduit_lag_join(struct net_device *conduit,
				struct net_device *lag_dev,
				struct netdev_lag_upper_info *uinfo,
				struct netlink_ext_ack *extack)
{
	struct dsa_port *cpu_dp = conduit->dsa_ptr;
	struct dsa_switch_tree *dst = cpu_dp->dst;
	struct dsa_port *dp;
	int err;

	err = dsa_conduit_lag_setup(lag_dev, cpu_dp, uinfo, extack);
	if (err)
		return err;

	dsa_tree_for_each_user_port(dp, dst) {
		if (dsa_port_to_conduit(dp) != conduit)
			continue;

		err = dsa_user_change_conduit(dp->user, lag_dev, extack);
		if (err)
			goto restore;
	}

	return 0;

restore:
	dsa_tree_for_each_user_port_continue_reverse(dp, dst) {
		if (dsa_port_to_conduit(dp) != lag_dev)
			continue;

		err = dsa_user_change_conduit(dp->user, conduit, NULL);
		if (err) {
			netdev_err(dp->user,
				   "failed to restore conduit to %s: %pe\n",
				   conduit->name, ERR_PTR(err));
		}
	}

	dsa_conduit_lag_teardown(lag_dev, conduit->dsa_ptr);

	return err;
}

static void dsa_conduit_lag_leave(struct net_device *conduit,
				  struct net_device *lag_dev)
{
	struct dsa_port *dp, *cpu_dp = lag_dev->dsa_ptr;
	struct dsa_switch_tree *dst = cpu_dp->dst;
	struct dsa_port *new_cpu_dp = NULL;
	struct net_device *lower;
	struct list_head *iter;

	netdev_for_each_lower_dev(lag_dev, lower, iter) {
		if (netdev_uses_dsa(lower)) {
			new_cpu_dp = lower->dsa_ptr;
			break;
		}
	}

	if (new_cpu_dp) {
		/* Update the CPU port of the user ports still under the LAG
		 * so that dsa_port_to_conduit() continues to work properly
		 */
		dsa_tree_for_each_user_port(dp, dst)
			if (dsa_port_to_conduit(dp) == lag_dev)
				dp->cpu_dp = new_cpu_dp;

		/* Update the index of the virtual CPU port to match the lowest
		 * physical CPU port
		 */
		lag_dev->dsa_ptr = new_cpu_dp;
		wmb();
	} else {
		/* If the LAG DSA conduit has no ports left, migrate back all
		 * user ports to the first physical CPU port
		 */
		dsa_tree_migrate_ports_from_lag_conduit(dst, lag_dev);
	}

	/* This DSA conduit has left its LAG in any case, so let
	 * the CPU port leave the hardware LAG as well
	 */
	dsa_conduit_lag_teardown(lag_dev, conduit->dsa_ptr);
}

static int dsa_conduit_changeupper(struct net_device *dev,
				   struct netdev_notifier_changeupper_info *info)
{
	struct netlink_ext_ack *extack;
	int err = NOTIFY_DONE;

	if (!netdev_uses_dsa(dev))
		return err;

	extack = netdev_notifier_info_to_extack(&info->info);

	if (netif_is_lag_master(info->upper_dev)) {
		if (info->linking) {
			err = dsa_conduit_lag_join(dev, info->upper_dev,
						   info->upper_info, extack);
			err = notifier_from_errno(err);
		} else {
			dsa_conduit_lag_leave(dev, info->upper_dev);
			err = NOTIFY_OK;
		}
	}

	return err;
}

static int dsa_user_netdevice_event(struct notifier_block *nb,
				    unsigned long event, void *ptr)
{
	struct net_device *dev = netdev_notifier_info_to_dev(ptr);

	switch (event) {
	case NETDEV_PRECHANGEUPPER: {
		struct netdev_notifier_changeupper_info *info = ptr;
		int err;

		err = dsa_user_prechangeupper_sanity_check(dev, info);
		if (notifier_to_errno(err))
			return err;

		err = dsa_conduit_prechangeupper_sanity_check(dev, info);
		if (notifier_to_errno(err))
			return err;

		err = dsa_lag_conduit_prechangelower_sanity_check(dev, info);
		if (notifier_to_errno(err))
			return err;

		err = dsa_bridge_prechangelower_sanity_check(dev, info);
		if (notifier_to_errno(err))
			return err;

		err = dsa_user_prechangeupper(dev, ptr);
		if (notifier_to_errno(err))
			return err;

		err = dsa_user_lag_prechangeupper(dev, ptr);
		if (notifier_to_errno(err))
			return err;

		break;
	}
	case NETDEV_CHANGEUPPER: {
		int err;

		err = dsa_user_changeupper(dev, ptr);
		if (notifier_to_errno(err))
			return err;

		err = dsa_user_lag_changeupper(dev, ptr);
		if (notifier_to_errno(err))
			return err;

		err = dsa_conduit_changeupper(dev, ptr);
		if (notifier_to_errno(err))
			return err;

		break;
	}
	case NETDEV_CHANGELOWERSTATE: {
		struct netdev_notifier_changelowerstate_info *info = ptr;
		struct dsa_port *dp;
		int err = 0;

		if (dsa_user_dev_check(dev)) {
			dp = dsa_user_to_port(dev);

			err = dsa_port_lag_change(dp, info->lower_state_info);
		}

		/* Mirror LAG port events on DSA conduits that are in
		 * a LAG towards their respective switch CPU ports
		 */
		if (netdev_uses_dsa(dev)) {
			dp = dev->dsa_ptr;

			err = dsa_port_lag_change(dp, info->lower_state_info);
		}

		return notifier_from_errno(err);
	}
	case NETDEV_CHANGE:
	case NETDEV_UP: {
		/* Track state of conduit port.
		 * DSA driver may require the conduit port (and indirectly
		 * the tagger) to be available for some special operation.
		 */
		if (netdev_uses_dsa(dev)) {
			struct dsa_port *cpu_dp = dev->dsa_ptr;
			struct dsa_switch_tree *dst = cpu_dp->ds->dst;

			/* Track when the conduit port is UP */
			dsa_tree_conduit_oper_state_change(dst, dev,
							   netif_oper_up(dev));

			/* Track when the conduit port is ready and can accept
			 * packet.
			 * NETDEV_UP event is not enough to flag a port as ready.
			 * We also have to wait for linkwatch_do_dev to dev_activate
			 * and emit a NETDEV_CHANGE event.
			 * We check if a conduit port is ready by checking if the dev
			 * have a qdisc assigned and is not noop.
			 */
			dsa_tree_conduit_admin_state_change(dst, dev,
							    !qdisc_tx_is_noop(dev));

			return NOTIFY_OK;
		}

		return NOTIFY_DONE;
	}
	case NETDEV_GOING_DOWN: {
		struct dsa_port *dp, *cpu_dp;
		struct dsa_switch_tree *dst;
		LIST_HEAD(close_list);

		if (!netdev_uses_dsa(dev))
			return NOTIFY_DONE;

		cpu_dp = dev->dsa_ptr;
		dst = cpu_dp->ds->dst;

		dsa_tree_conduit_admin_state_change(dst, dev, false);

		list_for_each_entry(dp, &dst->ports, list) {
			if (!dsa_port_is_user(dp))
				continue;

			if (dp->cpu_dp != cpu_dp)
				continue;

			list_add(&dp->user->close_list, &close_list);
		}

		dev_close_many(&close_list, true);

		return NOTIFY_OK;
	}
	default:
		break;
	}

	return NOTIFY_DONE;
}

static void
dsa_fdb_offload_notify(struct dsa_switchdev_event_work *switchdev_work)
{
	struct switchdev_notifier_fdb_info info = {};

	info.addr = switchdev_work->addr;
	info.vid = switchdev_work->vid;
	info.offloaded = true;
	call_switchdev_notifiers(SWITCHDEV_FDB_OFFLOADED,
				 switchdev_work->orig_dev, &info.info, NULL);
}

static void dsa_user_switchdev_event_work(struct work_struct *work)
{
	struct dsa_switchdev_event_work *switchdev_work =
		container_of(work, struct dsa_switchdev_event_work, work);
	const unsigned char *addr = switchdev_work->addr;
	struct net_device *dev = switchdev_work->dev;
	u16 vid = switchdev_work->vid;
	struct dsa_switch *ds;
	struct dsa_port *dp;
	int err;

	dp = dsa_user_to_port(dev);
	ds = dp->ds;

	switch (switchdev_work->event) {
	case SWITCHDEV_FDB_ADD_TO_DEVICE:
		if (switchdev_work->host_addr)
			err = dsa_port_bridge_host_fdb_add(dp, addr, vid);
		else if (dp->lag)
			err = dsa_port_lag_fdb_add(dp, addr, vid);
		else
			err = dsa_port_fdb_add(dp, addr, vid);
		if (err) {
			dev_err(ds->dev,
				"port %d failed to add %pM vid %d to fdb: %d\n",
				dp->index, addr, vid, err);
			break;
		}
		dsa_fdb_offload_notify(switchdev_work);
		break;

	case SWITCHDEV_FDB_DEL_TO_DEVICE:
		if (switchdev_work->host_addr)
			err = dsa_port_bridge_host_fdb_del(dp, addr, vid);
		else if (dp->lag)
			err = dsa_port_lag_fdb_del(dp, addr, vid);
		else
			err = dsa_port_fdb_del(dp, addr, vid);
		if (err) {
			dev_err(ds->dev,
				"port %d failed to delete %pM vid %d from fdb: %d\n",
				dp->index, addr, vid, err);
		}

		break;
	}

	kfree(switchdev_work);
}

static bool dsa_foreign_dev_check(const struct net_device *dev,
				  const struct net_device *foreign_dev)
{
	const struct dsa_port *dp = dsa_user_to_port(dev);
	struct dsa_switch_tree *dst = dp->ds->dst;

	if (netif_is_bridge_master(foreign_dev))
		return !dsa_tree_offloads_bridge_dev(dst, foreign_dev);

	if (netif_is_bridge_port(foreign_dev))
		return !dsa_tree_offloads_bridge_port(dst, foreign_dev);

	/* Everything else is foreign */
	return true;
}

static int dsa_user_fdb_event(struct net_device *dev,
			      struct net_device *orig_dev,
			      unsigned long event, const void *ctx,
			      const struct switchdev_notifier_fdb_info *fdb_info)
{
	struct dsa_switchdev_event_work *switchdev_work;
	struct dsa_port *dp = dsa_user_to_port(dev);
	bool host_addr = fdb_info->is_local;
	struct dsa_switch *ds = dp->ds;

	if (ctx && ctx != dp)
		return 0;

	if (!dp->bridge)
		return 0;

	if (switchdev_fdb_is_dynamically_learned(fdb_info)) {
		if (dsa_port_offloads_bridge_port(dp, orig_dev))
			return 0;

		/* FDB entries learned by the software bridge or by foreign
		 * bridge ports should be installed as host addresses only if
		 * the driver requests assisted learning.
		 */
		if (!ds->assisted_learning_on_cpu_port)
			return 0;
	}

	/* Also treat FDB entries on foreign interfaces bridged with us as host
	 * addresses.
	 */
	if (dsa_foreign_dev_check(dev, orig_dev))
		host_addr = true;

	/* Check early that we're not doing work in vain.
	 * Host addresses on LAG ports still require regular FDB ops,
	 * since the CPU port isn't in a LAG.
	 */
	if (dp->lag && !host_addr) {
		if (!ds->ops->lag_fdb_add || !ds->ops->lag_fdb_del)
			return -EOPNOTSUPP;
	} else {
		if (!ds->ops->port_fdb_add || !ds->ops->port_fdb_del)
			return -EOPNOTSUPP;
	}

	switchdev_work = kzalloc(sizeof(*switchdev_work), GFP_ATOMIC);
	if (!switchdev_work)
		return -ENOMEM;

	netdev_dbg(dev, "%s FDB entry towards %s, addr %pM vid %d%s\n",
		   event == SWITCHDEV_FDB_ADD_TO_DEVICE ? "Adding" : "Deleting",
		   orig_dev->name, fdb_info->addr, fdb_info->vid,
		   host_addr ? " as host address" : "");

	INIT_WORK(&switchdev_work->work, dsa_user_switchdev_event_work);
	switchdev_work->event = event;
	switchdev_work->dev = dev;
	switchdev_work->orig_dev = orig_dev;

	ether_addr_copy(switchdev_work->addr, fdb_info->addr);
	switchdev_work->vid = fdb_info->vid;
	switchdev_work->host_addr = host_addr;

	dsa_schedule_work(&switchdev_work->work);

	return 0;
}

/* Called under rcu_read_lock() */
static int dsa_user_switchdev_event(struct notifier_block *unused,
				    unsigned long event, void *ptr)
{
	struct net_device *dev = switchdev_notifier_info_to_dev(ptr);
	int err;

	switch (event) {
	case SWITCHDEV_PORT_ATTR_SET:
		err = switchdev_handle_port_attr_set(dev, ptr,
						     dsa_user_dev_check,
						     dsa_user_port_attr_set);
		return notifier_from_errno(err);
	case SWITCHDEV_FDB_ADD_TO_DEVICE:
	case SWITCHDEV_FDB_DEL_TO_DEVICE:
		err = switchdev_handle_fdb_event_to_device(dev, event, ptr,
							   dsa_user_dev_check,
							   dsa_foreign_dev_check,
							   dsa_user_fdb_event);
		return notifier_from_errno(err);
	default:
		return NOTIFY_DONE;
	}

	return NOTIFY_OK;
}

static int dsa_user_switchdev_blocking_event(struct notifier_block *unused,
					     unsigned long event, void *ptr)
{
	struct net_device *dev = switchdev_notifier_info_to_dev(ptr);
	int err;

	switch (event) {
	case SWITCHDEV_PORT_OBJ_ADD:
		err = switchdev_handle_port_obj_add_foreign(dev, ptr,
							    dsa_user_dev_check,
							    dsa_foreign_dev_check,
							    dsa_user_port_obj_add);
		return notifier_from_errno(err);
	case SWITCHDEV_PORT_OBJ_DEL:
		err = switchdev_handle_port_obj_del_foreign(dev, ptr,
							    dsa_user_dev_check,
							    dsa_foreign_dev_check,
							    dsa_user_port_obj_del);
		return notifier_from_errno(err);
	case SWITCHDEV_PORT_ATTR_SET:
		err = switchdev_handle_port_attr_set(dev, ptr,
						     dsa_user_dev_check,
						     dsa_user_port_attr_set);
		return notifier_from_errno(err);
	}

	return NOTIFY_DONE;
}

static struct notifier_block dsa_user_nb __read_mostly = {
	.notifier_call  = dsa_user_netdevice_event,
};

struct notifier_block dsa_user_switchdev_notifier = {
	.notifier_call = dsa_user_switchdev_event,
};

struct notifier_block dsa_user_switchdev_blocking_notifier = {
	.notifier_call = dsa_user_switchdev_blocking_event,
};

int dsa_user_register_notifier(void)
{
	struct notifier_block *nb;
	int err;

	err = register_netdevice_notifier(&dsa_user_nb);
	if (err)
		return err;

	err = register_switchdev_notifier(&dsa_user_switchdev_notifier);
	if (err)
		goto err_switchdev_nb;

	nb = &dsa_user_switchdev_blocking_notifier;
	err = register_switchdev_blocking_notifier(nb);
	if (err)
		goto err_switchdev_blocking_nb;

	return 0;

err_switchdev_blocking_nb:
	unregister_switchdev_notifier(&dsa_user_switchdev_notifier);
err_switchdev_nb:
	unregister_netdevice_notifier(&dsa_user_nb);
	return err;
}

void dsa_user_unregister_notifier(void)
{
	struct notifier_block *nb;
	int err;

	nb = &dsa_user_switchdev_blocking_notifier;
	err = unregister_switchdev_blocking_notifier(nb);
	if (err)
		pr_err("DSA: failed to unregister switchdev blocking notifier (%d)\n", err);

	err = unregister_switchdev_notifier(&dsa_user_switchdev_notifier);
	if (err)
		pr_err("DSA: failed to unregister switchdev notifier (%d)\n", err);

	err = unregister_netdevice_notifier(&dsa_user_nb);
	if (err)
		pr_err("DSA: failed to unregister user notifier (%d)\n", err);
}<|MERGE_RESOLUTION|>--- conflicted
+++ resolved
@@ -1241,16 +1241,6 @@
 
 	/* Check whether the switch supports EEE */
 	if (!ds->ops->support_eee || !ds->ops->support_eee(ds, dp->index))
-<<<<<<< HEAD
-		return -EOPNOTSUPP;
-
-	/* Port's PHY and MAC both need to be EEE capable */
-	if (!dev->phydev)
-		return -ENODEV;
-
-	if (!ds->ops->set_mac_eee)
-=======
->>>>>>> e8a457b7
 		return -EOPNOTSUPP;
 
 	/* If the port is using phylink managed EEE, then an unimplemented
