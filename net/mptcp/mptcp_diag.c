--- conflicted
+++ resolved
@@ -81,28 +81,18 @@
 	struct mptcp_diag_ctx *diag_ctx = (void *)cb->ctx;
 	struct nlattr *bc = cb_data->inet_diag_nla_bc;
 	struct net *net = sock_net(skb->sk);
-<<<<<<< HEAD
-	int i;
-
-	for (i = diag_ctx->l_slot; i <= tcp_hashinfo.lhash2_mask; i++) {
-=======
 	struct inet_hashinfo *hinfo;
 	int i;
 
 	hinfo = net->ipv4.tcp_death_row.hashinfo;
 
 	for (i = diag_ctx->l_slot; i <= hinfo->lhash2_mask; i++) {
->>>>>>> 7365df19
 		struct inet_listen_hashbucket *ilb;
 		struct hlist_nulls_node *node;
 		struct sock *sk;
 		int num = 0;
 
-<<<<<<< HEAD
-		ilb = &tcp_hashinfo.lhash2[i];
-=======
 		ilb = &hinfo->lhash2[i];
->>>>>>> 7365df19
 
 		rcu_read_lock();
 		spin_lock(&ilb->lock);
