// SPDX-License-Identifier: GPL-2.0-or-later
/*
 * lwtunnel	Infrastructure for light weight tunnels like mpls
 *
 * Authors:	Roopa Prabhu, <roopa@cumulusnetworks.com>
 */

#include <linux/capability.h>
#include <linux/module.h>
#include <linux/types.h>
#include <linux/kernel.h>
#include <linux/slab.h>
#include <linux/uaccess.h>
#include <linux/skbuff.h>
#include <linux/netdevice.h>
#include <linux/lwtunnel.h>
#include <linux/in.h>
#include <linux/init.h>
#include <linux/err.h>

#include <net/lwtunnel.h>
#include <net/rtnetlink.h>
#include <net/ip6_fib.h>
#include <net/rtnh.h>

#include "dev.h"

DEFINE_STATIC_KEY_FALSE(nf_hooks_lwtunnel_enabled);
EXPORT_SYMBOL_GPL(nf_hooks_lwtunnel_enabled);

#ifdef CONFIG_MODULES

static const char *lwtunnel_encap_str(enum lwtunnel_encap_types encap_type)
{
	/* Only lwt encaps implemented without using an interface for
	 * the encap need to return a string here.
	 */
	switch (encap_type) {
	case LWTUNNEL_ENCAP_MPLS:
		return "MPLS";
	case LWTUNNEL_ENCAP_ILA:
		return "ILA";
	case LWTUNNEL_ENCAP_SEG6:
		return "SEG6";
	case LWTUNNEL_ENCAP_BPF:
		return "BPF";
	case LWTUNNEL_ENCAP_SEG6_LOCAL:
		return "SEG6LOCAL";
	case LWTUNNEL_ENCAP_RPL:
		return "RPL";
	case LWTUNNEL_ENCAP_IOAM6:
		return "IOAM6";
	case LWTUNNEL_ENCAP_XFRM:
		/* module autoload not supported for encap type */
		return NULL;
	case LWTUNNEL_ENCAP_IP6:
	case LWTUNNEL_ENCAP_IP:
	case LWTUNNEL_ENCAP_NONE:
	case __LWTUNNEL_ENCAP_MAX:
		/* should not have got here */
		WARN_ON(1);
		break;
	}
	return NULL;
}

#endif /* CONFIG_MODULES */

struct lwtunnel_state *lwtunnel_state_alloc(int encap_len)
{
	struct lwtunnel_state *lws;

	lws = kzalloc(sizeof(*lws) + encap_len, GFP_ATOMIC);

	return lws;
}
EXPORT_SYMBOL_GPL(lwtunnel_state_alloc);

static const struct lwtunnel_encap_ops __rcu *
		lwtun_encaps[LWTUNNEL_ENCAP_MAX + 1] __read_mostly;

int lwtunnel_encap_add_ops(const struct lwtunnel_encap_ops *ops,
			   unsigned int num)
{
	if (num > LWTUNNEL_ENCAP_MAX)
		return -ERANGE;

	return !cmpxchg((const struct lwtunnel_encap_ops **)
			&lwtun_encaps[num],
			NULL, ops) ? 0 : -1;
}
EXPORT_SYMBOL_GPL(lwtunnel_encap_add_ops);

int lwtunnel_encap_del_ops(const struct lwtunnel_encap_ops *ops,
			   unsigned int encap_type)
{
	int ret;

	if (encap_type == LWTUNNEL_ENCAP_NONE ||
	    encap_type > LWTUNNEL_ENCAP_MAX)
		return -ERANGE;

	ret = (cmpxchg((const struct lwtunnel_encap_ops **)
		       &lwtun_encaps[encap_type],
		       ops, NULL) == ops) ? 0 : -1;

	synchronize_net();

	return ret;
}
EXPORT_SYMBOL_GPL(lwtunnel_encap_del_ops);

int lwtunnel_build_state(struct net *net, u16 encap_type,
			 struct nlattr *encap, unsigned int family,
			 const void *cfg, struct lwtunnel_state **lws,
			 struct netlink_ext_ack *extack)
{
	const struct lwtunnel_encap_ops *ops;
	bool found = false;
	int ret = -EINVAL;

	if (encap_type == LWTUNNEL_ENCAP_NONE ||
	    encap_type > LWTUNNEL_ENCAP_MAX) {
		NL_SET_ERR_MSG_ATTR(extack, encap,
				    "Unknown LWT encapsulation type");
		return ret;
	}

	ret = -EOPNOTSUPP;
	rcu_read_lock();
	ops = rcu_dereference(lwtun_encaps[encap_type]);
	if (likely(ops && ops->build_state && try_module_get(ops->owner)))
		found = true;
	rcu_read_unlock();

	if (found) {
		ret = ops->build_state(net, encap, family, cfg, lws, extack);
		if (ret)
			module_put(ops->owner);
	} else {
		/* don't rely on -EOPNOTSUPP to detect match as build_state
		 * handlers could return it
		 */
		NL_SET_ERR_MSG_ATTR(extack, encap,
				    "LWT encapsulation type not supported");
	}

	return ret;
}
EXPORT_SYMBOL_GPL(lwtunnel_build_state);

int lwtunnel_valid_encap_type(u16 encap_type, struct netlink_ext_ack *extack,
			      bool rtnl_is_held)
{
	const struct lwtunnel_encap_ops *ops;
	int ret = -EINVAL;

	if (encap_type == LWTUNNEL_ENCAP_NONE ||
	    encap_type > LWTUNNEL_ENCAP_MAX) {
		NL_SET_ERR_MSG(extack, "Unknown lwt encapsulation type");
		return ret;
	}

	ops = rcu_access_pointer(lwtun_encaps[encap_type]);
#ifdef CONFIG_MODULES
	if (!ops) {
		const char *encap_type_str = lwtunnel_encap_str(encap_type);

		if (encap_type_str) {
			if (rtnl_is_held)
				__rtnl_unlock();
			request_module("rtnl-lwt-%s", encap_type_str);
			if (rtnl_is_held)
				rtnl_lock();

			ops = rcu_access_pointer(lwtun_encaps[encap_type]);
		}
	}
#endif
	ret = ops ? 0 : -EOPNOTSUPP;
	if (ret < 0)
		NL_SET_ERR_MSG(extack, "lwt encapsulation type not supported");

	return ret;
}
EXPORT_SYMBOL_GPL(lwtunnel_valid_encap_type);

int lwtunnel_valid_encap_type_attr(struct nlattr *attr, int remaining,
				   struct netlink_ext_ack *extack,
				   bool rtnl_is_held)
{
	struct rtnexthop *rtnh = (struct rtnexthop *)attr;
	struct nlattr *nla_entype;
	struct nlattr *attrs;
	u16 encap_type;
	int attrlen;

	while (rtnh_ok(rtnh, remaining)) {
		attrlen = rtnh_attrlen(rtnh);
		if (attrlen > 0) {
			attrs = rtnh_attrs(rtnh);
			nla_entype = nla_find(attrs, attrlen, RTA_ENCAP_TYPE);

			if (nla_entype) {
				if (nla_len(nla_entype) < sizeof(u16)) {
					NL_SET_ERR_MSG(extack, "Invalid RTA_ENCAP_TYPE");
					return -EINVAL;
				}
				encap_type = nla_get_u16(nla_entype);

				if (lwtunnel_valid_encap_type(encap_type,
							      extack,
							      rtnl_is_held) != 0)
					return -EOPNOTSUPP;
			}
		}
		rtnh = rtnh_next(rtnh, &remaining);
	}

	return 0;
}
EXPORT_SYMBOL_GPL(lwtunnel_valid_encap_type_attr);

void lwtstate_free(struct lwtunnel_state *lws)
{
	const struct lwtunnel_encap_ops *ops = lwtun_encaps[lws->type];

	if (ops->destroy_state) {
		ops->destroy_state(lws);
		kfree_rcu(lws, rcu);
	} else {
		kfree(lws);
	}
	module_put(ops->owner);
}
EXPORT_SYMBOL_GPL(lwtstate_free);

int lwtunnel_fill_encap(struct sk_buff *skb, struct lwtunnel_state *lwtstate,
			int encap_attr, int encap_type_attr)
{
	const struct lwtunnel_encap_ops *ops;
	struct nlattr *nest;
	int ret;

	if (!lwtstate)
		return 0;

	if (lwtstate->type == LWTUNNEL_ENCAP_NONE ||
	    lwtstate->type > LWTUNNEL_ENCAP_MAX)
		return 0;

	nest = nla_nest_start_noflag(skb, encap_attr);
	if (!nest)
		return -EMSGSIZE;

	ret = -EOPNOTSUPP;
	rcu_read_lock();
	ops = rcu_dereference(lwtun_encaps[lwtstate->type]);
	if (likely(ops && ops->fill_encap))
		ret = ops->fill_encap(skb, lwtstate);
	rcu_read_unlock();

	if (ret)
		goto nla_put_failure;
	nla_nest_end(skb, nest);
	ret = nla_put_u16(skb, encap_type_attr, lwtstate->type);
	if (ret)
		goto nla_put_failure;

	return 0;

nla_put_failure:
	nla_nest_cancel(skb, nest);

	return (ret == -EOPNOTSUPP ? 0 : ret);
}
EXPORT_SYMBOL_GPL(lwtunnel_fill_encap);

int lwtunnel_get_encap_size(struct lwtunnel_state *lwtstate)
{
	const struct lwtunnel_encap_ops *ops;
	int ret = 0;

	if (!lwtstate)
		return 0;

	if (lwtstate->type == LWTUNNEL_ENCAP_NONE ||
	    lwtstate->type > LWTUNNEL_ENCAP_MAX)
		return 0;

	rcu_read_lock();
	ops = rcu_dereference(lwtun_encaps[lwtstate->type]);
	if (likely(ops && ops->get_encap_size))
		ret = nla_total_size(ops->get_encap_size(lwtstate));
	rcu_read_unlock();

	return ret;
}
EXPORT_SYMBOL_GPL(lwtunnel_get_encap_size);

int lwtunnel_cmp_encap(struct lwtunnel_state *a, struct lwtunnel_state *b)
{
	const struct lwtunnel_encap_ops *ops;
	int ret = 0;

	if (!a && !b)
		return 0;

	if (!a || !b)
		return 1;

	if (a->type != b->type)
		return 1;

	if (a->type == LWTUNNEL_ENCAP_NONE ||
	    a->type > LWTUNNEL_ENCAP_MAX)
		return 0;

	rcu_read_lock();
	ops = rcu_dereference(lwtun_encaps[a->type]);
	if (likely(ops && ops->cmp_encap))
		ret = ops->cmp_encap(a, b);
	rcu_read_unlock();

	return ret;
}
EXPORT_SYMBOL_GPL(lwtunnel_cmp_encap);

int lwtunnel_output(struct net *net, struct sock *sk, struct sk_buff *skb)
{
	const struct lwtunnel_encap_ops *ops;
	struct lwtunnel_state *lwtstate;
	struct dst_entry *dst;
	int ret;
<<<<<<< HEAD

	if (dev_xmit_recursion()) {
		net_crit_ratelimited("%s(): recursion limit reached on datapath\n",
				     __func__);
		ret = -ENETDOWN;
		goto drop;
	}

	dst = skb_dst(skb);
	if (!dst) {
		ret = -EINVAL;
		goto drop;
	}
=======

	if (dev_xmit_recursion()) {
		net_crit_ratelimited("%s(): recursion limit reached on datapath\n",
				     __func__);
		ret = -ENETDOWN;
		goto drop;
	}

	dst = skb_dst(skb);
	if (!dst) {
		ret = -EINVAL;
		goto drop;
	}
>>>>>>> 75caec0c
	lwtstate = dst->lwtstate;

	if (lwtstate->type == LWTUNNEL_ENCAP_NONE ||
	    lwtstate->type > LWTUNNEL_ENCAP_MAX)
		return 0;

	ret = -EOPNOTSUPP;
	rcu_read_lock();
	ops = rcu_dereference(lwtun_encaps[lwtstate->type]);
	if (likely(ops && ops->output)) {
		dev_xmit_recursion_inc();
		ret = ops->output(net, sk, skb);
		dev_xmit_recursion_dec();
	}
	rcu_read_unlock();

	if (ret == -EOPNOTSUPP)
		goto drop;

	return ret;

drop:
	kfree_skb(skb);

	return ret;
}
EXPORT_SYMBOL_GPL(lwtunnel_output);

int lwtunnel_xmit(struct sk_buff *skb)
{
	const struct lwtunnel_encap_ops *ops;
	struct lwtunnel_state *lwtstate;
	struct dst_entry *dst;
	int ret;
<<<<<<< HEAD

	if (dev_xmit_recursion()) {
		net_crit_ratelimited("%s(): recursion limit reached on datapath\n",
				     __func__);
		ret = -ENETDOWN;
		goto drop;
	}

	dst = skb_dst(skb);
	if (!dst) {
		ret = -EINVAL;
		goto drop;
	}
=======

	if (dev_xmit_recursion()) {
		net_crit_ratelimited("%s(): recursion limit reached on datapath\n",
				     __func__);
		ret = -ENETDOWN;
		goto drop;
	}

	dst = skb_dst(skb);
	if (!dst) {
		ret = -EINVAL;
		goto drop;
	}
>>>>>>> 75caec0c

	lwtstate = dst->lwtstate;

	if (lwtstate->type == LWTUNNEL_ENCAP_NONE ||
	    lwtstate->type > LWTUNNEL_ENCAP_MAX)
		return 0;

	ret = -EOPNOTSUPP;
	rcu_read_lock();
	ops = rcu_dereference(lwtun_encaps[lwtstate->type]);
	if (likely(ops && ops->xmit)) {
		dev_xmit_recursion_inc();
		ret = ops->xmit(skb);
		dev_xmit_recursion_dec();
	}
	rcu_read_unlock();

	if (ret == -EOPNOTSUPP)
		goto drop;

	return ret;

drop:
	kfree_skb(skb);

	return ret;
}
EXPORT_SYMBOL_GPL(lwtunnel_xmit);

int lwtunnel_input(struct sk_buff *skb)
{
	const struct lwtunnel_encap_ops *ops;
	struct lwtunnel_state *lwtstate;
	struct dst_entry *dst;
	int ret;
<<<<<<< HEAD

	if (dev_xmit_recursion()) {
		net_crit_ratelimited("%s(): recursion limit reached on datapath\n",
				     __func__);
		ret = -ENETDOWN;
		goto drop;
	}

	dst = skb_dst(skb);
	if (!dst) {
		ret = -EINVAL;
		goto drop;
	}
=======

	if (dev_xmit_recursion()) {
		net_crit_ratelimited("%s(): recursion limit reached on datapath\n",
				     __func__);
		ret = -ENETDOWN;
		goto drop;
	}

	dst = skb_dst(skb);
	if (!dst) {
		ret = -EINVAL;
		goto drop;
	}
>>>>>>> 75caec0c
	lwtstate = dst->lwtstate;

	if (lwtstate->type == LWTUNNEL_ENCAP_NONE ||
	    lwtstate->type > LWTUNNEL_ENCAP_MAX)
		return 0;

	ret = -EOPNOTSUPP;
	rcu_read_lock();
	ops = rcu_dereference(lwtun_encaps[lwtstate->type]);
	if (likely(ops && ops->input)) {
		dev_xmit_recursion_inc();
		ret = ops->input(skb);
		dev_xmit_recursion_dec();
	}
	rcu_read_unlock();

	if (ret == -EOPNOTSUPP)
		goto drop;

	return ret;

drop:
	kfree_skb(skb);

	return ret;
}
EXPORT_SYMBOL_GPL(lwtunnel_input);<|MERGE_RESOLUTION|>--- conflicted
+++ resolved
@@ -332,7 +332,6 @@
 	struct lwtunnel_state *lwtstate;
 	struct dst_entry *dst;
 	int ret;
-<<<<<<< HEAD
 
 	if (dev_xmit_recursion()) {
 		net_crit_ratelimited("%s(): recursion limit reached on datapath\n",
@@ -346,21 +345,6 @@
 		ret = -EINVAL;
 		goto drop;
 	}
-=======
-
-	if (dev_xmit_recursion()) {
-		net_crit_ratelimited("%s(): recursion limit reached on datapath\n",
-				     __func__);
-		ret = -ENETDOWN;
-		goto drop;
-	}
-
-	dst = skb_dst(skb);
-	if (!dst) {
-		ret = -EINVAL;
-		goto drop;
-	}
->>>>>>> 75caec0c
 	lwtstate = dst->lwtstate;
 
 	if (lwtstate->type == LWTUNNEL_ENCAP_NONE ||
@@ -395,7 +379,6 @@
 	struct lwtunnel_state *lwtstate;
 	struct dst_entry *dst;
 	int ret;
-<<<<<<< HEAD
 
 	if (dev_xmit_recursion()) {
 		net_crit_ratelimited("%s(): recursion limit reached on datapath\n",
@@ -409,21 +392,6 @@
 		ret = -EINVAL;
 		goto drop;
 	}
-=======
-
-	if (dev_xmit_recursion()) {
-		net_crit_ratelimited("%s(): recursion limit reached on datapath\n",
-				     __func__);
-		ret = -ENETDOWN;
-		goto drop;
-	}
-
-	dst = skb_dst(skb);
-	if (!dst) {
-		ret = -EINVAL;
-		goto drop;
-	}
->>>>>>> 75caec0c
 
 	lwtstate = dst->lwtstate;
 
@@ -459,7 +427,6 @@
 	struct lwtunnel_state *lwtstate;
 	struct dst_entry *dst;
 	int ret;
-<<<<<<< HEAD
 
 	if (dev_xmit_recursion()) {
 		net_crit_ratelimited("%s(): recursion limit reached on datapath\n",
@@ -473,21 +440,6 @@
 		ret = -EINVAL;
 		goto drop;
 	}
-=======
-
-	if (dev_xmit_recursion()) {
-		net_crit_ratelimited("%s(): recursion limit reached on datapath\n",
-				     __func__);
-		ret = -ENETDOWN;
-		goto drop;
-	}
-
-	dst = skb_dst(skb);
-	if (!dst) {
-		ret = -EINVAL;
-		goto drop;
-	}
->>>>>>> 75caec0c
 	lwtstate = dst->lwtstate;
 
 	if (lwtstate->type == LWTUNNEL_ENCAP_NONE ||
