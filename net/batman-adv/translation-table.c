--- conflicted
+++ resolved
@@ -1130,11 +1130,7 @@
  */
 int batadv_tt_local_dump(struct sk_buff *msg, struct netlink_callback *cb)
 {
-<<<<<<< HEAD
-	struct net_device *soft_iface;
-=======
 	struct net_device *mesh_iface;
->>>>>>> e8a457b7
 	struct batadv_priv *bat_priv;
 	struct batadv_hard_iface *primary_if = NULL;
 	struct batadv_hashtable *hash;
@@ -1143,15 +1139,9 @@
 	int idx = cb->args[1];
 	int portid = NETLINK_CB(cb->skb).portid;
 
-<<<<<<< HEAD
-	soft_iface = batadv_netlink_get_softif(cb);
-	if (IS_ERR(soft_iface))
-		return PTR_ERR(soft_iface);
-=======
 	mesh_iface = batadv_netlink_get_meshif(cb);
 	if (IS_ERR(mesh_iface))
 		return PTR_ERR(mesh_iface);
->>>>>>> e8a457b7
 
 	bat_priv = netdev_priv(mesh_iface);
 
@@ -1907,11 +1897,7 @@
  */
 int batadv_tt_global_dump(struct sk_buff *msg, struct netlink_callback *cb)
 {
-<<<<<<< HEAD
-	struct net_device *soft_iface;
-=======
 	struct net_device *mesh_iface;
->>>>>>> e8a457b7
 	struct batadv_priv *bat_priv;
 	struct batadv_hard_iface *primary_if = NULL;
 	struct batadv_hashtable *hash;
@@ -1922,19 +1908,11 @@
 	int sub = cb->args[2];
 	int portid = NETLINK_CB(cb->skb).portid;
 
-<<<<<<< HEAD
-	soft_iface = batadv_netlink_get_softif(cb);
-	if (IS_ERR(soft_iface))
-		return PTR_ERR(soft_iface);
-
-	bat_priv = netdev_priv(soft_iface);
-=======
 	mesh_iface = batadv_netlink_get_meshif(cb);
 	if (IS_ERR(mesh_iface))
 		return PTR_ERR(mesh_iface);
 
 	bat_priv = netdev_priv(mesh_iface);
->>>>>>> e8a457b7
 
 	primary_if = batadv_primary_if_get_selected(bat_priv);
 	if (!primary_if || primary_if->if_status != BATADV_IF_ACTIVE) {
