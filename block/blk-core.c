// SPDX-License-Identifier: GPL-2.0
/*
 * Copyright (C) 1991, 1992 Linus Torvalds
 * Copyright (C) 1994,      Karl Keyte: Added support for disk statistics
 * Elevator latency, (C) 2000  Andrea Arcangeli <andrea@suse.de> SuSE
 * Queue request tables / lock, selectable elevator, Jens Axboe <axboe@suse.de>
 * kernel-doc documentation started by NeilBrown <neilb@cse.unsw.edu.au>
 *	-  July2000
 * bio rewrite, highmem i/o, etc, Jens Axboe <axboe@suse.de> - may 2001
 */

/*
 * This handles all read/write requests to block devices
 */
#include <linux/kernel.h>
#include <linux/module.h>
#include <linux/bio.h>
#include <linux/blkdev.h>
#include <linux/blk-pm.h>
#include <linux/blk-integrity.h>
#include <linux/highmem.h>
#include <linux/mm.h>
#include <linux/pagemap.h>
#include <linux/kernel_stat.h>
#include <linux/string.h>
#include <linux/init.h>
#include <linux/completion.h>
#include <linux/slab.h>
#include <linux/swap.h>
#include <linux/writeback.h>
#include <linux/task_io_accounting_ops.h>
#include <linux/fault-inject.h>
#include <linux/list_sort.h>
#include <linux/delay.h>
#include <linux/ratelimit.h>
#include <linux/pm_runtime.h>
#include <linux/t10-pi.h>
#include <linux/debugfs.h>
#include <linux/bpf.h>
#include <linux/part_stat.h>
#include <linux/sched/sysctl.h>
#include <linux/blk-crypto.h>

#define CREATE_TRACE_POINTS
#include <trace/events/block.h>

#include "blk.h"
#include "blk-mq-sched.h"
#include "blk-pm.h"
#include "blk-cgroup.h"
#include "blk-throttle.h"

struct dentry *blk_debugfs_root;

EXPORT_TRACEPOINT_SYMBOL_GPL(block_bio_remap);
EXPORT_TRACEPOINT_SYMBOL_GPL(block_rq_remap);
EXPORT_TRACEPOINT_SYMBOL_GPL(block_bio_complete);
EXPORT_TRACEPOINT_SYMBOL_GPL(block_split);
EXPORT_TRACEPOINT_SYMBOL_GPL(block_unplug);
EXPORT_TRACEPOINT_SYMBOL_GPL(block_rq_insert);

static DEFINE_IDA(blk_queue_ida);

/*
 * For queue allocation
 */
static struct kmem_cache *blk_requestq_cachep;

/*
 * Controlling structure to kblockd
 */
static struct workqueue_struct *kblockd_workqueue;

/**
 * blk_queue_flag_set - atomically set a queue flag
 * @flag: flag to be set
 * @q: request queue
 */
void blk_queue_flag_set(unsigned int flag, struct request_queue *q)
{
	set_bit(flag, &q->queue_flags);
}
EXPORT_SYMBOL(blk_queue_flag_set);

/**
 * blk_queue_flag_clear - atomically clear a queue flag
 * @flag: flag to be cleared
 * @q: request queue
 */
void blk_queue_flag_clear(unsigned int flag, struct request_queue *q)
{
	clear_bit(flag, &q->queue_flags);
}
EXPORT_SYMBOL(blk_queue_flag_clear);

/**
 * blk_queue_flag_test_and_set - atomically test and set a queue flag
 * @flag: flag to be set
 * @q: request queue
 *
 * Returns the previous value of @flag - 0 if the flag was not set and 1 if
 * the flag was already set.
 */
bool blk_queue_flag_test_and_set(unsigned int flag, struct request_queue *q)
{
	return test_and_set_bit(flag, &q->queue_flags);
}
EXPORT_SYMBOL_GPL(blk_queue_flag_test_and_set);

#define REQ_OP_NAME(name) [REQ_OP_##name] = #name
static const char *const blk_op_name[] = {
	REQ_OP_NAME(READ),
	REQ_OP_NAME(WRITE),
	REQ_OP_NAME(FLUSH),
	REQ_OP_NAME(DISCARD),
	REQ_OP_NAME(SECURE_ERASE),
	REQ_OP_NAME(ZONE_RESET),
	REQ_OP_NAME(ZONE_RESET_ALL),
	REQ_OP_NAME(ZONE_OPEN),
	REQ_OP_NAME(ZONE_CLOSE),
	REQ_OP_NAME(ZONE_FINISH),
	REQ_OP_NAME(ZONE_APPEND),
	REQ_OP_NAME(WRITE_ZEROES),
	REQ_OP_NAME(DRV_IN),
	REQ_OP_NAME(DRV_OUT),
};
#undef REQ_OP_NAME

/**
 * blk_op_str - Return string XXX in the REQ_OP_XXX.
 * @op: REQ_OP_XXX.
 *
 * Description: Centralize block layer function to convert REQ_OP_XXX into
 * string format. Useful in the debugging and tracing bio or request. For
 * invalid REQ_OP_XXX it returns string "UNKNOWN".
 */
inline const char *blk_op_str(enum req_op op)
{
	const char *op_str = "UNKNOWN";

	if (op < ARRAY_SIZE(blk_op_name) && blk_op_name[op])
		op_str = blk_op_name[op];

	return op_str;
}
EXPORT_SYMBOL_GPL(blk_op_str);

static const struct {
	int		errno;
	const char	*name;
} blk_errors[] = {
	[BLK_STS_OK]		= { 0,		"" },
	[BLK_STS_NOTSUPP]	= { -EOPNOTSUPP, "operation not supported" },
	[BLK_STS_TIMEOUT]	= { -ETIMEDOUT,	"timeout" },
	[BLK_STS_NOSPC]		= { -ENOSPC,	"critical space allocation" },
	[BLK_STS_TRANSPORT]	= { -ENOLINK,	"recoverable transport" },
	[BLK_STS_TARGET]	= { -EREMOTEIO,	"critical target" },
	[BLK_STS_RESV_CONFLICT]	= { -EBADE,	"reservation conflict" },
	[BLK_STS_MEDIUM]	= { -ENODATA,	"critical medium" },
	[BLK_STS_PROTECTION]	= { -EILSEQ,	"protection" },
	[BLK_STS_RESOURCE]	= { -ENOMEM,	"kernel resource" },
	[BLK_STS_DEV_RESOURCE]	= { -EBUSY,	"device resource" },
	[BLK_STS_AGAIN]		= { -EAGAIN,	"nonblocking retry" },
	[BLK_STS_OFFLINE]	= { -ENODEV,	"device offline" },

	/* device mapper special case, should not leak out: */
	[BLK_STS_DM_REQUEUE]	= { -EREMCHG, "dm internal retry" },

	/* zone device specific errors */
	[BLK_STS_ZONE_OPEN_RESOURCE]	= { -ETOOMANYREFS, "open zones exceeded" },
	[BLK_STS_ZONE_ACTIVE_RESOURCE]	= { -EOVERFLOW, "active zones exceeded" },

	/* Command duration limit device-side timeout */
	[BLK_STS_DURATION_LIMIT]	= { -ETIME, "duration limit exceeded" },

	/* everything else not covered above: */
	[BLK_STS_IOERR]		= { -EIO,	"I/O" },
};

blk_status_t errno_to_blk_status(int errno)
{
	int i;

	for (i = 0; i < ARRAY_SIZE(blk_errors); i++) {
		if (blk_errors[i].errno == errno)
			return (__force blk_status_t)i;
	}

	return BLK_STS_IOERR;
}
EXPORT_SYMBOL_GPL(errno_to_blk_status);

int blk_status_to_errno(blk_status_t status)
{
	int idx = (__force int)status;

	if (WARN_ON_ONCE(idx >= ARRAY_SIZE(blk_errors)))
		return -EIO;
	return blk_errors[idx].errno;
}
EXPORT_SYMBOL_GPL(blk_status_to_errno);

const char *blk_status_to_str(blk_status_t status)
{
	int idx = (__force int)status;

	if (WARN_ON_ONCE(idx >= ARRAY_SIZE(blk_errors)))
		return "<null>";
	return blk_errors[idx].name;
}
EXPORT_SYMBOL_GPL(blk_status_to_str);

/**
 * blk_sync_queue - cancel any pending callbacks on a queue
 * @q: the queue
 *
 * Description:
 *     The block layer may perform asynchronous callback activity
 *     on a queue, such as calling the unplug function after a timeout.
 *     A block device may call blk_sync_queue to ensure that any
 *     such activity is cancelled, thus allowing it to release resources
 *     that the callbacks might use. The caller must already have made sure
 *     that its ->submit_bio will not re-add plugging prior to calling
 *     this function.
 *
 *     This function does not cancel any asynchronous activity arising
 *     out of elevator or throttling code. That would require elevator_exit()
 *     and blkcg_exit_queue() to be called with queue lock initialized.
 *
 */
void blk_sync_queue(struct request_queue *q)
{
	del_timer_sync(&q->timeout);
	cancel_work_sync(&q->timeout_work);
}
EXPORT_SYMBOL(blk_sync_queue);

/**
 * blk_set_pm_only - increment pm_only counter
 * @q: request queue pointer
 */
void blk_set_pm_only(struct request_queue *q)
{
	atomic_inc(&q->pm_only);
}
EXPORT_SYMBOL_GPL(blk_set_pm_only);

void blk_clear_pm_only(struct request_queue *q)
{
	int pm_only;

	pm_only = atomic_dec_return(&q->pm_only);
	WARN_ON_ONCE(pm_only < 0);
	if (pm_only == 0)
		wake_up_all(&q->mq_freeze_wq);
}
EXPORT_SYMBOL_GPL(blk_clear_pm_only);

static void blk_free_queue_rcu(struct rcu_head *rcu_head)
{
	struct request_queue *q = container_of(rcu_head,
			struct request_queue, rcu_head);

	percpu_ref_exit(&q->q_usage_counter);
	kmem_cache_free(blk_requestq_cachep, q);
}

static void blk_free_queue(struct request_queue *q)
{
	blk_free_queue_stats(q->stats);
	if (queue_is_mq(q))
		blk_mq_release(q);

	ida_free(&blk_queue_ida, q->id);
	call_rcu(&q->rcu_head, blk_free_queue_rcu);
}

/**
 * blk_put_queue - decrement the request_queue refcount
 * @q: the request_queue structure to decrement the refcount for
 *
 * Decrements the refcount of the request_queue and free it when the refcount
 * reaches 0.
 */
void blk_put_queue(struct request_queue *q)
{
	if (refcount_dec_and_test(&q->refs))
		blk_free_queue(q);
}
EXPORT_SYMBOL(blk_put_queue);

void blk_queue_start_drain(struct request_queue *q)
{
	/*
	 * When queue DYING flag is set, we need to block new req
	 * entering queue, so we call blk_freeze_queue_start() to
	 * prevent I/O from crossing blk_queue_enter().
	 */
	blk_freeze_queue_start(q);
	if (queue_is_mq(q))
		blk_mq_wake_waiters(q);
	/* Make blk_queue_enter() reexamine the DYING flag. */
	wake_up_all(&q->mq_freeze_wq);
}

/**
 * blk_queue_enter() - try to increase q->q_usage_counter
 * @q: request queue pointer
 * @flags: BLK_MQ_REQ_NOWAIT and/or BLK_MQ_REQ_PM
 */
int blk_queue_enter(struct request_queue *q, blk_mq_req_flags_t flags)
{
	const bool pm = flags & BLK_MQ_REQ_PM;

	while (!blk_try_enter_queue(q, pm)) {
		if (flags & BLK_MQ_REQ_NOWAIT)
			return -EAGAIN;

		/*
		 * read pair of barrier in blk_freeze_queue_start(), we need to
		 * order reading __PERCPU_REF_DEAD flag of .q_usage_counter and
		 * reading .mq_freeze_depth or queue dying flag, otherwise the
		 * following wait may never return if the two reads are
		 * reordered.
		 */
		smp_rmb();
		wait_event(q->mq_freeze_wq,
			   (!q->mq_freeze_depth &&
			    blk_pm_resume_queue(pm, q)) ||
			   blk_queue_dying(q));
		if (blk_queue_dying(q))
			return -ENODEV;
	}

	return 0;
}

int __bio_queue_enter(struct request_queue *q, struct bio *bio)
{
	while (!blk_try_enter_queue(q, false)) {
		struct gendisk *disk = bio->bi_bdev->bd_disk;

		if (bio->bi_opf & REQ_NOWAIT) {
			if (test_bit(GD_DEAD, &disk->state))
				goto dead;
			bio_wouldblock_error(bio);
			return -EAGAIN;
		}

		/*
		 * read pair of barrier in blk_freeze_queue_start(), we need to
		 * order reading __PERCPU_REF_DEAD flag of .q_usage_counter and
		 * reading .mq_freeze_depth or queue dying flag, otherwise the
		 * following wait may never return if the two reads are
		 * reordered.
		 */
		smp_rmb();
		wait_event(q->mq_freeze_wq,
			   (!q->mq_freeze_depth &&
			    blk_pm_resume_queue(false, q)) ||
			   test_bit(GD_DEAD, &disk->state));
		if (test_bit(GD_DEAD, &disk->state))
			goto dead;
	}

	return 0;
dead:
	bio_io_error(bio);
	return -ENODEV;
}

void blk_queue_exit(struct request_queue *q)
{
	percpu_ref_put(&q->q_usage_counter);
}

static void blk_queue_usage_counter_release(struct percpu_ref *ref)
{
	struct request_queue *q =
		container_of(ref, struct request_queue, q_usage_counter);

	wake_up_all(&q->mq_freeze_wq);
}

static void blk_rq_timed_out_timer(struct timer_list *t)
{
	struct request_queue *q = from_timer(q, t, timeout);

	kblockd_schedule_work(&q->timeout_work);
}

static void blk_timeout_work(struct work_struct *work)
{
}

struct request_queue *blk_alloc_queue(int node_id)
{
	struct request_queue *q;

	q = kmem_cache_alloc_node(blk_requestq_cachep, GFP_KERNEL | __GFP_ZERO,
				  node_id);
	if (!q)
		return NULL;

	q->last_merge = NULL;

	q->id = ida_alloc(&blk_queue_ida, GFP_KERNEL);
	if (q->id < 0)
		goto fail_q;

	q->stats = blk_alloc_queue_stats();
	if (!q->stats)
		goto fail_id;

	q->node = node_id;

	atomic_set(&q->nr_active_requests_shared_tags, 0);

	timer_setup(&q->timeout, blk_rq_timed_out_timer, 0);
	INIT_WORK(&q->timeout_work, blk_timeout_work);
	INIT_LIST_HEAD(&q->icq_list);

	refcount_set(&q->refs, 1);
	mutex_init(&q->debugfs_mutex);
	mutex_init(&q->sysfs_lock);
	mutex_init(&q->sysfs_dir_lock);
	mutex_init(&q->rq_qos_mutex);
	spin_lock_init(&q->queue_lock);

	init_waitqueue_head(&q->mq_freeze_wq);
	mutex_init(&q->mq_freeze_lock);

	/*
	 * Init percpu_ref in atomic mode so that it's faster to shutdown.
	 * See blk_register_queue() for details.
	 */
	if (percpu_ref_init(&q->q_usage_counter,
				blk_queue_usage_counter_release,
				PERCPU_REF_INIT_ATOMIC, GFP_KERNEL))
		goto fail_stats;

	blk_set_default_limits(&q->limits);
	q->nr_requests = BLKDEV_DEFAULT_RQ;

	return q;

fail_stats:
	blk_free_queue_stats(q->stats);
fail_id:
	ida_free(&blk_queue_ida, q->id);
fail_q:
	kmem_cache_free(blk_requestq_cachep, q);
	return NULL;
}

/**
 * blk_get_queue - increment the request_queue refcount
 * @q: the request_queue structure to increment the refcount for
 *
 * Increment the refcount of the request_queue kobject.
 *
 * Context: Any context.
 */
bool blk_get_queue(struct request_queue *q)
{
	if (unlikely(blk_queue_dying(q)))
		return false;
	refcount_inc(&q->refs);
	return true;
}
EXPORT_SYMBOL(blk_get_queue);

#ifdef CONFIG_FAIL_MAKE_REQUEST

static DECLARE_FAULT_ATTR(fail_make_request);

static int __init setup_fail_make_request(char *str)
{
	return setup_fault_attr(&fail_make_request, str);
}
__setup("fail_make_request=", setup_fail_make_request);

bool should_fail_request(struct block_device *part, unsigned int bytes)
{
	return part->bd_make_it_fail && should_fail(&fail_make_request, bytes);
}

static int __init fail_make_request_debugfs(void)
{
	struct dentry *dir = fault_create_debugfs_attr("fail_make_request",
						NULL, &fail_make_request);

	return PTR_ERR_OR_ZERO(dir);
}

late_initcall(fail_make_request_debugfs);
#endif /* CONFIG_FAIL_MAKE_REQUEST */

static inline void bio_check_ro(struct bio *bio)
{
	if (op_is_write(bio_op(bio)) && bdev_read_only(bio->bi_bdev)) {
		if (op_is_flush(bio->bi_opf) && !bio_sectors(bio))
			return;
<<<<<<< HEAD
		pr_warn_ratelimited("Trying to write to read-only block-device %pg\n",
				    bio->bi_bdev);
		/* Older lvm-tools actually trigger this */
=======

		if (bio->bi_bdev->bd_ro_warned)
			return;

		bio->bi_bdev->bd_ro_warned = true;
		/*
		 * Use ioctl to set underlying disk of raid/dm to read-only
		 * will trigger this.
		 */
		pr_warn("Trying to write to read-only block-device %pg\n",
			bio->bi_bdev);
>>>>>>> 8e2f79f4
	}
}

static noinline int should_fail_bio(struct bio *bio)
{
	if (should_fail_request(bdev_whole(bio->bi_bdev), bio->bi_iter.bi_size))
		return -EIO;
	return 0;
}
ALLOW_ERROR_INJECTION(should_fail_bio, ERRNO);

/*
 * Check whether this bio extends beyond the end of the device or partition.
 * This may well happen - the kernel calls bread() without checking the size of
 * the device, e.g., when mounting a file system.
 */
static inline int bio_check_eod(struct bio *bio)
{
	sector_t maxsector = bdev_nr_sectors(bio->bi_bdev);
	unsigned int nr_sectors = bio_sectors(bio);

	if (nr_sectors &&
	    (nr_sectors > maxsector ||
	     bio->bi_iter.bi_sector > maxsector - nr_sectors)) {
		pr_info_ratelimited("%s: attempt to access beyond end of device\n"
				    "%pg: rw=%d, sector=%llu, nr_sectors = %u limit=%llu\n",
				    current->comm, bio->bi_bdev, bio->bi_opf,
				    bio->bi_iter.bi_sector, nr_sectors, maxsector);
		return -EIO;
	}
	return 0;
}

/*
 * Remap block n of partition p to block n+start(p) of the disk.
 */
static int blk_partition_remap(struct bio *bio)
{
	struct block_device *p = bio->bi_bdev;

	if (unlikely(should_fail_request(p, bio->bi_iter.bi_size)))
		return -EIO;
	if (bio_sectors(bio)) {
		bio->bi_iter.bi_sector += p->bd_start_sect;
		trace_block_bio_remap(bio, p->bd_dev,
				      bio->bi_iter.bi_sector -
				      p->bd_start_sect);
	}
	bio_set_flag(bio, BIO_REMAPPED);
	return 0;
}

/*
 * Check write append to a zoned block device.
 */
static inline blk_status_t blk_check_zone_append(struct request_queue *q,
						 struct bio *bio)
{
	int nr_sectors = bio_sectors(bio);

	/* Only applicable to zoned block devices */
	if (!bdev_is_zoned(bio->bi_bdev))
		return BLK_STS_NOTSUPP;

	/* The bio sector must point to the start of a sequential zone */
	if (!bdev_is_zone_start(bio->bi_bdev, bio->bi_iter.bi_sector) ||
	    !bio_zone_is_seq(bio))
		return BLK_STS_IOERR;

	/*
	 * Not allowed to cross zone boundaries. Otherwise, the BIO will be
	 * split and could result in non-contiguous sectors being written in
	 * different zones.
	 */
	if (nr_sectors > q->limits.chunk_sectors)
		return BLK_STS_IOERR;

	/* Make sure the BIO is small enough and will not get split */
	if (nr_sectors > q->limits.max_zone_append_sectors)
		return BLK_STS_IOERR;

	bio->bi_opf |= REQ_NOMERGE;

	return BLK_STS_OK;
}

static void __submit_bio(struct bio *bio)
{
	if (unlikely(!blk_crypto_bio_prep(&bio)))
		return;

	if (!bio->bi_bdev->bd_has_submit_bio) {
		blk_mq_submit_bio(bio);
	} else if (likely(bio_queue_enter(bio) == 0)) {
		struct gendisk *disk = bio->bi_bdev->bd_disk;

		disk->fops->submit_bio(bio);
		blk_queue_exit(disk->queue);
	}
}

/*
 * The loop in this function may be a bit non-obvious, and so deserves some
 * explanation:
 *
 *  - Before entering the loop, bio->bi_next is NULL (as all callers ensure
 *    that), so we have a list with a single bio.
 *  - We pretend that we have just taken it off a longer list, so we assign
 *    bio_list to a pointer to the bio_list_on_stack, thus initialising the
 *    bio_list of new bios to be added.  ->submit_bio() may indeed add some more
 *    bios through a recursive call to submit_bio_noacct.  If it did, we find a
 *    non-NULL value in bio_list and re-enter the loop from the top.
 *  - In this case we really did just take the bio of the top of the list (no
 *    pretending) and so remove it from bio_list, and call into ->submit_bio()
 *    again.
 *
 * bio_list_on_stack[0] contains bios submitted by the current ->submit_bio.
 * bio_list_on_stack[1] contains bios that were submitted before the current
 *	->submit_bio, but that haven't been processed yet.
 */
static void __submit_bio_noacct(struct bio *bio)
{
	struct bio_list bio_list_on_stack[2];

	BUG_ON(bio->bi_next);

	bio_list_init(&bio_list_on_stack[0]);
	current->bio_list = bio_list_on_stack;

	do {
		struct request_queue *q = bdev_get_queue(bio->bi_bdev);
		struct bio_list lower, same;

		/*
		 * Create a fresh bio_list for all subordinate requests.
		 */
		bio_list_on_stack[1] = bio_list_on_stack[0];
		bio_list_init(&bio_list_on_stack[0]);

		__submit_bio(bio);

		/*
		 * Sort new bios into those for a lower level and those for the
		 * same level.
		 */
		bio_list_init(&lower);
		bio_list_init(&same);
		while ((bio = bio_list_pop(&bio_list_on_stack[0])) != NULL)
			if (q == bdev_get_queue(bio->bi_bdev))
				bio_list_add(&same, bio);
			else
				bio_list_add(&lower, bio);

		/*
		 * Now assemble so we handle the lowest level first.
		 */
		bio_list_merge(&bio_list_on_stack[0], &lower);
		bio_list_merge(&bio_list_on_stack[0], &same);
		bio_list_merge(&bio_list_on_stack[0], &bio_list_on_stack[1]);
	} while ((bio = bio_list_pop(&bio_list_on_stack[0])));

	current->bio_list = NULL;
}

static void __submit_bio_noacct_mq(struct bio *bio)
{
	struct bio_list bio_list[2] = { };

	current->bio_list = bio_list;

	do {
		__submit_bio(bio);
	} while ((bio = bio_list_pop(&bio_list[0])));

	current->bio_list = NULL;
}

void submit_bio_noacct_nocheck(struct bio *bio)
{
	blk_cgroup_bio_start(bio);
	blkcg_bio_issue_init(bio);

	if (!bio_flagged(bio, BIO_TRACE_COMPLETION)) {
		trace_block_bio_queue(bio);
		/*
		 * Now that enqueuing has been traced, we need to trace
		 * completion as well.
		 */
		bio_set_flag(bio, BIO_TRACE_COMPLETION);
	}

	/*
	 * We only want one ->submit_bio to be active at a time, else stack
	 * usage with stacked devices could be a problem.  Use current->bio_list
	 * to collect a list of requests submited by a ->submit_bio method while
	 * it is active, and then process them after it returned.
	 */
	if (current->bio_list)
		bio_list_add(&current->bio_list[0], bio);
	else if (!bio->bi_bdev->bd_has_submit_bio)
		__submit_bio_noacct_mq(bio);
	else
		__submit_bio_noacct(bio);
}

/**
 * submit_bio_noacct - re-submit a bio to the block device layer for I/O
 * @bio:  The bio describing the location in memory and on the device.
 *
 * This is a version of submit_bio() that shall only be used for I/O that is
 * resubmitted to lower level drivers by stacking block drivers.  All file
 * systems and other upper level users of the block layer should use
 * submit_bio() instead.
 */
void submit_bio_noacct(struct bio *bio)
{
	struct block_device *bdev = bio->bi_bdev;
	struct request_queue *q = bdev_get_queue(bdev);
	blk_status_t status = BLK_STS_IOERR;

	might_sleep();

	/*
	 * For a REQ_NOWAIT based request, return -EOPNOTSUPP
	 * if queue does not support NOWAIT.
	 */
	if ((bio->bi_opf & REQ_NOWAIT) && !bdev_nowait(bdev))
		goto not_supported;

	if (should_fail_bio(bio))
		goto end_io;
	bio_check_ro(bio);
	if (!bio_flagged(bio, BIO_REMAPPED)) {
		if (unlikely(bio_check_eod(bio)))
			goto end_io;
		if (bdev->bd_partno && unlikely(blk_partition_remap(bio)))
			goto end_io;
	}

	/*
	 * Filter flush bio's early so that bio based drivers without flush
	 * support don't have to worry about them.
	 */
	if (op_is_flush(bio->bi_opf)) {
		if (WARN_ON_ONCE(bio_op(bio) != REQ_OP_WRITE &&
				 bio_op(bio) != REQ_OP_ZONE_APPEND))
			goto end_io;
		if (!test_bit(QUEUE_FLAG_WC, &q->queue_flags)) {
			bio->bi_opf &= ~(REQ_PREFLUSH | REQ_FUA);
			if (!bio_sectors(bio)) {
				status = BLK_STS_OK;
				goto end_io;
			}
		}
	}

	if (!test_bit(QUEUE_FLAG_POLL, &q->queue_flags))
		bio_clear_polled(bio);

	switch (bio_op(bio)) {
	case REQ_OP_DISCARD:
		if (!bdev_max_discard_sectors(bdev))
			goto not_supported;
		break;
	case REQ_OP_SECURE_ERASE:
		if (!bdev_max_secure_erase_sectors(bdev))
			goto not_supported;
		break;
	case REQ_OP_ZONE_APPEND:
		status = blk_check_zone_append(q, bio);
		if (status != BLK_STS_OK)
			goto end_io;
		break;
	case REQ_OP_ZONE_RESET:
	case REQ_OP_ZONE_OPEN:
	case REQ_OP_ZONE_CLOSE:
	case REQ_OP_ZONE_FINISH:
		if (!bdev_is_zoned(bio->bi_bdev))
			goto not_supported;
		break;
	case REQ_OP_ZONE_RESET_ALL:
		if (!bdev_is_zoned(bio->bi_bdev) || !blk_queue_zone_resetall(q))
			goto not_supported;
		break;
	case REQ_OP_WRITE_ZEROES:
		if (!q->limits.max_write_zeroes_sectors)
			goto not_supported;
		break;
	default:
		break;
	}

	if (blk_throtl_bio(bio))
		return;
	submit_bio_noacct_nocheck(bio);
	return;

not_supported:
	status = BLK_STS_NOTSUPP;
end_io:
	bio->bi_status = status;
	bio_endio(bio);
}
EXPORT_SYMBOL(submit_bio_noacct);

/**
 * submit_bio - submit a bio to the block device layer for I/O
 * @bio: The &struct bio which describes the I/O
 *
 * submit_bio() is used to submit I/O requests to block devices.  It is passed a
 * fully set up &struct bio that describes the I/O that needs to be done.  The
 * bio will be send to the device described by the bi_bdev field.
 *
 * The success/failure status of the request, along with notification of
 * completion, is delivered asynchronously through the ->bi_end_io() callback
 * in @bio.  The bio must NOT be touched by the caller until ->bi_end_io() has
 * been called.
 */
void submit_bio(struct bio *bio)
{
	if (bio_op(bio) == REQ_OP_READ) {
		task_io_account_read(bio->bi_iter.bi_size);
		count_vm_events(PGPGIN, bio_sectors(bio));
	} else if (bio_op(bio) == REQ_OP_WRITE) {
		count_vm_events(PGPGOUT, bio_sectors(bio));
	}

	submit_bio_noacct(bio);
}
EXPORT_SYMBOL(submit_bio);

/**
 * bio_poll - poll for BIO completions
 * @bio: bio to poll for
 * @iob: batches of IO
 * @flags: BLK_POLL_* flags that control the behavior
 *
 * Poll for completions on queue associated with the bio. Returns number of
 * completed entries found.
 *
 * Note: the caller must either be the context that submitted @bio, or
 * be in a RCU critical section to prevent freeing of @bio.
 */
int bio_poll(struct bio *bio, struct io_comp_batch *iob, unsigned int flags)
{
	blk_qc_t cookie = READ_ONCE(bio->bi_cookie);
	struct block_device *bdev;
	struct request_queue *q;
	int ret = 0;

	bdev = READ_ONCE(bio->bi_bdev);
	if (!bdev)
		return 0;

	q = bdev_get_queue(bdev);
	if (cookie == BLK_QC_T_NONE ||
	    !test_bit(QUEUE_FLAG_POLL, &q->queue_flags))
		return 0;

	/*
	 * As the requests that require a zone lock are not plugged in the
	 * first place, directly accessing the plug instead of using
	 * blk_mq_plug() should not have any consequences during flushing for
	 * zoned devices.
	 */
	blk_flush_plug(current->plug, false);

	/*
	 * We need to be able to enter a frozen queue, similar to how
	 * timeouts also need to do that. If that is blocked, then we can
	 * have pending IO when a queue freeze is started, and then the
	 * wait for the freeze to finish will wait for polled requests to
	 * timeout as the poller is preventer from entering the queue and
	 * completing them. As long as we prevent new IO from being queued,
	 * that should be all that matters.
	 */
	if (!percpu_ref_tryget(&q->q_usage_counter))
		return 0;
	if (queue_is_mq(q)) {
		ret = blk_mq_poll(q, cookie, iob, flags);
	} else {
		struct gendisk *disk = q->disk;

		if (disk && disk->fops->poll_bio)
			ret = disk->fops->poll_bio(bio, iob, flags);
	}
	blk_queue_exit(q);
	return ret;
}
EXPORT_SYMBOL_GPL(bio_poll);

/*
 * Helper to implement file_operations.iopoll.  Requires the bio to be stored
 * in iocb->private, and cleared before freeing the bio.
 */
int iocb_bio_iopoll(struct kiocb *kiocb, struct io_comp_batch *iob,
		    unsigned int flags)
{
	struct bio *bio;
	int ret = 0;

	/*
	 * Note: the bio cache only uses SLAB_TYPESAFE_BY_RCU, so bio can
	 * point to a freshly allocated bio at this point.  If that happens
	 * we have a few cases to consider:
	 *
	 *  1) the bio is beeing initialized and bi_bdev is NULL.  We can just
	 *     simply nothing in this case
	 *  2) the bio points to a not poll enabled device.  bio_poll will catch
	 *     this and return 0
	 *  3) the bio points to a poll capable device, including but not
	 *     limited to the one that the original bio pointed to.  In this
	 *     case we will call into the actual poll method and poll for I/O,
	 *     even if we don't need to, but it won't cause harm either.
	 *
	 * For cases 2) and 3) above the RCU grace period ensures that bi_bdev
	 * is still allocated. Because partitions hold a reference to the whole
	 * device bdev and thus disk, the disk is also still valid.  Grabbing
	 * a reference to the queue in bio_poll() ensures the hctxs and requests
	 * are still valid as well.
	 */
	rcu_read_lock();
	bio = READ_ONCE(kiocb->private);
	if (bio)
		ret = bio_poll(bio, iob, flags);
	rcu_read_unlock();

	return ret;
}
EXPORT_SYMBOL_GPL(iocb_bio_iopoll);

void update_io_ticks(struct block_device *part, unsigned long now, bool end)
{
	unsigned long stamp;
again:
	stamp = READ_ONCE(part->bd_stamp);
	if (unlikely(time_after(now, stamp))) {
		if (likely(try_cmpxchg(&part->bd_stamp, &stamp, now)))
			__part_stat_add(part, io_ticks, end ? now - stamp : 1);
	}
	if (part->bd_partno) {
		part = bdev_whole(part);
		goto again;
	}
}

unsigned long bdev_start_io_acct(struct block_device *bdev, enum req_op op,
				 unsigned long start_time)
{
	part_stat_lock();
	update_io_ticks(bdev, start_time, false);
	part_stat_local_inc(bdev, in_flight[op_is_write(op)]);
	part_stat_unlock();

	return start_time;
}
EXPORT_SYMBOL(bdev_start_io_acct);

/**
 * bio_start_io_acct - start I/O accounting for bio based drivers
 * @bio:	bio to start account for
 *
 * Returns the start time that should be passed back to bio_end_io_acct().
 */
unsigned long bio_start_io_acct(struct bio *bio)
{
	return bdev_start_io_acct(bio->bi_bdev, bio_op(bio), jiffies);
}
EXPORT_SYMBOL_GPL(bio_start_io_acct);

void bdev_end_io_acct(struct block_device *bdev, enum req_op op,
		      unsigned int sectors, unsigned long start_time)
{
	const int sgrp = op_stat_group(op);
	unsigned long now = READ_ONCE(jiffies);
	unsigned long duration = now - start_time;

	part_stat_lock();
	update_io_ticks(bdev, now, true);
	part_stat_inc(bdev, ios[sgrp]);
	part_stat_add(bdev, sectors[sgrp], sectors);
	part_stat_add(bdev, nsecs[sgrp], jiffies_to_nsecs(duration));
	part_stat_local_dec(bdev, in_flight[op_is_write(op)]);
	part_stat_unlock();
}
EXPORT_SYMBOL(bdev_end_io_acct);

void bio_end_io_acct_remapped(struct bio *bio, unsigned long start_time,
			      struct block_device *orig_bdev)
{
	bdev_end_io_acct(orig_bdev, bio_op(bio), bio_sectors(bio), start_time);
}
EXPORT_SYMBOL_GPL(bio_end_io_acct_remapped);

/**
 * blk_lld_busy - Check if underlying low-level drivers of a device are busy
 * @q : the queue of the device being checked
 *
 * Description:
 *    Check if underlying low-level drivers of a device are busy.
 *    If the drivers want to export their busy state, they must set own
 *    exporting function using blk_queue_lld_busy() first.
 *
 *    Basically, this function is used only by request stacking drivers
 *    to stop dispatching requests to underlying devices when underlying
 *    devices are busy.  This behavior helps more I/O merging on the queue
 *    of the request stacking driver and prevents I/O throughput regression
 *    on burst I/O load.
 *
 * Return:
 *    0 - Not busy (The request stacking driver should dispatch request)
 *    1 - Busy (The request stacking driver should stop dispatching request)
 */
int blk_lld_busy(struct request_queue *q)
{
	if (queue_is_mq(q) && q->mq_ops->busy)
		return q->mq_ops->busy(q);

	return 0;
}
EXPORT_SYMBOL_GPL(blk_lld_busy);

int kblockd_schedule_work(struct work_struct *work)
{
	return queue_work(kblockd_workqueue, work);
}
EXPORT_SYMBOL(kblockd_schedule_work);

int kblockd_mod_delayed_work_on(int cpu, struct delayed_work *dwork,
				unsigned long delay)
{
	return mod_delayed_work_on(cpu, kblockd_workqueue, dwork, delay);
}
EXPORT_SYMBOL(kblockd_mod_delayed_work_on);

void blk_start_plug_nr_ios(struct blk_plug *plug, unsigned short nr_ios)
{
	struct task_struct *tsk = current;

	/*
	 * If this is a nested plug, don't actually assign it.
	 */
	if (tsk->plug)
		return;

	plug->mq_list = NULL;
	plug->cached_rq = NULL;
	plug->nr_ios = min_t(unsigned short, nr_ios, BLK_MAX_REQUEST_COUNT);
	plug->rq_count = 0;
	plug->multiple_queues = false;
	plug->has_elevator = false;
	INIT_LIST_HEAD(&plug->cb_list);

	/*
	 * Store ordering should not be needed here, since a potential
	 * preempt will imply a full memory barrier
	 */
	tsk->plug = plug;
}

/**
 * blk_start_plug - initialize blk_plug and track it inside the task_struct
 * @plug:	The &struct blk_plug that needs to be initialized
 *
 * Description:
 *   blk_start_plug() indicates to the block layer an intent by the caller
 *   to submit multiple I/O requests in a batch.  The block layer may use
 *   this hint to defer submitting I/Os from the caller until blk_finish_plug()
 *   is called.  However, the block layer may choose to submit requests
 *   before a call to blk_finish_plug() if the number of queued I/Os
 *   exceeds %BLK_MAX_REQUEST_COUNT, or if the size of the I/O is larger than
 *   %BLK_PLUG_FLUSH_SIZE.  The queued I/Os may also be submitted early if
 *   the task schedules (see below).
 *
 *   Tracking blk_plug inside the task_struct will help with auto-flushing the
 *   pending I/O should the task end up blocking between blk_start_plug() and
 *   blk_finish_plug(). This is important from a performance perspective, but
 *   also ensures that we don't deadlock. For instance, if the task is blocking
 *   for a memory allocation, memory reclaim could end up wanting to free a
 *   page belonging to that request that is currently residing in our private
 *   plug. By flushing the pending I/O when the process goes to sleep, we avoid
 *   this kind of deadlock.
 */
void blk_start_plug(struct blk_plug *plug)
{
	blk_start_plug_nr_ios(plug, 1);
}
EXPORT_SYMBOL(blk_start_plug);

static void flush_plug_callbacks(struct blk_plug *plug, bool from_schedule)
{
	LIST_HEAD(callbacks);

	while (!list_empty(&plug->cb_list)) {
		list_splice_init(&plug->cb_list, &callbacks);

		while (!list_empty(&callbacks)) {
			struct blk_plug_cb *cb = list_first_entry(&callbacks,
							  struct blk_plug_cb,
							  list);
			list_del(&cb->list);
			cb->callback(cb, from_schedule);
		}
	}
}

struct blk_plug_cb *blk_check_plugged(blk_plug_cb_fn unplug, void *data,
				      int size)
{
	struct blk_plug *plug = current->plug;
	struct blk_plug_cb *cb;

	if (!plug)
		return NULL;

	list_for_each_entry(cb, &plug->cb_list, list)
		if (cb->callback == unplug && cb->data == data)
			return cb;

	/* Not currently on the callback list */
	BUG_ON(size < sizeof(*cb));
	cb = kzalloc(size, GFP_ATOMIC);
	if (cb) {
		cb->data = data;
		cb->callback = unplug;
		list_add(&cb->list, &plug->cb_list);
	}
	return cb;
}
EXPORT_SYMBOL(blk_check_plugged);

void __blk_flush_plug(struct blk_plug *plug, bool from_schedule)
{
	if (!list_empty(&plug->cb_list))
		flush_plug_callbacks(plug, from_schedule);
	blk_mq_flush_plug_list(plug, from_schedule);
	/*
	 * Unconditionally flush out cached requests, even if the unplug
	 * event came from schedule. Since we know hold references to the
	 * queue for cached requests, we don't want a blocked task holding
	 * up a queue freeze/quiesce event.
	 */
	if (unlikely(!rq_list_empty(plug->cached_rq)))
		blk_mq_free_plug_rqs(plug);
}

/**
 * blk_finish_plug - mark the end of a batch of submitted I/O
 * @plug:	The &struct blk_plug passed to blk_start_plug()
 *
 * Description:
 * Indicate that a batch of I/O submissions is complete.  This function
 * must be paired with an initial call to blk_start_plug().  The intent
 * is to allow the block layer to optimize I/O submission.  See the
 * documentation for blk_start_plug() for more information.
 */
void blk_finish_plug(struct blk_plug *plug)
{
	if (plug == current->plug) {
		__blk_flush_plug(plug, false);
		current->plug = NULL;
	}
}
EXPORT_SYMBOL(blk_finish_plug);

void blk_io_schedule(void)
{
	/* Prevent hang_check timer from firing at us during very long I/O */
	unsigned long timeout = sysctl_hung_task_timeout_secs * HZ / 2;

	if (timeout)
		io_schedule_timeout(timeout);
	else
		io_schedule();
}
EXPORT_SYMBOL_GPL(blk_io_schedule);

int __init blk_dev_init(void)
{
	BUILD_BUG_ON((__force u32)REQ_OP_LAST >= (1 << REQ_OP_BITS));
	BUILD_BUG_ON(REQ_OP_BITS + REQ_FLAG_BITS > 8 *
			sizeof_field(struct request, cmd_flags));
	BUILD_BUG_ON(REQ_OP_BITS + REQ_FLAG_BITS > 8 *
			sizeof_field(struct bio, bi_opf));

	/* used for unplugging and affects IO latency/throughput - HIGHPRI */
	kblockd_workqueue = alloc_workqueue("kblockd",
					    WQ_MEM_RECLAIM | WQ_HIGHPRI, 0);
	if (!kblockd_workqueue)
		panic("Failed to create kblockd\n");

	blk_requestq_cachep = kmem_cache_create("request_queue",
			sizeof(struct request_queue), 0, SLAB_PANIC, NULL);

	blk_debugfs_root = debugfs_create_dir("block", NULL);

	return 0;
}<|MERGE_RESOLUTION|>--- conflicted
+++ resolved
@@ -501,11 +501,6 @@
 	if (op_is_write(bio_op(bio)) && bdev_read_only(bio->bi_bdev)) {
 		if (op_is_flush(bio->bi_opf) && !bio_sectors(bio))
 			return;
-<<<<<<< HEAD
-		pr_warn_ratelimited("Trying to write to read-only block-device %pg\n",
-				    bio->bi_bdev);
-		/* Older lvm-tools actually trigger this */
-=======
 
 		if (bio->bi_bdev->bd_ro_warned)
 			return;
@@ -517,7 +512,6 @@
 		 */
 		pr_warn("Trying to write to read-only block-device %pg\n",
 			bio->bi_bdev);
->>>>>>> 8e2f79f4
 	}
 }
 
